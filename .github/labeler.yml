--- conflicted
+++ resolved
@@ -72,11 +72,7 @@
 'p: google_identity_services':
   - changed-files:
     - any-glob-to-any-file:
-<<<<<<< HEAD
-      - packages/google_identity_services_web/**
-=======
-      - packages/google_indentity_services_web/**/*
->>>>>>> 169d5550
+      - packages/google_identity_services_web/**/*
 
 'p: google_fonts':
   - changed-files:
