// Copyright 2013 The Flutter Authors. All rights reserved.
// Use of this source code is governed by a BSD-style license that can be
// found in the LICENSE file.

import Foundation
import GoogleInteractiveMediaAds

/// ProxyApi delegate implementation for `IMAAdsRequest`.
///
/// This class may handle instantiating native object instances that are attached to a Dart
/// instance or handle method calls on the associated native class or an instance of that class.
class AdsRequestProxyAPIDelegate: PigeonApiDelegateIMAAdsRequest {
  /// The current version of the `interactive_media_ads` plugin.
  ///
  /// This must match the version in pubspec.yaml.
<<<<<<< HEAD
  static let pluginVersion = "0.2.2+16"
=======
  static let pluginVersion = "0.2.3"
>>>>>>> 0e73a057

  func pigeonDefaultConstructor(
    pigeonApi: PigeonApiIMAAdsRequest, adTagUrl: String, adDisplayContainer: IMAAdDisplayContainer,
    contentPlayhead: IMAContentPlayhead?
  ) throws -> IMAAdsRequest {
    // Ensure adTag can append a custom parameter.
    assert(adTagUrl.contains("?"))
    assert(!adTagUrl.contains("#"))

    let adTagWithRequestAgent =
      "\(adTagUrl)&request_agent=Flutter-IMA-\(AdsRequestProxyAPIDelegate.pluginVersion)"
    return IMAAdsRequest(
      adTagUrl: adTagWithRequestAgent, adDisplayContainer: adDisplayContainer,
      contentPlayhead: contentPlayhead as? ContentPlayheadImpl, userContext: nil)
  }
}<|MERGE_RESOLUTION|>--- conflicted
+++ resolved
@@ -13,11 +13,7 @@
   /// The current version of the `interactive_media_ads` plugin.
   ///
   /// This must match the version in pubspec.yaml.
-<<<<<<< HEAD
-  static let pluginVersion = "0.2.2+16"
-=======
-  static let pluginVersion = "0.2.3"
->>>>>>> 0e73a057
+  static let pluginVersion = "0.2.3+1"
 
   func pigeonDefaultConstructor(
     pigeonApi: PigeonApiIMAAdsRequest, adTagUrl: String, adDisplayContainer: IMAAdDisplayContainer,
