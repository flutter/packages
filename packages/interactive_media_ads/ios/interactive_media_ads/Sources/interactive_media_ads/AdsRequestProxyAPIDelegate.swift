--- conflicted
+++ resolved
@@ -13,11 +13,7 @@
   /// The current version of the `interactive_media_ads` plugin.
   ///
   /// This must match the version in pubspec.yaml.
-<<<<<<< HEAD
-  static let pluginVersion = "0.2.8+2"
-=======
-  static let pluginVersion = "0.3.0"
->>>>>>> ca860ea1
+  static let pluginVersion = "0.3.0+1"
 
   func pigeonDefaultConstructor(
     pigeonApi: PigeonApiIMAAdsRequest, adTagUrl: String, adDisplayContainer: IMAAdDisplayContainer,
