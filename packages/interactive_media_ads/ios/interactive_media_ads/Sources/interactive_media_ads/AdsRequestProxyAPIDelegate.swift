// Copyright 2013 The Flutter Authors. All rights reserved.
// Use of this source code is governed by a BSD-style license that can be
// found in the LICENSE file.

import Foundation
import GoogleInteractiveMediaAds

/// ProxyApi delegate implementation for `IMAAdsRequest`.
///
/// This class may handle instantiating native object instances that are attached to a Dart
/// instance or handle method calls on the associated native class or an instance of that class.
class AdsRequestProxyAPIDelegate: PigeonApiDelegateIMAAdsRequest {
  /// The current version of the `interactive_media_ads` plugin.
  ///
  /// This must match the version in pubspec.yaml.
<<<<<<< HEAD
  static let pluginVersion = "0.2.4+3"
=======
  static let pluginVersion = "0.2.5"
>>>>>>> 6b2e34ed

  func pigeonDefaultConstructor(
    pigeonApi: PigeonApiIMAAdsRequest, adTagUrl: String, adDisplayContainer: IMAAdDisplayContainer,
    contentPlayhead: IMAContentPlayhead?
  ) throws -> IMAAdsRequest {
    // Add a request agent only if the adTagUrl can append a custom parameter.
    let modifiedURL =
      !adTagUrl.contains("#") && adTagUrl.contains("?")
      ? "\(adTagUrl)&request_agent=Flutter-IMA-\(AdsRequestProxyAPIDelegate.pluginVersion)"
      : adTagUrl

    return IMAAdsRequest(
      adTagUrl: modifiedURL, adDisplayContainer: adDisplayContainer,
      contentPlayhead: contentPlayhead as? ContentPlayheadImpl, userContext: nil)
  }

  func withAdsResponse(
    pigeonApi: PigeonApiIMAAdsRequest, adsResponse: String,
    adDisplayContainer: IMAAdDisplayContainer, contentPlayhead: (any IMAContentPlayhead)?
  ) throws -> IMAAdsRequest {
    return IMAAdsRequest(
      adsResponse: adsResponse, adDisplayContainer: adDisplayContainer,
      contentPlayhead: contentPlayhead as? ContentPlayheadImpl, userContext: nil)
  }

  func getAdTagUrl(pigeonApi: PigeonApiIMAAdsRequest, pigeonInstance: IMAAdsRequest) throws
    -> String?
  {
    return pigeonInstance.adTagUrl
  }

  func getAdDisplayContainer(pigeonApi: PigeonApiIMAAdsRequest, pigeonInstance: IMAAdsRequest)
    throws -> IMAAdDisplayContainer
  {
    return pigeonInstance.adDisplayContainer
  }

  func getAdsResponse(pigeonApi: PigeonApiIMAAdsRequest, pigeonInstance: IMAAdsRequest) throws
    -> String?
  {
    return pigeonInstance.adsResponse
  }

  func setAdWillAutoPlay(
    pigeonApi: PigeonApiIMAAdsRequest, pigeonInstance: IMAAdsRequest, adWillAutoPlay: Bool
  ) throws {
    pigeonInstance.adWillAutoPlay = adWillAutoPlay
  }

  func setAdWillPlayMuted(
    pigeonApi: PigeonApiIMAAdsRequest, pigeonInstance: IMAAdsRequest, adWillPlayMuted: Bool
  ) throws {
    pigeonInstance.adWillPlayMuted = adWillPlayMuted
  }

  func setContinuousPlayback(
    pigeonApi: PigeonApiIMAAdsRequest, pigeonInstance: IMAAdsRequest, continuousPlayback: Bool
  ) throws {
    pigeonInstance.continuousPlayback = continuousPlayback
  }

  func setContentDuration(
    pigeonApi: PigeonApiIMAAdsRequest, pigeonInstance: IMAAdsRequest, duration: Double
  ) throws {
    pigeonInstance.contentDuration = Float(duration)
  }

  func setContentKeywords(
    pigeonApi: PigeonApiIMAAdsRequest, pigeonInstance: IMAAdsRequest, keywords: [String]?
  ) throws {
    pigeonInstance.contentKeywords = keywords
  }

  func setContentTitle(
    pigeonApi: PigeonApiIMAAdsRequest, pigeonInstance: IMAAdsRequest, title: String?
  ) throws {
    pigeonInstance.contentTitle = title
  }

  func setContentURL(
    pigeonApi: PigeonApiIMAAdsRequest, pigeonInstance: IMAAdsRequest, contentURL: String?
  ) throws {
    if let contentURL = contentURL {
      let url = URL(string: contentURL)
      if let url = url {
        pigeonInstance.contentURL = url
      } else {
        throw (pigeonApi.pigeonRegistrar.apiDelegate as! ProxyApiDelegate)
          .createConstructorNullError(type: URL.Type.self, parameters: ["string": contentURL])
      }
    } else {
      pigeonInstance.contentURL = nil
    }
  }

  func setVastLoadTimeout(
    pigeonApi: PigeonApiIMAAdsRequest, pigeonInstance: IMAAdsRequest, timeout: Double
  ) throws {
    pigeonInstance.vastLoadTimeout = Float(timeout)
  }

  func setLiveStreamPrefetchSeconds(
    pigeonApi: PigeonApiIMAAdsRequest, pigeonInstance: IMAAdsRequest, seconds: Double
  ) throws {
    pigeonInstance.liveStreamPrefetchSeconds = Float(seconds)
  }
}<|MERGE_RESOLUTION|>--- conflicted
+++ resolved
@@ -13,11 +13,7 @@
   /// The current version of the `interactive_media_ads` plugin.
   ///
   /// This must match the version in pubspec.yaml.
-<<<<<<< HEAD
-  static let pluginVersion = "0.2.4+3"
-=======
-  static let pluginVersion = "0.2.5"
->>>>>>> 6b2e34ed
+  static let pluginVersion = "0.2.5+1"
 
   func pigeonDefaultConstructor(
     pigeonApi: PigeonApiIMAAdsRequest, adTagUrl: String, adDisplayContainer: IMAAdDisplayContainer,
