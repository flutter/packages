--- conflicted
+++ resolved
@@ -31,11 +31,7 @@
   }
 
   override fun onDetachedFromEngine(binding: FlutterPlugin.FlutterPluginBinding) {
-<<<<<<< HEAD
-    registrar.ignoreCallsToDart
-=======
     registrar.ignoreCallsToDart = true
->>>>>>> e890769a
     registrar.tearDown()
     registrar.instanceManager.clear()
   }
