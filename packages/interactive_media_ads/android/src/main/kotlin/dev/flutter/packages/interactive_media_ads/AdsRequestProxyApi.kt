// Copyright 2013 The Flutter Authors. All rights reserved.
// Use of this source code is governed by a BSD-style license that can be
// found in the LICENSE file.

package dev.flutter.packages.interactive_media_ads

import com.google.ads.interactivemedia.v3.api.AdsRequest
import com.google.ads.interactivemedia.v3.api.player.ContentProgressProvider

/**
 * ProxyApi implementation for [AdsRequest].
 *
 * <p>This class may handle instantiating native object instances that are attached to a Dart
 * instance or handle method calls on the associated native class or an instance of that class.
 */
class AdsRequestProxyApi(override val pigeonRegistrar: ProxyApiRegistrar) :
    PigeonApiAdsRequest(pigeonRegistrar) {
  companion object {
    /**
     * The current version of the `interactive_media_ads` plugin.
     *
     * This must match the version in pubspec.yaml.
     */
<<<<<<< HEAD
    const val pluginVersion = "0.2.4+3"
=======
    const val pluginVersion = "0.2.5"
>>>>>>> 6b2e34ed
  }

  override fun setAdTagUrl(pigeon_instance: AdsRequest, adTagUrl: String) {
    // Add a request agent only if the adTagUrl can append a custom parameter.
    if (!adTagUrl.contains("#") && adTagUrl.contains("?")) {
      pigeon_instance.adTagUrl = "$adTagUrl&request_agent=Flutter-IMA-$pluginVersion"
    } else {
      pigeon_instance.adTagUrl = adTagUrl
    }
  }

  override fun setContentProgressProvider(
      pigeon_instance: AdsRequest,
      provider: ContentProgressProvider
  ) {
    pigeon_instance.contentProgressProvider = provider
  }

  override fun setAdWillAutoPlay(pigeon_instance: AdsRequest, willAutoPlay: Boolean) {
    pigeon_instance.setAdWillAutoPlay(willAutoPlay)
  }

  override fun setAdWillPlayMuted(pigeon_instance: AdsRequest, willPlayMuted: Boolean) {
    pigeon_instance.setAdWillPlayMuted(willPlayMuted)
  }

  override fun setAdsResponse(pigeon_instance: AdsRequest, cannedAdResponse: String) {
    pigeon_instance.adsResponse = cannedAdResponse
  }

  override fun setContentDuration(pigeon_instance: AdsRequest, duration: Double) {
    pigeon_instance.setContentDuration(duration.toFloat())
  }

  override fun setContentKeywords(pigeon_instance: AdsRequest, keywords: List<String>) {
    pigeon_instance.setContentKeywords(keywords)
  }

  override fun setContentTitle(pigeon_instance: AdsRequest, title: String) {
    pigeon_instance.setContentTitle(title)
  }

  override fun setContinuousPlayback(pigeon_instance: AdsRequest, continuousPlayback: Boolean) {
    pigeon_instance.setContinuousPlayback(continuousPlayback)
  }

  override fun setLiveStreamPrefetchSeconds(pigeon_instance: AdsRequest, prefetchTime: Double) {
    pigeon_instance.setLiveStreamPrefetchSeconds(prefetchTime.toFloat())
  }

  override fun setVastLoadTimeout(pigeon_instance: AdsRequest, timeout: Double) {
    pigeon_instance.setVastLoadTimeout(timeout.toFloat())
  }
}<|MERGE_RESOLUTION|>--- conflicted
+++ resolved
@@ -21,11 +21,7 @@
      *
      * This must match the version in pubspec.yaml.
      */
-<<<<<<< HEAD
-    const val pluginVersion = "0.2.4+3"
-=======
-    const val pluginVersion = "0.2.5"
->>>>>>> 6b2e34ed
+    const val pluginVersion = "0.2.5+1"
   }
 
   override fun setAdTagUrl(pigeon_instance: AdsRequest, adTagUrl: String) {
