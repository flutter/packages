--- conflicted
+++ resolved
@@ -21,11 +21,7 @@
      *
      * This must match the version in pubspec.yaml.
      */
-<<<<<<< HEAD
-    const val pluginVersion = "0.1.2+2"
-=======
-    const val pluginVersion = "0.2.0"
->>>>>>> bb53e5d5
+    const val pluginVersion = "0.2.1"
   }
 
   override fun setAdTagUrl(pigeon_instance: AdsRequest, adTagUrl: String) {
