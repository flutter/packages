--- conflicted
+++ resolved
@@ -21,11 +21,7 @@
      *
      * This must match the version in pubspec.yaml.
      */
-<<<<<<< HEAD
-    const val pluginVersion = "0.2.6+8"
-=======
-    const val pluginVersion = "0.2.7"
->>>>>>> 389c678c
+    const val pluginVersion = "0.2.8"
   }
 
   override fun setAdTagUrl(pigeon_instance: AdsRequest, adTagUrl: String) {
