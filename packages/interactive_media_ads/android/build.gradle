group 'dev.flutter.packages.interactive_media_ads'
version '1.0-SNAPSHOT'

buildscript {
    ext.kotlin_version = '1.7.10'
    repositories {
        google()
        mavenCentral()
    }

    dependencies {
        classpath 'com.android.tools.build:gradle:8.0.0'
        classpath "org.jetbrains.kotlin:kotlin-gradle-plugin:$kotlin_version"
    }
}

allprojects {
    repositories {
        google()
        mavenCentral()
    }
}

apply plugin: 'com.android.library'
apply plugin: 'kotlin-android'

android {
    if (project.android.hasProperty("namespace")) {
        namespace 'dev.flutter.packages.interactive_media_ads'
    }

    compileSdk 34

    compileOptions {
        sourceCompatibility JavaVersion.VERSION_1_8
        targetCompatibility JavaVersion.VERSION_1_8
    }

    kotlinOptions {
        jvmTarget = '1.8'
    }

    sourceSets {
        main.java.srcDirs += 'src/main/kotlin'
        test.java.srcDirs += 'src/test/kotlin'
    }

    defaultConfig {
        minSdk 19
    }

    dependencies {
<<<<<<< HEAD
        implementation 'androidx.annotation:annotation:1.5.0'
        implementation 'com.google.ads.interactivemedia.v3:interactivemedia:3.33.0'
=======
        implementation 'androidx.annotation:annotation:1.8.0'
>>>>>>> decb4604
        testImplementation 'junit:junit:4.13.2'
        testImplementation 'org.jetbrains.kotlin:kotlin-test'
        testImplementation "org.mockito.kotlin:mockito-kotlin:4.1.0"
        testImplementation 'org.mockito:mockito-inline:5.1.0'
        testImplementation 'androidx.test:core:1.3.0'

        // org.jetbrains.kotlin:kotlin-bom artifact purpose is to align kotlin stdlib and related code versions.
        // See: https://youtrack.jetbrains.com/issue/KT-55297/kotlin-stdlib-should-declare-constraints-on-kotlin-stdlib-jdk8-and-kotlin-stdlib-jdk7
        implementation(platform("org.jetbrains.kotlin:kotlin-bom:1.8.10"))
    }

    lintOptions {
        checkAllWarnings true
        warningsAsErrors true
        disable 'AndroidGradlePluginVersion', 'InvalidPackage', 'GradleDependency'
    }

    testOptions {
        unitTests.includeAndroidResources = true
        unitTests.returnDefaultValues = true
        unitTests.all {
            useJUnitPlatform()
            testLogging {
                events "passed", "skipped", "failed", "standardOut", "standardError"
                outputs.upToDateWhen {false}
                showStandardStreams = true
            }
        }
    }
}<|MERGE_RESOLUTION|>--- conflicted
+++ resolved
@@ -50,12 +50,8 @@
     }
 
     dependencies {
-<<<<<<< HEAD
-        implementation 'androidx.annotation:annotation:1.5.0'
+        implementation 'androidx.annotation:annotation:1.8.0'
         implementation 'com.google.ads.interactivemedia.v3:interactivemedia:3.33.0'
-=======
-        implementation 'androidx.annotation:annotation:1.8.0'
->>>>>>> decb4604
         testImplementation 'junit:junit:4.13.2'
         testImplementation 'org.jetbrains.kotlin:kotlin-test'
         testImplementation "org.mockito.kotlin:mockito-kotlin:4.1.0"
