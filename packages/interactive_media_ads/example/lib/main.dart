--- conflicted
+++ resolved
@@ -4,10 +4,7 @@
 
 import 'dart:async';
 
-<<<<<<< HEAD
-=======
 import 'package:flutter/foundation.dart';
->>>>>>> 16127746
 import 'package:flutter/material.dart';
 import 'package:flutter_driver/driver_extension.dart';
 import 'package:interactive_media_ads/interactive_media_ads.dart';
@@ -26,9 +23,6 @@
     'https://pubads.g.doubleclick.net/gampad/ads?iu=/21775744923/external/single_preroll_skippable&sz=640x480&ciu_szs=300x250%2C728x90&gdfp_req=1&output=vast&unviewed_position_start=1&env=vp&impl=s&correlator=';
 
 void main() {
-<<<<<<< HEAD
-  runApp(const MaterialApp(home: AdExampleWidget()));
-=======
   runApp(
     MaterialApp(
       // TODO(bparrishMines): Remove this check once the iOS implementation
@@ -38,7 +32,6 @@
           : Container(),
     ),
   );
->>>>>>> 16127746
 }
 
 /// Example widget displaying an Ad during a video.
