--- conflicted
+++ resolved
@@ -30,11 +30,7 @@
 
 plugins {
     id "dev.flutter.flutter-plugin-loader" version "1.0.0"
-<<<<<<< HEAD
-    id "com.android.application" version "8.1.0" apply false
-=======
     id "com.android.application" version "8.5.1" apply false
->>>>>>> 1ab1a712
     id "org.jetbrains.kotlin.android" version "1.7.10" apply false
 }
 
