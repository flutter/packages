// Copyright 2013 The Flutter Authors. All rights reserved.
// Use of this source code is governed by a BSD-style license that can be
// found in the LICENSE file.

import 'package:flutter/material.dart';
import 'package:interactive_media_ads/src/platform_interface/platform_content_progress_provider.dart';
import 'package:interactive_media_ads/src/platform_interface/platform_interface.dart';

final class TestInteractiveMediaAdsPlatform
    extends InteractiveMediaAdsPlatform {
  TestInteractiveMediaAdsPlatform({
    required this.onCreatePlatformAdsLoader,
    required this.onCreatePlatformAdsManagerDelegate,
    required this.onCreatePlatformAdDisplayContainer,
    required this.onCreatePlatformContentProgressProvider,
  });

  PlatformAdsLoader Function(PlatformAdsLoaderCreationParams params)
      onCreatePlatformAdsLoader;

  PlatformAdsManagerDelegate Function(
    PlatformAdsManagerDelegateCreationParams params,
  ) onCreatePlatformAdsManagerDelegate;

  PlatformAdDisplayContainer Function(
    PlatformAdDisplayContainerCreationParams params,
  ) onCreatePlatformAdDisplayContainer;

  PlatformContentProgressProvider Function(
    PlatformContentProgressProviderCreationParams params,
  ) onCreatePlatformContentProgressProvider;

  @override
  PlatformAdsLoader createPlatformAdsLoader(
    PlatformAdsLoaderCreationParams params,
  ) {
    return onCreatePlatformAdsLoader(params);
  }

  @override
  PlatformAdsManagerDelegate createPlatformAdsManagerDelegate(
    PlatformAdsManagerDelegateCreationParams params,
  ) {
    return onCreatePlatformAdsManagerDelegate(params);
  }

  @override
  PlatformAdDisplayContainer createPlatformAdDisplayContainer(
    PlatformAdDisplayContainerCreationParams params,
  ) {
    return onCreatePlatformAdDisplayContainer(params);
  }

  @override
  PlatformContentProgressProvider createPlatformContentProgressProvider(
    PlatformContentProgressProviderCreationParams params,
  ) {
    return onCreatePlatformContentProgressProvider(params);
  }
}

final class TestPlatformAdDisplayContainer extends PlatformAdDisplayContainer {
  TestPlatformAdDisplayContainer(
    super.params, {
    required this.onBuild,
  }) : super.implementation();

  Widget Function(BuildContext context) onBuild;

  @override
  Widget build(BuildContext context) {
    return onBuild.call(context);
  }
}

final class TestPlatformAdsLoader extends PlatformAdsLoader {
  TestPlatformAdsLoader(
    super.params, {
    required this.onContentComplete,
    required this.onRequestAds,
  }) : super.implementation();

  Future<void> Function() onContentComplete;

  Future<void> Function(PlatformAdsRequest request) onRequestAds;

  @override
  Future<void> contentComplete() async {
    return onContentComplete();
  }

  @override
  Future<void> requestAds(PlatformAdsRequest request) async {
    return onRequestAds(request);
  }
}

final class TestPlatformAdsManagerDelegate extends PlatformAdsManagerDelegate {
  TestPlatformAdsManagerDelegate(super.params) : super.implementation();
}

class TestAdsManager extends PlatformAdsManager {
  TestAdsManager({
    this.onInit,
    this.onSetAdsManagerDelegate,
    this.onStart,
    this.onDestroy,
    this.onDiscardAdBreak,
    this.onPause,
    this.onResume,
    this.onSkip,
  });

  Future<void> Function(AdsManagerInitParams params)? onInit;

  Future<void> Function(PlatformAdsManagerDelegate delegate)?
      onSetAdsManagerDelegate;

  Future<void> Function(AdsManagerStartParams params)? onStart;

  Future<void> Function()? onDiscardAdBreak;

  Future<void> Function()? onPause;

  Future<void> Function()? onResume;

  Future<void> Function()? onSkip;

  Future<void> Function()? onDestroy;

  @override
  Future<void> init(AdsManagerInitParams params) async {
    return onInit?.call(params);
  }

  @override
  Future<void> setAdsManagerDelegate(
    PlatformAdsManagerDelegate delegate,
  ) async {
    return onSetAdsManagerDelegate?.call(delegate);
  }

  @override
  Future<void> start(AdsManagerStartParams params) async {
    return onStart?.call(params);
  }

  @override
  Future<void> destroy() async {
    return onDestroy?.call();
  }
<<<<<<< HEAD
}

class TestContentProgressProvider extends PlatformContentProgressProvider {
  TestContentProgressProvider(
    super.params, {
    this.onSetProgress,
  }) : super.implementation();

  Future<void> Function({
    required Duration progress,
    required Duration duration,
  })? onSetProgress;

  @override
  Future<void> setProgress({
    required Duration progress,
    required Duration duration,
  }) async {
    return onSetProgress?.call(progress: progress, duration: duration);
=======

  @override
  Future<void> discardAdBreak() async {
    return onDiscardAdBreak?.call();
  }

  @override
  Future<void> pause() async {
    return onPause?.call();
  }

  @override
  Future<void> resume() async {
    return onResume?.call();
  }

  @override
  Future<void> skip() async {
    return onSkip?.call();
>>>>>>> bb53e5d5
  }
}<|MERGE_RESOLUTION|>--- conflicted
+++ resolved
@@ -149,7 +149,26 @@
   Future<void> destroy() async {
     return onDestroy?.call();
   }
-<<<<<<< HEAD
+
+  @override
+  Future<void> discardAdBreak() async {
+    return onDiscardAdBreak?.call();
+  }
+
+  @override
+  Future<void> pause() async {
+    return onPause?.call();
+  }
+
+  @override
+  Future<void> resume() async {
+    return onResume?.call();
+  }
+
+  @override
+  Future<void> skip() async {
+    return onSkip?.call();
+  }
 }
 
 class TestContentProgressProvider extends PlatformContentProgressProvider {
@@ -169,26 +188,5 @@
     required Duration duration,
   }) async {
     return onSetProgress?.call(progress: progress, duration: duration);
-=======
-
-  @override
-  Future<void> discardAdBreak() async {
-    return onDiscardAdBreak?.call();
-  }
-
-  @override
-  Future<void> pause() async {
-    return onPause?.call();
-  }
-
-  @override
-  Future<void> resume() async {
-    return onResume?.call();
-  }
-
-  @override
-  Future<void> skip() async {
-    return onSkip?.call();
->>>>>>> bb53e5d5
   }
 }