<<<<<<< HEAD
## 0.0.2

* Adds Android implementation.
=======
## 0.0.1+2

* Bumps Android's androidx.annotation:annotation dependency from 1.5.0 to 1.8.0.
>>>>>>> decb4604

## 0.0.1+1

* Adds Swift Package Manager support.

## 0.0.1

* Adds platform interface for Android and iOS.<|MERGE_RESOLUTION|>--- conflicted
+++ resolved
@@ -1,12 +1,10 @@
-<<<<<<< HEAD
 ## 0.0.2
 
 * Adds Android implementation.
-=======
+
 ## 0.0.1+2
 
 * Bumps Android's androidx.annotation:annotation dependency from 1.5.0 to 1.8.0.
->>>>>>> decb4604
 
 ## 0.0.1+1
 
