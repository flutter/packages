--- conflicted
+++ resolved
@@ -1,11 +1,11 @@
+## 0.2.2+8
+
+* Adds remaining methods for internal wrapper of the iOS native `IMAAdsRenderingSettings`.
+
 ## 0.2.2+7
 
-<<<<<<< HEAD
-* Adds remaining methods for internal wrapper of the iOS native `IMAAdsRenderingSettings`.
-=======
 * Updates Java compatibility version to 11.
 * Updates minimum supported SDK version to Flutter 3.24/Dart 3.5.
->>>>>>> e21f1ee6
 
 ## 0.2.2+6
 
