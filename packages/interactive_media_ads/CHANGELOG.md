--- conflicted
+++ resolved
@@ -1,11 +1,11 @@
+## 0.2.2+11
+
+* Adds internal wrapper for Android native `UniversalAdId`.
+
 ## 0.2.2+10
 
-<<<<<<< HEAD
-* Adds internal wrapper for Android native `UniversalAdId`.
-=======
 * Fixes bug where Android would show the last frame of the previous Ad before playing the current
   one.
->>>>>>> 791c6e37
 
 ## 0.2.2+9
 
