--- conflicted
+++ resolved
@@ -1,12 +1,10 @@
-<<<<<<< HEAD
 ## 0.2.0
 
 * Adds support for pausing and resuming Ad playback. See `AdsManager.pause` and `AdsManager.resume`.
 * Adds support to skip an Ad. See `AdsManager.skip` and `AdsManager.discardAdBreak`.
-* Fixes bug where the ad would play when the app returned to foreground during content playback.
 * **Breaking Change** To keep platform consistency, Android no longer continues playing an Ad 
   whenever it returns from an Ad click. Call `AdsManager.resume` to resume Ad playback.
-=======
+
 ## 0.1.2+5
 
 * Adds internal wrapper for remaining methods of the Android native `AdsManager`.
@@ -23,7 +21,6 @@
 
 * Removes dependency on org.jetbrains.kotlin:kotlin-bom.
 * Updates minimum supported SDK version to Flutter 3.24/Dart 3.5.
->>>>>>> 2a0f2541
 
 ## 0.1.2+1
 
