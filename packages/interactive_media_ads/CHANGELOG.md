--- conflicted
+++ resolved
@@ -1,10 +1,10 @@
+## 0.2.2+5
+
+* Changes the example app to initialize the `AdsLoader` in `onContainerAdded`.
+
 ## 0.2.2+4
 
-<<<<<<< HEAD
-* Changes the example app to initialize the `AdsLoader` in `onContainerAdded`.
-=======
 * Adds internal wrapper for Android native `AdProgressInfo`.
->>>>>>> 925205de
 
 ## 0.2.2+3
 
