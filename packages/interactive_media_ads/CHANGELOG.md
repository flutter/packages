<<<<<<< HEAD
## NEXT

* Updates minimum supported SDK version to Flutter 3.29/Dart 3.7.
=======
## 0.2.6+3

* Updates `README` with information about enabling desugaring on Android.
>>>>>>> 1a8ed512

## 0.2.6+2

* Updates kotlin version to 2.2.0 to enable gradle 8.11 support.

## 0.2.6+1

* Fixes passing ads response to Android native `AdsRequest`.

## 0.2.6

* Adds support to configure ad requests. See `AdsRequest`.

## 0.2.5+1

* Adds remaining methods for internal wrapper of the Android native `AdsRequest`.
* Adds remaining methods for internal wrapper of the iOS native `IMAAdsRequest`.

## 0.2.5

* Adds support to set general SDK settings. See `ImaSettings` and `AdsLoader.settings`.

## 0.2.4+2

* Bumps gradle from 8.9.0 to 8.11.1.

## 0.2.4+1

* Adds internal wrapper for Android native `ImaSdkSettings`.
* Adds internal wrapper for iOS native `IMASettings`.

## 0.2.4

* Adds support for companion ads. See `CompanionAdSlot` and `AdDisplayContainer(companionAds)`.

## 0.2.3+12

* Fixes appending request agent to ad tags that contain a query.

## 0.2.3+11

* Updates pigeon generated code to fix `ImplicitSamInstance` and `SyntheticAccessor` Kotlin lint
  warnings.

## 0.2.3+10

* Fixes `AdEventType`s not triggering on iOS in release mode.

## 0.2.3+9

* Bumps gradle from 8.0.0 to 8.9.0.

## 0.2.3+8

* Updates compileSdk 34 to flutter.compileSdkVersion.

## 0.2.3+7

* Bumps gradle-plugin to 2.1.10.

## 0.2.3+6

* Adds internal wrapper for iOS native `IMAAdPodInfo`.

## 0.2.3+5

* Bumps gradle-plugin to 2.1.0.

## 0.2.3+4

* Adds remaining methods for internal wrapper of the iOS native `IMAAdDisplayContainer`.

## 0.2.3+3

* Adds internal wrapper for Android native `CompanionAdSlot` and `CompanionAdSlot.ClickListener`.

## 0.2.3+2

* Bumps `com.google.ads.interactivemedia.v3:interactivemedia` from 3.35.1 to 3.36.0.

## 0.2.3+1

* Bumps androidx.annotation:annotation from 1.8.2 to 1.9.1.

## 0.2.3

* Adds parameters to control the rendering of ads. See `AdsManager.init`.

## 0.2.2+15

* Adds remaining methods for internal wrapper of the Android native `BaseManager`.

## 0.2.2+14

* Adds internal wrapper for iOS native `IMACompanionAdSlot` and `IMACompanionDelegate`.

## 0.2.2+13

* Adds internal wrapper for Android native `Ad`.

## 0.2.2+12

* Adds internal wrapper for iOS native `IMACompanionAd`.

## 0.2.2+11

* Adds internal wrapper for Android native `UniversalAdId`.

## 0.2.2+10

* Fixes bug where Android would show the last frame of the previous Ad before playing the current
  one.

## 0.2.2+9

* Adds internal wrapper for Android native `CompanionAd`.

## 0.2.2+8

* Adds remaining methods for internal wrapper of the iOS native `IMAAdsRenderingSettings`.

## 0.2.2+7

* Updates Java compatibility version to 11.
* Updates minimum supported SDK version to Flutter 3.24/Dart 3.5.

## 0.2.2+6

* Bumps Android dependency `com.google.ads.interactivemedia.v3:interactivemedia` from `3.50.0` to
  `3.35.1`.

## 0.2.2+5

* Changes the example app to initialize the `AdsLoader` in `onContainerAdded`.

## 0.2.2+4

* Adds internal wrapper for Android native `AdProgressInfo`.

## 0.2.2+3

* Adds internal wrapper for iOS native `IMAFriendlyObstruction`.

## 0.2.2+2

* Adds internal wrapper for Android native `AdsRenderingSettings`.

## 0.2.2+1

* Bumps Android dependency `com.google.ads.interactivemedia.v3:interactivemedia` from `3.34.0` to
  `3.35.0`.

## 0.2.2

* Adds support for mid-roll ads. See `AdsRequest.contentProgressProvider`.

## 0.2.1

* Adds internal wrapper for Android native `ContentProgressProvider`.

## 0.2.0

* Adds support for pausing and resuming Ad playback. See `AdsManager.pause` and `AdsManager.resume`.
* Adds support to skip an Ad. See `AdsManager.skip` and `AdsManager.discardAdBreak`.
* **Breaking Change** To keep platform consistency, Android no longer continues playing an Ad 
  whenever it returns from an Ad click. Call `AdsManager.resume` to resume Ad playback.

## 0.1.2+6

* Fixes bug where the ad would play when the app returned to foreground during content playback.

## 0.1.2+5

* Adds internal wrapper for remaining methods of the Android native `AdsManager`.

## 0.1.2+4

* Bumps androidx.annotation:annotation from 1.8.1 to 1.8.2.

## 0.1.2+3

* Adds a contribution guide. See `CONTRIBUTING.md`.

## 0.1.2+2

* Removes dependency on org.jetbrains.kotlin:kotlin-bom.
* Updates minimum supported SDK version to Flutter 3.24/Dart 3.5.

## 0.1.2+1

* Updates README to clarify supported features and link to issues tracker.

## 0.1.2

* Adds support for all `AdEventType`s and ad data. See `AdEvent.adData`.
* Updates minimum supported SDK version to Flutter 3.19/Dart 3.3.

## 0.1.1+1

* Fixes a typo in the formatting of the CHANGELOG.

## 0.1.1

* Adds iOS implementation.
* Adds support for setting the layout direction of the `AdDisplayContainer`.

## 0.1.0+2

* Bumps androidx.annotation:annotation from 1.7.1 to 1.8.1.

## 0.1.0+1

* Updates lint checks to ignore NewerVersionAvailable.

## 0.1.0

* Bumps `com.google.ads.interactivemedia.v3:interactivemedia` from 3.33.0 to 3.34.0.
* **Breaking Change** Updates Android `minSdk` from 19 to 21.

## 0.0.2+1

* Updates `README` with a usage section and fix app-facing interface documentation.

## 0.0.2

* Adds Android implementation.

## 0.0.1+3

* Fixes the pub badge source.

## 0.0.1+2

* Bumps Android's androidx.annotation:annotation dependency from 1.5.0 to 1.8.0.

## 0.0.1+1

* Adds Swift Package Manager support.

## 0.0.1

* Adds platform interface for Android and iOS.<|MERGE_RESOLUTION|>--- conflicted
+++ resolved
@@ -1,12 +1,10 @@
-<<<<<<< HEAD
 ## NEXT
 
 * Updates minimum supported SDK version to Flutter 3.29/Dart 3.7.
-=======
+
 ## 0.2.6+3
 
 * Updates `README` with information about enabling desugaring on Android.
->>>>>>> 1a8ed512
 
 ## 0.2.6+2
 
