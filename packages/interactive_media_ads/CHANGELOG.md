<<<<<<< HEAD
## 0.1.2

* Adds support for all `AdEventType`s and ad data. See `AdEvent.adData`.
=======
## NEXT

* Updates minimum supported SDK version to Flutter 3.19/Dart 3.3.
>>>>>>> bb797b93

## 0.1.1+1

* Fixes a typo in the formatting of the CHANGELOG.

## 0.1.1

* Adds iOS implementation.
* Adds support for setting the layout direction of the `AdDisplayContainer`.

## 0.1.0+2

* Bumps androidx.annotation:annotation from 1.7.1 to 1.8.1.

## 0.1.0+1

* Updates lint checks to ignore NewerVersionAvailable.

## 0.1.0

* Bumps `com.google.ads.interactivemedia.v3:interactivemedia` from 3.33.0 to 3.34.0.
* **Breaking Change** Updates Android `minSdk` from 19 to 21.

## 0.0.2+1

* Updates `README` with a usage section and fix app-facing interface documentation.

## 0.0.2

* Adds Android implementation.

## 0.0.1+3

* Fixes the pub badge source.

## 0.0.1+2

* Bumps Android's androidx.annotation:annotation dependency from 1.5.0 to 1.8.0.

## 0.0.1+1

* Adds Swift Package Manager support.

## 0.0.1

* Adds platform interface for Android and iOS.<|MERGE_RESOLUTION|>--- conflicted
+++ resolved
@@ -1,12 +1,7 @@
-<<<<<<< HEAD
 ## 0.1.2
 
 * Adds support for all `AdEventType`s and ad data. See `AdEvent.adData`.
-=======
-## NEXT
-
 * Updates minimum supported SDK version to Flutter 3.19/Dart 3.3.
->>>>>>> bb797b93
 
 ## 0.1.1+1
 
