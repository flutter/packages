## 0.2.2+11

<<<<<<< HEAD
* Adds internal wrapper for iOS native `IMACompanionAd`.
=======
* Adds internal wrapper for Android native `UniversalAdId`.
>>>>>>> 11adfdef

## 0.2.2+10

* Fixes bug where Android would show the last frame of the previous Ad before playing the current
  one.

## 0.2.2+9

* Adds internal wrapper for Android native `CompanionAd`.

## 0.2.2+8

* Adds remaining methods for internal wrapper of the iOS native `IMAAdsRenderingSettings`.

## 0.2.2+7

* Updates Java compatibility version to 11.
* Updates minimum supported SDK version to Flutter 3.24/Dart 3.5.

## 0.2.2+6

* Bumps Android dependency `com.google.ads.interactivemedia.v3:interactivemedia` from `3.50.0` to
  `3.35.1`.

## 0.2.2+5

* Changes the example app to initialize the `AdsLoader` in `onContainerAdded`.

## 0.2.2+4

* Adds internal wrapper for Android native `AdProgressInfo`.

## 0.2.2+3

* Adds internal wrapper for iOS native `IMAFriendlyObstruction`.

## 0.2.2+2

* Adds internal wrapper for Android native `AdsRenderingSettings`.

## 0.2.2+1

* Bumps Android dependency `com.google.ads.interactivemedia.v3:interactivemedia` from `3.34.0` to
  `3.35.0`.

## 0.2.2

* Adds support for mid-roll ads. See `AdsRequest.contentProgressProvider`.

## 0.2.1

* Adds internal wrapper for Android native `ContentProgressProvider`.

## 0.2.0

* Adds support for pausing and resuming Ad playback. See `AdsManager.pause` and `AdsManager.resume`.
* Adds support to skip an Ad. See `AdsManager.skip` and `AdsManager.discardAdBreak`.
* **Breaking Change** To keep platform consistency, Android no longer continues playing an Ad 
  whenever it returns from an Ad click. Call `AdsManager.resume` to resume Ad playback.

## 0.1.2+6

* Fixes bug where the ad would play when the app returned to foreground during content playback.

## 0.1.2+5

* Adds internal wrapper for remaining methods of the Android native `AdsManager`.

## 0.1.2+4

* Bumps androidx.annotation:annotation from 1.8.1 to 1.8.2.

## 0.1.2+3

* Adds a contribution guide. See `CONTRIBUTING.md`.

## 0.1.2+2

* Removes dependency on org.jetbrains.kotlin:kotlin-bom.
* Updates minimum supported SDK version to Flutter 3.24/Dart 3.5.

## 0.1.2+1

* Updates README to clarify supported features and link to issues tracker.

## 0.1.2

* Adds support for all `AdEventType`s and ad data. See `AdEvent.adData`.
* Updates minimum supported SDK version to Flutter 3.19/Dart 3.3.

## 0.1.1+1

* Fixes a typo in the formatting of the CHANGELOG.

## 0.1.1

* Adds iOS implementation.
* Adds support for setting the layout direction of the `AdDisplayContainer`.

## 0.1.0+2

* Bumps androidx.annotation:annotation from 1.7.1 to 1.8.1.

## 0.1.0+1

* Updates lint checks to ignore NewerVersionAvailable.

## 0.1.0

* Bumps `com.google.ads.interactivemedia.v3:interactivemedia` from 3.33.0 to 3.34.0.
* **Breaking Change** Updates Android `minSdk` from 19 to 21.

## 0.0.2+1

* Updates `README` with a usage section and fix app-facing interface documentation.

## 0.0.2

* Adds Android implementation.

## 0.0.1+3

* Fixes the pub badge source.

## 0.0.1+2

* Bumps Android's androidx.annotation:annotation dependency from 1.5.0 to 1.8.0.

## 0.0.1+1

* Adds Swift Package Manager support.

## 0.0.1

* Adds platform interface for Android and iOS.<|MERGE_RESOLUTION|>--- conflicted
+++ resolved
@@ -1,10 +1,10 @@
+## 0.2.2+12
+
+* Adds internal wrapper for iOS native `IMACompanionAd`.
+
 ## 0.2.2+11
 
-<<<<<<< HEAD
-* Adds internal wrapper for iOS native `IMACompanionAd`.
-=======
 * Adds internal wrapper for Android native `UniversalAdId`.
->>>>>>> 11adfdef
 
 ## 0.2.2+10
 
