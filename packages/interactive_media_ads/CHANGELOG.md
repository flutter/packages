--- conflicted
+++ resolved
@@ -1,12 +1,10 @@
-<<<<<<< HEAD
 ## 0.0.2
 
 * Adds Android implementation.
-=======
+
 ## 0.0.1+1
 
 * Adds Swift Package Manager support.
->>>>>>> b1ffd1e3
 
 ## 0.0.1
 
