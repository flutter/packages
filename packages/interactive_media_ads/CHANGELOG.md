## 0.2.2+2

<<<<<<< HEAD
* Adds internal wrapper for iOS native `IMAFriendlyObstruction`.
=======
* Adds internal wrapper for Android native `AdsRenderingSettings`.
>>>>>>> fe0a3a0a

## 0.2.2+1

* Bumps Android dependency `com.google.ads.interactivemedia.v3:interactivemedia` from `3.34.0` to
  `3.35.0`.

## 0.2.2

* Adds support for mid-roll ads. See `AdsRequest.contentProgressProvider`.

## 0.2.1

* Adds internal wrapper for Android native `ContentProgressProvider`.

## 0.2.0

* Adds support for pausing and resuming Ad playback. See `AdsManager.pause` and `AdsManager.resume`.
* Adds support to skip an Ad. See `AdsManager.skip` and `AdsManager.discardAdBreak`.
* **Breaking Change** To keep platform consistency, Android no longer continues playing an Ad 
  whenever it returns from an Ad click. Call `AdsManager.resume` to resume Ad playback.

## 0.1.2+6

* Fixes bug where the ad would play when the app returned to foreground during content playback.

## 0.1.2+5

* Adds internal wrapper for remaining methods of the Android native `AdsManager`.

## 0.1.2+4

* Bumps androidx.annotation:annotation from 1.8.1 to 1.8.2.

## 0.1.2+3

* Adds a contribution guide. See `CONTRIBUTING.md`.

## 0.1.2+2

* Removes dependency on org.jetbrains.kotlin:kotlin-bom.
* Updates minimum supported SDK version to Flutter 3.24/Dart 3.5.

## 0.1.2+1

* Updates README to clarify supported features and link to issues tracker.

## 0.1.2

* Adds support for all `AdEventType`s and ad data. See `AdEvent.adData`.
* Updates minimum supported SDK version to Flutter 3.19/Dart 3.3.

## 0.1.1+1

* Fixes a typo in the formatting of the CHANGELOG.

## 0.1.1

* Adds iOS implementation.
* Adds support for setting the layout direction of the `AdDisplayContainer`.

## 0.1.0+2

* Bumps androidx.annotation:annotation from 1.7.1 to 1.8.1.

## 0.1.0+1

* Updates lint checks to ignore NewerVersionAvailable.

## 0.1.0

* Bumps `com.google.ads.interactivemedia.v3:interactivemedia` from 3.33.0 to 3.34.0.
* **Breaking Change** Updates Android `minSdk` from 19 to 21.

## 0.0.2+1

* Updates `README` with a usage section and fix app-facing interface documentation.

## 0.0.2

* Adds Android implementation.

## 0.0.1+3

* Fixes the pub badge source.

## 0.0.1+2

* Bumps Android's androidx.annotation:annotation dependency from 1.5.0 to 1.8.0.

## 0.0.1+1

* Adds Swift Package Manager support.

## 0.0.1

* Adds platform interface for Android and iOS.<|MERGE_RESOLUTION|>--- conflicted
+++ resolved
@@ -1,10 +1,10 @@
+## 0.2.2+3
+
+* Adds internal wrapper for iOS native `IMAFriendlyObstruction`.
+
 ## 0.2.2+2
 
-<<<<<<< HEAD
-* Adds internal wrapper for iOS native `IMAFriendlyObstruction`.
-=======
 * Adds internal wrapper for Android native `AdsRenderingSettings`.
->>>>>>> fe0a3a0a
 
 ## 0.2.2+1
 
