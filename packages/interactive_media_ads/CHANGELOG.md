<<<<<<< HEAD
## 0.2.0

* Adds support for pausing and resuming Ad playback. See `AdsManager.pause` and `AdsManager.resume`.
* Adds support to skip an Ad. See `AdsManager.skip` and `AdsManager.discardAdBreak`.
* **Breaking Change** To keep platform consistency, Android no longer continues playing an Ad 
  whenever it returns from an Ad click. Call `AdsManager.resume` to resume Ad playback.
=======
## 0.1.2

* Adds support for all `AdEventType`s and ad data. See `AdEvent.adData`.
* Updates minimum supported SDK version to Flutter 3.19/Dart 3.3.
>>>>>>> e890769a

## 0.1.1+1

* Fixes a typo in the formatting of the CHANGELOG.

## 0.1.1

* Adds iOS implementation.
* Adds support for setting the layout direction of the `AdDisplayContainer`.

## 0.1.0+2

* Bumps androidx.annotation:annotation from 1.7.1 to 1.8.1.

## 0.1.0+1

* Updates lint checks to ignore NewerVersionAvailable.

## 0.1.0

* Bumps `com.google.ads.interactivemedia.v3:interactivemedia` from 3.33.0 to 3.34.0.
* **Breaking Change** Updates Android `minSdk` from 19 to 21.

## 0.0.2+1

* Updates `README` with a usage section and fix app-facing interface documentation.

## 0.0.2

* Adds Android implementation.

## 0.0.1+3

* Fixes the pub badge source.

## 0.0.1+2

* Bumps Android's androidx.annotation:annotation dependency from 1.5.0 to 1.8.0.

## 0.0.1+1

* Adds Swift Package Manager support.

## 0.0.1

* Adds platform interface for Android and iOS.<|MERGE_RESOLUTION|>--- conflicted
+++ resolved
@@ -1,16 +1,14 @@
-<<<<<<< HEAD
 ## 0.2.0
 
 * Adds support for pausing and resuming Ad playback. See `AdsManager.pause` and `AdsManager.resume`.
 * Adds support to skip an Ad. See `AdsManager.skip` and `AdsManager.discardAdBreak`.
 * **Breaking Change** To keep platform consistency, Android no longer continues playing an Ad 
   whenever it returns from an Ad click. Call `AdsManager.resume` to resume Ad playback.
-=======
+
 ## 0.1.2
 
 * Adds support for all `AdEventType`s and ad data. See `AdEvent.adData`.
 * Updates minimum supported SDK version to Flutter 3.19/Dart 3.3.
->>>>>>> e890769a
 
 ## 0.1.1+1
 
