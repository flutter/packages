--- conflicted
+++ resolved
@@ -1,13 +1,11 @@
-<<<<<<< HEAD
-## 0.0.3
+## 0.1.1
 
 * Adds iOS implementation.
-=======
+
 ## 0.1.0
 
 * Bumps `com.google.ads.interactivemedia.v3:interactivemedia` from 3.33.0 to 3.34.0.
 * **Breaking Change** Updates Android `minSdk` from 19 to 21.
->>>>>>> 754de191
 
 ## 0.0.2+1
 
