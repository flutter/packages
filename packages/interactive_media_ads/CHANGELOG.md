<<<<<<< HEAD
## 0.1.1

* Adds iOS implementation.
* Adds support for setting the layout direction of the `AdDisplayContainer`.
=======
## 0.1.0+1

* Updates lint checks to ignore NewerVersionAvailable.
>>>>>>> b31a2796

## 0.1.0

* Bumps `com.google.ads.interactivemedia.v3:interactivemedia` from 3.33.0 to 3.34.0.
* **Breaking Change** Updates Android `minSdk` from 19 to 21.

## 0.0.2+1

* Updates `README` with a usage section and fix app-facing interface documentation.

## 0.0.2

* Adds Android implementation.

## 0.0.1+3

* Fixes the pub badge source.

## 0.0.1+2

* Bumps Android's androidx.annotation:annotation dependency from 1.5.0 to 1.8.0.

## 0.0.1+1

* Adds Swift Package Manager support.

## 0.0.1

* Adds platform interface for Android and iOS.<|MERGE_RESOLUTION|>--- conflicted
+++ resolved
@@ -1,13 +1,11 @@
-<<<<<<< HEAD
-## 0.1.1
+# 0.1.1
 
 * Adds iOS implementation.
 * Adds support for setting the layout direction of the `AdDisplayContainer`.
-=======
+
 ## 0.1.0+1
 
 * Updates lint checks to ignore NewerVersionAvailable.
->>>>>>> b31a2796
 
 ## 0.1.0
 
