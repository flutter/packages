<<<<<<< HEAD
## 0.2.2+7

* Adds remaining methods for internal wrapper of the iOS native `IMAAdsRenderingSettings`.
=======
## 0.2.2+6

* Bumps Android dependency `com.google.ads.interactivemedia.v3:interactivemedia` from `3.50.0` to
  `3.35.1`.
>>>>>>> 577ce4c4

## 0.2.2+5

* Changes the example app to initialize the `AdsLoader` in `onContainerAdded`.

## 0.2.2+4

* Adds internal wrapper for Android native `AdProgressInfo`.

## 0.2.2+3

* Adds internal wrapper for iOS native `IMAFriendlyObstruction`.

## 0.2.2+2

* Adds internal wrapper for Android native `AdsRenderingSettings`.

## 0.2.2+1

* Bumps Android dependency `com.google.ads.interactivemedia.v3:interactivemedia` from `3.34.0` to
  `3.35.0`.

## 0.2.2

* Adds support for mid-roll ads. See `AdsRequest.contentProgressProvider`.

## 0.2.1

* Adds internal wrapper for Android native `ContentProgressProvider`.

## 0.2.0

* Adds support for pausing and resuming Ad playback. See `AdsManager.pause` and `AdsManager.resume`.
* Adds support to skip an Ad. See `AdsManager.skip` and `AdsManager.discardAdBreak`.
* **Breaking Change** To keep platform consistency, Android no longer continues playing an Ad 
  whenever it returns from an Ad click. Call `AdsManager.resume` to resume Ad playback.

## 0.1.2+6

* Fixes bug where the ad would play when the app returned to foreground during content playback.

## 0.1.2+5

* Adds internal wrapper for remaining methods of the Android native `AdsManager`.

## 0.1.2+4

* Bumps androidx.annotation:annotation from 1.8.1 to 1.8.2.

## 0.1.2+3

* Adds a contribution guide. See `CONTRIBUTING.md`.

## 0.1.2+2

* Removes dependency on org.jetbrains.kotlin:kotlin-bom.
* Updates minimum supported SDK version to Flutter 3.24/Dart 3.5.

## 0.1.2+1

* Updates README to clarify supported features and link to issues tracker.

## 0.1.2

* Adds support for all `AdEventType`s and ad data. See `AdEvent.adData`.
* Updates minimum supported SDK version to Flutter 3.19/Dart 3.3.

## 0.1.1+1

* Fixes a typo in the formatting of the CHANGELOG.

## 0.1.1

* Adds iOS implementation.
* Adds support for setting the layout direction of the `AdDisplayContainer`.

## 0.1.0+2

* Bumps androidx.annotation:annotation from 1.7.1 to 1.8.1.

## 0.1.0+1

* Updates lint checks to ignore NewerVersionAvailable.

## 0.1.0

* Bumps `com.google.ads.interactivemedia.v3:interactivemedia` from 3.33.0 to 3.34.0.
* **Breaking Change** Updates Android `minSdk` from 19 to 21.

## 0.0.2+1

* Updates `README` with a usage section and fix app-facing interface documentation.

## 0.0.2

* Adds Android implementation.

## 0.0.1+3

* Fixes the pub badge source.

## 0.0.1+2

* Bumps Android's androidx.annotation:annotation dependency from 1.5.0 to 1.8.0.

## 0.0.1+1

* Adds Swift Package Manager support.

## 0.0.1

* Adds platform interface for Android and iOS.<|MERGE_RESOLUTION|>--- conflicted
+++ resolved
@@ -1,13 +1,11 @@
-<<<<<<< HEAD
 ## 0.2.2+7
 
 * Adds remaining methods for internal wrapper of the iOS native `IMAAdsRenderingSettings`.
-=======
+
 ## 0.2.2+6
 
 * Bumps Android dependency `com.google.ads.interactivemedia.v3:interactivemedia` from `3.50.0` to
   `3.35.1`.
->>>>>>> 577ce4c4
 
 ## 0.2.2+5
 
