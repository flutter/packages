--- conflicted
+++ resolved
@@ -1,10 +1,10 @@
+## 0.3.0+8
+
+* Removes internal native library Dart proxy.
+
 ## 0.3.0+7
 
-<<<<<<< HEAD
-* Removes internal native library Dart proxy.
-=======
 * Bumps kotlin_version to 2.2.21.
->>>>>>> d39e481d
 
 ## 0.3.0+6
 
