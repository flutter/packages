--- conflicted
+++ resolved
@@ -1,7 +1,3 @@
-<<<<<<< HEAD
-## 0.2.6+4
-
-=======
 ## 0.2.6+7
 
 * Updates Android `PlatformAdDisplayContainer` implementation to support preloading ads.
@@ -18,7 +14,6 @@
 
 ## 0.2.6+4
 
->>>>>>> 24588c6b
 * Adds internal wrappers for iOS native `IMAAd` and `IMAUniversalAdID`.
 * Updates internal wrapper for iOS native `IMAAdEvent`.
 * Updates internal wrapper for Android native `AdEvent`.
