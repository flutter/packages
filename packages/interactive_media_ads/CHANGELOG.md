## 0.0.2

<<<<<<< HEAD
* Adds iOS implementation.
=======
* Adds Android implementation.

## 0.0.1+3

* Fixes the pub badge source.
>>>>>>> 16127746

## 0.0.1+2

* Bumps Android's androidx.annotation:annotation dependency from 1.5.0 to 1.8.0.

## 0.0.1+1

* Adds Swift Package Manager support.

## 0.0.1

* Adds platform interface for Android and iOS.<|MERGE_RESOLUTION|>--- conflicted
+++ resolved
@@ -1,14 +1,14 @@
+## 0.0.3
+
+* Adds iOS implementation.
+
 ## 0.0.2
 
-<<<<<<< HEAD
-* Adds iOS implementation.
-=======
 * Adds Android implementation.
 
 ## 0.0.1+3
 
 * Fixes the pub badge source.
->>>>>>> 16127746
 
 ## 0.0.1+2
 
