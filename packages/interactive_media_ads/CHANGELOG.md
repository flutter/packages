--- conflicted
+++ resolved
@@ -1,12 +1,10 @@
-<<<<<<< HEAD
-## 0.2.2+16
+## 0.2.3+1
 
 * Bumps androidx.annotation:annotation from 1.8.2 to 1.9.1.
-=======
+
 ## 0.2.3
 
 * Adds parameters to control the rendering of ads. See `AdsManager.init`.
->>>>>>> 0e73a057
 
 ## 0.2.2+15
 
