<<<<<<< HEAD
# 0.1.1

* Adds iOS implementation.
* Adds support for setting the layout direction of the `AdDisplayContainer`.
=======
## 0.1.0+2

* Bumps androidx.annotation:annotation from 1.7.1 to 1.8.1.
>>>>>>> b20d2c5d

## 0.1.0+1

* Updates lint checks to ignore NewerVersionAvailable.

## 0.1.0

* Bumps `com.google.ads.interactivemedia.v3:interactivemedia` from 3.33.0 to 3.34.0.
* **Breaking Change** Updates Android `minSdk` from 19 to 21.

## 0.0.2+1

* Updates `README` with a usage section and fix app-facing interface documentation.

## 0.0.2

* Adds Android implementation.

## 0.0.1+3

* Fixes the pub badge source.

## 0.0.1+2

* Bumps Android's androidx.annotation:annotation dependency from 1.5.0 to 1.8.0.

## 0.0.1+1

* Adds Swift Package Manager support.

## 0.0.1

* Adds platform interface for Android and iOS.<|MERGE_RESOLUTION|>--- conflicted
+++ resolved
@@ -1,13 +1,11 @@
-<<<<<<< HEAD
 # 0.1.1
 
 * Adds iOS implementation.
 * Adds support for setting the layout direction of the `AdDisplayContainer`.
-=======
+
 ## 0.1.0+2
 
 * Bumps androidx.annotation:annotation from 1.7.1 to 1.8.1.
->>>>>>> b20d2c5d
 
 ## 0.1.0+1
 
