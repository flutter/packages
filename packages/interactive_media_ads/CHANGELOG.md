## 0.1.2+1

<<<<<<< HEAD
* Adds a contribution guide. See `CONTRIBUTING.md`.
=======
* Updates README to clarify supported features and link to issues tracker.
>>>>>>> 4d2d2e38

## 0.1.2

* Adds support for all `AdEventType`s and ad data. See `AdEvent.adData`.
* Updates minimum supported SDK version to Flutter 3.19/Dart 3.3.

## 0.1.1+1

* Fixes a typo in the formatting of the CHANGELOG.

## 0.1.1

* Adds iOS implementation.
* Adds support for setting the layout direction of the `AdDisplayContainer`.

## 0.1.0+2

* Bumps androidx.annotation:annotation from 1.7.1 to 1.8.1.

## 0.1.0+1

* Updates lint checks to ignore NewerVersionAvailable.

## 0.1.0

* Bumps `com.google.ads.interactivemedia.v3:interactivemedia` from 3.33.0 to 3.34.0.
* **Breaking Change** Updates Android `minSdk` from 19 to 21.

## 0.0.2+1

* Updates `README` with a usage section and fix app-facing interface documentation.

## 0.0.2

* Adds Android implementation.

## 0.0.1+3

* Fixes the pub badge source.

## 0.0.1+2

* Bumps Android's androidx.annotation:annotation dependency from 1.5.0 to 1.8.0.

## 0.0.1+1

* Adds Swift Package Manager support.

## 0.0.1

* Adds platform interface for Android and iOS.<|MERGE_RESOLUTION|>--- conflicted
+++ resolved
@@ -1,10 +1,10 @@
+## 0.1.2+2
+
+* Adds a contribution guide. See `CONTRIBUTING.md`.
+
 ## 0.1.2+1
 
-<<<<<<< HEAD
-* Adds a contribution guide. See `CONTRIBUTING.md`.
-=======
 * Updates README to clarify supported features and link to issues tracker.
->>>>>>> 4d2d2e38
 
 ## 0.1.2
 
