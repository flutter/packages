<<<<<<< HEAD
## 0.1.1+2

* Removes dependency on org.jetbrains.kotlin:kotlin-bom.
* Updates minimum supported SDK version to Flutter 3.24/Dart 3.5.
=======
## 0.1.2

* Adds support for all `AdEventType`s and ad data. See `AdEvent.adData`.
>>>>>>> d9a6de80
* Updates minimum supported SDK version to Flutter 3.19/Dart 3.3.

## 0.1.1+1

* Fixes a typo in the formatting of the CHANGELOG.

## 0.1.1

* Adds iOS implementation.
* Adds support for setting the layout direction of the `AdDisplayContainer`.

## 0.1.0+2

* Bumps androidx.annotation:annotation from 1.7.1 to 1.8.1.

## 0.1.0+1

* Updates lint checks to ignore NewerVersionAvailable.

## 0.1.0

* Bumps `com.google.ads.interactivemedia.v3:interactivemedia` from 3.33.0 to 3.34.0.
* **Breaking Change** Updates Android `minSdk` from 19 to 21.

## 0.0.2+1

* Updates `README` with a usage section and fix app-facing interface documentation.

## 0.0.2

* Adds Android implementation.

## 0.0.1+3

* Fixes the pub badge source.

## 0.0.1+2

* Bumps Android's androidx.annotation:annotation dependency from 1.5.0 to 1.8.0.

## 0.0.1+1

* Adds Swift Package Manager support.

## 0.0.1

* Adds platform interface for Android and iOS.<|MERGE_RESOLUTION|>--- conflicted
+++ resolved
@@ -1,13 +1,11 @@
-<<<<<<< HEAD
-## 0.1.1+2
+## 0.1.2+1
 
 * Removes dependency on org.jetbrains.kotlin:kotlin-bom.
 * Updates minimum supported SDK version to Flutter 3.24/Dart 3.5.
-=======
+
 ## 0.1.2
 
 * Adds support for all `AdEventType`s and ad data. See `AdEvent.adData`.
->>>>>>> d9a6de80
 * Updates minimum supported SDK version to Flutter 3.19/Dart 3.3.
 
 ## 0.1.1+1
