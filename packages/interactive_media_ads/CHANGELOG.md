<<<<<<< HEAD
## 0.2.8+2

* Updates Java compatibility version to 17 and minimum supported SDK version to Flutter 3.35/Dart 3.9.
=======
## 0.3.0

* Bumps `com.google.ads.interactivemedia.v3:interactivemedia` from 3.36.0 to 3.37.0.
* **Breaking Change** Adds app desugaring as a requirement for Android apps. Apps without desugaring
  enabled won't build with the current or future IMA versions. To enable app desugaring, see
  `README.md`.
* **Breaking Change** Updates `AdsRequest.adTagUrl` to return `null` when an ad tag is not set.
>>>>>>> ca860ea1

## 0.2.8+1

* Resolves Gradle 9 deprecations.

## 0.2.8

* Adds support for accessing data for an ad. See `AdEvent.ad`.

## 0.2.7

* Adds support to retrieve content time offsets at which ad breaks are scheduled. See
  `AdsManager.adCuePoints`

## 0.2.6+7

* Updates Android `PlatformAdDisplayContainer` implementation to support preloading ads.

## 0.2.6+6

* Bumps com.android.tools.build:gradle to 8.12.1 and kotlin_version to 2.2.10.

## 0.2.6+5

* Fixes Android `IllegalStateException` from `MediaPlayer` by releasing resources on
  `VideoAdPlayer.release`.
* Fixes `_startAdProgressTracking` error caused by race condition.

## 0.2.6+4

* Adds internal wrappers for iOS native `IMAAd` and `IMAUniversalAdID`.
* Updates internal wrapper for iOS native `IMAAdEvent`.
* Updates internal wrapper for Android native `AdEvent`.
* Updates minimum supported SDK version to Flutter 3.29/Dart 3.7.

## 0.2.6+3

* Updates `README` with information about enabling desugaring on Android.

## 0.2.6+2

* Updates kotlin version to 2.2.0 to enable gradle 8.11 support.

## 0.2.6+1

* Fixes passing ads response to Android native `AdsRequest`.

## 0.2.6

* Adds support to configure ad requests. See `AdsRequest`.

## 0.2.5+1

* Adds remaining methods for internal wrapper of the Android native `AdsRequest`.
* Adds remaining methods for internal wrapper of the iOS native `IMAAdsRequest`.

## 0.2.5

* Adds support to set general SDK settings. See `ImaSettings` and `AdsLoader.settings`.

## 0.2.4+2

* Bumps gradle from 8.9.0 to 8.11.1.

## 0.2.4+1

* Adds internal wrapper for Android native `ImaSdkSettings`.
* Adds internal wrapper for iOS native `IMASettings`.

## 0.2.4

* Adds support for companion ads. See `CompanionAdSlot` and `AdDisplayContainer(companionAds)`.

## 0.2.3+12

* Fixes appending request agent to ad tags that contain a query.

## 0.2.3+11

* Updates pigeon generated code to fix `ImplicitSamInstance` and `SyntheticAccessor` Kotlin lint
  warnings.

## 0.2.3+10

* Fixes `AdEventType`s not triggering on iOS in release mode.

## 0.2.3+9

* Bumps gradle from 8.0.0 to 8.9.0.

## 0.2.3+8

* Updates compileSdk 34 to flutter.compileSdkVersion.

## 0.2.3+7

* Bumps gradle-plugin to 2.1.10.

## 0.2.3+6

* Adds internal wrapper for iOS native `IMAAdPodInfo`.

## 0.2.3+5

* Bumps gradle-plugin to 2.1.0.

## 0.2.3+4

* Adds remaining methods for internal wrapper of the iOS native `IMAAdDisplayContainer`.

## 0.2.3+3

* Adds internal wrapper for Android native `CompanionAdSlot` and `CompanionAdSlot.ClickListener`.

## 0.2.3+2

* Bumps `com.google.ads.interactivemedia.v3:interactivemedia` from 3.35.1 to 3.36.0.

## 0.2.3+1

* Bumps androidx.annotation:annotation from 1.8.2 to 1.9.1.

## 0.2.3

* Adds parameters to control the rendering of ads. See `AdsManager.init`.

## 0.2.2+15

* Adds remaining methods for internal wrapper of the Android native `BaseManager`.

## 0.2.2+14

* Adds internal wrapper for iOS native `IMACompanionAdSlot` and `IMACompanionDelegate`.

## 0.2.2+13

* Adds internal wrapper for Android native `Ad`.

## 0.2.2+12

* Adds internal wrapper for iOS native `IMACompanionAd`.

## 0.2.2+11

* Adds internal wrapper for Android native `UniversalAdId`.

## 0.2.2+10

* Fixes bug where Android would show the last frame of the previous Ad before playing the current
  one.

## 0.2.2+9

* Adds internal wrapper for Android native `CompanionAd`.

## 0.2.2+8

* Adds remaining methods for internal wrapper of the iOS native `IMAAdsRenderingSettings`.

## 0.2.2+7

* Updates Java compatibility version to 11.
* Updates minimum supported SDK version to Flutter 3.24/Dart 3.5.

## 0.2.2+6

* Bumps Android dependency `com.google.ads.interactivemedia.v3:interactivemedia` from `3.50.0` to
  `3.35.1`.

## 0.2.2+5

* Changes the example app to initialize the `AdsLoader` in `onContainerAdded`.

## 0.2.2+4

* Adds internal wrapper for Android native `AdProgressInfo`.

## 0.2.2+3

* Adds internal wrapper for iOS native `IMAFriendlyObstruction`.

## 0.2.2+2

* Adds internal wrapper for Android native `AdsRenderingSettings`.

## 0.2.2+1

* Bumps Android dependency `com.google.ads.interactivemedia.v3:interactivemedia` from `3.34.0` to
  `3.35.0`.

## 0.2.2

* Adds support for mid-roll ads. See `AdsRequest.contentProgressProvider`.

## 0.2.1

* Adds internal wrapper for Android native `ContentProgressProvider`.

## 0.2.0

* Adds support for pausing and resuming Ad playback. See `AdsManager.pause` and `AdsManager.resume`.
* Adds support to skip an Ad. See `AdsManager.skip` and `AdsManager.discardAdBreak`.
* **Breaking Change** To keep platform consistency, Android no longer continues playing an Ad 
  whenever it returns from an Ad click. Call `AdsManager.resume` to resume Ad playback.

## 0.1.2+6

* Fixes bug where the ad would play when the app returned to foreground during content playback.

## 0.1.2+5

* Adds internal wrapper for remaining methods of the Android native `AdsManager`.

## 0.1.2+4

* Bumps androidx.annotation:annotation from 1.8.1 to 1.8.2.

## 0.1.2+3

* Adds a contribution guide. See `CONTRIBUTING.md`.

## 0.1.2+2

* Removes dependency on org.jetbrains.kotlin:kotlin-bom.
* Updates minimum supported SDK version to Flutter 3.24/Dart 3.5.

## 0.1.2+1

* Updates README to clarify supported features and link to issues tracker.

## 0.1.2

* Adds support for all `AdEventType`s and ad data. See `AdEvent.adData`.
* Updates minimum supported SDK version to Flutter 3.19/Dart 3.3.

## 0.1.1+1

* Fixes a typo in the formatting of the CHANGELOG.

## 0.1.1

* Adds iOS implementation.
* Adds support for setting the layout direction of the `AdDisplayContainer`.

## 0.1.0+2

* Bumps androidx.annotation:annotation from 1.7.1 to 1.8.1.

## 0.1.0+1

* Updates lint checks to ignore NewerVersionAvailable.

## 0.1.0

* Bumps `com.google.ads.interactivemedia.v3:interactivemedia` from 3.33.0 to 3.34.0.
* **Breaking Change** Updates Android `minSdk` from 19 to 21.

## 0.0.2+1

* Updates `README` with a usage section and fix app-facing interface documentation.

## 0.0.2

* Adds Android implementation.

## 0.0.1+3

* Fixes the pub badge source.

## 0.0.1+2

* Bumps Android's androidx.annotation:annotation dependency from 1.5.0 to 1.8.0.

## 0.0.1+1

* Adds Swift Package Manager support.

## 0.0.1

* Adds platform interface for Android and iOS.<|MERGE_RESOLUTION|>--- conflicted
+++ resolved
@@ -1,8 +1,7 @@
-<<<<<<< HEAD
-## 0.2.8+2
+## 0.3.0+1
 
 * Updates Java compatibility version to 17 and minimum supported SDK version to Flutter 3.35/Dart 3.9.
-=======
+
 ## 0.3.0
 
 * Bumps `com.google.ads.interactivemedia.v3:interactivemedia` from 3.36.0 to 3.37.0.
@@ -10,7 +9,6 @@
   enabled won't build with the current or future IMA versions. To enable app desugaring, see
   `README.md`.
 * **Breaking Change** Updates `AdsRequest.adTagUrl` to return `null` when an ad tag is not set.
->>>>>>> ca860ea1
 
 ## 0.2.8+1
 
