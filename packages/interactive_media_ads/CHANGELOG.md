## 0.2.3+5

<<<<<<< HEAD
* Adds internal wrapper for iOS native `IMAAdPodInfo`.
=======
* Bumps gradle-plugin to 2.1.0.
>>>>>>> 65177cb7

## 0.2.3+4

* Adds remaining methods for internal wrapper of the iOS native `IMAAdDisplayContainer`.

## 0.2.3+3

* Adds internal wrapper for Android native `CompanionAdSlot` and `CompanionAdSlot.ClickListener`.

## 0.2.3+2

* Bumps `com.google.ads.interactivemedia.v3:interactivemedia` from 3.35.1 to 3.36.0.

## 0.2.3+1

* Bumps androidx.annotation:annotation from 1.8.2 to 1.9.1.

## 0.2.3

* Adds parameters to control the rendering of ads. See `AdsManager.init`.

## 0.2.2+15

* Adds remaining methods for internal wrapper of the Android native `BaseManager`.

## 0.2.2+14

* Adds internal wrapper for iOS native `IMACompanionAdSlot` and `IMACompanionDelegate`.

## 0.2.2+13

* Adds internal wrapper for Android native `Ad`.

## 0.2.2+12

* Adds internal wrapper for iOS native `IMACompanionAd`.

## 0.2.2+11

* Adds internal wrapper for Android native `UniversalAdId`.

## 0.2.2+10

* Fixes bug where Android would show the last frame of the previous Ad before playing the current
  one.

## 0.2.2+9

* Adds internal wrapper for Android native `CompanionAd`.

## 0.2.2+8

* Adds remaining methods for internal wrapper of the iOS native `IMAAdsRenderingSettings`.

## 0.2.2+7

* Updates Java compatibility version to 11.
* Updates minimum supported SDK version to Flutter 3.24/Dart 3.5.

## 0.2.2+6

* Bumps Android dependency `com.google.ads.interactivemedia.v3:interactivemedia` from `3.50.0` to
  `3.35.1`.

## 0.2.2+5

* Changes the example app to initialize the `AdsLoader` in `onContainerAdded`.

## 0.2.2+4

* Adds internal wrapper for Android native `AdProgressInfo`.

## 0.2.2+3

* Adds internal wrapper for iOS native `IMAFriendlyObstruction`.

## 0.2.2+2

* Adds internal wrapper for Android native `AdsRenderingSettings`.

## 0.2.2+1

* Bumps Android dependency `com.google.ads.interactivemedia.v3:interactivemedia` from `3.34.0` to
  `3.35.0`.

## 0.2.2

* Adds support for mid-roll ads. See `AdsRequest.contentProgressProvider`.

## 0.2.1

* Adds internal wrapper for Android native `ContentProgressProvider`.

## 0.2.0

* Adds support for pausing and resuming Ad playback. See `AdsManager.pause` and `AdsManager.resume`.
* Adds support to skip an Ad. See `AdsManager.skip` and `AdsManager.discardAdBreak`.
* **Breaking Change** To keep platform consistency, Android no longer continues playing an Ad 
  whenever it returns from an Ad click. Call `AdsManager.resume` to resume Ad playback.

## 0.1.2+6

* Fixes bug where the ad would play when the app returned to foreground during content playback.

## 0.1.2+5

* Adds internal wrapper for remaining methods of the Android native `AdsManager`.

## 0.1.2+4

* Bumps androidx.annotation:annotation from 1.8.1 to 1.8.2.

## 0.1.2+3

* Adds a contribution guide. See `CONTRIBUTING.md`.

## 0.1.2+2

* Removes dependency on org.jetbrains.kotlin:kotlin-bom.
* Updates minimum supported SDK version to Flutter 3.24/Dart 3.5.

## 0.1.2+1

* Updates README to clarify supported features and link to issues tracker.

## 0.1.2

* Adds support for all `AdEventType`s and ad data. See `AdEvent.adData`.
* Updates minimum supported SDK version to Flutter 3.19/Dart 3.3.

## 0.1.1+1

* Fixes a typo in the formatting of the CHANGELOG.

## 0.1.1

* Adds iOS implementation.
* Adds support for setting the layout direction of the `AdDisplayContainer`.

## 0.1.0+2

* Bumps androidx.annotation:annotation from 1.7.1 to 1.8.1.

## 0.1.0+1

* Updates lint checks to ignore NewerVersionAvailable.

## 0.1.0

* Bumps `com.google.ads.interactivemedia.v3:interactivemedia` from 3.33.0 to 3.34.0.
* **Breaking Change** Updates Android `minSdk` from 19 to 21.

## 0.0.2+1

* Updates `README` with a usage section and fix app-facing interface documentation.

## 0.0.2

* Adds Android implementation.

## 0.0.1+3

* Fixes the pub badge source.

## 0.0.1+2

* Bumps Android's androidx.annotation:annotation dependency from 1.5.0 to 1.8.0.

## 0.0.1+1

* Adds Swift Package Manager support.

## 0.0.1

* Adds platform interface for Android and iOS.<|MERGE_RESOLUTION|>--- conflicted
+++ resolved
@@ -1,10 +1,10 @@
+## 0.2.3+6
+
+* Adds internal wrapper for iOS native `IMAAdPodInfo`.
+
 ## 0.2.3+5
 
-<<<<<<< HEAD
-* Adds internal wrapper for iOS native `IMAAdPodInfo`.
-=======
 * Bumps gradle-plugin to 2.1.0.
->>>>>>> 65177cb7
 
 ## 0.2.3+4
 
