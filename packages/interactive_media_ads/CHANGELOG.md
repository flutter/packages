## 0.1.2+2

<<<<<<< HEAD
* Adds a contribution guide. See `CONTRIBUTING.md`.
=======
* Removes dependency on org.jetbrains.kotlin:kotlin-bom.
* Updates minimum supported SDK version to Flutter 3.24/Dart 3.5.
>>>>>>> c5d03ee2

## 0.1.2+1

* Updates README to clarify supported features and link to issues tracker.

## 0.1.2

* Adds support for all `AdEventType`s and ad data. See `AdEvent.adData`.
* Updates minimum supported SDK version to Flutter 3.19/Dart 3.3.

## 0.1.1+1

* Fixes a typo in the formatting of the CHANGELOG.

## 0.1.1

* Adds iOS implementation.
* Adds support for setting the layout direction of the `AdDisplayContainer`.

## 0.1.0+2

* Bumps androidx.annotation:annotation from 1.7.1 to 1.8.1.

## 0.1.0+1

* Updates lint checks to ignore NewerVersionAvailable.

## 0.1.0

* Bumps `com.google.ads.interactivemedia.v3:interactivemedia` from 3.33.0 to 3.34.0.
* **Breaking Change** Updates Android `minSdk` from 19 to 21.

## 0.0.2+1

* Updates `README` with a usage section and fix app-facing interface documentation.

## 0.0.2

* Adds Android implementation.

## 0.0.1+3

* Fixes the pub badge source.

## 0.0.1+2

* Bumps Android's androidx.annotation:annotation dependency from 1.5.0 to 1.8.0.

## 0.0.1+1

* Adds Swift Package Manager support.

## 0.0.1

* Adds platform interface for Android and iOS.<|MERGE_RESOLUTION|>--- conflicted
+++ resolved
@@ -1,11 +1,11 @@
+## 0.1.2+3
+
+* Adds a contribution guide. See `CONTRIBUTING.md`.
+
 ## 0.1.2+2
 
-<<<<<<< HEAD
-* Adds a contribution guide. See `CONTRIBUTING.md`.
-=======
 * Removes dependency on org.jetbrains.kotlin:kotlin-bom.
 * Updates minimum supported SDK version to Flutter 3.24/Dart 3.5.
->>>>>>> c5d03ee2
 
 ## 0.1.2+1
 
