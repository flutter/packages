--- conflicted
+++ resolved
@@ -31,11 +31,7 @@
   flutter_test:
     sdk: flutter
   mockito: ^5.4.4
-<<<<<<< HEAD
-  pigeon: ^22.6.4
-=======
-  pigeon: ^22.6.2
->>>>>>> f73cb00e
+  pigeon: ^22.7.2
 
 topics:
   - ads