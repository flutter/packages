--- conflicted
+++ resolved
@@ -1,10 +1,10 @@
+## 1.0.5
+
+* Updates iOS quick action documentation in README
+
 ## 1.0.4
 
-<<<<<<< HEAD
-* Updates iOS quick action documentation in README
-=======
 * Removes obsolete null checks on non-nullable values.
->>>>>>> 1a54d76f
 
 ## 1.0.3
 
