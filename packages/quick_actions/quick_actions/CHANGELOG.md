--- conflicted
+++ resolved
@@ -1,12 +1,11 @@
+## NEXT
+
+* Add localizedSubtitle field for iOS
+
 ## 1.0.8
 
-<<<<<<< HEAD
-* Add localizedSubtitle field for iOS 
-* Updates minimum supported SDK version to Flutter 3.16/Dart 3.2.
-=======
 * Updates minimum supported SDK version to Flutter 3.19/Dart 3.3.
 * Adds reference to `quick_actions_android` README in the Android section of the README.
->>>>>>> 72356fda
 
 ## 1.0.7
 
