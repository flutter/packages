--- conflicted
+++ resolved
@@ -1,11 +1,7 @@
 ## 1.0.13
 
-<<<<<<< HEAD
-* Updates minimum supported SDK version to Flutter 3.22/Dart 3.2.
-=======
 * Updates minimum supported SDK version to Flutter 3.22/Dart 3.4.
 * Removes support for apps using the v1 Android embedding.
->>>>>>> b16a7e32
 
 ## 1.0.12
 
