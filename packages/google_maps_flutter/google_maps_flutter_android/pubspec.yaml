--- conflicted
+++ resolved
@@ -21,14 +21,10 @@
   flutter:
     sdk: flutter
   flutter_plugin_android_lifecycle: ^2.0.1
-<<<<<<< HEAD
   google_maps_flutter_platform_interface: 
     git:
       url: https://github.com/MichaelA71/packages.git
       path: packages/google_maps_flutter/google_maps_flutter_platform_interface
-=======
-  google_maps_flutter_platform_interface: ^2.5.0
->>>>>>> 3214a678
   stream_transform: ^2.0.0
 
 dev_dependencies:
