--- conflicted
+++ resolved
@@ -264,43 +264,17 @@
   /// The pattern data, as a list of pattern items.
   final List<PlatformPatternItem?> patterns;
   final List<PlatformLatLng?> points;
-<<<<<<< HEAD
-  final PlatformCap startCap;
-  final PlatformCap endCap;
-=======
 
   /// The cap at the start and end vertex of a polyline.
   /// See https://developers.google.com/maps/documentation/android-sdk/reference/com/google/android/libraries/maps/model/Cap.
   final PlatformCap startCap;
   final PlatformCap endCap;
 
->>>>>>> f1a3da2a
   final bool visible;
   final int width;
   final int zIndex;
 }
 
-<<<<<<< HEAD
-enum PlatformCapType {
-  butt,
-  square,
-  round,
-  custom,
-}
-
-class PlatformCap {
-  PlatformCap({required this.type, this.customCap});
-
-  final PlatformCapType type;
-  final PlatformCustomCap? customCap;
-}
-
-class PlatformCustomCap {
-  PlatformCustomCap({required this.bitmapDescriptor, required this.refWidth});
-
-  final PlatformBitmap bitmapDescriptor;
-  final double refWidth;
-=======
 /// Enumeration of possible types of PlatformCap, corresponding to the
 /// subclasses of Cap in the Google Maps Android SDK.
 /// See https://developers.google.com/maps/documentation/android-sdk/reference/com/google/android/libraries/maps/model/Cap.
@@ -323,7 +297,6 @@
   // https://github.com/flutter/flutter/issues/155122
   final Object? bitmapDescriptor;
   final double? refWidth;
->>>>>>> f1a3da2a
 }
 
 /// Enumeration of possible types for PatternItem.
