// Copyright 2013 The Flutter Authors. All rights reserved.
// Use of this source code is governed by a BSD-style license that can be
// found in the LICENSE file.

import 'package:pigeon/pigeon.dart';

@ConfigurePigeon(PigeonOptions(
  dartOut: 'lib/src/messages.g.dart',
  javaOptions: JavaOptions(package: 'io.flutter.plugins.googlemaps'),
  javaOut: 'android/src/main/java/io/flutter/plugins/googlemaps/Messages.java',
  copyrightHeader: 'pigeons/copyright.txt',
))

/// Pigeon equivalent of MapType
enum PlatformMapType {
  none,
  normal,
  satellite,
  terrain,
  hybrid,
}

// Pigeon equivalent of the Java MapsInitializer.Renderer.
enum PlatformRendererType { legacy, latest }

/// Pigeon representatation of a CameraPosition.
class PlatformCameraPosition {
  PlatformCameraPosition({
    required this.bearing,
    required this.target,
    required this.tilt,
    required this.zoom,
  });

  final double bearing;
  final PlatformLatLng target;
  final double tilt;
  final double zoom;
}

/// Pigeon representation of a CameraUpdate.
class PlatformCameraUpdate {
  PlatformCameraUpdate({required this.cameraUpdate});

  /// This Object shall be any of the below classes prefixed with
  /// PlatformCameraUpdate. Each such class represents a different type of
  /// camera update, and each holds a different set of data, preventing the
  /// use of a single unified class. Pigeon does not support inheritance, which
  /// prevents a more strict type bound.
  /// See https://github.com/flutter/flutter/issues/117819.
  final Object cameraUpdate;
}

/// Pigeon equivalent of NewCameraPosition
class PlatformCameraUpdateNewCameraPosition {
  PlatformCameraUpdateNewCameraPosition(this.cameraPosition);
  final PlatformCameraPosition cameraPosition;
}

/// Pigeon equivalent of NewLatLng
class PlatformCameraUpdateNewLatLng {
  PlatformCameraUpdateNewLatLng(this.latLng);
  final PlatformLatLng latLng;
}

/// Pigeon equivalent of NewLatLngBounds
class PlatformCameraUpdateNewLatLngBounds {
  PlatformCameraUpdateNewLatLngBounds(this.bounds, this.padding);
  final PlatformLatLngBounds bounds;
  final double padding;
}

/// Pigeon equivalent of NewLatLngZoom
class PlatformCameraUpdateNewLatLngZoom {
  PlatformCameraUpdateNewLatLngZoom(this.latLng, this.zoom);
  final PlatformLatLng latLng;
  final double zoom;
}

/// Pigeon equivalent of ScrollBy
class PlatformCameraUpdateScrollBy {
  PlatformCameraUpdateScrollBy(this.dx, this.dy);
  final double dx;
  final double dy;
}

/// Pigeon equivalent of ZoomBy
class PlatformCameraUpdateZoomBy {
  PlatformCameraUpdateZoomBy(this.amount, [this.focus]);
  final double amount;
  final PlatformOffset? focus;
}

/// Pigeon equivalent of ZoomIn/ZoomOut
class PlatformCameraUpdateZoom {
  PlatformCameraUpdateZoom(this.out);
  final bool out;
}

/// Pigeon equivalent of ZoomTo
class PlatformCameraUpdateZoomTo {
  PlatformCameraUpdateZoomTo(this.zoom);
  final double zoom;
}

/// Pigeon equivalent of the Circle class.
class PlatformCircle {
  PlatformCircle({
    required this.circleId,
    required this.center,
    this.consumeTapEvents = false,
    this.fillColor = 0x00000000,
    this.strokeColor = 0xFF000000,
    this.visible = true,
    this.strokeWidth = 10,
    this.zIndex = 0.0,
    this.radius = 0,
  });

  final bool consumeTapEvents;
  final int fillColor;
  final int strokeColor;
  final bool visible;
  final int strokeWidth;
  final double zIndex;
  final PlatformLatLng center;
  final double radius;
  final String circleId;
}

/// Pigeon equivalent of the Heatmap class.
class PlatformHeatmap {
  PlatformHeatmap(this.json);

  /// The heatmap data, as JSON. This should only be set from
  /// Heatmap.toJson, and the native code must interpret it according to the
  /// internal implementation details of that method.
  // TODO(stuartmorgan): Replace this with structured data. This exists only to
  //  allow incremental migration to Pigeon.
  final Map<String?, Object?> json;
}

/// Pigeon equivalent of the ClusterManager class.
class PlatformClusterManager {
  PlatformClusterManager({required this.identifier});

  final String identifier;
}

/// Pigeon equivalent of the Offset class.
class PlatformOffset {
  PlatformOffset(this.dx, this.dy);

  final double dx;
  final double dy;
}

/// Pigeon equivalent of the InfoWindow class.
class PlatformInfoWindow {
  PlatformInfoWindow({
    required this.anchor,
    this.title,
    this.snippet,
  });

  final String? title;
  final String? snippet;
  final PlatformOffset anchor;
}

/// Pigeon equivalent of the Marker class.
class PlatformMarker {
  PlatformMarker({
    required this.markerId,
    this.alpha = 1.0,
    required this.anchor,
    this.consumeTapEvents = false,
    this.draggable = false,
    this.flat = false,
    this.icon = const <Object>['defaultMarker'],
    required this.infoWindow,
    required this.position,
    this.rotation = 0.0,
    this.visible = true,
    this.zIndex = 0.0,
    this.clusterManagerId,
  });

  final double alpha;
  final PlatformOffset anchor;
  final bool consumeTapEvents;
  final bool draggable;
  final bool flat;

  /// The icon as JSON data.
  // TODO(schectman): replace this with structured data.
  final Object icon;
  final PlatformInfoWindow infoWindow;
  final PlatformLatLng position;
  final double rotation;
  final bool visible;
  final double zIndex;
  final String markerId;
  final String? clusterManagerId;
}

/// Pigeon equivalent of the Polygon class.
class PlatformPolygon {
  PlatformPolygon({
    required this.polygonId,
    required this.consumesTapEvents,
    required this.fillColor,
    required this.geodesic,
    required this.points,
    required this.holes,
    required this.visible,
    required this.strokeColor,
    required this.strokeWidth,
    required this.zIndex,
  });

  final String polygonId;
  final bool consumesTapEvents;
  final int fillColor;
  final bool geodesic;
  final List<PlatformLatLng?> points;
  final List<List<PlatformLatLng?>?> holes;
  final bool visible;
  final int strokeColor;
  final int strokeWidth;
  final int zIndex;
}

/// Join types for polyline joints.
enum PlatformJointType {
  mitered,
  bevel,
  round,
}

/// Pigeon equivalent of the Polyline class.
class PlatformPolyline {
  PlatformPolyline({
    required this.polylineId,
    required this.consumesTapEvents,
    required this.color,
    required this.geodesic,
    required this.jointType,
    required this.patterns,
    required this.points,
    required this.startCap,
    required this.endCap,
    required this.visible,
    required this.width,
    required this.zIndex,
  });

  final String polylineId;
  final bool consumesTapEvents;
  final int color;
  final bool geodesic;

  /// The joint type.
  final PlatformJointType jointType;

  /// The pattern data, as a list of pattern items.
  final List<PlatformPatternItem?> patterns;
  final List<PlatformLatLng?> points;

  /// The cap at the start and end vertex of a polyline.
  /// See https://developers.google.com/maps/documentation/android-sdk/reference/com/google/android/libraries/maps/model/Cap.
  final PlatformCap startCap;
  final PlatformCap endCap;

  final bool visible;
  final int width;
  final int zIndex;
}

<<<<<<< HEAD
/// Enumeration of possible types of PlatformCap, corresponding to the
/// subclasses of Cap in the Google Maps Android SDK.
/// See https://developers.google.com/maps/documentation/android-sdk/reference/com/google/android/libraries/maps/model/Cap.
enum PlatformCapType {
  buttCap,
  roundCap,
  squareCap,
  customCap,
}

/// Pigeon equivalent of Cap from the platform interface.
/// https://github.com/flutter/packages/blob/main/packages/google_maps_flutter/google_maps_flutter_platform_interface/lib/src/types/cap.dart
class PlatformCap {
  PlatformCap({required this.type, this.bitmapDescriptor, this.refWidth});

  final PlatformCapType type;

  /// The JSON data returned by BitmapDescriptor.toJson.
  // TODO(schectman): Convert to structured data.
  // https://github.com/flutter/flutter/issues/155122
  final Object? bitmapDescriptor;
  final double? refWidth;
=======
/// Enumeration of possible types for PatternItem.
enum PlatformPatternItemType {
  dot,
  dash,
  gap,
}

/// Pigeon equivalent of the PatternItem class.
class PlatformPatternItem {
  PlatformPatternItem({required this.type, this.length});

  final PlatformPatternItemType type;
  final double? length;
>>>>>>> 24594a08
}

/// Pigeon equivalent of the Tile class.
class PlatformTile {
  PlatformTile({required this.width, required this.height, required this.data});

  final int width;
  final int height;
  final Uint8List? data;
}

/// Pigeon equivalent of the TileOverlay class.
class PlatformTileOverlay {
  PlatformTileOverlay({
    required this.tileOverlayId,
    required this.fadeIn,
    required this.transparency,
    required this.zIndex,
    required this.visible,
    required this.tileSize,
  });

  final String tileOverlayId;
  final bool fadeIn;
  final double transparency;
  final int zIndex;
  final bool visible;
  final int tileSize;
}

/// Pigeon equivalent of Flutter's EdgeInsets.
class PlatformEdgeInsets {
  PlatformEdgeInsets({
    required this.top,
    required this.bottom,
    required this.left,
    required this.right,
  });

  final double top;
  final double bottom;
  final double left;
  final double right;
}

/// Pigeon equivalent of LatLng.
class PlatformLatLng {
  PlatformLatLng({required this.latitude, required this.longitude});

  final double latitude;
  final double longitude;
}

/// Pigeon equivalent of LatLngBounds.
class PlatformLatLngBounds {
  PlatformLatLngBounds({required this.northeast, required this.southwest});

  final PlatformLatLng northeast;
  final PlatformLatLng southwest;
}

/// Pigeon equivalent of Cluster.
class PlatformCluster {
  PlatformCluster({
    required this.clusterManagerId,
    required this.position,
    required this.bounds,
    required this.markerIds,
  });

  final String clusterManagerId;
  final PlatformLatLng position;
  final PlatformLatLngBounds bounds;
  // TODO(stuartmorgan): Make the generic type non-nullable once supported.
  // https://github.com/flutter/flutter/issues/97848
  // The consuming code treats the entries as non-nullable.
  final List<String?> markerIds;
}

/// Pigeon equivalent of CameraTargetBounds.
///
/// As with the Dart version, it exists to distinguish between not setting a
/// a target, and having an explicitly unbounded target (null [bounds]).
class PlatformCameraTargetBounds {
  PlatformCameraTargetBounds({required this.bounds});

  final PlatformLatLngBounds? bounds;
}

/// Information passed to the platform view creation.
class PlatformMapViewCreationParams {
  PlatformMapViewCreationParams({
    required this.initialCameraPosition,
    required this.mapConfiguration,
    required this.initialCircles,
    required this.initialMarkers,
    required this.initialPolygons,
    required this.initialPolylines,
    required this.initialHeatmaps,
    required this.initialTileOverlays,
    required this.initialClusterManagers,
  });

  final PlatformCameraPosition initialCameraPosition;
  final PlatformMapConfiguration mapConfiguration;
  // TODO(stuartmorgan): Make the generic types non-nullable once supported.
  // https://github.com/flutter/flutter/issues/97848
  // The consuming code treats the entries as non-nullable.
  final List<PlatformCircle?> initialCircles;
  final List<PlatformMarker?> initialMarkers;
  final List<PlatformPolygon?> initialPolygons;
  final List<PlatformPolyline?> initialPolylines;
  final List<PlatformHeatmap?> initialHeatmaps;
  final List<PlatformTileOverlay?> initialTileOverlays;
  final List<PlatformClusterManager?> initialClusterManagers;
}

/// Pigeon equivalent of MapConfiguration.
class PlatformMapConfiguration {
  PlatformMapConfiguration({
    required this.compassEnabled,
    required this.cameraTargetBounds,
    required this.mapType,
    required this.minMaxZoomPreference,
    required this.mapToolbarEnabled,
    required this.rotateGesturesEnabled,
    required this.scrollGesturesEnabled,
    required this.tiltGesturesEnabled,
    required this.trackCameraPosition,
    required this.zoomControlsEnabled,
    required this.zoomGesturesEnabled,
    required this.myLocationEnabled,
    required this.myLocationButtonEnabled,
    required this.padding,
    required this.indoorViewEnabled,
    required this.trafficEnabled,
    required this.buildingsEnabled,
    required this.liteModeEnabled,
    required this.cloudMapId,
    required this.style,
  });

  final bool? compassEnabled;
  final PlatformCameraTargetBounds? cameraTargetBounds;
  final PlatformMapType? mapType;
  final PlatformZoomRange? minMaxZoomPreference;
  final bool? mapToolbarEnabled;
  final bool? rotateGesturesEnabled;
  final bool? scrollGesturesEnabled;
  final bool? tiltGesturesEnabled;
  final bool? trackCameraPosition;
  final bool? zoomControlsEnabled;
  final bool? zoomGesturesEnabled;
  final bool? myLocationEnabled;
  final bool? myLocationButtonEnabled;
  final PlatformEdgeInsets? padding;
  final bool? indoorViewEnabled;
  final bool? trafficEnabled;
  final bool? buildingsEnabled;
  final bool? liteModeEnabled;
  final String? cloudMapId;
  final String? style;
}

/// Pigeon representation of an x,y coordinate.
class PlatformPoint {
  PlatformPoint({required this.x, required this.y});

  final int x;
  final int y;
}

/// Pigeon equivalent of native TileOverlay properties.
class PlatformTileLayer {
  PlatformTileLayer({
    required this.visible,
    required this.fadeIn,
    required this.transparency,
    required this.zIndex,
  });

  final bool visible;
  final bool fadeIn;
  final double transparency;
  final double zIndex;
}

/// Possible outcomes of launching a URL.
class PlatformZoomRange {
  PlatformZoomRange({required this.min, required this.max});

  final double? min;
  final double? max;
}

/// Interface for non-test interactions with the native SDK.
///
/// For test-only state queries, see [MapsInspectorApi].
@HostApi()
abstract class MapsApi {
  /// Returns once the map instance is available.
  @async
  void waitForMap();

  /// Updates the map's configuration options.
  ///
  /// Only non-null configuration values will result in updates; options with
  /// null values will remain unchanged.
  void updateMapConfiguration(PlatformMapConfiguration configuration);

  /// Updates the set of circles on the map.
  // TODO(stuartmorgan): Make the generic type non-nullable once supported.
  // https://github.com/flutter/flutter/issues/97848
  // The consuming code treats the entries as non-nullable.
  void updateCircles(List<PlatformCircle?> toAdd,
      List<PlatformCircle?> toChange, List<String?> idsToRemove);

  /// Updates the set of heatmaps on the map.
  // TODO(stuartmorgan): Make the generic type non-nullable once supported.
  // https://github.com/flutter/flutter/issues/97848
  // The consuming code treats the entries as non-nullable.
  void updateHeatmaps(List<PlatformHeatmap?> toAdd,
      List<PlatformHeatmap?> toChange, List<String?> idsToRemove);

  /// Updates the set of custer managers for clusters on the map.
  // TODO(stuartmorgan): Make the generic type non-nullable once supported.
  // https://github.com/flutter/flutter/issues/97848
  // The consuming code treats the entries as non-nullable.
  void updateClusterManagers(
      List<PlatformClusterManager?> toAdd, List<String?> idsToRemove);

  /// Updates the set of markers on the map.
  // TODO(stuartmorgan): Make the generic type non-nullable once supported.
  // https://github.com/flutter/flutter/issues/97848
  // The consuming code treats the entries as non-nullable.
  void updateMarkers(List<PlatformMarker?> toAdd,
      List<PlatformMarker?> toChange, List<String?> idsToRemove);

  /// Updates the set of polygonss on the map.
  // TODO(stuartmorgan): Make the generic type non-nullable once supported.
  // https://github.com/flutter/flutter/issues/97848
  // The consuming code treats the entries as non-nullable.
  void updatePolygons(List<PlatformPolygon?> toAdd,
      List<PlatformPolygon?> toChange, List<String?> idsToRemove);

  /// Updates the set of polylines on the map.
  // TODO(stuartmorgan): Make the generic type non-nullable once supported.
  // https://github.com/flutter/flutter/issues/97848
  // The consuming code treats the entries as non-nullable.
  void updatePolylines(List<PlatformPolyline?> toAdd,
      List<PlatformPolyline?> toChange, List<String?> idsToRemove);

  /// Updates the set of tile overlays on the map.
  // TODO(stuartmorgan): Make the generic type non-nullable once supported.
  // https://github.com/flutter/flutter/issues/97848
  // The consuming code treats the entries as non-nullable.
  void updateTileOverlays(List<PlatformTileOverlay?> toAdd,
      List<PlatformTileOverlay?> toChange, List<String?> idsToRemove);

  /// Gets the screen coordinate for the given map location.
  PlatformPoint getScreenCoordinate(PlatformLatLng latLng);

  /// Gets the map location for the given screen coordinate.
  PlatformLatLng getLatLng(PlatformPoint screenCoordinate);

  /// Gets the map region currently displayed on the map.
  PlatformLatLngBounds getVisibleRegion();

  /// Moves the camera according to [cameraUpdate] immediately, with no
  /// animation.
  void moveCamera(PlatformCameraUpdate cameraUpdate);

  /// Moves the camera according to [cameraUpdate], animating the update.
  void animateCamera(PlatformCameraUpdate cameraUpdate);

  /// Gets the current map zoom level.
  double getZoomLevel();

  /// Show the info window for the marker with the given ID.
  void showInfoWindow(String markerId);

  /// Hide the info window for the marker with the given ID.
  void hideInfoWindow(String markerId);

  /// Returns true if the marker with the given ID is currently displaying its
  /// info window.
  bool isInfoWindowShown(String markerId);

  /// Sets the style to the given map style string, where an empty string
  /// indicates that the style should be cleared.
  ///
  /// Returns false if there was an error setting the style, such as an invalid
  /// style string.
  bool setStyle(String style);

  /// Returns true if the last attempt to set a style, either via initial map
  /// style or setMapStyle, succeeded.
  ///
  /// This allows checking asynchronously for initial style failures, as there
  /// is no way to return failures from map initialization.
  bool didLastStyleSucceed();

  /// Clears the cache of tiles previously requseted from the tile provider.
  void clearTileCache(String tileOverlayId);

  /// Takes a snapshot of the map and returns its image data.
  @async
  Uint8List takeSnapshot();
}

@FlutterApi()
abstract class MapsCallbackApi {
  /// Called when the map camera starts moving.
  void onCameraMoveStarted();

  /// Called when the map camera moves.
  void onCameraMove(PlatformCameraPosition cameraPosition);

  /// Called when the map camera stops moving.
  void onCameraIdle();

  /// Called when the map, not a specifc map object, is tapped.
  void onTap(PlatformLatLng position);

  /// Called when the map, not a specifc map object, is long pressed.
  void onLongPress(PlatformLatLng position);

  /// Called when a marker is tapped.
  void onMarkerTap(String markerId);

  /// Called when a marker drag starts.
  void onMarkerDragStart(String markerId, PlatformLatLng position);

  /// Called when a marker drag updates.
  void onMarkerDrag(String markerId, PlatformLatLng position);

  /// Called when a marker drag ends.
  void onMarkerDragEnd(String markerId, PlatformLatLng position);

  /// Called when a marker's info window is tapped.
  void onInfoWindowTap(String markerId);

  /// Called when a circle is tapped.
  void onCircleTap(String circleId);

  /// Called when a marker cluster is tapped.
  void onClusterTap(PlatformCluster cluster);

  /// Called when a polygon is tapped.
  void onPolygonTap(String polygonId);

  /// Called when a polyline is tapped.
  void onPolylineTap(String polylineId);

  /// Called to get data for a map tile.
  @async
  PlatformTile getTileOverlayTile(
      String tileOverlayId, PlatformPoint location, int zoom);
}

/// Interface for global SDK initialization.
@HostApi()
abstract class MapsInitializerApi {
  /// Initializes the Google Maps SDK with the given renderer preference.
  ///
  /// A null renderer preference will result in the default renderer.
  ///
  /// Calling this more than once in the lifetime of an application will result
  /// in an error.
  @async
  PlatformRendererType initializeWithPreferredRenderer(
      PlatformRendererType? type);
}

/// Dummy interface to force generation of the platform view creation params,
/// which are not used in any Pigeon calls, only the platform view creation
/// call made internally by Flutter.
@HostApi()
abstract class MapsPlatformViewApi {
  // This is never actually called.
  void createView(PlatformMapViewCreationParams? type);
}

/// Inspector API only intended for use in integration tests.
@HostApi()
abstract class MapsInspectorApi {
  bool areBuildingsEnabled();
  bool areRotateGesturesEnabled();
  bool areZoomControlsEnabled();
  bool areScrollGesturesEnabled();
  bool areTiltGesturesEnabled();
  bool areZoomGesturesEnabled();
  bool isCompassEnabled();
  bool? isLiteModeEnabled();
  bool isMapToolbarEnabled();
  bool isMyLocationButtonEnabled();
  bool isTrafficEnabled();
  PlatformTileLayer? getTileOverlayInfo(String tileOverlayId);
  PlatformZoomRange getZoomRange();
  // TODO(stuartmorgan): Make the generic type non-nullable once supported.
  // https://github.com/flutter/flutter/issues/97848
  // The consuming code treats the entries as non-nullable.
  List<PlatformCluster?> getClusters(String clusterManagerId);
}<|MERGE_RESOLUTION|>--- conflicted
+++ resolved
@@ -277,7 +277,6 @@
   final int zIndex;
 }
 
-<<<<<<< HEAD
 /// Enumeration of possible types of PlatformCap, corresponding to the
 /// subclasses of Cap in the Google Maps Android SDK.
 /// See https://developers.google.com/maps/documentation/android-sdk/reference/com/google/android/libraries/maps/model/Cap.
@@ -300,7 +299,8 @@
   // https://github.com/flutter/flutter/issues/155122
   final Object? bitmapDescriptor;
   final double? refWidth;
-=======
+}
+
 /// Enumeration of possible types for PatternItem.
 enum PlatformPatternItemType {
   dot,
@@ -314,7 +314,6 @@
 
   final PlatformPatternItemType type;
   final double? length;
->>>>>>> 24594a08
 }
 
 /// Pigeon equivalent of the Tile class.
