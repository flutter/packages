--- conflicted
+++ resolved
@@ -22,22 +22,13 @@
   private boolean indoorEnabled = true;
   private boolean trafficEnabled = false;
   private boolean buildingsEnabled = true;
-<<<<<<< HEAD
   private List<Messages.PlatformMarker> initialMarkers;
   private List<Messages.PlatformClusterManager> initialClusterManagers;
   private List<Messages.PlatformPolygon> initialPolygons;
   private List<Messages.PlatformPolyline> initialPolylines;
   private List<Messages.PlatformCircle> initialCircles;
+  private List<Messages.PlatformHeatmap> initialHeatmaps;
   private List<Messages.PlatformTileOverlay> initialTileOverlays;
-=======
-  private Object initialMarkers;
-  private Object initialClusterManagers;
-  private Object initialPolygons;
-  private Object initialPolylines;
-  private Object initialCircles;
-  private Object initialHeatmaps;
-  private List<Map<String, ?>> initialTileOverlays;
->>>>>>> bd8db033
   private Rect padding = new Rect(0, 0, 0, 0);
   private @Nullable String style;
 
@@ -197,17 +188,12 @@
   }
 
   @Override
-<<<<<<< HEAD
+  public void setInitialHeatmaps(@NonNull List<Messages.PlatformHeatmap> initialHeatmaps) {
+    this.initialHeatmaps = initialHeatmaps;
+  }
+
   public void setInitialTileOverlays(
       @NonNull List<Messages.PlatformTileOverlay> initialTileOverlays) {
-=======
-  public void setInitialHeatmaps(Object initialHeatmaps) {
-    this.initialHeatmaps = initialHeatmaps;
-  }
-
-  @Override
-  public void setInitialTileOverlays(List<Map<String, ?>> initialTileOverlays) {
->>>>>>> bd8db033
     this.initialTileOverlays = initialTileOverlays;
   }
 
