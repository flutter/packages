--- conflicted
+++ resolved
@@ -4,13 +4,10 @@
 
 package io.flutter.plugins.googlemaps;
 
-<<<<<<< HEAD
+import static io.flutter.plugins.googlemaps.Convert.clusterToPigeon;
 import static io.flutter.plugins.googlemaps.Convert.HEATMAPS_TO_ADD_KEY;
 import static io.flutter.plugins.googlemaps.Convert.HEATMAPS_TO_CHANGE_KEY;
 import static io.flutter.plugins.googlemaps.Convert.HEATMAP_IDS_TO_REMOVE_KEY;
-=======
-import static io.flutter.plugins.googlemaps.Convert.clusterToPigeon;
->>>>>>> 02e71b08
 
 import android.Manifest;
 import android.annotation.SuppressLint;
@@ -403,7 +400,6 @@
           result.success(null);
           break;
         }
-<<<<<<< HEAD
       case "heatmaps#update":
         {
           List<Object> heatmapsToAdd = call.argument(HEATMAPS_TO_ADD_KEY);
@@ -415,94 +411,6 @@
           result.success(null);
           break;
         }
-      case "map#isCompassEnabled":
-        {
-          result.success(googleMap.getUiSettings().isCompassEnabled());
-          break;
-        }
-      case "map#isMapToolbarEnabled":
-        {
-          result.success(googleMap.getUiSettings().isMapToolbarEnabled());
-          break;
-        }
-      case "map#getMinMaxZoomLevels":
-        {
-          List<Float> zoomLevels = new ArrayList<>(2);
-          zoomLevels.add(googleMap.getMinZoomLevel());
-          zoomLevels.add(googleMap.getMaxZoomLevel());
-          result.success(zoomLevels);
-          break;
-        }
-      case "map#isZoomGesturesEnabled":
-        {
-          result.success(googleMap.getUiSettings().isZoomGesturesEnabled());
-          break;
-        }
-      case "map#isLiteModeEnabled":
-        {
-          result.success(options.getLiteMode());
-          break;
-        }
-      case "map#isZoomControlsEnabled":
-        {
-          result.success(googleMap.getUiSettings().isZoomControlsEnabled());
-          break;
-        }
-      case "map#isScrollGesturesEnabled":
-        {
-          result.success(googleMap.getUiSettings().isScrollGesturesEnabled());
-          break;
-        }
-      case "map#isTiltGesturesEnabled":
-        {
-          result.success(googleMap.getUiSettings().isTiltGesturesEnabled());
-          break;
-        }
-      case "map#isRotateGesturesEnabled":
-        {
-          result.success(googleMap.getUiSettings().isRotateGesturesEnabled());
-          break;
-        }
-      case "map#isMyLocationButtonEnabled":
-        {
-          result.success(googleMap.getUiSettings().isMyLocationButtonEnabled());
-          break;
-        }
-      case "map#isTrafficEnabled":
-        {
-          result.success(googleMap.isTrafficEnabled());
-          break;
-        }
-      case "map#isBuildingsEnabled":
-        {
-          result.success(googleMap.isBuildingsEnabled());
-          break;
-        }
-      case "map#getZoomLevel":
-        {
-          result.success(googleMap.getCameraPosition().zoom);
-          break;
-        }
-      case "map#setStyle":
-        {
-          Object arg = call.arguments;
-          final String style = arg instanceof String ? (String) arg : null;
-          final boolean mapStyleSet = updateMapStyle(style);
-          ArrayList<Object> mapStyleResult = new ArrayList<>(2);
-          mapStyleResult.add(mapStyleSet);
-          if (!mapStyleSet) {
-            mapStyleResult.add(lastStyleError);
-          }
-          result.success(mapStyleResult);
-          break;
-        }
-      case "map#getStyleError":
-        {
-          result.success(lastStyleError);
-          break;
-        }
-=======
->>>>>>> 02e71b08
       case "tileOverlays#update":
         {
           List<Map<String, ?>> tileOverlaysToAdd = call.argument("tileOverlaysToAdd");
