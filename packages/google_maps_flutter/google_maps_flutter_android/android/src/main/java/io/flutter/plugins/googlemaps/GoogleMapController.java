// Copyright 2013 The Flutter Authors. All rights reserved.
// Use of this source code is governed by a BSD-style license that can be
// found in the LICENSE file.

package io.flutter.plugins.googlemaps;

import static io.flutter.plugins.googlemaps.Convert.HEATMAPS_TO_ADD_KEY;
import static io.flutter.plugins.googlemaps.Convert.HEATMAPS_TO_CHANGE_KEY;
import static io.flutter.plugins.googlemaps.Convert.HEATMAP_IDS_TO_REMOVE_KEY;
import static io.flutter.plugins.googlemaps.Convert.clusterToPigeon;

import android.Manifest;
import android.annotation.SuppressLint;
import android.content.Context;
import android.content.pm.PackageManager;
import android.content.res.AssetManager;
import android.graphics.Bitmap;
import android.graphics.Point;
import android.graphics.SurfaceTexture;
import android.os.Bundle;
import android.util.Log;
import android.view.TextureView;
import android.view.TextureView.SurfaceTextureListener;
import android.view.View;
import android.view.ViewGroup;
import androidx.annotation.NonNull;
import androidx.annotation.Nullable;
import androidx.annotation.VisibleForTesting;
import androidx.lifecycle.DefaultLifecycleObserver;
import androidx.lifecycle.Lifecycle;
import androidx.lifecycle.LifecycleOwner;
import com.google.android.gms.maps.GoogleMap;
import com.google.android.gms.maps.GoogleMapOptions;
import com.google.android.gms.maps.MapView;
import com.google.android.gms.maps.OnMapReadyCallback;
import com.google.android.gms.maps.model.CameraPosition;
import com.google.android.gms.maps.model.Circle;
import com.google.android.gms.maps.model.LatLng;
import com.google.android.gms.maps.model.LatLngBounds;
import com.google.android.gms.maps.model.MapStyleOptions;
import com.google.android.gms.maps.model.Marker;
import com.google.android.gms.maps.model.Polygon;
import com.google.android.gms.maps.model.Polyline;
import com.google.android.gms.maps.model.TileOverlay;
import com.google.maps.android.clustering.Cluster;
import com.google.maps.android.clustering.ClusterManager;
import com.google.maps.android.collections.MarkerManager;
import io.flutter.embedding.engine.plugins.activity.ActivityPluginBinding;
import io.flutter.plugin.common.BinaryMessenger;
import io.flutter.plugin.common.MethodChannel;
import io.flutter.plugin.platform.PlatformView;
import io.flutter.plugins.googlemaps.Messages.FlutterError;
import io.flutter.plugins.googlemaps.Messages.MapsApi;
import io.flutter.plugins.googlemaps.Messages.MapsInspectorApi;
import java.io.ByteArrayOutputStream;
import java.util.ArrayList;
import java.util.Collections;
import java.util.HashMap;
import java.util.List;
import java.util.Map;
import java.util.Objects;
import java.util.Set;

/** Controller of a single GoogleMaps MapView instance. */
class GoogleMapController
    implements ActivityPluginBinding.OnSaveInstanceStateListener,
        ClusterManager.OnClusterItemClickListener<MarkerBuilder>,
        ClusterManagersController.OnClusterItemRendered<MarkerBuilder>,
        DefaultLifecycleObserver,
        GoogleMapListener,
        GoogleMapOptionsSink,
        MapsApi,
        MapsInspectorApi,
        OnMapReadyCallback,
        PlatformView {

  private static final String TAG = "GoogleMapController";
  private final int id;
  private final MethodChannel methodChannel;
  private final BinaryMessenger binaryMessenger;
  private final GoogleMapOptions options;
  @Nullable private MapView mapView;
  @Nullable private GoogleMap googleMap;
  private boolean trackCameraPosition = false;
  private boolean myLocationEnabled = false;
  private boolean myLocationButtonEnabled = false;
  private boolean zoomControlsEnabled = true;
  private boolean indoorEnabled = true;
  private boolean trafficEnabled = false;
  private boolean buildingsEnabled = true;
  private boolean disposed = false;
  @VisibleForTesting final float density;
  private @Nullable Messages.VoidResult mapReadyResult;
  private final Context context;
  private final LifecycleProvider lifecycleProvider;
  private final MarkersController markersController;
  private final ClusterManagersController clusterManagersController;
  private final PolygonsController polygonsController;
  private final PolylinesController polylinesController;
  private final CirclesController circlesController;
  private final HeatmapsController heatmapsController;
  private final TileOverlaysController tileOverlaysController;
  private MarkerManager markerManager;
  private MarkerManager.Collection markerCollection;
  private List<Object> initialMarkers;
  private List<Object> initialClusterManagers;
  private List<Object> initialPolygons;
  private List<Object> initialPolylines;
  private List<Object> initialCircles;
  private List<Object> initialHeatmaps;
  private List<Map<String, ?>> initialTileOverlays;
  // Null except between initialization and onMapReady.
  private @Nullable String initialMapStyle;
  private boolean lastSetStyleSucceeded;
  @VisibleForTesting List<Float> initialPadding;

  GoogleMapController(
      int id,
      Context context,
      BinaryMessenger binaryMessenger,
      LifecycleProvider lifecycleProvider,
      GoogleMapOptions options) {
    this.id = id;
    this.context = context;
    this.options = options;
    this.mapView = new MapView(context, options);
    this.density = context.getResources().getDisplayMetrics().density;
    this.binaryMessenger = binaryMessenger;
    methodChannel =
        new MethodChannel(binaryMessenger, "plugins.flutter.dev/google_maps_android_" + id);
    MapsApi.setUp(binaryMessenger, Integer.toString(id), this);
    MapsInspectorApi.setUp(binaryMessenger, Integer.toString(id), this);
    AssetManager assetManager = context.getAssets();
    this.lifecycleProvider = lifecycleProvider;
    this.clusterManagersController = new ClusterManagersController(methodChannel, context);
    this.markersController =
        new MarkersController(methodChannel, clusterManagersController, assetManager, density);
    this.polygonsController = new PolygonsController(methodChannel, density);
    this.polylinesController = new PolylinesController(methodChannel, assetManager, density);
    this.circlesController = new CirclesController(methodChannel, density);
    this.heatmapsController = new HeatmapsController();
    this.tileOverlaysController = new TileOverlaysController(methodChannel);
  }

  // Constructor for testing purposes only
  @VisibleForTesting
  GoogleMapController(
      int id,
      Context context,
      BinaryMessenger binaryMessenger,
      MethodChannel methodChannel,
      LifecycleProvider lifecycleProvider,
      GoogleMapOptions options,
      ClusterManagersController clusterManagersController,
      MarkersController markersController,
      PolygonsController polygonsController,
      PolylinesController polylinesController,
      CirclesController circlesController,
      HeatmapsController heatmapController,
      TileOverlaysController tileOverlaysController) {
    this.id = id;
    this.context = context;
    this.binaryMessenger = binaryMessenger;
    this.methodChannel = methodChannel;
    this.options = options;
    this.mapView = new MapView(context, options);
    this.density = context.getResources().getDisplayMetrics().density;
    this.lifecycleProvider = lifecycleProvider;
    this.clusterManagersController = clusterManagersController;
    this.markersController = markersController;
    this.polygonsController = polygonsController;
    this.polylinesController = polylinesController;
    this.circlesController = circlesController;
    this.heatmapsController = heatmapController;
    this.tileOverlaysController = tileOverlaysController;
  }

  @Override
  public View getView() {
    return mapView;
  }

  @VisibleForTesting
  /* package */ void setView(MapView view) {
    mapView = view;
  }

  void init() {
    lifecycleProvider.getLifecycle().addObserver(this);
    mapView.getMapAsync(this);
  }

  private CameraPosition getCameraPosition() {
    return trackCameraPosition ? googleMap.getCameraPosition() : null;
  }

  @Override
  public void onMapReady(@NonNull GoogleMap googleMap) {
    this.googleMap = googleMap;
    this.googleMap.setIndoorEnabled(this.indoorEnabled);
    this.googleMap.setTrafficEnabled(this.trafficEnabled);
    this.googleMap.setBuildingsEnabled(this.buildingsEnabled);
    installInvalidator();
    if (mapReadyResult != null) {
      mapReadyResult.success();
      mapReadyResult = null;
    }
    setGoogleMapListener(this);
    markerManager = new MarkerManager(googleMap);
    markerCollection = markerManager.newCollection();
    updateMyLocationSettings();
    markersController.setCollection(markerCollection);
    clusterManagersController.init(googleMap, markerManager);
    polygonsController.setGoogleMap(googleMap);
    polylinesController.setGoogleMap(googleMap);
    circlesController.setGoogleMap(googleMap);
    heatmapsController.setGoogleMap(googleMap);
    tileOverlaysController.setGoogleMap(googleMap);
    setMarkerCollectionListener(this);
    setClusterItemClickListener(this);
    setClusterItemRenderedListener(this);
    updateInitialClusterManagers();
    updateInitialMarkers();
    updateInitialPolygons();
    updateInitialPolylines();
    updateInitialCircles();
    updateInitialHeatmaps();
    updateInitialTileOverlays();
    if (initialPadding != null && initialPadding.size() == 4) {
      setPadding(
          initialPadding.get(0),
          initialPadding.get(1),
          initialPadding.get(2),
          initialPadding.get(3));
    }
    if (initialMapStyle != null) {
      updateMapStyle(initialMapStyle);
      initialMapStyle = null;
    }
  }

  // Returns the first TextureView found in the view hierarchy.
  private static TextureView findTextureView(ViewGroup group) {
    final int n = group.getChildCount();
    for (int i = 0; i < n; i++) {
      View view = group.getChildAt(i);
      if (view instanceof TextureView) {
        return (TextureView) view;
      }
      if (view instanceof ViewGroup) {
        TextureView r = findTextureView((ViewGroup) view);
        if (r != null) {
          return r;
        }
      }
    }
    return null;
  }

  private void installInvalidator() {
    if (mapView == null) {
      // This should only happen in tests.
      return;
    }
    TextureView textureView = findTextureView(mapView);
    if (textureView == null) {
      Log.i(TAG, "No TextureView found. Likely using the LEGACY renderer.");
      return;
    }
    Log.i(TAG, "Installing custom TextureView driven invalidator.");
    SurfaceTextureListener internalListener = textureView.getSurfaceTextureListener();
    // Override the Maps internal SurfaceTextureListener with our own. Our listener
    // mostly just invokes the internal listener callbacks but in onSurfaceTextureUpdated
    // the mapView is invalidated which ensures that all map updates are presented to the
    // screen.
    final MapView mapView = this.mapView;
    textureView.setSurfaceTextureListener(
        new TextureView.SurfaceTextureListener() {
          public void onSurfaceTextureAvailable(
              @NonNull SurfaceTexture surface, int width, int height) {
            if (internalListener != null) {
              internalListener.onSurfaceTextureAvailable(surface, width, height);
            }
          }

          public boolean onSurfaceTextureDestroyed(@NonNull SurfaceTexture surface) {
            if (internalListener != null) {
              return internalListener.onSurfaceTextureDestroyed(surface);
            }
            return true;
          }

          public void onSurfaceTextureSizeChanged(
              @NonNull SurfaceTexture surface, int width, int height) {
            if (internalListener != null) {
              internalListener.onSurfaceTextureSizeChanged(surface, width, height);
            }
          }

          public void onSurfaceTextureUpdated(@NonNull SurfaceTexture surface) {
            if (internalListener != null) {
              internalListener.onSurfaceTextureUpdated(surface);
            }
            mapView.invalidate();
          }
        });
  }

  @Override
<<<<<<< HEAD
  public void onMethodCall(MethodCall call, @NonNull MethodChannel.Result result) {
    switch (call.method) {
      case "map#update":
        {
          Convert.interpretGoogleMapOptions(call.argument("options"), this);
          result.success(Convert.cameraPositionToJson(getCameraPosition()));
          break;
        }
      case "camera#move":
        {
          final CameraUpdate cameraUpdate =
              Convert.toCameraUpdate(call.argument("cameraUpdate"), density);
          moveCamera(cameraUpdate);
          result.success(null);
          break;
        }
      case "camera#animate":
        {
          final CameraUpdate cameraUpdate =
              Convert.toCameraUpdate(call.argument("cameraUpdate"), density);
          animateCamera(cameraUpdate);
          result.success(null);
          break;
        }
      case "markers#update":
        {
          List<Object> markersToAdd = call.argument("markersToAdd");
          markersController.addMarkers(markersToAdd);
          List<Object> markersToChange = call.argument("markersToChange");
          markersController.changeMarkers(markersToChange);
          List<Object> markerIdsToRemove = call.argument("markerIdsToRemove");
          markersController.removeMarkers(markerIdsToRemove);
          result.success(null);
          break;
        }
      case "clusterManagers#update":
        {
          List<Object> clusterManagersToAdd = call.argument("clusterManagersToAdd");
          if (clusterManagersToAdd != null) {
            clusterManagersController.addClusterManagers(clusterManagersToAdd);
          }
          List<Object> clusterManagerIdsToRemove = call.argument("clusterManagerIdsToRemove");
          if (clusterManagerIdsToRemove != null) {
            clusterManagersController.removeClusterManagers(clusterManagerIdsToRemove);
          }
          result.success(null);
          break;
        }
      case "polygons#update":
        {
          List<Object> polygonsToAdd = call.argument("polygonsToAdd");
          polygonsController.addPolygons(polygonsToAdd);
          List<Object> polygonsToChange = call.argument("polygonsToChange");
          polygonsController.changePolygons(polygonsToChange);
          List<Object> polygonIdsToRemove = call.argument("polygonIdsToRemove");
          polygonsController.removePolygons(polygonIdsToRemove);
          result.success(null);
          break;
        }
      case "polylines#update":
        {
          List<Object> polylinesToAdd = call.argument("polylinesToAdd");
          polylinesController.addPolylines(polylinesToAdd);
          List<Object> polylinesToChange = call.argument("polylinesToChange");
          polylinesController.changePolylines(polylinesToChange);
          List<Object> polylineIdsToRemove = call.argument("polylineIdsToRemove");
          polylinesController.removePolylines(polylineIdsToRemove);
          result.success(null);
          break;
        }
      case "circles#update":
        {
          List<Object> circlesToAdd = call.argument("circlesToAdd");
          circlesController.addCircles(circlesToAdd);
          List<Object> circlesToChange = call.argument("circlesToChange");
          circlesController.changeCircles(circlesToChange);
          List<Object> circleIdsToRemove = call.argument("circleIdsToRemove");
          circlesController.removeCircles(circleIdsToRemove);
          result.success(null);
          break;
        }
      case "heatmaps#update":
        {
          List<Object> heatmapsToAdd = call.argument(HEATMAPS_TO_ADD_KEY);
          heatmapsController.addHeatmaps(heatmapsToAdd);
          List<Object> heatmapsToChange = call.argument(HEATMAPS_TO_CHANGE_KEY);
          heatmapsController.changeHeatmaps(heatmapsToChange);
          List<String> heatmapIdsToRemove = call.argument(HEATMAP_IDS_TO_REMOVE_KEY);
          heatmapsController.removeHeatmaps(heatmapIdsToRemove);
          result.success(null);
          break;
        }
      case "tileOverlays#update":
        {
          List<Map<String, ?>> tileOverlaysToAdd = call.argument("tileOverlaysToAdd");
          tileOverlaysController.addTileOverlays(tileOverlaysToAdd);
          List<Map<String, ?>> tileOverlaysToChange = call.argument("tileOverlaysToChange");
          tileOverlaysController.changeTileOverlays(tileOverlaysToChange);
          List<String> tileOverlaysToRemove = call.argument("tileOverlayIdsToRemove");
          tileOverlaysController.removeTileOverlays(tileOverlaysToRemove);
          result.success(null);
          break;
        }
      default:
        result.notImplemented();
    }
  }

  @Override
=======
>>>>>>> d2705fb8
  public void onMapClick(@NonNull LatLng latLng) {
    final Map<String, Object> arguments = new HashMap<>(2);
    arguments.put("position", Convert.latLngToJson(latLng));
    methodChannel.invokeMethod("map#onTap", arguments);
  }

  @Override
  public void onMapLongClick(@NonNull LatLng latLng) {
    final Map<String, Object> arguments = new HashMap<>(2);
    arguments.put("position", Convert.latLngToJson(latLng));
    methodChannel.invokeMethod("map#onLongPress", arguments);
  }

  @Override
  public void onCameraMoveStarted(int reason) {
    final Map<String, Object> arguments = new HashMap<>(2);
    boolean isGesture = reason == GoogleMap.OnCameraMoveStartedListener.REASON_GESTURE;
    arguments.put("isGesture", isGesture);
    methodChannel.invokeMethod("camera#onMoveStarted", arguments);
  }

  @Override
  public void onInfoWindowClick(Marker marker) {
    markersController.onInfoWindowTap(marker.getId());
  }

  @Override
  public void onCameraMove() {
    if (!trackCameraPosition) {
      return;
    }
    final Map<String, Object> arguments = new HashMap<>(2);
    arguments.put("position", Convert.cameraPositionToJson(googleMap.getCameraPosition()));
    methodChannel.invokeMethod("camera#onMove", arguments);
  }

  @Override
  public void onCameraIdle() {
    clusterManagersController.onCameraIdle();
    methodChannel.invokeMethod("camera#onIdle", Collections.singletonMap("map", id));
  }

  @Override
  public boolean onMarkerClick(Marker marker) {
    return markersController.onMapsMarkerTap(marker.getId());
  }

  @Override
  public void onMarkerDragStart(Marker marker) {
    markersController.onMarkerDragStart(marker.getId(), marker.getPosition());
  }

  @Override
  public void onMarkerDrag(Marker marker) {
    markersController.onMarkerDrag(marker.getId(), marker.getPosition());
  }

  @Override
  public void onMarkerDragEnd(Marker marker) {
    markersController.onMarkerDragEnd(marker.getId(), marker.getPosition());
  }

  @Override
  public void onPolygonClick(Polygon polygon) {
    polygonsController.onPolygonTap(polygon.getId());
  }

  @Override
  public void onPolylineClick(Polyline polyline) {
    polylinesController.onPolylineTap(polyline.getId());
  }

  @Override
  public void onCircleClick(Circle circle) {
    circlesController.onCircleTap(circle.getId());
  }

  @Override
  public void dispose() {
    if (disposed) {
      return;
    }
    disposed = true;
    MapsApi.setUp(binaryMessenger, Integer.toString(id), null);
    MapsInspectorApi.setUp(binaryMessenger, Integer.toString(id), null);
    setGoogleMapListener(null);
    setMarkerCollectionListener(null);
    setClusterItemClickListener(null);
    setClusterItemRenderedListener(null);
    destroyMapViewIfNecessary();
    Lifecycle lifecycle = lifecycleProvider.getLifecycle();
    if (lifecycle != null) {
      lifecycle.removeObserver(this);
    }
  }

  private void setGoogleMapListener(@Nullable GoogleMapListener listener) {
    if (googleMap == null) {
      Log.v(TAG, "Controller was disposed before GoogleMap was ready.");
      return;
    }
    googleMap.setOnCameraMoveStartedListener(listener);
    googleMap.setOnCameraMoveListener(listener);
    googleMap.setOnCameraIdleListener(listener);
    googleMap.setOnPolygonClickListener(listener);
    googleMap.setOnPolylineClickListener(listener);
    googleMap.setOnCircleClickListener(listener);
    googleMap.setOnMapClickListener(listener);
    googleMap.setOnMapLongClickListener(listener);
  }

  @VisibleForTesting
  public void setMarkerCollectionListener(@Nullable GoogleMapListener listener) {
    if (googleMap == null) {
      Log.v(TAG, "Controller was disposed before GoogleMap was ready.");
      return;
    }

    markerCollection.setOnMarkerClickListener(listener);
    markerCollection.setOnMarkerDragListener(listener);
    markerCollection.setOnInfoWindowClickListener(listener);
  }

  @VisibleForTesting
  public void setClusterItemClickListener(
      @Nullable ClusterManager.OnClusterItemClickListener<MarkerBuilder> listener) {
    if (googleMap == null) {
      Log.v(TAG, "Controller was disposed before GoogleMap was ready.");
      return;
    }

    clusterManagersController.setClusterItemClickListener(listener);
  }

  @VisibleForTesting
  public void setClusterItemRenderedListener(
      @Nullable ClusterManagersController.OnClusterItemRendered<MarkerBuilder> listener) {
    if (googleMap == null) {
      Log.v(TAG, "Controller was disposed before GoogleMap was ready.");
      return;
    }

    clusterManagersController.setClusterItemRenderedListener(listener);
  }

  // DefaultLifecycleObserver

  @Override
  public void onCreate(@NonNull LifecycleOwner owner) {
    if (disposed) {
      return;
    }
    mapView.onCreate(null);
  }

  @Override
  public void onStart(@NonNull LifecycleOwner owner) {
    if (disposed) {
      return;
    }
    mapView.onStart();
  }

  @Override
  public void onResume(@NonNull LifecycleOwner owner) {
    if (disposed) {
      return;
    }
    mapView.onResume();
  }

  @Override
  public void onPause(@NonNull LifecycleOwner owner) {
    if (disposed) {
      return;
    }
    mapView.onResume();
  }

  @Override
  public void onStop(@NonNull LifecycleOwner owner) {
    if (disposed) {
      return;
    }
    mapView.onStop();
  }

  @Override
  public void onDestroy(@NonNull LifecycleOwner owner) {
    owner.getLifecycle().removeObserver(this);
    if (disposed) {
      return;
    }
    destroyMapViewIfNecessary();
  }

  @Override
  public void onRestoreInstanceState(Bundle bundle) {
    if (disposed) {
      return;
    }
    mapView.onCreate(bundle);
  }

  @Override
  public void onSaveInstanceState(@NonNull Bundle bundle) {
    if (disposed) {
      return;
    }
    mapView.onSaveInstanceState(bundle);
  }

  // GoogleMapOptionsSink methods

  @Override
  public void setCameraTargetBounds(LatLngBounds bounds) {
    googleMap.setLatLngBoundsForCameraTarget(bounds);
  }

  @Override
  public void setCompassEnabled(boolean compassEnabled) {
    googleMap.getUiSettings().setCompassEnabled(compassEnabled);
  }

  @Override
  public void setMapToolbarEnabled(boolean mapToolbarEnabled) {
    googleMap.getUiSettings().setMapToolbarEnabled(mapToolbarEnabled);
  }

  @Override
  public void setMapType(int mapType) {
    googleMap.setMapType(mapType);
  }

  @Override
  public void setTrackCameraPosition(boolean trackCameraPosition) {
    this.trackCameraPosition = trackCameraPosition;
  }

  @Override
  public void setRotateGesturesEnabled(boolean rotateGesturesEnabled) {
    googleMap.getUiSettings().setRotateGesturesEnabled(rotateGesturesEnabled);
  }

  @Override
  public void setScrollGesturesEnabled(boolean scrollGesturesEnabled) {
    googleMap.getUiSettings().setScrollGesturesEnabled(scrollGesturesEnabled);
  }

  @Override
  public void setTiltGesturesEnabled(boolean tiltGesturesEnabled) {
    googleMap.getUiSettings().setTiltGesturesEnabled(tiltGesturesEnabled);
  }

  @Override
  public void setMinMaxZoomPreference(Float min, Float max) {
    googleMap.resetMinMaxZoomPreference();
    if (min != null) {
      googleMap.setMinZoomPreference(min);
    }
    if (max != null) {
      googleMap.setMaxZoomPreference(max);
    }
  }

  @Override
  public void setPadding(float top, float left, float bottom, float right) {
    if (googleMap != null) {
      googleMap.setPadding(
          (int) (left * density),
          (int) (top * density),
          (int) (right * density),
          (int) (bottom * density));
    } else {
      setInitialPadding(top, left, bottom, right);
    }
  }

  @VisibleForTesting
  void setInitialPadding(float top, float left, float bottom, float right) {
    if (initialPadding == null) {
      initialPadding = new ArrayList<>();
    } else {
      initialPadding.clear();
    }
    initialPadding.add(top);
    initialPadding.add(left);
    initialPadding.add(bottom);
    initialPadding.add(right);
  }

  @Override
  public void setZoomGesturesEnabled(boolean zoomGesturesEnabled) {
    googleMap.getUiSettings().setZoomGesturesEnabled(zoomGesturesEnabled);
  }

  /** This call will have no effect on already created map */
  @Override
  public void setLiteModeEnabled(boolean liteModeEnabled) {
    options.liteMode(liteModeEnabled);
  }

  @Override
  public void setMyLocationEnabled(boolean myLocationEnabled) {
    if (this.myLocationEnabled == myLocationEnabled) {
      return;
    }
    this.myLocationEnabled = myLocationEnabled;
    if (googleMap != null) {
      updateMyLocationSettings();
    }
  }

  @Override
  public void setMyLocationButtonEnabled(boolean myLocationButtonEnabled) {
    if (this.myLocationButtonEnabled == myLocationButtonEnabled) {
      return;
    }
    this.myLocationButtonEnabled = myLocationButtonEnabled;
    if (googleMap != null) {
      updateMyLocationSettings();
    }
  }

  @Override
  public void setZoomControlsEnabled(boolean zoomControlsEnabled) {
    if (this.zoomControlsEnabled == zoomControlsEnabled) {
      return;
    }
    this.zoomControlsEnabled = zoomControlsEnabled;
    if (googleMap != null) {
      googleMap.getUiSettings().setZoomControlsEnabled(zoomControlsEnabled);
    }
  }

  @Override
  public void setInitialMarkers(Object initialMarkers) {
    ArrayList<?> markers = (ArrayList<?>) initialMarkers;
    this.initialMarkers = markers != null ? new ArrayList<>(markers) : null;
    if (googleMap != null) {
      updateInitialMarkers();
    }
  }

  private void updateInitialMarkers() {
    markersController.addJsonMarkers(initialMarkers);
  }

  @Override
  public void setInitialClusterManagers(Object initialClusterManagers) {
    ArrayList<?> clusterManagers = (ArrayList<?>) initialClusterManagers;
    this.initialClusterManagers = clusterManagers != null ? new ArrayList<>(clusterManagers) : null;
    if (googleMap != null) {
      updateInitialClusterManagers();
    }
  }

  private void updateInitialClusterManagers() {
    if (initialClusterManagers != null) {
      clusterManagersController.addJsonClusterManagers(initialClusterManagers);
    }
  }

  @Override
  public void setInitialPolygons(Object initialPolygons) {
    ArrayList<?> polygons = (ArrayList<?>) initialPolygons;
    this.initialPolygons = polygons != null ? new ArrayList<>(polygons) : null;
    if (googleMap != null) {
      updateInitialPolygons();
    }
  }

  private void updateInitialPolygons() {
    polygonsController.addJsonPolygons(initialPolygons);
  }

  @Override
  public void setInitialPolylines(Object initialPolylines) {
    ArrayList<?> polylines = (ArrayList<?>) initialPolylines;
    this.initialPolylines = polylines != null ? new ArrayList<>(polylines) : null;
    if (googleMap != null) {
      updateInitialPolylines();
    }
  }

  private void updateInitialPolylines() {
    polylinesController.addJsonPolylines(initialPolylines);
  }

  @Override
  public void setInitialCircles(Object initialCircles) {
    ArrayList<?> circles = (ArrayList<?>) initialCircles;
    this.initialCircles = circles != null ? new ArrayList<>(circles) : null;
    if (googleMap != null) {
      updateInitialCircles();
    }
  }

  @Override
  public void setInitialHeatmaps(Object initialHeatmaps) {
    ArrayList<?> heatmaps = (ArrayList<?>) initialHeatmaps;
    this.initialHeatmaps = heatmaps != null ? new ArrayList<>(heatmaps) : null;
    if (googleMap != null) {
      updateInitialHeatmaps();
    }
  }

  private void updateInitialCircles() {
    circlesController.addJsonCircles(initialCircles);
  }

  private void updateInitialHeatmaps() {
    heatmapsController.addHeatmaps(initialHeatmaps);
  }

  @Override
  public void setInitialTileOverlays(List<Map<String, ?>> initialTileOverlays) {
    this.initialTileOverlays = initialTileOverlays;
    if (googleMap != null) {
      updateInitialTileOverlays();
    }
  }

  private void updateInitialTileOverlays() {
    tileOverlaysController.addJsonTileOverlays(initialTileOverlays);
  }

  @SuppressLint("MissingPermission")
  private void updateMyLocationSettings() {
    if (hasLocationPermission()) {
      // The plugin doesn't add the location permission by default so that apps that don't need
      // the feature won't require the permission.
      // Gradle is doing a static check for missing permission and in some configurations will
      // fail the build if the permission is missing. The following disables the Gradle lint.
      // noinspection ResourceType
      googleMap.setMyLocationEnabled(myLocationEnabled);
      googleMap.getUiSettings().setMyLocationButtonEnabled(myLocationButtonEnabled);
    } else {
      // TODO(amirh): Make the options update fail.
      // https://github.com/flutter/flutter/issues/24327
      Log.e(TAG, "Cannot enable MyLocation layer as location permissions are not granted");
    }
  }

  private boolean hasLocationPermission() {
    return checkSelfPermission(Manifest.permission.ACCESS_FINE_LOCATION)
            == PackageManager.PERMISSION_GRANTED
        || checkSelfPermission(Manifest.permission.ACCESS_COARSE_LOCATION)
            == PackageManager.PERMISSION_GRANTED;
  }

  private int checkSelfPermission(String permission) {
    if (permission == null) {
      throw new IllegalArgumentException("permission is null");
    }
    return context.checkPermission(
        permission, android.os.Process.myPid(), android.os.Process.myUid());
  }

  private void destroyMapViewIfNecessary() {
    if (mapView == null) {
      return;
    }
    mapView.onDestroy();
    mapView = null;
  }

  public void setIndoorEnabled(boolean indoorEnabled) {
    this.indoorEnabled = indoorEnabled;
  }

  public void setTrafficEnabled(boolean trafficEnabled) {
    this.trafficEnabled = trafficEnabled;
    if (googleMap == null) {
      return;
    }
    googleMap.setTrafficEnabled(trafficEnabled);
  }

  public void setBuildingsEnabled(boolean buildingsEnabled) {
    this.buildingsEnabled = buildingsEnabled;
  }

  @Override
  public void onClusterItemRendered(@NonNull MarkerBuilder markerBuilder, @NonNull Marker marker) {
    markersController.onClusterItemRendered(markerBuilder, marker);
  }

  @Override
  public boolean onClusterItemClick(MarkerBuilder item) {
    return markersController.onMarkerTap(item.markerId());
  }

  public void setMapStyle(@Nullable String style) {
    if (googleMap == null) {
      initialMapStyle = style;
    } else {
      updateMapStyle(style);
    }
  }

  private boolean updateMapStyle(String style) {
    // Dart passes an empty string to indicate that the style should be cleared.
    final MapStyleOptions mapStyleOptions =
        style == null || style.isEmpty() ? null : new MapStyleOptions(style);
    lastSetStyleSucceeded = Objects.requireNonNull(googleMap).setMapStyle(mapStyleOptions);
    return lastSetStyleSucceeded;
  }

  /** MapsApi implementation */
  @Override
  public void waitForMap(@NonNull Messages.VoidResult result) {
    if (googleMap == null) {
      mapReadyResult = result;
    } else {
      result.success();
    }
  }

  @Override
  public void updateMapConfiguration(@NonNull Messages.PlatformMapConfiguration configuration) {
    Convert.interpretGoogleMapOptions(configuration.getJson(), this);
  }

  @Override
  public void updateCircles(
      @NonNull List<Messages.PlatformCircle> toAdd,
      @NonNull List<Messages.PlatformCircle> toChange,
      @NonNull List<String> idsToRemove) {
    circlesController.addCircles(toAdd);
    circlesController.changeCircles(toChange);
    circlesController.removeCircles(idsToRemove);
  }

  @Override
  public void updateClusterManagers(
      @NonNull List<Messages.PlatformClusterManager> toAdd, @NonNull List<String> idsToRemove) {
    clusterManagersController.addClusterManagers(toAdd);
    clusterManagersController.removeClusterManagers(idsToRemove);
  }

  @Override
  public void updateMarkers(
      @NonNull List<Messages.PlatformMarker> toAdd,
      @NonNull List<Messages.PlatformMarker> toChange,
      @NonNull List<String> idsToRemove) {
    markersController.addMarkers(toAdd);
    markersController.changeMarkers(toChange);
    markersController.removeMarkers(idsToRemove);
  }

  @Override
  public void updatePolygons(
      @NonNull List<Messages.PlatformPolygon> toAdd,
      @NonNull List<Messages.PlatformPolygon> toChange,
      @NonNull List<String> idsToRemove) {
    polygonsController.addPolygons(toAdd);
    polygonsController.changePolygons(toChange);
    polygonsController.removePolygons(idsToRemove);
  }

  @Override
  public void updatePolylines(
      @NonNull List<Messages.PlatformPolyline> toAdd,
      @NonNull List<Messages.PlatformPolyline> toChange,
      @NonNull List<String> idsToRemove) {
    polylinesController.addPolylines(toAdd);
    polylinesController.changePolylines(toChange);
    polylinesController.removePolylines(idsToRemove);
  }

  @Override
  public void updateTileOverlays(
      @NonNull List<Messages.PlatformTileOverlay> toAdd,
      @NonNull List<Messages.PlatformTileOverlay> toChange,
      @NonNull List<String> idsToRemove) {
    tileOverlaysController.addTileOverlays(toAdd);
    tileOverlaysController.changeTileOverlays(toChange);
    tileOverlaysController.removeTileOverlays(idsToRemove);
  }

  @Override
  public @NonNull Messages.PlatformPoint getScreenCoordinate(
      @NonNull Messages.PlatformLatLng latLng) {
    if (googleMap == null) {
      throw new FlutterError(
          "GoogleMap uninitialized",
          "getScreenCoordinate called prior to map initialization",
          null);
    }
    Point screenLocation =
        googleMap.getProjection().toScreenLocation(Convert.latLngFromPigeon(latLng));
    return Convert.pointToPigeon(screenLocation);
  }

  @Override
  public @NonNull Messages.PlatformLatLng getLatLng(
      @NonNull Messages.PlatformPoint screenCoordinate) {
    if (googleMap == null) {
      throw new FlutterError(
          "GoogleMap uninitialized", "getLatLng called prior to map initialization", null);
    }
    LatLng latLng =
        googleMap.getProjection().fromScreenLocation(Convert.pointFromPigeon(screenCoordinate));
    return Convert.latLngToPigeon(latLng);
  }

  @Override
  public @NonNull Messages.PlatformLatLngBounds getVisibleRegion() {
    if (googleMap == null) {
      throw new FlutterError(
          "GoogleMap uninitialized", "getVisibleRegion called prior to map initialization", null);
    }
    LatLngBounds latLngBounds = googleMap.getProjection().getVisibleRegion().latLngBounds;
    return Convert.latLngBoundsToPigeon(latLngBounds);
  }

  @Override
  public void moveCamera(@NonNull Messages.PlatformCameraUpdate cameraUpdate) {
    if (googleMap == null) {
      throw new FlutterError(
          "GoogleMap uninitialized", "moveCamera called prior to map initialization", null);
    }
    googleMap.moveCamera(Convert.toCameraUpdate(cameraUpdate.getJson(), density));
  }

  @Override
  public void animateCamera(@NonNull Messages.PlatformCameraUpdate cameraUpdate) {
    if (googleMap == null) {
      throw new FlutterError(
          "GoogleMap uninitialized", "animateCamera called prior to map initialization", null);
    }
    googleMap.animateCamera(Convert.toCameraUpdate(cameraUpdate.getJson(), density));
  }

  @Override
  public @NonNull Double getZoomLevel() {
    if (googleMap == null) {
      throw new FlutterError(
          "GoogleMap uninitialized", "getZoomLevel called prior to map initialization", null);
    }
    return (double) googleMap.getCameraPosition().zoom;
  }

  @Override
  public void showInfoWindow(@NonNull String markerId) {
    markersController.showMarkerInfoWindow(markerId);
  }

  @Override
  public void hideInfoWindow(@NonNull String markerId) {
    markersController.hideMarkerInfoWindow(markerId);
  }

  @NonNull
  @Override
  public Boolean isInfoWindowShown(@NonNull String markerId) {
    return markersController.isInfoWindowShown(markerId);
  }

  @Override
  public @NonNull Boolean setStyle(@NonNull String style) {
    return updateMapStyle(style);
  }

  @Override
  public @NonNull Boolean didLastStyleSucceed() {
    return lastSetStyleSucceeded;
  }

  @Override
  public void clearTileCache(@NonNull String tileOverlayId) {
    tileOverlaysController.clearTileCache(tileOverlayId);
  }

  @Override
  public void takeSnapshot(@NonNull Messages.Result<byte[]> result) {
    if (googleMap == null) {
      result.error(new FlutterError("GoogleMap uninitialized", "takeSnapshot", null));
    } else {
      googleMap.snapshot(
          bitmap -> {
            if (bitmap == null) {
              result.error(new FlutterError("Snapshot failure", "Unable to take snapshot", null));
            } else {
              ByteArrayOutputStream stream = new ByteArrayOutputStream();
              bitmap.compress(Bitmap.CompressFormat.PNG, 100, stream);
              byte[] byteArray = stream.toByteArray();
              bitmap.recycle();
              result.success(byteArray);
            }
          });
    }
  }

  /** MapsInspectorApi implementation */
  @Override
  public @NonNull Boolean areBuildingsEnabled() {
    return Objects.requireNonNull(googleMap).isBuildingsEnabled();
  }

  @Override
  public @NonNull Boolean areRotateGesturesEnabled() {
    return Objects.requireNonNull(googleMap).getUiSettings().isRotateGesturesEnabled();
  }

  @Override
  public @NonNull Boolean areZoomControlsEnabled() {
    return Objects.requireNonNull(googleMap).getUiSettings().isZoomControlsEnabled();
  }

  @Override
  public @NonNull Boolean areScrollGesturesEnabled() {
    return Objects.requireNonNull(googleMap).getUiSettings().isScrollGesturesEnabled();
  }

  @Override
  public @NonNull Boolean areTiltGesturesEnabled() {
    return Objects.requireNonNull(googleMap).getUiSettings().isTiltGesturesEnabled();
  }

  @Override
  public @NonNull Boolean areZoomGesturesEnabled() {
    return Objects.requireNonNull(googleMap).getUiSettings().isZoomGesturesEnabled();
  }

  @Override
  public @NonNull Boolean isCompassEnabled() {
    return Objects.requireNonNull(googleMap).getUiSettings().isCompassEnabled();
  }

  @Override
  public Boolean isLiteModeEnabled() {
    return options.getLiteMode();
  }

  @Override
  public @NonNull Boolean isMapToolbarEnabled() {
    return Objects.requireNonNull(googleMap).getUiSettings().isMapToolbarEnabled();
  }

  @Override
  public @NonNull Boolean isMyLocationButtonEnabled() {
    return Objects.requireNonNull(googleMap).getUiSettings().isMyLocationButtonEnabled();
  }

  @Override
  public @NonNull Boolean isTrafficEnabled() {
    return Objects.requireNonNull(googleMap).isTrafficEnabled();
  }

  @Override
  public @Nullable Messages.PlatformTileLayer getTileOverlayInfo(@NonNull String tileOverlayId) {
    TileOverlay tileOverlay = tileOverlaysController.getTileOverlay(tileOverlayId);
    if (tileOverlay == null) {
      return null;
    }
    return new Messages.PlatformTileLayer.Builder()
        .setFadeIn(tileOverlay.getFadeIn())
        .setTransparency((double) tileOverlay.getTransparency())
        .setZIndex((double) tileOverlay.getZIndex())
        .setVisible(tileOverlay.isVisible())
        .build();
  }

  @Override
  public @NonNull Messages.PlatformZoomRange getZoomRange() {
    return new Messages.PlatformZoomRange.Builder()
        .setMin((double) Objects.requireNonNull(googleMap).getMinZoomLevel())
        .setMax((double) Objects.requireNonNull(googleMap).getMaxZoomLevel())
        .build();
  }

  @Override
  public @NonNull List<Messages.PlatformCluster> getClusters(@NonNull String clusterManagerId) {
    Set<? extends Cluster<MarkerBuilder>> clusters =
        clusterManagersController.getClustersWithClusterManagerId(clusterManagerId);
    List<Messages.PlatformCluster> data = new ArrayList<>(clusters.size());
    for (Cluster<MarkerBuilder> cluster : clusters) {
      data.add(clusterToPigeon(clusterManagerId, cluster));
    }
    return data;
  }
}<|MERGE_RESOLUTION|>--- conflicted
+++ resolved
@@ -307,118 +307,6 @@
   }
 
   @Override
-<<<<<<< HEAD
-  public void onMethodCall(MethodCall call, @NonNull MethodChannel.Result result) {
-    switch (call.method) {
-      case "map#update":
-        {
-          Convert.interpretGoogleMapOptions(call.argument("options"), this);
-          result.success(Convert.cameraPositionToJson(getCameraPosition()));
-          break;
-        }
-      case "camera#move":
-        {
-          final CameraUpdate cameraUpdate =
-              Convert.toCameraUpdate(call.argument("cameraUpdate"), density);
-          moveCamera(cameraUpdate);
-          result.success(null);
-          break;
-        }
-      case "camera#animate":
-        {
-          final CameraUpdate cameraUpdate =
-              Convert.toCameraUpdate(call.argument("cameraUpdate"), density);
-          animateCamera(cameraUpdate);
-          result.success(null);
-          break;
-        }
-      case "markers#update":
-        {
-          List<Object> markersToAdd = call.argument("markersToAdd");
-          markersController.addMarkers(markersToAdd);
-          List<Object> markersToChange = call.argument("markersToChange");
-          markersController.changeMarkers(markersToChange);
-          List<Object> markerIdsToRemove = call.argument("markerIdsToRemove");
-          markersController.removeMarkers(markerIdsToRemove);
-          result.success(null);
-          break;
-        }
-      case "clusterManagers#update":
-        {
-          List<Object> clusterManagersToAdd = call.argument("clusterManagersToAdd");
-          if (clusterManagersToAdd != null) {
-            clusterManagersController.addClusterManagers(clusterManagersToAdd);
-          }
-          List<Object> clusterManagerIdsToRemove = call.argument("clusterManagerIdsToRemove");
-          if (clusterManagerIdsToRemove != null) {
-            clusterManagersController.removeClusterManagers(clusterManagerIdsToRemove);
-          }
-          result.success(null);
-          break;
-        }
-      case "polygons#update":
-        {
-          List<Object> polygonsToAdd = call.argument("polygonsToAdd");
-          polygonsController.addPolygons(polygonsToAdd);
-          List<Object> polygonsToChange = call.argument("polygonsToChange");
-          polygonsController.changePolygons(polygonsToChange);
-          List<Object> polygonIdsToRemove = call.argument("polygonIdsToRemove");
-          polygonsController.removePolygons(polygonIdsToRemove);
-          result.success(null);
-          break;
-        }
-      case "polylines#update":
-        {
-          List<Object> polylinesToAdd = call.argument("polylinesToAdd");
-          polylinesController.addPolylines(polylinesToAdd);
-          List<Object> polylinesToChange = call.argument("polylinesToChange");
-          polylinesController.changePolylines(polylinesToChange);
-          List<Object> polylineIdsToRemove = call.argument("polylineIdsToRemove");
-          polylinesController.removePolylines(polylineIdsToRemove);
-          result.success(null);
-          break;
-        }
-      case "circles#update":
-        {
-          List<Object> circlesToAdd = call.argument("circlesToAdd");
-          circlesController.addCircles(circlesToAdd);
-          List<Object> circlesToChange = call.argument("circlesToChange");
-          circlesController.changeCircles(circlesToChange);
-          List<Object> circleIdsToRemove = call.argument("circleIdsToRemove");
-          circlesController.removeCircles(circleIdsToRemove);
-          result.success(null);
-          break;
-        }
-      case "heatmaps#update":
-        {
-          List<Object> heatmapsToAdd = call.argument(HEATMAPS_TO_ADD_KEY);
-          heatmapsController.addHeatmaps(heatmapsToAdd);
-          List<Object> heatmapsToChange = call.argument(HEATMAPS_TO_CHANGE_KEY);
-          heatmapsController.changeHeatmaps(heatmapsToChange);
-          List<String> heatmapIdsToRemove = call.argument(HEATMAP_IDS_TO_REMOVE_KEY);
-          heatmapsController.removeHeatmaps(heatmapIdsToRemove);
-          result.success(null);
-          break;
-        }
-      case "tileOverlays#update":
-        {
-          List<Map<String, ?>> tileOverlaysToAdd = call.argument("tileOverlaysToAdd");
-          tileOverlaysController.addTileOverlays(tileOverlaysToAdd);
-          List<Map<String, ?>> tileOverlaysToChange = call.argument("tileOverlaysToChange");
-          tileOverlaysController.changeTileOverlays(tileOverlaysToChange);
-          List<String> tileOverlaysToRemove = call.argument("tileOverlayIdsToRemove");
-          tileOverlaysController.removeTileOverlays(tileOverlaysToRemove);
-          result.success(null);
-          break;
-        }
-      default:
-        result.notImplemented();
-    }
-  }
-
-  @Override
-=======
->>>>>>> d2705fb8
   public void onMapClick(@NonNull LatLng latLng) {
     final Map<String, Object> arguments = new HashMap<>(2);
     arguments.put("position", Convert.latLngToJson(latLng));
