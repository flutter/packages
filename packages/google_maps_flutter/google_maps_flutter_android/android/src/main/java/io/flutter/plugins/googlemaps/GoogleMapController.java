// Copyright 2013 The Flutter Authors. All rights reserved.
// Use of this source code is governed by a BSD-style license that can be
// found in the LICENSE file.

package io.flutter.plugins.googlemaps;

import static io.flutter.plugins.googlemaps.Convert.clusterToPigeon;

import android.Manifest;
import android.annotation.SuppressLint;
import android.content.Context;
import android.content.pm.PackageManager;
import android.content.res.AssetManager;
import android.graphics.Bitmap;
import android.graphics.Point;
import android.graphics.SurfaceTexture;
import android.os.Bundle;
import android.util.Log;
import android.view.TextureView;
import android.view.TextureView.SurfaceTextureListener;
import android.view.View;
import android.view.ViewGroup;
import androidx.annotation.NonNull;
import androidx.annotation.Nullable;
import androidx.annotation.VisibleForTesting;
import androidx.lifecycle.DefaultLifecycleObserver;
import androidx.lifecycle.Lifecycle;
import androidx.lifecycle.LifecycleOwner;
import com.google.android.gms.maps.GoogleMap;
import com.google.android.gms.maps.GoogleMapOptions;
import com.google.android.gms.maps.MapView;
import com.google.android.gms.maps.OnMapReadyCallback;
import com.google.android.gms.maps.model.Circle;
import com.google.android.gms.maps.model.LatLng;
import com.google.android.gms.maps.model.LatLngBounds;
import com.google.android.gms.maps.model.MapStyleOptions;
import com.google.android.gms.maps.model.Marker;
import com.google.android.gms.maps.model.Polygon;
import com.google.android.gms.maps.model.Polyline;
import com.google.android.gms.maps.model.TileOverlay;
import com.google.maps.android.clustering.Cluster;
import com.google.maps.android.clustering.ClusterManager;
import com.google.maps.android.collections.MarkerManager;
import io.flutter.embedding.engine.plugins.activity.ActivityPluginBinding;
import io.flutter.plugin.common.BinaryMessenger;
import io.flutter.plugin.platform.PlatformView;
import io.flutter.plugins.googlemaps.Messages.FlutterError;
import io.flutter.plugins.googlemaps.Messages.MapsApi;
import io.flutter.plugins.googlemaps.Messages.MapsCallbackApi;
import io.flutter.plugins.googlemaps.Messages.MapsInspectorApi;
import java.io.ByteArrayOutputStream;
import java.util.ArrayList;
import java.util.List;
import java.util.Map;
import java.util.Objects;
import java.util.Set;

/** Controller of a single GoogleMaps MapView instance. */
class GoogleMapController
    implements ActivityPluginBinding.OnSaveInstanceStateListener,
        ClusterManager.OnClusterItemClickListener<MarkerBuilder>,
        ClusterManagersController.OnClusterItemRendered<MarkerBuilder>,
        DefaultLifecycleObserver,
        GoogleMapListener,
        GoogleMapOptionsSink,
        MapsApi,
        MapsInspectorApi,
        OnMapReadyCallback,
        PlatformView {

  private static final String TAG = "GoogleMapController";
  private final int id;
  private final MapsCallbackApi flutterApi;
  private final BinaryMessenger binaryMessenger;
  private final GoogleMapOptions options;
  @Nullable private MapView mapView;
  @Nullable private GoogleMap googleMap;
  private boolean trackCameraPosition = false;
  private boolean myLocationEnabled = false;
  private boolean myLocationButtonEnabled = false;
  private boolean zoomControlsEnabled = true;
  private boolean indoorEnabled = true;
  private boolean trafficEnabled = false;
  private boolean buildingsEnabled = true;
  private boolean disposed = false;
  @VisibleForTesting final float density;
  private @Nullable Messages.VoidResult mapReadyResult;
  private final Context context;
  private final LifecycleProvider lifecycleProvider;
  private final MarkersController markersController;
  private final ClusterManagersController clusterManagersController;
  private final PolygonsController polygonsController;
  private final PolylinesController polylinesController;
  private final CirclesController circlesController;
  private final HeatmapsController heatmapsController;
  private final TileOverlaysController tileOverlaysController;
  private MarkerManager markerManager;
  private MarkerManager.Collection markerCollection;
  private List<Object> initialMarkers;
  private List<Object> initialClusterManagers;
  private List<Object> initialPolygons;
  private List<Object> initialPolylines;
  private List<Object> initialCircles;
  private List<Object> initialHeatmaps;
  private List<Map<String, ?>> initialTileOverlays;
  // Null except between initialization and onMapReady.
  private @Nullable String initialMapStyle;
  private boolean lastSetStyleSucceeded;
  @VisibleForTesting List<Float> initialPadding;

  GoogleMapController(
      int id,
      Context context,
      BinaryMessenger binaryMessenger,
      LifecycleProvider lifecycleProvider,
      GoogleMapOptions options) {
    this.id = id;
    this.context = context;
    this.options = options;
    this.mapView = new MapView(context, options);
    this.density = context.getResources().getDisplayMetrics().density;
    this.binaryMessenger = binaryMessenger;
    flutterApi = new MapsCallbackApi(binaryMessenger, Integer.toString(id));
    MapsApi.setUp(binaryMessenger, Integer.toString(id), this);
    MapsInspectorApi.setUp(binaryMessenger, Integer.toString(id), this);
    AssetManager assetManager = context.getAssets();
    this.lifecycleProvider = lifecycleProvider;
    this.clusterManagersController = new ClusterManagersController(flutterApi, context);
    this.markersController =
<<<<<<< HEAD
        new MarkersController(methodChannel, clusterManagersController, assetManager, density);
    this.polygonsController = new PolygonsController(methodChannel, density);
    this.polylinesController = new PolylinesController(methodChannel, assetManager, density);
    this.circlesController = new CirclesController(methodChannel, density);
    this.heatmapsController = new HeatmapsController();
    this.tileOverlaysController = new TileOverlaysController(methodChannel);
=======
        new MarkersController(flutterApi, clusterManagersController, assetManager, density);
    this.polygonsController = new PolygonsController(flutterApi, density);
    this.polylinesController = new PolylinesController(flutterApi, assetManager, density);
    this.circlesController = new CirclesController(flutterApi, density);
    this.tileOverlaysController = new TileOverlaysController(flutterApi);
>>>>>>> 5513396a
  }

  // Constructor for testing purposes only
  @VisibleForTesting
  GoogleMapController(
      int id,
      Context context,
      BinaryMessenger binaryMessenger,
      MapsCallbackApi flutterApi,
      LifecycleProvider lifecycleProvider,
      GoogleMapOptions options,
      ClusterManagersController clusterManagersController,
      MarkersController markersController,
      PolygonsController polygonsController,
      PolylinesController polylinesController,
      CirclesController circlesController,
      HeatmapsController heatmapController,
      TileOverlaysController tileOverlaysController) {
    this.id = id;
    this.context = context;
    this.binaryMessenger = binaryMessenger;
    this.flutterApi = flutterApi;
    this.options = options;
    this.mapView = new MapView(context, options);
    this.density = context.getResources().getDisplayMetrics().density;
    this.lifecycleProvider = lifecycleProvider;
    this.clusterManagersController = clusterManagersController;
    this.markersController = markersController;
    this.polygonsController = polygonsController;
    this.polylinesController = polylinesController;
    this.circlesController = circlesController;
    this.heatmapsController = heatmapController;
    this.tileOverlaysController = tileOverlaysController;
  }

  @Override
  public View getView() {
    return mapView;
  }

  @VisibleForTesting
  /* package */ void setView(MapView view) {
    mapView = view;
  }

  void init() {
    lifecycleProvider.getLifecycle().addObserver(this);
    mapView.getMapAsync(this);
  }

  @Override
  public void onMapReady(@NonNull GoogleMap googleMap) {
    this.googleMap = googleMap;
    this.googleMap.setIndoorEnabled(this.indoorEnabled);
    this.googleMap.setTrafficEnabled(this.trafficEnabled);
    this.googleMap.setBuildingsEnabled(this.buildingsEnabled);
    installInvalidator();
    if (mapReadyResult != null) {
      mapReadyResult.success();
      mapReadyResult = null;
    }
    setGoogleMapListener(this);
    markerManager = new MarkerManager(googleMap);
    markerCollection = markerManager.newCollection();
    updateMyLocationSettings();
    markersController.setCollection(markerCollection);
    clusterManagersController.init(googleMap, markerManager);
    polygonsController.setGoogleMap(googleMap);
    polylinesController.setGoogleMap(googleMap);
    circlesController.setGoogleMap(googleMap);
    heatmapsController.setGoogleMap(googleMap);
    tileOverlaysController.setGoogleMap(googleMap);
    setMarkerCollectionListener(this);
    setClusterItemClickListener(this);
    setClusterItemRenderedListener(this);
    updateInitialClusterManagers();
    updateInitialMarkers();
    updateInitialPolygons();
    updateInitialPolylines();
    updateInitialCircles();
    updateInitialHeatmaps();
    updateInitialTileOverlays();
    if (initialPadding != null && initialPadding.size() == 4) {
      setPadding(
          initialPadding.get(0),
          initialPadding.get(1),
          initialPadding.get(2),
          initialPadding.get(3));
    }
    if (initialMapStyle != null) {
      updateMapStyle(initialMapStyle);
      initialMapStyle = null;
    }
  }

  // Returns the first TextureView found in the view hierarchy.
  private static TextureView findTextureView(ViewGroup group) {
    final int n = group.getChildCount();
    for (int i = 0; i < n; i++) {
      View view = group.getChildAt(i);
      if (view instanceof TextureView) {
        return (TextureView) view;
      }
      if (view instanceof ViewGroup) {
        TextureView r = findTextureView((ViewGroup) view);
        if (r != null) {
          return r;
        }
      }
    }
    return null;
  }

  private void installInvalidator() {
    if (mapView == null) {
      // This should only happen in tests.
      return;
    }
    TextureView textureView = findTextureView(mapView);
    if (textureView == null) {
      Log.i(TAG, "No TextureView found. Likely using the LEGACY renderer.");
      return;
    }
    Log.i(TAG, "Installing custom TextureView driven invalidator.");
    SurfaceTextureListener internalListener = textureView.getSurfaceTextureListener();
    // Override the Maps internal SurfaceTextureListener with our own. Our listener
    // mostly just invokes the internal listener callbacks but in onSurfaceTextureUpdated
    // the mapView is invalidated which ensures that all map updates are presented to the
    // screen.
    final MapView mapView = this.mapView;
    textureView.setSurfaceTextureListener(
        new TextureView.SurfaceTextureListener() {
          public void onSurfaceTextureAvailable(
              @NonNull SurfaceTexture surface, int width, int height) {
            if (internalListener != null) {
              internalListener.onSurfaceTextureAvailable(surface, width, height);
            }
          }

          public boolean onSurfaceTextureDestroyed(@NonNull SurfaceTexture surface) {
            if (internalListener != null) {
              return internalListener.onSurfaceTextureDestroyed(surface);
            }
            return true;
          }

          public void onSurfaceTextureSizeChanged(
              @NonNull SurfaceTexture surface, int width, int height) {
            if (internalListener != null) {
              internalListener.onSurfaceTextureSizeChanged(surface, width, height);
            }
          }

          public void onSurfaceTextureUpdated(@NonNull SurfaceTexture surface) {
            if (internalListener != null) {
              internalListener.onSurfaceTextureUpdated(surface);
            }
            mapView.invalidate();
          }
        });
  }

  @Override
  public void onMapClick(@NonNull LatLng latLng) {
    flutterApi.onTap(Convert.latLngToPigeon(latLng), new NoOpVoidResult());
  }

  @Override
  public void onMapLongClick(@NonNull LatLng latLng) {
    flutterApi.onLongPress(Convert.latLngToPigeon(latLng), new NoOpVoidResult());
  }

  @Override
  public void onCameraMoveStarted(int reason) {
    flutterApi.onCameraMoveStarted(new NoOpVoidResult());
  }

  @Override
  public void onInfoWindowClick(Marker marker) {
    markersController.onInfoWindowTap(marker.getId());
  }

  @Override
  public void onCameraMove() {
    if (!trackCameraPosition) {
      return;
    }
    flutterApi.onCameraMove(
        Convert.cameraPositionToPigeon(googleMap.getCameraPosition()), new NoOpVoidResult());
  }

  @Override
  public void onCameraIdle() {
    clusterManagersController.onCameraIdle();
    flutterApi.onCameraIdle(new NoOpVoidResult());
  }

  @Override
  public boolean onMarkerClick(Marker marker) {
    return markersController.onMapsMarkerTap(marker.getId());
  }

  @Override
  public void onMarkerDragStart(Marker marker) {
    markersController.onMarkerDragStart(marker.getId(), marker.getPosition());
  }

  @Override
  public void onMarkerDrag(Marker marker) {
    markersController.onMarkerDrag(marker.getId(), marker.getPosition());
  }

  @Override
  public void onMarkerDragEnd(Marker marker) {
    markersController.onMarkerDragEnd(marker.getId(), marker.getPosition());
  }

  @Override
  public void onPolygonClick(Polygon polygon) {
    polygonsController.onPolygonTap(polygon.getId());
  }

  @Override
  public void onPolylineClick(Polyline polyline) {
    polylinesController.onPolylineTap(polyline.getId());
  }

  @Override
  public void onCircleClick(Circle circle) {
    circlesController.onCircleTap(circle.getId());
  }

  @Override
  public void dispose() {
    if (disposed) {
      return;
    }
    disposed = true;
    MapsApi.setUp(binaryMessenger, Integer.toString(id), null);
    MapsInspectorApi.setUp(binaryMessenger, Integer.toString(id), null);
    setGoogleMapListener(null);
    setMarkerCollectionListener(null);
    setClusterItemClickListener(null);
    setClusterItemRenderedListener(null);
    destroyMapViewIfNecessary();
    Lifecycle lifecycle = lifecycleProvider.getLifecycle();
    if (lifecycle != null) {
      lifecycle.removeObserver(this);
    }
  }

  private void setGoogleMapListener(@Nullable GoogleMapListener listener) {
    if (googleMap == null) {
      Log.v(TAG, "Controller was disposed before GoogleMap was ready.");
      return;
    }
    googleMap.setOnCameraMoveStartedListener(listener);
    googleMap.setOnCameraMoveListener(listener);
    googleMap.setOnCameraIdleListener(listener);
    googleMap.setOnPolygonClickListener(listener);
    googleMap.setOnPolylineClickListener(listener);
    googleMap.setOnCircleClickListener(listener);
    googleMap.setOnMapClickListener(listener);
    googleMap.setOnMapLongClickListener(listener);
  }

  @VisibleForTesting
  public void setMarkerCollectionListener(@Nullable GoogleMapListener listener) {
    if (googleMap == null) {
      Log.v(TAG, "Controller was disposed before GoogleMap was ready.");
      return;
    }

    markerCollection.setOnMarkerClickListener(listener);
    markerCollection.setOnMarkerDragListener(listener);
    markerCollection.setOnInfoWindowClickListener(listener);
  }

  @VisibleForTesting
  public void setClusterItemClickListener(
      @Nullable ClusterManager.OnClusterItemClickListener<MarkerBuilder> listener) {
    if (googleMap == null) {
      Log.v(TAG, "Controller was disposed before GoogleMap was ready.");
      return;
    }

    clusterManagersController.setClusterItemClickListener(listener);
  }

  @VisibleForTesting
  public void setClusterItemRenderedListener(
      @Nullable ClusterManagersController.OnClusterItemRendered<MarkerBuilder> listener) {
    if (googleMap == null) {
      Log.v(TAG, "Controller was disposed before GoogleMap was ready.");
      return;
    }

    clusterManagersController.setClusterItemRenderedListener(listener);
  }

  // DefaultLifecycleObserver

  @Override
  public void onCreate(@NonNull LifecycleOwner owner) {
    if (disposed) {
      return;
    }
    mapView.onCreate(null);
  }

  @Override
  public void onStart(@NonNull LifecycleOwner owner) {
    if (disposed) {
      return;
    }
    mapView.onStart();
  }

  @Override
  public void onResume(@NonNull LifecycleOwner owner) {
    if (disposed) {
      return;
    }
    mapView.onResume();
  }

  @Override
  public void onPause(@NonNull LifecycleOwner owner) {
    if (disposed) {
      return;
    }
    mapView.onResume();
  }

  @Override
  public void onStop(@NonNull LifecycleOwner owner) {
    if (disposed) {
      return;
    }
    mapView.onStop();
  }

  @Override
  public void onDestroy(@NonNull LifecycleOwner owner) {
    owner.getLifecycle().removeObserver(this);
    if (disposed) {
      return;
    }
    destroyMapViewIfNecessary();
  }

  @Override
  public void onRestoreInstanceState(Bundle bundle) {
    if (disposed) {
      return;
    }
    mapView.onCreate(bundle);
  }

  @Override
  public void onSaveInstanceState(@NonNull Bundle bundle) {
    if (disposed) {
      return;
    }
    mapView.onSaveInstanceState(bundle);
  }

  // GoogleMapOptionsSink methods

  @Override
  public void setCameraTargetBounds(LatLngBounds bounds) {
    googleMap.setLatLngBoundsForCameraTarget(bounds);
  }

  @Override
  public void setCompassEnabled(boolean compassEnabled) {
    googleMap.getUiSettings().setCompassEnabled(compassEnabled);
  }

  @Override
  public void setMapToolbarEnabled(boolean mapToolbarEnabled) {
    googleMap.getUiSettings().setMapToolbarEnabled(mapToolbarEnabled);
  }

  @Override
  public void setMapType(int mapType) {
    googleMap.setMapType(mapType);
  }

  @Override
  public void setTrackCameraPosition(boolean trackCameraPosition) {
    this.trackCameraPosition = trackCameraPosition;
  }

  @Override
  public void setRotateGesturesEnabled(boolean rotateGesturesEnabled) {
    googleMap.getUiSettings().setRotateGesturesEnabled(rotateGesturesEnabled);
  }

  @Override
  public void setScrollGesturesEnabled(boolean scrollGesturesEnabled) {
    googleMap.getUiSettings().setScrollGesturesEnabled(scrollGesturesEnabled);
  }

  @Override
  public void setTiltGesturesEnabled(boolean tiltGesturesEnabled) {
    googleMap.getUiSettings().setTiltGesturesEnabled(tiltGesturesEnabled);
  }

  @Override
  public void setMinMaxZoomPreference(Float min, Float max) {
    googleMap.resetMinMaxZoomPreference();
    if (min != null) {
      googleMap.setMinZoomPreference(min);
    }
    if (max != null) {
      googleMap.setMaxZoomPreference(max);
    }
  }

  @Override
  public void setPadding(float top, float left, float bottom, float right) {
    if (googleMap != null) {
      googleMap.setPadding(
          (int) (left * density),
          (int) (top * density),
          (int) (right * density),
          (int) (bottom * density));
    } else {
      setInitialPadding(top, left, bottom, right);
    }
  }

  @VisibleForTesting
  void setInitialPadding(float top, float left, float bottom, float right) {
    if (initialPadding == null) {
      initialPadding = new ArrayList<>();
    } else {
      initialPadding.clear();
    }
    initialPadding.add(top);
    initialPadding.add(left);
    initialPadding.add(bottom);
    initialPadding.add(right);
  }

  @Override
  public void setZoomGesturesEnabled(boolean zoomGesturesEnabled) {
    googleMap.getUiSettings().setZoomGesturesEnabled(zoomGesturesEnabled);
  }

  /** This call will have no effect on already created map */
  @Override
  public void setLiteModeEnabled(boolean liteModeEnabled) {
    options.liteMode(liteModeEnabled);
  }

  @Override
  public void setMyLocationEnabled(boolean myLocationEnabled) {
    if (this.myLocationEnabled == myLocationEnabled) {
      return;
    }
    this.myLocationEnabled = myLocationEnabled;
    if (googleMap != null) {
      updateMyLocationSettings();
    }
  }

  @Override
  public void setMyLocationButtonEnabled(boolean myLocationButtonEnabled) {
    if (this.myLocationButtonEnabled == myLocationButtonEnabled) {
      return;
    }
    this.myLocationButtonEnabled = myLocationButtonEnabled;
    if (googleMap != null) {
      updateMyLocationSettings();
    }
  }

  @Override
  public void setZoomControlsEnabled(boolean zoomControlsEnabled) {
    if (this.zoomControlsEnabled == zoomControlsEnabled) {
      return;
    }
    this.zoomControlsEnabled = zoomControlsEnabled;
    if (googleMap != null) {
      googleMap.getUiSettings().setZoomControlsEnabled(zoomControlsEnabled);
    }
  }

  @Override
  public void setInitialMarkers(Object initialMarkers) {
    ArrayList<?> markers = (ArrayList<?>) initialMarkers;
    this.initialMarkers = markers != null ? new ArrayList<>(markers) : null;
    if (googleMap != null) {
      updateInitialMarkers();
    }
  }

  private void updateInitialMarkers() {
    markersController.addJsonMarkers(initialMarkers);
  }

  @Override
  public void setInitialClusterManagers(Object initialClusterManagers) {
    ArrayList<?> clusterManagers = (ArrayList<?>) initialClusterManagers;
    this.initialClusterManagers = clusterManagers != null ? new ArrayList<>(clusterManagers) : null;
    if (googleMap != null) {
      updateInitialClusterManagers();
    }
  }

  private void updateInitialClusterManagers() {
    if (initialClusterManagers != null) {
      clusterManagersController.addJsonClusterManagers(initialClusterManagers);
    }
  }

  @Override
  public void setInitialPolygons(Object initialPolygons) {
    ArrayList<?> polygons = (ArrayList<?>) initialPolygons;
    this.initialPolygons = polygons != null ? new ArrayList<>(polygons) : null;
    if (googleMap != null) {
      updateInitialPolygons();
    }
  }

  private void updateInitialPolygons() {
    polygonsController.addJsonPolygons(initialPolygons);
  }

  @Override
  public void setInitialPolylines(Object initialPolylines) {
    ArrayList<?> polylines = (ArrayList<?>) initialPolylines;
    this.initialPolylines = polylines != null ? new ArrayList<>(polylines) : null;
    if (googleMap != null) {
      updateInitialPolylines();
    }
  }

  private void updateInitialPolylines() {
    polylinesController.addJsonPolylines(initialPolylines);
  }

  @Override
  public void setInitialCircles(Object initialCircles) {
    ArrayList<?> circles = (ArrayList<?>) initialCircles;
    this.initialCircles = circles != null ? new ArrayList<>(circles) : null;
    if (googleMap != null) {
      updateInitialCircles();
    }
  }

  @Override
  public void setInitialHeatmaps(Object initialHeatmaps) {
    ArrayList<?> heatmaps = (ArrayList<?>) initialHeatmaps;
    this.initialHeatmaps = heatmaps != null ? new ArrayList<>(heatmaps) : null;
    if (googleMap != null) {
      updateInitialHeatmaps();
    }
  }

  private void updateInitialCircles() {
    circlesController.addJsonCircles(initialCircles);
  }

  private void updateInitialHeatmaps() {
    heatmapsController.addJsonHeatmaps(initialHeatmaps);
  }

  @Override
  public void setInitialTileOverlays(List<Map<String, ?>> initialTileOverlays) {
    this.initialTileOverlays = initialTileOverlays;
    if (googleMap != null) {
      updateInitialTileOverlays();
    }
  }

  private void updateInitialTileOverlays() {
    tileOverlaysController.addJsonTileOverlays(initialTileOverlays);
  }

  @SuppressLint("MissingPermission")
  private void updateMyLocationSettings() {
    if (hasLocationPermission()) {
      // The plugin doesn't add the location permission by default so that apps that don't need
      // the feature won't require the permission.
      // Gradle is doing a static check for missing permission and in some configurations will
      // fail the build if the permission is missing. The following disables the Gradle lint.
      // noinspection ResourceType
      googleMap.setMyLocationEnabled(myLocationEnabled);
      googleMap.getUiSettings().setMyLocationButtonEnabled(myLocationButtonEnabled);
    } else {
      // TODO(amirh): Make the options update fail.
      // https://github.com/flutter/flutter/issues/24327
      Log.e(TAG, "Cannot enable MyLocation layer as location permissions are not granted");
    }
  }

  private boolean hasLocationPermission() {
    return checkSelfPermission(Manifest.permission.ACCESS_FINE_LOCATION)
            == PackageManager.PERMISSION_GRANTED
        || checkSelfPermission(Manifest.permission.ACCESS_COARSE_LOCATION)
            == PackageManager.PERMISSION_GRANTED;
  }

  private int checkSelfPermission(String permission) {
    if (permission == null) {
      throw new IllegalArgumentException("permission is null");
    }
    return context.checkPermission(
        permission, android.os.Process.myPid(), android.os.Process.myUid());
  }

  private void destroyMapViewIfNecessary() {
    if (mapView == null) {
      return;
    }
    mapView.onDestroy();
    mapView = null;
  }

  public void setIndoorEnabled(boolean indoorEnabled) {
    this.indoorEnabled = indoorEnabled;
  }

  public void setTrafficEnabled(boolean trafficEnabled) {
    this.trafficEnabled = trafficEnabled;
    if (googleMap == null) {
      return;
    }
    googleMap.setTrafficEnabled(trafficEnabled);
  }

  public void setBuildingsEnabled(boolean buildingsEnabled) {
    this.buildingsEnabled = buildingsEnabled;
  }

  @Override
  public void onClusterItemRendered(@NonNull MarkerBuilder markerBuilder, @NonNull Marker marker) {
    markersController.onClusterItemRendered(markerBuilder, marker);
  }

  @Override
  public boolean onClusterItemClick(MarkerBuilder item) {
    return markersController.onMarkerTap(item.markerId());
  }

  public void setMapStyle(@Nullable String style) {
    if (googleMap == null) {
      initialMapStyle = style;
    } else {
      updateMapStyle(style);
    }
  }

  private boolean updateMapStyle(String style) {
    // Dart passes an empty string to indicate that the style should be cleared.
    final MapStyleOptions mapStyleOptions =
        style == null || style.isEmpty() ? null : new MapStyleOptions(style);
    lastSetStyleSucceeded = Objects.requireNonNull(googleMap).setMapStyle(mapStyleOptions);
    return lastSetStyleSucceeded;
  }

  /** MapsApi implementation */
  @Override
  public void waitForMap(@NonNull Messages.VoidResult result) {
    if (googleMap == null) {
      mapReadyResult = result;
    } else {
      result.success();
    }
  }

  @Override
  public void updateMapConfiguration(@NonNull Messages.PlatformMapConfiguration configuration) {
    Convert.interpretGoogleMapOptions(configuration.getJson(), this);
  }

  @Override
  public void updateCircles(
      @NonNull List<Messages.PlatformCircle> toAdd,
      @NonNull List<Messages.PlatformCircle> toChange,
      @NonNull List<String> idsToRemove) {
    circlesController.addCircles(toAdd);
    circlesController.changeCircles(toChange);
    circlesController.removeCircles(idsToRemove);
  }

  @Override
  public void updateHeatmaps(
      @NonNull List<Messages.PlatformHeatmap> toAdd,
      @NonNull List<Messages.PlatformHeatmap> toChange,
      @NonNull List<String> idsToRemove) {
    heatmapsController.addHeatmaps(toAdd);
    heatmapsController.changeHeatmaps(toChange);
    heatmapsController.removeHeatmaps(idsToRemove);
  }

  @Override
  public void updateClusterManagers(
      @NonNull List<Messages.PlatformClusterManager> toAdd, @NonNull List<String> idsToRemove) {
    clusterManagersController.addClusterManagers(toAdd);
    clusterManagersController.removeClusterManagers(idsToRemove);
  }

  @Override
  public void updateMarkers(
      @NonNull List<Messages.PlatformMarker> toAdd,
      @NonNull List<Messages.PlatformMarker> toChange,
      @NonNull List<String> idsToRemove) {
    markersController.addMarkers(toAdd);
    markersController.changeMarkers(toChange);
    markersController.removeMarkers(idsToRemove);
  }

  @Override
  public void updatePolygons(
      @NonNull List<Messages.PlatformPolygon> toAdd,
      @NonNull List<Messages.PlatformPolygon> toChange,
      @NonNull List<String> idsToRemove) {
    polygonsController.addPolygons(toAdd);
    polygonsController.changePolygons(toChange);
    polygonsController.removePolygons(idsToRemove);
  }

  @Override
  public void updatePolylines(
      @NonNull List<Messages.PlatformPolyline> toAdd,
      @NonNull List<Messages.PlatformPolyline> toChange,
      @NonNull List<String> idsToRemove) {
    polylinesController.addPolylines(toAdd);
    polylinesController.changePolylines(toChange);
    polylinesController.removePolylines(idsToRemove);
  }

  @Override
  public void updateTileOverlays(
      @NonNull List<Messages.PlatformTileOverlay> toAdd,
      @NonNull List<Messages.PlatformTileOverlay> toChange,
      @NonNull List<String> idsToRemove) {
    tileOverlaysController.addTileOverlays(toAdd);
    tileOverlaysController.changeTileOverlays(toChange);
    tileOverlaysController.removeTileOverlays(idsToRemove);
  }

  @Override
  public @NonNull Messages.PlatformPoint getScreenCoordinate(
      @NonNull Messages.PlatformLatLng latLng) {
    if (googleMap == null) {
      throw new FlutterError(
          "GoogleMap uninitialized",
          "getScreenCoordinate called prior to map initialization",
          null);
    }
    Point screenLocation =
        googleMap.getProjection().toScreenLocation(Convert.latLngFromPigeon(latLng));
    return Convert.pointToPigeon(screenLocation);
  }

  @Override
  public @NonNull Messages.PlatformLatLng getLatLng(
      @NonNull Messages.PlatformPoint screenCoordinate) {
    if (googleMap == null) {
      throw new FlutterError(
          "GoogleMap uninitialized", "getLatLng called prior to map initialization", null);
    }
    LatLng latLng =
        googleMap.getProjection().fromScreenLocation(Convert.pointFromPigeon(screenCoordinate));
    return Convert.latLngToPigeon(latLng);
  }

  @Override
  public @NonNull Messages.PlatformLatLngBounds getVisibleRegion() {
    if (googleMap == null) {
      throw new FlutterError(
          "GoogleMap uninitialized", "getVisibleRegion called prior to map initialization", null);
    }
    LatLngBounds latLngBounds = googleMap.getProjection().getVisibleRegion().latLngBounds;
    return Convert.latLngBoundsToPigeon(latLngBounds);
  }

  @Override
  public void moveCamera(@NonNull Messages.PlatformCameraUpdate cameraUpdate) {
    if (googleMap == null) {
      throw new FlutterError(
          "GoogleMap uninitialized", "moveCamera called prior to map initialization", null);
    }
    googleMap.moveCamera(Convert.toCameraUpdate(cameraUpdate.getJson(), density));
  }

  @Override
  public void animateCamera(@NonNull Messages.PlatformCameraUpdate cameraUpdate) {
    if (googleMap == null) {
      throw new FlutterError(
          "GoogleMap uninitialized", "animateCamera called prior to map initialization", null);
    }
    googleMap.animateCamera(Convert.toCameraUpdate(cameraUpdate.getJson(), density));
  }

  @Override
  public @NonNull Double getZoomLevel() {
    if (googleMap == null) {
      throw new FlutterError(
          "GoogleMap uninitialized", "getZoomLevel called prior to map initialization", null);
    }
    return (double) googleMap.getCameraPosition().zoom;
  }

  @Override
  public void showInfoWindow(@NonNull String markerId) {
    markersController.showMarkerInfoWindow(markerId);
  }

  @Override
  public void hideInfoWindow(@NonNull String markerId) {
    markersController.hideMarkerInfoWindow(markerId);
  }

  @NonNull
  @Override
  public Boolean isInfoWindowShown(@NonNull String markerId) {
    return markersController.isInfoWindowShown(markerId);
  }

  @Override
  public @NonNull Boolean setStyle(@NonNull String style) {
    return updateMapStyle(style);
  }

  @Override
  public @NonNull Boolean didLastStyleSucceed() {
    return lastSetStyleSucceeded;
  }

  @Override
  public void clearTileCache(@NonNull String tileOverlayId) {
    tileOverlaysController.clearTileCache(tileOverlayId);
  }

  @Override
  public void takeSnapshot(@NonNull Messages.Result<byte[]> result) {
    if (googleMap == null) {
      result.error(new FlutterError("GoogleMap uninitialized", "takeSnapshot", null));
    } else {
      googleMap.snapshot(
          bitmap -> {
            if (bitmap == null) {
              result.error(new FlutterError("Snapshot failure", "Unable to take snapshot", null));
            } else {
              ByteArrayOutputStream stream = new ByteArrayOutputStream();
              bitmap.compress(Bitmap.CompressFormat.PNG, 100, stream);
              byte[] byteArray = stream.toByteArray();
              bitmap.recycle();
              result.success(byteArray);
            }
          });
    }
  }

  /** MapsInspectorApi implementation */
  @Override
  public @NonNull Boolean areBuildingsEnabled() {
    return Objects.requireNonNull(googleMap).isBuildingsEnabled();
  }

  @Override
  public @NonNull Boolean areRotateGesturesEnabled() {
    return Objects.requireNonNull(googleMap).getUiSettings().isRotateGesturesEnabled();
  }

  @Override
  public @NonNull Boolean areZoomControlsEnabled() {
    return Objects.requireNonNull(googleMap).getUiSettings().isZoomControlsEnabled();
  }

  @Override
  public @NonNull Boolean areScrollGesturesEnabled() {
    return Objects.requireNonNull(googleMap).getUiSettings().isScrollGesturesEnabled();
  }

  @Override
  public @NonNull Boolean areTiltGesturesEnabled() {
    return Objects.requireNonNull(googleMap).getUiSettings().isTiltGesturesEnabled();
  }

  @Override
  public @NonNull Boolean areZoomGesturesEnabled() {
    return Objects.requireNonNull(googleMap).getUiSettings().isZoomGesturesEnabled();
  }

  @Override
  public @NonNull Boolean isCompassEnabled() {
    return Objects.requireNonNull(googleMap).getUiSettings().isCompassEnabled();
  }

  @Override
  public Boolean isLiteModeEnabled() {
    return options.getLiteMode();
  }

  @Override
  public @NonNull Boolean isMapToolbarEnabled() {
    return Objects.requireNonNull(googleMap).getUiSettings().isMapToolbarEnabled();
  }

  @Override
  public @NonNull Boolean isMyLocationButtonEnabled() {
    return Objects.requireNonNull(googleMap).getUiSettings().isMyLocationButtonEnabled();
  }

  @Override
  public @NonNull Boolean isTrafficEnabled() {
    return Objects.requireNonNull(googleMap).isTrafficEnabled();
  }

  @Override
  public @Nullable Messages.PlatformTileLayer getTileOverlayInfo(@NonNull String tileOverlayId) {
    TileOverlay tileOverlay = tileOverlaysController.getTileOverlay(tileOverlayId);
    if (tileOverlay == null) {
      return null;
    }
    return new Messages.PlatformTileLayer.Builder()
        .setFadeIn(tileOverlay.getFadeIn())
        .setTransparency((double) tileOverlay.getTransparency())
        .setZIndex((double) tileOverlay.getZIndex())
        .setVisible(tileOverlay.isVisible())
        .build();
  }

  @Override
  public @NonNull Messages.PlatformZoomRange getZoomRange() {
    return new Messages.PlatformZoomRange.Builder()
        .setMin((double) Objects.requireNonNull(googleMap).getMinZoomLevel())
        .setMax((double) Objects.requireNonNull(googleMap).getMaxZoomLevel())
        .build();
  }

  @Override
  public @NonNull List<Messages.PlatformCluster> getClusters(@NonNull String clusterManagerId) {
    Set<? extends Cluster<MarkerBuilder>> clusters =
        clusterManagersController.getClustersWithClusterManagerId(clusterManagerId);
    List<Messages.PlatformCluster> data = new ArrayList<>(clusters.size());
    for (Cluster<MarkerBuilder> cluster : clusters) {
      data.add(clusterToPigeon(clusterManagerId, cluster));
    }
    return data;
  }
}<|MERGE_RESOLUTION|>--- conflicted
+++ resolved
@@ -127,20 +127,12 @@
     this.lifecycleProvider = lifecycleProvider;
     this.clusterManagersController = new ClusterManagersController(flutterApi, context);
     this.markersController =
-<<<<<<< HEAD
-        new MarkersController(methodChannel, clusterManagersController, assetManager, density);
-    this.polygonsController = new PolygonsController(methodChannel, density);
-    this.polylinesController = new PolylinesController(methodChannel, assetManager, density);
-    this.circlesController = new CirclesController(methodChannel, density);
-    this.heatmapsController = new HeatmapsController();
-    this.tileOverlaysController = new TileOverlaysController(methodChannel);
-=======
         new MarkersController(flutterApi, clusterManagersController, assetManager, density);
     this.polygonsController = new PolygonsController(flutterApi, density);
     this.polylinesController = new PolylinesController(flutterApi, assetManager, density);
     this.circlesController = new CirclesController(flutterApi, density);
+    this.heatmapsController = new HeatmapsController();
     this.tileOverlaysController = new TileOverlaysController(flutterApi);
->>>>>>> 5513396a
   }
 
   // Constructor for testing purposes only
