// Copyright 2013 The Flutter Authors. All rights reserved.
// Use of this source code is governed by a BSD-style license that can be
// found in the LICENSE file.

import 'dart:async';

import 'package:flutter/foundation.dart';
import 'package:flutter/gestures.dart';
import 'package:flutter/material.dart';
import 'package:flutter/rendering.dart';
import 'package:flutter/services.dart';
import 'package:google_maps_flutter_platform_interface/google_maps_flutter_platform_interface.dart';
import 'package:stream_transform/stream_transform.dart';

import 'google_map_inspector_android.dart';
import 'messages.g.dart';
import 'serialization.dart';

// TODO(stuartmorgan): Remove the dependency on platform interface toJson
// methods. Channel serialization details should all be package-internal.

/// The non-test implementation of `_apiProvider`.
MapsApi _productionApiProvider(int mapId) {
  return MapsApi(messageChannelSuffix: mapId.toString());
}

/// Error thrown when an unknown map ID is provided to a method channel API.
class UnknownMapIDError extends Error {
  /// Creates an assertion error with the provided [mapId] and optional
  /// [message].
  UnknownMapIDError(this.mapId, [this.message]);

  /// The unknown ID.
  final int mapId;

  /// Message describing the assertion error.
  final Object? message;

  @override
  String toString() {
    if (message != null) {
      return 'Unknown map ID $mapId: ${Error.safeToString(message)}';
    }
    return 'Unknown map ID $mapId';
  }
}

/// The possible android map renderer types that can be
/// requested from the native Google Maps SDK.
enum AndroidMapRenderer {
  /// Latest renderer type.
  latest,

  /// Legacy renderer type.
  legacy,

  /// Requests the default map renderer type.
  platformDefault,
}

/// An implementation of [GoogleMapsFlutterPlatform] for Android.
class GoogleMapsFlutterAndroid extends GoogleMapsFlutterPlatform {
  /// Creates a new Android maps implementation instance.
  GoogleMapsFlutterAndroid({
    @visibleForTesting MapsApi Function(int mapId)? apiProvider,
  }) : _apiProvider = apiProvider ?? _productionApiProvider;

  /// Registers the Android implementation of GoogleMapsFlutterPlatform.
  static void registerWith() {
    GoogleMapsFlutterPlatform.instance = GoogleMapsFlutterAndroid();
  }

  final Map<int, MapsApi> _hostMaps = <int, MapsApi>{};

  // A method to create MapsApi instances, which can be overridden for testing.
  final MapsApi Function(int mapId) _apiProvider;

  /// The per-map handlers for callbacks from the host side.
  @visibleForTesting
  final Map<int, HostMapMessageHandler> hostMapHandlers =
      <int, HostMapMessageHandler>{};

  /// Accesses the MapsApi associated to the passed mapId.
  MapsApi _hostApi(int mapId) {
    final MapsApi? api = _hostMaps[mapId];
    if (api == null) {
      throw UnknownMapIDError(mapId);
    }
    return api;
  }

  // Keep a collection of mapId to a map of TileOverlays.
  final Map<int, Map<TileOverlayId, TileOverlay>> _tileOverlays =
      <int, Map<TileOverlayId, TileOverlay>>{};

  /// Returns the handler for [mapId], creating it if it doesn't already exist.
  @visibleForTesting
  HostMapMessageHandler ensureHandlerInitialized(int mapId) {
    HostMapMessageHandler? handler = hostMapHandlers[mapId];
    if (handler == null) {
      handler = HostMapMessageHandler(
        mapId,
        _mapEventStreamController,
        tileOverlayProvider: (TileOverlayId tileOverlayId) {
          final Map<TileOverlayId, TileOverlay>? tileOverlaysForMap =
              _tileOverlays[mapId];
          return tileOverlaysForMap?[tileOverlayId];
        },
      );
      hostMapHandlers[mapId] = handler;
    }
    return handler;
  }

  /// Returns the API instance for [mapId], creating it if it doesn't already
  /// exist.
  @visibleForTesting
  MapsApi ensureApiInitialized(int mapId) {
    MapsApi? api = _hostMaps[mapId];
    if (api == null) {
      api = _apiProvider(mapId);
      _hostMaps[mapId] ??= api;
    }
    return api;
  }

  @override
  Future<void> init(int mapId) {
    ensureHandlerInitialized(mapId);
    final MapsApi hostApi = ensureApiInitialized(mapId);
    return hostApi.waitForMap();
  }

  @override
  void dispose({required int mapId}) {
    // Noop!
  }

  // The controller we need to broadcast the different events coming
  // from handleMethodCall.
  //
  // It is a `broadcast` because multiple controllers will connect to
  // different stream views of this Controller.
  final StreamController<MapEvent<Object?>> _mapEventStreamController =
      StreamController<MapEvent<Object?>>.broadcast();

  // Returns a filtered view of the events in the _controller, by mapId.
  Stream<MapEvent<Object?>> _events(int mapId) =>
      _mapEventStreamController.stream
          .where((MapEvent<Object?> event) => event.mapId == mapId);

  @override
  Stream<CameraMoveStartedEvent> onCameraMoveStarted({required int mapId}) {
    return _events(mapId).whereType<CameraMoveStartedEvent>();
  }

  @override
  Stream<CameraMoveEvent> onCameraMove({required int mapId}) {
    return _events(mapId).whereType<CameraMoveEvent>();
  }

  @override
  Stream<CameraIdleEvent> onCameraIdle({required int mapId}) {
    return _events(mapId).whereType<CameraIdleEvent>();
  }

  @override
  Stream<MarkerTapEvent> onMarkerTap({required int mapId}) {
    return _events(mapId).whereType<MarkerTapEvent>();
  }

  @override
  Stream<InfoWindowTapEvent> onInfoWindowTap({required int mapId}) {
    return _events(mapId).whereType<InfoWindowTapEvent>();
  }

  @override
  Stream<MarkerDragStartEvent> onMarkerDragStart({required int mapId}) {
    return _events(mapId).whereType<MarkerDragStartEvent>();
  }

  @override
  Stream<MarkerDragEvent> onMarkerDrag({required int mapId}) {
    return _events(mapId).whereType<MarkerDragEvent>();
  }

  @override
  Stream<MarkerDragEndEvent> onMarkerDragEnd({required int mapId}) {
    return _events(mapId).whereType<MarkerDragEndEvent>();
  }

  @override
  Stream<PolylineTapEvent> onPolylineTap({required int mapId}) {
    return _events(mapId).whereType<PolylineTapEvent>();
  }

  @override
  Stream<PolygonTapEvent> onPolygonTap({required int mapId}) {
    return _events(mapId).whereType<PolygonTapEvent>();
  }

  @override
  Stream<CircleTapEvent> onCircleTap({required int mapId}) {
    return _events(mapId).whereType<CircleTapEvent>();
  }

  @override
  Stream<MapTapEvent> onTap({required int mapId}) {
    return _events(mapId).whereType<MapTapEvent>();
  }

  @override
  Stream<MapLongPressEvent> onLongPress({required int mapId}) {
    return _events(mapId).whereType<MapLongPressEvent>();
  }

  @override
  Stream<ClusterTapEvent> onClusterTap({required int mapId}) {
    return _events(mapId).whereType<ClusterTapEvent>();
  }

  @override
  Future<void> updateMapConfiguration(
    MapConfiguration configuration, {
    required int mapId,
  }) {
    return _hostApi(mapId).updateMapConfiguration(
        _platformMapConfigurationFromMapConfiguration(configuration));
  }

  @override
  Future<void> updateMapOptions(
    Map<String, dynamic> optionsUpdate, {
    required int mapId,
  }) {
    return _hostApi(mapId).updateMapConfiguration(
        _platformMapConfigurationFromOptionsJson(optionsUpdate));
  }

  @override
  Future<void> updateMarkers(
    MarkerUpdates markerUpdates, {
    required int mapId,
  }) {
    return _hostApi(mapId).updateMarkers(
      markerUpdates.markersToAdd.map(_platformMarkerFromMarker).toList(),
      markerUpdates.markersToChange.map(_platformMarkerFromMarker).toList(),
      markerUpdates.markerIdsToRemove.map((MarkerId id) => id.value).toList(),
    );
  }

  @override
  Future<void> updatePolygons(
    PolygonUpdates polygonUpdates, {
    required int mapId,
  }) {
    return _hostApi(mapId).updatePolygons(
      polygonUpdates.polygonsToAdd.map(_platformPolygonFromPolygon).toList(),
      polygonUpdates.polygonsToChange.map(_platformPolygonFromPolygon).toList(),
      polygonUpdates.polygonIdsToRemove
          .map((PolygonId id) => id.value)
          .toList(),
    );
  }

  @override
  Future<void> updatePolylines(
    PolylineUpdates polylineUpdates, {
    required int mapId,
  }) {
    return _hostApi(mapId).updatePolylines(
      polylineUpdates.polylinesToAdd
          .map(_platformPolylineFromPolyline)
          .toList(),
      polylineUpdates.polylinesToChange
          .map(_platformPolylineFromPolyline)
          .toList(),
      polylineUpdates.polylineIdsToRemove
          .map((PolylineId id) => id.value)
          .toList(),
    );
  }

  @override
  Future<void> updateCircles(
    CircleUpdates circleUpdates, {
    required int mapId,
  }) {
    return _hostApi(mapId).updateCircles(
      circleUpdates.circlesToAdd.map(_platformCircleFromCircle).toList(),
      circleUpdates.circlesToChange.map(_platformCircleFromCircle).toList(),
      circleUpdates.circleIdsToRemove.map((CircleId id) => id.value).toList(),
    );
  }

  @override
  Future<void> updateHeatmaps(
    HeatmapUpdates heatmapUpdates, {
    required int mapId,
  }) {
    return _hostApi(mapId).updateHeatmaps(
      heatmapUpdates.heatmapsToAdd.map(_platformHeatmapFromHeatmap).toList(),
      heatmapUpdates.heatmapsToChange.map(_platformHeatmapFromHeatmap).toList(),
      heatmapUpdates.heatmapIdsToRemove
          .map((HeatmapId id) => id.value)
          .toList(),
    );
  }

  @override
  Future<void> updateTileOverlays({
    required Set<TileOverlay> newTileOverlays,
    required int mapId,
  }) {
    final Map<TileOverlayId, TileOverlay>? currentTileOverlays =
        _tileOverlays[mapId];
    final Set<TileOverlay> previousSet = currentTileOverlays != null
        ? currentTileOverlays.values.toSet()
        : <TileOverlay>{};
    final _TileOverlayUpdates updates =
        _TileOverlayUpdates.from(previousSet, newTileOverlays);
    _tileOverlays[mapId] = keyTileOverlayId(newTileOverlays);
    return _hostApi(mapId).updateTileOverlays(
      updates.tileOverlaysToAdd
          .map(_platformTileOverlayFromTileOverlay)
          .toList(),
      updates.tileOverlaysToChange
          .map(_platformTileOverlayFromTileOverlay)
          .toList(),
      updates.tileOverlayIdsToRemove
          .map((TileOverlayId id) => id.value)
          .toList(),
    );
  }

  @override
  Future<void> updateClusterManagers(
    ClusterManagerUpdates clusterManagerUpdates, {
    required int mapId,
  }) {
    return _hostApi(mapId).updateClusterManagers(
      clusterManagerUpdates.clusterManagersToAdd
          .map(_platformClusterManagerFromClusterManager)
          .toList(),
      clusterManagerUpdates.clusterManagerIdsToRemove
          .map((ClusterManagerId id) => id.value)
          .toList(),
    );
  }

  @override
  Future<void> clearTileCache(
    TileOverlayId tileOverlayId, {
    required int mapId,
  }) {
    return _hostApi(mapId).clearTileCache(tileOverlayId.value);
  }

  @override
  Future<void> animateCamera(
    CameraUpdate cameraUpdate, {
    required int mapId,
  }) {
    return _hostApi(mapId)
        .animateCamera(_platformCameraUpdateFromCameraUpdate(cameraUpdate));
  }

  @override
  Future<void> moveCamera(
    CameraUpdate cameraUpdate, {
    required int mapId,
  }) {
    return _hostApi(mapId)
        .moveCamera(_platformCameraUpdateFromCameraUpdate(cameraUpdate));
  }

  @override
  Future<void> setMapStyle(
    String? mapStyle, {
    required int mapId,
  }) async {
    final bool success = await _hostApi(mapId).setStyle(mapStyle ?? '');
    if (!success) {
      throw const MapStyleException(_setStyleFailureMessage);
    }
  }

  @override
  Future<LatLngBounds> getVisibleRegion({
    required int mapId,
  }) async {
    return _latLngBoundsFromPlatformLatLngBounds(
        await _hostApi(mapId).getVisibleRegion());
  }

  @override
  Future<ScreenCoordinate> getScreenCoordinate(
    LatLng latLng, {
    required int mapId,
  }) async {
    return _screenCoordinateFromPlatformPoint(await _hostApi(mapId)
        .getScreenCoordinate(_platformLatLngFromLatLng(latLng)));
  }

  @override
  Future<LatLng> getLatLng(
    ScreenCoordinate screenCoordinate, {
    required int mapId,
  }) async {
    return _latLngFromPlatformLatLng(await _hostApi(mapId)
        .getLatLng(_platformPointFromScreenCoordinate(screenCoordinate)));
  }

  @override
  Future<void> showMarkerInfoWindow(
    MarkerId markerId, {
    required int mapId,
  }) {
    return _hostApi(mapId).showInfoWindow(markerId.value);
  }

  @override
  Future<void> hideMarkerInfoWindow(
    MarkerId markerId, {
    required int mapId,
  }) {
    return _hostApi(mapId).hideInfoWindow(markerId.value);
  }

  @override
  Future<bool> isMarkerInfoWindowShown(
    MarkerId markerId, {
    required int mapId,
  }) {
    return _hostApi(mapId).isInfoWindowShown(markerId.value);
  }

  @override
  Future<double> getZoomLevel({
    required int mapId,
  }) {
    return _hostApi(mapId).getZoomLevel();
  }

  @override
  Future<Uint8List?> takeSnapshot({
    required int mapId,
  }) {
    return _hostApi(mapId).takeSnapshot();
  }

  @override
  Future<String?> getStyleError({required int mapId}) async {
    return (await _hostApi(mapId).didLastStyleSucceed())
        ? null
        : _setStyleFailureMessage;
  }

  /// Set [GoogleMapsFlutterPlatform] to use [AndroidViewSurface] to build the
  /// Google Maps widget.
  ///
  /// See https://pub.dev/packages/google_maps_flutter_android#display-mode
  /// for more information.
  ///
  /// Currently defaults to false, but the default is subject to change.
  bool useAndroidViewSurface = false;

  /// Requests Google Map Renderer with [AndroidMapRenderer] type.
  ///
  /// See https://pub.dev/packages/google_maps_flutter_android#map-renderer
  /// for more information.
  ///
  /// The renderer must be requested before creating GoogleMap instances as the
  /// renderer can be initialized only once per application context.
  /// Throws a [PlatformException] if method is called multiple times.
  ///
  /// The returned [Future] completes after renderer has been initialized.
  /// Initialized [AndroidMapRenderer] type is returned.
  Future<AndroidMapRenderer> initializeWithRenderer(
      AndroidMapRenderer? rendererType) async {
    PlatformRendererType? preferredRenderer;
    switch (rendererType) {
      case AndroidMapRenderer.latest:
        preferredRenderer = PlatformRendererType.latest;
      case AndroidMapRenderer.legacy:
        preferredRenderer = PlatformRendererType.legacy;
      case AndroidMapRenderer.platformDefault:
      case null:
        preferredRenderer = null;
    }

    final MapsInitializerApi hostApi = MapsInitializerApi();
    final PlatformRendererType initializedRenderer =
        await hostApi.initializeWithPreferredRenderer(preferredRenderer);

    return switch (initializedRenderer) {
      PlatformRendererType.latest => AndroidMapRenderer.latest,
      PlatformRendererType.legacy => AndroidMapRenderer.legacy,
    };
  }

  Widget _buildView(
    int creationId,
    PlatformViewCreatedCallback onPlatformViewCreated, {
    required PlatformMapConfiguration mapConfiguration,
    required MapWidgetConfiguration widgetConfiguration,
    MapObjects mapObjects = const MapObjects(),
  }) {
    final PlatformMapViewCreationParams creationParams =
        PlatformMapViewCreationParams(
      initialCameraPosition: _platformCameraPositionFromCameraPosition(
          widgetConfiguration.initialCameraPosition),
      mapConfiguration: mapConfiguration,
      initialMarkers:
          mapObjects.markers.map(_platformMarkerFromMarker).toList(),
      initialPolygons:
          mapObjects.polygons.map(_platformPolygonFromPolygon).toList(),
      initialPolylines:
          mapObjects.polylines.map(_platformPolylineFromPolyline).toList(),
      initialCircles:
          mapObjects.circles.map(_platformCircleFromCircle).toList(),
      initialHeatmaps:
          mapObjects.heatmaps.map(_platformHeatmapFromHeatmap).toList(),
      initialTileOverlays: mapObjects.tileOverlays
          .map(_platformTileOverlayFromTileOverlay)
          .toList(),
      initialClusterManagers: mapObjects.clusterManagers
          .map(_platformClusterManagerFromClusterManager)
          .toList(),
    );

    const String viewType = 'plugins.flutter.dev/google_maps_android';
    if (useAndroidViewSurface) {
      return PlatformViewLink(
        viewType: viewType,
        surfaceFactory: (
          BuildContext context,
          PlatformViewController controller,
        ) {
          return AndroidViewSurface(
            controller: controller as AndroidViewController,
            gestureRecognizers: widgetConfiguration.gestureRecognizers,
            hitTestBehavior: PlatformViewHitTestBehavior.opaque,
          );
        },
        onCreatePlatformView: (PlatformViewCreationParams params) {
          final AndroidViewController controller =
              PlatformViewsService.initExpensiveAndroidView(
            id: params.id,
            viewType: viewType,
            layoutDirection: widgetConfiguration.textDirection,
            creationParams: creationParams,
            creationParamsCodec: MapsApi.pigeonChannelCodec,
            onFocus: () => params.onFocusChanged(true),
          );
          controller.addOnPlatformViewCreatedListener(
            params.onPlatformViewCreated,
          );
          controller.addOnPlatformViewCreatedListener(
            onPlatformViewCreated,
          );

          controller.create();
          return controller;
        },
      );
    } else {
      return AndroidView(
        viewType: viewType,
        onPlatformViewCreated: onPlatformViewCreated,
        gestureRecognizers: widgetConfiguration.gestureRecognizers,
        layoutDirection: widgetConfiguration.textDirection,
        creationParams: creationParams,
        creationParamsCodec: MapsApi.pigeonChannelCodec,
      );
    }
  }

  @override
  Widget buildViewWithConfiguration(
    int creationId,
    PlatformViewCreatedCallback onPlatformViewCreated, {
    required MapWidgetConfiguration widgetConfiguration,
    MapConfiguration mapConfiguration = const MapConfiguration(),
    MapObjects mapObjects = const MapObjects(),
  }) {
    return _buildView(
      creationId,
      onPlatformViewCreated,
      widgetConfiguration: widgetConfiguration,
      mapObjects: mapObjects,
      mapConfiguration:
          _platformMapConfigurationFromMapConfiguration(mapConfiguration),
    );
  }

  @override
  Widget buildViewWithTextDirection(
    int creationId,
    PlatformViewCreatedCallback onPlatformViewCreated, {
    required CameraPosition initialCameraPosition,
    required TextDirection textDirection,
    Set<Marker> markers = const <Marker>{},
    Set<Polygon> polygons = const <Polygon>{},
    Set<Polyline> polylines = const <Polyline>{},
    Set<Circle> circles = const <Circle>{},
    Set<TileOverlay> tileOverlays = const <TileOverlay>{},
    Set<ClusterManager> clusterManagers = const <ClusterManager>{},
    Set<Factory<OneSequenceGestureRecognizer>>? gestureRecognizers,
    Map<String, dynamic> mapOptions = const <String, dynamic>{},
  }) {
    return _buildView(
      creationId,
      onPlatformViewCreated,
      widgetConfiguration: MapWidgetConfiguration(
          initialCameraPosition: initialCameraPosition,
          textDirection: textDirection),
      mapObjects: MapObjects(
          markers: markers,
          polygons: polygons,
          polylines: polylines,
          circles: circles,
          clusterManagers: clusterManagers,
          tileOverlays: tileOverlays),
      mapConfiguration: _platformMapConfigurationFromOptionsJson(mapOptions),
    );
  }

  @override
  Widget buildView(
    int creationId,
    PlatformViewCreatedCallback onPlatformViewCreated, {
    required CameraPosition initialCameraPosition,
    Set<Marker> markers = const <Marker>{},
    Set<Polygon> polygons = const <Polygon>{},
    Set<Polyline> polylines = const <Polyline>{},
    Set<Circle> circles = const <Circle>{},
    Set<TileOverlay> tileOverlays = const <TileOverlay>{},
    Set<ClusterManager> clusterManagers = const <ClusterManager>{},
    Set<Factory<OneSequenceGestureRecognizer>>? gestureRecognizers,
    Map<String, dynamic> mapOptions = const <String, dynamic>{},
  }) {
    return buildViewWithTextDirection(
      creationId,
      onPlatformViewCreated,
      initialCameraPosition: initialCameraPosition,
      textDirection: TextDirection.ltr,
      markers: markers,
      polygons: polygons,
      polylines: polylines,
      circles: circles,
      tileOverlays: tileOverlays,
      clusterManagers: clusterManagers,
      gestureRecognizers: gestureRecognizers,
      mapOptions: mapOptions,
    );
  }

  @override
  @visibleForTesting
  void enableDebugInspection() {
    GoogleMapsInspectorPlatform.instance = GoogleMapsInspectorAndroid(
        (int mapId) =>
            MapsInspectorApi(messageChannelSuffix: mapId.toString()));
  }

  /// Converts a Pigeon [PlatformCluster] to the corresponding [Cluster].
  static Cluster clusterFromPlatformCluster(PlatformCluster cluster) {
    return Cluster(
        ClusterManagerId(cluster.clusterManagerId),
        cluster.markerIds
            // See comment in messages.dart for why the force unwrap is okay.
            .map((String? markerId) => MarkerId(markerId!))
            .toList(),
        position: _latLngFromPlatformLatLng(cluster.position),
        bounds: _latLngBoundsFromPlatformLatLngBounds(cluster.bounds));
  }

  static PlatformLatLng _platformLatLngFromLatLng(LatLng latLng) {
    return PlatformLatLng(
        latitude: latLng.latitude, longitude: latLng.longitude);
  }

  static PlatformOffset _platformOffsetFromOffset(Offset offset) {
    return PlatformOffset(dx: offset.dx, dy: offset.dy);
  }

  static ScreenCoordinate _screenCoordinateFromPlatformPoint(
      PlatformPoint point) {
    return ScreenCoordinate(x: point.x, y: point.y);
  }

  static PlatformPoint _platformPointFromScreenCoordinate(
      ScreenCoordinate coordinate) {
    return PlatformPoint(x: coordinate.x, y: coordinate.y);
  }

  static PlatformCircle _platformCircleFromCircle(Circle circle) {
    return PlatformCircle(
      consumeTapEvents: circle.consumeTapEvents,
      fillColor: circle.fillColor.value,
      strokeColor: circle.strokeColor.value,
      visible: circle.visible,
      strokeWidth: circle.strokeWidth,
      zIndex: circle.zIndex.toDouble(),
      center: _platformLatLngFromLatLng(circle.center),
      radius: circle.radius,
      circleId: circle.circleId.value,
    );
  }

  static PlatformHeatmap _platformHeatmapFromHeatmap(Heatmap heatmap) {
    return PlatformHeatmap(json: serializeHeatmap(heatmap));
  }

  static PlatformClusterManager _platformClusterManagerFromClusterManager(
      ClusterManager clusterManager) {
    return PlatformClusterManager(
        identifier: clusterManager.clusterManagerId.value);
  }

  static PlatformInfoWindow _platformInfoWindowFromInfoWindow(
      InfoWindow window) {
    return PlatformInfoWindow(
        title: window.title,
        snippet: window.snippet,
        anchor: _platformOffsetFromOffset(window.anchor));
  }

  static PlatformMarker _platformMarkerFromMarker(Marker marker) {
    return PlatformMarker(
      alpha: marker.alpha,
      anchor: _platformOffsetFromOffset(marker.anchor),
      consumeTapEvents: marker.consumeTapEvents,
      draggable: marker.draggable,
      flat: marker.flat,
      icon: marker.icon.toJson(),
      infoWindow: _platformInfoWindowFromInfoWindow(marker.infoWindow),
      position: _platformLatLngFromLatLng(marker.position),
      rotation: marker.rotation,
      visible: marker.visible,
      zIndex: marker.zIndex,
      markerId: marker.markerId.value,
      clusterManagerId: marker.clusterManagerId?.value,
    );
  }

  static PlatformPolygon _platformPolygonFromPolygon(Polygon polygon) {
    final List<PlatformLatLng?> points =
        polygon.points.map(_platformLatLngFromLatLng).toList();
    final List<List<PlatformLatLng?>?> holes =
        polygon.holes.map((List<LatLng> hole) {
      return hole.map(_platformLatLngFromLatLng).toList();
    }).toList();
    return PlatformPolygon(
      polygonId: polygon.polygonId.value,
      fillColor: polygon.fillColor.value,
      geodesic: polygon.geodesic,
      consumesTapEvents: polygon.consumeTapEvents,
      points: points,
      holes: holes,
      strokeColor: polygon.strokeColor.value,
      strokeWidth: polygon.strokeWidth,
      zIndex: polygon.zIndex,
      visible: polygon.visible,
    );
  }

  static PlatformPolyline _platformPolylineFromPolyline(Polyline polyline) {
    final List<PlatformLatLng?> points =
        polyline.points.map(_platformLatLngFromLatLng).toList();
    final List<PlatformPatternItem?> pattern =
        polyline.patterns.map(platformPatternItemFromPatternItem).toList();
    return PlatformPolyline(
      polylineId: polyline.polylineId.value,
      consumesTapEvents: polyline.consumeTapEvents,
      color: polyline.color.value,
      startCap: platformCapFromCap(polyline.startCap),
      endCap: platformCapFromCap(polyline.endCap),
      geodesic: polyline.geodesic,
      visible: polyline.visible,
      width: polyline.width,
      zIndex: polyline.zIndex,
      points: points,
      jointType: platformJointTypeFromJointType(polyline.jointType),
      patterns: pattern,
    );
  }

  static PlatformTileOverlay _platformTileOverlayFromTileOverlay(
      TileOverlay tileOverlay) {
    return PlatformTileOverlay(
      tileOverlayId: tileOverlay.tileOverlayId.value,
      fadeIn: tileOverlay.fadeIn,
      transparency: tileOverlay.transparency,
      zIndex: tileOverlay.zIndex,
      visible: tileOverlay.visible,
      tileSize: tileOverlay.tileSize,
    );
  }

  static PlatformCameraUpdate _platformCameraUpdateFromCameraUpdate(
      CameraUpdate update) {
    switch (update.updateType) {
      case CameraUpdateType.newCameraPosition:
        update as CameraUpdateNewCameraPosition;
        return PlatformCameraUpdate(
            cameraUpdate: PlatformCameraUpdateNewCameraPosition(
                cameraPosition: _platformCameraPositionFromCameraPosition(
                    update.cameraPosition)));
      case CameraUpdateType.newLatLng:
        update as CameraUpdateNewLatLng;
        return PlatformCameraUpdate(
            cameraUpdate: PlatformCameraUpdateNewLatLng(
                latLng: _platformLatLngFromLatLng(update.latLng)));
      case CameraUpdateType.newLatLngZoom:
        update as CameraUpdateNewLatLngZoom;
        return PlatformCameraUpdate(
            cameraUpdate: PlatformCameraUpdateNewLatLngZoom(
                latLng: _platformLatLngFromLatLng(update.latLng),
                zoom: update.zoom));
      case CameraUpdateType.newLatLngBounds:
        update as CameraUpdateNewLatLngBounds;
        return PlatformCameraUpdate(
            cameraUpdate: PlatformCameraUpdateNewLatLngBounds(
                bounds: _platformLatLngBoundsFromLatLngBounds(update.bounds)!,
                padding: update.padding));
      case CameraUpdateType.zoomTo:
        update as CameraUpdateZoomTo;
        return PlatformCameraUpdate(
            cameraUpdate: PlatformCameraUpdateZoomTo(zoom: update.zoom));
      case CameraUpdateType.zoomBy:
        update as CameraUpdateZoomBy;
        return PlatformCameraUpdate(
            cameraUpdate: PlatformCameraUpdateZoomBy(
                amount: update.amount,
                focus: update.focus == null
                    ? null
                    : _platformOffsetFromOffset(update.focus!)));
      case CameraUpdateType.zoomIn:
        update as CameraUpdateZoomIn;
        return PlatformCameraUpdate(
            cameraUpdate: PlatformCameraUpdateZoom(out: false));
      case CameraUpdateType.zoomOut:
        update as CameraUpdateZoomOut;
        return PlatformCameraUpdate(
            cameraUpdate: PlatformCameraUpdateZoom(out: true));
      case CameraUpdateType.scrollBy:
        update as CameraUpdateScrollBy;
        return PlatformCameraUpdate(
            cameraUpdate:
                PlatformCameraUpdateScrollBy(dx: update.dx, dy: update.dy));
    }
  }
}

/// Callback handler for map events from the platform host.
@visibleForTesting
class HostMapMessageHandler implements MapsCallbackApi {
  /// Creates a new handler that listens for events from map [mapId], and
  /// broadcasts them to [streamController].
  HostMapMessageHandler(
    this.mapId,
    this.streamController, {
    required this.tileOverlayProvider,
  }) {
    MapsCallbackApi.setUp(this, messageChannelSuffix: mapId.toString());
  }

  /// Removes the handler for native messages.
  void dispose() {
    MapsCallbackApi.setUp(null, messageChannelSuffix: mapId.toString());
  }

  /// The map ID this handler listens for events from.
  final int mapId;

  /// The controller used to broadcast map events coming from the
  /// host platform.
  final StreamController<MapEvent<Object?>> streamController;

  /// The callback to get a tile overlay for the corresponding map.
  final TileOverlay? Function(TileOverlayId tileOverlayId) tileOverlayProvider;

  @override
  Future<PlatformTile> getTileOverlayTile(
    String tileOverlayId,
    PlatformPoint location,
    int zoom,
  ) async {
    final TileOverlay? tileOverlay =
        tileOverlayProvider(TileOverlayId(tileOverlayId));
    final TileProvider? tileProvider = tileOverlay?.tileProvider;
    final Tile tile = tileProvider == null
        ? TileProvider.noTile
        : await tileProvider.getTile(location.x, location.y, zoom);
    return _platformTileFromTile(tile);
  }

  @override
  void onCameraIdle() {
    streamController.add(CameraIdleEvent(mapId));
  }

  @override
  void onCameraMove(PlatformCameraPosition cameraPosition) {
    streamController.add(CameraMoveEvent(
      mapId,
      CameraPosition(
        target: _latLngFromPlatformLatLng(cameraPosition.target),
        bearing: cameraPosition.bearing,
        tilt: cameraPosition.tilt,
        zoom: cameraPosition.zoom,
      ),
    ));
  }

  @override
  void onCameraMoveStarted() {
    streamController.add(CameraMoveStartedEvent(mapId));
  }

  @override
  void onCircleTap(String circleId) {
    streamController.add(CircleTapEvent(mapId, CircleId(circleId)));
  }

  @override
  void onClusterTap(PlatformCluster cluster) {
    streamController.add(ClusterTapEvent(
      mapId,
      Cluster(
        ClusterManagerId(cluster.clusterManagerId),
        // See comment in messages.dart for why this is force-unwrapped.
        cluster.markerIds.map((String? id) => MarkerId(id!)).toList(),
        position: _latLngFromPlatformLatLng(cluster.position),
        bounds: _latLngBoundsFromPlatformLatLngBounds(cluster.bounds),
      ),
    ));
  }

  @override
  void onInfoWindowTap(String markerId) {
    streamController.add(InfoWindowTapEvent(mapId, MarkerId(markerId)));
  }

  @override
  void onLongPress(PlatformLatLng position) {
    streamController
        .add(MapLongPressEvent(mapId, _latLngFromPlatformLatLng(position)));
  }

  @override
  void onMarkerDrag(String markerId, PlatformLatLng position) {
    streamController.add(MarkerDragEvent(
        mapId, _latLngFromPlatformLatLng(position), MarkerId(markerId)));
  }

  @override
  void onMarkerDragStart(String markerId, PlatformLatLng position) {
    streamController.add(MarkerDragStartEvent(
        mapId, _latLngFromPlatformLatLng(position), MarkerId(markerId)));
  }

  @override
  void onMarkerDragEnd(String markerId, PlatformLatLng position) {
    streamController.add(MarkerDragEndEvent(
        mapId, _latLngFromPlatformLatLng(position), MarkerId(markerId)));
  }

  @override
  void onMarkerTap(String markerId) {
    streamController.add(MarkerTapEvent(mapId, MarkerId(markerId)));
  }

  @override
  void onPolygonTap(String polygonId) {
    streamController.add(PolygonTapEvent(mapId, PolygonId(polygonId)));
  }

  @override
  void onPolylineTap(String polylineId) {
    streamController.add(PolylineTapEvent(mapId, PolylineId(polylineId)));
  }

  @override
  void onTap(PlatformLatLng position) {
    streamController
        .add(MapTapEvent(mapId, _latLngFromPlatformLatLng(position)));
  }
}

LatLng _latLngFromPlatformLatLng(PlatformLatLng latLng) {
  return LatLng(latLng.latitude, latLng.longitude);
}

LatLngBounds _latLngBoundsFromPlatformLatLngBounds(
    PlatformLatLngBounds bounds) {
  return LatLngBounds(
      southwest: _latLngFromPlatformLatLng(bounds.southwest),
      northeast: _latLngFromPlatformLatLng(bounds.northeast));
}

PlatformTile _platformTileFromTile(Tile tile) {
  return PlatformTile(width: tile.width, height: tile.height, data: tile.data);
}

PlatformLatLng _platformLatLngFromLatLng(LatLng latLng) {
  return PlatformLatLng(latitude: latLng.latitude, longitude: latLng.longitude);
}

PlatformLatLngBounds? _platformLatLngBoundsFromLatLngBounds(
    LatLngBounds? bounds) {
  if (bounds == null) {
    return null;
  }
  return PlatformLatLngBounds(
      northeast: _platformLatLngFromLatLng(bounds.northeast),
      southwest: _platformLatLngFromLatLng(bounds.southwest));
}

PlatformCameraTargetBounds? _platformCameraTargetBoundsFromCameraTargetBounds(
    CameraTargetBounds? bounds) {
  return bounds == null
      ? null
      : PlatformCameraTargetBounds(
          bounds: _platformLatLngBoundsFromLatLngBounds(bounds.bounds));
}

PlatformMapType? _platformMapTypeFromMapType(MapType? type) {
  switch (type) {
    case null:
      return null;
    case MapType.none:
      return PlatformMapType.none;
    case MapType.normal:
      return PlatformMapType.normal;
    case MapType.satellite:
      return PlatformMapType.satellite;
    case MapType.terrain:
      return PlatformMapType.terrain;
    case MapType.hybrid:
      return PlatformMapType.hybrid;
  }
  // The enum comes from a different package, which could get a new value at
  // any time, so provide a fallback that ensures this won't break when used
  // with a version that contains new values. This is deliberately outside
  // the switch rather than a `default` so that the linter will flag the
  // switch as needing an update.
  // ignore: dead_code
  return PlatformMapType.normal;
}

PlatformZoomRange? _platformZoomRangeFromMinMaxZoomPreference(
    MinMaxZoomPreference? zoomPref) {
  return zoomPref == null
      ? null
      : PlatformZoomRange(min: zoomPref.minZoom, max: zoomPref.maxZoom);
}

PlatformEdgeInsets? _platformEdgeInsetsFromEdgeInsets(EdgeInsets? insets) {
  return insets == null
      ? null
      : PlatformEdgeInsets(
          top: insets.top,
          bottom: insets.bottom,
          left: insets.left,
          right: insets.right);
}

PlatformMapConfiguration _platformMapConfigurationFromMapConfiguration(
    MapConfiguration config) {
  return PlatformMapConfiguration(
    compassEnabled: config.compassEnabled,
    cameraTargetBounds: _platformCameraTargetBoundsFromCameraTargetBounds(
        config.cameraTargetBounds),
    mapType: _platformMapTypeFromMapType(config.mapType),
    minMaxZoomPreference:
        _platformZoomRangeFromMinMaxZoomPreference(config.minMaxZoomPreference),
    mapToolbarEnabled: config.mapToolbarEnabled,
    rotateGesturesEnabled: config.rotateGesturesEnabled,
    scrollGesturesEnabled: config.scrollGesturesEnabled,
    tiltGesturesEnabled: config.tiltGesturesEnabled,
    trackCameraPosition: config.trackCameraPosition,
    zoomControlsEnabled: config.zoomControlsEnabled,
    zoomGesturesEnabled: config.zoomGesturesEnabled,
    myLocationEnabled: config.myLocationEnabled,
    myLocationButtonEnabled: config.myLocationButtonEnabled,
    padding: _platformEdgeInsetsFromEdgeInsets(config.padding),
    indoorViewEnabled: config.indoorViewEnabled,
    trafficEnabled: config.trafficEnabled,
    buildingsEnabled: config.buildingsEnabled,
    liteModeEnabled: config.liteModeEnabled,
    cloudMapId: config.cloudMapId,
    style: config.style,
  );
}

// For supporting the deprecated updateMapOptions API.
PlatformMapConfiguration _platformMapConfigurationFromOptionsJson(
    Map<String, Object?> options) {
  // All of these hard-coded values and structures come from
  // google_maps_flutter_platform_interface/lib/src/types/utils/map_configuration_serialization.dart
  // to support this legacy API that relied on cross-package magic strings.
  final List<double>? padding =
      (options['padding'] as List<Object?>?)?.cast<double>();
  final int? mapType = options['mapType'] as int?;
  return PlatformMapConfiguration(
    compassEnabled: options['compassEnabled'] as bool?,
    cameraTargetBounds: _platformCameraTargetBoundsFromCameraTargetBoundsJson(
        options['cameraTargetBounds']),
    mapType: mapType == null ? null : _platformMapTypeFromMapTypeIndex(mapType),
    minMaxZoomPreference: _platformZoomRangeFromMinMaxZoomPreferenceJson(
        options['minMaxZoomPreference']),
    mapToolbarEnabled: options['mapToolbarEnabled'] as bool?,
    rotateGesturesEnabled: options['rotateGesturesEnabled'] as bool?,
    scrollGesturesEnabled: options['scrollGesturesEnabled'] as bool?,
    tiltGesturesEnabled: options['tiltGesturesEnabled'] as bool?,
    trackCameraPosition: options['trackCameraPosition'] as bool?,
    zoomControlsEnabled: options['zoomControlsEnabled'] as bool?,
    zoomGesturesEnabled: options['zoomGesturesEnabled'] as bool?,
    myLocationEnabled: options['myLocationEnabled'] as bool?,
    myLocationButtonEnabled: options['myLocationButtonEnabled'] as bool?,
    padding: padding == null
        ? null
        : PlatformEdgeInsets(
            top: padding[0],
            left: padding[1],
            bottom: padding[2],
            right: padding[3]),
    indoorViewEnabled: options['indoorEnabled'] as bool?,
    trafficEnabled: options['trafficEnabled'] as bool?,
    buildingsEnabled: options['buildingsEnabled'] as bool?,
    liteModeEnabled: options['liteModeEnabled'] as bool?,
    cloudMapId: options['cloudMapId'] as String?,
    style: options['style'] as String?,
  );
}

PlatformCameraPosition _platformCameraPositionFromCameraPosition(
    CameraPosition position) {
  return PlatformCameraPosition(
      bearing: position.bearing,
      target: _platformLatLngFromLatLng(position.target),
      tilt: position.tilt,
      zoom: position.zoom);
}

PlatformMapType _platformMapTypeFromMapTypeIndex(int index) {
  // This is inherently fragile, but see comment in updateMapOptions.
  return switch (index) {
    0 => PlatformMapType.none,
    1 => PlatformMapType.normal,
    2 => PlatformMapType.satellite,
    3 => PlatformMapType.terrain,
    4 => PlatformMapType.hybrid,
    // For a new, unsupported type, just use normal.
    _ => PlatformMapType.normal,
  };
}

PlatformLatLng _platformLatLngFromLatLngJson(Object latLngJson) {
  // See `LatLng.toJson`.
  final List<double> list = (latLngJson as List<Object?>).cast<double>();
  return PlatformLatLng(latitude: list[0], longitude: list[1]);
}

PlatformLatLngBounds? _platformLatLngBoundsFromLatLngBoundsJson(
    Object? boundsJson) {
  if (boundsJson == null) {
    return null;
  }
  // See `LatLngBounds.toJson`.
  final List<Object> boundsList = (boundsJson as List<Object?>).cast<Object>();
  return PlatformLatLngBounds(
      southwest: _platformLatLngFromLatLngJson(boundsList[0]),
      northeast: _platformLatLngFromLatLngJson(boundsList[1]));
}

PlatformCameraTargetBounds?
    _platformCameraTargetBoundsFromCameraTargetBoundsJson(Object? targetJson) {
  if (targetJson == null) {
    return null;
  }
  // See `CameraTargetBounds.toJson`.
  return PlatformCameraTargetBounds(
      bounds: _platformLatLngBoundsFromLatLngBoundsJson(
          (targetJson as List<Object?>)[0]));
}

PlatformZoomRange? _platformZoomRangeFromMinMaxZoomPreferenceJson(
    Object? zoomPrefsJson) {
  if (zoomPrefsJson == null) {
    return null;
  }
  // See `MinMaxZoomPreference.toJson`.
  final List<double?> minMaxZoom =
      (zoomPrefsJson as List<Object?>).cast<double?>();
  return PlatformZoomRange(min: minMaxZoom[0], max: minMaxZoom[1]);
}

/// Converts platform interface's JointType to Pigeon's PlatformJointType.
@visibleForTesting
PlatformJointType platformJointTypeFromJointType(JointType jointType) {
  switch (jointType) {
    case JointType.mitered:
      return PlatformJointType.mitered;
    case JointType.bevel:
      return PlatformJointType.bevel;
    case JointType.round:
      return PlatformJointType.round;
  }
  // The enum comes from a different package, which could get a new value at
  // any time, so provide a fallback that ensures this won't break when used
  // with a version that contains new values. This is deliberately outside
  // the switch rather than a `default` so that the linter will flag the
  // switch as needing an update.
  // ignore: dead_code
  return PlatformJointType.mitered;
}

<<<<<<< HEAD
/// Converts platform interface's Cap to Pigeon's PlatformCap.
@visibleForTesting
PlatformCap platformCapFromCap(Cap cap) {
  // TODO(schectman): Convert Cap to structured data.
  // https://github.com/flutter/flutter/issues/155121
  final List<Object> json = cap.toJson() as List<Object>;
  final String tag = json[0] as String;
  switch (tag) {
    case 'buttCap':
      return PlatformCap(type: PlatformCapType.buttCap);
    case 'roundCap':
      return PlatformCap(type: PlatformCapType.roundCap);
    case 'squareCap':
      return PlatformCap(type: PlatformCapType.squareCap);
    case 'customCap':
      final Object bitmapDescriptor = json[1];
      final double refWidth = json[2] as double;
      return PlatformCap(
          type: PlatformCapType.customCap,
          bitmapDescriptor: bitmapDescriptor,
          refWidth: refWidth);
  }
  // The string tags used to identify the type of cap comes from a different
  // package, which could get a new value at
  // any time, so provide a fallback that ensures this won't break when used
  // with a version that contains new values. This is deliberately outside
  // the switch rather than a `default` so that the linter will flag the
  // switch as needing an update.
  return PlatformCap(type: PlatformCapType.buttCap);
=======
/// Converts a PatternItem to Pigeon's PlatformPatternItem for PlatformPolyline
/// pattern member.
@visibleForTesting
PlatformPatternItem platformPatternItemFromPatternItem(PatternItem item) {
  final List<Object> json = item.toJson() as List<Object>;
  final String tag = json[0] as String;
  PlatformPatternItemType type;
  double? length;

  /// These string values identify the type of pattern. They are defined and
  /// used in the PatternItem class's factory methods in
  /// lib/src/types/pattern_item.dart, in the
  /// google_maps_flutter_platform_interface package.
  // TODO(schectman): Convert PatternItem to structured data.
  // https://github.com/flutter/flutter/issues/155121
  switch (tag) {
    case 'dot':
      type = PlatformPatternItemType.dot;
    case 'dash':
      type = PlatformPatternItemType.dash;
      length = json[1] as double;
    case 'gap':
      type = PlatformPatternItemType.gap;
      length = json[1] as double;
    default:
      throw ArgumentError('Invalid tag "$tag for PatternItem type.', 'item');
  }
  return PlatformPatternItem(type: type, length: length);
>>>>>>> 24594a08
}

/// Update specification for a set of [TileOverlay]s.
// TODO(stuartmorgan): Fix the missing export of this class in the platform
// interface, and remove this copy.
class _TileOverlayUpdates extends MapsObjectUpdates<TileOverlay> {
  /// Computes [TileOverlayUpdates] given previous and current [TileOverlay]s.
  _TileOverlayUpdates.from(super.previous, super.current)
      : super.from(objectName: 'tileOverlay');

  /// Set of TileOverlays to be added in this update.
  Set<TileOverlay> get tileOverlaysToAdd => objectsToAdd;

  /// Set of TileOverlayIds to be removed in this update.
  Set<TileOverlayId> get tileOverlayIdsToRemove =>
      objectIdsToRemove.cast<TileOverlayId>();

  /// Set of TileOverlays to be changed in this update.
  Set<TileOverlay> get tileOverlaysToChange => objectsToChange;
}

/// Thrown to indicate that a platform interaction failed to initialize renderer.
class AndroidMapRendererException implements Exception {
  /// Creates a [AndroidMapRendererException] with an optional human-readable
  /// error message.
  AndroidMapRendererException([this.message]);

  /// A human-readable error message, possibly null.
  final String? message;

  @override
  String toString() => 'AndroidMapRendererException($message)';
}

/// The error message to use for style failures. Unlike iOS, Android does not
/// provide an API to get style failure information, it's just logged to the
/// console, so there's no platform call needed.
const String _setStyleFailureMessage =
    'Unable to set the map style. Please check console logs for errors.';<|MERGE_RESOLUTION|>--- conflicted
+++ resolved
@@ -1219,7 +1219,6 @@
   return PlatformJointType.mitered;
 }
 
-<<<<<<< HEAD
 /// Converts platform interface's Cap to Pigeon's PlatformCap.
 @visibleForTesting
 PlatformCap platformCapFromCap(Cap cap) {
@@ -1249,7 +1248,8 @@
   // the switch rather than a `default` so that the linter will flag the
   // switch as needing an update.
   return PlatformCap(type: PlatformCapType.buttCap);
-=======
+}
+
 /// Converts a PatternItem to Pigeon's PlatformPatternItem for PlatformPolyline
 /// pattern member.
 @visibleForTesting
@@ -1278,7 +1278,6 @@
       throw ArgumentError('Invalid tag "$tag for PatternItem type.', 'item');
   }
   return PlatformPatternItem(type: type, length: length);
->>>>>>> 24594a08
 }
 
 /// Update specification for a set of [TileOverlay]s.
