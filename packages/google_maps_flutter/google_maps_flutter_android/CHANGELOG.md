## 2.11.0

<<<<<<< HEAD
* Adds support for heatmap layers.
=======
* Converts additional platform calls to Pigeon.
>>>>>>> d2705fb8

## 2.10.0

* Converts some platform calls to Pigeon.

## 2.9.1

* Converts inspector interface platform calls to Pigeon.

## 2.9.0

* Adds support for BitmapDescriptor classes `AssetMapBitmap` and `BytesMapBitmap`.

## 2.8.1

* Updates minimum supported SDK version to Flutter 3.22/Dart 3.4.
* Removes support for apps using the v1 Android embedding.

## 2.8.0

* Adds support for marker clustering.

## 2.7.0

* Adds support for `MapConfiguration.style`.
* Adds support for `getStyleError`.
* Updates minimum supported SDK version to Flutter 3.13/Dart 3.1.
* Updates compileSdk version to 34.

## 2.6.2

* Updates minimum required plugin_platform_interface version to 2.1.7.

## 2.6.1

* Fixes new lint warnings.

## 2.6.0

* Fixes missing updates in TLHC mode.
* Switched default display mode to TLHC mode.
* Updates minimum supported SDK version to Flutter 3.10/Dart 3.0.

## 2.5.3

* Updates `com.google.android.gms:play-services-maps` to 18.2.0.

## 2.5.2

* Updates annotations lib to 1.7.0.

## 2.5.1

* Adds pub topics to package metadata.

## 2.5.0

* Adds implementation for `cloudMapId` parameter to support cloud-based map styling.
* Updates minimum supported SDK version to Flutter 3.7/Dart 2.19.

## 2.4.16

* Removes old empty override methods.
* Fixes unawaited_futures violations.

## 2.4.15

* Removes obsolete null checks on non-nullable values.
* Updates minimum supported SDK version to Flutter 3.3/Dart 2.18.

## 2.4.14

* Updates gradle, AGP and fixes some lint errors.

## 2.4.13

* Fixes compatibility with AGP versions older than 4.2.

## 2.4.12

* Fixes Java warnings.

## 2.4.11

* Adds a namespace for compatibility with AGP 8.0.

## 2.4.10

* Bump RoboElectric dependency to 4.4.1 to support AndroidX.

## 2.4.9

* Clarifies explanation of endorsement in README.
* Aligns Dart and Flutter SDK constraints.

## 2.4.8

* Fixes compilation warnings.

## 2.4.7

* Updates annotation dependency.
* Updates compileSdkVersion to 33.

## 2.4.6

* Updates links for the merge of flutter/plugins into flutter/packages.

## 2.4.5

* Fixes Initial padding not working when map has not been created yet.

## 2.4.4

* Fixes Points losing precision when converting to LatLng.
* Updates minimum Flutter version to 3.0.

## 2.4.3

* Updates code for stricter lint checks.

## 2.4.2

* Updates code for stricter lint checks.

## 2.4.1

* Update `androidx.test.espresso:espresso-core` to 3.5.1.

## 2.4.0

* Adds the ability to request a specific map renderer.
* Updates code for new analysis options.

## 2.3.3

* Update android gradle plugin to 7.3.1.

## 2.3.2

* Update `com.google.android.gms:play-services-maps` to 18.1.0.

## 2.3.1

* Updates imports for `prefer_relative_imports`.

## 2.3.0

* Switches the default for `useAndroidViewSurface` to true, and adds
  information about the current mode behaviors to the README.
* Updates minimum Flutter version to 2.10.

## 2.2.0

* Updates `useAndroidViewSurface` to require Hybrid Composition, making the
  selection work again in Flutter 3.0+. Earlier versions of Flutter are
  no longer supported.
* Fixes violations of new analysis option use_named_constants.
* Fixes avoid_redundant_argument_values lint warnings and minor typos.

## 2.1.10

* Splits Android implementation out of `google_maps_flutter` as a federated
  implementation.<|MERGE_RESOLUTION|>--- conflicted
+++ resolved
@@ -1,10 +1,10 @@
+## 2.12.0
+
+* Adds support for heatmap layers.
+
 ## 2.11.0
 
-<<<<<<< HEAD
-* Adds support for heatmap layers.
-=======
 * Converts additional platform calls to Pigeon.
->>>>>>> d2705fb8
 
 ## 2.10.0
 
