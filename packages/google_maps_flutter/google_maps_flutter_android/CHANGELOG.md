--- conflicted
+++ resolved
@@ -1,11 +1,11 @@
+## 2.14.9
+
+* Adds `PlatformCap` for `PlatformPolyline.startCap` and `endCap`.
+
 ## 2.14.8
 
-<<<<<<< HEAD
-* Adds `PlatformCap` for `PlatformPolyline.startCap` and `endCap`.
-=======
 * Updates Java compatibility version to 11.
 * Updates minimum supported SDK version to Flutter 3.24/Dart 3.5.
->>>>>>> 345fa98c
 
 ## 2.14.7
 
