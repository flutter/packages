## 2.14.6

<<<<<<< HEAD
* Adds `PlatformPatternItem` pigeon class to convert `PlatformPolyline.pattern`.
=======
* Converts 'PlatformCameraUpdate' to pigeon.
>>>>>>> 11b339e5

## 2.14.5

* Converts `JointType` to enum.

## 2.14.4

* Converts 'PlatformTileOverlay' to pigeon.

## 2.14.3

* Converts `PlatformPolygon` and `PlatformPolyline` to pigeon.

## 2.14.2

* Bumps `com.android.tools.build:gradle` from 7.3.1 to 8.5.1.

## 2.14.1

* Converts `PlatformCircle` and `PlatformMarker` to pigeon.

## 2.14.0

* Updates map configuration and platform view creation parameters to use Pigeon.

## 2.13.0

* Adds support for heatmap layers.

## 2.12.2

* Updates the example app to use TLHC mode, per current package guidance.

## 2.12.1

* Updates lint checks to ignore NewerVersionAvailable.

## 2.12.0

* Converts Java->Dart calls to Pigeon.

## 2.11.1

* Fixes handling of Circle updates.

## 2.11.0

* Converts additional platform calls to Pigeon.

## 2.10.0

* Converts some platform calls to Pigeon.

## 2.9.1

* Converts inspector interface platform calls to Pigeon.

## 2.9.0

* Adds support for BitmapDescriptor classes `AssetMapBitmap` and `BytesMapBitmap`.

## 2.8.1

* Updates minimum supported SDK version to Flutter 3.22/Dart 3.4.
* Removes support for apps using the v1 Android embedding.

## 2.8.0

* Adds support for marker clustering.

## 2.7.0

* Adds support for `MapConfiguration.style`.
* Adds support for `getStyleError`.
* Updates minimum supported SDK version to Flutter 3.13/Dart 3.1.
* Updates compileSdk version to 34.

## 2.6.2

* Updates minimum required plugin_platform_interface version to 2.1.7.

## 2.6.1

* Fixes new lint warnings.

## 2.6.0

* Fixes missing updates in TLHC mode.
* Switched default display mode to TLHC mode.
* Updates minimum supported SDK version to Flutter 3.10/Dart 3.0.

## 2.5.3

* Updates `com.google.android.gms:play-services-maps` to 18.2.0.

## 2.5.2

* Updates annotations lib to 1.7.0.

## 2.5.1

* Adds pub topics to package metadata.

## 2.5.0

* Adds implementation for `cloudMapId` parameter to support cloud-based map styling.
* Updates minimum supported SDK version to Flutter 3.7/Dart 2.19.

## 2.4.16

* Removes old empty override methods.
* Fixes unawaited_futures violations.

## 2.4.15

* Removes obsolete null checks on non-nullable values.
* Updates minimum supported SDK version to Flutter 3.3/Dart 2.18.

## 2.4.14

* Updates gradle, AGP and fixes some lint errors.

## 2.4.13

* Fixes compatibility with AGP versions older than 4.2.

## 2.4.12

* Fixes Java warnings.

## 2.4.11

* Adds a namespace for compatibility with AGP 8.0.

## 2.4.10

* Bump RoboElectric dependency to 4.4.1 to support AndroidX.

## 2.4.9

* Clarifies explanation of endorsement in README.
* Aligns Dart and Flutter SDK constraints.

## 2.4.8

* Fixes compilation warnings.

## 2.4.7

* Updates annotation dependency.
* Updates compileSdkVersion to 33.

## 2.4.6

* Updates links for the merge of flutter/plugins into flutter/packages.

## 2.4.5

* Fixes Initial padding not working when map has not been created yet.

## 2.4.4

* Fixes Points losing precision when converting to LatLng.
* Updates minimum Flutter version to 3.0.

## 2.4.3

* Updates code for stricter lint checks.

## 2.4.2

* Updates code for stricter lint checks.

## 2.4.1

* Update `androidx.test.espresso:espresso-core` to 3.5.1.

## 2.4.0

* Adds the ability to request a specific map renderer.
* Updates code for new analysis options.

## 2.3.3

* Update android gradle plugin to 7.3.1.

## 2.3.2

* Update `com.google.android.gms:play-services-maps` to 18.1.0.

## 2.3.1

* Updates imports for `prefer_relative_imports`.

## 2.3.0

* Switches the default for `useAndroidViewSurface` to true, and adds
  information about the current mode behaviors to the README.
* Updates minimum Flutter version to 2.10.

## 2.2.0

* Updates `useAndroidViewSurface` to require Hybrid Composition, making the
  selection work again in Flutter 3.0+. Earlier versions of Flutter are
  no longer supported.
* Fixes violations of new analysis option use_named_constants.
* Fixes avoid_redundant_argument_values lint warnings and minor typos.

## 2.1.10

* Splits Android implementation out of `google_maps_flutter` as a federated
  implementation.<|MERGE_RESOLUTION|>--- conflicted
+++ resolved
@@ -1,10 +1,10 @@
+## 2.14.7
+
+* Adds `PlatformPatternItem` pigeon class to convert `PlatformPolyline.pattern`.
+
 ## 2.14.6
 
-<<<<<<< HEAD
-* Adds `PlatformPatternItem` pigeon class to convert `PlatformPolyline.pattern`.
-=======
 * Converts 'PlatformCameraUpdate' to pigeon.
->>>>>>> 11b339e5
 
 ## 2.14.5
 
