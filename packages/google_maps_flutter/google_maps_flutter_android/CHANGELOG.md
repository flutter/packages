--- conflicted
+++ resolved
@@ -1,12 +1,6 @@
-<<<<<<< HEAD
-## 2.13.1
-
-* Convert `PlatformCircle` and `PlatformMarker` to pigeon.
-=======
 ## 2.14.0
 
 * Updates map configuration and platform view creation parameters to use Pigeon.
->>>>>>> eee589ee
 
 ## 2.13.0
 
