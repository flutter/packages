--- conflicted
+++ resolved
@@ -1,8 +1,7 @@
-<<<<<<< HEAD
-## 2.12.0
+## 2.13.0
 
 * Adds support for heatmap layers.
-=======
+
 ## 2.12.1
 
 * Updates lint checks to ignore NewerVersionAvailable.
@@ -14,7 +13,6 @@
 ## 2.11.1
 
 * Fixes handling of Circle updates.
->>>>>>> 5513396a
 
 ## 2.11.0
 
