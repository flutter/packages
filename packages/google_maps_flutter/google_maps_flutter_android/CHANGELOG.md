--- conflicted
+++ resolved
@@ -1,10 +1,10 @@
+## 2.18.6
+
+* Bumps com.google.maps.android:android-maps-utils from 3.6.0 to 3.19.1.
+
 ## 2.18.5
 
-<<<<<<< HEAD
-* Bumps com.google.maps.android:android-maps-utils from 3.6.0 to 3.19.1.
-=======
 * Updates to Pigeon 26.
->>>>>>> 18b9cc5f
 
 ## 2.18.4
 
