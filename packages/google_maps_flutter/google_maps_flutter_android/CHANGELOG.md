--- conflicted
+++ resolved
@@ -1,8 +1,6 @@
-<<<<<<< HEAD
 ## 2.18.6
 
 * Adds support for `colorScheme` for cloud-based maps styling brightness in web.
-=======
 ## 2.18.8
 
 * Bumps com.google.maps.android:android-maps-utils from 3.6.0 to 3.19.1.
@@ -13,7 +11,6 @@
 
 ## 2.18.6
 * Bumps com.android.tools.build:gradle from 8.12.1 to 8.13.1.
->>>>>>> 0b3a6b40
 
 ## 2.18.5
 
