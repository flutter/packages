<<<<<<< HEAD
## 2.14.3

* Converts `PlatformPolygon` and `PlatformPolyline` to pigeon.
=======
## 2.14.2

* Bumps `com.android.tools.build:gradle` from 7.3.1 to 8.5.1.
>>>>>>> 2703d106

## 2.14.1

* Converts `PlatformCircle` and `PlatformMarker` to pigeon.

## 2.14.0

* Updates map configuration and platform view creation parameters to use Pigeon.

## 2.13.0

* Adds support for heatmap layers.

## 2.12.2

* Updates the example app to use TLHC mode, per current package guidance.

## 2.12.1

* Updates lint checks to ignore NewerVersionAvailable.

## 2.12.0

* Converts Java->Dart calls to Pigeon.

## 2.11.1

* Fixes handling of Circle updates.

## 2.11.0

* Converts additional platform calls to Pigeon.

## 2.10.0

* Converts some platform calls to Pigeon.

## 2.9.1

* Converts inspector interface platform calls to Pigeon.

## 2.9.0

* Adds support for BitmapDescriptor classes `AssetMapBitmap` and `BytesMapBitmap`.

## 2.8.1

* Updates minimum supported SDK version to Flutter 3.22/Dart 3.4.
* Removes support for apps using the v1 Android embedding.

## 2.8.0

* Adds support for marker clustering.

## 2.7.0

* Adds support for `MapConfiguration.style`.
* Adds support for `getStyleError`.
* Updates minimum supported SDK version to Flutter 3.13/Dart 3.1.
* Updates compileSdk version to 34.

## 2.6.2

* Updates minimum required plugin_platform_interface version to 2.1.7.

## 2.6.1

* Fixes new lint warnings.

## 2.6.0

* Fixes missing updates in TLHC mode.
* Switched default display mode to TLHC mode.
* Updates minimum supported SDK version to Flutter 3.10/Dart 3.0.

## 2.5.3

* Updates `com.google.android.gms:play-services-maps` to 18.2.0.

## 2.5.2

* Updates annotations lib to 1.7.0.

## 2.5.1

* Adds pub topics to package metadata.

## 2.5.0

* Adds implementation for `cloudMapId` parameter to support cloud-based map styling.
* Updates minimum supported SDK version to Flutter 3.7/Dart 2.19.

## 2.4.16

* Removes old empty override methods.
* Fixes unawaited_futures violations.

## 2.4.15

* Removes obsolete null checks on non-nullable values.
* Updates minimum supported SDK version to Flutter 3.3/Dart 2.18.

## 2.4.14

* Updates gradle, AGP and fixes some lint errors.

## 2.4.13

* Fixes compatibility with AGP versions older than 4.2.

## 2.4.12

* Fixes Java warnings.

## 2.4.11

* Adds a namespace for compatibility with AGP 8.0.

## 2.4.10

* Bump RoboElectric dependency to 4.4.1 to support AndroidX.

## 2.4.9

* Clarifies explanation of endorsement in README.
* Aligns Dart and Flutter SDK constraints.

## 2.4.8

* Fixes compilation warnings.

## 2.4.7

* Updates annotation dependency.
* Updates compileSdkVersion to 33.

## 2.4.6

* Updates links for the merge of flutter/plugins into flutter/packages.

## 2.4.5

* Fixes Initial padding not working when map has not been created yet.

## 2.4.4

* Fixes Points losing precision when converting to LatLng.
* Updates minimum Flutter version to 3.0.

## 2.4.3

* Updates code for stricter lint checks.

## 2.4.2

* Updates code for stricter lint checks.

## 2.4.1

* Update `androidx.test.espresso:espresso-core` to 3.5.1.

## 2.4.0

* Adds the ability to request a specific map renderer.
* Updates code for new analysis options.

## 2.3.3

* Update android gradle plugin to 7.3.1.

## 2.3.2

* Update `com.google.android.gms:play-services-maps` to 18.1.0.

## 2.3.1

* Updates imports for `prefer_relative_imports`.

## 2.3.0

* Switches the default for `useAndroidViewSurface` to true, and adds
  information about the current mode behaviors to the README.
* Updates minimum Flutter version to 2.10.

## 2.2.0

* Updates `useAndroidViewSurface` to require Hybrid Composition, making the
  selection work again in Flutter 3.0+. Earlier versions of Flutter are
  no longer supported.
* Fixes violations of new analysis option use_named_constants.
* Fixes avoid_redundant_argument_values lint warnings and minor typos.

## 2.1.10

* Splits Android implementation out of `google_maps_flutter` as a federated
  implementation.<|MERGE_RESOLUTION|>--- conflicted
+++ resolved
@@ -1,12 +1,10 @@
-<<<<<<< HEAD
 ## 2.14.3
 
 * Converts `PlatformPolygon` and `PlatformPolyline` to pigeon.
-=======
+
 ## 2.14.2
 
 * Bumps `com.android.tools.build:gradle` from 7.3.1 to 8.5.1.
->>>>>>> 2703d106
 
 ## 2.14.1
 
