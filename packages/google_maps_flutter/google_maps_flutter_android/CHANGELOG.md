## 2.13.0

<<<<<<< HEAD
* Updates map configuration and platform view creation parameters to use Pigeon.
=======
* Adds support for heatmap layers.

## 2.12.2

* Updates the example app to use TLHC mode, per current package guidance.
>>>>>>> bd8db033

## 2.12.1

* Updates lint checks to ignore NewerVersionAvailable.

## 2.12.0

* Converts Java->Dart calls to Pigeon.

## 2.11.1

* Fixes handling of Circle updates.

## 2.11.0

* Converts additional platform calls to Pigeon.

## 2.10.0

* Converts some platform calls to Pigeon.

## 2.9.1

* Converts inspector interface platform calls to Pigeon.

## 2.9.0

* Adds support for BitmapDescriptor classes `AssetMapBitmap` and `BytesMapBitmap`.

## 2.8.1

* Updates minimum supported SDK version to Flutter 3.22/Dart 3.4.
* Removes support for apps using the v1 Android embedding.

## 2.8.0

* Adds support for marker clustering.

## 2.7.0

* Adds support for `MapConfiguration.style`.
* Adds support for `getStyleError`.
* Updates minimum supported SDK version to Flutter 3.13/Dart 3.1.
* Updates compileSdk version to 34.

## 2.6.2

* Updates minimum required plugin_platform_interface version to 2.1.7.

## 2.6.1

* Fixes new lint warnings.

## 2.6.0

* Fixes missing updates in TLHC mode.
* Switched default display mode to TLHC mode.
* Updates minimum supported SDK version to Flutter 3.10/Dart 3.0.

## 2.5.3

* Updates `com.google.android.gms:play-services-maps` to 18.2.0.

## 2.5.2

* Updates annotations lib to 1.7.0.

## 2.5.1

* Adds pub topics to package metadata.

## 2.5.0

* Adds implementation for `cloudMapId` parameter to support cloud-based map styling.
* Updates minimum supported SDK version to Flutter 3.7/Dart 2.19.

## 2.4.16

* Removes old empty override methods.
* Fixes unawaited_futures violations.

## 2.4.15

* Removes obsolete null checks on non-nullable values.
* Updates minimum supported SDK version to Flutter 3.3/Dart 2.18.

## 2.4.14

* Updates gradle, AGP and fixes some lint errors.

## 2.4.13

* Fixes compatibility with AGP versions older than 4.2.

## 2.4.12

* Fixes Java warnings.

## 2.4.11

* Adds a namespace for compatibility with AGP 8.0.

## 2.4.10

* Bump RoboElectric dependency to 4.4.1 to support AndroidX.

## 2.4.9

* Clarifies explanation of endorsement in README.
* Aligns Dart and Flutter SDK constraints.

## 2.4.8

* Fixes compilation warnings.

## 2.4.7

* Updates annotation dependency.
* Updates compileSdkVersion to 33.

## 2.4.6

* Updates links for the merge of flutter/plugins into flutter/packages.

## 2.4.5

* Fixes Initial padding not working when map has not been created yet.

## 2.4.4

* Fixes Points losing precision when converting to LatLng.
* Updates minimum Flutter version to 3.0.

## 2.4.3

* Updates code for stricter lint checks.

## 2.4.2

* Updates code for stricter lint checks.

## 2.4.1

* Update `androidx.test.espresso:espresso-core` to 3.5.1.

## 2.4.0

* Adds the ability to request a specific map renderer.
* Updates code for new analysis options.

## 2.3.3

* Update android gradle plugin to 7.3.1.

## 2.3.2

* Update `com.google.android.gms:play-services-maps` to 18.1.0.

## 2.3.1

* Updates imports for `prefer_relative_imports`.

## 2.3.0

* Switches the default for `useAndroidViewSurface` to true, and adds
  information about the current mode behaviors to the README.
* Updates minimum Flutter version to 2.10.

## 2.2.0

* Updates `useAndroidViewSurface` to require Hybrid Composition, making the
  selection work again in Flutter 3.0+. Earlier versions of Flutter are
  no longer supported.
* Fixes violations of new analysis option use_named_constants.
* Fixes avoid_redundant_argument_values lint warnings and minor typos.

## 2.1.10

* Splits Android implementation out of `google_maps_flutter` as a federated
  implementation.<|MERGE_RESOLUTION|>--- conflicted
+++ resolved
@@ -1,14 +1,14 @@
+## 2.14.0
+
+* Updates map configuration and platform view creation parameters to use Pigeon.
+
 ## 2.13.0
 
-<<<<<<< HEAD
-* Updates map configuration and platform view creation parameters to use Pigeon.
-=======
 * Adds support for heatmap layers.
 
 ## 2.12.2
 
 * Updates the example app to use TLHC mode, per current package guidance.
->>>>>>> bd8db033
 
 ## 2.12.1
 
