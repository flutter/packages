--- conflicted
+++ resolved
@@ -1,12 +1,10 @@
-<<<<<<< HEAD
 ## 2.12.0
 
 * Converts Java->Dart calls to Pigeon.
-=======
+
 ## 2.11.1
 
 * Fixes handling of Circle updates.
->>>>>>> 1768c176
 
 ## 2.11.0
 
