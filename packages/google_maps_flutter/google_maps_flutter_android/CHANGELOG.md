--- conflicted
+++ resolved
@@ -1,10 +1,6 @@
 ## 2.4.11
 
-<<<<<<< HEAD
-* Fixes Java warnings.
-=======
 * Adds a namespace for compatibility with AGP 8.0.
->>>>>>> 6284c2d4
 
 ## 2.4.10
 
