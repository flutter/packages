--- conflicted
+++ resolved
@@ -1,12 +1,7 @@
-<<<<<<< HEAD
 ## 2.5.0
 
 * Adds implementation for `cloudMapId` parameter to support cloud-based map styling.
-=======
-## NEXT
-
 * Updates minimum supported SDK version to Flutter 3.7/Dart 2.19.
->>>>>>> 32460c7d
 
 ## 2.4.16
 
