<<<<<<< HEAD
## 2.5.0

* Adds implementation for `cloudMapId` parameter to support cloud-based map styling.
=======
## 2.4.16
* Removes old empty override methods.
>>>>>>> 3b602e77
* Fixes unawaited_futures violations.

## 2.4.15

* Removes obsolete null checks on non-nullable values.
* Updates minimum supported SDK version to Flutter 3.3/Dart 2.18.

## 2.4.14

* Updates gradle, AGP and fixes some lint errors.

## 2.4.13

* Fixes compatibility with AGP versions older than 4.2.

## 2.4.12

* Fixes Java warnings.

## 2.4.11

* Adds a namespace for compatibility with AGP 8.0.

## 2.4.10

* Bump RoboElectric dependency to 4.4.1 to support AndroidX.

## 2.4.9

* Clarifies explanation of endorsement in README.
* Aligns Dart and Flutter SDK constraints.

## 2.4.8

* Fixes compilation warnings.

## 2.4.7

* Updates annotation dependency.
* Updates compileSdkVersion to 33.

## 2.4.6

* Updates links for the merge of flutter/plugins into flutter/packages.

## 2.4.5

* Fixes Initial padding not working when map has not been created yet.

## 2.4.4

* Fixes Points losing precision when converting to LatLng.
* Updates minimum Flutter version to 3.0.

## 2.4.3

* Updates code for stricter lint checks.

## 2.4.2

* Updates code for stricter lint checks.

## 2.4.1

* Update `androidx.test.espresso:espresso-core` to 3.5.1.

## 2.4.0

* Adds the ability to request a specific map renderer.
* Updates code for new analysis options.

## 2.3.3

* Update android gradle plugin to 7.3.1.

## 2.3.2

* Update `com.google.android.gms:play-services-maps` to 18.1.0.

## 2.3.1

* Updates imports for `prefer_relative_imports`.

## 2.3.0

* Switches the default for `useAndroidViewSurface` to true, and adds
  information about the current mode behaviors to the README.
* Updates minimum Flutter version to 2.10.

## 2.2.0

* Updates `useAndroidViewSurface` to require Hybrid Composition, making the
  selection work again in Flutter 3.0+. Earlier versions of Flutter are
  no longer supported.
* Fixes violations of new analysis option use_named_constants.
* Fixes avoid_redundant_argument_values lint warnings and minor typos.

## 2.1.10

* Splits Android implementation out of `google_maps_flutter` as a federated
  implementation.<|MERGE_RESOLUTION|>--- conflicted
+++ resolved
@@ -1,11 +1,10 @@
-<<<<<<< HEAD
 ## 2.5.0
 
 * Adds implementation for `cloudMapId` parameter to support cloud-based map styling.
-=======
+
 ## 2.4.16
+
 * Removes old empty override methods.
->>>>>>> 3b602e77
 * Fixes unawaited_futures violations.
 
 ## 2.4.15
