<<<<<<< HEAD
## 2.9.0

* Adds support for heatmap layers.
=======
## 2.10.0

* Converts some platform calls to Pigeon.

## 2.9.1

* Converts inspector interface platform calls to Pigeon.

## 2.9.0

* Adds support for BitmapDescriptor classes `AssetMapBitmap` and `BytesMapBitmap`.

## 2.8.1

* Updates minimum supported SDK version to Flutter 3.22/Dart 3.4.
* Removes support for apps using the v1 Android embedding.
>>>>>>> 02e71b08

## 2.8.0

* Adds support for marker clustering.

## 2.7.0

* Adds support for `MapConfiguration.style`.
* Adds support for `getStyleError`.
* Updates minimum supported SDK version to Flutter 3.13/Dart 3.1.
* Updates compileSdk version to 34.

## 2.6.2

* Updates minimum required plugin_platform_interface version to 2.1.7.

## 2.6.1

* Fixes new lint warnings.

## 2.6.0

* Fixes missing updates in TLHC mode.
* Switched default display mode to TLHC mode.
* Updates minimum supported SDK version to Flutter 3.10/Dart 3.0.

## 2.5.3

* Updates `com.google.android.gms:play-services-maps` to 18.2.0.

## 2.5.2

* Updates annotations lib to 1.7.0.

## 2.5.1

* Adds pub topics to package metadata.

## 2.5.0

* Adds implementation for `cloudMapId` parameter to support cloud-based map styling.
* Updates minimum supported SDK version to Flutter 3.7/Dart 2.19.

## 2.4.16

* Removes old empty override methods.
* Fixes unawaited_futures violations.

## 2.4.15

* Removes obsolete null checks on non-nullable values.
* Updates minimum supported SDK version to Flutter 3.3/Dart 2.18.

## 2.4.14

* Updates gradle, AGP and fixes some lint errors.

## 2.4.13

* Fixes compatibility with AGP versions older than 4.2.

## 2.4.12

* Fixes Java warnings.

## 2.4.11

* Adds a namespace for compatibility with AGP 8.0.

## 2.4.10

* Bump RoboElectric dependency to 4.4.1 to support AndroidX.

## 2.4.9

* Clarifies explanation of endorsement in README.
* Aligns Dart and Flutter SDK constraints.

## 2.4.8

* Fixes compilation warnings.

## 2.4.7

* Updates annotation dependency.
* Updates compileSdkVersion to 33.

## 2.4.6

* Updates links for the merge of flutter/plugins into flutter/packages.

## 2.4.5

* Fixes Initial padding not working when map has not been created yet.

## 2.4.4

* Fixes Points losing precision when converting to LatLng.
* Updates minimum Flutter version to 3.0.

## 2.4.3

* Updates code for stricter lint checks.

## 2.4.2

* Updates code for stricter lint checks.

## 2.4.1

* Update `androidx.test.espresso:espresso-core` to 3.5.1.

## 2.4.0

* Adds the ability to request a specific map renderer.
* Updates code for new analysis options.

## 2.3.3

* Update android gradle plugin to 7.3.1.

## 2.3.2

* Update `com.google.android.gms:play-services-maps` to 18.1.0.

## 2.3.1

* Updates imports for `prefer_relative_imports`.

## 2.3.0

* Switches the default for `useAndroidViewSurface` to true, and adds
  information about the current mode behaviors to the README.
* Updates minimum Flutter version to 2.10.

## 2.2.0

* Updates `useAndroidViewSurface` to require Hybrid Composition, making the
  selection work again in Flutter 3.0+. Earlier versions of Flutter are
  no longer supported.
* Fixes violations of new analysis option use_named_constants.
* Fixes avoid_redundant_argument_values lint warnings and minor typos.

## 2.1.10

* Splits Android implementation out of `google_maps_flutter` as a federated
  implementation.<|MERGE_RESOLUTION|>--- conflicted
+++ resolved
@@ -1,8 +1,7 @@
-<<<<<<< HEAD
-## 2.9.0
+## 2.11.0
 
 * Adds support for heatmap layers.
-=======
+
 ## 2.10.0
 
 * Converts some platform calls to Pigeon.
@@ -19,7 +18,6 @@
 
 * Updates minimum supported SDK version to Flutter 3.22/Dart 3.4.
 * Removes support for apps using the v1 Android embedding.
->>>>>>> 02e71b08
 
 ## 2.8.0
 
