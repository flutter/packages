## 2.18.7
<<<<<<< HEAD
* Bumps com.google.maps.android:android-maps-utils from 3.6.0 to 3.19.1.
=======

* Replaces internal use of deprecated methods.

## 2.18.6
>>>>>>> eda03017

## 2.18.6
* Bumps com.android.tools.build:gradle from 8.12.1 to 8.13.1.

## 2.18.5

* Updates to Pigeon 26.

## 2.18.4

* Updates Java compatibility version to 17 and minimum supported SDK version to Flutter 3.35/Dart 3.9.

## 2.18.3

* Resolves Gradle 9 deprecations.

## 2.18.2

* Bumps com.android.tools.build:gradle to 8.12.1.
* Updates minimum supported SDK version to Flutter 3.29/Dart 3.7.

## 2.18.1

* Updates kotlin version to 2.2.0 to enable gradle 8.11 support.

## 2.18.0

* Adds support for warming up the Google Maps SDK 
  via `GoogleMapsFlutterAndroid.warmup()`.

## 2.17.0

* Updates `com.google.android.gms:play-services-maps` to 19.2.0.
* Marks `AndroidMapRenderer.legacy` as deprecated, since it's deprecated in the
  current version of the Google Maps SDK.

## 2.16.2

* Removes documentation related to the map renderer selection API, as the
  legacy renderer is no longer available, so requesting it is a no-op.

## 2.16.1

* Removes obsolete code related to supporting SDK <21.

## 2.16.0

* Adds support for animating the camera with a duration.

## 2.15.0

* Adds support for ground overlay.

## 2.14.14

* Updates compileSdk 34 to flutter.compileSdkVersion.

## 2.14.13

* Updates READMEs and API docs.

## 2.14.12

* Updates androidx.annotation:annotation to 1.9.1.

## 2.14.11

* Updates internal Pigeon API to use newer features.

## 2.14.10

* Adds 'PlatformBitmap' type.
* Updates type unsafe implementations.

## 2.14.9

* Adds `PlatformCap` for `PlatformPolyline.startCap` and `endCap`.

## 2.14.8

* Updates Java compatibility version to 11.
* Updates minimum supported SDK version to Flutter 3.24/Dart 3.5.

## 2.14.7

* Adds `PlatformPatternItem` pigeon class to convert `PlatformPolyline.pattern`.

## 2.14.6

* Converts 'PlatformCameraUpdate' to pigeon.

## 2.14.5

* Converts `JointType` to enum.

## 2.14.4

* Converts 'PlatformTileOverlay' to pigeon.

## 2.14.3

* Converts `PlatformPolygon` and `PlatformPolyline` to pigeon.

## 2.14.2

* Bumps `com.android.tools.build:gradle` from 7.3.1 to 8.5.1.

## 2.14.1

* Converts `PlatformCircle` and `PlatformMarker` to pigeon.

## 2.14.0

* Updates map configuration and platform view creation parameters to use Pigeon.

## 2.13.0

* Adds support for heatmap layers.

## 2.12.2

* Updates the example app to use TLHC mode, per current package guidance.

## 2.12.1

* Updates lint checks to ignore NewerVersionAvailable.

## 2.12.0

* Converts Java->Dart calls to Pigeon.

## 2.11.1

* Fixes handling of Circle updates.

## 2.11.0

* Converts additional platform calls to Pigeon.

## 2.10.0

* Converts some platform calls to Pigeon.

## 2.9.1

* Converts inspector interface platform calls to Pigeon.

## 2.9.0

* Adds support for BitmapDescriptor classes `AssetMapBitmap` and `BytesMapBitmap`.

## 2.8.1

* Updates minimum supported SDK version to Flutter 3.22/Dart 3.4.
* Removes support for apps using the v1 Android embedding.

## 2.8.0

* Adds support for marker clustering.

## 2.7.0

* Adds support for `MapConfiguration.style`.
* Adds support for `getStyleError`.
* Updates minimum supported SDK version to Flutter 3.13/Dart 3.1.
* Updates compileSdk version to 34.

## 2.6.2

* Updates minimum required plugin_platform_interface version to 2.1.7.

## 2.6.1

* Fixes new lint warnings.

## 2.6.0

* Fixes missing updates in TLHC mode.
* Switched default display mode to TLHC mode.
* Updates minimum supported SDK version to Flutter 3.10/Dart 3.0.

## 2.5.3

* Updates `com.google.android.gms:play-services-maps` to 18.2.0.

## 2.5.2

* Updates annotations lib to 1.7.0.

## 2.5.1

* Adds pub topics to package metadata.

## 2.5.0

* Adds implementation for `cloudMapId` parameter to support cloud-based map styling.
* Updates minimum supported SDK version to Flutter 3.7/Dart 2.19.

## 2.4.16

* Removes old empty override methods.
* Fixes unawaited_futures violations.

## 2.4.15

* Removes obsolete null checks on non-nullable values.
* Updates minimum supported SDK version to Flutter 3.3/Dart 2.18.

## 2.4.14

* Updates gradle, AGP and fixes some lint errors.

## 2.4.13

* Fixes compatibility with AGP versions older than 4.2.

## 2.4.12

* Fixes Java warnings.

## 2.4.11

* Adds a namespace for compatibility with AGP 8.0.

## 2.4.10

* Bump RoboElectric dependency to 4.4.1 to support AndroidX.

## 2.4.9

* Clarifies explanation of endorsement in README.
* Aligns Dart and Flutter SDK constraints.

## 2.4.8

* Fixes compilation warnings.

## 2.4.7

* Updates annotation dependency.
* Updates compileSdkVersion to 33.

## 2.4.6

* Updates links for the merge of flutter/plugins into flutter/packages.

## 2.4.5

* Fixes Initial padding not working when map has not been created yet.

## 2.4.4

* Fixes Points losing precision when converting to LatLng.
* Updates minimum Flutter version to 3.0.

## 2.4.3

* Updates code for stricter lint checks.

## 2.4.2

* Updates code for stricter lint checks.

## 2.4.1

* Update `androidx.test.espresso:espresso-core` to 3.5.1.

## 2.4.0

* Adds the ability to request a specific map renderer.
* Updates code for new analysis options.

## 2.3.3

* Update android gradle plugin to 7.3.1.

## 2.3.2

* Update `com.google.android.gms:play-services-maps` to 18.1.0.

## 2.3.1

* Updates imports for `prefer_relative_imports`.

## 2.3.0

* Switches the default for `useAndroidViewSurface` to true, and adds
  information about the current mode behaviors to the README.
* Updates minimum Flutter version to 2.10.

## 2.2.0

* Updates `useAndroidViewSurface` to require Hybrid Composition, making the
  selection work again in Flutter 3.0+. Earlier versions of Flutter are
  no longer supported.
* Fixes violations of new analysis option use_named_constants.
* Fixes avoid_redundant_argument_values lint warnings and minor typos.

## 2.1.10

* Splits Android implementation out of `google_maps_flutter` as a federated
  implementation.<|MERGE_RESOLUTION|>--- conflicted
+++ resolved
@@ -1,12 +1,10 @@
+## 2.18.8
+
+* Bumps com.google.maps.android:android-maps-utils from 3.6.0 to 3.19.1.
+
 ## 2.18.7
-<<<<<<< HEAD
-* Bumps com.google.maps.android:android-maps-utils from 3.6.0 to 3.19.1.
-=======
 
 * Replaces internal use of deprecated methods.
-
-## 2.18.6
->>>>>>> eda03017
 
 ## 2.18.6
 * Bumps com.android.tools.build:gradle from 8.12.1 to 8.13.1.
