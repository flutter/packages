--- conflicted
+++ resolved
@@ -1,13 +1,11 @@
-<<<<<<< HEAD
-## 2.17.1
+## 2.18.1
 
 * Updates kotlin version to 2.2.0 to enable gradle 8.11 support. Removes enableJetifier from gradle.properties.
-=======
+
 ## 2.18.0
 
 * Adds support for warming up the Google Maps SDK 
   via `GoogleMapsFlutterAndroid.warmup()`.
->>>>>>> 6efb7599
 
 ## 2.17.0
 
