--- conflicted
+++ resolved
@@ -1,16 +1,14 @@
-<<<<<<< HEAD
+## 2.14.8
+
+* Adds `PlatformCap` for `PlatformPolyline.startCap` and `endCap`.
+
+## 2.14.7
+
+* Adds `PlatformPatternItem` pigeon class to convert `PlatformPolyline.pattern`.
+
 ## 2.14.6
 
-* Adds `PlatformCap` for `PlatformPolyline.startCap` and `endCap`.
-=======
-## 2.14.7
-
-* Adds `PlatformPatternItem` pigeon class to convert `PlatformPolyline.pattern`.
-
-## 2.14.6
-
 * Converts 'PlatformCameraUpdate' to pigeon.
->>>>>>> 24594a08
 
 ## 2.14.5
 
