--- conflicted
+++ resolved
@@ -1,12 +1,10 @@
-<<<<<<< HEAD
 ## NEXT
 
 * Aligns Dart and Flutter SDK constraints.
-=======
+
 ## 2.4.8
 
 * Fixes compilation warnings.
->>>>>>> 2f213219
 
 ## 2.4.7
 
