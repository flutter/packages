## 2.4.13

<<<<<<< HEAD
* Updates gradle, AGP and fixes some lint errors.
=======
* Fixes compatibility with AGP versions older than 4.2.
>>>>>>> 75e59192

## 2.4.12

* Fixes Java warnings.

## 2.4.11

* Adds a namespace for compatibility with AGP 8.0.

## 2.4.10

* Bump RoboElectric dependency to 4.4.1 to support AndroidX.

## 2.4.9

* Clarifies explanation of endorsement in README.
* Aligns Dart and Flutter SDK constraints.

## 2.4.8

* Fixes compilation warnings.

## 2.4.7

* Updates annotation dependency.
* Updates compileSdkVersion to 33.

## 2.4.6

* Updates links for the merge of flutter/plugins into flutter/packages.

## 2.4.5

* Fixes Initial padding not working when map has not been created yet.

## 2.4.4

* Fixes Points losing precision when converting to LatLng.
* Updates minimum Flutter version to 3.0.

## 2.4.3

* Updates code for stricter lint checks.

## 2.4.2

* Updates code for stricter lint checks.

## 2.4.1

* Update `androidx.test.espresso:espresso-core` to 3.5.1.

## 2.4.0

* Adds the ability to request a specific map renderer.
* Updates code for new analysis options.

## 2.3.3

* Update android gradle plugin to 7.3.1.

## 2.3.2

* Update `com.google.android.gms:play-services-maps` to 18.1.0.

## 2.3.1

* Updates imports for `prefer_relative_imports`.

## 2.3.0

* Switches the default for `useAndroidViewSurface` to true, and adds
  information about the current mode behaviors to the README.
* Updates minimum Flutter version to 2.10.

## 2.2.0

* Updates `useAndroidViewSurface` to require Hybrid Composition, making the
  selection work again in Flutter 3.0+. Earlier versions of Flutter are
  no longer supported.
* Fixes violations of new analysis option use_named_constants.
* Fixes avoid_redundant_argument_values lint warnings and minor typos.

## 2.1.10

* Splits Android implementation out of `google_maps_flutter` as a federated
  implementation.<|MERGE_RESOLUTION|>--- conflicted
+++ resolved
@@ -1,10 +1,10 @@
+## 2.4.14
+
+* Updates gradle, AGP and fixes some lint errors.
+
 ## 2.4.13
 
-<<<<<<< HEAD
-* Updates gradle, AGP and fixes some lint errors.
-=======
 * Fixes compatibility with AGP versions older than 4.2.
->>>>>>> 75e59192
 
 ## 2.4.12
 
