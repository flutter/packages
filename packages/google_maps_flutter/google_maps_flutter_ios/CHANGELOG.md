--- conflicted
+++ resolved
@@ -1,8 +1,7 @@
-<<<<<<< HEAD
-## 2.4.0
+## 2.6.0
 
 * Adds support for heatmap layers.
-=======
+
 ## 2.5.1
 
 * Makes the tile overlay callback invoke the platform channel on the platform thread.
@@ -46,7 +45,6 @@
 ## 2.3.2
 
 * Fixes an issue where the onDragEnd callback for marker is not called.
->>>>>>> a2f4ce0a
 
 ## 2.3.1
 
