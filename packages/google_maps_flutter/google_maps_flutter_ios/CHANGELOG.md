<<<<<<< HEAD
## 2.4.3

* Makes the tile overlay callback invoke the platform channel on the platform thread.
=======
## 2.5.0

* Adds support for `MapConfiguration.style`.
* Adds support for `getStyleError`.
>>>>>>> 42001772

## 2.4.2

* Fixes a bug in "takeSnapshot" function that incorrectly returns a blank image on iOS 17.

## 2.4.1

* Restores the workaround to exclude arm64 simulator builds, as it is still necessary for applications targeting iOS 12.

## 2.4.0

* Adds support for arm64 simulators.
* Updates minimum supported SDK version to Flutter 3.16.6.
* Removes support for iOS 11.

## 2.3.6

* Adds privacy manifest.

## 2.3.5

* Updates minimum required plugin_platform_interface version to 2.1.7.

## 2.3.4

* Fixes new lint warnings.

## 2.3.3

* Adds support for version 8 of the Google Maps SDK in apps targeting iOS 14+.
* Updates minimum supported SDK version to Flutter 3.10/Dart 3.0.

## 2.3.2

* Fixes an issue where the onDragEnd callback for marker is not called.

## 2.3.1

* Adds pub topics to package metadata.

## 2.3.0

* Adds implementation for `cloudMapId` parameter to support cloud-based maps styling.
* Updates minimum supported SDK version to Flutter 3.7/Dart 2.19.
* Fixes unawaited_futures violations.

## 2.2.3

* Removes obsolete null checks on non-nullable values.
* Updates minimum supported SDK version to Flutter 3.3/Dart 2.18.

## 2.2.2

* Sets an upper bound on the `GoogleMaps` SDK version that can be used, to
  avoid future breakage.

## 2.2.1

* Clarifies explanation of endorsement in README.
* Aligns Dart and Flutter SDK constraints.

## 2.2.0

* Updates minimum Flutter version to 3.3 and iOS 11.

## 2.1.14

* Updates links for the merge of flutter/plugins into flutter/packages.

## 2.1.13

* Updates code for stricter lint checks.
* Updates code for new analysis options.
* Re-enable XCUITests: testUserInterface.
* Remove unnecessary `RunnerUITests` target from Podfile of the example app.

## 2.1.12

* Updates imports for `prefer_relative_imports`.
* Updates minimum Flutter version to 2.10.
* Fixes violations of new analysis option use_named_constants.
* Fixes avoid_redundant_argument_values lint warnings and minor typos.

## 2.1.11

* Precaches Google Maps services initialization and syncing.

## 2.1.10

* Splits iOS implementation out of `google_maps_flutter` as a federated
  implementation.<|MERGE_RESOLUTION|>--- conflicted
+++ resolved
@@ -1,13 +1,11 @@
-<<<<<<< HEAD
-## 2.4.3
+## 2.5.1
 
 * Makes the tile overlay callback invoke the platform channel on the platform thread.
-=======
+
 ## 2.5.0
 
 * Adds support for `MapConfiguration.style`.
 * Adds support for `getStyleError`.
->>>>>>> 42001772
 
 ## 2.4.2
 
