--- conflicted
+++ resolved
@@ -1,10 +1,10 @@
+## 2.8.2
+
+* Converts inspector interface platform calls to Pigeon.
+
 ## 2.8.1
 
-<<<<<<< HEAD
-* Converts inspector interface platform calls to Pigeon.
-=======
 * Improves Objective-C type handling.
->>>>>>> eff249d7
 
 ## 2.8.0
 
