--- conflicted
+++ resolved
@@ -1,8 +1,7 @@
-<<<<<<< HEAD
-## 2.7.0
+## 2.9.0
 
 * Adds support for heatmap layers.
-=======
+
 ## 2.8.0
 
 * Adds compatibility with SDK version 9.x for apps targetting iOS 15+.
@@ -14,7 +13,6 @@
 ## 2.6.1
 
 * Adds support for patterns in polylines.
->>>>>>> 02e71b08
 
 ## 2.6.0
 
