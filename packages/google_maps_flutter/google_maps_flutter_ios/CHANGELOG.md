--- conflicted
+++ resolved
@@ -1,12 +1,10 @@
-<<<<<<< HEAD
 ## 2.9.0
 
 * Adds support for heatmap layers.
-=======
+
 ## 2.8.1
 
 * Improves Objective-C type handling.
->>>>>>> d2705fb8
 
 ## 2.8.0
 
