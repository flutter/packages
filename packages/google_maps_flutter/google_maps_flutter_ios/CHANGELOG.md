## 2.15.3

<<<<<<< HEAD
* Deprecates `zIndex` parameter in Marker in favor of `zIndexInt`.
=======
* Fixes new analysis warnings.
>>>>>>> 97fe921b
* Updates minimum supported SDK version to Flutter 3.27/Dart 3.6.

## 2.15.2

* Fixes regression where updating a marker hides its info window.

## 2.15.1

* Fixes regression in displaying info windows.

## 2.15.0

* Adds support for animating the camera with a duration.

## 2.14.0

* Adds support for ground overlay.
* Updates minimum supported SDK version to Flutter 3.22/Dart 3.4.

## 2.13.2

* Updates most objects passed from Dart to native to use typed data.

## 2.13.1

* Updates Pigeon for non-nullable collection type support.

## 2.13.0

* Updates map configuration and platform view creation parameters to use Pigeon.
* Updates minimum supported SDK version to Flutter 3.19/Dart 3.3.

## 2.12.0

* Adds support for marker clustering.

## 2.11.0

* Adds support for heatmap layers.

## 2.10.0

* Converts Obj-C->Dart calls to Pigeon.

## 2.9.0

* Converts additional platform calls to Pigeon.

## 2.8.2

* Converts inspector interface platform calls to Pigeon.

## 2.8.1

* Improves Objective-C type handling.

## 2.8.0

* Adds compatibility with SDK version 9.x for apps targetting iOS 15+.

## 2.7.0

* Adds support for BitmapDescriptor classes `AssetMapBitmap` and `BytesMapBitmap`.

## 2.6.1

* Adds support for patterns in polylines.

## 2.6.0

* Updates the minimum allowed verison of the Google Maps SDK to 8.4, for privacy
  manifest support.
    * This means that applications using this package can no longer support
      iOS 13 or 14, as the versions of the Google Maps SDK that support those
      versions do not have privacy manifests, so cannot be used in published
      applications once the new App Store enforcement of manifests takes effect.
* Includes the Google Maps SDK's [GoogleMapsPrivacy bundle](https://developers.google.com/maps/documentation/ios-sdk/config#add-apple-privacy-manifest-file)
  manifest entries direct in the plugin, so that package clients do not need to
  manually add that privacy bundle to the application build.

## 2.5.2

* Fixes the tile overlay not correctly displaying on physical ios devices.

## 2.5.1

* Makes the tile overlay callback invoke the platform channel on the platform thread.

## 2.5.0

* Adds support for `MapConfiguration.style`.
* Adds support for `getStyleError`.

## 2.4.2

* Fixes a bug in "takeSnapshot" function that incorrectly returns a blank image on iOS 17.

## 2.4.1

* Restores the workaround to exclude arm64 simulator builds, as it is still necessary for applications targeting iOS 12.

## 2.4.0

* Adds support for arm64 simulators.
* Updates minimum supported SDK version to Flutter 3.16.6.
* Removes support for iOS 11.

## 2.3.6

* Adds privacy manifest.

## 2.3.5

* Updates minimum required plugin_platform_interface version to 2.1.7.

## 2.3.4

* Fixes new lint warnings.

## 2.3.3

* Adds support for version 8 of the Google Maps SDK in apps targeting iOS 14+.
* Updates minimum supported SDK version to Flutter 3.10/Dart 3.0.

## 2.3.2

* Fixes an issue where the onDragEnd callback for marker is not called.

## 2.3.1

* Adds pub topics to package metadata.

## 2.3.0

* Adds implementation for `cloudMapId` parameter to support cloud-based maps styling.
* Updates minimum supported SDK version to Flutter 3.7/Dart 2.19.
* Fixes unawaited_futures violations.

## 2.2.3

* Removes obsolete null checks on non-nullable values.
* Updates minimum supported SDK version to Flutter 3.3/Dart 2.18.

## 2.2.2

* Sets an upper bound on the `GoogleMaps` SDK version that can be used, to
  avoid future breakage.

## 2.2.1

* Clarifies explanation of endorsement in README.
* Aligns Dart and Flutter SDK constraints.

## 2.2.0

* Updates minimum Flutter version to 3.3 and iOS 11.

## 2.1.14

* Updates links for the merge of flutter/plugins into flutter/packages.

## 2.1.13

* Updates code for stricter lint checks.
* Updates code for new analysis options.
* Re-enable XCUITests: testUserInterface.
* Remove unnecessary `RunnerUITests` target from Podfile of the example app.

## 2.1.12

* Updates imports for `prefer_relative_imports`.
* Updates minimum Flutter version to 2.10.
* Fixes violations of new analysis option use_named_constants.
* Fixes avoid_redundant_argument_values lint warnings and minor typos.

## 2.1.11

* Precaches Google Maps services initialization and syncing.

## 2.1.10

* Splits iOS implementation out of `google_maps_flutter` as a federated
  implementation.<|MERGE_RESOLUTION|>--- conflicted
+++ resolved
@@ -1,10 +1,10 @@
+## 2.15.4
+
+* Deprecates `zIndex` parameter in Marker in favor of `zIndexInt`.
+
 ## 2.15.3
 
-<<<<<<< HEAD
-* Deprecates `zIndex` parameter in Marker in favor of `zIndexInt`.
-=======
 * Fixes new analysis warnings.
->>>>>>> 97fe921b
 * Updates minimum supported SDK version to Flutter 3.27/Dart 3.6.
 
 ## 2.15.2
