--- conflicted
+++ resolved
@@ -1,10 +1,10 @@
+## 2.3.6
+
+* Fix of takeSnapShot function (for IOS 17, a blank image is no longer being returned).
+
 ## 2.3.5
 
-<<<<<<< HEAD
-* Fix of takeSnapShot function (for IOS 17, a blank image is no longer being returned).
-=======
 * Updates minimum required plugin_platform_interface version to 2.1.7.
->>>>>>> 09205ca1
 
 ## 2.3.4
 
