<<<<<<< HEAD
## 2.15.3

* Deprecates `zIndex` parameter in Marker in favor of `zIndexInt`.
=======
## 2.15.4

* Deprecates `zIndex` parameter in Marker in favor of `zIndexInt`.

## 2.15.3

* Fixes new analysis warnings.
>>>>>>> 538d1749
* Updates minimum supported SDK version to Flutter 3.27/Dart 3.6.

## 2.15.2

* Fixes regression where updating a marker hides its info window.

## 2.15.1

* Fixes regression in displaying info windows.

## 2.15.0

* Adds support for animating the camera with a duration.

## 2.14.0

* Adds support for ground overlay.
* Updates minimum supported SDK version to Flutter 3.22/Dart 3.4.

## 2.13.2

* Updates most objects passed from Dart to native to use typed data.

## 2.13.1

* Updates Pigeon for non-nullable collection type support.

## 2.13.0

* Updates map configuration and platform view creation parameters to use Pigeon.
* Updates minimum supported SDK version to Flutter 3.19/Dart 3.3.

## 2.12.0

* Adds support for marker clustering.

## 2.11.0

* Adds support for heatmap layers.

## 2.10.0

* Converts Obj-C->Dart calls to Pigeon.

## 2.9.0

* Converts additional platform calls to Pigeon.

## 2.8.2

* Converts inspector interface platform calls to Pigeon.

## 2.8.1

* Improves Objective-C type handling.

## 2.8.0

* Adds compatibility with SDK version 9.x for apps targetting iOS 15+.

## 2.7.0

* Adds support for BitmapDescriptor classes `AssetMapBitmap` and `BytesMapBitmap`.

## 2.6.1

* Adds support for patterns in polylines.

## 2.6.0

* Updates the minimum allowed verison of the Google Maps SDK to 8.4, for privacy
  manifest support.
    * This means that applications using this package can no longer support
      iOS 13 or 14, as the versions of the Google Maps SDK that support those
      versions do not have privacy manifests, so cannot be used in published
      applications once the new App Store enforcement of manifests takes effect.
* Includes the Google Maps SDK's [GoogleMapsPrivacy bundle](https://developers.google.com/maps/documentation/ios-sdk/config#add-apple-privacy-manifest-file)
  manifest entries direct in the plugin, so that package clients do not need to
  manually add that privacy bundle to the application build.

## 2.5.2

* Fixes the tile overlay not correctly displaying on physical ios devices.

## 2.5.1

* Makes the tile overlay callback invoke the platform channel on the platform thread.

## 2.5.0

* Adds support for `MapConfiguration.style`.
* Adds support for `getStyleError`.

## 2.4.2

* Fixes a bug in "takeSnapshot" function that incorrectly returns a blank image on iOS 17.

## 2.4.1

* Restores the workaround to exclude arm64 simulator builds, as it is still necessary for applications targeting iOS 12.

## 2.4.0

* Adds support for arm64 simulators.
* Updates minimum supported SDK version to Flutter 3.16.6.
* Removes support for iOS 11.

## 2.3.6

* Adds privacy manifest.

## 2.3.5

* Updates minimum required plugin_platform_interface version to 2.1.7.

## 2.3.4

* Fixes new lint warnings.

## 2.3.3

* Adds support for version 8 of the Google Maps SDK in apps targeting iOS 14+.
* Updates minimum supported SDK version to Flutter 3.10/Dart 3.0.

## 2.3.2

* Fixes an issue where the onDragEnd callback for marker is not called.

## 2.3.1

* Adds pub topics to package metadata.

## 2.3.0

* Adds implementation for `cloudMapId` parameter to support cloud-based maps styling.
* Updates minimum supported SDK version to Flutter 3.7/Dart 2.19.
* Fixes unawaited_futures violations.

## 2.2.3

* Removes obsolete null checks on non-nullable values.
* Updates minimum supported SDK version to Flutter 3.3/Dart 2.18.

## 2.2.2

* Sets an upper bound on the `GoogleMaps` SDK version that can be used, to
  avoid future breakage.

## 2.2.1

* Clarifies explanation of endorsement in README.
* Aligns Dart and Flutter SDK constraints.

## 2.2.0

* Updates minimum Flutter version to 3.3 and iOS 11.

## 2.1.14

* Updates links for the merge of flutter/plugins into flutter/packages.

## 2.1.13

* Updates code for stricter lint checks.
* Updates code for new analysis options.
* Re-enable XCUITests: testUserInterface.
* Remove unnecessary `RunnerUITests` target from Podfile of the example app.

## 2.1.12

* Updates imports for `prefer_relative_imports`.
* Updates minimum Flutter version to 2.10.
* Fixes violations of new analysis option use_named_constants.
* Fixes avoid_redundant_argument_values lint warnings and minor typos.

## 2.1.11

* Precaches Google Maps services initialization and syncing.

## 2.1.10

* Splits iOS implementation out of `google_maps_flutter` as a federated
  implementation.<|MERGE_RESOLUTION|>--- conflicted
+++ resolved
@@ -1,8 +1,3 @@
-<<<<<<< HEAD
-## 2.15.3
-
-* Deprecates `zIndex` parameter in Marker in favor of `zIndexInt`.
-=======
 ## 2.15.4
 
 * Deprecates `zIndex` parameter in Marker in favor of `zIndexInt`.
@@ -10,7 +5,6 @@
 ## 2.15.3
 
 * Fixes new analysis warnings.
->>>>>>> 538d1749
 * Updates minimum supported SDK version to Flutter 3.27/Dart 3.6.
 
 ## 2.15.2
