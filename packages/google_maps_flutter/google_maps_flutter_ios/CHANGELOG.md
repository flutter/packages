--- conflicted
+++ resolved
@@ -1,12 +1,8 @@
 ## 2.15.6
 
-<<<<<<< HEAD
 * Fixes potential flickers of default property values when adding objects to
   the map.
-* Updates minimum supported SDK version to Flutter 3.29/Dart 3.7.
-=======
 * Updates minimum supported SDK version to Flutter 3.32/Dart 3.8.
->>>>>>> 799b62cc
 
 ## 2.15.5
 
