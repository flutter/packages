<<<<<<< HEAD
## 2.3.0

* Adds support for heatmap layers.
=======
## 2.3.1

* Adds pub topics to package metadata.

## 2.3.0

* Adds implementation for `cloudMapId` parameter to support cloud-based maps styling.
* Updates minimum supported SDK version to Flutter 3.7/Dart 2.19.
>>>>>>> b8b84b23
* Fixes unawaited_futures violations.

## 2.2.3

* Removes obsolete null checks on non-nullable values.
* Updates minimum supported SDK version to Flutter 3.3/Dart 2.18.

## 2.2.2

* Sets an upper bound on the `GoogleMaps` SDK version that can be used, to
  avoid future breakage.

## 2.2.1

* Clarifies explanation of endorsement in README.
* Aligns Dart and Flutter SDK constraints.

## 2.2.0

* Updates minimum Flutter version to 3.3 and iOS 11.

## 2.1.14

* Updates links for the merge of flutter/plugins into flutter/packages.

## 2.1.13

* Updates code for stricter lint checks.
* Updates code for new analysis options.
* Re-enable XCUITests: testUserInterface.
* Remove unnecessary `RunnerUITests` target from Podfile of the example app.

## 2.1.12

* Updates imports for `prefer_relative_imports`.
* Updates minimum Flutter version to 2.10.
* Fixes violations of new analysis option use_named_constants.
* Fixes avoid_redundant_argument_values lint warnings and minor typos.

## 2.1.11

* Precaches Google Maps services initialization and syncing.

## 2.1.10

* Splits iOS implementation out of `google_maps_flutter` as a federated
  implementation.<|MERGE_RESOLUTION|>--- conflicted
+++ resolved
@@ -1,8 +1,7 @@
-<<<<<<< HEAD
-## 2.3.0
+## 2.4.0
 
 * Adds support for heatmap layers.
-=======
+
 ## 2.3.1
 
 * Adds pub topics to package metadata.
@@ -11,7 +10,6 @@
 
 * Adds implementation for `cloudMapId` parameter to support cloud-based maps styling.
 * Updates minimum supported SDK version to Flutter 3.7/Dart 2.19.
->>>>>>> b8b84b23
 * Fixes unawaited_futures violations.
 
 ## 2.2.3
