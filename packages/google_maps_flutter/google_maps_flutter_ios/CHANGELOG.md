--- conflicted
+++ resolved
@@ -1,17 +1,12 @@
-<<<<<<< HEAD
 ## 2.3.0
 
 * Adds support for heatmap layers.
-=======
-## NEXT
-
 * Fixes unawaited_futures violations.
 
 ## 2.2.3
 
 * Removes obsolete null checks on non-nullable values.
 * Updates minimum supported SDK version to Flutter 3.3/Dart 2.18.
->>>>>>> 2b307acb
 
 ## 2.2.2
 
