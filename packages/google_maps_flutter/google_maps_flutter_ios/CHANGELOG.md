--- conflicted
+++ resolved
@@ -1,10 +1,6 @@
-<<<<<<< HEAD
-## 2.11.0
+## 2.13.0
 
 * Updates map configuration and platform view creation parameters to use Pigeon.
-=======
-## NEXT
-
 * Updates minimum supported SDK version to Flutter 3.19/Dart 3.3.
 
 ## 2.12.0
@@ -14,7 +10,6 @@
 ## 2.11.0
 
 * Adds support for heatmap layers.
->>>>>>> bd8db033
 
 ## 2.10.0
 
