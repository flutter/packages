<<<<<<< HEAD
## 2.4.0

* Adds support for arm64 simulators.
* Updates minimum supported SDK version to Flutter 3.16.6.
* Removes support for iOS 11.
=======
## 2.3.6

* Adds privacy manifest.
>>>>>>> c5349bc9

## 2.3.5

* Updates minimum required plugin_platform_interface version to 2.1.7.

## 2.3.4

* Fixes new lint warnings.

## 2.3.3

* Adds support for version 8 of the Google Maps SDK in apps targeting iOS 14+.
* Updates minimum supported SDK version to Flutter 3.10/Dart 3.0.

## 2.3.2

* Fixes an issue where the onDragEnd callback for marker is not called.

## 2.3.1

* Adds pub topics to package metadata.

## 2.3.0

* Adds implementation for `cloudMapId` parameter to support cloud-based maps styling.
* Updates minimum supported SDK version to Flutter 3.7/Dart 2.19.
* Fixes unawaited_futures violations.

## 2.2.3

* Removes obsolete null checks on non-nullable values.
* Updates minimum supported SDK version to Flutter 3.3/Dart 2.18.

## 2.2.2

* Sets an upper bound on the `GoogleMaps` SDK version that can be used, to
  avoid future breakage.

## 2.2.1

* Clarifies explanation of endorsement in README.
* Aligns Dart and Flutter SDK constraints.

## 2.2.0

* Updates minimum Flutter version to 3.3 and iOS 11.

## 2.1.14

* Updates links for the merge of flutter/plugins into flutter/packages.

## 2.1.13

* Updates code for stricter lint checks.
* Updates code for new analysis options.
* Re-enable XCUITests: testUserInterface.
* Remove unnecessary `RunnerUITests` target from Podfile of the example app.

## 2.1.12

* Updates imports for `prefer_relative_imports`.
* Updates minimum Flutter version to 2.10.
* Fixes violations of new analysis option use_named_constants.
* Fixes avoid_redundant_argument_values lint warnings and minor typos.

## 2.1.11

* Precaches Google Maps services initialization and syncing.

## 2.1.10

* Splits iOS implementation out of `google_maps_flutter` as a federated
  implementation.<|MERGE_RESOLUTION|>--- conflicted
+++ resolved
@@ -1,14 +1,12 @@
-<<<<<<< HEAD
 ## 2.4.0
 
 * Adds support for arm64 simulators.
 * Updates minimum supported SDK version to Flutter 3.16.6.
 * Removes support for iOS 11.
-=======
+
 ## 2.3.6
 
 * Adds privacy manifest.
->>>>>>> c5349bc9
 
 ## 2.3.5
 
