## 2.13.1

<<<<<<< HEAD
* Fixes map objects (markers, polygons, polylines, circles, and tiles) being added with the wrong properties
=======
* Updates Pigeon for non-nullable collection type support.
>>>>>>> bf751e6d

## 2.13.0

* Updates map configuration and platform view creation parameters to use Pigeon.
* Updates minimum supported SDK version to Flutter 3.19/Dart 3.3.

## 2.12.0

* Adds support for marker clustering.

## 2.11.0

* Adds support for heatmap layers.

## 2.10.0

* Converts Obj-C->Dart calls to Pigeon.

## 2.9.0

* Converts additional platform calls to Pigeon.

## 2.8.2

* Converts inspector interface platform calls to Pigeon.

## 2.8.1

* Improves Objective-C type handling.

## 2.8.0

* Adds compatibility with SDK version 9.x for apps targetting iOS 15+.

## 2.7.0

* Adds support for BitmapDescriptor classes `AssetMapBitmap` and `BytesMapBitmap`.

## 2.6.1

* Adds support for patterns in polylines.

## 2.6.0

* Updates the minimum allowed verison of the Google Maps SDK to 8.4, for privacy
  manifest support.
  * This means that applications using this package can no longer support
    iOS 13 or 14, as the versions of the Google Maps SDK that support those
    versions do not have privacy manifests, so cannot be used in published
    applications once the new App Store enforcement of manifests takes effect.
* Includes the Google Maps SDK's [GoogleMapsPrivacy bundle](https://developers.google.com/maps/documentation/ios-sdk/config#add-apple-privacy-manifest-file)
  manifest entries direct in the plugin, so that package clients do not need to
  manually add that privacy bundle to the application build.

## 2.5.2

* Fixes the tile overlay not correctly displaying on physical ios devices.

## 2.5.1

* Makes the tile overlay callback invoke the platform channel on the platform thread.

## 2.5.0

* Adds support for `MapConfiguration.style`.
* Adds support for `getStyleError`.

## 2.4.2

* Fixes a bug in "takeSnapshot" function that incorrectly returns a blank image on iOS 17.

## 2.4.1

* Restores the workaround to exclude arm64 simulator builds, as it is still necessary for applications targeting iOS 12.

## 2.4.0

* Adds support for arm64 simulators.
* Updates minimum supported SDK version to Flutter 3.16.6.
* Removes support for iOS 11.

## 2.3.6

* Adds privacy manifest.

## 2.3.5

* Updates minimum required plugin_platform_interface version to 2.1.7.

## 2.3.4

* Fixes new lint warnings.

## 2.3.3

* Adds support for version 8 of the Google Maps SDK in apps targeting iOS 14+.
* Updates minimum supported SDK version to Flutter 3.10/Dart 3.0.

## 2.3.2

* Fixes an issue where the onDragEnd callback for marker is not called.

## 2.3.1

* Adds pub topics to package metadata.

## 2.3.0

* Adds implementation for `cloudMapId` parameter to support cloud-based maps styling.
* Updates minimum supported SDK version to Flutter 3.7/Dart 2.19.
* Fixes unawaited_futures violations.

## 2.2.3

* Removes obsolete null checks on non-nullable values.
* Updates minimum supported SDK version to Flutter 3.3/Dart 2.18.

## 2.2.2

* Sets an upper bound on the `GoogleMaps` SDK version that can be used, to
  avoid future breakage.

## 2.2.1

* Clarifies explanation of endorsement in README.
* Aligns Dart and Flutter SDK constraints.

## 2.2.0

* Updates minimum Flutter version to 3.3 and iOS 11.

## 2.1.14

* Updates links for the merge of flutter/plugins into flutter/packages.

## 2.1.13

* Updates code for stricter lint checks.
* Updates code for new analysis options.
* Re-enable XCUITests: testUserInterface.
* Remove unnecessary `RunnerUITests` target from Podfile of the example app.

## 2.1.12

* Updates imports for `prefer_relative_imports`.
* Updates minimum Flutter version to 2.10.
* Fixes violations of new analysis option use_named_constants.
* Fixes avoid_redundant_argument_values lint warnings and minor typos.

## 2.1.11

* Precaches Google Maps services initialization and syncing.

## 2.1.10

* Splits iOS implementation out of `google_maps_flutter` as a federated
  implementation.<|MERGE_RESOLUTION|>--- conflicted
+++ resolved
@@ -1,10 +1,10 @@
+## 2.13.2
+
+* Fixes map objects (markers, polygons, polylines, circles, and tiles) being added with the wrong properties
+
 ## 2.13.1
 
-<<<<<<< HEAD
-* Fixes map objects (markers, polygons, polylines, circles, and tiles) being added with the wrong properties
-=======
 * Updates Pigeon for non-nullable collection type support.
->>>>>>> bf751e6d
 
 ## 2.13.0
 
@@ -51,10 +51,10 @@
 
 * Updates the minimum allowed verison of the Google Maps SDK to 8.4, for privacy
   manifest support.
-  * This means that applications using this package can no longer support
-    iOS 13 or 14, as the versions of the Google Maps SDK that support those
-    versions do not have privacy manifests, so cannot be used in published
-    applications once the new App Store enforcement of manifests takes effect.
+    * This means that applications using this package can no longer support
+      iOS 13 or 14, as the versions of the Google Maps SDK that support those
+      versions do not have privacy manifests, so cannot be used in published
+      applications once the new App Store enforcement of manifests takes effect.
 * Includes the Google Maps SDK's [GoogleMapsPrivacy bundle](https://developers.google.com/maps/documentation/ios-sdk/config#add-apple-privacy-manifest-file)
   manifest entries direct in the plugin, so that package clients do not need to
   manually add that privacy bundle to the application build.
