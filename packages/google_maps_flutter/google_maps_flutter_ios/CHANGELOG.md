## 2.6.0

<<<<<<< HEAD
* Adds support for heatmap layers.
=======
* Updates the minimum allowed verison of the Google Maps SDK to 8.4, for privacy
  manifest support.
    * This means that applications using this package can no longer support
      iOS 13 or 14, as the versions of the Google Maps SDK that support those
      versions do not have privacy manifests, so cannot be used in published
      applications once the new App Store enforcement of manifests takes effect.
* Includes the Google Maps SDK's [GoogleMapsPrivacy bundle](https://developers.google.com/maps/documentation/ios-sdk/config#add-apple-privacy-manifest-file)
  manifest entries direct in the plugin, so that package clients do not need to
  manually add that privacy bundle to the application build.

## 2.5.2

* Fixes the tile overlay not correctly displaying on physical ios devices.
>>>>>>> 72a4f124

## 2.5.1

* Makes the tile overlay callback invoke the platform channel on the platform thread.

## 2.5.0

* Adds support for `MapConfiguration.style`.
* Adds support for `getStyleError`.

## 2.4.2

* Fixes a bug in "takeSnapshot" function that incorrectly returns a blank image on iOS 17.

## 2.4.1

* Restores the workaround to exclude arm64 simulator builds, as it is still necessary for applications targeting iOS 12.

## 2.4.0

* Adds support for arm64 simulators.
* Updates minimum supported SDK version to Flutter 3.16.6.
* Removes support for iOS 11.

## 2.3.6

* Adds privacy manifest.

## 2.3.5

* Updates minimum required plugin_platform_interface version to 2.1.7.

## 2.3.4

* Fixes new lint warnings.

## 2.3.3

* Adds support for version 8 of the Google Maps SDK in apps targeting iOS 14+.
* Updates minimum supported SDK version to Flutter 3.10/Dart 3.0.

## 2.3.2

* Fixes an issue where the onDragEnd callback for marker is not called.

## 2.3.1

* Adds pub topics to package metadata.

## 2.3.0

* Adds implementation for `cloudMapId` parameter to support cloud-based maps styling.
* Updates minimum supported SDK version to Flutter 3.7/Dart 2.19.
* Fixes unawaited_futures violations.

## 2.2.3

* Removes obsolete null checks on non-nullable values.
* Updates minimum supported SDK version to Flutter 3.3/Dart 2.18.

## 2.2.2

* Sets an upper bound on the `GoogleMaps` SDK version that can be used, to
  avoid future breakage.

## 2.2.1

* Clarifies explanation of endorsement in README.
* Aligns Dart and Flutter SDK constraints.

## 2.2.0

* Updates minimum Flutter version to 3.3 and iOS 11.

## 2.1.14

* Updates links for the merge of flutter/plugins into flutter/packages.

## 2.1.13

* Updates code for stricter lint checks.
* Updates code for new analysis options.
* Re-enable XCUITests: testUserInterface.
* Remove unnecessary `RunnerUITests` target from Podfile of the example app.

## 2.1.12

* Updates imports for `prefer_relative_imports`.
* Updates minimum Flutter version to 2.10.
* Fixes violations of new analysis option use_named_constants.
* Fixes avoid_redundant_argument_values lint warnings and minor typos.

## 2.1.11

* Precaches Google Maps services initialization and syncing.

## 2.1.10

* Splits iOS implementation out of `google_maps_flutter` as a federated
  implementation.<|MERGE_RESOLUTION|>--- conflicted
+++ resolved
@@ -1,8 +1,9 @@
+## 2.7.0
+
+* Adds support for heatmap layers.
+
 ## 2.6.0
 
-<<<<<<< HEAD
-* Adds support for heatmap layers.
-=======
 * Updates the minimum allowed verison of the Google Maps SDK to 8.4, for privacy
   manifest support.
     * This means that applications using this package can no longer support
@@ -16,7 +17,6 @@
 ## 2.5.2
 
 * Fixes the tile overlay not correctly displaying on physical ios devices.
->>>>>>> 72a4f124
 
 ## 2.5.1
 
