--- conflicted
+++ resolved
@@ -1,10 +1,7 @@
 ## 2.15.8
 
-<<<<<<< HEAD
 * Adds `colorScheme` support for web cloud-based maps styling brightness.
-=======
 * Replaces internal use of deprecated methods.
->>>>>>> 0b3a6b40
 
 ## 2.15.7
 
