<<<<<<< HEAD
## 2.2.4

* Adds pub topics to package metadata.
=======
## 2.3.0

* Adds implementation for `cloudMapId` parameter to support cloud-based maps styling.
>>>>>>> 94ba82ce
* Updates minimum supported SDK version to Flutter 3.7/Dart 2.19.
* Fixes unawaited_futures violations.

## 2.2.3

* Removes obsolete null checks on non-nullable values.
* Updates minimum supported SDK version to Flutter 3.3/Dart 2.18.

## 2.2.2

* Sets an upper bound on the `GoogleMaps` SDK version that can be used, to
  avoid future breakage.

## 2.2.1

* Clarifies explanation of endorsement in README.
* Aligns Dart and Flutter SDK constraints.

## 2.2.0

* Updates minimum Flutter version to 3.3 and iOS 11.

## 2.1.14

* Updates links for the merge of flutter/plugins into flutter/packages.

## 2.1.13

* Updates code for stricter lint checks.
* Updates code for new analysis options.
* Re-enable XCUITests: testUserInterface.
* Remove unnecessary `RunnerUITests` target from Podfile of the example app.

## 2.1.12

* Updates imports for `prefer_relative_imports`.
* Updates minimum Flutter version to 2.10.
* Fixes violations of new analysis option use_named_constants.
* Fixes avoid_redundant_argument_values lint warnings and minor typos.

## 2.1.11

* Precaches Google Maps services initialization and syncing.

## 2.1.10

* Splits iOS implementation out of `google_maps_flutter` as a federated
  implementation.<|MERGE_RESOLUTION|>--- conflicted
+++ resolved
@@ -1,12 +1,10 @@
-<<<<<<< HEAD
-## 2.2.4
+## 2.3.1
 
 * Adds pub topics to package metadata.
-=======
+
 ## 2.3.0
 
 * Adds implementation for `cloudMapId` parameter to support cloud-based maps styling.
->>>>>>> 94ba82ce
 * Updates minimum supported SDK version to Flutter 3.7/Dart 2.19.
 * Fixes unawaited_futures violations.
 
