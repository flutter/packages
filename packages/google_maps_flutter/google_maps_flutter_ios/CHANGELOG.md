<<<<<<< HEAD
## 2.2.4

* Added point of interest clicked event handler.
=======
## NEXT

* Fixes unawaited_futures violations.
>>>>>>> 6df913c2

## 2.2.3

* Added point of interest clicked event handler.
* Removes obsolete null checks on non-nullable values.
* Updates minimum supported SDK version to Flutter 3.3/Dart 2.18.

## 2.2.2

* Sets an upper bound on the `GoogleMaps` SDK version that can be used, to
  avoid future breakage.

## 2.2.1

* Clarifies explanation of endorsement in README.
* Aligns Dart and Flutter SDK constraints.

## 2.2.0

* Updates minimum Flutter version to 3.3 and iOS 11.

## 2.1.14

* Updates links for the merge of flutter/plugins into flutter/packages.
* Updates minimum Flutter version to 3.0.

## 2.1.13

* Updates code for stricter lint checks.
* Updates code for new analysis options.
* Re-enable XCUITests: testUserInterface.
* Remove unnecessary `RunnerUITests` target from Podfile of the example app.

## 2.1.12

* Updates imports for `prefer_relative_imports`.
* Updates minimum Flutter version to 2.10.
* Fixes violations of new analysis option use_named_constants.
* Fixes avoid_redundant_argument_values lint warnings and minor typos.

## 2.1.11

* Precaches Google Maps services initialization and syncing.

## 2.1.10

* Splits iOS implementation out of `google_maps_flutter` as a federated
  implementation.<|MERGE_RESOLUTION|>--- conflicted
+++ resolved
@@ -1,16 +1,10 @@
-<<<<<<< HEAD
 ## 2.2.4
 
-* Added point of interest clicked event handler.
-=======
-## NEXT
-
+* Adds point of interest clicked event handler.
 * Fixes unawaited_futures violations.
->>>>>>> 6df913c2
 
 ## 2.2.3
 
-* Added point of interest clicked event handler.
 * Removes obsolete null checks on non-nullable values.
 * Updates minimum supported SDK version to Flutter 3.3/Dart 2.18.
 
