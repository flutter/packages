## 2.2.0

<<<<<<< HEAD
* Adds support for heatmap layers.
=======
* Updates minimum Flutter version to 3.3 and iOS 11.

## 2.1.14

* Updates links for the merge of flutter/plugins into flutter/packages.
>>>>>>> 74d64cd6
* Updates minimum Flutter version to 3.0.

## 2.1.13

* Updates code for stricter lint checks.
* Updates code for new analysis options.
* Re-enable XCUITests: testUserInterface.
* Remove unnecessary `RunnerUITests` target from Podfile of the example app.

## 2.1.12

* Updates imports for `prefer_relative_imports`.
* Updates minimum Flutter version to 2.10.
* Fixes violations of new analysis option use_named_constants.
* Fixes avoid_redundant_argument_values lint warnings and minor typos.

## 2.1.11

* Precaches Google Maps services initialization and syncing.

## 2.1.10

* Splits iOS implementation out of `google_maps_flutter` as a federated
  implementation.<|MERGE_RESOLUTION|>--- conflicted
+++ resolved
@@ -1,14 +1,14 @@
+## 2.3.0
+
+* Adds support for heatmap layers.
+
 ## 2.2.0
 
-<<<<<<< HEAD
-* Adds support for heatmap layers.
-=======
 * Updates minimum Flutter version to 3.3 and iOS 11.
 
 ## 2.1.14
 
 * Updates links for the merge of flutter/plugins into flutter/packages.
->>>>>>> 74d64cd6
 * Updates minimum Flutter version to 3.0.
 
 ## 2.1.13
