--- conflicted
+++ resolved
@@ -1,10 +1,10 @@
+## 2.3.6
+
+* Adds privacy manifest.
+
 ## 2.3.5
 
-<<<<<<< HEAD
-* Adds privacy manifest.
-=======
 * Updates minimum required plugin_platform_interface version to 2.1.7.
->>>>>>> 378e7000
 
 ## 2.3.4
 
