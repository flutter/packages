--- conflicted
+++ resolved
@@ -14,7 +14,6 @@
 import 'google_map_inspector_ios.dart';
 import 'messages.g.dart';
 import 'serialization.dart';
-import 'utils/cluster_manager.dart';
 
 // TODO(stuartmorgan): Remove the dependency on platform interface toJson
 // methods. Channel serialization details should all be package-internal.
@@ -449,7 +448,6 @@
     required MapWidgetConfiguration widgetConfiguration,
     MapObjects mapObjects = const MapObjects(),
   }) {
-<<<<<<< HEAD
     final PlatformMapViewCreationParams creationParams =
         PlatformMapViewCreationParams(
       initialCameraPosition: _platformCameraPositionFromCameraPosition(
@@ -463,25 +461,15 @@
           mapObjects.polylines.map(_platformPolylineFromPolyline).toList(),
       initialCircles:
           mapObjects.circles.map(_platformCircleFromCircle).toList(),
+      initialHeatmaps:
+          mapObjects.heatmaps.map(_platformHeatmapFromHeatmap).toList(),
       initialTileOverlays: mapObjects.tileOverlays
           .map(_platformTileOverlayFromTileOverlay)
           .toList(),
-    );
-=======
-    final Map<String, dynamic> creationParams = <String, dynamic>{
-      'initialCameraPosition':
-          widgetConfiguration.initialCameraPosition.toMap(),
-      'options': mapOptions,
-      'markersToAdd': serializeMarkerSet(mapObjects.markers),
-      'polygonsToAdd': serializePolygonSet(mapObjects.polygons),
-      'polylinesToAdd': serializePolylineSet(mapObjects.polylines),
-      'circlesToAdd': serializeCircleSet(mapObjects.circles),
-      'heatmapsToAdd': mapObjects.heatmaps.map(serializeHeatmap).toList(),
-      'tileOverlaysToAdd': serializeTileOverlaySet(mapObjects.tileOverlays),
-      'clusterManagersToAdd':
-          serializeClusterManagerSet(mapObjects.clusterManagers),
-    };
->>>>>>> bd8db033
+      initialClusterManagers: mapObjects.clusterManagers
+          .map(_platformClusterManagerFromClusterManager)
+          .toList(),
+    );
 
     return UiKitView(
       viewType: 'plugins.flutter.dev/google_maps_ios',
@@ -575,8 +563,6 @@
         MapsInspectorApi(messageChannelSuffix: mapId.toString()));
   }
 
-<<<<<<< HEAD
-=======
   /// Converts a Pigeon [PlatformCluster] to the corresponding [Cluster].
   static Cluster clusterFromPlatformCluster(PlatformCluster cluster) {
     return Cluster(
@@ -589,12 +575,6 @@
         bounds: _latLngBoundsFromPlatformLatLngBounds(cluster.bounds));
   }
 
-  static PlatformLatLng _platformLatLngFromLatLng(LatLng latLng) {
-    return PlatformLatLng(
-        latitude: latLng.latitude, longitude: latLng.longitude);
-  }
-
->>>>>>> bd8db033
   static ScreenCoordinate _screenCoordinateFromPlatformPoint(
       PlatformPoint point) {
     return ScreenCoordinate(x: point.x.round(), y: point.y.round());
@@ -611,7 +591,7 @@
   }
 
   static PlatformHeatmap _platformHeatmapFromHeatmap(Heatmap heatmap) {
-    return PlatformHeatmap(json: heatmap.toJson());
+    return PlatformHeatmap(json: serializeHeatmap(heatmap));
   }
 
   static PlatformMarker _platformMarkerFromMarker(Marker marker) {
