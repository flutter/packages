--- conflicted
+++ resolved
@@ -79,18 +79,8 @@
     [self setConsumeTapEvents:consumeTapEvents.boolValue];
   }
 
-<<<<<<< HEAD
-  NSNumber *zIndex = data[@"zIndex"];
-  if (zIndex && zIndex != (id)[NSNull null]) {
-=======
-  NSNumber *visible = FGMGetValueOrNilFromDict(data, @"visible");
-  if (visible) {
-    [self setVisible:[visible boolValue]];
-  }
-
   NSNumber *zIndex = FGMGetValueOrNilFromDict(data, @"zIndex");
   if (zIndex) {
->>>>>>> 754de191
     [self setZIndex:[zIndex intValue]];
   }
 
@@ -119,8 +109,8 @@
     [self setFillColor:[FLTGoogleMapJSONConversions colorFromRGBA:fillColor]];
   }
 
-  NSNumber *visible = data[@"visible"];
-  if (visible && visible != (id)[NSNull null]) {
+  NSNumber *visible = FGMGetValueOrNilFromDict(data, @"visible");
+  if (visible) {
     [self setVisible:[visible boolValue]];
   }
 }
