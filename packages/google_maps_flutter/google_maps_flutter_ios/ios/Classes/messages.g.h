--- conflicted
+++ resolved
@@ -32,6 +32,7 @@
 @class FGMPlatformCameraUpdate;
 @class FGMPlatformCircle;
 @class FGMPlatformHeatmap;
+@class FGMPlatformCluster;
 @class FGMPlatformClusterManager;
 @class FGMPlatformMarker;
 @class FGMPlatformPolygon;
@@ -41,12 +42,8 @@
 @class FGMPlatformEdgeInsets;
 @class FGMPlatformLatLng;
 @class FGMPlatformLatLngBounds;
-<<<<<<< HEAD
 @class FGMPlatformCameraTargetBounds;
 @class FGMPlatformMapViewCreationParams;
-=======
-@class FGMPlatformCluster;
->>>>>>> bd8db033
 @class FGMPlatformMapConfiguration;
 @class FGMPlatformPoint;
 @class FGMPlatformTileLayer;
@@ -99,6 +96,20 @@
 @property(nonatomic, strong) id json;
 @end
 
+/// Pigeon equivalent of Cluster.
+@interface FGMPlatformCluster : NSObject
+/// `init` unavailable to enforce nonnull fields, see the `make` class method.
+- (instancetype)init NS_UNAVAILABLE;
++ (instancetype)makeWithClusterManagerId:(NSString *)clusterManagerId
+                                position:(FGMPlatformLatLng *)position
+                                  bounds:(FGMPlatformLatLngBounds *)bounds
+                               markerIds:(NSArray<NSString *> *)markerIds;
+@property(nonatomic, copy) NSString *clusterManagerId;
+@property(nonatomic, strong) FGMPlatformLatLng *position;
+@property(nonatomic, strong) FGMPlatformLatLngBounds *bounds;
+@property(nonatomic, copy) NSArray<NSString *> *markerIds;
+@end
+
 /// Pigeon equivalent of the ClusterManager class.
 @interface FGMPlatformClusterManager : NSObject
 /// `init` unavailable to enforce nonnull fields, see the `make` class method.
@@ -193,7 +204,6 @@
 @property(nonatomic, strong) FGMPlatformLatLng *southwest;
 @end
 
-<<<<<<< HEAD
 /// Pigeon equivalent of CameraTargetBounds.
 ///
 /// As with the Dart version, it exists to distinguish between not setting a
@@ -207,21 +217,25 @@
 @interface FGMPlatformMapViewCreationParams : NSObject
 /// `init` unavailable to enforce nonnull fields, see the `make` class method.
 - (instancetype)init NS_UNAVAILABLE;
-+ (instancetype)makeWithInitialCameraPosition:(FGMPlatformCameraPosition *)initialCameraPosition
-                             mapConfiguration:(FGMPlatformMapConfiguration *)mapConfiguration
-                               initialCircles:(NSArray<FGMPlatformCircle *> *)initialCircles
-                               initialMarkers:(NSArray<FGMPlatformMarker *> *)initialMarkers
-                              initialPolygons:(NSArray<FGMPlatformPolygon *> *)initialPolygons
-                             initialPolylines:(NSArray<FGMPlatformPolyline *> *)initialPolylines
-                          initialTileOverlays:
-                              (NSArray<FGMPlatformTileOverlay *> *)initialTileOverlays;
++ (instancetype)
+    makeWithInitialCameraPosition:(FGMPlatformCameraPosition *)initialCameraPosition
+                 mapConfiguration:(FGMPlatformMapConfiguration *)mapConfiguration
+                   initialCircles:(NSArray<FGMPlatformCircle *> *)initialCircles
+                   initialMarkers:(NSArray<FGMPlatformMarker *> *)initialMarkers
+                  initialPolygons:(NSArray<FGMPlatformPolygon *> *)initialPolygons
+                 initialPolylines:(NSArray<FGMPlatformPolyline *> *)initialPolylines
+                  initialHeatmaps:(NSArray<FGMPlatformHeatmap *> *)initialHeatmaps
+              initialTileOverlays:(NSArray<FGMPlatformTileOverlay *> *)initialTileOverlays
+           initialClusterManagers:(NSArray<FGMPlatformClusterManager *> *)initialClusterManagers;
 @property(nonatomic, strong) FGMPlatformCameraPosition *initialCameraPosition;
 @property(nonatomic, strong) FGMPlatformMapConfiguration *mapConfiguration;
 @property(nonatomic, copy) NSArray<FGMPlatformCircle *> *initialCircles;
 @property(nonatomic, copy) NSArray<FGMPlatformMarker *> *initialMarkers;
 @property(nonatomic, copy) NSArray<FGMPlatformPolygon *> *initialPolygons;
 @property(nonatomic, copy) NSArray<FGMPlatformPolyline *> *initialPolylines;
+@property(nonatomic, copy) NSArray<FGMPlatformHeatmap *> *initialHeatmaps;
 @property(nonatomic, copy) NSArray<FGMPlatformTileOverlay *> *initialTileOverlays;
+@property(nonatomic, copy) NSArray<FGMPlatformClusterManager *> *initialClusterManagers;
 @end
 
 /// Pigeon equivalent of MapConfiguration.
@@ -260,31 +274,6 @@
 @property(nonatomic, strong, nullable) NSNumber *buildingsEnabled;
 @property(nonatomic, copy, nullable) NSString *cloudMapId;
 @property(nonatomic, copy, nullable) NSString *style;
-=======
-/// Pigeon equivalent of Cluster.
-@interface FGMPlatformCluster : NSObject
-/// `init` unavailable to enforce nonnull fields, see the `make` class method.
-- (instancetype)init NS_UNAVAILABLE;
-+ (instancetype)makeWithClusterManagerId:(NSString *)clusterManagerId
-                                position:(FGMPlatformLatLng *)position
-                                  bounds:(FGMPlatformLatLngBounds *)bounds
-                               markerIds:(NSArray<NSString *> *)markerIds;
-@property(nonatomic, copy) NSString *clusterManagerId;
-@property(nonatomic, strong) FGMPlatformLatLng *position;
-@property(nonatomic, strong) FGMPlatformLatLngBounds *bounds;
-@property(nonatomic, copy) NSArray<NSString *> *markerIds;
-@end
-
-/// Pigeon equivalent of MapConfiguration.
-@interface FGMPlatformMapConfiguration : NSObject
-/// `init` unavailable to enforce nonnull fields, see the `make` class method.
-- (instancetype)init NS_UNAVAILABLE;
-+ (instancetype)makeWithJson:(id)json;
-/// The configuration options, as JSON. This should only be set from
-/// _jsonForMapConfiguration, and the native code must interpret it according
-/// to the internal implementation details of that method.
-@property(nonatomic, strong) id json;
->>>>>>> bd8db033
 @end
 
 /// Pigeon representation of an x,y coordinate.
