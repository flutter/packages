// Copyright 2013 The Flutter Authors. All rights reserved.
// Use of this source code is governed by a BSD-style license that can be
// found in the LICENSE file.

#import "FLTGoogleMapTileOverlayController.h"
#import "FLTGoogleMapJSONConversions.h"

@interface FLTGoogleMapTileOverlayController ()

@property(strong, nonatomic) GMSTileLayer *layer;
@property(weak, nonatomic) GMSMapView *mapView;

@end

@implementation FLTGoogleMapTileOverlayController

- (instancetype)initWithTileLayer:(GMSTileLayer *)tileLayer
                          mapView:(GMSMapView *)mapView
                          options:(NSDictionary *)optionsData {
  self = [super init];
  if (self) {
    _layer = tileLayer;
    _mapView = mapView;
    [self interpretTileOverlayOptions:optionsData];
  }
  return self;
}

- (void)removeTileOverlay {
  self.layer.map = nil;
}

- (void)clearTileCache {
  [self.layer clearTileCache];
}

- (NSDictionary *)getTileOverlayInfo {
  NSMutableDictionary *info = [[NSMutableDictionary alloc] init];
  BOOL visible = self.layer.map != nil;
  info[@"visible"] = @(visible);
  info[@"fadeIn"] = @(self.layer.fadeIn);
  float transparency = 1.0 - self.layer.opacity;
  info[@"transparency"] = @(transparency);
  info[@"zIndex"] = @(self.layer.zIndex);
  return info;
}

- (void)setFadeIn:(BOOL)fadeIn {
  self.layer.fadeIn = fadeIn;
}

- (void)setTransparency:(float)transparency {
  float opacity = 1.0 - transparency;
  self.layer.opacity = opacity;
}

- (void)setVisible:(BOOL)visible {
  self.layer.map = visible ? self.mapView : nil;
}

- (void)setZIndex:(int)zIndex {
  self.layer.zIndex = zIndex;
}

- (void)setTileSize:(NSInteger)tileSize {
  self.layer.tileSize = tileSize;
}

- (void)interpretTileOverlayOptions:(NSDictionary *)data {
  if (!data) {
    return;
  }
<<<<<<< HEAD
=======
  NSNumber *visible = FGMGetValueOrNilFromDict(data, @"visible");
  if (visible) {
    [self setVisible:visible.boolValue];
  }
>>>>>>> 754de191

  NSNumber *transparency = FGMGetValueOrNilFromDict(data, @"transparency");
  if (transparency) {
    [self setTransparency:transparency.floatValue];
  }

  NSNumber *zIndex = FGMGetValueOrNilFromDict(data, @"zIndex");
  if (zIndex) {
    [self setZIndex:zIndex.intValue];
  }

  NSNumber *fadeIn = FGMGetValueOrNilFromDict(data, @"fadeIn");
  if (fadeIn) {
    [self setFadeIn:fadeIn.boolValue];
  }

  NSNumber *tileSize = FGMGetValueOrNilFromDict(data, @"tileSize");
  if (tileSize) {
    [self setTileSize:tileSize.integerValue];
  }

  NSNumber *visible = data[@"visible"];
  if (visible != nil && visible != (id)[NSNull null]) {
    [self setVisible:visible.boolValue];
  }
}

@end

@interface FLTTileProviderController ()

@property(strong, nonatomic) FlutterMethodChannel *methodChannel;

@end

@implementation FLTTileProviderController

- (instancetype)init:(FlutterMethodChannel *)methodChannel
    withTileOverlayIdentifier:(NSString *)identifier {
  self = [super init];
  if (self) {
    _methodChannel = methodChannel;
    _tileOverlayIdentifier = identifier;
  }
  return self;
}

#pragma mark - GMSTileLayer method

- (UIImage *)handleResultTile:(nullable UIImage *)tile {
  CGImageRef imageRef = tile.CGImage;
  CGBitmapInfo bitmapInfo = CGImageGetBitmapInfo(imageRef);
  BOOL isFloat = bitmapInfo && kCGBitmapFloatComponents;
  size_t bitsPerComponent = CGImageGetBitsPerComponent(imageRef);

  // Engine use f16 pixel format for wide gamut images
  // If it is wide gamut, we want to downsample it
  if (isFloat & (bitsPerComponent == 16)) {
    CGColorSpaceRef colorSpace = CGColorSpaceCreateDeviceRGB();
    CGContextRef context = CGBitmapContextCreate(nil, tile.size.width, tile.size.height, 8, 0,
                                                 colorSpace, kCGImageAlphaPremultipliedLast);
    CGContextDrawImage(context, CGRectMake(0, 0, tile.size.width, tile.size.height), tile.CGImage);
    CGImageRef image = CGBitmapContextCreateImage(context);
    tile = [UIImage imageWithCGImage:image];

    CGImageRelease(image);
    CGContextRelease(context);
    CGColorSpaceRelease(colorSpace);
  }
  return tile;
}

- (void)requestTileForX:(NSUInteger)x
                      y:(NSUInteger)y
                   zoom:(NSUInteger)zoom
               receiver:(id<GMSTileReceiver>)receiver {
  dispatch_async(dispatch_get_main_queue(), ^{
    [self.methodChannel invokeMethod:@"tileOverlay#getTile"
        arguments:@{
          @"tileOverlayId" : self.tileOverlayIdentifier,
          @"x" : @(x),
          @"y" : @(y),
          @"zoom" : @(zoom)
        }
        result:^(id _Nullable result) {
          UIImage *tileImage;
          if ([result isKindOfClass:[NSDictionary class]]) {
            FlutterStandardTypedData *typedData = (FlutterStandardTypedData *)result[@"data"];
            if (typedData == nil) {
              tileImage = kGMSTileLayerNoTile;
            } else {
              tileImage = [self handleResultTile:[UIImage imageWithData:typedData.data]];
            }
          } else {
            if ([result isKindOfClass:[FlutterError class]]) {
              FlutterError *error = (FlutterError *)result;
              NSLog(@"Can't get tile: errorCode = %@, errorMessage = %@, details = %@",
                    [error code], [error message], [error details]);
            }
            if ([result isKindOfClass:[FlutterMethodNotImplemented class]]) {
              NSLog(@"Can't get tile: notImplemented");
            }
            tileImage = kGMSTileLayerNoTile;
          }
          [receiver receiveTileWithX:x y:y zoom:zoom image:tileImage];
        }];
  });
}

@end

@interface FLTTileOverlaysController ()

@property(strong, nonatomic) NSMutableDictionary *tileOverlayIdentifierToController;
@property(strong, nonatomic) FlutterMethodChannel *methodChannel;
@property(weak, nonatomic) GMSMapView *mapView;

@end

@implementation FLTTileOverlaysController

- (instancetype)init:(FlutterMethodChannel *)methodChannel
             mapView:(GMSMapView *)mapView
           registrar:(NSObject<FlutterPluginRegistrar> *)registrar {
  self = [super init];
  if (self) {
    _methodChannel = methodChannel;
    _mapView = mapView;
    _tileOverlayIdentifierToController = [[NSMutableDictionary alloc] init];
  }
  return self;
}

- (void)addTileOverlays:(NSArray *)tileOverlaysToAdd {
  for (NSDictionary *tileOverlay in tileOverlaysToAdd) {
    NSString *identifier = [FLTTileOverlaysController identifierForTileOverlay:tileOverlay];
    FLTTileProviderController *tileProvider =
        [[FLTTileProviderController alloc] init:self.methodChannel
                      withTileOverlayIdentifier:identifier];
    FLTGoogleMapTileOverlayController *controller =
        [[FLTGoogleMapTileOverlayController alloc] initWithTileLayer:tileProvider
                                                             mapView:self.mapView
                                                             options:tileOverlay];
    self.tileOverlayIdentifierToController[identifier] = controller;
  }
}

- (void)changeTileOverlays:(NSArray *)tileOverlaysToChange {
  for (NSDictionary *tileOverlay in tileOverlaysToChange) {
    NSString *identifier = [FLTTileOverlaysController identifierForTileOverlay:tileOverlay];
    FLTGoogleMapTileOverlayController *controller =
        self.tileOverlayIdentifierToController[identifier];
    if (!controller) {
      continue;
    }
    [controller interpretTileOverlayOptions:tileOverlay];
  }
}
- (void)removeTileOverlayWithIdentifiers:(NSArray *)identifiers {
  for (NSString *identifier in identifiers) {
    FLTGoogleMapTileOverlayController *controller =
        self.tileOverlayIdentifierToController[identifier];
    if (!controller) {
      continue;
    }
    [controller removeTileOverlay];
    [self.tileOverlayIdentifierToController removeObjectForKey:identifier];
  }
}

- (void)clearTileCacheWithIdentifier:(NSString *)identifier {
  FLTGoogleMapTileOverlayController *controller =
      self.tileOverlayIdentifierToController[identifier];
  if (!controller) {
    return;
  }
  [controller clearTileCache];
}

- (nullable NSDictionary *)tileOverlayInfoWithIdentifier:(NSString *)identifier {
  if (self.tileOverlayIdentifierToController[identifier] == nil) {
    return nil;
  }
  return [self.tileOverlayIdentifierToController[identifier] getTileOverlayInfo];
}

+ (NSString *)identifierForTileOverlay:(NSDictionary *)tileOverlay {
  return tileOverlay[@"tileOverlayId"];
}

@end<|MERGE_RESOLUTION|>--- conflicted
+++ resolved
@@ -70,13 +70,6 @@
   if (!data) {
     return;
   }
-<<<<<<< HEAD
-=======
-  NSNumber *visible = FGMGetValueOrNilFromDict(data, @"visible");
-  if (visible) {
-    [self setVisible:visible.boolValue];
-  }
->>>>>>> 754de191
 
   NSNumber *transparency = FGMGetValueOrNilFromDict(data, @"transparency");
   if (transparency) {
@@ -98,8 +91,8 @@
     [self setTileSize:tileSize.integerValue];
   }
 
-  NSNumber *visible = data[@"visible"];
-  if (visible != nil && visible != (id)[NSNull null]) {
+  NSNumber *visible = FGMGetValueOrNilFromDict(data, @"visible");
+  if (visible) {
     [self setVisible:visible.boolValue];
   }
 }
