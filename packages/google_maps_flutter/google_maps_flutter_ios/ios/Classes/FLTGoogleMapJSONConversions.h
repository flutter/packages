--- conflicted
+++ resolved
@@ -38,18 +38,16 @@
 extern FGMPlatformCameraPosition *FGMGetPigeonCameraPositionForPosition(
     GMSCameraPosition *position);
 
-<<<<<<< HEAD
 /// Creates a GMSCameraPosition from its Pigeon representation.
 extern GMSCameraPosition *FGMGetCameraPositionForPigeonCameraPosition(
     FGMPlatformCameraPosition *position);
 
 /// Creates a GMSMapViewType from its Pigeon representation.
 extern GMSMapViewType FGMGetMapViewTypeForPigeonMapType(FGMPlatformMapType type);
-=======
+
 /// Converts a GMUStaticCluster to its Pigeon representation.
 extern FGMPlatformCluster *FGMGetPigeonCluster(GMUStaticCluster *cluster,
                                                NSString *clusterManagerIdentifier);
->>>>>>> bd8db033
 
 @interface FLTGoogleMapJSONConversions : NSObject
 
@@ -67,6 +65,7 @@
 
 + (CLLocationCoordinate2D)locationFromLatLong:(NSArray *)latlong;
 + (CGPoint)pointFromArray:(NSArray *)array;
++ (NSArray *)arrayFromLocation:(CLLocationCoordinate2D)location;
 + (UIColor *)colorFromRGBA:(NSNumber *)data;
 + (NSNumber *)RGBAFromColor:(UIColor *)color;
 + (NSArray<CLLocation *> *)pointsFromLatLongs:(NSArray *)data;
