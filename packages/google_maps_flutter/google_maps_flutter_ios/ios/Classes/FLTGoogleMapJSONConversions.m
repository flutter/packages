--- conflicted
+++ resolved
@@ -165,7 +165,28 @@
   return nil;
 }
 
-<<<<<<< HEAD
++ (NSArray<GMSStrokeStyle *> *)strokeStylesFromPatterns:(NSArray<NSArray<NSObject *> *> *)patterns
+                                            strokeColor:(UIColor *)strokeColor {
+  NSMutableArray *strokeStyles = [[NSMutableArray alloc] initWithCapacity:[patterns count]];
+  for (NSArray *pattern in patterns) {
+    NSString *patternType = pattern[0];
+    UIColor *color = [patternType isEqualToString:@"gap"] ? [UIColor clearColor] : strokeColor;
+    [strokeStyles addObject:[GMSStrokeStyle solidColor:color]];
+  }
+
+  return strokeStyles;
+}
+
++ (NSArray<NSNumber *> *)spanLengthsFromPatterns:(NSArray<NSArray<NSObject *> *> *)patterns {
+  NSMutableArray *lengths = [[NSMutableArray alloc] initWithCapacity:[patterns count]];
+  for (NSArray *pattern in patterns) {
+    NSNumber *length = [pattern count] > 1 ? pattern[1] : @0;
+    [lengths addObject:length];
+  }
+
+  return lengths;
+}
+
 + (GMUWeightedLatLng *)weightedLatLngFromArray:(NSArray<id> *)data {
   NSAssert(data.count == 2, @"WeightedLatLng data must have length of 2");
   if (data.count != 2) {
@@ -230,27 +251,4 @@
   };
 }
 
-=======
-+ (NSArray<GMSStrokeStyle *> *)strokeStylesFromPatterns:(NSArray<NSArray<NSObject *> *> *)patterns
-                                            strokeColor:(UIColor *)strokeColor {
-  NSMutableArray *strokeStyles = [[NSMutableArray alloc] initWithCapacity:[patterns count]];
-  for (NSArray *pattern in patterns) {
-    NSString *patternType = pattern[0];
-    UIColor *color = [patternType isEqualToString:@"gap"] ? [UIColor clearColor] : strokeColor;
-    [strokeStyles addObject:[GMSStrokeStyle solidColor:color]];
-  }
-
-  return strokeStyles;
-}
-
-+ (NSArray<NSNumber *> *)spanLengthsFromPatterns:(NSArray<NSArray<NSObject *> *> *)patterns {
-  NSMutableArray *lengths = [[NSMutableArray alloc] initWithCapacity:[patterns count]];
-  for (NSArray *pattern in patterns) {
-    NSNumber *length = [pattern count] > 1 ? pattern[1] : @0;
-    [lengths addObject:length];
-  }
-
-  return lengths;
-}
->>>>>>> 02e71b08
 @end