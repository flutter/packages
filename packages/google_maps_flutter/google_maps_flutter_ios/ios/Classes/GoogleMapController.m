--- conflicted
+++ resolved
@@ -204,43 +204,13 @@
         [[FLTTileOverlaysController alloc] initWithMapView:_mapView
                                            callbackHandler:_dartCallbackHandler
                                                  registrar:registrar];
-<<<<<<< HEAD
+    [_clusterManagersController addClusterManagers:creationParameters.initialClusterManagers];
     [_markersController addMarkers:creationParameters.initialMarkers];
     [_polygonsController addPolygons:creationParameters.initialPolygons];
     [_polylinesController addPolylines:creationParameters.initialPolylines];
     [_circlesController addCircles:creationParameters.initialCircles];
+    [_heatmapsController addHeatmaps:creationParameters.initialHeatmaps];
     [_tileOverlaysController addTileOverlays:creationParameters.initialTileOverlays];
-=======
-
-    id clusterManagersToAdd = args[@"clusterManagersToAdd"];
-    if ([clusterManagersToAdd isKindOfClass:[NSArray class]]) {
-      [_clusterManagersController addJSONClusterManagers:clusterManagersToAdd];
-    }
-    id markersToAdd = args[@"markersToAdd"];
-    if ([markersToAdd isKindOfClass:[NSArray class]]) {
-      [_markersController addJSONMarkers:markersToAdd];
-    }
-    id polygonsToAdd = args[@"polygonsToAdd"];
-    if ([polygonsToAdd isKindOfClass:[NSArray class]]) {
-      [_polygonsController addJSONPolygons:polygonsToAdd];
-    }
-    id polylinesToAdd = args[@"polylinesToAdd"];
-    if ([polylinesToAdd isKindOfClass:[NSArray class]]) {
-      [_polylinesController addJSONPolylines:polylinesToAdd];
-    }
-    id circlesToAdd = args[@"circlesToAdd"];
-    if ([circlesToAdd isKindOfClass:[NSArray class]]) {
-      [_circlesController addJSONCircles:circlesToAdd];
-    }
-    id heatmapsToAdd = args[kHeatmapsToAddKey];
-    if ([heatmapsToAdd isKindOfClass:[NSArray class]]) {
-      [_heatmapsController addJSONHeatmaps:heatmapsToAdd];
-    }
-    id tileOverlaysToAdd = args[@"tileOverlaysToAdd"];
-    if ([tileOverlaysToAdd isKindOfClass:[NSArray class]]) {
-      [_tileOverlaysController addJSONTileOverlays:tileOverlaysToAdd];
-    }
->>>>>>> bd8db033
 
     // Invoke clustering after markers are added.
     [_clusterManagersController invokeClusteringForEachClusterManager];
