// Copyright 2013 The Flutter Authors. All rights reserved.
// Use of this source code is governed by a BSD-style license that can be
// found in the LICENSE file.

#import "GoogleMapMarkerController.h"

#import "FGMMarkerUserData.h"
#import "FLTGoogleMapJSONConversions.h"

@interface FLTGoogleMapMarkerController ()

@property(strong, nonatomic) GMSMarker *marker;
@property(weak, nonatomic) GMSMapView *mapView;
@property(assign, nonatomic, readwrite) BOOL consumeTapEvents;
/// The unique identifier for the cluster manager.
@property(copy, nonatomic, nullable) NSString *clusterManagerIdentifier;
/// The unique identifier for the marker.
@property(copy, nonatomic) NSString *markerIdentifier;

@end

@implementation FLTGoogleMapMarkerController

- (instancetype)initWithMarker:(GMSMarker *)marker
              markerIdentifier:(NSString *)markerIdentifier
      clusterManagerIdentifier:(nullable NSString *)clusterManagerIdentifier
                       mapView:(GMSMapView *)mapView {
  self = [super init];
  if (self) {
    _marker = marker;
    _markerIdentifier = [markerIdentifier copy];
    _clusterManagerIdentifier = [clusterManagerIdentifier copy];
    _mapView = mapView;
    FGMSetIdentifiersToMarkerUserData(_markerIdentifier, _clusterManagerIdentifier, _marker);
  }
  return self;
}

- (void)showInfoWindow {
  self.mapView.selectedMarker = self.marker;
}

- (void)hideInfoWindow {
  if (self.mapView.selectedMarker == self.marker) {
    self.mapView.selectedMarker = nil;
  }
}

- (BOOL)isInfoWindowShown {
  return self.mapView.selectedMarker == self.marker;
}

- (void)removeMarker {
  self.marker.map = nil;
}

- (void)setAlpha:(float)alpha {
  self.marker.opacity = alpha;
}

- (void)setAnchor:(CGPoint)anchor {
  self.marker.groundAnchor = anchor;
}

- (void)setDraggable:(BOOL)draggable {
  self.marker.draggable = draggable;
}

- (void)setFlat:(BOOL)flat {
  self.marker.flat = flat;
}

- (void)setIcon:(UIImage *)icon {
  self.marker.icon = icon;
}

- (void)setInfoWindowAnchor:(CGPoint)anchor {
  self.marker.infoWindowAnchor = anchor;
}

- (void)setInfoWindowTitle:(NSString *)title snippet:(NSString *)snippet {
  self.marker.title = title;
  self.marker.snippet = snippet;
}

- (void)setPosition:(CLLocationCoordinate2D)position {
  self.marker.position = position;
}

- (void)setRotation:(CLLocationDegrees)rotation {
  self.marker.rotation = rotation;
}

- (void)setVisible:(BOOL)visible {
  // If marker belongs the cluster manager, visibility need to be controlled with the opacity
  // as the cluster manager controls when marker is on the map and when not.
  // Alpha value for marker must always be interpreted before visibility value.
  if (self.clusterManagerIdentifier) {
    self.marker.opacity = visible ? self.marker.opacity : 0.0f;
  } else {
    self.marker.map = visible ? self.mapView : nil;
  }
}

- (void)setZIndex:(int)zIndex {
  self.marker.zIndex = zIndex;
}

- (void)interpretMarkerOptions:(NSDictionary *)data
                     registrar:(NSObject<FlutterPluginRegistrar> *)registrar
                   screenScale:(CGFloat)screenScale {
  NSNumber *alpha = FGMGetValueOrNilFromDict(data, @"alpha");
  if (alpha) {
    [self setAlpha:[alpha floatValue]];
  }
  NSArray *anchor = FGMGetValueOrNilFromDict(data, @"anchor");
  if (anchor) {
    [self setAnchor:[FLTGoogleMapJSONConversions pointFromArray:anchor]];
  }
  NSNumber *draggable = FGMGetValueOrNilFromDict(data, @"draggable");
  if (draggable) {
    [self setDraggable:[draggable boolValue]];
  }
  NSArray *icon = FGMGetValueOrNilFromDict(data, @"icon");
  if (icon) {
    UIImage *image = [self extractIconFromData:icon registrar:registrar screenScale:screenScale];
    [self setIcon:image];
  }
  NSNumber *flat = FGMGetValueOrNilFromDict(data, @"flat");
  if (flat) {
    [self setFlat:[flat boolValue]];
  }
  NSNumber *consumeTapEvents = FGMGetValueOrNilFromDict(data, @"consumeTapEvents");
  if (consumeTapEvents) {
    [self setConsumeTapEvents:[consumeTapEvents boolValue]];
  }
  [self interpretInfoWindow:data];
  NSArray *position = FGMGetValueOrNilFromDict(data, @"position");
  if (position) {
    [self setPosition:[FLTGoogleMapJSONConversions locationFromLatLong:position]];
  }
  NSNumber *rotation = FGMGetValueOrNilFromDict(data, @"rotation");
  if (rotation) {
    [self setRotation:[rotation doubleValue]];
  }
  NSNumber *visible = FGMGetValueOrNilFromDict(data, @"visible");
  if (visible) {
    [self setVisible:[visible boolValue]];
  }
  NSNumber *zIndex = FGMGetValueOrNilFromDict(data, @"zIndex");
  if (zIndex) {
    [self setZIndex:[zIndex intValue]];
  }
}

- (void)interpretInfoWindow:(NSDictionary *)data {
  NSDictionary *infoWindow = FGMGetValueOrNilFromDict(data, @"infoWindow");
  if (infoWindow) {
    NSString *title = FGMGetValueOrNilFromDict(infoWindow, @"title");
    NSString *snippet = FGMGetValueOrNilFromDict(infoWindow, @"snippet");
    if (title) {
      [self setInfoWindowTitle:title snippet:snippet];
    }
    NSArray *infoWindowAnchor = infoWindow[@"infoWindowAnchor"];
    if (infoWindowAnchor) {
      [self setInfoWindowAnchor:[FLTGoogleMapJSONConversions pointFromArray:infoWindowAnchor]];
    }
  }
}

- (UIImage *)extractIconFromData:(NSArray *)iconData
                       registrar:(NSObject<FlutterPluginRegistrar> *)registrar
                     screenScale:(CGFloat)screenScale {
  NSAssert(screenScale > 0, @"Screen scale must be greater than 0");
  UIImage *image;
  if ([iconData.firstObject isEqualToString:@"defaultMarker"]) {
    CGFloat hue = (iconData.count == 1) ? 0.0f : [iconData[1] doubleValue];
    image = [GMSMarker markerImageWithColor:[UIColor colorWithHue:hue / 360.0
                                                       saturation:1.0
                                                       brightness:0.7
                                                            alpha:1.0]];
  } else if ([iconData.firstObject isEqualToString:@"fromAsset"]) {
    // Deprecated: This message handling for 'fromAsset' has been replaced by 'asset'.
    // Refer to the flutter google_maps_flutter_platform_interface package for details.
    if (iconData.count == 2) {
      image = [UIImage imageNamed:[registrar lookupKeyForAsset:iconData[1]]];
    } else {
      image = [UIImage imageNamed:[registrar lookupKeyForAsset:iconData[1]
                                                   fromPackage:iconData[2]]];
    }
  } else if ([iconData.firstObject isEqualToString:@"fromAssetImage"]) {
    // Deprecated: This message handling for 'fromAssetImage' has been replaced by 'asset'.
    // Refer to the flutter google_maps_flutter_platform_interface package for details.
    if (iconData.count == 3) {
      image = [UIImage imageNamed:[registrar lookupKeyForAsset:iconData[1]]];
      id scaleParam = iconData[2];
      image = [self scaleImage:image by:scaleParam];
    } else {
      NSString *error =
          [NSString stringWithFormat:@"'fromAssetImage' should have exactly 3 arguments. Got: %lu",
                                     (unsigned long)iconData.count];
      NSException *exception = [NSException exceptionWithName:@"InvalidBitmapDescriptor"
                                                       reason:error
                                                     userInfo:nil];
      @throw exception;
    }
  } else if ([iconData[0] isEqualToString:@"fromBytes"]) {
    // Deprecated: This message handling for 'fromBytes' has been replaced by 'bytes'.
    // Refer to the flutter google_maps_flutter_platform_interface package for details.
    if (iconData.count == 2) {
      @try {
        FlutterStandardTypedData *byteData = iconData[1];
        CGFloat mainScreenScale = [[UIScreen mainScreen] scale];
        image = [UIImage imageWithData:[byteData data] scale:mainScreenScale];
      } @catch (NSException *exception) {
        @throw [NSException exceptionWithName:@"InvalidByteDescriptor"
                                       reason:@"Unable to interpret bytes as a valid image."
                                     userInfo:nil];
      }
    } else {
      NSString *error = [NSString
          stringWithFormat:@"fromBytes should have exactly one argument, the bytes. Got: %lu",
                           (unsigned long)iconData.count];
      NSException *exception = [NSException exceptionWithName:@"InvalidByteDescriptor"
                                                       reason:error
                                                     userInfo:nil];
      @throw exception;
    }
  } else if ([iconData.firstObject isEqualToString:@"asset"]) {
    NSDictionary *assetData = iconData[1];
    if (![assetData isKindOfClass:[NSDictionary class]]) {
      NSException *exception =
          [NSException exceptionWithName:@"InvalidByteDescriptor"
                                  reason:@"Unable to interpret asset, expected a dictionary as the "
                                         @"second parameter."
                                userInfo:nil];
      @throw exception;
    }

    NSString *assetName = FGMGetValueOrNilFromDict(assetData, @"assetName");
    NSString *scalingMode = FGMGetValueOrNilFromDict(assetData, @"bitmapScaling");

    image = [UIImage imageNamed:[registrar lookupKeyForAsset:assetName]];

    if ([scalingMode isEqualToString:@"auto"]) {
      NSNumber *width = FGMGetValueOrNilFromDict(assetData, @"width");
      NSNumber *height = FGMGetValueOrNilFromDict(assetData, @"height");
      CGFloat imagePixelRatio =
          [FGMGetValueOrNilFromDict(assetData, @"imagePixelRatio") doubleValue];

      if (width || height) {
        image = [FLTGoogleMapMarkerController scaledImage:image withScale:screenScale];
        image = [FLTGoogleMapMarkerController scaledImage:image
                                                withWidth:width
                                                   height:height
                                              screenScale:screenScale];
      } else {
        image = [FLTGoogleMapMarkerController scaledImage:image withScale:imagePixelRatio];
      }
    }
  } else if ([iconData[0] isEqualToString:@"bytes"]) {
    NSDictionary *byteData = iconData[1];
    if (![byteData isKindOfClass:[NSDictionary class]]) {
      NSException *exception =
          [NSException exceptionWithName:@"InvalidByteDescriptor"
                                  reason:@"Unable to interpret bytes, expected a dictionary as the "
                                         @"second parameter."
                                userInfo:nil];
      @throw exception;
    }

    FlutterStandardTypedData *bytes = FGMGetValueOrNilFromDict(byteData, @"byteData");
    NSString *scalingMode = FGMGetValueOrNilFromDict(byteData, @"bitmapScaling");

    @try {
      image = [UIImage imageWithData:[bytes data] scale:screenScale];
      if ([scalingMode isEqualToString:@"auto"]) {
        NSNumber *width = FGMGetValueOrNilFromDict(byteData, @"width");
        NSNumber *height = FGMGetValueOrNilFromDict(byteData, @"height");
        CGFloat imagePixelRatio =
            [FGMGetValueOrNilFromDict(byteData, @"imagePixelRatio") doubleValue];

        if (width || height) {
          // Before scaling the image, image must be in screenScale
          image = [FLTGoogleMapMarkerController scaledImage:image withScale:screenScale];
          image = [FLTGoogleMapMarkerController scaledImage:image
                                                  withWidth:width
                                                     height:height
                                                screenScale:screenScale];
        } else {
          image = [FLTGoogleMapMarkerController scaledImage:image withScale:imagePixelRatio];
        }
      } else {
        // No scaling, load image from bytes without scale parameter.
        image = [UIImage imageWithData:[bytes data]];
      }
    } @catch (NSException *exception) {
      @throw [NSException exceptionWithName:@"InvalidByteDescriptor"
                                     reason:@"Unable to interpret bytes as a valid image."
                                   userInfo:nil];
    }
  }

  return image;
}

/// This method is deprecated within the context of `BitmapDescriptor.fromBytes` handling in the
/// flutter google_maps_flutter_platform_interface package which has been replaced by 'bytes'
/// message handling. It will be removed when the deprecated image bitmap description type
/// 'fromBytes' is removed from the platform interface.
- (UIImage *)scaleImage:(UIImage *)image by:(id)scaleParam {
  double scale = 1.0;
  if ([scaleParam isKindOfClass:[NSNumber class]]) {
    scale = [scaleParam doubleValue];
  }
  if (fabs(scale - 1) > 1e-3) {
    return [UIImage imageWithCGImage:[image CGImage]
                               scale:(image.scale * scale)
                         orientation:(image.imageOrientation)];
  }
  return image;
}

/// Creates a scaled version of the provided UIImage based on a specified scale factor. If the
/// scale factor differs from the image's current scale by more than a small epsilon-delta (to
/// account for minor floating-point inaccuracies), a new UIImage object is created with the
/// specified scale. Otherwise, the original image is returned.
///
/// @param image The UIImage to scale.
/// @param scale The factor by which to scale the image.
/// @return UIImage Returns the scaled UIImage.
+ (UIImage *)scaledImage:(UIImage *)image withScale:(CGFloat)scale {
  if (fabs(scale - image.scale) > DBL_EPSILON) {
    return [UIImage imageWithCGImage:[image CGImage]
                               scale:scale
                         orientation:(image.imageOrientation)];
  }
  return image;
}

/// Scales an input UIImage to a specified size. If the aspect ratio of the input image
/// closely matches the target size, indicated by a small epsilon-delta, the image's scale
/// property is updated instead of resizing the image. If the aspect ratios differ beyond this
/// threshold, the method redraws the image at the target size.
///
/// @param image The UIImage to scale.
/// @param size The target CGSize to scale the image to.
/// @return UIImage Returns the scaled UIImage.
+ (UIImage *)scaledImage:(UIImage *)image withSize:(CGSize)size {
  CGFloat originalPixelWidth = image.size.width * image.scale;
  CGFloat originalPixelHeight = image.size.height * image.scale;

  // Return original image if either original image size or target size is so small that
  // image cannot be resized or displayed.
  if (originalPixelWidth <= 0 || originalPixelHeight <= 0 || size.width <= 0 || size.height <= 0) {
    return image;
  }

  // Check if the image's size, accounting for scale, matches the target size.
  if (fabs(originalPixelWidth - size.width) <= DBL_EPSILON &&
      fabs(originalPixelHeight - size.height) <= DBL_EPSILON) {
    // No need for resizing, return the original image
    return image;
  }

  // Check if the aspect ratios are approximately equal.
  CGSize originalPixelSize = CGSizeMake(originalPixelWidth, originalPixelHeight);
  if ([FLTGoogleMapMarkerController isScalableWithScaleFactorFromSize:originalPixelSize
                                                               toSize:size]) {
    // Scaled image has close to same aspect ratio,
    // updating image scale instead of resizing image.
    CGFloat factor = originalPixelWidth / size.width;
    return [FLTGoogleMapMarkerController scaledImage:image withScale:(image.scale * factor)];
  } else {
    // Aspect ratios differ significantly, resize the image.
    UIGraphicsImageRendererFormat *format = [UIGraphicsImageRendererFormat defaultFormat];
    format.scale = 1.0;
    format.opaque = NO;
    UIGraphicsImageRenderer *renderer = [[UIGraphicsImageRenderer alloc] initWithSize:size
                                                                               format:format];
    UIImage *newImage =
        [renderer imageWithActions:^(UIGraphicsImageRendererContext *_Nonnull context) {
          [image drawInRect:CGRectMake(0, 0, size.width, size.height)];
        }];

    // Return image with proper scaling.
    return [FLTGoogleMapMarkerController scaledImage:newImage withScale:image.scale];
  }
}

/// Scales an input UIImage to a specified width and height preserving aspect ratio if both
/// widht and height are not given..
///
/// @param image The UIImage to scale.
/// @param width The target width to scale the image to.
/// @param height The target height to scale the image to.
/// @param screenScale The current screen scale.
/// @return UIImage Returns the scaled UIImage.
+ (UIImage *)scaledImage:(UIImage *)image
               withWidth:(NSNumber *)width
                  height:(NSNumber *)height
             screenScale:(CGFloat)screenScale {
  if (!width && !height) {
    return image;
  }

  CGFloat targetWidth = width ? width.doubleValue : image.size.width;
  CGFloat targetHeight = height ? height.doubleValue : image.size.height;

  if (width && !height) {
    // Calculate height based on aspect ratio if only width is provided.
    double aspectRatio = image.size.height / image.size.width;
    targetHeight = round(targetWidth * aspectRatio);
  } else if (!width && height) {
    // Calculate width based on aspect ratio if only height is provided.
    double aspectRatio = image.size.width / image.size.height;
    targetWidth = round(targetHeight * aspectRatio);
  }

  CGSize targetSize =
      CGSizeMake(round(targetWidth * screenScale), round(targetHeight * screenScale));
  return [FLTGoogleMapMarkerController scaledImage:image withSize:targetSize];
}

+ (BOOL)isScalableWithScaleFactorFromSize:(CGSize)originalSize toSize:(CGSize)targetSize {
  // Select the scaling factor based on the longer side to have good precision.
  CGFloat scaleFactor = (originalSize.width > originalSize.height)
                            ? (targetSize.width / originalSize.width)
                            : (targetSize.height / originalSize.height);

  // Calculate the scaled dimensions.
  CGFloat scaledWidth = originalSize.width * scaleFactor;
  CGFloat scaledHeight = originalSize.height * scaleFactor;

  // Check if the scaled dimensions are within a one-pixel
  // threshold of the target dimensions.
  BOOL widthWithinThreshold = fabs(scaledWidth - targetSize.width) <= 1.0;
  BOOL heightWithinThreshold = fabs(scaledHeight - targetSize.height) <= 1.0;

  // The image is considered scalable with scale factor
  // if both dimensions are within the threshold.
  return widthWithinThreshold && heightWithinThreshold;
}

@end

@interface FLTMarkersController ()

@property(strong, nonatomic) NSMutableDictionary *markerIdentifierToController;
@property(strong, nonatomic) FGMMapsCallbackApi *callbackHandler;
/// Controller for adding/removing/fetching cluster managers
@property(weak, nonatomic, nullable) FGMClusterManagersController *clusterManagersController;
@property(weak, nonatomic) NSObject<FlutterPluginRegistrar> *registrar;
@property(weak, nonatomic) GMSMapView *mapView;

@end

@implementation FLTMarkersController

- (instancetype)initWithMapView:(GMSMapView *)mapView
                callbackHandler:(FGMMapsCallbackApi *)callbackHandler
      clusterManagersController:(nullable FGMClusterManagersController *)clusterManagersController
                      registrar:(NSObject<FlutterPluginRegistrar> *)registrar {
  self = [super init];
  if (self) {
    _callbackHandler = callbackHandler;
    _mapView = mapView;
    _clusterManagersController = clusterManagersController;
    _markerIdentifierToController = [[NSMutableDictionary alloc] init];
    _registrar = registrar;
  }
  return self;
}

<<<<<<< HEAD
=======
- (void)addJSONMarkers:(NSArray<NSDictionary<NSString *, id> *> *)markersToAdd {
  for (NSDictionary<NSString *, id> *marker in markersToAdd) {
    [self addJSONMarker:marker];
  }
}

>>>>>>> bd8db033
- (void)addMarkers:(NSArray<FGMPlatformMarker *> *)markersToAdd {
  for (FGMPlatformMarker *marker in markersToAdd) {
    [self addJSONMarker:marker.json];
  }
}

- (void)addJSONMarker:(NSDictionary<NSString *, id> *)markerToAdd {
  CLLocationCoordinate2D position = [FLTMarkersController getPosition:markerToAdd];
  NSString *markerIdentifier = markerToAdd[@"markerId"];
  NSString *clusterManagerIdentifier = markerToAdd[@"clusterManagerId"];
  GMSMarker *marker = [GMSMarker markerWithPosition:position];
  FLTGoogleMapMarkerController *controller =
      [[FLTGoogleMapMarkerController alloc] initWithMarker:marker
                                          markerIdentifier:markerIdentifier
                                  clusterManagerIdentifier:clusterManagerIdentifier
                                                   mapView:self.mapView];
  [controller interpretMarkerOptions:markerToAdd
                           registrar:self.registrar
                         screenScale:[self getScreenScale]];
  if (clusterManagerIdentifier) {
    GMUClusterManager *clusterManager =
        [_clusterManagersController clusterManagerWithIdentifier:clusterManagerIdentifier];
    if ([marker conformsToProtocol:@protocol(GMUClusterItem)]) {
      [clusterManager addItem:(id<GMUClusterItem>)marker];
    }
  }
  self.markerIdentifierToController[markerIdentifier] = controller;
}

- (void)changeMarkers:(NSArray<FGMPlatformMarker *> *)markersToChange {
  for (FGMPlatformMarker *marker in markersToChange) {
    [self changeMarker:marker];
  }
}

- (void)changeMarker:(FGMPlatformMarker *)markerToChange {
  NSString *markerIdentifier = markerToChange.json[@"markerId"];
  NSString *clusterManagerIdentifier = markerToChange.json[@"clusterManagerId"];

  FLTGoogleMapMarkerController *controller = self.markerIdentifierToController[markerIdentifier];
  if (!controller) {
    return;
  }
  NSString *previousClusterManagerIdentifier = [controller clusterManagerIdentifier];
  if (![previousClusterManagerIdentifier isEqualToString:clusterManagerIdentifier]) {
    [self removeMarker:markerIdentifier];
    [self addJSONMarker:markerToChange.json];
  } else {
    [controller interpretMarkerOptions:markerToChange.json
                             registrar:self.registrar
                           screenScale:[self getScreenScale]];
  }
}

- (void)removeMarkersWithIdentifiers:(NSArray<NSString *> *)identifiers {
  for (NSString *identifier in identifiers) {
    [self removeMarker:identifier];
  }
}

- (void)removeMarker:(NSString *)identifier {
  FLTGoogleMapMarkerController *controller = self.markerIdentifierToController[identifier];
  if (!controller) {
    return;
  }
  NSString *clusterManagerIdentifier = [controller clusterManagerIdentifier];
  if (clusterManagerIdentifier) {
    GMUClusterManager *clusterManager =
        [_clusterManagersController clusterManagerWithIdentifier:clusterManagerIdentifier];
    [clusterManager removeItem:(id<GMUClusterItem>)controller.marker];
  } else {
    [controller removeMarker];
  }
  [self.markerIdentifierToController removeObjectForKey:identifier];
}

- (BOOL)didTapMarkerWithIdentifier:(NSString *)identifier {
  if (!identifier) {
    return NO;
  }
  FLTGoogleMapMarkerController *controller = self.markerIdentifierToController[identifier];
  if (!controller) {
    return NO;
  }
  [self.callbackHandler didTapMarkerWithIdentifier:identifier
                                        completion:^(FlutterError *_Nullable _){
                                        }];
  return controller.consumeTapEvents;
}

- (void)didStartDraggingMarkerWithIdentifier:(NSString *)identifier
                                    location:(CLLocationCoordinate2D)location {
  if (!identifier) {
    return;
  }
  FLTGoogleMapMarkerController *controller = self.markerIdentifierToController[identifier];
  if (!controller) {
    return;
  }
  [self.callbackHandler
      didStartDragForMarkerWithIdentifier:identifier
                               atPosition:FGMGetPigeonLatLngForCoordinate(location)
                               completion:^(FlutterError *_Nullable _){
                               }];
}

- (void)didDragMarkerWithIdentifier:(NSString *)identifier
                           location:(CLLocationCoordinate2D)location {
  if (!identifier) {
    return;
  }
  FLTGoogleMapMarkerController *controller = self.markerIdentifierToController[identifier];
  if (!controller) {
    return;
  }
  [self.callbackHandler didDragMarkerWithIdentifier:identifier
                                         atPosition:FGMGetPigeonLatLngForCoordinate(location)
                                         completion:^(FlutterError *_Nullable _){
                                         }];
}

- (void)didEndDraggingMarkerWithIdentifier:(NSString *)identifier
                                  location:(CLLocationCoordinate2D)location {
  FLTGoogleMapMarkerController *controller = self.markerIdentifierToController[identifier];
  if (!controller) {
    return;
  }
  [self.callbackHandler didEndDragForMarkerWithIdentifier:identifier
                                               atPosition:FGMGetPigeonLatLngForCoordinate(location)
                                               completion:^(FlutterError *_Nullable _){
                                               }];
}

- (void)didTapInfoWindowOfMarkerWithIdentifier:(NSString *)identifier {
  if (identifier && self.markerIdentifierToController[identifier]) {
    [self.callbackHandler didTapInfoWindowOfMarkerWithIdentifier:identifier
                                                      completion:^(FlutterError *_Nullable _){
                                                      }];
  }
}

- (void)showMarkerInfoWindowWithIdentifier:(NSString *)identifier
                                     error:
                                         (FlutterError *_Nullable __autoreleasing *_Nonnull)error {
  FLTGoogleMapMarkerController *controller = self.markerIdentifierToController[identifier];
  if (controller) {
    [controller showInfoWindow];
  } else {
    *error = [FlutterError errorWithCode:@"Invalid markerId"
                                 message:@"showInfoWindow called with invalid markerId"
                                 details:nil];
  }
}

- (void)hideMarkerInfoWindowWithIdentifier:(NSString *)identifier
                                     error:
                                         (FlutterError *_Nullable __autoreleasing *_Nonnull)error {
  FLTGoogleMapMarkerController *controller = self.markerIdentifierToController[identifier];
  if (controller) {
    [controller hideInfoWindow];
  } else {
    *error = [FlutterError errorWithCode:@"Invalid markerId"
                                 message:@"hideInfoWindow called with invalid markerId"
                                 details:nil];
  }
}

- (nullable NSNumber *)
    isInfoWindowShownForMarkerWithIdentifier:(NSString *)identifier
                                       error:(FlutterError *_Nullable __autoreleasing *_Nonnull)
                                                 error {
  FLTGoogleMapMarkerController *controller = self.markerIdentifierToController[identifier];
  if (controller) {
    return @([controller isInfoWindowShown]);
  } else {
    *error = [FlutterError errorWithCode:@"Invalid markerId"
                                 message:@"isInfoWindowShown called with invalid markerId"
                                 details:nil];
    return nil;
  }
}

- (CGFloat)getScreenScale {
  // TODO(jokerttu): This method is called on marker creation, which, for initial markers, is done
  // before the view is added to the view hierarchy. This means that the traitCollection values may
  // not be matching the right display where the map is finally shown. The solution should be
  // revisited after the proper way to fetch the display scale is resolved for platform views. This
  // should be done under the context of the following issue:
  // https://github.com/flutter/flutter/issues/125496.
  return self.mapView.traitCollection.displayScale;
}

+ (CLLocationCoordinate2D)getPosition:(NSDictionary *)marker {
  NSArray *position = marker[@"position"];
  return [FLTGoogleMapJSONConversions locationFromLatLong:position];
}

@end<|MERGE_RESOLUTION|>--- conflicted
+++ resolved
@@ -472,15 +472,6 @@
   return self;
 }
 
-<<<<<<< HEAD
-=======
-- (void)addJSONMarkers:(NSArray<NSDictionary<NSString *, id> *> *)markersToAdd {
-  for (NSDictionary<NSString *, id> *marker in markersToAdd) {
-    [self addJSONMarker:marker];
-  }
-}
-
->>>>>>> bd8db033
 - (void)addMarkers:(NSArray<FGMPlatformMarker *> *)markersToAdd {
   for (FGMPlatformMarker *marker in markersToAdd) {
     [self addJSONMarker:marker.json];
