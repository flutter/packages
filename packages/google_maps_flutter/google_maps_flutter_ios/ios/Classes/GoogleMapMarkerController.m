// Copyright 2013 The Flutter Authors. All rights reserved.
// Use of this source code is governed by a BSD-style license that can be
// found in the LICENSE file.

#import "GoogleMapMarkerController.h"
#import "FLTGoogleMapJSONConversions.h"

@interface FLTGoogleMapMarkerController ()

@property(strong, nonatomic) GMSMarker *marker;
@property(weak, nonatomic) GMSMapView *mapView;
@property(assign, nonatomic, readwrite) BOOL consumeTapEvents;

@end

@implementation FLTGoogleMapMarkerController

- (instancetype)initMarkerWithPosition:(CLLocationCoordinate2D)position
                            identifier:(NSString *)identifier
                               mapView:(GMSMapView *)mapView {
  self = [super init];
  if (self) {
    _marker = [GMSMarker markerWithPosition:position];
    _mapView = mapView;
    _marker.userData = @[ identifier ];
  }
  return self;
}

- (instancetype)initWithMarker:(GMSMarker *)marker
                            identifier:(NSString *)identifier
                               mapView:(GMSMapView *)mapView {
  self = [super init];
  if (self) {
    _marker = marker;
    _mapView = mapView;
    _marker.userData = @[ identifier ];
  }
  return self;
}

- (void)showInfoWindow {
  self.mapView.selectedMarker = self.marker;
}

- (void)hideInfoWindow {
  if (self.mapView.selectedMarker == self.marker) {
    self.mapView.selectedMarker = nil;
  }
}

- (BOOL)isInfoWindowShown {
  return self.mapView.selectedMarker == self.marker;
}

- (void)removeMarker {
  self.marker.map = nil;
}

- (void)setAlpha:(float)alpha {
  self.marker.opacity = alpha;
}

- (void)setAnchor:(CGPoint)anchor {
  self.marker.groundAnchor = anchor;
}

- (void)setDraggable:(BOOL)draggable {
  self.marker.draggable = draggable;
}

- (void)setFlat:(BOOL)flat {
  self.marker.flat = flat;
}

- (void)setIcon:(UIImage *)icon {
  self.marker.icon = icon;
}

- (void)setInfoWindowAnchor:(CGPoint)anchor {
  self.marker.infoWindowAnchor = anchor;
}

- (void)setInfoWindowTitle:(NSString *)title snippet:(NSString *)snippet {
  self.marker.title = title;
  self.marker.snippet = snippet;
}

- (void)setPosition:(CLLocationCoordinate2D)position {
  self.marker.position = position;
}

- (void)setRotation:(CLLocationDegrees)rotation {
  self.marker.rotation = rotation;
}

- (void)setVisible:(BOOL)visible {
  self.marker.map = visible ? self.mapView : nil;
}

- (void)setZIndex:(int)zIndex {
  self.marker.zIndex = zIndex;
}

- (void)interpretMarkerOptions:(NSDictionary *)data
                     registrar:(NSObject<FlutterPluginRegistrar> *)registrar
                   screenScale:(CGFloat)screenScale {
  NSNumber *alpha = FGMGetValueOrNilFromDict(data, @"alpha");
  if (alpha) {
    [self setAlpha:[alpha floatValue]];
  }
  NSArray *anchor = FGMGetValueOrNilFromDict(data, @"anchor");
  if (anchor) {
    [self setAnchor:[FLTGoogleMapJSONConversions pointFromArray:anchor]];
  }
  NSNumber *draggable = FGMGetValueOrNilFromDict(data, @"draggable");
  if (draggable) {
    [self setDraggable:[draggable boolValue]];
  }
  NSArray *icon = FGMGetValueOrNilFromDict(data, @"icon");
  if (icon) {
    UIImage *image = [self extractIconFromData:icon registrar:registrar screenScale:screenScale];
    [self setIcon:image];
  }
  NSNumber *flat = FGMGetValueOrNilFromDict(data, @"flat");
  if (flat) {
    [self setFlat:[flat boolValue]];
  }
  NSNumber *consumeTapEvents = FGMGetValueOrNilFromDict(data, @"consumeTapEvents");
  if (consumeTapEvents) {
    [self setConsumeTapEvents:[consumeTapEvents boolValue]];
  }
  [self interpretInfoWindow:data];
  NSArray *position = FGMGetValueOrNilFromDict(data, @"position");
  if (position) {
    [self setPosition:[FLTGoogleMapJSONConversions locationFromLatLong:position]];
  }
  NSNumber *rotation = FGMGetValueOrNilFromDict(data, @"rotation");
  if (rotation) {
    [self setRotation:[rotation doubleValue]];
  }
<<<<<<< HEAD
  NSNumber *zIndex = data[@"zIndex"];
  if (zIndex && zIndex != (id)[NSNull null]) {
=======
  NSNumber *visible = FGMGetValueOrNilFromDict(data, @"visible");
  if (visible) {
    [self setVisible:[visible boolValue]];
  }
  NSNumber *zIndex = FGMGetValueOrNilFromDict(data, @"zIndex");
  if (zIndex) {
>>>>>>> 754de191
    [self setZIndex:[zIndex intValue]];
  }
  NSNumber *visible = data[@"visible"];
  if (visible && visible != (id)[NSNull null]) {
    [self setVisible:[visible boolValue]];
  }
}

- (void)interpretInfoWindow:(NSDictionary *)data {
  NSDictionary *infoWindow = FGMGetValueOrNilFromDict(data, @"infoWindow");
  if (infoWindow) {
    NSString *title = FGMGetValueOrNilFromDict(infoWindow, @"title");
    NSString *snippet = FGMGetValueOrNilFromDict(infoWindow, @"snippet");
    if (title) {
      [self setInfoWindowTitle:title snippet:snippet];
    }
    NSArray *infoWindowAnchor = infoWindow[@"infoWindowAnchor"];
    if (infoWindowAnchor) {
      [self setInfoWindowAnchor:[FLTGoogleMapJSONConversions pointFromArray:infoWindowAnchor]];
    }
  }
}

- (UIImage *)extractIconFromData:(NSArray *)iconData
                       registrar:(NSObject<FlutterPluginRegistrar> *)registrar
                     screenScale:(CGFloat)screenScale {
  NSAssert(screenScale > 0, @"Screen scale must be greater than 0");
  UIImage *image;
  if ([iconData.firstObject isEqualToString:@"defaultMarker"]) {
    CGFloat hue = (iconData.count == 1) ? 0.0f : [iconData[1] doubleValue];
    image = [GMSMarker markerImageWithColor:[UIColor colorWithHue:hue / 360.0
                                                       saturation:1.0
                                                       brightness:0.7
                                                            alpha:1.0]];
  } else if ([iconData.firstObject isEqualToString:@"fromAsset"]) {
    // Deprecated: This message handling for 'fromAsset' has been replaced by 'asset'.
    // Refer to the flutter google_maps_flutter_platform_interface package for details.
    if (iconData.count == 2) {
      image = [UIImage imageNamed:[registrar lookupKeyForAsset:iconData[1]]];
    } else {
      image = [UIImage imageNamed:[registrar lookupKeyForAsset:iconData[1]
                                                   fromPackage:iconData[2]]];
    }
  } else if ([iconData.firstObject isEqualToString:@"fromAssetImage"]) {
    // Deprecated: This message handling for 'fromAssetImage' has been replaced by 'asset'.
    // Refer to the flutter google_maps_flutter_platform_interface package for details.
    if (iconData.count == 3) {
      image = [UIImage imageNamed:[registrar lookupKeyForAsset:iconData[1]]];
      id scaleParam = iconData[2];
      image = [self scaleImage:image by:scaleParam];
    } else {
      NSString *error =
          [NSString stringWithFormat:@"'fromAssetImage' should have exactly 3 arguments. Got: %lu",
                                     (unsigned long)iconData.count];
      NSException *exception = [NSException exceptionWithName:@"InvalidBitmapDescriptor"
                                                       reason:error
                                                     userInfo:nil];
      @throw exception;
    }
  } else if ([iconData[0] isEqualToString:@"fromBytes"]) {
    // Deprecated: This message handling for 'fromBytes' has been replaced by 'bytes'.
    // Refer to the flutter google_maps_flutter_platform_interface package for details.
    if (iconData.count == 2) {
      @try {
        FlutterStandardTypedData *byteData = iconData[1];
        CGFloat mainScreenScale = [[UIScreen mainScreen] scale];
        image = [UIImage imageWithData:[byteData data] scale:mainScreenScale];
      } @catch (NSException *exception) {
        @throw [NSException exceptionWithName:@"InvalidByteDescriptor"
                                       reason:@"Unable to interpret bytes as a valid image."
                                     userInfo:nil];
      }
    } else {
      NSString *error = [NSString
          stringWithFormat:@"fromBytes should have exactly one argument, the bytes. Got: %lu",
                           (unsigned long)iconData.count];
      NSException *exception = [NSException exceptionWithName:@"InvalidByteDescriptor"
                                                       reason:error
                                                     userInfo:nil];
      @throw exception;
    }
  } else if ([iconData.firstObject isEqualToString:@"asset"]) {
    NSDictionary *assetData = iconData[1];
    if (![assetData isKindOfClass:[NSDictionary class]]) {
      NSException *exception =
          [NSException exceptionWithName:@"InvalidByteDescriptor"
                                  reason:@"Unable to interpret asset, expected a dictionary as the "
                                         @"second parameter."
                                userInfo:nil];
      @throw exception;
    }

    NSString *assetName = FGMGetValueOrNilFromDict(assetData, @"assetName");
    NSString *scalingMode = FGMGetValueOrNilFromDict(assetData, @"bitmapScaling");

    image = [UIImage imageNamed:[registrar lookupKeyForAsset:assetName]];

    if ([scalingMode isEqualToString:@"auto"]) {
      NSNumber *width = FGMGetValueOrNilFromDict(assetData, @"width");
      NSNumber *height = FGMGetValueOrNilFromDict(assetData, @"height");
      CGFloat imagePixelRatio =
          [FGMGetValueOrNilFromDict(assetData, @"imagePixelRatio") doubleValue];

      if (width || height) {
        image = [FLTGoogleMapMarkerController scaledImage:image withScale:screenScale];
        image = [FLTGoogleMapMarkerController scaledImage:image
                                                withWidth:width
                                                   height:height
                                              screenScale:screenScale];
      } else {
        image = [FLTGoogleMapMarkerController scaledImage:image withScale:imagePixelRatio];
      }
    }
  } else if ([iconData[0] isEqualToString:@"bytes"]) {
    NSDictionary *byteData = iconData[1];
    if (![byteData isKindOfClass:[NSDictionary class]]) {
      NSException *exception =
          [NSException exceptionWithName:@"InvalidByteDescriptor"
                                  reason:@"Unable to interpret bytes, expected a dictionary as the "
                                         @"second parameter."
                                userInfo:nil];
      @throw exception;
    }

    FlutterStandardTypedData *bytes = FGMGetValueOrNilFromDict(byteData, @"byteData");
    NSString *scalingMode = FGMGetValueOrNilFromDict(byteData, @"bitmapScaling");

    @try {
      image = [UIImage imageWithData:[bytes data] scale:screenScale];
      if ([scalingMode isEqualToString:@"auto"]) {
        NSNumber *width = FGMGetValueOrNilFromDict(byteData, @"width");
        NSNumber *height = FGMGetValueOrNilFromDict(byteData, @"height");
        CGFloat imagePixelRatio =
            [FGMGetValueOrNilFromDict(byteData, @"imagePixelRatio") doubleValue];

        if (width || height) {
          // Before scaling the image, image must be in screenScale
          image = [FLTGoogleMapMarkerController scaledImage:image withScale:screenScale];
          image = [FLTGoogleMapMarkerController scaledImage:image
                                                  withWidth:width
                                                     height:height
                                                screenScale:screenScale];
        } else {
          image = [FLTGoogleMapMarkerController scaledImage:image withScale:imagePixelRatio];
        }
      } else {
        // No scaling, load image from bytes without scale parameter.
        image = [UIImage imageWithData:[bytes data]];
      }
    } @catch (NSException *exception) {
      @throw [NSException exceptionWithName:@"InvalidByteDescriptor"
                                     reason:@"Unable to interpret bytes as a valid image."
                                   userInfo:nil];
    }
  }

  return image;
}

/// This method is deprecated within the context of `BitmapDescriptor.fromBytes` handling in the
/// flutter google_maps_flutter_platform_interface package which has been replaced by 'bytes'
/// message handling. It will be removed when the deprecated image bitmap description type
/// 'fromBytes' is removed from the platform interface.
- (UIImage *)scaleImage:(UIImage *)image by:(id)scaleParam {
  double scale = 1.0;
  if ([scaleParam isKindOfClass:[NSNumber class]]) {
    scale = [scaleParam doubleValue];
  }
  if (fabs(scale - 1) > 1e-3) {
    return [UIImage imageWithCGImage:[image CGImage]
                               scale:(image.scale * scale)
                         orientation:(image.imageOrientation)];
  }
  return image;
}

/// Creates a scaled version of the provided UIImage based on a specified scale factor. If the
/// scale factor differs from the image's current scale by more than a small epsilon-delta (to
/// account for minor floating-point inaccuracies), a new UIImage object is created with the
/// specified scale. Otherwise, the original image is returned.
///
/// @param image The UIImage to scale.
/// @param scale The factor by which to scale the image.
/// @return UIImage Returns the scaled UIImage.
+ (UIImage *)scaledImage:(UIImage *)image withScale:(CGFloat)scale {
  if (fabs(scale - image.scale) > DBL_EPSILON) {
    return [UIImage imageWithCGImage:[image CGImage]
                               scale:scale
                         orientation:(image.imageOrientation)];
  }
  return image;
}

/// Scales an input UIImage to a specified size. If the aspect ratio of the input image
/// closely matches the target size, indicated by a small epsilon-delta, the image's scale
/// property is updated instead of resizing the image. If the aspect ratios differ beyond this
/// threshold, the method redraws the image at the target size.
///
/// @param image The UIImage to scale.
/// @param size The target CGSize to scale the image to.
/// @return UIImage Returns the scaled UIImage.
+ (UIImage *)scaledImage:(UIImage *)image withSize:(CGSize)size {
  CGFloat originalPixelWidth = image.size.width * image.scale;
  CGFloat originalPixelHeight = image.size.height * image.scale;

  // Return original image if either original image size or target size is so small that
  // image cannot be resized or displayed.
  if (originalPixelWidth <= 0 || originalPixelHeight <= 0 || size.width <= 0 || size.height <= 0) {
    return image;
  }

  // Check if the image's size, accounting for scale, matches the target size.
  if (fabs(originalPixelWidth - size.width) <= DBL_EPSILON &&
      fabs(originalPixelHeight - size.height) <= DBL_EPSILON) {
    // No need for resizing, return the original image
    return image;
  }

  // Check if the aspect ratios are approximately equal.
  CGSize originalPixelSize = CGSizeMake(originalPixelWidth, originalPixelHeight);
  if ([FLTGoogleMapMarkerController isScalableWithScaleFactorFromSize:originalPixelSize
                                                               toSize:size]) {
    // Scaled image has close to same aspect ratio,
    // updating image scale instead of resizing image.
    CGFloat factor = originalPixelWidth / size.width;
    return [FLTGoogleMapMarkerController scaledImage:image withScale:(image.scale * factor)];
  } else {
    // Aspect ratios differ significantly, resize the image.
    UIGraphicsImageRendererFormat *format = [UIGraphicsImageRendererFormat defaultFormat];
    format.scale = 1.0;
    format.opaque = NO;
    UIGraphicsImageRenderer *renderer = [[UIGraphicsImageRenderer alloc] initWithSize:size
                                                                               format:format];
    UIImage *newImage =
        [renderer imageWithActions:^(UIGraphicsImageRendererContext *_Nonnull context) {
          [image drawInRect:CGRectMake(0, 0, size.width, size.height)];
        }];

    // Return image with proper scaling.
    return [FLTGoogleMapMarkerController scaledImage:newImage withScale:image.scale];
  }
}

/// Scales an input UIImage to a specified width and height preserving aspect ratio if both
/// widht and height are not given..
///
/// @param image The UIImage to scale.
/// @param width The target width to scale the image to.
/// @param height The target height to scale the image to.
/// @param screenScale The current screen scale.
/// @return UIImage Returns the scaled UIImage.
+ (UIImage *)scaledImage:(UIImage *)image
               withWidth:(NSNumber *)width
                  height:(NSNumber *)height
             screenScale:(CGFloat)screenScale {
  if (!width && !height) {
    return image;
  }

  CGFloat targetWidth = width ? width.doubleValue : image.size.width;
  CGFloat targetHeight = height ? height.doubleValue : image.size.height;

  if (width && !height) {
    // Calculate height based on aspect ratio if only width is provided.
    double aspectRatio = image.size.height / image.size.width;
    targetHeight = round(targetWidth * aspectRatio);
  } else if (!width && height) {
    // Calculate width based on aspect ratio if only height is provided.
    double aspectRatio = image.size.width / image.size.height;
    targetWidth = round(targetHeight * aspectRatio);
  }

  CGSize targetSize =
      CGSizeMake(round(targetWidth * screenScale), round(targetHeight * screenScale));
  return [FLTGoogleMapMarkerController scaledImage:image withSize:targetSize];
}

+ (BOOL)isScalableWithScaleFactorFromSize:(CGSize)originalSize toSize:(CGSize)targetSize {
  // Select the scaling factor based on the longer side to have good precision.
  CGFloat scaleFactor = (originalSize.width > originalSize.height)
                            ? (targetSize.width / originalSize.width)
                            : (targetSize.height / originalSize.height);

  // Calculate the scaled dimensions.
  CGFloat scaledWidth = originalSize.width * scaleFactor;
  CGFloat scaledHeight = originalSize.height * scaleFactor;

  // Check if the scaled dimensions are within a one-pixel
  // threshold of the target dimensions.
  BOOL widthWithinThreshold = fabs(scaledWidth - targetSize.width) <= 1.0;
  BOOL heightWithinThreshold = fabs(scaledHeight - targetSize.height) <= 1.0;

  // The image is considered scalable with scale factor
  // if both dimensions are within the threshold.
  return widthWithinThreshold && heightWithinThreshold;
}

@end

@interface FLTMarkersController ()

@property(strong, nonatomic) NSMutableDictionary *markerIdentifierToController;
@property(strong, nonatomic) FlutterMethodChannel *methodChannel;
@property(weak, nonatomic) NSObject<FlutterPluginRegistrar> *registrar;
@property(weak, nonatomic) GMSMapView *mapView;

@end

@implementation FLTMarkersController

- (instancetype)initWithMethodChannel:(FlutterMethodChannel *)methodChannel
                              mapView:(GMSMapView *)mapView
                            registrar:(NSObject<FlutterPluginRegistrar> *)registrar {
  self = [super init];
  if (self) {
    _methodChannel = methodChannel;
    _mapView = mapView;
    _markerIdentifierToController = [[NSMutableDictionary alloc] init];
    _registrar = registrar;
  }
  return self;
}

- (void)addMarkers:(NSArray *)markersToAdd {
  for (NSDictionary *marker in markersToAdd) {
    CLLocationCoordinate2D position = [FLTMarkersController getPosition:marker];
    NSString *identifier = marker[@"markerId"];
    FLTGoogleMapMarkerController *controller =
        [[FLTGoogleMapMarkerController alloc] initMarkerWithPosition:position
                                                          identifier:identifier
                                                             mapView:self.mapView];
    [controller interpretMarkerOptions:marker
                             registrar:self.registrar
                           screenScale:[self getScreenScale]];
    self.markerIdentifierToController[identifier] = controller;
  }
}

- (void)changeMarkers:(NSArray *)markersToChange {
  for (NSDictionary *marker in markersToChange) {
    NSString *identifier = marker[@"markerId"];
    FLTGoogleMapMarkerController *controller = self.markerIdentifierToController[identifier];
    if (!controller) {
      continue;
    }
    [controller interpretMarkerOptions:marker
                             registrar:self.registrar
                           screenScale:[self getScreenScale]];
  }
}

- (void)removeMarkersWithIdentifiers:(NSArray *)identifiers {
  for (NSString *identifier in identifiers) {
    FLTGoogleMapMarkerController *controller = self.markerIdentifierToController[identifier];
    if (!controller) {
      continue;
    }
    [controller removeMarker];
    [self.markerIdentifierToController removeObjectForKey:identifier];
  }
}

- (BOOL)didTapMarkerWithIdentifier:(NSString *)identifier {
  if (!identifier) {
    return NO;
  }
  FLTGoogleMapMarkerController *controller = self.markerIdentifierToController[identifier];
  if (!controller) {
    return NO;
  }
  [self.methodChannel invokeMethod:@"marker#onTap" arguments:@{@"markerId" : identifier}];
  return controller.consumeTapEvents;
}

- (void)didStartDraggingMarkerWithIdentifier:(NSString *)identifier
                                    location:(CLLocationCoordinate2D)location {
  if (!identifier) {
    return;
  }
  FLTGoogleMapMarkerController *controller = self.markerIdentifierToController[identifier];
  if (!controller) {
    return;
  }
  [self.methodChannel invokeMethod:@"marker#onDragStart"
                         arguments:@{
                           @"markerId" : identifier,
                           @"position" : [FLTGoogleMapJSONConversions arrayFromLocation:location]
                         }];
}

- (void)didDragMarkerWithIdentifier:(NSString *)identifier
                           location:(CLLocationCoordinate2D)location {
  if (!identifier) {
    return;
  }
  FLTGoogleMapMarkerController *controller = self.markerIdentifierToController[identifier];
  if (!controller) {
    return;
  }
  [self.methodChannel invokeMethod:@"marker#onDrag"
                         arguments:@{
                           @"markerId" : identifier,
                           @"position" : [FLTGoogleMapJSONConversions arrayFromLocation:location]
                         }];
}

- (void)didEndDraggingMarkerWithIdentifier:(NSString *)identifier
                                  location:(CLLocationCoordinate2D)location {
  FLTGoogleMapMarkerController *controller = self.markerIdentifierToController[identifier];
  if (!controller) {
    return;
  }
  [self.methodChannel invokeMethod:@"marker#onDragEnd"
                         arguments:@{
                           @"markerId" : identifier,
                           @"position" : [FLTGoogleMapJSONConversions arrayFromLocation:location]
                         }];
}

- (void)didTapInfoWindowOfMarkerWithIdentifier:(NSString *)identifier {
  if (identifier && self.markerIdentifierToController[identifier]) {
    [self.methodChannel invokeMethod:@"infoWindow#onTap" arguments:@{@"markerId" : identifier}];
  }
}

- (void)showMarkerInfoWindowWithIdentifier:(NSString *)identifier result:(FlutterResult)result {
  FLTGoogleMapMarkerController *controller = self.markerIdentifierToController[identifier];
  if (controller) {
    [controller showInfoWindow];
    result(nil);
  } else {
    result([FlutterError errorWithCode:@"Invalid markerId"
                               message:@"showInfoWindow called with invalid markerId"
                               details:nil]);
  }
}

- (void)hideMarkerInfoWindowWithIdentifier:(NSString *)identifier result:(FlutterResult)result {
  FLTGoogleMapMarkerController *controller = self.markerIdentifierToController[identifier];
  if (controller) {
    [controller hideInfoWindow];
    result(nil);
  } else {
    result([FlutterError errorWithCode:@"Invalid markerId"
                               message:@"hideInfoWindow called with invalid markerId"
                               details:nil]);
  }
}

- (void)isInfoWindowShownForMarkerWithIdentifier:(NSString *)identifier
                                          result:(FlutterResult)result {
  FLTGoogleMapMarkerController *controller = self.markerIdentifierToController[identifier];
  if (controller) {
    result(@([controller isInfoWindowShown]));
  } else {
    result([FlutterError errorWithCode:@"Invalid markerId"
                               message:@"isInfoWindowShown called with invalid markerId"
                               details:nil]);
  }
}

- (CGFloat)getScreenScale {
  // TODO(jokerttu): This method is called on marker creation, which, for initial markers, is done
  // before the view is added to the view hierarchy. This means that the traitCollection values may
  // not be matching the right display where the map is finally shown. The solution should be
  // revisited after the proper way to fetch the display scale is resolved for platform views. This
  // should be done under the context of the following issue:
  // https://github.com/flutter/flutter/issues/125496.
  return self.mapView.traitCollection.displayScale;
}

+ (CLLocationCoordinate2D)getPosition:(NSDictionary *)marker {
  NSArray *position = marker[@"position"];
  return [FLTGoogleMapJSONConversions locationFromLatLong:position];
}

@end<|MERGE_RESOLUTION|>--- conflicted
+++ resolved
@@ -139,21 +139,12 @@
   if (rotation) {
     [self setRotation:[rotation doubleValue]];
   }
-<<<<<<< HEAD
-  NSNumber *zIndex = data[@"zIndex"];
-  if (zIndex && zIndex != (id)[NSNull null]) {
-=======
+  NSNumber *zIndex = FGMGetValueOrNilFromDict(data, @"zIndex");
+  if (zIndex) {
+    [self setZIndex:[zIndex intValue]];
+  }
   NSNumber *visible = FGMGetValueOrNilFromDict(data, @"visible");
   if (visible) {
-    [self setVisible:[visible boolValue]];
-  }
-  NSNumber *zIndex = FGMGetValueOrNilFromDict(data, @"zIndex");
-  if (zIndex) {
->>>>>>> 754de191
-    [self setZIndex:[zIndex intValue]];
-  }
-  NSNumber *visible = data[@"visible"];
-  if (visible && visible != (id)[NSNull null]) {
     [self setVisible:[visible boolValue]];
   }
 }
