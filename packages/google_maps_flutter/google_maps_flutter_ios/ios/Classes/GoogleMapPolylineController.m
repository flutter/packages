--- conflicted
+++ resolved
@@ -82,16 +82,7 @@
     [self setConsumeTapEvents:[consumeTapEvents boolValue]];
   }
 
-<<<<<<< HEAD
-  NSNumber *zIndex = GetValueOrNilFromDict(data, @"zIndex");
-=======
-  NSNumber *visible = FGMGetValueOrNilFromDict(data, @"visible");
-  if (visible) {
-    [self setVisible:[visible boolValue]];
-  }
-
   NSNumber *zIndex = FGMGetValueOrNilFromDict(data, @"zIndex");
->>>>>>> 754de191
   if (zIndex) {
     [self setZIndex:[zIndex intValue]];
   }
