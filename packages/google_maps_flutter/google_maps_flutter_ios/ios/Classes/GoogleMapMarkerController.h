--- conflicted
+++ resolved
@@ -13,18 +13,12 @@
 // Defines marker controllable by Flutter.
 @interface FLTGoogleMapMarkerController : NSObject
 @property(assign, nonatomic, readonly) BOOL consumeTapEvents;
-<<<<<<< HEAD
-- (instancetype)initMarkerWithPosition:(CLLocationCoordinate2D)position
-                            identifier:(NSString *)identifier
-                               mapView:(GMSMapView *)mapView;
+- (instancetype)initWithPosition:(CLLocationCoordinate2D)position
+                      identifier:(NSString *)identifier
+                         mapView:(GMSMapView *)mapView;
 - (instancetype)initWithMarker:(GMSMarker *)marker
                     identifier:(NSString *)identifier
                        mapView:(GMSMapView *)mapView;
-=======
-- (instancetype)initWithPosition:(CLLocationCoordinate2D)position
-                      identifier:(NSString *)identifier
-                         mapView:(GMSMapView *)mapView;
->>>>>>> 17188b75
 - (void)showInfoWindow;
 - (void)hideInfoWindow;
 - (BOOL)isInfoWindowShown;
