--- conflicted
+++ resolved
@@ -14,17 +14,9 @@
 // Defines marker controllable by Flutter.
 @interface FLTGoogleMapMarkerController : NSObject
 @property(assign, nonatomic, readonly) BOOL consumeTapEvents;
-<<<<<<< HEAD
-- (instancetype)initWithPosition:(CLLocationCoordinate2D)position
-                      identifier:(NSString *)identifier
-                         mapView:(GMSMapView *)mapView;
-- (instancetype)initWithMarker:(GMSMarker *)marker
-                    identifier:(NSString *)identifier
-=======
 - (instancetype)initWithMarker:(GMSMarker *)marker
               markerIdentifier:(NSString *)markerIdentifier
       clusterManagerIdentifier:(nullable NSString *)clusterManagerIdentifier
->>>>>>> 67401e16
                        mapView:(GMSMapView *)mapView;
 - (void)showInfoWindow;
 - (void)hideInfoWindow;
