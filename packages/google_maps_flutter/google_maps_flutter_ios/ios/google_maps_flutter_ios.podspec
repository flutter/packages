#
# To learn more about a Podspec see http://guides.cocoapods.org/syntax/podspec.html
#
Pod::Spec.new do |s|
  s.name             = 'google_maps_flutter_ios'
  s.version          = '0.0.1'
  s.summary          = 'Google Maps for Flutter'
  s.description      = <<-DESC
A Flutter plugin that provides a Google Maps widget.
Downloaded by pub (not CocoaPods).
                       DESC
  s.homepage         = 'https://github.com/flutter/packages'
  s.license          = { :type => 'BSD', :file => '../LICENSE' }
  s.author           = { 'Flutter Dev Team' => 'flutter-dev@googlegroups.com' }
  s.source           = { :http => 'https://github.com/flutter/packages/tree/main/packages/google_maps_flutter/google_maps_flutter/ios' }
  s.documentation_url = 'https://pub.dev/packages/google_maps_flutter_ios'
  s.source_files = 'Classes/**/*.{h,m}'
  s.public_header_files = 'Classes/**/*.h'
  s.module_map = 'Classes/google_maps_flutter_ios.modulemap'
  s.dependency 'Flutter'
  # Allow any version up to the next breaking change after the latest version that
  # has been confirmed to be compatible via an example in examples/. See discussion
  # in https://github.com/flutter/flutter/issues/86820 for why this should be as
  # broad as possible.
  # Versions earlier than 8.4 can't be supported because that's the first version
  # that supports privacy manifests.
<<<<<<< HEAD
  s.dependency 'GoogleMaps', '>= 8.4', '< 9.0'
  s.dependency 'Google-Maps-iOS-Utils'
=======
  s.dependency 'GoogleMaps', '>= 8.4', '< 10.0'
>>>>>>> 02e71b08
  s.static_framework = true
  s.platform = :ios, '14.0'
  # DO NOT MERGE: The ECLUDED_ARCHS key is a temporary workaround necessitated by https://github.com/googlemaps/google-maps-ios-utils/issues/456
  s.pod_target_xcconfig = { 'DEFINES_MODULE' => 'YES', 'EXCLUDED_ARCHS[sdk=iphonesimulator*]' => 'arm64' }
  # "Google-Maps-iOS-Utils" is static and contains Swift classes.
  # Find the Swift runtime when these plugins are built as libraries without `use_frameworks!`
  s.swift_version = '5.0'
  s.xcconfig = {
    'LIBRARY_SEARCH_PATHS' => '$(inherited) $(TOOLCHAIN_DIR)/usr/lib/swift/$(PLATFORM_NAME)/ $(SDKROOT)/usr/lib/swift',
    'LD_RUNPATH_SEARCH_PATHS' => '$(inherited) /usr/lib/swift',
  }
  s.resource_bundles = {'google_maps_flutter_ios_privacy' => ['Resources/PrivacyInfo.xcprivacy']}
end<|MERGE_RESOLUTION|>--- conflicted
+++ resolved
@@ -24,12 +24,8 @@
   # broad as possible.
   # Versions earlier than 8.4 can't be supported because that's the first version
   # that supports privacy manifests.
-<<<<<<< HEAD
-  s.dependency 'GoogleMaps', '>= 8.4', '< 9.0'
+  s.dependency 'GoogleMaps', '>= 8.4', '< 10.0'
   s.dependency 'Google-Maps-iOS-Utils'
-=======
-  s.dependency 'GoogleMaps', '>= 8.4', '< 10.0'
->>>>>>> 02e71b08
   s.static_framework = true
   s.platform = :ios, '14.0'
   # DO NOT MERGE: The ECLUDED_ARCHS key is a temporary workaround necessitated by https://github.com/googlemaps/google-maps-ios-utils/issues/456
