#
# To learn more about a Podspec see http://guides.cocoapods.org/syntax/podspec.html
#
Pod::Spec.new do |s|
  s.name             = 'google_maps_flutter_ios'
  s.version          = '0.0.1'
  s.summary          = 'Google Maps for Flutter'
  s.description      = <<-DESC
A Flutter plugin that provides a Google Maps widget.
Downloaded by pub (not CocoaPods).
                       DESC
  s.homepage         = 'https://github.com/flutter/packages'
  s.license          = { :type => 'BSD', :file => '../LICENSE' }
  s.author           = { 'Flutter Dev Team' => 'flutter-dev@googlegroups.com' }
  s.source           = { :http => 'https://github.com/flutter/packages/tree/main/packages/google_maps_flutter/google_maps_flutter/ios' }
  s.documentation_url = 'https://pub.dev/packages/google_maps_flutter_ios'
  s.source_files = 'Classes/**/*.{h,m}'
  s.public_header_files = 'Classes/**/*.h'
  s.module_map = 'Classes/google_maps_flutter_ios.modulemap'
  s.dependency 'Flutter'
  # Allow any version up to the next breaking change after the latest version that
  # has been confirmed to be compatible via an example in examples/. See discussion
  # in https://github.com/flutter/flutter/issues/86820 for why this is so broad.
  s.dependency 'GoogleMaps', '< 9.0'
  s.static_framework = true
<<<<<<< HEAD
  s.platform = :ios, '12.0'
  s.pod_target_xcconfig = { 'DEFINES_MODULE' => 'YES' }
=======
  s.platform = :ios, '11.0'
  # GoogleMaps does not support arm64 simulators.
  s.pod_target_xcconfig = { 'DEFINES_MODULE' => 'YES', 'EXCLUDED_ARCHS[sdk=iphonesimulator*]' => 'arm64' }
  s.resource_bundles = {'google_maps_flutter_ios_privacy' => ['Resources/PrivacyInfo.xcprivacy']}
>>>>>>> c5349bc9
end<|MERGE_RESOLUTION|>--- conflicted
+++ resolved
@@ -23,13 +23,7 @@
   # in https://github.com/flutter/flutter/issues/86820 for why this is so broad.
   s.dependency 'GoogleMaps', '< 9.0'
   s.static_framework = true
-<<<<<<< HEAD
   s.platform = :ios, '12.0'
   s.pod_target_xcconfig = { 'DEFINES_MODULE' => 'YES' }
-=======
-  s.platform = :ios, '11.0'
-  # GoogleMaps does not support arm64 simulators.
-  s.pod_target_xcconfig = { 'DEFINES_MODULE' => 'YES', 'EXCLUDED_ARCHS[sdk=iphonesimulator*]' => 'arm64' }
   s.resource_bundles = {'google_maps_flutter_ios_privacy' => ['Resources/PrivacyInfo.xcprivacy']}
->>>>>>> c5349bc9
 end