--- conflicted
+++ resolved
@@ -19,14 +19,10 @@
 dependencies:
   flutter:
     sdk: flutter
-<<<<<<< HEAD
   google_maps_flutter_platform_interface: 
     git:
       url: https://github.com/MichaelA71/packages.git
       path: packages/google_maps_flutter/google_maps_flutter_platform_interface
-=======
-  google_maps_flutter_platform_interface: ^2.5.0
->>>>>>> 3214a678
   stream_transform: ^2.0.0
 
 dev_dependencies:
