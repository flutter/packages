--- conflicted
+++ resolved
@@ -12,21 +12,14 @@
 		2BDE99378062AE3E60B40021 /* Pods_RunnerTests.framework in Frameworks */ = {isa = PBXBuildFile; fileRef = 3ACE0AFE8D82CD5962486AFD /* Pods_RunnerTests.framework */; };
 		3B3967161E833CAA004F5970 /* AppFrameworkInfo.plist in Resources */ = {isa = PBXBuildFile; fileRef = 3B3967151E833CAA004F5970 /* AppFrameworkInfo.plist */; };
 		478116522BEF8F47002F593E /* GoogleMapsPolylinesControllerTests.m in Sources */ = {isa = PBXBuildFile; fileRef = 478116512BEF8F47002F593E /* GoogleMapsPolylinesControllerTests.m */; };
-<<<<<<< HEAD
-		4792283C2C3734EB00A4FEAF /* GoogleMapsCallOrderTests.m in Sources */ = {isa = PBXBuildFile; fileRef = 479228302C3734EB00A4FEAF /* GoogleMapsCallOrderTests.m */; };
 		4792283D2C3734EB00A4FEAF /* PartiallyMockedPolyline.m in Sources */ = {isa = PBXBuildFile; fileRef = 479228352C3734EB00A4FEAF /* PartiallyMockedPolyline.m */; };
-		4792283F2C3734EB00A4FEAF /* PartiallyMockedPolygon.m in Sources */ = {isa = PBXBuildFile; fileRef = 479228372C3734EB00A4FEAF /* PartiallyMockedPolygon.m */; };
-		479228402C3734EB00A4FEAF /* PartiallyMockedTileLayer.m in Sources */ = {isa = PBXBuildFile; fileRef = 479228382C3734EB00A4FEAF /* PartiallyMockedTileLayer.m */; };
-		479228412C3734EB00A4FEAF /* PartiallyMockedMarker.m in Sources */ = {isa = PBXBuildFile; fileRef = 479228392C3734EB00A4FEAF /* PartiallyMockedMarker.m */; };
-		479228422C3734EB00A4FEAF /* PartiallyMockedCircle.m in Sources */ = {isa = PBXBuildFile; fileRef = 4792283B2C3734EB00A4FEAF /* PartiallyMockedCircle.m */; };
-		521AB0032B876A76005F460D /* ExtractIconFromDataTests.m in Sources */ = {isa = PBXBuildFile; fileRef = 521AB0022B876A76005F460D /* ExtractIconFromDataTests.m */; };
-		6851F3562835BC180032B7C8 /* FLTGoogleMapJSONConversionsConversionTests.m in Sources */ = {isa = PBXBuildFile; fileRef = 6851F3552835BC180032B7C8 /* FLTGoogleMapJSONConversionsConversionTests.m */; };
-		68E4726A2836FF0C00BDDDAC /* MapKit.framework in Frameworks */ = {isa = PBXBuildFile; fileRef = 68E472692836FF0C00BDDDAC /* MapKit.framework */; };
-=======
+        4792283F2C3734EB00A4FEAF /* PartiallyMockedPolygon.m in Sources */ = {isa = PBXBuildFile; fileRef = 479228372C3734EB00A4FEAF /* PartiallyMockedPolygon.m */; };
+        479228402C3734EB00A4FEAF /* PartiallyMockedTileLayer.m in Sources */ = {isa = PBXBuildFile; fileRef = 479228382C3734EB00A4FEAF /* PartiallyMockedTileLayer.m */; };
+        479228412C3734EB00A4FEAF /* PartiallyMockedMarker.m in Sources */ = {isa = PBXBuildFile; fileRef = 479228392C3734EB00A4FEAF /* PartiallyMockedMarker.m */; };
+        479228422C3734EB00A4FEAF /* PartiallyMockedCircle.m in Sources */ = {isa = PBXBuildFile; fileRef = 4792283B2C3734EB00A4FEAF /* PartiallyMockedCircle.m */; };
 		528F16832C62941000148160 /* FGMClusterManagersControllerTests.m in Sources */ = {isa = PBXBuildFile; fileRef = 528F16822C62941000148160 /* FGMClusterManagersControllerTests.m */; };
 		528F16872C62952700148160 /* ExtractIconFromDataTests.m in Sources */ = {isa = PBXBuildFile; fileRef = 528F16862C62952700148160 /* ExtractIconFromDataTests.m */; };
 		6851F3562835BC180032B7C8 /* FLTGoogleMapJSONConversionsConversionTests.m in Sources */ = {isa = PBXBuildFile; fileRef = 6851F3552835BC180032B7C8 /* FLTGoogleMapJSONConversionsConversionTests.m */; };
->>>>>>> 67401e16
 		978B8F6F1D3862AE00F588F7 /* AppDelegate.m in Sources */ = {isa = PBXBuildFile; fileRef = 7AFFD8EE1D35381100E5BB4D /* AppDelegate.m */; };
 		97C146F31CF9000F007C117D /* main.m in Sources */ = {isa = PBXBuildFile; fileRef = 97C146F21CF9000F007C117D /* main.m */; };
 		97C146FC1CF9000F007C117D /* Main.storyboard in Resources */ = {isa = PBXBuildFile; fileRef = 97C146FA1CF9000F007C117D /* Main.storyboard */; };
@@ -76,27 +69,22 @@
 		3ACE0AFE8D82CD5962486AFD /* Pods_RunnerTests.framework */ = {isa = PBXFileReference; explicitFileType = wrapper.framework; includeInIndex = 0; path = Pods_RunnerTests.framework; sourceTree = BUILT_PRODUCTS_DIR; };
 		3B3967151E833CAA004F5970 /* AppFrameworkInfo.plist */ = {isa = PBXFileReference; fileEncoding = 4; lastKnownFileType = text.plist.xml; name = AppFrameworkInfo.plist; path = Flutter/AppFrameworkInfo.plist; sourceTree = "<group>"; };
 		478116512BEF8F47002F593E /* GoogleMapsPolylinesControllerTests.m */ = {isa = PBXFileReference; fileEncoding = 4; lastKnownFileType = sourcecode.c.objc; path = GoogleMapsPolylinesControllerTests.m; sourceTree = "<group>"; };
-<<<<<<< HEAD
 		479228302C3734EB00A4FEAF /* GoogleMapsCallOrderTests.m */ = {isa = PBXFileReference; fileEncoding = 4; lastKnownFileType = sourcecode.c.objc; path = GoogleMapsCallOrderTests.m; sourceTree = "<group>"; };
-		479228312C3734EB00A4FEAF /* PartiallyMockedTileLayer.h */ = {isa = PBXFileReference; fileEncoding = 4; lastKnownFileType = sourcecode.c.h; path = PartiallyMockedTileLayer.h; sourceTree = "<group>"; };
-		479228322C3734EB00A4FEAF /* PartiallyMockedCircle.h */ = {isa = PBXFileReference; fileEncoding = 4; lastKnownFileType = sourcecode.c.h; path = PartiallyMockedCircle.h; sourceTree = "<group>"; };
-		479228332C3734EB00A4FEAF /* PartiallyMockedPolygon.h */ = {isa = PBXFileReference; fileEncoding = 4; lastKnownFileType = sourcecode.c.h; path = PartiallyMockedPolygon.h; sourceTree = "<group>"; };
-		479228342C3734EB00A4FEAF /* PartiallyMockedPolyline.h */ = {isa = PBXFileReference; fileEncoding = 4; lastKnownFileType = sourcecode.c.h; path = PartiallyMockedPolyline.h; sourceTree = "<group>"; };
-		479228352C3734EB00A4FEAF /* PartiallyMockedPolyline.m */ = {isa = PBXFileReference; fileEncoding = 4; lastKnownFileType = sourcecode.c.objc; path = PartiallyMockedPolyline.m; sourceTree = "<group>"; };
-		479228372C3734EB00A4FEAF /* PartiallyMockedPolygon.m */ = {isa = PBXFileReference; fileEncoding = 4; lastKnownFileType = sourcecode.c.objc; path = PartiallyMockedPolygon.m; sourceTree = "<group>"; };
-		479228382C3734EB00A4FEAF /* PartiallyMockedTileLayer.m */ = {isa = PBXFileReference; fileEncoding = 4; lastKnownFileType = sourcecode.c.objc; path = PartiallyMockedTileLayer.m; sourceTree = "<group>"; };
-		479228392C3734EB00A4FEAF /* PartiallyMockedMarker.m */ = {isa = PBXFileReference; fileEncoding = 4; lastKnownFileType = sourcecode.c.objc; path = PartiallyMockedMarker.m; sourceTree = "<group>"; };
-		4792283A2C3734EB00A4FEAF /* PartiallyMockedMarker.h */ = {isa = PBXFileReference; fileEncoding = 4; lastKnownFileType = sourcecode.c.h; path = PartiallyMockedMarker.h; sourceTree = "<group>"; };
-		4792283B2C3734EB00A4FEAF /* PartiallyMockedCircle.m */ = {isa = PBXFileReference; fileEncoding = 4; lastKnownFileType = sourcecode.c.objc; path = PartiallyMockedCircle.m; sourceTree = "<group>"; };
-		521AB0022B876A76005F460D /* ExtractIconFromDataTests.m */ = {isa = PBXFileReference; fileEncoding = 4; lastKnownFileType = sourcecode.c.objc; path = ExtractIconFromDataTests.m; sourceTree = "<group>"; };
-		6851F3552835BC180032B7C8 /* FLTGoogleMapJSONConversionsConversionTests.m */ = {isa = PBXFileReference; fileEncoding = 4; lastKnownFileType = sourcecode.c.objc; path = FLTGoogleMapJSONConversionsConversionTests.m; sourceTree = "<group>"; };
-		68E472692836FF0C00BDDDAC /* MapKit.framework */ = {isa = PBXFileReference; lastKnownFileType = wrapper.framework; name = MapKit.framework; path = Platforms/MacOSX.platform/Developer/SDKs/MacOSX12.0.sdk/System/iOSSupport/System/Library/Frameworks/MapKit.framework; sourceTree = DEVELOPER_DIR; };
-=======
+        479228312C3734EB00A4FEAF /* PartiallyMockedTileLayer.h */ = {isa = PBXFileReference; fileEncoding = 4; lastKnownFileType = sourcecode.c.h; path = PartiallyMockedTileLayer.h; sourceTree = "<group>"; };
+        479228322C3734EB00A4FEAF /* PartiallyMockedCircle.h */ = {isa = PBXFileReference; fileEncoding = 4; lastKnownFileType = sourcecode.c.h; path = PartiallyMockedCircle.h; sourceTree = "<group>"; };
+        479228332C3734EB00A4FEAF /* PartiallyMockedPolygon.h */ = {isa = PBXFileReference; fileEncoding = 4; lastKnownFileType = sourcecode.c.h; path = PartiallyMockedPolygon.h; sourceTree = "<group>"; };
+        479228342C3734EB00A4FEAF /* PartiallyMockedPolyline.h */ = {isa = PBXFileReference; fileEncoding = 4; lastKnownFileType = sourcecode.c.h; path = PartiallyMockedPolyline.h; sourceTree = "<group>"; };
+        479228352C3734EB00A4FEAF /* PartiallyMockedPolyline.m */ = {isa = PBXFileReference; fileEncoding = 4; lastKnownFileType = sourcecode.c.objc; path = PartiallyMockedPolyline.m; sourceTree = "<group>"; };
+        479228372C3734EB00A4FEAF /* PartiallyMockedPolygon.m */ = {isa = PBXFileReference; fileEncoding = 4; lastKnownFileType = sourcecode.c.objc; path = PartiallyMockedPolygon.m; sourceTree = "<group>"; };
+        479228382C3734EB00A4FEAF /* PartiallyMockedTileLayer.m */ = {isa = PBXFileReference; fileEncoding = 4; lastKnownFileType = sourcecode.c.objc; path = PartiallyMockedTileLayer.m; sourceTree = "<group>"; };
+        479228392C3734EB00A4FEAF /* PartiallyMockedMarker.m */ = {isa = PBXFileReference; fileEncoding = 4; lastKnownFileType = sourcecode.c.objc; path = PartiallyMockedMarker.m; sourceTree = "<group>"; };
+        4792283A2C3734EB00A4FEAF /* PartiallyMockedMarker.h */ = {isa = PBXFileReference; fileEncoding = 4; lastKnownFileType = sourcecode.c.h; path = PartiallyMockedMarker.h; sourceTree = "<group>"; };
+        4792283B2C3734EB00A4FEAF /* PartiallyMockedCircle.m */ = {isa = PBXFileReference; fileEncoding = 4; lastKnownFileType = sourcecode.c.objc; path = PartiallyMockedCircle.m; sourceTree = "<group>"; };
+        521AB0022B876A76005F460D /* ExtractIconFromDataTests.m */ = {isa = PBXFileReference; fileEncoding = 4; lastKnownFileType = sourcecode.c.objc; path = ExtractIconFromDataTests.m; sourceTree = "<group>"; };
 		528F16822C62941000148160 /* FGMClusterManagersControllerTests.m */ = {isa = PBXFileReference; fileEncoding = 4; lastKnownFileType = sourcecode.c.objc; path = FGMClusterManagersControllerTests.m; sourceTree = "<group>"; };
 		528F16862C62952700148160 /* ExtractIconFromDataTests.m */ = {isa = PBXFileReference; lastKnownFileType = sourcecode.c.objc; path = ExtractIconFromDataTests.m; sourceTree = "<group>"; };
 		61A9A8623F5CA9BBC813DC6B /* Pods_Runner.framework */ = {isa = PBXFileReference; explicitFileType = wrapper.framework; includeInIndex = 0; path = Pods_Runner.framework; sourceTree = BUILT_PRODUCTS_DIR; };
 		6851F3552835BC180032B7C8 /* FLTGoogleMapJSONConversionsConversionTests.m */ = {isa = PBXFileReference; fileEncoding = 4; lastKnownFileType = sourcecode.c.objc; path = FLTGoogleMapJSONConversionsConversionTests.m; sourceTree = "<group>"; };
->>>>>>> 67401e16
 		733AFAB37683A9DA7512F09C /* Pods-RunnerTests.release.xcconfig */ = {isa = PBXFileReference; includeInIndex = 1; lastKnownFileType = text.xcconfig; name = "Pods-RunnerTests.release.xcconfig"; path = "Pods/Target Support Files/Pods-RunnerTests/Pods-RunnerTests.release.xcconfig"; sourceTree = "<group>"; };
 		7AFA3C8E1D35360C0083082E /* Release.xcconfig */ = {isa = PBXFileReference; lastKnownFileType = text.xcconfig; name = Release.xcconfig; path = Flutter/Release.xcconfig; sourceTree = "<group>"; };
 		7AFFD8ED1D35381100E5BB4D /* AppDelegate.h */ = {isa = PBXFileReference; fileEncoding = 4; lastKnownFileType = sourcecode.c.h; path = AppDelegate.h; sourceTree = "<group>"; };
@@ -558,12 +546,8 @@
 				478116522BEF8F47002F593E /* GoogleMapsPolylinesControllerTests.m in Sources */,
 				4792283D2C3734EB00A4FEAF /* PartiallyMockedPolyline.m in Sources */,
 				0DD7B6C32B744EEF00E857FD /* FLTTileProviderControllerTests.m in Sources */,
-<<<<<<< HEAD
 				479228422C3734EB00A4FEAF /* PartiallyMockedCircle.m in Sources */,
-				521AB0032B876A76005F460D /* ExtractIconFromDataTests.m in Sources */,
-=======
 				528F16872C62952700148160 /* ExtractIconFromDataTests.m in Sources */,
->>>>>>> 67401e16
 			);
 			runOnlyForDeploymentPostprocessing = 0;
 		};
