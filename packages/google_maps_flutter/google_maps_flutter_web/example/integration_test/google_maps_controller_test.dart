// Copyright 2013 The Flutter Authors. All rights reserved.
// Use of this source code is governed by a BSD-style license that can be
// found in the LICENSE file.

import 'dart:async';

import 'package:flutter/widgets.dart';
import 'package:flutter_test/flutter_test.dart';
import 'package:google_maps/google_maps.dart' as gmaps;
import 'package:google_maps_flutter_platform_interface/google_maps_flutter_platform_interface.dart';
import 'package:google_maps_flutter_web/google_maps_flutter_web.dart';
// ignore: implementation_imports
import 'package:google_maps_flutter_web/src/utils.dart';
import 'package:integration_test/integration_test.dart';
import 'package:mockito/annotations.dart';
import 'package:mockito/mockito.dart';
import 'google_maps_controller_test.mocks.dart';

// This value is used when comparing long~num, like
// LatLng values.
const String _kCloudMapId = '000000000000000'; // Dummy map ID.

gmaps.Map mapShim() => throw UnimplementedError();

@GenerateNiceMocks(<MockSpec<dynamic>>[
  MockSpec<CirclesController>(
    fallbackGenerators: <Symbol, Function>{#googleMap: mapShim},
  ),
  MockSpec<HeatmapsController>(
    fallbackGenerators: <Symbol, Function>{#googleMap: mapShim},
  ),
  MockSpec<PolygonsController>(
    fallbackGenerators: <Symbol, Function>{#googleMap: mapShim},
  ),
  MockSpec<PolylinesController>(
    fallbackGenerators: <Symbol, Function>{#googleMap: mapShim},
  ),
  MockSpec<MarkersController>(
    fallbackGenerators: <Symbol, Function>{#googleMap: mapShim},
  ),
  MockSpec<TileOverlaysController>(
    fallbackGenerators: <Symbol, Function>{#googleMap: mapShim},
  ),
  MockSpec<GroundOverlaysController>(
    fallbackGenerators: <Symbol, Function>{#googleMap: mapShim},
  ),
])
/// Test Google Map Controller
void main() {
  IntegrationTestWidgetsFlutterBinding.ensureInitialized();

  group('GoogleMapController', () {
    const int mapId = 33930;
    late GoogleMapController controller;
    late StreamController<MapEvent<Object?>> stream;

    // Creates a controller with the default mapId and stream controller, and any `options` needed.
    GoogleMapController createController({
      CameraPosition initialCameraPosition = const CameraPosition(
        target: LatLng(0, 0),
      ),
      MapObjects mapObjects = const MapObjects(),
      MapConfiguration mapConfiguration = const MapConfiguration(),
    }) {
      return GoogleMapController(
        mapId: mapId,
        streamController: stream,
        widgetConfiguration: MapWidgetConfiguration(
          initialCameraPosition: initialCameraPosition,
          textDirection: TextDirection.ltr,
        ),
        mapObjects: mapObjects,
        mapConfiguration: mapConfiguration,
      );
    }

    setUp(() {
      stream = StreamController<MapEvent<Object?>>.broadcast();
    });

    group('construct/dispose', () {
      setUp(() {
        controller = createController();
      });

      testWidgets('constructor creates widget', (WidgetTester tester) async {
        expect(controller.widget, isNotNull);
        expect(controller.widget, isA<HtmlElementView>());
        expect(
          (controller.widget! as HtmlElementView).viewType,
          endsWith('$mapId'),
        );
      });

      testWidgets('widget is cached when reused', (WidgetTester tester) async {
        final Widget? first = controller.widget;
        final Widget? again = controller.widget;
        expect(identical(first, again), isTrue);
      });

      group('dispose', () {
        testWidgets('closes the stream and removes the widget', (
          WidgetTester tester,
        ) async {
          controller.dispose();

          expect(stream.isClosed, isTrue);
          expect(controller.widget, isNull);
        });

        testWidgets('cannot call getVisibleRegion after dispose', (
          WidgetTester tester,
        ) async {
          controller.dispose();

          expect(() async {
            await controller.getVisibleRegion();
          }, throwsAssertionError);
        });

        testWidgets('cannot call getScreenCoordinate after dispose', (
          WidgetTester tester,
        ) async {
          controller.dispose();

          expect(() async {
            await controller.getScreenCoordinate(
              const LatLng(43.3072465, -5.6918241),
            );
          }, throwsAssertionError);
        });

        testWidgets('cannot call getLatLng after dispose', (
          WidgetTester tester,
        ) async {
          controller.dispose();

          expect(() async {
            await controller.getLatLng(const ScreenCoordinate(x: 640, y: 480));
          }, throwsAssertionError);
        });

        testWidgets('cannot call moveCamera after dispose', (
          WidgetTester tester,
        ) async {
          controller.dispose();

          expect(() async {
            await controller.moveCamera(CameraUpdate.zoomIn());
          }, throwsAssertionError);
        });

        testWidgets('cannot call getZoomLevel after dispose', (
          WidgetTester tester,
        ) async {
          controller.dispose();

          expect(() async {
            await controller.getZoomLevel();
          }, throwsAssertionError);
        });

        testWidgets('cannot updateCircles after dispose', (
          WidgetTester tester,
        ) async {
          controller.dispose();

          expect(() {
            controller.updateCircles(
              CircleUpdates.from(const <Circle>{}, const <Circle>{}),
            );
          }, throwsAssertionError);
        });

        testWidgets('cannot updateHeatmaps after dispose', (
          WidgetTester tester,
        ) async {
          controller.dispose();

          expect(() {
            controller.updateHeatmaps(
              HeatmapUpdates.from(const <Heatmap>{}, const <Heatmap>{}),
            );
          }, throwsAssertionError);
        });

        testWidgets('cannot updatePolygons after dispose', (
          WidgetTester tester,
        ) async {
          controller.dispose();

          expect(() {
            controller.updatePolygons(
              PolygonUpdates.from(const <Polygon>{}, const <Polygon>{}),
            );
          }, throwsAssertionError);
        });

        testWidgets('cannot updatePolylines after dispose', (
          WidgetTester tester,
        ) async {
          controller.dispose();

          expect(() {
            controller.updatePolylines(
              PolylineUpdates.from(const <Polyline>{}, const <Polyline>{}),
            );
          }, throwsAssertionError);
        });

        testWidgets('cannot updateMarkers after dispose', (
          WidgetTester tester,
        ) async {
          controller.dispose();

          await expectLater(
            controller.updateMarkers(
              MarkerUpdates.from(const <Marker>{}, const <Marker>{}),
            ),
            throwsAssertionError,
          );

          expect(() {
            controller.showInfoWindow(const MarkerId('any'));
          }, throwsAssertionError);

          expect(() {
            controller.hideInfoWindow(const MarkerId('any'));
          }, throwsAssertionError);
        });

        testWidgets('cannot updateTileOverlays after dispose', (
          WidgetTester tester,
        ) async {
          controller.dispose();

          expect(() {
            controller.updateTileOverlays(const <TileOverlay>{});
          }, throwsAssertionError);
        });

        testWidgets('isInfoWindowShown defaults to false', (
          WidgetTester tester,
        ) async {
          controller.dispose();

          expect(controller.isInfoWindowShown(const MarkerId('any')), false);
        });
      });
    });

    group('init', () {
      late MockCirclesController circles;
      late MockHeatmapsController heatmaps;
      late MockMarkersController markers;
      late MockPolygonsController polygons;
      late MockPolylinesController polylines;
      late MockTileOverlaysController tileOverlays;
      late MockGroundOverlaysController groundOverlays;
      late gmaps.Map map;

      setUp(() {
        circles = MockCirclesController();
        heatmaps = MockHeatmapsController();
        markers = MockMarkersController();
        polygons = MockPolygonsController();
        polylines = MockPolylinesController();
        tileOverlays = MockTileOverlaysController();
        groundOverlays = MockGroundOverlaysController();
        map = gmaps.Map(createDivElement());
      });

      testWidgets('listens to map events', (WidgetTester tester) async {
        controller =
            createController()
              ..debugSetOverrides(
                createMap: (_, __) => map,
                circles: circles,
                heatmaps: heatmaps,
                markers: markers,
                polygons: polygons,
                polylines: polylines,
                groundOverlays: groundOverlays,
              )
              ..init();

        // Trigger events on the map, and verify they've been broadcast to the stream
        final Stream<MapEvent<Object?>> capturedEvents = stream.stream.take(5);

        gmaps.event.trigger(
          map,
          'click',
          gmaps.MapMouseEvent()..latLng = gmaps.LatLng(0, 0),
        );
        gmaps.event.trigger(
          map,
          'rightclick',
          gmaps.MapMouseEvent()..latLng = gmaps.LatLng(0, 0),
        );
        // The following line causes 2 events
        gmaps.event.trigger(map, 'bounds_changed');
        gmaps.event.trigger(map, 'idle');

        final List<MapEvent<Object?>> events = await capturedEvents.toList();

        expect(events[0], isA<MapTapEvent>());
        expect(events[1], isA<MapLongPressEvent>());
        expect(events[2], isA<CameraMoveStartedEvent>());
        expect(events[3], isA<CameraMoveEvent>());
        expect(events[4], isA<CameraIdleEvent>());
      });

<<<<<<< HEAD
      testWidgets('stops listening to map events once disposed',
          (WidgetTester tester) async {
        controller = createController()
          ..debugSetOverrides(
            createMap: (_, __) => map,
            circles: circles,
            heatmaps: heatmaps,
            markers: markers,
            polygons: polygons,
            polylines: polylines,
            groundOverlays: groundOverlays,
          )
          ..init();

        controller.dispose();

        // Trigger events on the map, and verify they've been broadcast to the stream
        final Stream<MapEvent<Object?>> capturedEvents = stream.stream.take(5);

        gmaps.event.trigger(
          map,
          'click',
          gmaps.MapMouseEvent()..latLng = gmaps.LatLng(0, 0),
        );
        gmaps.event.trigger(
          map,
          'rightclick',
          gmaps.MapMouseEvent()..latLng = gmaps.LatLng(0, 0),
        );
        // The following line causes 2 events
        gmaps.event.trigger(map, 'bounds_changed');
        gmaps.event.trigger(map, 'idle');

        final List<MapEvent<Object?>> events = await capturedEvents.toList();

        expect(events, isEmpty);
      });

      testWidgets("binds geometry controllers to map's",
          (WidgetTester tester) async {
        controller = createController()
          ..debugSetOverrides(
            createMap: (_, __) => map,
            circles: circles,
            heatmaps: heatmaps,
            markers: markers,
            polygons: polygons,
            polylines: polylines,
            tileOverlays: tileOverlays,
            groundOverlays: groundOverlays,
          )
          ..init();
=======
      testWidgets("binds geometry controllers to map's", (
        WidgetTester tester,
      ) async {
        controller =
            createController()
              ..debugSetOverrides(
                createMap: (_, __) => map,
                circles: circles,
                heatmaps: heatmaps,
                markers: markers,
                polygons: polygons,
                polylines: polylines,
                tileOverlays: tileOverlays,
                groundOverlays: groundOverlays,
              )
              ..init();
>>>>>>> 141d8e30

        verify(circles.bindToMap(mapId, map));
        verify(heatmaps.bindToMap(mapId, map));
        verify(markers.bindToMap(mapId, map));
        verify(polygons.bindToMap(mapId, map));
        verify(polylines.bindToMap(mapId, map));
        verify(tileOverlays.bindToMap(mapId, map));
        verify(groundOverlays.bindToMap(mapId, map));
      });

      testWidgets('renders initial geometry', (WidgetTester tester) async {
        final MapObjects mapObjects = MapObjects(
          circles: <Circle>{
            const Circle(circleId: CircleId('circle-1'), zIndex: 1234),
          },
          heatmaps: <Heatmap>{
            const Heatmap(
              heatmapId: HeatmapId('heatmap-1'),
              data: <WeightedLatLng>[
                WeightedLatLng(LatLng(43.355114, -5.851333)),
                WeightedLatLng(LatLng(43.354797, -5.851860)),
                WeightedLatLng(LatLng(43.354469, -5.851318)),
                WeightedLatLng(LatLng(43.354762, -5.850824)),
              ],
              radius: HeatmapRadius.fromPixels(20),
            ),
          },
          markers: <Marker>{
            const Marker(
              markerId: MarkerId('marker-1'),
              infoWindow: InfoWindow(
                title: 'title for test',
                snippet: 'snippet for test',
              ),
            ),
          },
          polygons: <Polygon>{
            const Polygon(
              polygonId: PolygonId('polygon-1'),
              points: <LatLng>[
                LatLng(43.355114, -5.851333),
                LatLng(43.354797, -5.851860),
                LatLng(43.354469, -5.851318),
                LatLng(43.354762, -5.850824),
              ],
            ),
            const Polygon(
              polygonId: PolygonId('polygon-2-with-holes'),
              points: <LatLng>[
                LatLng(43.355114, -5.851333),
                LatLng(43.354797, -5.851860),
                LatLng(43.354469, -5.851318),
                LatLng(43.354762, -5.850824),
              ],
              holes: <List<LatLng>>[
                <LatLng>[
                  LatLng(41.354797, -6.851860),
                  LatLng(41.354469, -6.851318),
                  LatLng(41.354762, -6.850824),
                ],
              ],
            ),
          },
          polylines: <Polyline>{
            const Polyline(
              polylineId: PolylineId('polyline-1'),
              points: <LatLng>[
                LatLng(43.355114, -5.851333),
                LatLng(43.354797, -5.851860),
                LatLng(43.354469, -5.851318),
                LatLng(43.354762, -5.850824),
              ],
            ),
          },
          tileOverlays: <TileOverlay>{
            const TileOverlay(tileOverlayId: TileOverlayId('overlay-1')),
          },
          groundOverlays: <GroundOverlay>{
            GroundOverlay.fromBounds(
              groundOverlayId: const GroundOverlayId('bounds_1'),
              bounds: LatLngBounds(
                northeast: const LatLng(100, 0),
                southwest: const LatLng(0, 100),
              ),
              image: AssetMapBitmap(
                'assets/red_square.png',
                imagePixelRatio: 1.0,
                bitmapScaling: MapBitmapScaling.none,
              ),
              transparency: 0.7,
              bearing: 10,
              zIndex: 10,
            ),
          },
        );

        controller =
            createController(mapObjects: mapObjects)
              ..debugSetOverrides(
                circles: circles,
                heatmaps: heatmaps,
                markers: markers,
                polygons: polygons,
                polylines: polylines,
                tileOverlays: tileOverlays,
                groundOverlays: groundOverlays,
              )
              ..init();

        verify(circles.addCircles(mapObjects.circles));
        verify(heatmaps.addHeatmaps(mapObjects.heatmaps));
        verify(markers.addMarkers(mapObjects.markers));
        verify(polygons.addPolygons(mapObjects.polygons));
        verify(polylines.addPolylines(mapObjects.polylines));
        verify(tileOverlays.addTileOverlays(mapObjects.tileOverlays));
        verify(groundOverlays.addGroundOverlays(mapObjects.groundOverlays));
      });

      group('Initialization options', () {
        testWidgets('translates initial options', (WidgetTester tester) async {
          gmaps.MapOptions? capturedOptions;
          controller = createController(
            mapConfiguration: const MapConfiguration(
              mapType: MapType.satellite,
              zoomControlsEnabled: true,
              cloudMapId: _kCloudMapId,
              fortyFiveDegreeImageryEnabled: false,
            ),
          );
          controller.debugSetOverrides(
            createMap: (_, gmaps.MapOptions options) {
              capturedOptions = options;
              return map;
            },
          );

          controller.init();

          expect(capturedOptions, isNotNull);
          expect(capturedOptions!.mapTypeId, gmaps.MapTypeId.SATELLITE);
          expect(capturedOptions!.zoomControl, true);
          expect(capturedOptions!.mapId, _kCloudMapId);
          expect(
            capturedOptions!.gestureHandling,
            'auto',
            reason: 'by default the map handles zoom/pan gestures internally',
          );
          expect(capturedOptions!.rotateControl, false);
          expect(capturedOptions!.tilt, 0);
        });

        testWidgets('translates fortyFiveDegreeImageryEnabled option', (
          WidgetTester tester,
        ) async {
          gmaps.MapOptions? capturedOptions;
          controller = createController(
            mapConfiguration: const MapConfiguration(
              scrollGesturesEnabled: false,
              fortyFiveDegreeImageryEnabled: true,
            ),
          );
          controller.debugSetOverrides(
            createMap: (_, gmaps.MapOptions options) {
              capturedOptions = options;
              return map;
            },
          );

          controller.init();

          expect(capturedOptions, isNotNull);
          expect(capturedOptions!.rotateControl, true);
          expect(capturedOptions!.tilt, isNull);
        });

        testWidgets('translates webGestureHandling option', (
          WidgetTester tester,
        ) async {
          gmaps.MapOptions? capturedOptions;
          controller = createController(
            mapConfiguration: const MapConfiguration(
              zoomGesturesEnabled: false,
              webGestureHandling: WebGestureHandling.greedy,
            ),
          );
          controller.debugSetOverrides(
            createMap: (_, gmaps.MapOptions options) {
              capturedOptions = options;
              return map;
            },
          );

          controller.init();

          expect(capturedOptions, isNotNull);
          expect(capturedOptions!.gestureHandling, 'greedy');
        });

        testWidgets('translates cameraTargetBounds option', (
          WidgetTester tester,
        ) async {
          final LatLngBounds mockLatLngBounds = LatLngBounds(
            southwest: const LatLng(20, 30),
            northeast: const LatLng(25, 35),
          );
          gmaps.MapOptions? capturedOptions;
          controller = createController(
            mapConfiguration: MapConfiguration(
              cameraTargetBounds: CameraTargetBounds(mockLatLngBounds),
            ),
          );
          controller.debugSetOverrides(
            createMap: (_, gmaps.MapOptions options) {
              capturedOptions = options;
              return map;
            },
          );

          controller.init();

          final gmaps.LatLngBoundsOrLatLngBoundsLiteral? capturedBounds =
              capturedOptions?.restriction?.latLngBounds;

          expect(capturedOptions, isNotNull);
          expect(capturedBounds, isNotNull);
          expect(capturedBounds!.north, mockLatLngBounds.northeast.latitude);
          expect(capturedBounds.south, mockLatLngBounds.southwest.latitude);
          expect(capturedBounds.east, mockLatLngBounds.northeast.longitude);
          expect(capturedBounds.west, mockLatLngBounds.southwest.longitude);
        });

        testWidgets('sets initial position when passed', (
          WidgetTester tester,
        ) async {
          gmaps.MapOptions? capturedOptions;
          controller =
              createController(
                  initialCameraPosition: const CameraPosition(
                    target: LatLng(43.308, -5.6910),
                    zoom: 12,
                  ),
                )
                ..debugSetOverrides(
                  createMap: (_, gmaps.MapOptions options) {
                    capturedOptions = options;
                    return map;
                  },
                )
                ..init();

          expect(capturedOptions, isNotNull);
          expect(capturedOptions!.zoom, 12);
          expect(capturedOptions!.center, isNotNull);
        });

        testWidgets('translates style option', (WidgetTester tester) async {
          gmaps.MapOptions? capturedOptions;
          const String style = '''
[{
  "featureType": "poi.park",
  "elementType": "labels.text.fill",
  "stylers": [{"color": "#6b9a76"}]
}]''';
          controller = createController(
            mapConfiguration: const MapConfiguration(style: style),
          );
          controller.debugSetOverrides(
            createMap: (_, gmaps.MapOptions options) {
              capturedOptions = options;
              return map;
            },
          );

          controller.init();

          expect(capturedOptions, isNotNull);
          expect(capturedOptions!.styles?.length, 1);
        });

        testWidgets('stores style errors for later querying', (
          WidgetTester tester,
        ) async {
          gmaps.MapOptions? capturedOptions;
          controller = createController(
            mapConfiguration: const MapConfiguration(
              style: '[[invalid style',
              zoomControlsEnabled: true,
            ),
          );
          controller.debugSetOverrides(
            createMap: (_, gmaps.MapOptions options) {
              capturedOptions = options;
              return map;
            },
          );

          controller.init();

          expect(controller.lastStyleError, isNotNull);
          // Style failures should not prevent other options from being set.
          expect(capturedOptions, isNotNull);
          expect(capturedOptions!.zoomControl, true);
        });

        testWidgets('setting invalid style leaves previous style', (
          WidgetTester tester,
        ) async {
          gmaps.MapOptions? initialCapturedOptions;
          gmaps.MapOptions? updatedCapturedOptions;
          const String style = '''
[{
  "featureType": "poi.park",
  "elementType": "labels.text.fill",
  "stylers": [{"color": "#6b9a76"}]
}]''';
          controller = createController(
            mapConfiguration: const MapConfiguration(style: style),
          );
          controller.debugSetOverrides(
            createMap: (_, gmaps.MapOptions options) {
              initialCapturedOptions = options;
              return map;
            },
            setOptions: (gmaps.MapOptions options) {
              updatedCapturedOptions = options;
            },
          );

          controller.init();
          controller.updateMapConfiguration(
            const MapConfiguration(style: '[[invalid style'),
          );

          expect(initialCapturedOptions, isNotNull);
          expect(initialCapturedOptions!.styles?.length, 1);
          // The styles should not have changed.
          expect(
            updatedCapturedOptions!.styles,
            initialCapturedOptions!.styles,
          );
        });
      });

      group('Traffic Layer', () {
        testWidgets('by default is disabled', (WidgetTester tester) async {
          controller = createController()..init();
          expect(controller.trafficLayer, isNull);
        });

        testWidgets('initializes with traffic layer', (
          WidgetTester tester,
        ) async {
          controller =
              createController(
                  mapConfiguration: const MapConfiguration(
                    trafficEnabled: true,
                  ),
                )
                ..debugSetOverrides(createMap: (_, __) => map)
                ..init();
          expect(controller.trafficLayer, isNotNull);
        });
      });
    });

    // These are the methods that are delegated to the gmaps.Map object, that we can mock...
    group('Map control methods', () {
      late gmaps.Map map;

      setUp(() {
        map = gmaps.Map(
          createDivElement(),
          gmaps.MapOptions()
            ..zoom = 10
            ..center = gmaps.LatLng(0, 0),
        );
        controller =
            createController()
              ..debugSetOverrides(createMap: (_, __) => map)
              ..init();
      });

      group('updateMapConfiguration', () {
        testWidgets('can update `options`', (WidgetTester tester) async {
          controller.updateMapConfiguration(
            const MapConfiguration(mapType: MapType.satellite),
          );

          expect(map.mapTypeId, gmaps.MapTypeId.SATELLITE);
        });

        testWidgets('can turn on/off traffic', (WidgetTester tester) async {
          expect(controller.trafficLayer, isNull);

          controller.updateMapConfiguration(
            const MapConfiguration(trafficEnabled: true),
          );

          expect(controller.trafficLayer, isNotNull);

          controller.updateMapConfiguration(
            const MapConfiguration(trafficEnabled: false),
          );

          expect(controller.trafficLayer, isNull);
        });

        testWidgets('can update style', (WidgetTester tester) async {
          const String style = '''
[{
  "featureType": "poi.park",
  "elementType": "labels.text.fill",
  "stylers": [{"color": "#6b9a76"}]
}]''';
          controller.updateMapConfiguration(
            const MapConfiguration(style: style),
          );

          expect(controller.styles.length, 1);
        });

        testWidgets('can update style', (WidgetTester tester) async {
          controller.updateMapConfiguration(
            const MapConfiguration(style: '[[[invalid style'),
          );

          expect(controller.styles, isEmpty);
          expect(controller.lastStyleError, isNotNull);
        });
      });

      group('viewport getters', () {
        testWidgets('getVisibleRegion', (WidgetTester tester) async {
          final gmaps.LatLng gmCenter = map.center;
          final LatLng center = LatLng(
            gmCenter.lat.toDouble(),
            gmCenter.lng.toDouble(),
          );

          final LatLngBounds bounds = await controller.getVisibleRegion();

          expect(
            bounds.contains(center),
            isTrue,
            reason:
                'The computed visible region must contain the center of the created map.',
          );
        });

        testWidgets('getZoomLevel', (WidgetTester tester) async {
          expect(await controller.getZoomLevel(), map.zoom);
        });
      });

      group('moveCamera', () {
        // Tested in projection_test.dart
      });

      group('map.projection methods', () {
        // Tested in projection_test.dart
      });
    });

    // These are the methods that get forwarded to other controllers, so we just verify calls.
    group('Pass-through methods', () {
      testWidgets('updateCircles', (WidgetTester tester) async {
        final MockCirclesController mock = MockCirclesController();
        controller = createController()..debugSetOverrides(circles: mock);

        final Set<Circle> previous = <Circle>{
          const Circle(circleId: CircleId('to-be-updated')),
          const Circle(circleId: CircleId('to-be-removed')),
        };

        final Set<Circle> current = <Circle>{
          const Circle(circleId: CircleId('to-be-updated'), visible: false),
          const Circle(circleId: CircleId('to-be-added')),
        };

        controller.updateCircles(CircleUpdates.from(previous, current));

        verify(mock.removeCircles(<CircleId>{const CircleId('to-be-removed')}));
        verify(
          mock.addCircles(<Circle>{
            const Circle(circleId: CircleId('to-be-added')),
          }),
        );
        verify(
          mock.changeCircles(<Circle>{
            const Circle(circleId: CircleId('to-be-updated'), visible: false),
          }),
        );
      });

      testWidgets('updateHeatmaps', (WidgetTester tester) async {
        final MockHeatmapsController mock = MockHeatmapsController();
        controller.debugSetOverrides(heatmaps: mock);

        const List<WeightedLatLng> heatmapPoints = <WeightedLatLng>[
          WeightedLatLng(LatLng(37.782, -122.447)),
          WeightedLatLng(LatLng(37.782, -122.445)),
          WeightedLatLng(LatLng(37.782, -122.443)),
          WeightedLatLng(LatLng(37.782, -122.441)),
          WeightedLatLng(LatLng(37.782, -122.439)),
          WeightedLatLng(LatLng(37.782, -122.437)),
          WeightedLatLng(LatLng(37.782, -122.435)),
          WeightedLatLng(LatLng(37.785, -122.447)),
          WeightedLatLng(LatLng(37.785, -122.445)),
          WeightedLatLng(LatLng(37.785, -122.443)),
          WeightedLatLng(LatLng(37.785, -122.441)),
          WeightedLatLng(LatLng(37.785, -122.439)),
          WeightedLatLng(LatLng(37.785, -122.437)),
          WeightedLatLng(LatLng(37.785, -122.435)),
        ];

        final Set<Heatmap> previous = <Heatmap>{
          const Heatmap(
            heatmapId: HeatmapId('to-be-updated'),
            data: heatmapPoints,
            radius: HeatmapRadius.fromPixels(20),
          ),
          const Heatmap(
            heatmapId: HeatmapId('to-be-removed'),
            data: heatmapPoints,
            radius: HeatmapRadius.fromPixels(20),
          ),
        };

        final Set<Heatmap> current = <Heatmap>{
          const Heatmap(
            heatmapId: HeatmapId('to-be-updated'),
            data: heatmapPoints,
            dissipating: false,
            radius: HeatmapRadius.fromPixels(20),
          ),
          const Heatmap(
            heatmapId: HeatmapId('to-be-added'),
            data: heatmapPoints,
            radius: HeatmapRadius.fromPixels(20),
          ),
        };

        controller.updateHeatmaps(HeatmapUpdates.from(previous, current));

        verify(
          mock.removeHeatmaps(<HeatmapId>{const HeatmapId('to-be-removed')}),
        );
        verify(
          mock.addHeatmaps(<Heatmap>{
            const Heatmap(
              heatmapId: HeatmapId('to-be-added'),
              data: heatmapPoints,
              radius: HeatmapRadius.fromPixels(20),
            ),
          }),
        );
        verify(
          mock.changeHeatmaps(<Heatmap>{
            const Heatmap(
              heatmapId: HeatmapId('to-be-updated'),
              data: heatmapPoints,
              dissipating: false,
              radius: HeatmapRadius.fromPixels(20),
            ),
          }),
        );
      });

      testWidgets('updateMarkers', (WidgetTester tester) async {
        final MockMarkersController mock = MockMarkersController();
        controller = createController()..debugSetOverrides(markers: mock);

        final Set<Marker> previous = <Marker>{
          const Marker(markerId: MarkerId('to-be-updated')),
          const Marker(markerId: MarkerId('to-be-removed')),
        };

        final Set<Marker> current = <Marker>{
          const Marker(markerId: MarkerId('to-be-updated'), visible: false),
          const Marker(markerId: MarkerId('to-be-added')),
        };

        await controller.updateMarkers(MarkerUpdates.from(previous, current));

        verify(mock.removeMarkers(<MarkerId>{const MarkerId('to-be-removed')}));
        verify(
          mock.addMarkers(<Marker>{
            const Marker(markerId: MarkerId('to-be-added')),
          }),
        );
        verify(
          mock.changeMarkers(<Marker>{
            const Marker(markerId: MarkerId('to-be-updated'), visible: false),
          }),
        );
      });

      testWidgets('updatePolygons', (WidgetTester tester) async {
        final MockPolygonsController mock = MockPolygonsController();
        controller = createController()..debugSetOverrides(polygons: mock);

        final Set<Polygon> previous = <Polygon>{
          const Polygon(polygonId: PolygonId('to-be-updated')),
          const Polygon(polygonId: PolygonId('to-be-removed')),
        };

        final Set<Polygon> current = <Polygon>{
          const Polygon(polygonId: PolygonId('to-be-updated'), visible: false),
          const Polygon(polygonId: PolygonId('to-be-added')),
        };

        controller.updatePolygons(PolygonUpdates.from(previous, current));

        verify(
          mock.removePolygons(<PolygonId>{const PolygonId('to-be-removed')}),
        );
        verify(
          mock.addPolygons(<Polygon>{
            const Polygon(polygonId: PolygonId('to-be-added')),
          }),
        );
        verify(
          mock.changePolygons(<Polygon>{
            const Polygon(
              polygonId: PolygonId('to-be-updated'),
              visible: false,
            ),
          }),
        );
      });

      testWidgets('updatePolylines', (WidgetTester tester) async {
        final MockPolylinesController mock = MockPolylinesController();
        controller = createController()..debugSetOverrides(polylines: mock);

        final Set<Polyline> previous = <Polyline>{
          const Polyline(polylineId: PolylineId('to-be-updated')),
          const Polyline(polylineId: PolylineId('to-be-removed')),
        };

        final Set<Polyline> current = <Polyline>{
          const Polyline(
            polylineId: PolylineId('to-be-updated'),
            visible: false,
          ),
          const Polyline(polylineId: PolylineId('to-be-added')),
        };

        controller.updatePolylines(PolylineUpdates.from(previous, current));

        verify(
          mock.removePolylines(<PolylineId>{const PolylineId('to-be-removed')}),
        );
        verify(
          mock.addPolylines(<Polyline>{
            const Polyline(polylineId: PolylineId('to-be-added')),
          }),
        );
        verify(
          mock.changePolylines(<Polyline>{
            const Polyline(
              polylineId: PolylineId('to-be-updated'),
              visible: false,
            ),
          }),
        );
      });

      testWidgets('updateTileOverlays', (WidgetTester tester) async {
        final MockTileOverlaysController mock = MockTileOverlaysController();
        controller = createController(
          mapObjects: MapObjects(
            tileOverlays: <TileOverlay>{
              const TileOverlay(tileOverlayId: TileOverlayId('to-be-updated')),
              const TileOverlay(tileOverlayId: TileOverlayId('to-be-removed')),
            },
          ),
        )..debugSetOverrides(tileOverlays: mock);

        controller.updateTileOverlays(<TileOverlay>{
          const TileOverlay(
            tileOverlayId: TileOverlayId('to-be-updated'),
            visible: false,
          ),
          const TileOverlay(tileOverlayId: TileOverlayId('to-be-added')),
        });

        verify(
          mock.removeTileOverlays(<TileOverlayId>{
            const TileOverlayId('to-be-removed'),
          }),
        );
        verify(
          mock.addTileOverlays(<TileOverlay>{
            const TileOverlay(tileOverlayId: TileOverlayId('to-be-added')),
          }),
        );
        verify(
          mock.changeTileOverlays(<TileOverlay>{
            const TileOverlay(
              tileOverlayId: TileOverlayId('to-be-updated'),
              visible: false,
            ),
          }),
        );
      });

      testWidgets('updateGroundOverlays', (WidgetTester tester) async {
        final MockGroundOverlaysController mock =
            MockGroundOverlaysController();
        controller =
            createController()..debugSetOverrides(groundOverlays: mock);

        final LatLngBounds bounds = LatLngBounds(
          northeast: const LatLng(100, 0),
          southwest: const LatLng(0, 100),
        );
        const LatLng position = LatLng(50, 50);
        final AssetMapBitmap image = AssetMapBitmap(
          'assets/red_square.png',
          imagePixelRatio: 1.0,
          bitmapScaling: MapBitmapScaling.none,
        );

        final GroundOverlay groundOverlayToBeUpdated = GroundOverlay.fromBounds(
          groundOverlayId: const GroundOverlayId('to-be-updated'),
          image: image,
          bounds: bounds,
        );
        final GroundOverlay groundOverlayToBeRemoved =
            GroundOverlay.fromPosition(
              groundOverlayId: const GroundOverlayId('to-be-removed'),
              image: image,
              position: position,
            );
        final GroundOverlay groundOverlayToBeAdded = GroundOverlay.fromPosition(
          groundOverlayId: const GroundOverlayId('to-be-added'),
          image: image,
          position: position,
        );

        final Set<GroundOverlay> previous = <GroundOverlay>{
          groundOverlayToBeUpdated,
          groundOverlayToBeRemoved,
        };

        final Set<GroundOverlay> current = <GroundOverlay>{
          groundOverlayToBeUpdated.copyWith(visibleParam: false),
          groundOverlayToBeAdded,
        };

        controller.updateGroundOverlays(
          GroundOverlayUpdates.from(previous, current),
        );

        verify(
          mock.removeGroundOverlays(<GroundOverlayId>{
            groundOverlayToBeRemoved.groundOverlayId,
          }),
        );
        verify(mock.addGroundOverlays(<GroundOverlay>{groundOverlayToBeAdded}));
        verify(
          mock.changeGroundOverlays(<GroundOverlay>{
            groundOverlayToBeUpdated.copyWith(visibleParam: false),
          }),
        );
      });

      testWidgets('infoWindow visibility', (WidgetTester tester) async {
        final MockMarkersController mock = MockMarkersController();
        const MarkerId markerId = MarkerId('marker-with-infowindow');
        when(mock.isInfoWindowShown(markerId)).thenReturn(true);
        controller = createController()..debugSetOverrides(markers: mock);

        controller.showInfoWindow(markerId);

        verify(mock.showMarkerInfoWindow(markerId));

        controller.hideInfoWindow(markerId);

        verify(mock.hideMarkerInfoWindow(markerId));

        controller.isInfoWindowShown(markerId);

        verify(mock.isInfoWindowShown(markerId));
      });
    });
  });
}<|MERGE_RESOLUTION|>--- conflicted
+++ resolved
@@ -310,7 +310,7 @@
         expect(events[4], isA<CameraIdleEvent>());
       });
 
-<<<<<<< HEAD
+
       testWidgets('stops listening to map events once disposed',
           (WidgetTester tester) async {
         controller = createController()
@@ -349,21 +349,6 @@
         expect(events, isEmpty);
       });
 
-      testWidgets("binds geometry controllers to map's",
-          (WidgetTester tester) async {
-        controller = createController()
-          ..debugSetOverrides(
-            createMap: (_, __) => map,
-            circles: circles,
-            heatmaps: heatmaps,
-            markers: markers,
-            polygons: polygons,
-            polylines: polylines,
-            tileOverlays: tileOverlays,
-            groundOverlays: groundOverlays,
-          )
-          ..init();
-=======
       testWidgets("binds geometry controllers to map's", (
         WidgetTester tester,
       ) async {
@@ -380,7 +365,6 @@
                 groundOverlays: groundOverlays,
               )
               ..init();
->>>>>>> 141d8e30
 
         verify(circles.bindToMap(mapId, map));
         verify(heatmaps.bindToMap(mapId, map));
