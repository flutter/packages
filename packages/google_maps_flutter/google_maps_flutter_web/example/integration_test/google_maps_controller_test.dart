// Copyright 2013 The Flutter Authors. All rights reserved.
// Use of this source code is governed by a BSD-style license that can be
// found in the LICENSE file.

import 'dart:async';

import 'package:flutter/widgets.dart';
import 'package:flutter_test/flutter_test.dart';
import 'package:google_maps/google_maps.dart' as gmaps;
import 'package:google_maps_flutter_platform_interface/google_maps_flutter_platform_interface.dart';
import 'package:google_maps_flutter_web/google_maps_flutter_web.dart';
// ignore: implementation_imports
import 'package:google_maps_flutter_web/src/utils.dart';
import 'package:integration_test/integration_test.dart';
import 'package:mockito/annotations.dart';
import 'package:mockito/mockito.dart';
import 'google_maps_controller_test.mocks.dart';

// This value is used when comparing long~num, like
// LatLng values.
const String _kCloudMapId = '000000000000000'; // Dummy map ID.

@GenerateNiceMocks(<MockSpec<dynamic>>[
  MockSpec<CirclesController>(),
  MockSpec<PolygonsController>(),
  MockSpec<PolylinesController>(),
  MockSpec<MarkersController>(),
  MockSpec<TileOverlaysController>(),
])

/// Test Google Map Controller
void main() {
  IntegrationTestWidgetsFlutterBinding.ensureInitialized();

  group('GoogleMapController', () {
    const int mapId = 33930;
    late GoogleMapController controller;
    late StreamController<MapEvent<Object?>> stream;

    // Creates a controller with the default mapId and stream controller, and any `options` needed.
    GoogleMapController createController({
      CameraPosition initialCameraPosition =
          const CameraPosition(target: LatLng(0, 0)),
      MapObjects mapObjects = const MapObjects(),
      MapConfiguration mapConfiguration = const MapConfiguration(),
    }) {
      return GoogleMapController(
        mapId: mapId,
        streamController: stream,
        widgetConfiguration: MapWidgetConfiguration(
            initialCameraPosition: initialCameraPosition,
            textDirection: TextDirection.ltr),
        mapObjects: mapObjects,
        mapConfiguration: mapConfiguration,
      );
    }

    setUp(() {
      stream = StreamController<MapEvent<Object?>>.broadcast();
    });

    group('construct/dispose', () {
      setUp(() {
        controller = createController();
      });

      testWidgets('constructor creates widget', (WidgetTester tester) async {
        expect(controller.widget, isNotNull);
        expect(controller.widget, isA<HtmlElementView>());
        expect((controller.widget! as HtmlElementView).viewType,
            endsWith('$mapId'));
      });

      testWidgets('widget is cached when reused', (WidgetTester tester) async {
        final Widget? first = controller.widget;
        final Widget? again = controller.widget;
        expect(identical(first, again), isTrue);
      });

      group('dispose', () {
        testWidgets('closes the stream and removes the widget',
            (WidgetTester tester) async {
          controller.dispose();

          expect(stream.isClosed, isTrue);
          expect(controller.widget, isNull);
        });

        testWidgets('cannot call getVisibleRegion after dispose',
            (WidgetTester tester) async {
          controller.dispose();

          expect(() async {
            await controller.getVisibleRegion();
          }, throwsAssertionError);
        });

        testWidgets('cannot call getScreenCoordinate after dispose',
            (WidgetTester tester) async {
          controller.dispose();

          expect(() async {
            await controller.getScreenCoordinate(
              const LatLng(43.3072465, -5.6918241),
            );
          }, throwsAssertionError);
        });

        testWidgets('cannot call getLatLng after dispose',
            (WidgetTester tester) async {
          controller.dispose();

          expect(() async {
            await controller.getLatLng(
              const ScreenCoordinate(x: 640, y: 480),
            );
          }, throwsAssertionError);
        });

        testWidgets('cannot call moveCamera after dispose',
            (WidgetTester tester) async {
          controller.dispose();

          expect(() async {
            await controller.moveCamera(CameraUpdate.zoomIn());
          }, throwsAssertionError);
        });

        testWidgets('cannot call getZoomLevel after dispose',
            (WidgetTester tester) async {
          controller.dispose();

          expect(() async {
            await controller.getZoomLevel();
          }, throwsAssertionError);
        });

        testWidgets('cannot updateCircles after dispose',
            (WidgetTester tester) async {
          controller.dispose();

          expect(() {
            controller.updateCircles(
              CircleUpdates.from(
                const <Circle>{},
                const <Circle>{},
              ),
            );
          }, throwsAssertionError);
        });

        testWidgets('cannot updatePolygons after dispose',
            (WidgetTester tester) async {
          controller.dispose();

          expect(() {
            controller.updatePolygons(
              PolygonUpdates.from(
                const <Polygon>{},
                const <Polygon>{},
              ),
            );
          }, throwsAssertionError);
        });

        testWidgets('cannot updatePolylines after dispose',
            (WidgetTester tester) async {
          controller.dispose();

          expect(() {
            controller.updatePolylines(
              PolylineUpdates.from(
                const <Polyline>{},
                const <Polyline>{},
              ),
            );
          }, throwsAssertionError);
        });

        testWidgets('cannot updateMarkers after dispose',
            (WidgetTester tester) async {
          controller.dispose();

          expect(() {
            controller.updateMarkers(
              MarkerUpdates.from(
                const <Marker>{},
                const <Marker>{},
              ),
            );
          }, throwsAssertionError);

          expect(() {
            controller.showInfoWindow(const MarkerId('any'));
          }, throwsAssertionError);

          expect(() {
            controller.hideInfoWindow(const MarkerId('any'));
          }, throwsAssertionError);
        });

        testWidgets('cannot updateTileOverlays after dispose',
            (WidgetTester tester) async {
          controller.dispose();

          expect(() {
            controller.updateTileOverlays(const <TileOverlay>{});
          }, throwsAssertionError);
        });

        testWidgets('isInfoWindowShown defaults to false',
            (WidgetTester tester) async {
          controller.dispose();

          expect(controller.isInfoWindowShown(const MarkerId('any')), false);
        });
      });
    });

    group('init', () {
      late MockCirclesController circles;
      late MockMarkersController markers;
      late MockPolygonsController polygons;
      late MockPolylinesController polylines;
      late MockTileOverlaysController tileOverlays;
      late gmaps.GMap map;

      setUp(() {
        circles = MockCirclesController();
        markers = MockMarkersController();
        polygons = MockPolygonsController();
        polylines = MockPolylinesController();
        tileOverlays = MockTileOverlaysController();
        map = gmaps.GMap(createDivElement());
      });

      testWidgets('listens to map events', (WidgetTester tester) async {
        controller = createController()
          ..debugSetOverrides(
            createMap: (_, __) => map,
            circles: circles,
            markers: markers,
            polygons: polygons,
            polylines: polylines,
          )
          ..init();

        // Trigger events on the map, and verify they've been broadcast to the stream
        final Stream<MapEvent<Object?>> capturedEvents = stream.stream.take(5);

        gmaps.Event.trigger(
          map,
          'click',
          <Object>[gmaps.MapMouseEvent()..latLng = gmaps.LatLng(0, 0)],
        );
        gmaps.Event.trigger(
          map,
          'rightclick',
          <Object>[gmaps.MapMouseEvent()..latLng = gmaps.LatLng(0, 0)],
        );
        // The following line causes 2 events
        gmaps.Event.trigger(map, 'bounds_changed', <Object>[]);
        gmaps.Event.trigger(map, 'idle', <Object>[]);

        final List<MapEvent<Object?>> events = await capturedEvents.toList();

        expect(events[0], isA<MapTapEvent>());
        expect(events[1], isA<MapLongPressEvent>());
        expect(events[2], isA<CameraMoveStartedEvent>());
        expect(events[3], isA<CameraMoveEvent>());
        expect(events[4], isA<CameraIdleEvent>());
      });

      testWidgets("binds geometry controllers to map's",
          (WidgetTester tester) async {
        controller = createController()
          ..debugSetOverrides(
            createMap: (_, __) => map,
            circles: circles,
            markers: markers,
            polygons: polygons,
            polylines: polylines,
            tileOverlays: tileOverlays,
          )
          ..init();

        verify(circles.bindToMap(mapId, map));
        verify(markers.bindToMap(mapId, map));
        verify(polygons.bindToMap(mapId, map));
        verify(polylines.bindToMap(mapId, map));
        verify(tileOverlays.bindToMap(mapId, map));
      });

      testWidgets('renders initial geometry', (WidgetTester tester) async {
        final MapObjects mapObjects = MapObjects(circles: <Circle>{
          const Circle(
            circleId: CircleId('circle-1'),
            zIndex: 1234,
          ),
        }, markers: <Marker>{
          const Marker(
            markerId: MarkerId('marker-1'),
            infoWindow: InfoWindow(
              title: 'title for test',
              snippet: 'snippet for test',
            ),
          ),
        }, polygons: <Polygon>{
          const Polygon(polygonId: PolygonId('polygon-1'), points: <LatLng>[
            LatLng(43.355114, -5.851333),
            LatLng(43.354797, -5.851860),
            LatLng(43.354469, -5.851318),
            LatLng(43.354762, -5.850824),
          ]),
          const Polygon(
            polygonId: PolygonId('polygon-2-with-holes'),
            points: <LatLng>[
              LatLng(43.355114, -5.851333),
              LatLng(43.354797, -5.851860),
              LatLng(43.354469, -5.851318),
              LatLng(43.354762, -5.850824),
            ],
            holes: <List<LatLng>>[
              <LatLng>[
                LatLng(41.354797, -6.851860),
                LatLng(41.354469, -6.851318),
                LatLng(41.354762, -6.850824),
              ]
            ],
          ),
        }, polylines: <Polyline>{
          const Polyline(polylineId: PolylineId('polyline-1'), points: <LatLng>[
            LatLng(43.355114, -5.851333),
            LatLng(43.354797, -5.851860),
            LatLng(43.354469, -5.851318),
            LatLng(43.354762, -5.850824),
          ])
        }, tileOverlays: <TileOverlay>{
          const TileOverlay(tileOverlayId: TileOverlayId('overlay-1'))
        });

        controller = createController(mapObjects: mapObjects)
          ..debugSetOverrides(
            circles: circles,
            markers: markers,
            polygons: polygons,
            polylines: polylines,
            tileOverlays: tileOverlays,
          )
          ..init();

        verify(circles.addCircles(mapObjects.circles));
        verify(markers.addMarkers(mapObjects.markers));
        verify(polygons.addPolygons(mapObjects.polygons));
        verify(polylines.addPolylines(mapObjects.polylines));
        verify(tileOverlays.addTileOverlays(mapObjects.tileOverlays));
      });

      group('Initialization options', () {
        testWidgets('translates initial options', (WidgetTester tester) async {
          gmaps.MapOptions? capturedOptions;
          controller = createController(
              mapConfiguration: const MapConfiguration(
            mapType: MapType.satellite,
            zoomControlsEnabled: true,
            cloudMapId: _kCloudMapId,
            fortyFiveDegreeImageryEnabled: false,
          ));
          controller.debugSetOverrides(
              createMap: (_, gmaps.MapOptions options) {
            capturedOptions = options;
            return map;
          });

          controller.init();

          expect(capturedOptions, isNotNull);
          expect(capturedOptions!.mapTypeId, gmaps.MapTypeId.SATELLITE);
          expect(capturedOptions!.zoomControl, true);
          expect(capturedOptions!.mapId, _kCloudMapId);
          expect(capturedOptions!.gestureHandling, 'auto',
              reason:
                  'by default the map handles zoom/pan gestures internally');
          expect(capturedOptions!.rotateControl, false);
          expect(capturedOptions!.tilt, 0);
        });

        testWidgets('translates fortyFiveDegreeImageryEnabled option',
            (WidgetTester tester) async {
          gmaps.MapOptions? capturedOptions;
          controller = createController(
              mapConfiguration: const MapConfiguration(
            scrollGesturesEnabled: false,
            fortyFiveDegreeImageryEnabled: true,
          ));
          controller.debugSetOverrides(
              createMap: (_, gmaps.MapOptions options) {
            capturedOptions = options;
            return map;
          });

          controller.init();

          expect(capturedOptions, isNotNull);
          expect(capturedOptions!.rotateControl, true);
          expect(capturedOptions!.tilt, isNull);
        });

        testWidgets('translates webGestureHandling option',
            (WidgetTester tester) async {
          gmaps.MapOptions? capturedOptions;
          controller = createController(
              mapConfiguration: const MapConfiguration(
            zoomGesturesEnabled: false,
            webGestureHandling: WebGestureHandling.greedy,
          ));
          controller.debugSetOverrides(
              createMap: (_, gmaps.MapOptions options) {
            capturedOptions = options;
            return map;
          });

          controller.init();

          expect(capturedOptions, isNotNull);
          expect(capturedOptions!.gestureHandling, 'greedy');
        });

        testWidgets('sets initial position when passed',
            (WidgetTester tester) async {
          gmaps.MapOptions? capturedOptions;
          controller = createController(
            initialCameraPosition: const CameraPosition(
              target: LatLng(43.308, -5.6910),
              zoom: 12,
            ),
          )
            ..debugSetOverrides(createMap: (_, gmaps.MapOptions options) {
              capturedOptions = options;
              return map;
            })
            ..init();

          expect(capturedOptions, isNotNull);
          expect(capturedOptions!.zoom, 12);
          expect(capturedOptions!.center, isNotNull);
        });

        testWidgets('translates style option', (WidgetTester tester) async {
<<<<<<< HEAD
=======
          gmaps.MapOptions? capturedOptions;
>>>>>>> 3214a678
          const String style = '''
[{
  "featureType": "poi.park",
  "elementType": "labels.text.fill",
  "stylers": [{"color": "#6b9a76"}]
}]''';
          controller = createController(
              mapConfiguration: const MapConfiguration(style: style));
          controller.debugSetOverrides(
              createMap: (_, gmaps.MapOptions options) {
            capturedOptions = options;
            return map;
          });

          controller.init();

          expect(capturedOptions, isNotNull);
          expect(capturedOptions!.styles?.length, 1);
        });

        testWidgets('stores style errors for later querying',
            (WidgetTester tester) async {
<<<<<<< HEAD
=======
          gmaps.MapOptions? capturedOptions;
>>>>>>> 3214a678
          controller = createController(
              mapConfiguration: const MapConfiguration(
                  style: '[[invalid style', zoomControlsEnabled: true));
          controller.debugSetOverrides(
              createMap: (_, gmaps.MapOptions options) {
            capturedOptions = options;
            return map;
          });

          controller.init();

          expect(controller.lastStyleError, isNotNull);
          // Style failures should not prevent other options from being set.
          expect(capturedOptions, isNotNull);
          expect(capturedOptions!.zoomControl, true);
        });
<<<<<<< HEAD
=======

        testWidgets('setting invalid style leaves previous style',
            (WidgetTester tester) async {
          gmaps.MapOptions? initialCapturedOptions;
          gmaps.MapOptions? updatedCapturedOptions;
          const String style = '''
[{
  "featureType": "poi.park",
  "elementType": "labels.text.fill",
  "stylers": [{"color": "#6b9a76"}]
}]''';
          controller = createController(
              mapConfiguration: const MapConfiguration(style: style));
          controller.debugSetOverrides(
            createMap: (_, gmaps.MapOptions options) {
              initialCapturedOptions = options;
              return map;
            },
            setOptions: (gmaps.MapOptions options) {
              updatedCapturedOptions = options;
            },
          );

          controller.init();
          controller.updateMapConfiguration(
              const MapConfiguration(style: '[[invalid style'));

          expect(initialCapturedOptions, isNotNull);
          expect(initialCapturedOptions!.styles?.length, 1);
          // The styles should not have changed.
          expect(
              updatedCapturedOptions!.styles, initialCapturedOptions!.styles);
        });
>>>>>>> 3214a678
      });

      group('Traffic Layer', () {
        testWidgets('by default is disabled', (WidgetTester tester) async {
          controller = createController()..init();
          expect(controller.trafficLayer, isNull);
        });

        testWidgets('initializes with traffic layer',
            (WidgetTester tester) async {
          controller = createController(
              mapConfiguration: const MapConfiguration(
            trafficEnabled: true,
          ))
            ..debugSetOverrides(createMap: (_, __) => map)
            ..init();
          expect(controller.trafficLayer, isNotNull);
        });
      });
    });

    // These are the methods that are delegated to the gmaps.GMap object, that we can mock...
    group('Map control methods', () {
      late gmaps.GMap map;

      setUp(() {
        map = gmaps.GMap(
          createDivElement(),
          gmaps.MapOptions()
            ..zoom = 10
            ..center = gmaps.LatLng(0, 0),
        );
        controller = createController()
          ..debugSetOverrides(createMap: (_, __) => map)
          ..init();
      });

      group('updateMapConfiguration', () {
        testWidgets('can update `options`', (WidgetTester tester) async {
          controller.updateMapConfiguration(const MapConfiguration(
            mapType: MapType.satellite,
          ));

          expect(map.mapTypeId, gmaps.MapTypeId.SATELLITE);
        });

        testWidgets('can turn on/off traffic', (WidgetTester tester) async {
          expect(controller.trafficLayer, isNull);

          controller.updateMapConfiguration(const MapConfiguration(
            trafficEnabled: true,
          ));

          expect(controller.trafficLayer, isNotNull);

          controller.updateMapConfiguration(const MapConfiguration(
            trafficEnabled: false,
          ));

          expect(controller.trafficLayer, isNull);
        });

        testWidgets('can update style', (WidgetTester tester) async {
          const String style = '''
[{
  "featureType": "poi.park",
  "elementType": "labels.text.fill",
  "stylers": [{"color": "#6b9a76"}]
}]''';
          controller
              .updateMapConfiguration(const MapConfiguration(style: style));

          expect(controller.styles.length, 1);
        });

        testWidgets('can update style', (WidgetTester tester) async {
          controller.updateMapConfiguration(
              const MapConfiguration(style: '[[[invalid style'));

          expect(controller.styles, isEmpty);
          expect(controller.lastStyleError, isNotNull);
        });
      });

      group('viewport getters', () {
        testWidgets('getVisibleRegion', (WidgetTester tester) async {
          final gmaps.LatLng gmCenter = map.center!;
          final LatLng center =
              LatLng(gmCenter.lat.toDouble(), gmCenter.lng.toDouble());

          final LatLngBounds bounds = await controller.getVisibleRegion();

          expect(bounds.contains(center), isTrue,
              reason:
                  'The computed visible region must contain the center of the created map.');
        });

        testWidgets('getZoomLevel', (WidgetTester tester) async {
          expect(await controller.getZoomLevel(), map.zoom);
        });
      });

      group('moveCamera', () {
        // Tested in projection_test.dart
      });

      group('map.projection methods', () {
        // Tested in projection_test.dart
      });
    });

    // These are the methods that get forwarded to other controllers, so we just verify calls.
    group('Pass-through methods', () {
      testWidgets('updateCircles', (WidgetTester tester) async {
        final MockCirclesController mock = MockCirclesController();
        controller = createController()..debugSetOverrides(circles: mock);

        final Set<Circle> previous = <Circle>{
          const Circle(circleId: CircleId('to-be-updated')),
          const Circle(circleId: CircleId('to-be-removed')),
        };

        final Set<Circle> current = <Circle>{
          const Circle(circleId: CircleId('to-be-updated'), visible: false),
          const Circle(circleId: CircleId('to-be-added')),
        };

        controller.updateCircles(CircleUpdates.from(previous, current));

        verify(mock.removeCircles(<CircleId>{
          const CircleId('to-be-removed'),
        }));
        verify(mock.addCircles(<Circle>{
          const Circle(circleId: CircleId('to-be-added')),
        }));
        verify(mock.changeCircles(<Circle>{
          const Circle(circleId: CircleId('to-be-updated'), visible: false),
        }));
      });

      testWidgets('updateMarkers', (WidgetTester tester) async {
        final MockMarkersController mock = MockMarkersController();
        controller = createController()..debugSetOverrides(markers: mock);

        final Set<Marker> previous = <Marker>{
          const Marker(markerId: MarkerId('to-be-updated')),
          const Marker(markerId: MarkerId('to-be-removed')),
        };

        final Set<Marker> current = <Marker>{
          const Marker(markerId: MarkerId('to-be-updated'), visible: false),
          const Marker(markerId: MarkerId('to-be-added')),
        };

        controller.updateMarkers(MarkerUpdates.from(previous, current));

        verify(mock.removeMarkers(<MarkerId>{
          const MarkerId('to-be-removed'),
        }));
        verify(mock.addMarkers(<Marker>{
          const Marker(markerId: MarkerId('to-be-added')),
        }));
        verify(mock.changeMarkers(<Marker>{
          const Marker(markerId: MarkerId('to-be-updated'), visible: false),
        }));
      });

      testWidgets('updatePolygons', (WidgetTester tester) async {
        final MockPolygonsController mock = MockPolygonsController();
        controller = createController()..debugSetOverrides(polygons: mock);

        final Set<Polygon> previous = <Polygon>{
          const Polygon(polygonId: PolygonId('to-be-updated')),
          const Polygon(polygonId: PolygonId('to-be-removed')),
        };

        final Set<Polygon> current = <Polygon>{
          const Polygon(polygonId: PolygonId('to-be-updated'), visible: false),
          const Polygon(polygonId: PolygonId('to-be-added')),
        };

        controller.updatePolygons(PolygonUpdates.from(previous, current));

        verify(mock.removePolygons(<PolygonId>{
          const PolygonId('to-be-removed'),
        }));
        verify(mock.addPolygons(<Polygon>{
          const Polygon(polygonId: PolygonId('to-be-added')),
        }));
        verify(mock.changePolygons(<Polygon>{
          const Polygon(polygonId: PolygonId('to-be-updated'), visible: false),
        }));
      });

      testWidgets('updatePolylines', (WidgetTester tester) async {
        final MockPolylinesController mock = MockPolylinesController();
        controller = createController()..debugSetOverrides(polylines: mock);

        final Set<Polyline> previous = <Polyline>{
          const Polyline(polylineId: PolylineId('to-be-updated')),
          const Polyline(polylineId: PolylineId('to-be-removed')),
        };

        final Set<Polyline> current = <Polyline>{
          const Polyline(
            polylineId: PolylineId('to-be-updated'),
            visible: false,
          ),
          const Polyline(polylineId: PolylineId('to-be-added')),
        };

        controller.updatePolylines(PolylineUpdates.from(previous, current));

        verify(mock.removePolylines(<PolylineId>{
          const PolylineId('to-be-removed'),
        }));
        verify(mock.addPolylines(<Polyline>{
          const Polyline(polylineId: PolylineId('to-be-added')),
        }));
        verify(mock.changePolylines(<Polyline>{
          const Polyline(
            polylineId: PolylineId('to-be-updated'),
            visible: false,
          ),
        }));
      });

      testWidgets('updateTileOverlays', (WidgetTester tester) async {
        final MockTileOverlaysController mock = MockTileOverlaysController();
        controller = createController(
            mapObjects: MapObjects(tileOverlays: <TileOverlay>{
          const TileOverlay(tileOverlayId: TileOverlayId('to-be-updated')),
          const TileOverlay(tileOverlayId: TileOverlayId('to-be-removed')),
        }))
          ..debugSetOverrides(tileOverlays: mock);

        controller.updateTileOverlays(<TileOverlay>{
          const TileOverlay(
              tileOverlayId: TileOverlayId('to-be-updated'), visible: false),
          const TileOverlay(tileOverlayId: TileOverlayId('to-be-added')),
        });

        verify(mock.removeTileOverlays(<TileOverlayId>{
          const TileOverlayId('to-be-removed'),
        }));
        verify(mock.addTileOverlays(<TileOverlay>{
          const TileOverlay(tileOverlayId: TileOverlayId('to-be-added')),
        }));
        verify(mock.changeTileOverlays(<TileOverlay>{
          const TileOverlay(
              tileOverlayId: TileOverlayId('to-be-updated'), visible: false),
        }));
      });

      testWidgets('infoWindow visibility', (WidgetTester tester) async {
        final MockMarkersController mock = MockMarkersController();
        const MarkerId markerId = MarkerId('marker-with-infowindow');
        when(mock.isInfoWindowShown(markerId)).thenReturn(true);
        controller = createController()..debugSetOverrides(markers: mock);

        controller.showInfoWindow(markerId);

        verify(mock.showMarkerInfoWindow(markerId));

        controller.hideInfoWindow(markerId);

        verify(mock.hideMarkerInfoWindow(markerId));

        controller.isInfoWindowShown(markerId);

        verify(mock.isInfoWindowShown(markerId));
      });
    });
  });
}<|MERGE_RESOLUTION|>--- conflicted
+++ resolved
@@ -447,10 +447,7 @@
         });
 
         testWidgets('translates style option', (WidgetTester tester) async {
-<<<<<<< HEAD
-=======
           gmaps.MapOptions? capturedOptions;
->>>>>>> 3214a678
           const String style = '''
 [{
   "featureType": "poi.park",
@@ -473,10 +470,7 @@
 
         testWidgets('stores style errors for later querying',
             (WidgetTester tester) async {
-<<<<<<< HEAD
-=======
           gmaps.MapOptions? capturedOptions;
->>>>>>> 3214a678
           controller = createController(
               mapConfiguration: const MapConfiguration(
                   style: '[[invalid style', zoomControlsEnabled: true));
@@ -493,8 +487,6 @@
           expect(capturedOptions, isNotNull);
           expect(capturedOptions!.zoomControl, true);
         });
-<<<<<<< HEAD
-=======
 
         testWidgets('setting invalid style leaves previous style',
             (WidgetTester tester) async {
@@ -528,7 +520,6 @@
           expect(
               updatedCapturedOptions!.styles, initialCapturedOptions!.styles);
         });
->>>>>>> 3214a678
       });
 
       group('Traffic Layer', () {
