// Copyright 2013 The Flutter Authors. All rights reserved.
// Use of this source code is governed by a BSD-style license that can be
// found in the LICENSE file.

import 'dart:async';

import 'package:flutter/widgets.dart';
import 'package:flutter_test/flutter_test.dart';
import 'package:google_maps/google_maps.dart' as gmaps;
import 'package:google_maps_flutter_platform_interface/google_maps_flutter_platform_interface.dart';
import 'package:google_maps_flutter_web/google_maps_flutter_web.dart';
// ignore: implementation_imports
import 'package:google_maps_flutter_web/src/utils.dart';
import 'package:integration_test/integration_test.dart';
import 'package:mockito/annotations.dart';
import 'package:mockito/mockito.dart';
import 'google_maps_controller_test.mocks.dart';

// This value is used when comparing long~num, like
// LatLng values.
const String _kCloudMapId = '000000000000000'; // Dummy map ID.

gmaps.Map mapShim() => throw UnimplementedError();

@GenerateNiceMocks(<MockSpec<dynamic>>[
<<<<<<< HEAD
  MockSpec<CirclesController>(),
  MockSpec<HeatmapsController>(),
  MockSpec<PolygonsController>(),
  MockSpec<PolylinesController>(),
  MockSpec<MarkersController>(),
  MockSpec<TileOverlaysController>(),
=======
  MockSpec<CirclesController>(
    fallbackGenerators: <Symbol, Function>{#googleMap: mapShim},
  ),
  MockSpec<PolygonsController>(
    fallbackGenerators: <Symbol, Function>{#googleMap: mapShim},
  ),
  MockSpec<PolylinesController>(
    fallbackGenerators: <Symbol, Function>{#googleMap: mapShim},
  ),
  MockSpec<MarkersController>(
    fallbackGenerators: <Symbol, Function>{#googleMap: mapShim},
  ),
  MockSpec<TileOverlaysController>(
    fallbackGenerators: <Symbol, Function>{#googleMap: mapShim},
  ),
>>>>>>> f8fbcdbe
])

/// Test Google Map Controller
void main() {
  IntegrationTestWidgetsFlutterBinding.ensureInitialized();

  group('GoogleMapController', () {
    const int mapId = 33930;
    late GoogleMapController controller;
    late StreamController<MapEvent<Object?>> stream;

    // Creates a controller with the default mapId and stream controller, and any `options` needed.
    GoogleMapController createController({
      CameraPosition initialCameraPosition =
          const CameraPosition(target: LatLng(0, 0)),
      MapObjects mapObjects = const MapObjects(),
      MapConfiguration mapConfiguration = const MapConfiguration(),
    }) {
      return GoogleMapController(
        mapId: mapId,
        streamController: stream,
        widgetConfiguration: MapWidgetConfiguration(
            initialCameraPosition: initialCameraPosition,
            textDirection: TextDirection.ltr),
        mapObjects: mapObjects,
        mapConfiguration: mapConfiguration,
      );
    }

    setUp(() {
      stream = StreamController<MapEvent<Object?>>.broadcast();
    });

    group('construct/dispose', () {
      setUp(() {
        controller = createController();
      });

      testWidgets('constructor creates widget', (WidgetTester tester) async {
        expect(controller.widget, isNotNull);
        expect(controller.widget, isA<HtmlElementView>());
        expect((controller.widget! as HtmlElementView).viewType,
            endsWith('$mapId'));
      });

      testWidgets('widget is cached when reused', (WidgetTester tester) async {
        final Widget? first = controller.widget;
        final Widget? again = controller.widget;
        expect(identical(first, again), isTrue);
      });

      group('dispose', () {
        testWidgets('closes the stream and removes the widget',
            (WidgetTester tester) async {
          controller.dispose();

          expect(stream.isClosed, isTrue);
          expect(controller.widget, isNull);
        });

        testWidgets('cannot call getVisibleRegion after dispose',
            (WidgetTester tester) async {
          controller.dispose();

          expect(() async {
            await controller.getVisibleRegion();
          }, throwsAssertionError);
        });

        testWidgets('cannot call getScreenCoordinate after dispose',
            (WidgetTester tester) async {
          controller.dispose();

          expect(() async {
            await controller.getScreenCoordinate(
              const LatLng(43.3072465, -5.6918241),
            );
          }, throwsAssertionError);
        });

        testWidgets('cannot call getLatLng after dispose',
            (WidgetTester tester) async {
          controller.dispose();

          expect(() async {
            await controller.getLatLng(
              const ScreenCoordinate(x: 640, y: 480),
            );
          }, throwsAssertionError);
        });

        testWidgets('cannot call moveCamera after dispose',
            (WidgetTester tester) async {
          controller.dispose();

          expect(() async {
            await controller.moveCamera(CameraUpdate.zoomIn());
          }, throwsAssertionError);
        });

        testWidgets('cannot call getZoomLevel after dispose',
            (WidgetTester tester) async {
          controller.dispose();

          expect(() async {
            await controller.getZoomLevel();
          }, throwsAssertionError);
        });

        testWidgets('cannot updateCircles after dispose',
            (WidgetTester tester) async {
          controller.dispose();

          expect(() {
            controller.updateCircles(
              CircleUpdates.from(
                const <Circle>{},
                const <Circle>{},
              ),
            );
          }, throwsAssertionError);
        });

        testWidgets('cannot updateHeatmaps after dispose',
            (WidgetTester tester) async {
          controller.dispose();

          expect(() {
            controller.updateHeatmaps(
              HeatmapUpdates.from(
                const <Heatmap>{},
                const <Heatmap>{},
              ),
            );
          }, throwsAssertionError);
        });

        testWidgets('cannot updatePolygons after dispose',
            (WidgetTester tester) async {
          controller.dispose();

          expect(() {
            controller.updatePolygons(
              PolygonUpdates.from(
                const <Polygon>{},
                const <Polygon>{},
              ),
            );
          }, throwsAssertionError);
        });

        testWidgets('cannot updatePolylines after dispose',
            (WidgetTester tester) async {
          controller.dispose();

          expect(() {
            controller.updatePolylines(
              PolylineUpdates.from(
                const <Polyline>{},
                const <Polyline>{},
              ),
            );
          }, throwsAssertionError);
        });

        testWidgets('cannot updateMarkers after dispose',
            (WidgetTester tester) async {
          controller.dispose();

          await expectLater(
              controller.updateMarkers(MarkerUpdates.from(
                const <Marker>{},
                const <Marker>{},
              )),
              throwsAssertionError);

          expect(() {
            controller.showInfoWindow(const MarkerId('any'));
          }, throwsAssertionError);

          expect(() {
            controller.hideInfoWindow(const MarkerId('any'));
          }, throwsAssertionError);
        });

        testWidgets('cannot updateTileOverlays after dispose',
            (WidgetTester tester) async {
          controller.dispose();

          expect(() {
            controller.updateTileOverlays(const <TileOverlay>{});
          }, throwsAssertionError);
        });

        testWidgets('isInfoWindowShown defaults to false',
            (WidgetTester tester) async {
          controller.dispose();

          expect(controller.isInfoWindowShown(const MarkerId('any')), false);
        });
      });
    });

    group('init', () {
      late MockCirclesController circles;
      late MockHeatmapsController heatmaps;
      late MockMarkersController markers;
      late MockPolygonsController polygons;
      late MockPolylinesController polylines;
      late MockTileOverlaysController tileOverlays;
      late gmaps.Map map;

      setUp(() {
        circles = MockCirclesController();
        heatmaps = MockHeatmapsController();
        markers = MockMarkersController();
        polygons = MockPolygonsController();
        polylines = MockPolylinesController();
        tileOverlays = MockTileOverlaysController();
        map = gmaps.Map(createDivElement());
      });

      testWidgets('listens to map events', (WidgetTester tester) async {
        controller = createController()
          ..debugSetOverrides(
            createMap: (_, __) => map,
            circles: circles,
            heatmaps: heatmaps,
            markers: markers,
            polygons: polygons,
            polylines: polylines,
          )
          ..init();

        // Trigger events on the map, and verify they've been broadcast to the stream
        final Stream<MapEvent<Object?>> capturedEvents = stream.stream.take(5);

        gmaps.event.trigger(
          map,
          'click',
          gmaps.MapMouseEvent()..latLng = gmaps.LatLng(0, 0),
        );
        gmaps.event.trigger(
          map,
          'rightclick',
          gmaps.MapMouseEvent()..latLng = gmaps.LatLng(0, 0),
        );
        // The following line causes 2 events
        gmaps.event.trigger(map, 'bounds_changed');
        gmaps.event.trigger(map, 'idle');

        final List<MapEvent<Object?>> events = await capturedEvents.toList();

        expect(events[0], isA<MapTapEvent>());
        expect(events[1], isA<MapLongPressEvent>());
        expect(events[2], isA<CameraMoveStartedEvent>());
        expect(events[3], isA<CameraMoveEvent>());
        expect(events[4], isA<CameraIdleEvent>());
      });

      testWidgets("binds geometry controllers to map's",
          (WidgetTester tester) async {
        controller = createController()
          ..debugSetOverrides(
            createMap: (_, __) => map,
            circles: circles,
            heatmaps: heatmaps,
            markers: markers,
            polygons: polygons,
            polylines: polylines,
            tileOverlays: tileOverlays,
          )
          ..init();

        verify(circles.bindToMap(mapId, map));
        verify(heatmaps.bindToMap(mapId, map));
        verify(markers.bindToMap(mapId, map));
        verify(polygons.bindToMap(mapId, map));
        verify(polylines.bindToMap(mapId, map));
        verify(tileOverlays.bindToMap(mapId, map));
      });

      testWidgets('renders initial geometry', (WidgetTester tester) async {
        final MapObjects mapObjects = MapObjects(circles: <Circle>{
          const Circle(
            circleId: CircleId('circle-1'),
            zIndex: 1234,
          ),
        }, heatmaps: <Heatmap>{
          const Heatmap(
            heatmapId: HeatmapId('heatmap-1'),
            data: <WeightedLatLng>[
              WeightedLatLng(LatLng(43.355114, -5.851333)),
              WeightedLatLng(LatLng(43.354797, -5.851860)),
              WeightedLatLng(LatLng(43.354469, -5.851318)),
              WeightedLatLng(LatLng(43.354762, -5.850824)),
            ],
            radius: HeatmapRadius.fromPixels(20),
          ),
        }, markers: <Marker>{
          const Marker(
            markerId: MarkerId('marker-1'),
            infoWindow: InfoWindow(
              title: 'title for test',
              snippet: 'snippet for test',
            ),
          ),
        }, polygons: <Polygon>{
          const Polygon(polygonId: PolygonId('polygon-1'), points: <LatLng>[
            LatLng(43.355114, -5.851333),
            LatLng(43.354797, -5.851860),
            LatLng(43.354469, -5.851318),
            LatLng(43.354762, -5.850824),
          ]),
          const Polygon(
            polygonId: PolygonId('polygon-2-with-holes'),
            points: <LatLng>[
              LatLng(43.355114, -5.851333),
              LatLng(43.354797, -5.851860),
              LatLng(43.354469, -5.851318),
              LatLng(43.354762, -5.850824),
            ],
            holes: <List<LatLng>>[
              <LatLng>[
                LatLng(41.354797, -6.851860),
                LatLng(41.354469, -6.851318),
                LatLng(41.354762, -6.850824),
              ]
            ],
          ),
        }, polylines: <Polyline>{
          const Polyline(polylineId: PolylineId('polyline-1'), points: <LatLng>[
            LatLng(43.355114, -5.851333),
            LatLng(43.354797, -5.851860),
            LatLng(43.354469, -5.851318),
            LatLng(43.354762, -5.850824),
          ])
        }, tileOverlays: <TileOverlay>{
          const TileOverlay(tileOverlayId: TileOverlayId('overlay-1'))
        });

        controller = createController(mapObjects: mapObjects)
          ..debugSetOverrides(
            circles: circles,
            heatmaps: heatmaps,
            markers: markers,
            polygons: polygons,
            polylines: polylines,
            tileOverlays: tileOverlays,
          )
          ..init();

        verify(circles.addCircles(mapObjects.circles));
        verify(heatmaps.addHeatmaps(mapObjects.heatmaps));
        verify(markers.addMarkers(mapObjects.markers));
        verify(polygons.addPolygons(mapObjects.polygons));
        verify(polylines.addPolylines(mapObjects.polylines));
        verify(tileOverlays.addTileOverlays(mapObjects.tileOverlays));
      });

      group('Initialization options', () {
        testWidgets('translates initial options', (WidgetTester tester) async {
          gmaps.MapOptions? capturedOptions;
          controller = createController(
              mapConfiguration: const MapConfiguration(
            mapType: MapType.satellite,
            zoomControlsEnabled: true,
            cloudMapId: _kCloudMapId,
            fortyFiveDegreeImageryEnabled: false,
          ));
          controller.debugSetOverrides(
              createMap: (_, gmaps.MapOptions options) {
            capturedOptions = options;
            return map;
          });

          controller.init();

          expect(capturedOptions, isNotNull);
          expect(capturedOptions!.mapTypeId, gmaps.MapTypeId.SATELLITE);
          expect(capturedOptions!.zoomControl, true);
          expect(capturedOptions!.mapId, _kCloudMapId);
          expect(capturedOptions!.gestureHandling, 'auto',
              reason:
                  'by default the map handles zoom/pan gestures internally');
          expect(capturedOptions!.rotateControl, false);
          expect(capturedOptions!.tilt, 0);
        });

        testWidgets('translates fortyFiveDegreeImageryEnabled option',
            (WidgetTester tester) async {
          gmaps.MapOptions? capturedOptions;
          controller = createController(
              mapConfiguration: const MapConfiguration(
            scrollGesturesEnabled: false,
            fortyFiveDegreeImageryEnabled: true,
          ));
          controller.debugSetOverrides(
              createMap: (_, gmaps.MapOptions options) {
            capturedOptions = options;
            return map;
          });

          controller.init();

          expect(capturedOptions, isNotNull);
          expect(capturedOptions!.rotateControl, true);
          expect(capturedOptions!.tilt, isNull);
        });

        testWidgets('translates webGestureHandling option',
            (WidgetTester tester) async {
          gmaps.MapOptions? capturedOptions;
          controller = createController(
              mapConfiguration: const MapConfiguration(
            zoomGesturesEnabled: false,
            webGestureHandling: WebGestureHandling.greedy,
          ));
          controller.debugSetOverrides(
              createMap: (_, gmaps.MapOptions options) {
            capturedOptions = options;
            return map;
          });

          controller.init();

          expect(capturedOptions, isNotNull);
          expect(capturedOptions!.gestureHandling, 'greedy');
        });

        testWidgets('sets initial position when passed',
            (WidgetTester tester) async {
          gmaps.MapOptions? capturedOptions;
          controller = createController(
            initialCameraPosition: const CameraPosition(
              target: LatLng(43.308, -5.6910),
              zoom: 12,
            ),
          )
            ..debugSetOverrides(createMap: (_, gmaps.MapOptions options) {
              capturedOptions = options;
              return map;
            })
            ..init();

          expect(capturedOptions, isNotNull);
          expect(capturedOptions!.zoom, 12);
          expect(capturedOptions!.center, isNotNull);
        });

        testWidgets('translates style option', (WidgetTester tester) async {
          gmaps.MapOptions? capturedOptions;
          const String style = '''
[{
  "featureType": "poi.park",
  "elementType": "labels.text.fill",
  "stylers": [{"color": "#6b9a76"}]
}]''';
          controller = createController(
              mapConfiguration: const MapConfiguration(style: style));
          controller.debugSetOverrides(
              createMap: (_, gmaps.MapOptions options) {
            capturedOptions = options;
            return map;
          });

          controller.init();

          expect(capturedOptions, isNotNull);
          expect(capturedOptions!.styles?.length, 1);
        });

        testWidgets('stores style errors for later querying',
            (WidgetTester tester) async {
          gmaps.MapOptions? capturedOptions;
          controller = createController(
              mapConfiguration: const MapConfiguration(
                  style: '[[invalid style', zoomControlsEnabled: true));
          controller.debugSetOverrides(
              createMap: (_, gmaps.MapOptions options) {
            capturedOptions = options;
            return map;
          });

          controller.init();

          expect(controller.lastStyleError, isNotNull);
          // Style failures should not prevent other options from being set.
          expect(capturedOptions, isNotNull);
          expect(capturedOptions!.zoomControl, true);
        });

        testWidgets('setting invalid style leaves previous style',
            (WidgetTester tester) async {
          gmaps.MapOptions? initialCapturedOptions;
          gmaps.MapOptions? updatedCapturedOptions;
          const String style = '''
[{
  "featureType": "poi.park",
  "elementType": "labels.text.fill",
  "stylers": [{"color": "#6b9a76"}]
}]''';
          controller = createController(
              mapConfiguration: const MapConfiguration(style: style));
          controller.debugSetOverrides(
            createMap: (_, gmaps.MapOptions options) {
              initialCapturedOptions = options;
              return map;
            },
            setOptions: (gmaps.MapOptions options) {
              updatedCapturedOptions = options;
            },
          );

          controller.init();
          controller.updateMapConfiguration(
              const MapConfiguration(style: '[[invalid style'));

          expect(initialCapturedOptions, isNotNull);
          expect(initialCapturedOptions!.styles?.length, 1);
          // The styles should not have changed.
          expect(
              updatedCapturedOptions!.styles, initialCapturedOptions!.styles);
        });
      });

      group('Traffic Layer', () {
        testWidgets('by default is disabled', (WidgetTester tester) async {
          controller = createController()..init();
          expect(controller.trafficLayer, isNull);
        });

        testWidgets('initializes with traffic layer',
            (WidgetTester tester) async {
          controller = createController(
              mapConfiguration: const MapConfiguration(
            trafficEnabled: true,
          ))
            ..debugSetOverrides(createMap: (_, __) => map)
            ..init();
          expect(controller.trafficLayer, isNotNull);
        });
      });
    });

    // These are the methods that are delegated to the gmaps.Map object, that we can mock...
    group('Map control methods', () {
      late gmaps.Map map;

      setUp(() {
        map = gmaps.Map(
          createDivElement(),
          gmaps.MapOptions()
            ..zoom = 10
            ..center = gmaps.LatLng(0, 0),
        );
        controller = createController()
          ..debugSetOverrides(createMap: (_, __) => map)
          ..init();
      });

      group('updateMapConfiguration', () {
        testWidgets('can update `options`', (WidgetTester tester) async {
          controller.updateMapConfiguration(const MapConfiguration(
            mapType: MapType.satellite,
          ));

          expect(map.mapTypeId, gmaps.MapTypeId.SATELLITE);
        });

        testWidgets('can turn on/off traffic', (WidgetTester tester) async {
          expect(controller.trafficLayer, isNull);

          controller.updateMapConfiguration(const MapConfiguration(
            trafficEnabled: true,
          ));

          expect(controller.trafficLayer, isNotNull);

          controller.updateMapConfiguration(const MapConfiguration(
            trafficEnabled: false,
          ));

          expect(controller.trafficLayer, isNull);
        });

        testWidgets('can update style', (WidgetTester tester) async {
          const String style = '''
[{
  "featureType": "poi.park",
  "elementType": "labels.text.fill",
  "stylers": [{"color": "#6b9a76"}]
}]''';
          controller
              .updateMapConfiguration(const MapConfiguration(style: style));

          expect(controller.styles.length, 1);
        });

        testWidgets('can update style', (WidgetTester tester) async {
          controller.updateMapConfiguration(
              const MapConfiguration(style: '[[[invalid style'));

          expect(controller.styles, isEmpty);
          expect(controller.lastStyleError, isNotNull);
        });
      });

      group('viewport getters', () {
        testWidgets('getVisibleRegion', (WidgetTester tester) async {
          final gmaps.LatLng gmCenter = map.center;
          final LatLng center =
              LatLng(gmCenter.lat.toDouble(), gmCenter.lng.toDouble());

          final LatLngBounds bounds = await controller.getVisibleRegion();

          expect(bounds.contains(center), isTrue,
              reason:
                  'The computed visible region must contain the center of the created map.');
        });

        testWidgets('getZoomLevel', (WidgetTester tester) async {
          expect(await controller.getZoomLevel(), map.zoom);
        });
      });

      group('moveCamera', () {
        // Tested in projection_test.dart
      });

      group('map.projection methods', () {
        // Tested in projection_test.dart
      });
    });

    // These are the methods that get forwarded to other controllers, so we just verify calls.
    group('Pass-through methods', () {
      testWidgets('updateCircles', (WidgetTester tester) async {
        final MockCirclesController mock = MockCirclesController();
        controller = createController()..debugSetOverrides(circles: mock);

        final Set<Circle> previous = <Circle>{
          const Circle(circleId: CircleId('to-be-updated')),
          const Circle(circleId: CircleId('to-be-removed')),
        };

        final Set<Circle> current = <Circle>{
          const Circle(circleId: CircleId('to-be-updated'), visible: false),
          const Circle(circleId: CircleId('to-be-added')),
        };

        controller.updateCircles(CircleUpdates.from(previous, current));

        verify(mock.removeCircles(<CircleId>{
          const CircleId('to-be-removed'),
        }));
        verify(mock.addCircles(<Circle>{
          const Circle(circleId: CircleId('to-be-added')),
        }));
        verify(mock.changeCircles(<Circle>{
          const Circle(circleId: CircleId('to-be-updated'), visible: false),
        }));
      });

      testWidgets('updateHeatmaps', (WidgetTester tester) async {
        final MockHeatmapsController mock = MockHeatmapsController();
        controller.debugSetOverrides(heatmaps: mock);

        const List<WeightedLatLng> heatmapPoints = <WeightedLatLng>[
          WeightedLatLng(LatLng(37.782, -122.447)),
          WeightedLatLng(LatLng(37.782, -122.445)),
          WeightedLatLng(LatLng(37.782, -122.443)),
          WeightedLatLng(LatLng(37.782, -122.441)),
          WeightedLatLng(LatLng(37.782, -122.439)),
          WeightedLatLng(LatLng(37.782, -122.437)),
          WeightedLatLng(LatLng(37.782, -122.435)),
          WeightedLatLng(LatLng(37.785, -122.447)),
          WeightedLatLng(LatLng(37.785, -122.445)),
          WeightedLatLng(LatLng(37.785, -122.443)),
          WeightedLatLng(LatLng(37.785, -122.441)),
          WeightedLatLng(LatLng(37.785, -122.439)),
          WeightedLatLng(LatLng(37.785, -122.437)),
          WeightedLatLng(LatLng(37.785, -122.435))
        ];

        final Set<Heatmap> previous = <Heatmap>{
          const Heatmap(
            heatmapId: HeatmapId('to-be-updated'),
            data: heatmapPoints,
            radius: HeatmapRadius.fromPixels(20),
          ),
          const Heatmap(
            heatmapId: HeatmapId('to-be-removed'),
            data: heatmapPoints,
            radius: HeatmapRadius.fromPixels(20),
          ),
        };

        final Set<Heatmap> current = <Heatmap>{
          const Heatmap(
            heatmapId: HeatmapId('to-be-updated'),
            data: heatmapPoints,
            dissipating: false,
            radius: HeatmapRadius.fromPixels(20),
          ),
          const Heatmap(
            heatmapId: HeatmapId('to-be-added'),
            data: heatmapPoints,
            radius: HeatmapRadius.fromPixels(20),
          ),
        };

        controller.updateHeatmaps(HeatmapUpdates.from(previous, current));

        verify(mock.removeHeatmaps(<HeatmapId>{
          const HeatmapId('to-be-removed'),
        }));
        verify(mock.addHeatmaps(<Heatmap>{
          const Heatmap(
            heatmapId: HeatmapId('to-be-added'),
            data: heatmapPoints,
            radius: HeatmapRadius.fromPixels(20),
          ),
        }));
        verify(mock.changeHeatmaps(<Heatmap>{
          const Heatmap(
            heatmapId: HeatmapId('to-be-updated'),
            data: heatmapPoints,
            dissipating: false,
            radius: HeatmapRadius.fromPixels(20),
          ),
        }));
      });

      testWidgets('updateMarkers', (WidgetTester tester) async {
        final MockMarkersController mock = MockMarkersController();
        controller = createController()..debugSetOverrides(markers: mock);

        final Set<Marker> previous = <Marker>{
          const Marker(markerId: MarkerId('to-be-updated')),
          const Marker(markerId: MarkerId('to-be-removed')),
        };

        final Set<Marker> current = <Marker>{
          const Marker(markerId: MarkerId('to-be-updated'), visible: false),
          const Marker(markerId: MarkerId('to-be-added')),
        };

        await controller.updateMarkers(MarkerUpdates.from(previous, current));

        verify(mock.removeMarkers(<MarkerId>{
          const MarkerId('to-be-removed'),
        }));
        verify(mock.addMarkers(<Marker>{
          const Marker(markerId: MarkerId('to-be-added')),
        }));
        verify(mock.changeMarkers(<Marker>{
          const Marker(markerId: MarkerId('to-be-updated'), visible: false),
        }));
      });

      testWidgets('updatePolygons', (WidgetTester tester) async {
        final MockPolygonsController mock = MockPolygonsController();
        controller = createController()..debugSetOverrides(polygons: mock);

        final Set<Polygon> previous = <Polygon>{
          const Polygon(polygonId: PolygonId('to-be-updated')),
          const Polygon(polygonId: PolygonId('to-be-removed')),
        };

        final Set<Polygon> current = <Polygon>{
          const Polygon(polygonId: PolygonId('to-be-updated'), visible: false),
          const Polygon(polygonId: PolygonId('to-be-added')),
        };

        controller.updatePolygons(PolygonUpdates.from(previous, current));

        verify(mock.removePolygons(<PolygonId>{
          const PolygonId('to-be-removed'),
        }));
        verify(mock.addPolygons(<Polygon>{
          const Polygon(polygonId: PolygonId('to-be-added')),
        }));
        verify(mock.changePolygons(<Polygon>{
          const Polygon(polygonId: PolygonId('to-be-updated'), visible: false),
        }));
      });

      testWidgets('updatePolylines', (WidgetTester tester) async {
        final MockPolylinesController mock = MockPolylinesController();
        controller = createController()..debugSetOverrides(polylines: mock);

        final Set<Polyline> previous = <Polyline>{
          const Polyline(polylineId: PolylineId('to-be-updated')),
          const Polyline(polylineId: PolylineId('to-be-removed')),
        };

        final Set<Polyline> current = <Polyline>{
          const Polyline(
            polylineId: PolylineId('to-be-updated'),
            visible: false,
          ),
          const Polyline(polylineId: PolylineId('to-be-added')),
        };

        controller.updatePolylines(PolylineUpdates.from(previous, current));

        verify(mock.removePolylines(<PolylineId>{
          const PolylineId('to-be-removed'),
        }));
        verify(mock.addPolylines(<Polyline>{
          const Polyline(polylineId: PolylineId('to-be-added')),
        }));
        verify(mock.changePolylines(<Polyline>{
          const Polyline(
            polylineId: PolylineId('to-be-updated'),
            visible: false,
          ),
        }));
      });

      testWidgets('updateTileOverlays', (WidgetTester tester) async {
        final MockTileOverlaysController mock = MockTileOverlaysController();
        controller = createController(
            mapObjects: MapObjects(tileOverlays: <TileOverlay>{
          const TileOverlay(tileOverlayId: TileOverlayId('to-be-updated')),
          const TileOverlay(tileOverlayId: TileOverlayId('to-be-removed')),
        }))
          ..debugSetOverrides(tileOverlays: mock);

        controller.updateTileOverlays(<TileOverlay>{
          const TileOverlay(
              tileOverlayId: TileOverlayId('to-be-updated'), visible: false),
          const TileOverlay(tileOverlayId: TileOverlayId('to-be-added')),
        });

        verify(mock.removeTileOverlays(<TileOverlayId>{
          const TileOverlayId('to-be-removed'),
        }));
        verify(mock.addTileOverlays(<TileOverlay>{
          const TileOverlay(tileOverlayId: TileOverlayId('to-be-added')),
        }));
        verify(mock.changeTileOverlays(<TileOverlay>{
          const TileOverlay(
              tileOverlayId: TileOverlayId('to-be-updated'), visible: false),
        }));
      });

      testWidgets('infoWindow visibility', (WidgetTester tester) async {
        final MockMarkersController mock = MockMarkersController();
        const MarkerId markerId = MarkerId('marker-with-infowindow');
        when(mock.isInfoWindowShown(markerId)).thenReturn(true);
        controller = createController()..debugSetOverrides(markers: mock);

        controller.showInfoWindow(markerId);

        verify(mock.showMarkerInfoWindow(markerId));

        controller.hideInfoWindow(markerId);

        verify(mock.hideMarkerInfoWindow(markerId));

        controller.isInfoWindowShown(markerId);

        verify(mock.isInfoWindowShown(markerId));
      });
    });
  });
}<|MERGE_RESOLUTION|>--- conflicted
+++ resolved
@@ -23,15 +23,10 @@
 gmaps.Map mapShim() => throw UnimplementedError();
 
 @GenerateNiceMocks(<MockSpec<dynamic>>[
-<<<<<<< HEAD
-  MockSpec<CirclesController>(),
-  MockSpec<HeatmapsController>(),
-  MockSpec<PolygonsController>(),
-  MockSpec<PolylinesController>(),
-  MockSpec<MarkersController>(),
-  MockSpec<TileOverlaysController>(),
-=======
   MockSpec<CirclesController>(
+    fallbackGenerators: <Symbol, Function>{#googleMap: mapShim},
+  ),
+  MockSpec<HeatmapsController>(
     fallbackGenerators: <Symbol, Function>{#googleMap: mapShim},
   ),
   MockSpec<PolygonsController>(
@@ -46,7 +41,6 @@
   MockSpec<TileOverlaysController>(
     fallbackGenerators: <Symbol, Function>{#googleMap: mapShim},
   ),
->>>>>>> f8fbcdbe
 ])
 
 /// Test Google Map Controller
