name: google_maps_flutter_web_integration_tests
publish_to: none

# Tests require flutter beta or greater to run.
environment:
  sdk: ">=2.18.0 <4.0.0"
  flutter: ">=3.3.0"

dependencies:
  flutter:
    sdk: flutter
  google_maps_flutter_platform_interface: ^2.2.1
  google_maps_flutter_web:
    path: ../

dev_dependencies:
  build_runner: ^2.1.1
  flutter_driver:
    sdk: flutter
  flutter_test:
    sdk: flutter
  google_maps: ^6.1.0
  google_maps_flutter: # Used for projection_test.dart
    path: ../../google_maps_flutter
  http: ^0.13.0
  integration_test:
    sdk: flutter
<<<<<<< HEAD
  mockito: ^5.3.2

# FOR TESTING ONLY. DO NOT MERGE.
dependency_overrides:
  google_maps_flutter_android:
    path: ../../../google_maps_flutter/google_maps_flutter_android
  google_maps_flutter_ios:
    path: ../../../google_maps_flutter/google_maps_flutter_ios
  google_maps_flutter_platform_interface:
    path: ../../../google_maps_flutter/google_maps_flutter_platform_interface
  google_maps_flutter_web:
    path: ../../../google_maps_flutter/google_maps_flutter_web
=======
  mockito: 5.4.0
>>>>>>> 02ffd944
<|MERGE_RESOLUTION|>--- conflicted
+++ resolved
@@ -25,8 +25,7 @@
   http: ^0.13.0
   integration_test:
     sdk: flutter
-<<<<<<< HEAD
-  mockito: ^5.3.2
+  mockito: ^5.4.0
 
 # FOR TESTING ONLY. DO NOT MERGE.
 dependency_overrides:
@@ -37,7 +36,4 @@
   google_maps_flutter_platform_interface:
     path: ../../../google_maps_flutter/google_maps_flutter_platform_interface
   google_maps_flutter_web:
-    path: ../../../google_maps_flutter/google_maps_flutter_web
-=======
-  mockito: 5.4.0
->>>>>>> 02ffd944
+    path: ../../../google_maps_flutter/google_maps_flutter_web