name: google_maps_flutter_web_integration_tests
publish_to: none

# Tests require flutter beta or greater to run.
environment:
  sdk: ">=2.18.0 <4.0.0"
  flutter: ">=3.3.0"

dependencies:
  flutter:
    sdk: flutter
  google_maps_flutter_platform_interface: ^2.2.1
  google_maps_flutter_web:
    path: ../

dev_dependencies:
  build_runner: ^2.1.1
  flutter_driver:
    sdk: flutter
  flutter_test:
    sdk: flutter
  google_maps: ^6.1.0
  google_maps_flutter: ^2.2.0 # Needed for projection_test.dart
  http: ">=0.13.0 <2.0.0"
  integration_test:
    sdk: flutter
<<<<<<< HEAD
  mockito: 5.4.0

# FOR TESTING ONLY. DO NOT MERGE.
dependency_overrides:
  google_maps_flutter_platform_interface:
    path: ../../../google_maps_flutter/google_maps_flutter_platform_interface
  google_maps_flutter_web:
    path: ../../../google_maps_flutter/google_maps_flutter_web
=======
  mockito: 5.4.1

dependency_overrides:
  # Override the google_maps_flutter dependency on google_maps_flutter_web.
  # TODO(ditman): Unwind the circular dependency. This will create problems
  # if we need to make a breaking change to google_maps_flutter_web.
  google_maps_flutter_web:
    path: ../
>>>>>>> 2b307acb
<|MERGE_RESOLUTION|>--- conflicted
+++ resolved
@@ -24,16 +24,6 @@
   http: ">=0.13.0 <2.0.0"
   integration_test:
     sdk: flutter
-<<<<<<< HEAD
-  mockito: 5.4.0
-
-# FOR TESTING ONLY. DO NOT MERGE.
-dependency_overrides:
-  google_maps_flutter_platform_interface:
-    path: ../../../google_maps_flutter/google_maps_flutter_platform_interface
-  google_maps_flutter_web:
-    path: ../../../google_maps_flutter/google_maps_flutter_web
-=======
   mockito: 5.4.1
 
 dependency_overrides:
@@ -42,4 +32,6 @@
   # if we need to make a breaking change to google_maps_flutter_web.
   google_maps_flutter_web:
     path: ../
->>>>>>> 2b307acb
+  # FOR TESTING ONLY. DO NOT MERGE.
+  google_maps_flutter_platform_interface:
+    path: ../../../google_maps_flutter/google_maps_flutter_platform_interface