<<<<<<< HEAD
## 0.6.0

* **BREAKING CHANGES**: Adds type constraints to generic type parameters:
  * `ClusterManagersController<T>` now requires `T extends Object`
  * `MarkersController<T, O>` now requires `T extends Object`
* Adds support for Google Maps JavaScript API Advanced Markers (`AdvancedMarker`), including new `AdvancedMarkerController` and `AdvancedMarkersController` classes, support for `PinConfig` with customizable background, border, and glyph, and custom marker content via `BitmapDescriptor` (including `AssetMapBitmap`, `BytesMapBitmap`, and `PinConfig`). Advanced markers require the `marker` library - add `&libraries=marker` to your Google Maps API script URL in `web/index.html`.
* Adds `isAdvancedMarkersAvailable()` method to check if advanced markers are supported.
* Refactors marker architecture to support both legacy `Marker` and new `AdvancedMarker` types through unified controller interfaces.
=======
## NEXT

* Updates minimum supported SDK version to Flutter 3.32/Dart 3.8.
>>>>>>> 7af370df

## 0.5.14+3

* Replaces uses of deprecated `Color` properties.

## 0.5.14+2

* Fixes a bug where using `cloudMapId` for cloud-based styling would fail if the `style` property was also present.

## 0.5.14+1

* Stops processing events and cancels subscriptions when controller is disposed.

## 0.5.14

* Adds support for disabling or moving the camera control button on web.

## 0.5.13

* Updates minimum supported SDK version to Flutter 3.29/Dart 3.7.
* Fixes `consumeTapEvents` for Circles, Polygons & Polyline on web.

## 0.5.12+2

* Fix broken cameraTargetBounds option on web.

## 0.5.12+1

* Deprecates `zIndex` parameter in Marker in favor of `zIndexInt`.
* Updates minimum supported SDK version to Flutter 3.27/Dart 3.6.

## 0.5.12

* Adds support for ground overlay.

## 0.5.11

* Adds support for marker anchor.
* Updates READMEs and API docs.
* Updates minimum supported SDK version to Flutter 3.22/Dart 3.4.

## 0.5.10

* Adds support for heatmap layers.

## 0.5.9+2

* Restores support for Dart `^3.3.0` and Flutter `^3.19.0`.

## 0.5.9+1

* Fixes a typo in the formatting of the CHANGELOG.

## 0.5.9

* Updates `package:google_maps` dependency to latest (`^8.0.0`).
* Adds support for `web: ^1.0.0`.
* Updates SDK version to Dart `^3.4.0`. Flutter `^3.22.0`.

## 0.5.8

* Adds support for BitmapDescriptor classes `AssetMapBitmap` and `BytesMapBitmap`.

## 0.5.7

* Adds support for marker clustering.

## 0.5.6+2

* Uses `TrustedTypes` from `web: ^0.5.1`.

## 0.5.6+1

* Fixes an issue where `dart:js_interop` object literal factories did not
  compile with dart2js.

## 0.5.6

* Adds support for `MapConfiguration.style`.
* Adds support for `getStyleError`.

## 0.5.5
* Migrates to `dart:js_interop` and `package:web` APIs.
* Updates minimum supported SDK version to Flutter 3.19/Dart 3.3.

## 0.5.4+3

* Updates minimum supported SDK version to Flutter 3.10/Dart 3.0.
* Fixes new lint warnings.

## 0.5.4+2

* Migrates to `dart:ui_web` APIs.
* Updates minimum supported SDK version to Flutter 3.13.0/Dart 3.1.0.

## 0.5.4+1

* Adds pub topics to package metadata.

## 0.5.4

* Adds implementation for `cloudMapId` parameter to support cloud-based maps styling.
* Updates minimum supported SDK version to Flutter 3.7/Dart 2.19.

## 0.5.3

* Initial support for custom overlays. [#98596](https://github.com/flutter/flutter/issues/98596).

## 0.5.2

* Adds options for gesture handling and tilt controls.

## 0.5.1

* Adds padding support to `CameraUpdate.newLatLngBounds`. Issue [#122192](https://github.com/flutter/flutter/issues/122192).

## 0.5.0+1

* Updates the README to mention that this package is the endorsed implementation
  of `google_maps_flutter` for the web platform.

## 0.5.0

* **BREAKING CHANGE:** Fires a `MapStyleException` when an invalid JSON is used
  in `setMapStyle` (was `FormatException` previously).
* Implements a `GoogleMapsInspectorPlatform` to allow integration tests to inspect
  parts of the internal state of a map.

## 0.4.0+9

* Removes obsolete null checks on non-nullable values.

## 0.4.0+8

* Updates minimum Flutter version to 3.3.
* Allows marker position updates. Issue [#83467](https://github.com/flutter/flutter/issues/83467).

## 0.4.0+7

* Clarifies explanation of endorsement in README.
* Aligns Dart and Flutter SDK constraints.

## 0.4.0+6

* Updates links for the merge of flutter/plugins into flutter/packages.
* Updates minimum Flutter version to 3.0.

## 0.4.0+5

* Updates code for stricter lint checks.

## 0.4.0+4

* Updates code for stricter lint checks.
* Updates code for `no_leading_underscores_for_local_identifiers` lint.

## 0.4.0+3

* Updates imports for `prefer_relative_imports`.
* Updates minimum Flutter version to 2.10.

## 0.4.0+2

* Updates conversion of `BitmapDescriptor.fromBytes` marker icons to support the
  new `size` parameter. Issue [#73789](https://github.com/flutter/flutter/issues/73789).
* Fixes avoid_redundant_argument_values lint warnings and minor typos.

## 0.4.0+1

* Updates `README.md` to describe a hit-testing issue when Flutter widgets are overlaid on top of the Map widget.

## 0.4.0

* Implements the new platform interface versions of `buildView` and
  `updateOptions` with structured option types.
* **BREAKING CHANGE**: No longer implements the unstructured option dictionary
  versions of those methods, so this version can only be used with
  `google_maps_flutter` 2.1.8 or later.
* Adds `const` constructor parameters in example tests.

## 0.3.3

* Removes custom `analysis_options.yaml` (and fixes code to comply with newest rules).
* Updates `package:google_maps` dependency to latest (`^6.1.0`).
* Ensures that `convert.dart` sanitizes user-created HTML before passing it to the
  Maps JS SDK with `sanitizeHtml` from `package:sanitize_html`.
  [More info](https://pub.dev/documentation/sanitize_html/latest/sanitize_html/sanitizeHtml.html).

## 0.3.2+2

* Removes unnecessary imports.
* Fixes library_private_types_in_public_api, sort_child_properties_last and use_key_in_widget_constructors
  lint warnings.

## 0.3.2+1

* Removes dependency on `meta`.

## 0.3.2

* Add `onDragStart` and `onDrag` to `Marker`

## 0.3.1

* Fix the `getScreenCoordinate(LatLng)` method. [#80710](https://github.com/flutter/flutter/issues/80710)
* Wait until the map tiles have loaded before calling `onPlatformViewCreated`, so
the returned controller is 100% functional (has bounds, a projection, etc...)
* Use zIndex property when initializing Circle objects. [#89374](https://github.com/flutter/flutter/issues/89374)

## 0.3.0+4

* Add `implements` to pubspec.

## 0.3.0+3

* Update the `README.md` usage instructions to not be tied to explicit package versions.

## 0.3.0+2

* Document `liteModeEnabled` is not available on the web. [#83737](https://github.com/flutter/flutter/issues/83737).

## 0.3.0+1

* Change sizing code of `GoogleMap` widget's `HtmlElementView` so it works well when slotted.

## 0.3.0

* Migrate package to null-safety.
* **Breaking changes:**
  * The property `icon` of a `Marker` cannot be `null`. Defaults to `BitmapDescriptor.defaultMarker`
  * The property `initialCameraPosition` of a `GoogleMapController` can't be `null`. It is also marked as `required`.
  * The parameter `creationId` of the `buildView` method cannot be `null` (this should be handled internally for users of the plugin)
  * Most of the Controller methods can't be called after `remove`/`dispose`. Calling these methods now will throw an Assertion error. Before it'd be a no-op, or a null-pointer exception.

## 0.2.1

* Move integration tests to `example`.
* Tweak pubspec dependencies for main package.

## 0.2.0

* Make this plugin compatible with the rest of null-safe plugins.
* Noop tile overlays methods, so they don't crash on web.

**NOTE**: This plugin is **not** null-safe yet!

## 0.1.2

* Update min Flutter SDK to 1.20.0.

## 0.1.1

* Auto-reverse holes if they're the same direction as the polygon. [Issue](https://github.com/flutter/flutter/issues/74096).

## 0.1.0+10

* Update `package:google_maps_flutter_platform_interface` to `^1.1.0`.
* Add support for Polygon Holes.

## 0.1.0+9

* Update Flutter SDK constraint.

## 0.1.0+8

* Update `package:google_maps_flutter_platform_interface` to `^1.0.5`.
* Add support for `fromBitmap` BitmapDescriptors. [Issue](https://github.com/flutter/flutter/issues/66622).

## 0.1.0+7

* Substitute `undefined_prefixed_name: ignore` analyzer setting by a `dart:ui` shim with conditional exports. [Issue](https://github.com/flutter/flutter/issues/69309).

## 0.1.0+6

* Ensure a single `InfoWindow` is shown at a time. [Issue](https://github.com/flutter/flutter/issues/67380).

## 0.1.0+5

* Update `package:google_maps` to `^3.4.5`.
* Fix `GoogleMapController.getLatLng()`. [Issue](https://github.com/flutter/flutter/issues/67606).
* Make `InfoWindow` contents clickable so `onTap` works as advertised. [Issue](https://github.com/flutter/flutter/issues/67289).
* Fix `InfoWindow` snippets when converting initial markers. [Issue](https://github.com/flutter/flutter/issues/67854).

## 0.1.0+4

* Update `package:sanitize_html` to `^1.4.1` to prevent [a crash](https://github.com/flutter/flutter/issues/67854) when InfoWindow title/snippet have links.

## 0.1.0+3

* Fix crash when converting initial polylines and polygons. [Issue](https://github.com/flutter/flutter/issues/65152).
* Correctly convert Colors when rendering polylines, polygons and circles. [Issue](https://github.com/flutter/flutter/issues/67032).

## 0.1.0+2

* Fix crash when converting Markers with icon explicitly set to null. [Issue](https://github.com/flutter/flutter/issues/64938).

## 0.1.0+1

* Port e2e tests to use the new integration_test package.

## 0.1.0

* First open-source version<|MERGE_RESOLUTION|>--- conflicted
+++ resolved
@@ -1,4 +1,3 @@
-<<<<<<< HEAD
 ## 0.6.0
 
 * **BREAKING CHANGES**: Adds type constraints to generic type parameters:
@@ -7,11 +6,7 @@
 * Adds support for Google Maps JavaScript API Advanced Markers (`AdvancedMarker`), including new `AdvancedMarkerController` and `AdvancedMarkersController` classes, support for `PinConfig` with customizable background, border, and glyph, and custom marker content via `BitmapDescriptor` (including `AssetMapBitmap`, `BytesMapBitmap`, and `PinConfig`). Advanced markers require the `marker` library - add `&libraries=marker` to your Google Maps API script URL in `web/index.html`.
 * Adds `isAdvancedMarkersAvailable()` method to check if advanced markers are supported.
 * Refactors marker architecture to support both legacy `Marker` and new `AdvancedMarker` types through unified controller interfaces.
-=======
-## NEXT
-
 * Updates minimum supported SDK version to Flutter 3.32/Dart 3.8.
->>>>>>> 7af370df
 
 ## 0.5.14+3
 
