## 0.5.5

<<<<<<< HEAD
* Adds support for `MapConfiguration.style`.
* Adds support for `getStyleError`.
* Updates minimum supported SDK version to Flutter 3.13/Dart 3.1.
=======
* Migrates to `dart:js_interop` and `package:web` APIs.
* Updates minimum supported SDK version to Flutter 3.19/Dart 3.3.
>>>>>>> 7cdcf30f

## 0.5.4+3

* Updates minimum supported SDK version to Flutter 3.10/Dart 3.0.
* Fixes new lint warnings.

## 0.5.4+2

* Migrates to `dart:ui_web` APIs.
* Updates minimum supported SDK version to Flutter 3.13.0/Dart 3.1.0.

## 0.5.4+1

* Adds pub topics to package metadata.

## 0.5.4

* Adds implementation for `cloudMapId` parameter to support cloud-based maps styling.
* Updates minimum supported SDK version to Flutter 3.7/Dart 2.19.

## 0.5.3

* Initial support for custom overlays. [#98596](https://github.com/flutter/flutter/issues/98596).

## 0.5.2

* Adds options for gesture handling and tilt controls.

## 0.5.1

* Adds padding support to `CameraUpdate.newLatLngBounds`. Issue [#122192](https://github.com/flutter/flutter/issues/122192).

## 0.5.0+1

* Updates the README to mention that this package is the endorsed implementation
  of `google_maps_flutter` for the web platform.

## 0.5.0

* **BREAKING CHANGE:** Fires a `MapStyleException` when an invalid JSON is used
  in `setMapStyle` (was `FormatException` previously).
* Implements a `GoogleMapsInspectorPlatform` to allow integration tests to inspect
  parts of the internal state of a map.

## 0.4.0+9

* Removes obsolete null checks on non-nullable values.

## 0.4.0+8

* Updates minimum Flutter version to 3.3.
* Allows marker position updates. Issue [#83467](https://github.com/flutter/flutter/issues/83467).

## 0.4.0+7

* Clarifies explanation of endorsement in README.
* Aligns Dart and Flutter SDK constraints.

## 0.4.0+6

* Updates links for the merge of flutter/plugins into flutter/packages.
* Updates minimum Flutter version to 3.0.

## 0.4.0+5

* Updates code for stricter lint checks.

## 0.4.0+4

* Updates code for stricter lint checks.
* Updates code for `no_leading_underscores_for_local_identifiers` lint.

## 0.4.0+3

* Updates imports for `prefer_relative_imports`.
* Updates minimum Flutter version to 2.10.

## 0.4.0+2

* Updates conversion of `BitmapDescriptor.fromBytes` marker icons to support the
  new `size` parameter. Issue [#73789](https://github.com/flutter/flutter/issues/73789).
* Fixes avoid_redundant_argument_values lint warnings and minor typos.

## 0.4.0+1

* Updates `README.md` to describe a hit-testing issue when Flutter widgets are overlaid on top of the Map widget.

## 0.4.0

* Implements the new platform interface versions of `buildView` and
  `updateOptions` with structured option types.
* **BREAKING CHANGE**: No longer implements the unstructured option dictionary
  versions of those methods, so this version can only be used with
  `google_maps_flutter` 2.1.8 or later.
* Adds `const` constructor parameters in example tests.

## 0.3.3

* Removes custom `analysis_options.yaml` (and fixes code to comply with newest rules).
* Updates `package:google_maps` dependency to latest (`^6.1.0`).
* Ensures that `convert.dart` sanitizes user-created HTML before passing it to the
  Maps JS SDK with `sanitizeHtml` from `package:sanitize_html`.
  [More info](https://pub.dev/documentation/sanitize_html/latest/sanitize_html/sanitizeHtml.html).

## 0.3.2+2

* Removes unnecessary imports.
* Fixes library_private_types_in_public_api, sort_child_properties_last and use_key_in_widget_constructors
  lint warnings.

## 0.3.2+1

* Removes dependency on `meta`.

## 0.3.2

* Add `onDragStart` and `onDrag` to `Marker`

## 0.3.1

* Fix the `getScreenCoordinate(LatLng)` method. [#80710](https://github.com/flutter/flutter/issues/80710)
* Wait until the map tiles have loaded before calling `onPlatformViewCreated`, so
the returned controller is 100% functional (has bounds, a projection, etc...)
* Use zIndex property when initializing Circle objects. [#89374](https://github.com/flutter/flutter/issues/89374)

## 0.3.0+4

* Add `implements` to pubspec.

## 0.3.0+3

* Update the `README.md` usage instructions to not be tied to explicit package versions.

## 0.3.0+2

* Document `liteModeEnabled` is not available on the web. [#83737](https://github.com/flutter/flutter/issues/83737).

## 0.3.0+1

* Change sizing code of `GoogleMap` widget's `HtmlElementView` so it works well when slotted.

## 0.3.0

* Migrate package to null-safety.
* **Breaking changes:**
  * The property `icon` of a `Marker` cannot be `null`. Defaults to `BitmapDescriptor.defaultMarker`
  * The property `initialCameraPosition` of a `GoogleMapController` can't be `null`. It is also marked as `required`.
  * The parameter `creationId` of the `buildView` method cannot be `null` (this should be handled internally for users of the plugin)
  * Most of the Controller methods can't be called after `remove`/`dispose`. Calling these methods now will throw an Assertion error. Before it'd be a no-op, or a null-pointer exception.

## 0.2.1

* Move integration tests to `example`.
* Tweak pubspec dependencies for main package.

## 0.2.0

* Make this plugin compatible with the rest of null-safe plugins.
* Noop tile overlays methods, so they don't crash on web.

**NOTE**: This plugin is **not** null-safe yet!

## 0.1.2

* Update min Flutter SDK to 1.20.0.

## 0.1.1

* Auto-reverse holes if they're the same direction as the polygon. [Issue](https://github.com/flutter/flutter/issues/74096).

## 0.1.0+10

* Update `package:google_maps_flutter_platform_interface` to `^1.1.0`.
* Add support for Polygon Holes.

## 0.1.0+9

* Update Flutter SDK constraint.

## 0.1.0+8

* Update `package:google_maps_flutter_platform_interface` to `^1.0.5`.
* Add support for `fromBitmap` BitmapDescriptors. [Issue](https://github.com/flutter/flutter/issues/66622).

## 0.1.0+7

* Substitute `undefined_prefixed_name: ignore` analyzer setting by a `dart:ui` shim with conditional exports. [Issue](https://github.com/flutter/flutter/issues/69309).

## 0.1.0+6

* Ensure a single `InfoWindow` is shown at a time. [Issue](https://github.com/flutter/flutter/issues/67380).

## 0.1.0+5

* Update `package:google_maps` to `^3.4.5`.
* Fix `GoogleMapController.getLatLng()`. [Issue](https://github.com/flutter/flutter/issues/67606).
* Make `InfoWindow` contents clickable so `onTap` works as advertised. [Issue](https://github.com/flutter/flutter/issues/67289).
* Fix `InfoWindow` snippets when converting initial markers. [Issue](https://github.com/flutter/flutter/issues/67854).

## 0.1.0+4

* Update `package:sanitize_html` to `^1.4.1` to prevent [a crash](https://github.com/flutter/flutter/issues/67854) when InfoWindow title/snippet have links.

## 0.1.0+3

* Fix crash when converting initial polylines and polygons. [Issue](https://github.com/flutter/flutter/issues/65152).
* Correctly convert Colors when rendering polylines, polygons and circles. [Issue](https://github.com/flutter/flutter/issues/67032).

## 0.1.0+2

* Fix crash when converting Markers with icon explicitly set to null. [Issue](https://github.com/flutter/flutter/issues/64938).

## 0.1.0+1

* Port e2e tests to use the new integration_test package.

## 0.1.0

* First open-source version<|MERGE_RESOLUTION|>--- conflicted
+++ resolved
@@ -1,13 +1,11 @@
-## 0.5.5
-
-<<<<<<< HEAD
+## 0.5.6
+
 * Adds support for `MapConfiguration.style`.
 * Adds support for `getStyleError`.
-* Updates minimum supported SDK version to Flutter 3.13/Dart 3.1.
-=======
+
+## 0.5.5
 * Migrates to `dart:js_interop` and `package:web` APIs.
 * Updates minimum supported SDK version to Flutter 3.19/Dart 3.3.
->>>>>>> 7cdcf30f
 
 ## 0.5.4+3
 
