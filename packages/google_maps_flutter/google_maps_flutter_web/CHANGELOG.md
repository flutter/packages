--- conflicted
+++ resolved
@@ -1,8 +1,4 @@
-<<<<<<< HEAD
-## 0.5.13
-=======
 ## 0.5.12+1
->>>>>>> 538d1749
 
 * Deprecates `zIndex` parameter in Marker in favor of `zIndexInt`.
 * Updates minimum supported SDK version to Flutter 3.27/Dart 3.6.
