--- conflicted
+++ resolved
@@ -1,11 +1,11 @@
+## 0.5.12+2
+
+* Fix broken cameraTargetBounds option on web.
+
 ## 0.5.12+1
 
-<<<<<<< HEAD
-* Fix broken cameraTargetBounds option on web.
-=======
 * Deprecates `zIndex` parameter in Marker in favor of `zIndexInt`.
 * Updates minimum supported SDK version to Flutter 3.27/Dart 3.6.
->>>>>>> 6a5b5621
 
 ## 0.5.12
 
