<<<<<<< HEAD
## 0.4.1

* Add "My Location" Widget. Issue [#64073](https://github.com/flutter/flutter/issues/64073)
=======
## NEXT

* Aligns Dart and Flutter SDK constraints.
>>>>>>> 4aa259aa

## 0.4.0+6

* Updates links for the merge of flutter/plugins into flutter/packages.
* Updates minimum Flutter version to 3.0.

## 0.4.0+5

* Updates code for stricter lint checks.

## 0.4.0+4

* Updates code for stricter lint checks.
* Updates code for `no_leading_underscores_for_local_identifiers` lint.

## 0.4.0+3

* Updates imports for `prefer_relative_imports`.
* Updates minimum Flutter version to 2.10.

## 0.4.0+2

* Updates conversion of `BitmapDescriptor.fromBytes` marker icons to support the
  new `size` parameter. Issue [#73789](https://github.com/flutter/flutter/issues/73789).
* Fixes avoid_redundant_argument_values lint warnings and minor typos.

## 0.4.0+1

* Updates `README.md` to describe a hit-testing issue when Flutter widgets are overlaid on top of the Map widget.

## 0.4.0

* Implements the new platform interface versions of `buildView` and
  `updateOptions` with structured option types.
* **BREAKING CHANGE**: No longer implements the unstructured option dictionary
  versions of those methods, so this version can only be used with
  `google_maps_flutter` 2.1.8 or later.
* Adds `const` constructor parameters in example tests.

## 0.3.3

* Removes custom `analysis_options.yaml` (and fixes code to comply with newest rules).
* Updates `package:google_maps` dependency to latest (`^6.1.0`).
* Ensures that `convert.dart` sanitizes user-created HTML before passing it to the
  Maps JS SDK with `sanitizeHtml` from `package:sanitize_html`.
  [More info](https://pub.dev/documentation/sanitize_html/latest/sanitize_html/sanitizeHtml.html).

## 0.3.2+2

* Removes unnecessary imports.
* Fixes library_private_types_in_public_api, sort_child_properties_last and use_key_in_widget_constructors
  lint warnings.

## 0.3.2+1

* Removes dependency on `meta`.

## 0.3.2

* Add `onDragStart` and `onDrag` to `Marker`

## 0.3.1

* Fix the `getScreenCoordinate(LatLng)` method. [#80710](https://github.com/flutter/flutter/issues/80710)
* Wait until the map tiles have loaded before calling `onPlatformViewCreated`, so
the returned controller is 100% functional (has bounds, a projection, etc...)
* Use zIndex property when initializing Circle objects. [#89374](https://github.com/flutter/flutter/issues/89374)

## 0.3.0+4

* Add `implements` to pubspec.

## 0.3.0+3

* Update the `README.md` usage instructions to not be tied to explicit package versions.

## 0.3.0+2

* Document `liteModeEnabled` is not available on the web. [#83737](https://github.com/flutter/flutter/issues/83737).

## 0.3.0+1

* Change sizing code of `GoogleMap` widget's `HtmlElementView` so it works well when slotted.

## 0.3.0

* Migrate package to null-safety.
* **Breaking changes:**
  * The property `icon` of a `Marker` cannot be `null`. Defaults to `BitmapDescriptor.defaultMarker`
  * The property `initialCameraPosition` of a `GoogleMapController` can't be `null`. It is also marked as `required`.
  * The parameter `creationId` of the `buildView` method cannot be `null` (this should be handled internally for users of the plugin)
  * Most of the Controller methods can't be called after `remove`/`dispose`. Calling these methods now will throw an Assertion error. Before it'd be a no-op, or a null-pointer exception.

## 0.2.1

* Move integration tests to `example`.
* Tweak pubspec dependencies for main package.

## 0.2.0

* Make this plugin compatible with the rest of null-safe plugins.
* Noop tile overlays methods, so they don't crash on web.

**NOTE**: This plugin is **not** null-safe yet!

## 0.1.2

* Update min Flutter SDK to 1.20.0.

## 0.1.1

* Auto-reverse holes if they're the same direction as the polygon. [Issue](https://github.com/flutter/flutter/issues/74096).

## 0.1.0+10

* Update `package:google_maps_flutter_platform_interface` to `^1.1.0`.
* Add support for Polygon Holes.

## 0.1.0+9

* Update Flutter SDK constraint.

## 0.1.0+8

* Update `package:google_maps_flutter_platform_interface` to `^1.0.5`.
* Add support for `fromBitmap` BitmapDescriptors. [Issue](https://github.com/flutter/flutter/issues/66622).

## 0.1.0+7

* Substitute `undefined_prefixed_name: ignore` analyzer setting by a `dart:ui` shim with conditional exports. [Issue](https://github.com/flutter/flutter/issues/69309).

## 0.1.0+6

* Ensure a single `InfoWindow` is shown at a time. [Issue](https://github.com/flutter/flutter/issues/67380).

## 0.1.0+5

* Update `package:google_maps` to `^3.4.5`.
* Fix `GoogleMapController.getLatLng()`. [Issue](https://github.com/flutter/flutter/issues/67606).
* Make `InfoWindow` contents clickable so `onTap` works as advertised. [Issue](https://github.com/flutter/flutter/issues/67289).
* Fix `InfoWindow` snippets when converting initial markers. [Issue](https://github.com/flutter/flutter/issues/67854).

## 0.1.0+4

* Update `package:sanitize_html` to `^1.4.1` to prevent [a crash](https://github.com/flutter/flutter/issues/67854) when InfoWindow title/snippet have links.

## 0.1.0+3

* Fix crash when converting initial polylines and polygons. [Issue](https://github.com/flutter/flutter/issues/65152).
* Correctly convert Colors when rendering polylines, polygons and circles. [Issue](https://github.com/flutter/flutter/issues/67032).

## 0.1.0+2

* Fix crash when converting Markers with icon explicitly set to null. [Issue](https://github.com/flutter/flutter/issues/64938).

## 0.1.0+1

* Port e2e tests to use the new integration_test package.

## 0.1.0

* First open-source version<|MERGE_RESOLUTION|>--- conflicted
+++ resolved
@@ -1,12 +1,7 @@
-<<<<<<< HEAD
 ## 0.4.1
 
 * Add "My Location" Widget. Issue [#64073](https://github.com/flutter/flutter/issues/64073)
-=======
-## NEXT
-
 * Aligns Dart and Flutter SDK constraints.
->>>>>>> 4aa259aa
 
 ## 0.4.0+6
 
