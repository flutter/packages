--- conflicted
+++ resolved
@@ -1,10 +1,10 @@
+## 0.5.14+1
+
+* Stops processing events and cancels subscriptions when controller is disposed.
+
 ## 0.5.14
 
-<<<<<<< HEAD
-* Stop processing events and cancel subscriptions when controller is disposed.
-=======
 * Adds support for disabling or moving the camera control button on web.
->>>>>>> 42bb3470
 
 ## 0.5.13
 
