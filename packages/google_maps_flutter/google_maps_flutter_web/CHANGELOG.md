## 0.5.13

<<<<<<< HEAD
* Stop processing events and cancel subscriptions when controller is disposed.
=======
* Updates minimum supported SDK version to Flutter 3.29/Dart 3.7.
* Fixes `consumeTapEvents` for Circles, Polygons & Polyline on web.

## 0.5.12+2

* Fix broken cameraTargetBounds option on web.

## 0.5.12+1

* Deprecates `zIndex` parameter in Marker in favor of `zIndexInt`.
>>>>>>> 141d8e30
* Updates minimum supported SDK version to Flutter 3.27/Dart 3.6.

## 0.5.12

* Adds support for ground overlay.

## 0.5.11

* Adds support for marker anchor.
* Updates READMEs and API docs.
* Updates minimum supported SDK version to Flutter 3.22/Dart 3.4.

## 0.5.10

* Adds support for heatmap layers.

## 0.5.9+2

* Restores support for Dart `^3.3.0` and Flutter `^3.19.0`.

## 0.5.9+1

* Fixes a typo in the formatting of the CHANGELOG.

## 0.5.9

* Updates `package:google_maps` dependency to latest (`^8.0.0`).
* Adds support for `web: ^1.0.0`.
* Updates SDK version to Dart `^3.4.0`. Flutter `^3.22.0`.

## 0.5.8

* Adds support for BitmapDescriptor classes `AssetMapBitmap` and `BytesMapBitmap`.

## 0.5.7

* Adds support for marker clustering.

## 0.5.6+2

* Uses `TrustedTypes` from `web: ^0.5.1`.

## 0.5.6+1

* Fixes an issue where `dart:js_interop` object literal factories did not
  compile with dart2js.

## 0.5.6

* Adds support for `MapConfiguration.style`.
* Adds support for `getStyleError`.

## 0.5.5
* Migrates to `dart:js_interop` and `package:web` APIs.
* Updates minimum supported SDK version to Flutter 3.19/Dart 3.3.

## 0.5.4+3

* Updates minimum supported SDK version to Flutter 3.10/Dart 3.0.
* Fixes new lint warnings.

## 0.5.4+2

* Migrates to `dart:ui_web` APIs.
* Updates minimum supported SDK version to Flutter 3.13.0/Dart 3.1.0.

## 0.5.4+1

* Adds pub topics to package metadata.

## 0.5.4

* Adds implementation for `cloudMapId` parameter to support cloud-based maps styling.
* Updates minimum supported SDK version to Flutter 3.7/Dart 2.19.

## 0.5.3

* Initial support for custom overlays. [#98596](https://github.com/flutter/flutter/issues/98596).

## 0.5.2

* Adds options for gesture handling and tilt controls.

## 0.5.1

* Adds padding support to `CameraUpdate.newLatLngBounds`. Issue [#122192](https://github.com/flutter/flutter/issues/122192).

## 0.5.0+1

* Updates the README to mention that this package is the endorsed implementation
  of `google_maps_flutter` for the web platform.

## 0.5.0

* **BREAKING CHANGE:** Fires a `MapStyleException` when an invalid JSON is used
  in `setMapStyle` (was `FormatException` previously).
* Implements a `GoogleMapsInspectorPlatform` to allow integration tests to inspect
  parts of the internal state of a map.

## 0.4.0+9

* Removes obsolete null checks on non-nullable values.

## 0.4.0+8

* Updates minimum Flutter version to 3.3.
* Allows marker position updates. Issue [#83467](https://github.com/flutter/flutter/issues/83467).

## 0.4.0+7

* Clarifies explanation of endorsement in README.
* Aligns Dart and Flutter SDK constraints.

## 0.4.0+6

* Updates links for the merge of flutter/plugins into flutter/packages.
* Updates minimum Flutter version to 3.0.

## 0.4.0+5

* Updates code for stricter lint checks.

## 0.4.0+4

* Updates code for stricter lint checks.
* Updates code for `no_leading_underscores_for_local_identifiers` lint.

## 0.4.0+3

* Updates imports for `prefer_relative_imports`.
* Updates minimum Flutter version to 2.10.

## 0.4.0+2

* Updates conversion of `BitmapDescriptor.fromBytes` marker icons to support the
  new `size` parameter. Issue [#73789](https://github.com/flutter/flutter/issues/73789).
* Fixes avoid_redundant_argument_values lint warnings and minor typos.

## 0.4.0+1

* Updates `README.md` to describe a hit-testing issue when Flutter widgets are overlaid on top of the Map widget.

## 0.4.0

* Implements the new platform interface versions of `buildView` and
  `updateOptions` with structured option types.
* **BREAKING CHANGE**: No longer implements the unstructured option dictionary
  versions of those methods, so this version can only be used with
  `google_maps_flutter` 2.1.8 or later.
* Adds `const` constructor parameters in example tests.

## 0.3.3

* Removes custom `analysis_options.yaml` (and fixes code to comply with newest rules).
* Updates `package:google_maps` dependency to latest (`^6.1.0`).
* Ensures that `convert.dart` sanitizes user-created HTML before passing it to the
  Maps JS SDK with `sanitizeHtml` from `package:sanitize_html`.
  [More info](https://pub.dev/documentation/sanitize_html/latest/sanitize_html/sanitizeHtml.html).

## 0.3.2+2

* Removes unnecessary imports.
* Fixes library_private_types_in_public_api, sort_child_properties_last and use_key_in_widget_constructors
  lint warnings.

## 0.3.2+1

* Removes dependency on `meta`.

## 0.3.2

* Add `onDragStart` and `onDrag` to `Marker`

## 0.3.1

* Fix the `getScreenCoordinate(LatLng)` method. [#80710](https://github.com/flutter/flutter/issues/80710)
* Wait until the map tiles have loaded before calling `onPlatformViewCreated`, so
the returned controller is 100% functional (has bounds, a projection, etc...)
* Use zIndex property when initializing Circle objects. [#89374](https://github.com/flutter/flutter/issues/89374)

## 0.3.0+4

* Add `implements` to pubspec.

## 0.3.0+3

* Update the `README.md` usage instructions to not be tied to explicit package versions.

## 0.3.0+2

* Document `liteModeEnabled` is not available on the web. [#83737](https://github.com/flutter/flutter/issues/83737).

## 0.3.0+1

* Change sizing code of `GoogleMap` widget's `HtmlElementView` so it works well when slotted.

## 0.3.0

* Migrate package to null-safety.
* **Breaking changes:**
  * The property `icon` of a `Marker` cannot be `null`. Defaults to `BitmapDescriptor.defaultMarker`
  * The property `initialCameraPosition` of a `GoogleMapController` can't be `null`. It is also marked as `required`.
  * The parameter `creationId` of the `buildView` method cannot be `null` (this should be handled internally for users of the plugin)
  * Most of the Controller methods can't be called after `remove`/`dispose`. Calling these methods now will throw an Assertion error. Before it'd be a no-op, or a null-pointer exception.

## 0.2.1

* Move integration tests to `example`.
* Tweak pubspec dependencies for main package.

## 0.2.0

* Make this plugin compatible with the rest of null-safe plugins.
* Noop tile overlays methods, so they don't crash on web.

**NOTE**: This plugin is **not** null-safe yet!

## 0.1.2

* Update min Flutter SDK to 1.20.0.

## 0.1.1

* Auto-reverse holes if they're the same direction as the polygon. [Issue](https://github.com/flutter/flutter/issues/74096).

## 0.1.0+10

* Update `package:google_maps_flutter_platform_interface` to `^1.1.0`.
* Add support for Polygon Holes.

## 0.1.0+9

* Update Flutter SDK constraint.

## 0.1.0+8

* Update `package:google_maps_flutter_platform_interface` to `^1.0.5`.
* Add support for `fromBitmap` BitmapDescriptors. [Issue](https://github.com/flutter/flutter/issues/66622).

## 0.1.0+7

* Substitute `undefined_prefixed_name: ignore` analyzer setting by a `dart:ui` shim with conditional exports. [Issue](https://github.com/flutter/flutter/issues/69309).

## 0.1.0+6

* Ensure a single `InfoWindow` is shown at a time. [Issue](https://github.com/flutter/flutter/issues/67380).

## 0.1.0+5

* Update `package:google_maps` to `^3.4.5`.
* Fix `GoogleMapController.getLatLng()`. [Issue](https://github.com/flutter/flutter/issues/67606).
* Make `InfoWindow` contents clickable so `onTap` works as advertised. [Issue](https://github.com/flutter/flutter/issues/67289).
* Fix `InfoWindow` snippets when converting initial markers. [Issue](https://github.com/flutter/flutter/issues/67854).

## 0.1.0+4

* Update `package:sanitize_html` to `^1.4.1` to prevent [a crash](https://github.com/flutter/flutter/issues/67854) when InfoWindow title/snippet have links.

## 0.1.0+3

* Fix crash when converting initial polylines and polygons. [Issue](https://github.com/flutter/flutter/issues/65152).
* Correctly convert Colors when rendering polylines, polygons and circles. [Issue](https://github.com/flutter/flutter/issues/67032).

## 0.1.0+2

* Fix crash when converting Markers with icon explicitly set to null. [Issue](https://github.com/flutter/flutter/issues/64938).

## 0.1.0+1

* Port e2e tests to use the new integration_test package.

## 0.1.0

* First open-source version<|MERGE_RESOLUTION|>--- conflicted
+++ resolved
@@ -1,8 +1,9 @@
+## 0.5.14
+
+* Stop processing events and cancel subscriptions when controller is disposed.
+
 ## 0.5.13
 
-<<<<<<< HEAD
-* Stop processing events and cancel subscriptions when controller is disposed.
-=======
 * Updates minimum supported SDK version to Flutter 3.29/Dart 3.7.
 * Fixes `consumeTapEvents` for Circles, Polygons & Polyline on web.
 
@@ -13,7 +14,6 @@
 ## 0.5.12+1
 
 * Deprecates `zIndex` parameter in Marker in favor of `zIndexInt`.
->>>>>>> 141d8e30
 * Updates minimum supported SDK version to Flutter 3.27/Dart 3.6.
 
 ## 0.5.12
