--- conflicted
+++ resolved
@@ -1,12 +1,10 @@
-<<<<<<< HEAD
 ## 0.4.1
 
 * Add "My Location" Widget. Issue [#64073](https://github.com/flutter/flutter/issues/64073)
-=======
+
 ## 0.4.0+6
 
 * Updates links for the merge of flutter/plugins into flutter/packages.
->>>>>>> c0f0a225
 * Updates minimum Flutter version to 3.0.
 
 ## 0.4.0+5
