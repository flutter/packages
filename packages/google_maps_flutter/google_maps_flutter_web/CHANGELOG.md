## 0.5.13

<<<<<<< HEAD
* Adds support to camera control button.
=======
* Updates minimum supported SDK version to Flutter 3.29/Dart 3.7.
* Fixes `consumeTapEvents` for Circles, Polygons & Polyline on web.
>>>>>>> 86fbeecb

## 0.5.12+2

* Fix broken cameraTargetBounds option on web.

## 0.5.12+1

* Deprecates `zIndex` parameter in Marker in favor of `zIndexInt`.
* Updates minimum supported SDK version to Flutter 3.27/Dart 3.6.

## 0.5.12

* Adds support for ground overlay.

## 0.5.11

* Adds support for marker anchor.
* Updates READMEs and API docs.
* Updates minimum supported SDK version to Flutter 3.22/Dart 3.4.

## 0.5.10

* Adds support for heatmap layers.

## 0.5.9+2

* Restores support for Dart `^3.3.0` and Flutter `^3.19.0`.

## 0.5.9+1

* Fixes a typo in the formatting of the CHANGELOG.

## 0.5.9

* Updates `package:google_maps` dependency to latest (`^8.0.0`).
* Adds support for `web: ^1.0.0`.
* Updates SDK version to Dart `^3.4.0`. Flutter `^3.22.0`.

## 0.5.8

* Adds support for BitmapDescriptor classes `AssetMapBitmap` and `BytesMapBitmap`.

## 0.5.7

* Adds support for marker clustering.

## 0.5.6+2

* Uses `TrustedTypes` from `web: ^0.5.1`.

## 0.5.6+1

* Fixes an issue where `dart:js_interop` object literal factories did not
  compile with dart2js.

## 0.5.6

* Adds support for `MapConfiguration.style`.
* Adds support for `getStyleError`.

## 0.5.5
* Migrates to `dart:js_interop` and `package:web` APIs.
* Updates minimum supported SDK version to Flutter 3.19/Dart 3.3.

## 0.5.4+3

* Updates minimum supported SDK version to Flutter 3.10/Dart 3.0.
* Fixes new lint warnings.

## 0.5.4+2

* Migrates to `dart:ui_web` APIs.
* Updates minimum supported SDK version to Flutter 3.13.0/Dart 3.1.0.

## 0.5.4+1

* Adds pub topics to package metadata.

## 0.5.4

* Adds implementation for `cloudMapId` parameter to support cloud-based maps styling.
* Updates minimum supported SDK version to Flutter 3.7/Dart 2.19.

## 0.5.3

* Initial support for custom overlays. [#98596](https://github.com/flutter/flutter/issues/98596).

## 0.5.2

* Adds options for gesture handling and tilt controls.

## 0.5.1

* Adds padding support to `CameraUpdate.newLatLngBounds`. Issue [#122192](https://github.com/flutter/flutter/issues/122192).

## 0.5.0+1

* Updates the README to mention that this package is the endorsed implementation
  of `google_maps_flutter` for the web platform.

## 0.5.0

* **BREAKING CHANGE:** Fires a `MapStyleException` when an invalid JSON is used
  in `setMapStyle` (was `FormatException` previously).
* Implements a `GoogleMapsInspectorPlatform` to allow integration tests to inspect
  parts of the internal state of a map.

## 0.4.0+9

* Removes obsolete null checks on non-nullable values.

## 0.4.0+8

* Updates minimum Flutter version to 3.3.
* Allows marker position updates. Issue [#83467](https://github.com/flutter/flutter/issues/83467).

## 0.4.0+7

* Clarifies explanation of endorsement in README.
* Aligns Dart and Flutter SDK constraints.

## 0.4.0+6

* Updates links for the merge of flutter/plugins into flutter/packages.
* Updates minimum Flutter version to 3.0.

## 0.4.0+5

* Updates code for stricter lint checks.

## 0.4.0+4

* Updates code for stricter lint checks.
* Updates code for `no_leading_underscores_for_local_identifiers` lint.

## 0.4.0+3

* Updates imports for `prefer_relative_imports`.
* Updates minimum Flutter version to 2.10.

## 0.4.0+2

* Updates conversion of `BitmapDescriptor.fromBytes` marker icons to support the
  new `size` parameter. Issue [#73789](https://github.com/flutter/flutter/issues/73789).
* Fixes avoid_redundant_argument_values lint warnings and minor typos.

## 0.4.0+1

* Updates `README.md` to describe a hit-testing issue when Flutter widgets are overlaid on top of the Map widget.

## 0.4.0

* Implements the new platform interface versions of `buildView` and
  `updateOptions` with structured option types.
* **BREAKING CHANGE**: No longer implements the unstructured option dictionary
  versions of those methods, so this version can only be used with
  `google_maps_flutter` 2.1.8 or later.
* Adds `const` constructor parameters in example tests.

## 0.3.3

* Removes custom `analysis_options.yaml` (and fixes code to comply with newest rules).
* Updates `package:google_maps` dependency to latest (`^6.1.0`).
* Ensures that `convert.dart` sanitizes user-created HTML before passing it to the
  Maps JS SDK with `sanitizeHtml` from `package:sanitize_html`.
  [More info](https://pub.dev/documentation/sanitize_html/latest/sanitize_html/sanitizeHtml.html).

## 0.3.2+2

* Removes unnecessary imports.
* Fixes library_private_types_in_public_api, sort_child_properties_last and use_key_in_widget_constructors
  lint warnings.

## 0.3.2+1

* Removes dependency on `meta`.

## 0.3.2

* Add `onDragStart` and `onDrag` to `Marker`

## 0.3.1

* Fix the `getScreenCoordinate(LatLng)` method. [#80710](https://github.com/flutter/flutter/issues/80710)
* Wait until the map tiles have loaded before calling `onPlatformViewCreated`, so
the returned controller is 100% functional (has bounds, a projection, etc...)
* Use zIndex property when initializing Circle objects. [#89374](https://github.com/flutter/flutter/issues/89374)

## 0.3.0+4

* Add `implements` to pubspec.

## 0.3.0+3

* Update the `README.md` usage instructions to not be tied to explicit package versions.

## 0.3.0+2

* Document `liteModeEnabled` is not available on the web. [#83737](https://github.com/flutter/flutter/issues/83737).

## 0.3.0+1

* Change sizing code of `GoogleMap` widget's `HtmlElementView` so it works well when slotted.

## 0.3.0

* Migrate package to null-safety.
* **Breaking changes:**
  * The property `icon` of a `Marker` cannot be `null`. Defaults to `BitmapDescriptor.defaultMarker`
  * The property `initialCameraPosition` of a `GoogleMapController` can't be `null`. It is also marked as `required`.
  * The parameter `creationId` of the `buildView` method cannot be `null` (this should be handled internally for users of the plugin)
  * Most of the Controller methods can't be called after `remove`/`dispose`. Calling these methods now will throw an Assertion error. Before it'd be a no-op, or a null-pointer exception.

## 0.2.1

* Move integration tests to `example`.
* Tweak pubspec dependencies for main package.

## 0.2.0

* Make this plugin compatible with the rest of null-safe plugins.
* Noop tile overlays methods, so they don't crash on web.

**NOTE**: This plugin is **not** null-safe yet!

## 0.1.2

* Update min Flutter SDK to 1.20.0.

## 0.1.1

* Auto-reverse holes if they're the same direction as the polygon. [Issue](https://github.com/flutter/flutter/issues/74096).

## 0.1.0+10

* Update `package:google_maps_flutter_platform_interface` to `^1.1.0`.
* Add support for Polygon Holes.

## 0.1.0+9

* Update Flutter SDK constraint.

## 0.1.0+8

* Update `package:google_maps_flutter_platform_interface` to `^1.0.5`.
* Add support for `fromBitmap` BitmapDescriptors. [Issue](https://github.com/flutter/flutter/issues/66622).

## 0.1.0+7

* Substitute `undefined_prefixed_name: ignore` analyzer setting by a `dart:ui` shim with conditional exports. [Issue](https://github.com/flutter/flutter/issues/69309).

## 0.1.0+6

* Ensure a single `InfoWindow` is shown at a time. [Issue](https://github.com/flutter/flutter/issues/67380).

## 0.1.0+5

* Update `package:google_maps` to `^3.4.5`.
* Fix `GoogleMapController.getLatLng()`. [Issue](https://github.com/flutter/flutter/issues/67606).
* Make `InfoWindow` contents clickable so `onTap` works as advertised. [Issue](https://github.com/flutter/flutter/issues/67289).
* Fix `InfoWindow` snippets when converting initial markers. [Issue](https://github.com/flutter/flutter/issues/67854).

## 0.1.0+4

* Update `package:sanitize_html` to `^1.4.1` to prevent [a crash](https://github.com/flutter/flutter/issues/67854) when InfoWindow title/snippet have links.

## 0.1.0+3

* Fix crash when converting initial polylines and polygons. [Issue](https://github.com/flutter/flutter/issues/65152).
* Correctly convert Colors when rendering polylines, polygons and circles. [Issue](https://github.com/flutter/flutter/issues/67032).

## 0.1.0+2

* Fix crash when converting Markers with icon explicitly set to null. [Issue](https://github.com/flutter/flutter/issues/64938).

## 0.1.0+1

* Port e2e tests to use the new integration_test package.

## 0.1.0

* First open-source version<|MERGE_RESOLUTION|>--- conflicted
+++ resolved
@@ -1,11 +1,11 @@
+## 0.5.14
+
+* Adds support to camera control button.
+
 ## 0.5.13
 
-<<<<<<< HEAD
-* Adds support to camera control button.
-=======
 * Updates minimum supported SDK version to Flutter 3.29/Dart 3.7.
 * Fixes `consumeTapEvents` for Circles, Polygons & Polyline on web.
->>>>>>> 86fbeecb
 
 ## 0.5.12+2
 
