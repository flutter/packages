name: google_maps_flutter_web
description: Web platform implementation of google_maps_flutter
repository: https://github.com/flutter/packages/tree/main/packages/google_maps_flutter/google_maps_flutter_web
issue_tracker: https://github.com/flutter/flutter/issues?q=is%3Aissue+is%3Aopen+label%3A%22p%3A+maps%22
version: 0.5.14

environment:
  sdk: ^3.7.0
  flutter: ">=3.29.0"

flutter:
  plugin:
    implements: google_maps_flutter
    platforms:
      web:
        pluginClass: GoogleMapsPlugin
        fileName: google_maps_flutter_web.dart

dependencies:
  collection: ^1.16.0
  flutter:
    sdk: flutter
  flutter_web_plugins:
    sdk: flutter
<<<<<<< HEAD
  google_maps: ^8.0.0
=======
  google_maps: ^8.1.0
>>>>>>> 66e4b85d
  google_maps_flutter_platform_interface: ^2.14.0
  sanitize_html: ^2.0.0
  stream_transform: ^2.0.0
  web: ">=0.5.1 <2.0.0"

dev_dependencies:
  flutter_test:
    sdk: flutter

topics:
  - google-maps
  - google-maps-flutter
  - map

# The example deliberately includes limited-use secrets.
false_secrets:
  - /example/web/index.html<|MERGE_RESOLUTION|>--- conflicted
+++ resolved
@@ -22,11 +22,7 @@
     sdk: flutter
   flutter_web_plugins:
     sdk: flutter
-<<<<<<< HEAD
-  google_maps: ^8.0.0
-=======
   google_maps: ^8.1.0
->>>>>>> 66e4b85d
   google_maps_flutter_platform_interface: ^2.14.0
   sanitize_html: ^2.0.0
   stream_transform: ^2.0.0
