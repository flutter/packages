// Copyright 2013 The Flutter Authors. All rights reserved.
// Use of this source code is governed by a BSD-style license that can be
// found in the LICENSE file.

part of '../google_maps_flutter_web.dart';

// Default values for when the gmaps objects return null/undefined values.
final gmaps.LatLng _nullGmapsLatLng = gmaps.LatLng(0, 0);
final gmaps.LatLngBounds _nullGmapsLatLngBounds =
    gmaps.LatLngBounds(_nullGmapsLatLng, _nullGmapsLatLng);

// The TrustedType Policy used by this plugin. Used to sanitize InfoWindow contents.
TrustedTypePolicy? _gmapsTrustedTypePolicy;

// A cache for image size Futures to reduce redundant image fetch requests.
// This cache should be always cleaned up after marker updates are processed.
final Map<String, Future<Size?>> _bitmapSizeFutureCache =
    <String, Future<Size?>>{};

// A cache for blob URLs of bitmaps to avoid creating a new blob URL for the
// same bitmap instances. This cache should be always cleaned up after marker
// updates are processed.
final Map<int, String> _bitmapBlobUrlCache = <int, String>{};

// Converts a [Color] into a valid CSS value #RRGGBB.
String _getCssColor(Color color) {
  return '#${color.value.toRadixString(16).padLeft(8, '0').substring(2)}';
}

// Extracts the opacity from a [Color].
double _getCssOpacity(Color color) {
  return color.opacity;
}

// Converts a [Color] into a valid CSS value rgba(R, G, B, A).
String _getCssColorWithAlpha(Color color) {
  return 'rgba(${color.red}, ${color.green}, ${color.blue}, ${(color.alpha / 255).toStringAsFixed(2)})';
}

// Converts options from the plugin into gmaps.MapOptions that can be used by the JS SDK.
// The following options are not handled here, for various reasons:
// The following are not available in web, because the map doesn't rotate there:
//   compassEnabled
//   rotateGesturesEnabled
//   tiltGesturesEnabled
// mapToolbarEnabled is unused in web, there's no "map toolbar"
// myLocationButtonEnabled Widget not available in web yet, it needs to be built on top of the maps widget
//   See: https://developers.google.com/maps/documentation/javascript/examples/control-custom
// myLocationEnabled needs to be built through `navigator.geolocation` from package:web.
//   See: https://api.dart.dev/stable/2.8.4/dart-html/Geolocation-class.html
// trafficEnabled is handled when creating the GMap object, since it needs to be added as a layer.
// trackCameraPosition is just a boolean value that indicates if the map has an onCameraMove handler.
// indoorViewEnabled seems to not have an equivalent in web
// buildingsEnabled seems to not have an equivalent in web
// padding seems to behave differently in web than mobile. You can't move UI elements in web.
gmaps.MapOptions _configurationAndStyleToGmapsOptions(
    MapConfiguration configuration, List<gmaps.MapTypeStyle> styles) {
  final gmaps.MapOptions options = gmaps.MapOptions();

  if (configuration.mapType != null) {
    options.mapTypeId = _gmapTypeIDForPluginType(configuration.mapType!);
  }

  final MinMaxZoomPreference? zoomPreference =
      configuration.minMaxZoomPreference;
  if (zoomPreference != null) {
    options
      ..minZoom = zoomPreference.minZoom
      ..maxZoom = zoomPreference.maxZoom;
  }

  if (configuration.cameraTargetBounds != null) {
    // Needs gmaps.MapOptions.restriction and gmaps.MapRestriction
    // see: https://developers.google.com/maps/documentation/javascript/reference/map#MapOptions.restriction
  }

  if (configuration.zoomControlsEnabled != null) {
    options.zoomControl = configuration.zoomControlsEnabled;
  }

  if (configuration.webGestureHandling != null) {
    options.gestureHandling = configuration.webGestureHandling!.name;
  } else if (configuration.scrollGesturesEnabled == false ||
      configuration.zoomGesturesEnabled == false) {
    // Old behavior
    options.gestureHandling = WebGestureHandling.none.name;
  } else {
    options.gestureHandling = WebGestureHandling.auto.name;
  }

  if (configuration.fortyFiveDegreeImageryEnabled != null) {
    options.rotateControl = configuration.fortyFiveDegreeImageryEnabled;
  }

  // These don't have any configuration entries, but they seem to be off in the
  // native maps.
  options.mapTypeControl = false;
  options.fullscreenControl = false;
  options.streetViewControl = false;

  // See updateMapConfiguration for why this is not using configuration.style.
  options.styles = styles;

  options.mapId = configuration.cloudMapId;

  return options;
}

gmaps.MapTypeId _gmapTypeIDForPluginType(MapType type) {
  switch (type) {
    case MapType.satellite:
      return gmaps.MapTypeId.SATELLITE;
    case MapType.terrain:
      return gmaps.MapTypeId.TERRAIN;
    case MapType.hybrid:
      return gmaps.MapTypeId.HYBRID;
    case MapType.normal:
    case MapType.none:
      return gmaps.MapTypeId.ROADMAP;
  }
  // The enum comes from a different package, which could get a new value at
  // any time, so provide a fallback that ensures this won't break when used
  // with a version that contains new values. This is deliberately outside
  // the switch rather than a `default` so that the linter will flag the
  // switch as needing an update.
  // ignore: dead_code
  return gmaps.MapTypeId.ROADMAP;
}

gmaps.MapOptions _applyInitialPosition(
  CameraPosition initialPosition,
  gmaps.MapOptions options,
) {
  // Adjust the initial position, if passed...
  options.zoom = initialPosition.zoom;
  options.center = gmaps.LatLng(
      initialPosition.target.latitude, initialPosition.target.longitude);
  return options;
}

// The keys we'd expect to see in a serialized MapTypeStyle JSON object.
final Set<String> _mapStyleKeys = <String>{
  'elementType',
  'featureType',
  'stylers',
};

// Checks if the passed in Map contains some of the _mapStyleKeys.
bool _isJsonMapStyle(Map<String, Object?> value) {
  return _mapStyleKeys.intersection(value.keys.toSet()).isNotEmpty;
}

// Converts an incoming JSON-encoded Style info, into the correct gmaps array.
List<gmaps.MapTypeStyle> _mapStyles(String? mapStyleJson) {
  List<gmaps.MapTypeStyle> styles = <gmaps.MapTypeStyle>[];
  if (mapStyleJson != null) {
    try {
      styles =
          (json.decode(mapStyleJson, reviver: (Object? key, Object? value) {
        if (value is Map && _isJsonMapStyle(value as Map<String, Object?>)) {
          List<MapStyler> stylers = <MapStyler>[];
          if (value['stylers'] != null) {
            stylers = (value['stylers']! as List<Object?>)
                .whereType<Map<String, Object?>>()
                .map(MapStyler.fromJson)
                .toList();
          }
          return gmaps.MapTypeStyle()
            ..elementType = value['elementType'] as String?
            ..featureType = value['featureType'] as String?
            ..stylers = stylers;
        }
        return value;
      }) as List<Object?>)
              .where((Object? element) => element != null)
              .cast<gmaps.MapTypeStyle>()
              .toList();
      // .toList calls are required so the JS API understands the underlying data structure.
    } on FormatException catch (e) {
      throw MapStyleException(e.message);
    }
  }
  return styles;
}

gmaps.LatLng _latLngToGmLatLng(LatLng latLng) {
  return gmaps.LatLng(latLng.latitude, latLng.longitude);
}

/// Converts [gmaps.LatLng] to [LatLng].
LatLng gmLatLngToLatLng(gmaps.LatLng latLng) {
  return LatLng(latLng.lat.toDouble(), latLng.lng.toDouble());
}

/// Converts a [gmaps.LatLngBounds] into a [LatLngBounds].
LatLngBounds gmLatLngBoundsTolatLngBounds(gmaps.LatLngBounds latLngBounds) {
  return LatLngBounds(
    southwest: gmLatLngToLatLng(latLngBounds.southWest),
    northeast: gmLatLngToLatLng(latLngBounds.northEast),
  );
}

/// Converts a [LatLngBounds] into a [gmaps.LatLngBounds].
gmaps.LatLngBounds latLngBoundsToGmlatLngBounds(LatLngBounds latLngBounds) {
  return gmaps.LatLngBounds(_latLngToGmLatLng(latLngBounds.southwest),
      _latLngToGmLatLng(latLngBounds.northeast));
}

CameraPosition _gmViewportToCameraPosition(gmaps.Map map) {
  return CameraPosition(
    target:
        gmLatLngToLatLng(map.isCenterDefined() ? map.center : _nullGmapsLatLng),
    bearing: map.isHeadingDefined() ? map.heading.toDouble() : 0,
    tilt: map.isTiltDefined() ? map.tilt.toDouble() : 0,
    zoom: map.isZoomDefined() ? map.zoom.toDouble() : 0,
  );
}

// Convert plugin objects to gmaps.Options objects
// TODO(ditman): Move to their appropriate objects, maybe make them copy constructors?
// Marker.fromMarker(anotherMarker, moreOptions);
gmaps.InfoWindowOptions? _infoWindowOptionsFromMarker(Marker marker) {
  final String markerTitle = marker.infoWindow.title ?? '';
  final String markerSnippet = marker.infoWindow.snippet ?? '';

  // If both the title and snippet of an infowindow are empty, we don't really
  // want an infowindow...
  if (markerTitle.isEmpty && markerSnippet.isEmpty) {
    return null;
  }

  // Add an outer wrapper to the contents of the infowindow, we need it to listen
  // to click events...
  final HTMLElement container = createDivElement()
    ..id = 'gmaps-marker-${marker.markerId.value}-infowindow';

  if (markerTitle.isNotEmpty) {
    final HTMLHeadingElement title =
        (document.createElement('h3') as HTMLHeadingElement)
          ..className = 'infowindow-title'
          ..innerText = markerTitle;
    container.appendChild(title);
  }
  if (markerSnippet.isNotEmpty) {
    final HTMLElement snippet = createDivElement()
      ..className = 'infowindow-snippet';

    // Firefox and Safari don't support Trusted Types yet.
    // See https://developer.mozilla.org/en-US/docs/Web/API/TrustedTypePolicyFactory#browser_compatibility
    if (window.nullableTrustedTypes != null) {
      _gmapsTrustedTypePolicy ??= window.trustedTypes.createPolicy(
        'google_maps_flutter_sanitize',
        TrustedTypePolicyOptions(
          createHTML: (String html) {
            return sanitizeHtml(html).toJS;
          }.toJS,
        ),
      );

      snippet.trustedInnerHTML =
          _gmapsTrustedTypePolicy!.createHTMLNoArgs(markerSnippet);
    } else {
      // `sanitizeHtml` is used to clean the (potential) user input from (potential)
      // XSS attacks through the contents of the marker InfoWindow.
      // See: https://pub.dev/documentation/sanitize_html/latest/sanitize_html/sanitizeHtml.html
      // See: b/159137885, b/159598165
      snippet.innerHTMLString = sanitizeHtml(markerSnippet);
    }

    container.appendChild(snippet);
  }

  return gmaps.InfoWindowOptions()
    ..content = container
<<<<<<< HEAD
    ..zIndex = marker.effectiveZIndex;
=======
    // The deprecated parameter is used here to avoid losing precision.
    ..zIndex = marker.zIndex;
>>>>>>> 538d1749
  // TODO(ditman): Compute the pixelOffset of the infoWindow, from the size of the Marker,
  // and the marker.infoWindow.anchor property.
}

// Attempts to extract a [gmaps.Size] from `iconConfig[sizeIndex]`.
gmaps.Size? _gmSizeFromIconConfig(List<Object?> iconConfig, int sizeIndex) {
  gmaps.Size? size;
  if (iconConfig.length >= sizeIndex + 1) {
    final List<Object?>? rawIconSize = iconConfig[sizeIndex] as List<Object?>?;
    if (rawIconSize != null) {
      size = gmaps.Size(
        rawIconSize[0]! as double,
        rawIconSize[1]! as double,
      );
    }
  }
  return size;
}

/// Sets the size of the Google Maps icon.
void _setIconSize({
  required Size size,
  required gmaps.Icon icon,
}) {
  final gmaps.Size gmapsSize = gmaps.Size(size.width, size.height);
  icon.size = gmapsSize;
  icon.scaledSize = gmapsSize;
}

void _setIconAnchor({
  required Size size,
  required Offset anchor,
  required gmaps.Icon icon,
}) {
  final gmaps.Point gmapsAnchor = gmaps.Point(
    size.width * anchor.dx,
    size.height * anchor.dy,
  );
  icon.anchor = gmapsAnchor;
}

/// Determines the appropriate size for a bitmap based on its descriptor.
///
/// This method returns the icon's size based on the provided [width] and
/// [height]. If both dimensions are null, the size is calculated using the
/// [imagePixelRatio] based on the actual size of the image fetched from the
/// [url]. If only one of the dimensions is provided, the other is calculated to
/// maintain the image's original aspect ratio.
Future<Size?> _getBitmapSize(MapBitmap mapBitmap, String url) async {
  final double? width = mapBitmap.width;
  final double? height = mapBitmap.height;
  if (width != null && height != null) {
    // If both, width and height are set, return the provided dimensions.
    return Size(width, height);
  } else {
    assert(
        url.isNotEmpty, 'URL must not be empty when calculating dimensions.');

    final Size? bitmapSize = await _bitmapSizeFutureCache.putIfAbsent(url, () {
      return _fetchBitmapSize(url);
    });

    if (bitmapSize == null) {
      // If bitmap size is null, the image is invalid,
      // and the icon size cannot be calculated.
      return null;
    }

    double targetWidth = bitmapSize.width;
    double targetHeight = bitmapSize.height;
    if (width == null && height == null) {
      // Width and height are not provided, so the imagePixelRatio is used to
      // calculate the target size.
      targetWidth /= mapBitmap.imagePixelRatio;
      targetHeight /= mapBitmap.imagePixelRatio;
    } else {
      final double aspectRatio = bitmapSize.width / bitmapSize.height;
      targetWidth = width ?? (height ?? bitmapSize.height) * aspectRatio;
      targetHeight = height ?? (width ?? bitmapSize.width) / aspectRatio;
    }

    // Return the calculated size.
    return Size(targetWidth, targetHeight);
  }
}

/// Fetches the size of the bitmap from a given URL and caches the result.
///
/// This method attempts to fetch the image size for a given [url].
Future<Size?> _fetchBitmapSize(String url) async {
  final HTMLImageElement image = HTMLImageElement()..src = url;

  // Wait for the onLoad or onError event.
  await Future.any(<Future<Event>>[image.onLoad.first, image.onError.first]);

  if (image.width == 0 || image.height == 0) {
    // Complete with null for invalid images.
    return null;
  }

  // Complete with the image size for valid images.
  return Size(image.width.toDouble(), image.height.toDouble());
}

/// Cleans up the caches used for bitmap size conversion and URL storage.
///
/// This method should be called after marker updates are processed to ensure
/// that memory usage is optimized by removing completed or outdated cache
/// entries.
void _cleanUpBitmapConversionCaches() {
  _bitmapSizeFutureCache.clear();
  _bitmapBlobUrlCache.clear();
}

// Converts a [BitmapDescriptor] into a [gmaps.Icon] that can be used in Markers.
Future<gmaps.Icon?> _gmIconFromBitmapDescriptor(
    BitmapDescriptor bitmapDescriptor, Offset anchor) async {
  gmaps.Icon? icon;

  if (bitmapDescriptor is MapBitmap) {
    final String url = urlFromMapBitmap(bitmapDescriptor);

    icon = gmaps.Icon()..url = url;

    switch (bitmapDescriptor.bitmapScaling) {
      case MapBitmapScaling.auto:
        final Size? size = await _getBitmapSize(bitmapDescriptor, url);
        if (size != null) {
          _setIconSize(size: size, icon: icon);
          _setIconAnchor(size: size, anchor: anchor, icon: icon);
        }
      case MapBitmapScaling.none:
        break;
    }
    return icon;
  }

  // The following code is for the deprecated BitmapDescriptor.fromBytes
  // and BitmapDescriptor.fromAssetImage.
  final List<Object?> iconConfig = bitmapDescriptor.toJson() as List<Object?>;
  if (iconConfig[0] == 'fromAssetImage') {
    assert(iconConfig.length >= 2);
    // iconConfig[2] contains the DPIs of the screen, but that information is
    // already encoded in the iconConfig[1]
    icon = gmaps.Icon()
      ..url = ui_web.assetManager.getAssetUrl(iconConfig[1]! as String);

    final gmaps.Size? size = _gmSizeFromIconConfig(iconConfig, 3);
    if (size != null) {
      icon
        ..size = size
        ..scaledSize = size;
    }
  } else if (iconConfig[0] == 'fromBytes') {
    // Grab the bytes, and put them into a blob
    final List<int> bytes = iconConfig[1]! as List<int>;
    // Create a Blob from bytes, but let the browser figure out the encoding
    final Blob blob;

    assert(
      bytes is Uint8List,
      'The bytes for a BitmapDescriptor icon must be a Uint8List',
    );

    // TODO(ditman): Improve this conversion
    // See https://github.com/dart-lang/web/issues/180
    blob = Blob(<JSUint8Array>[(bytes as Uint8List).toJS].toJS);

    icon = gmaps.Icon()..url = URL.createObjectURL(blob as JSObject);

    final gmaps.Size? size = _gmSizeFromIconConfig(iconConfig, 2);
    if (size != null) {
      icon
        ..size = size
        ..scaledSize = size;
    }
  }
  return icon;
}

/// Computes the options for a new [gmaps.Marker] from an incoming set of options
/// [marker], and the existing marker registered with the map: [currentMarker].
Future<gmaps.MarkerOptions> _markerOptionsFromMarker(
  Marker marker,
  gmaps.Marker? currentMarker,
) async {
  return gmaps.MarkerOptions()
    ..position = gmaps.LatLng(
      marker.position.latitude,
      marker.position.longitude,
    )
    ..title = sanitizeHtml(marker.infoWindow.title ?? '')
<<<<<<< HEAD
    ..zIndex = marker.effectiveZIndex
=======
    // The deprecated parameter is used here to avoid losing precision.
    ..zIndex = marker.zIndex
>>>>>>> 538d1749
    ..visible = marker.visible
    ..opacity = marker.alpha
    ..draggable = marker.draggable
    ..icon = await _gmIconFromBitmapDescriptor(marker.icon, marker.anchor);
  // TODO(ditman): Compute anchor properly, otherwise infowindows attach to the wrong spot.
  // Flat and Rotation are not supported directly on the web.
}

gmaps.CircleOptions _circleOptionsFromCircle(Circle circle) {
  final gmaps.CircleOptions circleOptions = gmaps.CircleOptions()
    ..strokeColor = _getCssColor(circle.strokeColor)
    ..strokeOpacity = _getCssOpacity(circle.strokeColor)
    ..strokeWeight = circle.strokeWidth
    ..fillColor = _getCssColor(circle.fillColor)
    ..fillOpacity = _getCssOpacity(circle.fillColor)
    ..center = gmaps.LatLng(circle.center.latitude, circle.center.longitude)
    ..radius = circle.radius
    ..visible = circle.visible
    ..zIndex = circle.zIndex;
  return circleOptions;
}

visualization.HeatmapLayerOptions _heatmapOptionsFromHeatmap(Heatmap heatmap) {
  final Iterable<Color>? gradientColors =
      heatmap.gradient?.colors.map((HeatmapGradientColor e) => e.color);
  final visualization.HeatmapLayerOptions heatmapOptions =
      visualization.HeatmapLayerOptions()
        ..data = heatmap.data
            .map(
              (WeightedLatLng e) => visualization.WeightedLocation()
                ..location = gmaps.LatLng(e.point.latitude, e.point.longitude)
                ..weight = e.weight,
            )
            .toList()
            .toJS
        ..dissipating = heatmap.dissipating
        ..gradient = gradientColors == null
            ? null
            : <Color>[
                // Web needs a first color with 0 alpha
                gradientColors.first.withAlpha(0),
                ...gradientColors,
              ].map(_getCssColorWithAlpha).toList()
        ..maxIntensity = heatmap.maxIntensity
        ..opacity = heatmap.opacity
        ..radius = heatmap.radius.radius;
  return heatmapOptions;
}

gmaps.PolygonOptions _polygonOptionsFromPolygon(
    gmaps.Map googleMap, Polygon polygon) {
  // Convert all points to GmLatLng
  final List<gmaps.LatLng> path =
      polygon.points.map(_latLngToGmLatLng).toList();

  final bool isClockwisePolygon = _isPolygonClockwise(path);

  final List<List<gmaps.LatLng>> paths = <List<gmaps.LatLng>>[path];

  for (int i = 0; i < polygon.holes.length; i++) {
    final List<LatLng> hole = polygon.holes[i];
    final List<gmaps.LatLng> correctHole = _ensureHoleHasReverseWinding(
      hole,
      isClockwisePolygon,
      holeId: i,
      polygonId: polygon.polygonId,
    );
    paths.add(correctHole);
  }

  return gmaps.PolygonOptions()
    ..paths = paths.map((List<gmaps.LatLng> e) => e.toJS).toList().toJS
    ..strokeColor = _getCssColor(polygon.strokeColor)
    ..strokeOpacity = _getCssOpacity(polygon.strokeColor)
    ..strokeWeight = polygon.strokeWidth
    ..fillColor = _getCssColor(polygon.fillColor)
    ..fillOpacity = _getCssOpacity(polygon.fillColor)
    ..visible = polygon.visible
    ..zIndex = polygon.zIndex
    ..geodesic = polygon.geodesic;
}

List<gmaps.LatLng> _ensureHoleHasReverseWinding(
  List<LatLng> hole,
  bool polyIsClockwise, {
  required int holeId,
  required PolygonId polygonId,
}) {
  List<gmaps.LatLng> holePath = hole.map(_latLngToGmLatLng).toList();
  final bool holeIsClockwise = _isPolygonClockwise(holePath);

  if (holeIsClockwise == polyIsClockwise) {
    holePath = holePath.reversed.toList();
    if (kDebugMode) {
      print('Hole [$holeId] in Polygon [${polygonId.value}] has been reversed.'
          ' Ensure holes in polygons are "wound in the opposite direction to the outer path."'
          ' More info: https://github.com/flutter/flutter/issues/74096');
    }
  }

  return holePath;
}

/// Calculates the direction of a given Polygon
/// based on: https://stackoverflow.com/a/1165943
///
/// returns [true] if clockwise [false] if counterclockwise
///
/// This method expects that the incoming [path] is a `List` of well-formed,
/// non-null [gmaps.LatLng] objects.
///
/// Currently, this method is only called from [_polygonOptionsFromPolygon], and
/// the `path` is a transformed version of [Polygon.points] or each of the
/// [Polygon.holes], guaranteeing that `lat` and `lng` can be accessed with `!`.
bool _isPolygonClockwise(List<gmaps.LatLng> path) {
  double direction = 0.0;
  for (int i = 0; i < path.length; i++) {
    direction = direction +
        ((path[(i + 1) % path.length].lat - path[i].lat) *
            (path[(i + 1) % path.length].lng + path[i].lng));
  }
  return direction >= 0;
}

gmaps.PolylineOptions _polylineOptionsFromPolyline(
    gmaps.Map googleMap, Polyline polyline) {
  final List<gmaps.LatLng> paths =
      polyline.points.map(_latLngToGmLatLng).toList();

  return gmaps.PolylineOptions()
    ..path = paths.toJS
    ..strokeWeight = polyline.width
    ..strokeColor = _getCssColor(polyline.color)
    ..strokeOpacity = _getCssOpacity(polyline.color)
    ..visible = polyline.visible
    ..zIndex = polyline.zIndex
    ..geodesic = polyline.geodesic;
//  this.endCap = Cap.buttCap,
//  this.jointType = JointType.mitered,
//  this.patterns = const <PatternItem>[],
//  this.startCap = Cap.buttCap,
//  this.width = 10,
}

// Translates a [CameraUpdate] into operations on a [gmaps.Map].
void _applyCameraUpdate(gmaps.Map map, CameraUpdate update) {
  // Casts [value] to a JSON dictionary (string -> nullable object). [value]
  // must be a non-null JSON dictionary.
  Map<String, Object?> asJsonObject(dynamic value) {
    return (value as Map<Object?, Object?>).cast<String, Object?>();
  }

  // Casts [value] to a JSON list. [value] must be a non-null JSON list.
  List<Object?> asJsonList(dynamic value) {
    return value as List<Object?>;
  }

  final List<dynamic> json = update.toJson() as List<dynamic>;
  switch (json[0]) {
    case 'newCameraPosition':
      final Map<String, Object?> position = asJsonObject(json[1]);
      final List<Object?> latLng = asJsonList(position['target']);
      map.heading = position['bearing']! as num;
      map.zoom = position['zoom']! as num;
      map.panTo(
        gmaps.LatLng(latLng[0]! as num, latLng[1]! as num),
      );
      map.tilt = position['tilt']! as num;
    case 'newLatLng':
      final List<Object?> latLng = asJsonList(json[1]);
      map.panTo(gmaps.LatLng(latLng[0]! as num, latLng[1]! as num));
    case 'newLatLngZoom':
      final List<Object?> latLng = asJsonList(json[1]);
      map.zoom = json[2]! as num;
      map.panTo(gmaps.LatLng(latLng[0]! as num, latLng[1]! as num));
    case 'newLatLngBounds':
      final List<Object?> latLngPair = asJsonList(json[1]);
      final List<Object?> latLng1 = asJsonList(latLngPair[0]);
      final List<Object?> latLng2 = asJsonList(latLngPair[1]);
      final double padding = json[2] as double;
      map.fitBounds(
        gmaps.LatLngBounds(
          gmaps.LatLng(latLng1[0]! as num, latLng1[1]! as num),
          gmaps.LatLng(latLng2[0]! as num, latLng2[1]! as num),
        ),
        padding.toJS,
      );
    case 'scrollBy':
      map.panBy(json[1]! as num, json[2]! as num);
    case 'zoomBy':
      gmaps.LatLng? focusLatLng;
      final double zoomDelta = json[1] as double? ?? 0;
      // Web only supports integer changes...
      final int newZoomDelta =
          zoomDelta < 0 ? zoomDelta.floor() : zoomDelta.ceil();
      if (json.length == 3) {
        final List<Object?> latLng = asJsonList(json[2]);
        // With focus
        try {
          focusLatLng =
              _pixelToLatLng(map, latLng[0]! as int, latLng[1]! as int);
        } catch (e) {
          // https://github.com/a14n/dart-google-maps/issues/87
          // print('Error computing new focus LatLng. JS Error: ' + e.toString());
        }
      }
      map.zoom = (map.isZoomDefined() ? map.zoom : 0) + newZoomDelta;
      if (focusLatLng != null) {
        map.panTo(focusLatLng);
      }
    case 'zoomIn':
      map.zoom = (map.isZoomDefined() ? map.zoom : 0) + 1;
    case 'zoomOut':
      map.zoom = (map.isZoomDefined() ? map.zoom : 0) - 1;
    case 'zoomTo':
      map.zoom = json[1]! as num;
    default:
      throw UnimplementedError('Unimplemented CameraMove: ${json[0]}.');
  }
}

/// Converts a [MapBitmap] into a URL.
String urlFromMapBitmap(MapBitmap mapBitmap) {
  return switch (mapBitmap) {
    (final BytesMapBitmap bytesMapBitmap) =>
      _bitmapBlobUrlCache.putIfAbsent(bytesMapBitmap.byteData.hashCode, () {
        final Blob blob =
            Blob(<JSUint8Array>[bytesMapBitmap.byteData.toJS].toJS);
        return URL.createObjectURL(blob as JSObject);
      }),
    (final AssetMapBitmap assetMapBitmap) =>
      ui_web.assetManager.getAssetUrl(assetMapBitmap.assetName),
    _ => throw UnimplementedError(
        'Only BytesMapBitmap and AssetMapBitmap are supported.'),
  };
}

// original JS by: Byron Singh (https://stackoverflow.com/a/30541162)
gmaps.LatLng _pixelToLatLng(gmaps.Map map, int x, int y) {
  final gmaps.LatLngBounds? bounds = map.bounds;
  final gmaps.Projection? projection = map.projection;

  assert(
      bounds != null, 'Map Bounds required to compute LatLng of screen x/y.');
  assert(projection != null,
      'Map Projection required to compute LatLng of screen x/y');
  assert(map.isZoomDefined(),
      'Current map zoom level required to compute LatLng of screen x/y');

  final num zoom = map.zoom;

  final gmaps.LatLng ne = bounds!.northEast;
  final gmaps.LatLng sw = bounds.southWest;

  final gmaps.Point topRight = projection!.fromLatLngToPoint(ne)!;
  final gmaps.Point bottomLeft = projection.fromLatLngToPoint(sw)!;

  final int scale = 1 << (zoom.toInt()); // 2 ^ zoom

  final gmaps.Point point =
      gmaps.Point((x / scale) + bottomLeft.x, (y / scale) + topRight.y);

  return projection.fromPointToLatLng(point)!;
}

extension on Marker {
  // We compare with zero because zIndexInt if non zero should get higher priority than zIndex
  num? get effectiveZIndex {
    if (zIndexInt != 0) {
      return zIndexInt;
    }
    return zIndex;
  }
}<|MERGE_RESOLUTION|>--- conflicted
+++ resolved
@@ -272,12 +272,8 @@
 
   return gmaps.InfoWindowOptions()
     ..content = container
-<<<<<<< HEAD
-    ..zIndex = marker.effectiveZIndex;
-=======
     // The deprecated parameter is used here to avoid losing precision.
     ..zIndex = marker.zIndex;
->>>>>>> 538d1749
   // TODO(ditman): Compute the pixelOffset of the infoWindow, from the size of the Marker,
   // and the marker.infoWindow.anchor property.
 }
@@ -470,12 +466,8 @@
       marker.position.longitude,
     )
     ..title = sanitizeHtml(marker.infoWindow.title ?? '')
-<<<<<<< HEAD
-    ..zIndex = marker.effectiveZIndex
-=======
     // The deprecated parameter is used here to avoid losing precision.
     ..zIndex = marker.zIndex
->>>>>>> 538d1749
     ..visible = marker.visible
     ..opacity = marker.alpha
     ..draggable = marker.draggable
