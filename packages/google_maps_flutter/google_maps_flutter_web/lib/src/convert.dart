--- conflicted
+++ resolved
@@ -269,14 +269,8 @@
 
   // Add an outer wrapper to the contents of the infowindow, we need it to listen
   // to click events...
-<<<<<<< HEAD
-  final web.HTMLElement container =
-      createDivElement()
-        ..id = 'gmaps-marker-${marker.markerId.value}-infowindow';
-=======
-  final HTMLElement container = createDivElement()
+  final web.HTMLElement container = createDivElement()
     ..id = 'gmaps-marker-${marker.markerId.value}-infowindow';
->>>>>>> 7af370df
 
   if (markerTitle.isNotEmpty) {
     final web.HTMLHeadingElement title =
@@ -286,31 +280,18 @@
     container.appendChild(title);
   }
   if (markerSnippet.isNotEmpty) {
-<<<<<<< HEAD
-    final web.HTMLElement snippet =
-        createDivElement()..className = 'infowindow-snippet';
-=======
-    final HTMLElement snippet = createDivElement()
+    final web.HTMLElement snippet = createDivElement()
       ..className = 'infowindow-snippet';
->>>>>>> 7af370df
 
     // Firefox and Safari don't support Trusted Types yet.
     // See https://developer.mozilla.org/en-US/docs/Web/API/TrustedTypePolicyFactory#browser_compatibility
     if (web.window.nullableTrustedTypes != null) {
       _gmapsTrustedTypePolicy ??= web.window.trustedTypes.createPolicy(
         'google_maps_flutter_sanitize',
-<<<<<<< HEAD
         web.TrustedTypePolicyOptions(
-          createHTML:
-              (String html) {
-                return sanitizeHtml(html).toJS;
-              }.toJS,
-=======
-        TrustedTypePolicyOptions(
           createHTML: (String html) {
             return sanitizeHtml(html).toJS;
           }.toJS,
->>>>>>> 7af370df
         ),
       );
 
@@ -474,16 +455,13 @@
   required bool isVisible,
   required double rotation,
 }) async {
-  final gmaps.PinElementOptions options =
-      gmaps.PinElementOptions()
-        ..background =
-            config.backgroundColor != null
-                ? _getCssColor(config.backgroundColor!)
-                : null
-        ..borderColor =
-            config.borderColor != null
-                ? _getCssColor(config.borderColor!)
-                : null;
+  final gmaps.PinElementOptions options = gmaps.PinElementOptions()
+    ..background = config.backgroundColor != null
+        ? _getCssColor(config.backgroundColor!)
+        : null
+    ..borderColor = config.borderColor != null
+        ? _getCssColor(config.borderColor!)
+        : null;
 
   final AdvancedMarkerGlyph? glyph = config.glyph;
   switch (glyph) {
@@ -562,9 +540,8 @@
   assert(iconConfig.length >= 2);
   // iconConfig[2] contains the DPIs of the screen, but that information is
   // already encoded in the iconConfig[1]
-  final web.HTMLImageElement icon =
-      web.HTMLImageElement()
-        ..src = ui_web.assetManager.getAssetUrl(iconConfig[1]! as String);
+  final web.HTMLImageElement icon = web.HTMLImageElement()
+    ..src = ui_web.assetManager.getAssetUrl(iconConfig[1]! as String);
 
   final gmaps.Size? size = _gmSizeFromIconConfig(iconConfig, 3);
   _setIconStyle(icon: icon, size: size, opacity: opacity, isVisible: isVisible);
@@ -591,8 +568,8 @@
   // See https://github.com/dart-lang/web/issues/180
   blob = web.Blob(<JSUint8Array>[(bytes as Uint8List).toJS].toJS);
 
-  final web.HTMLImageElement icon =
-      web.HTMLImageElement()..src = web.URL.createObjectURL(blob as JSObject);
+  final web.HTMLImageElement icon = web.HTMLImageElement()
+    ..src = web.URL.createObjectURL(blob as JSObject);
 
   final gmaps.Size? size = _gmSizeFromIconConfig(iconConfig, 2);
   _setIconStyle(size: size, icon: icon, opacity: opacity, isVisible: isVisible);
@@ -759,18 +736,17 @@
           ..gmpDraggable = marker.draggable;
     return options as O;
   } else {
-    final gmaps.MarkerOptions options =
-        gmaps.MarkerOptions()
-          ..position = gmaps.LatLng(
-            marker.position.latitude,
-            marker.position.longitude,
-          )
-          ..icon = await _gmIconFromBitmapDescriptor(marker.icon, marker.anchor)
-          ..title = sanitizeHtml(marker.infoWindow.title ?? '')
-          ..zIndex = marker.zIndex
-          ..visible = marker.visible
-          ..opacity = marker.alpha
-          ..draggable = marker.draggable;
+    final gmaps.MarkerOptions options = gmaps.MarkerOptions()
+      ..position = gmaps.LatLng(
+        marker.position.latitude,
+        marker.position.longitude,
+      )
+      ..icon = await _gmIconFromBitmapDescriptor(marker.icon, marker.anchor)
+      ..title = sanitizeHtml(marker.infoWindow.title ?? '')
+      ..zIndex = marker.zIndex
+      ..visible = marker.visible
+      ..opacity = marker.alpha
+      ..draggable = marker.draggable;
 
     // TODO(ditman): Compute anchor properly, otherwise infowindows attach to the wrong spot.
     // Flat and Rotation are not supported directly on the web.
