// Copyright 2013 The Flutter Authors. All rights reserved.
// Use of this source code is governed by a BSD-style license that can be
// found in the LICENSE file.

part of '../google_maps_flutter_web.dart';

// Default values for when the gmaps objects return null/undefined values.
final gmaps.LatLng _nullGmapsLatLng = gmaps.LatLng(0, 0);
final gmaps.LatLngBounds _nullGmapsLatLngBounds =
    gmaps.LatLngBounds(_nullGmapsLatLng, _nullGmapsLatLng);

// The TrustedType Policy used by this plugin. Used to sanitize InfoWindow contents.
TrustedTypePolicy? _gmapsTrustedTypePolicy;

// Converts a [Color] into a valid CSS value #RRGGBB.
String _getCssColor(Color color) {
  return '#${color.value.toRadixString(16).padLeft(8, '0').substring(2)}';
}

// Extracts the opacity from a [Color].
double _getCssOpacity(Color color) {
  return color.opacity;
}

// Converts options from the plugin into gmaps.MapOptions that can be used by the JS SDK.
// The following options are not handled here, for various reasons:
// The following are not available in web, because the map doesn't rotate there:
//   compassEnabled
//   rotateGesturesEnabled
//   tiltGesturesEnabled
// mapToolbarEnabled is unused in web, there's no "map toolbar"
// myLocationButtonEnabled Widget not available in web yet, it needs to be built on top of the maps widget
//   See: https://developers.google.com/maps/documentation/javascript/examples/control-custom
// myLocationEnabled needs to be built through `navigator.geolocation` from package:web.
//   See: https://api.dart.dev/stable/2.8.4/dart-html/Geolocation-class.html
// trafficEnabled is handled when creating the GMap object, since it needs to be added as a layer.
// trackCameraPosition is just a boolean value that indicates if the map has an onCameraMove handler.
// indoorViewEnabled seems to not have an equivalent in web
// buildingsEnabled seems to not have an equivalent in web
// padding seems to behave differently in web than mobile. You can't move UI elements in web.
gmaps.MapOptions _configurationAndStyleToGmapsOptions(
    MapConfiguration configuration, List<gmaps.MapTypeStyle> styles) {
  final gmaps.MapOptions options = gmaps.MapOptions();

  if (configuration.mapType != null) {
    options.mapTypeId = _gmapTypeIDForPluginType(configuration.mapType!);
  }

  final MinMaxZoomPreference? zoomPreference =
      configuration.minMaxZoomPreference;
  if (zoomPreference != null) {
    options
      ..minZoom = zoomPreference.minZoom
      ..maxZoom = zoomPreference.maxZoom;
  }

  if (configuration.cameraTargetBounds != null) {
    // Needs gmaps.MapOptions.restriction and gmaps.MapRestriction
    // see: https://developers.google.com/maps/documentation/javascript/reference/map#MapOptions.restriction
  }

  if (configuration.zoomControlsEnabled != null) {
    options.zoomControl = configuration.zoomControlsEnabled;
  }

  if (configuration.webGestureHandling != null) {
    options.gestureHandling = configuration.webGestureHandling!.name;
  } else if (configuration.scrollGesturesEnabled == false ||
      configuration.zoomGesturesEnabled == false) {
    // Old behavior
    options.gestureHandling = WebGestureHandling.none.name;
  } else {
    options.gestureHandling = WebGestureHandling.auto.name;
  }

  if (configuration.fortyFiveDegreeImageryEnabled != null) {
    options.rotateControl = configuration.fortyFiveDegreeImageryEnabled;
  }

  // These don't have any configuration entries, but they seem to be off in the
  // native maps.
  options.mapTypeControl = false;
  options.fullscreenControl = false;
  options.streetViewControl = false;

<<<<<<< HEAD
  if ((configuration.cloudMapId ?? '').isEmpty) {
    options.styles = styles;
  }
=======
  // See updateMapConfiguration for why this is not using configuration.style.
  options.styles = styles;
>>>>>>> a933c301

  options.mapId = configuration.cloudMapId;

  return options;
}

gmaps.MapTypeId _gmapTypeIDForPluginType(MapType type) {
  switch (type) {
    case MapType.satellite:
      return gmaps.MapTypeId.SATELLITE;
    case MapType.terrain:
      return gmaps.MapTypeId.TERRAIN;
    case MapType.hybrid:
      return gmaps.MapTypeId.HYBRID;
    case MapType.normal:
    case MapType.none:
      return gmaps.MapTypeId.ROADMAP;
  }
  // The enum comes from a different package, which could get a new value at
  // any time, so provide a fallback that ensures this won't break when used
  // with a version that contains new values. This is deliberately outside
  // the switch rather than a `default` so that the linter will flag the
  // switch as needing an update.
  // ignore: dead_code
  return gmaps.MapTypeId.ROADMAP;
}

gmaps.MapOptions _applyInitialPosition(
  CameraPosition initialPosition,
  gmaps.MapOptions options,
) {
  // Adjust the initial position, if passed...
  options.zoom = initialPosition.zoom;
  options.center = gmaps.LatLng(
      initialPosition.target.latitude, initialPosition.target.longitude);
  return options;
}

// The keys we'd expect to see in a serialized MapTypeStyle JSON object.
final Set<String> _mapStyleKeys = <String>{
  'elementType',
  'featureType',
  'stylers',
};

// Checks if the passed in Map contains some of the _mapStyleKeys.
bool _isJsonMapStyle(Map<String, Object?> value) {
  return _mapStyleKeys.intersection(value.keys.toSet()).isNotEmpty;
}

// Converts an incoming JSON-encoded Style info, into the correct gmaps array.
List<gmaps.MapTypeStyle> _mapStyles(String? mapStyleJson) {
  List<gmaps.MapTypeStyle> styles = <gmaps.MapTypeStyle>[];
  if (mapStyleJson != null) {
    try {
      styles =
          (json.decode(mapStyleJson, reviver: (Object? key, Object? value) {
        if (value is Map && _isJsonMapStyle(value as Map<String, Object?>)) {
          List<MapStyler> stylers = <MapStyler>[];
          if (value['stylers'] != null) {
            stylers = (value['stylers']! as List<Object?>)
                .whereType<Map<String, Object?>>()
                .map(MapStyler.fromJson)
                .toList();
          }
          return gmaps.MapTypeStyle()
            ..elementType = value['elementType'] as String?
            ..featureType = value['featureType'] as String?
            ..stylers = stylers;
        }
        return value;
      }) as List<Object?>)
              .where((Object? element) => element != null)
              .cast<gmaps.MapTypeStyle>()
              .toList();
      // .toList calls are required so the JS API understands the underlying data structure.
    } on FormatException catch (e) {
      throw MapStyleException(e.message);
    }
  }
  return styles;
}

gmaps.LatLng _latLngToGmLatLng(LatLng latLng) {
  return gmaps.LatLng(latLng.latitude, latLng.longitude);
}

/// Converts [gmaps.LatLng] to [LatLng].
LatLng gmLatLngToLatLng(gmaps.LatLng latLng) {
  return LatLng(latLng.lat.toDouble(), latLng.lng.toDouble());
}

/// Converts a [gmaps.LatLngBounds] into a [LatLngBounds].
LatLngBounds gmLatLngBoundsTolatLngBounds(gmaps.LatLngBounds latLngBounds) {
  return LatLngBounds(
    southwest: gmLatLngToLatLng(latLngBounds.southWest),
    northeast: gmLatLngToLatLng(latLngBounds.northEast),
  );
}

CameraPosition _gmViewportToCameraPosition(gmaps.GMap map) {
  return CameraPosition(
    target: gmLatLngToLatLng(map.center ?? _nullGmapsLatLng),
    bearing: map.heading?.toDouble() ?? 0,
    tilt: map.tilt?.toDouble() ?? 0,
    zoom: map.zoom?.toDouble() ?? 0,
  );
}

// Convert plugin objects to gmaps.Options objects
// TODO(ditman): Move to their appropriate objects, maybe make them copy constructors?
// Marker.fromMarker(anotherMarker, moreOptions);

gmaps.InfoWindowOptions? _infoWindowOptionsFromMarker(Marker marker) {
  final String markerTitle = marker.infoWindow.title ?? '';
  final String markerSnippet = marker.infoWindow.snippet ?? '';

  // If both the title and snippet of an infowindow are empty, we don't really
  // want an infowindow...
  if ((markerTitle.isEmpty) && (markerSnippet.isEmpty)) {
    return null;
  }

  // Add an outer wrapper to the contents of the infowindow, we need it to listen
  // to click events...
  final HTMLElement container = createDivElement()
    ..id = 'gmaps-marker-${marker.markerId.value}-infowindow';

  if (markerTitle.isNotEmpty) {
    final HTMLHeadingElement title =
        (document.createElement('h3') as HTMLHeadingElement)
          ..className = 'infowindow-title'
          ..innerText = markerTitle;
    container.appendChild(title);
  }
  if (markerSnippet.isNotEmpty) {
    final HTMLElement snippet = createDivElement()
      ..className = 'infowindow-snippet';

    // Firefox and Safari don't support Trusted Types yet.
    // See https://developer.mozilla.org/en-US/docs/Web/API/TrustedTypePolicyFactory#browser_compatibility
    if (window.nullableTrustedTypes != null) {
      _gmapsTrustedTypePolicy ??= window.trustedTypes.createPolicy(
        'google_maps_flutter_sanitize',
        TrustedTypePolicyOptions(
          createHTML: (String html) {
            return sanitizeHtml(html).toJS;
          }.toJS,
        ),
      );

      snippet.trustedInnerHTML =
          _gmapsTrustedTypePolicy!.createHTMLNoArgs(markerSnippet);
    } else {
      // `sanitizeHtml` is used to clean the (potential) user input from (potential)
      // XSS attacks through the contents of the marker InfoWindow.
      // See: https://pub.dev/documentation/sanitize_html/latest/sanitize_html/sanitizeHtml.html
      // See: b/159137885, b/159598165
      // ignore: unsafe_html
      snippet.innerHTML = sanitizeHtml(markerSnippet);
    }

    container.appendChild(snippet);
  }

  return gmaps.InfoWindowOptions()
    ..content = container
    ..zIndex = marker.zIndex;
  // TODO(ditman): Compute the pixelOffset of the infoWindow, from the size of the Marker,
  // and the marker.infoWindow.anchor property.
}

// Attempts to extract a [gmaps.Size] from `iconConfig[sizeIndex]`.
gmaps.Size? _gmSizeFromIconConfig(List<Object?> iconConfig, int sizeIndex) {
  gmaps.Size? size;
  if (iconConfig.length >= sizeIndex + 1) {
    final List<Object?>? rawIconSize = iconConfig[sizeIndex] as List<Object?>?;
    if (rawIconSize != null) {
      size = gmaps.Size(
        rawIconSize[0] as num?,
        rawIconSize[1] as num?,
      );
    }
  }
  return size;
}

// Converts a [BitmapDescriptor] into a [gmaps.Icon] that can be used in Markers.
gmaps.Icon? _gmIconFromBitmapDescriptor(BitmapDescriptor bitmapDescriptor) {
  final List<Object?> iconConfig = bitmapDescriptor.toJson() as List<Object?>;

  gmaps.Icon? icon;

  if (iconConfig[0] == 'fromAssetImage') {
    assert(iconConfig.length >= 2);
    // iconConfig[2] contains the DPIs of the screen, but that information is
    // already encoded in the iconConfig[1]
    icon = gmaps.Icon()
      ..url = ui_web.assetManager.getAssetUrl(iconConfig[1]! as String);

    final gmaps.Size? size = _gmSizeFromIconConfig(iconConfig, 3);
    if (size != null) {
      icon
        ..size = size
        ..scaledSize = size;
    }
  } else if (iconConfig[0] == 'fromBytes') {
    // Grab the bytes, and put them into a blob
    final List<int> bytes = iconConfig[1]! as List<int>;
    // Create a Blob from bytes, but let the browser figure out the encoding
    final Blob blob;

    assert(
      bytes is Uint8List,
      'The bytes for a BitmapDescriptor icon must be a Uint8List',
    );

    // TODO(ditman): Improve this conversion
    // See https://github.com/dart-lang/web/issues/180
    blob = Blob(<JSUint8Array>[(bytes as Uint8List).toJS].toJS);

    icon = gmaps.Icon()..url = URL.createObjectURL(blob as JSObject);

    final gmaps.Size? size = _gmSizeFromIconConfig(iconConfig, 2);
    if (size != null) {
      icon
        ..size = size
        ..scaledSize = size;
    }
  }

  return icon;
}

// Computes the options for a new [gmaps.Marker] from an incoming set of options
// [marker], and the existing marker registered with the map: [currentMarker].
gmaps.MarkerOptions _markerOptionsFromMarker(
  Marker marker,
  gmaps.Marker? currentMarker,
) {
  return gmaps.MarkerOptions()
    ..position = gmaps.LatLng(
      marker.position.latitude,
      marker.position.longitude,
    )
    ..title = sanitizeHtml(marker.infoWindow.title ?? '')
    ..zIndex = marker.zIndex
    ..visible = marker.visible
    ..opacity = marker.alpha
    ..draggable = marker.draggable
    ..icon = _gmIconFromBitmapDescriptor(marker.icon);
  // TODO(ditman): Compute anchor properly, otherwise infowindows attach to the wrong spot.
  // Flat and Rotation are not supported directly on the web.
}

gmaps.CircleOptions _circleOptionsFromCircle(Circle circle) {
  final gmaps.CircleOptions circleOptions = gmaps.CircleOptions()
    ..strokeColor = _getCssColor(circle.strokeColor)
    ..strokeOpacity = _getCssOpacity(circle.strokeColor)
    ..strokeWeight = circle.strokeWidth
    ..fillColor = _getCssColor(circle.fillColor)
    ..fillOpacity = _getCssOpacity(circle.fillColor)
    ..center = gmaps.LatLng(circle.center.latitude, circle.center.longitude)
    ..radius = circle.radius
    ..visible = circle.visible
    ..zIndex = circle.zIndex;
  return circleOptions;
}

gmaps.PolygonOptions _polygonOptionsFromPolygon(
    gmaps.GMap googleMap, Polygon polygon) {
  // Convert all points to GmLatLng
  final List<gmaps.LatLng> path =
      polygon.points.map(_latLngToGmLatLng).toList();

  final bool isClockwisePolygon = _isPolygonClockwise(path);

  final List<List<gmaps.LatLng>> paths = <List<gmaps.LatLng>>[path];

  for (int i = 0; i < polygon.holes.length; i++) {
    final List<LatLng> hole = polygon.holes[i];
    final List<gmaps.LatLng> correctHole = _ensureHoleHasReverseWinding(
      hole,
      isClockwisePolygon,
      holeId: i,
      polygonId: polygon.polygonId,
    );
    paths.add(correctHole);
  }

  return gmaps.PolygonOptions()
    ..paths = paths
    ..strokeColor = _getCssColor(polygon.strokeColor)
    ..strokeOpacity = _getCssOpacity(polygon.strokeColor)
    ..strokeWeight = polygon.strokeWidth
    ..fillColor = _getCssColor(polygon.fillColor)
    ..fillOpacity = _getCssOpacity(polygon.fillColor)
    ..visible = polygon.visible
    ..zIndex = polygon.zIndex
    ..geodesic = polygon.geodesic;
}

List<gmaps.LatLng> _ensureHoleHasReverseWinding(
  List<LatLng> hole,
  bool polyIsClockwise, {
  required int holeId,
  required PolygonId polygonId,
}) {
  List<gmaps.LatLng> holePath = hole.map(_latLngToGmLatLng).toList();
  final bool holeIsClockwise = _isPolygonClockwise(holePath);

  if (holeIsClockwise == polyIsClockwise) {
    holePath = holePath.reversed.toList();
    if (kDebugMode) {
      print('Hole [$holeId] in Polygon [${polygonId.value}] has been reversed.'
          ' Ensure holes in polygons are "wound in the opposite direction to the outer path."'
          ' More info: https://github.com/flutter/flutter/issues/74096');
    }
  }

  return holePath;
}

/// Calculates the direction of a given Polygon
/// based on: https://stackoverflow.com/a/1165943
///
/// returns [true] if clockwise [false] if counterclockwise
///
/// This method expects that the incoming [path] is a `List` of well-formed,
/// non-null [gmaps.LatLng] objects.
///
/// Currently, this method is only called from [_polygonOptionsFromPolygon], and
/// the `path` is a transformed version of [Polygon.points] or each of the
/// [Polygon.holes], guaranteeing that `lat` and `lng` can be accessed with `!`.
bool _isPolygonClockwise(List<gmaps.LatLng> path) {
  double direction = 0.0;
  for (int i = 0; i < path.length; i++) {
    direction = direction +
        ((path[(i + 1) % path.length].lat - path[i].lat) *
            (path[(i + 1) % path.length].lng + path[i].lng));
  }
  return direction >= 0;
}

gmaps.PolylineOptions _polylineOptionsFromPolyline(
    gmaps.GMap googleMap, Polyline polyline) {
  final List<gmaps.LatLng> paths =
      polyline.points.map(_latLngToGmLatLng).toList();

  return gmaps.PolylineOptions()
    ..path = paths
    ..strokeWeight = polyline.width
    ..strokeColor = _getCssColor(polyline.color)
    ..strokeOpacity = _getCssOpacity(polyline.color)
    ..visible = polyline.visible
    ..zIndex = polyline.zIndex
    ..geodesic = polyline.geodesic;
//  this.endCap = Cap.buttCap,
//  this.jointType = JointType.mitered,
//  this.patterns = const <PatternItem>[],
//  this.startCap = Cap.buttCap,
//  this.width = 10,
}

// Translates a [CameraUpdate] into operations on a [gmaps.GMap].
void _applyCameraUpdate(gmaps.GMap map, CameraUpdate update) {
  // Casts [value] to a JSON dictionary (string -> nullable object). [value]
  // must be a non-null JSON dictionary.
  Map<String, Object?> asJsonObject(dynamic value) {
    return (value as Map<Object?, Object?>).cast<String, Object?>();
  }

  // Casts [value] to a JSON list. [value] must be a non-null JSON list.
  List<Object?> asJsonList(dynamic value) {
    return value as List<Object?>;
  }

  final List<dynamic> json = update.toJson() as List<dynamic>;
  switch (json[0]) {
    case 'newCameraPosition':
      final Map<String, Object?> position = asJsonObject(json[1]);
      final List<Object?> latLng = asJsonList(position['target']);
      map.heading = position['bearing'] as num?;
      map.zoom = position['zoom'] as num?;
      map.panTo(
        gmaps.LatLng(latLng[0] as num?, latLng[1] as num?),
      );
      map.tilt = position['tilt'] as num?;
    case 'newLatLng':
      final List<Object?> latLng = asJsonList(json[1]);
      map.panTo(gmaps.LatLng(latLng[0] as num?, latLng[1] as num?));
    case 'newLatLngZoom':
      final List<Object?> latLng = asJsonList(json[1]);
      map.zoom = json[2] as num?;
      map.panTo(gmaps.LatLng(latLng[0] as num?, latLng[1] as num?));
    case 'newLatLngBounds':
      final List<Object?> latLngPair = asJsonList(json[1]);
      final List<Object?> latLng1 = asJsonList(latLngPair[0]);
      final List<Object?> latLng2 = asJsonList(latLngPair[1]);
      final double padding = json[2] as double;
      map.fitBounds(
        gmaps.LatLngBounds(
          gmaps.LatLng(latLng1[0] as num?, latLng1[1] as num?),
          gmaps.LatLng(latLng2[0] as num?, latLng2[1] as num?),
        ),
        padding,
      );
    case 'scrollBy':
      map.panBy(json[1] as num?, json[2] as num?);
    case 'zoomBy':
      gmaps.LatLng? focusLatLng;
      final double zoomDelta = json[1] as double? ?? 0;
      // Web only supports integer changes...
      final int newZoomDelta =
          zoomDelta < 0 ? zoomDelta.floor() : zoomDelta.ceil();
      if (json.length == 3) {
        final List<Object?> latLng = asJsonList(json[2]);
        // With focus
        try {
          focusLatLng =
              _pixelToLatLng(map, latLng[0]! as int, latLng[1]! as int);
        } catch (e) {
          // https://github.com/a14n/dart-google-maps/issues/87
          // print('Error computing new focus LatLng. JS Error: ' + e.toString());
        }
      }
      map.zoom = (map.zoom ?? 0) + newZoomDelta;
      if (focusLatLng != null) {
        map.panTo(focusLatLng);
      }
    case 'zoomIn':
      map.zoom = (map.zoom ?? 0) + 1;
    case 'zoomOut':
      map.zoom = (map.zoom ?? 0) - 1;
    case 'zoomTo':
      map.zoom = json[1] as num?;
    default:
      throw UnimplementedError('Unimplemented CameraMove: ${json[0]}.');
  }
}

// original JS by: Byron Singh (https://stackoverflow.com/a/30541162)
gmaps.LatLng _pixelToLatLng(gmaps.GMap map, int x, int y) {
  final gmaps.LatLngBounds? bounds = map.bounds;
  final gmaps.Projection? projection = map.projection;
  final num? zoom = map.zoom;

  assert(
      bounds != null, 'Map Bounds required to compute LatLng of screen x/y.');
  assert(projection != null,
      'Map Projection required to compute LatLng of screen x/y');
  assert(zoom != null,
      'Current map zoom level required to compute LatLng of screen x/y');

  final gmaps.LatLng ne = bounds!.northEast;
  final gmaps.LatLng sw = bounds.southWest;

  final gmaps.Point topRight = projection!.fromLatLngToPoint!(ne)!;
  final gmaps.Point bottomLeft = projection.fromLatLngToPoint!(sw)!;

  final int scale = 1 << (zoom!.toInt()); // 2 ^ zoom

  final gmaps.Point point =
      gmaps.Point((x / scale) + bottomLeft.x!, (y / scale) + topRight.y!);

  return projection.fromPointToLatLng!(point)!;
}<|MERGE_RESOLUTION|>--- conflicted
+++ resolved
@@ -83,14 +83,10 @@
   options.fullscreenControl = false;
   options.streetViewControl = false;
 
-<<<<<<< HEAD
+  // See updateMapConfiguration for why this is not using configuration.style.
   if ((configuration.cloudMapId ?? '').isEmpty) {
     options.styles = styles;
   }
-=======
-  // See updateMapConfiguration for why this is not using configuration.style.
-  options.styles = styles;
->>>>>>> a933c301
 
   options.mapId = configuration.cloudMapId;
 
