// Copyright 2013 The Flutter Authors
// Use of this source code is governed by a BSD-style license that can be
// found in the LICENSE file.

import 'dart:async';
import 'dart:js_interop';

import 'package:google_maps/google_maps.dart' as gmaps;
import 'package:google_maps_flutter_platform_interface/google_maps_flutter_platform_interface.dart';

import '../google_maps_flutter_web.dart';
import 'marker_clustering_js_interop.dart';
import 'types.dart';

/// A controller class for managing marker clustering.
///
/// This class maps [ClusterManager] objects to javascript [MarkerClusterer]
/// objects and provides an interface for adding and removing markers from
/// clusters.
///
/// [T] must extend [JSObject]. It's not specified in code because our mocking
/// framework does not support mocking JSObjects.
class ClusterManagersController<T extends Object> extends GeometryController {
  /// Creates a new [ClusterManagersController] instance.
  ///
  /// The [stream] parameter is a required [StreamController] used for
  /// emitting map events.
  ClusterManagersController({
    required StreamController<MapEvent<Object?>> stream,
  }) : _streamController = stream,
       _clusterManagerIdToMarkerClusterer =
           <ClusterManagerId, MarkerClusterer<T>>{};

  // The stream over which cluster managers broadcast their events
  final StreamController<MapEvent<Object?>> _streamController;

  // A cache of [MarkerClusterer]s indexed by their [ClusterManagerId].
  final Map<ClusterManagerId, MarkerClusterer<T>>
  _clusterManagerIdToMarkerClusterer;

  /// Adds a set of [ClusterManager] objects to the cache.
  void addClusterManagers(Set<ClusterManager> clusterManagersToAdd) {
    clusterManagersToAdd.forEach(_addClusterManager);
  }

  void _addClusterManager(ClusterManager clusterManager) {
    final MarkerClusterer<T> markerClusterer = createMarkerClusterer<T>(
      googleMap,
      (
        gmaps.MapMouseEvent event,
        MarkerClustererCluster<T> cluster,
        gmaps.Map map,
      ) =>
          _clusterClicked(clusterManager.clusterManagerId, event, cluster, map),
    );

    _clusterManagerIdToMarkerClusterer[clusterManager.clusterManagerId] =
        markerClusterer;
    markerClusterer.onAdd();
  }

  /// Removes a set of [ClusterManagerId]s from the cache.
  void removeClusterManagers(Set<ClusterManagerId> clusterManagerIdsToRemove) {
    clusterManagerIdsToRemove.forEach(_removeClusterManager);
  }

  void _removeClusterManager(ClusterManagerId clusterManagerId) {
    final MarkerClusterer<T>? markerClusterer =
        _clusterManagerIdToMarkerClusterer[clusterManagerId];
    if (markerClusterer != null) {
      markerClusterer.clearMarkers(true);
      markerClusterer.onRemove();
    }
    _clusterManagerIdToMarkerClusterer.remove(clusterManagerId);
  }

  /// Adds given markers to the [MarkerClusterer] with given [ClusterManagerId].
  void addItem(ClusterManagerId clusterManagerId, T marker) {
    final MarkerClusterer<T>? markerClusterer =
        _clusterManagerIdToMarkerClusterer[clusterManagerId];
    if (markerClusterer != null) {
      markerClusterer.addMarker(marker, true);
      markerClusterer.render();
    }
  }

  /// Removes given marker from the [MarkerClusterer] with
  /// given [ClusterManagerId].
  void removeItem(ClusterManagerId clusterManagerId, T? marker) {
    if (marker != null) {
      final MarkerClusterer<T>? markerClusterer =
          _clusterManagerIdToMarkerClusterer[clusterManagerId];
      if (markerClusterer != null) {
        markerClusterer.removeMarker(marker, true);
        markerClusterer.render();
      }
    }
  }

  /// Returns list of clusters in [MarkerClusterer] with given
  /// [ClusterManagerId].
  List<Cluster> getClusters(ClusterManagerId clusterManagerId) {
    final MarkerClusterer<T>? markerClusterer =
        _clusterManagerIdToMarkerClusterer[clusterManagerId];
    if (markerClusterer != null) {
      return markerClusterer.clusters
          .map(
            (MarkerClustererCluster<T> cluster) =>
                _convertCluster(clusterManagerId, cluster),
          )
          .toList();
    }
    return <Cluster>[];
  }

  void _clusterClicked(
    ClusterManagerId clusterManagerId,
    gmaps.MapMouseEvent event,
    MarkerClustererCluster<T> markerClustererCluster,
    gmaps.Map map,
  ) {
    if (markerClustererCluster.count > 0 &&
        markerClustererCluster.bounds != null) {
      final Cluster cluster = _convertCluster(
        clusterManagerId,
        markerClustererCluster,
      );
      _streamController.add(ClusterTapEvent(mapId, cluster));
    }
  }

  /// Converts [MarkerClustererCluster] to [Cluster].
  Cluster _convertCluster(
    ClusterManagerId clusterManagerId,
    MarkerClustererCluster<T> markerClustererCluster,
  ) {
    final LatLng position = gmLatLngToLatLng(markerClustererCluster.position);
    final LatLngBounds bounds = gmLatLngBoundsToLatLngBounds(
      markerClustererCluster.bounds!,
    );
<<<<<<< HEAD
    final List<MarkerId> markerIds =
        markerClustererCluster.markers.map<MarkerId>(getMarkerId).toList();

=======

    final List<MarkerId> markerIds = markerClustererCluster.markers
        .map<MarkerId>(
          (gmaps.Marker marker) =>
              MarkerId((marker.get('markerId')! as JSString).toDart),
        )
        .toList();
>>>>>>> 7af370df
    return Cluster(
      clusterManagerId,
      markerIds,
      position: position,
      bounds: bounds,
    );
  }
}<|MERGE_RESOLUTION|>--- conflicted
+++ resolved
@@ -138,19 +138,10 @@
     final LatLngBounds bounds = gmLatLngBoundsToLatLngBounds(
       markerClustererCluster.bounds!,
     );
-<<<<<<< HEAD
-    final List<MarkerId> markerIds =
-        markerClustererCluster.markers.map<MarkerId>(getMarkerId).toList();
+    final List<MarkerId> markerIds = markerClustererCluster.markers
+        .map<MarkerId>(getMarkerId)
+        .toList();
 
-=======
-
-    final List<MarkerId> markerIds = markerClustererCluster.markers
-        .map<MarkerId>(
-          (gmaps.Marker marker) =>
-              MarkerId((marker.get('markerId')! as JSString).toDart),
-        )
-        .toList();
->>>>>>> 7af370df
     return Cluster(
       clusterManagerId,
       markerIds,
