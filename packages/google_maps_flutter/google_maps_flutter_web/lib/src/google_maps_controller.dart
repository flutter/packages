--- conflicted
+++ resolved
@@ -29,11 +29,8 @@
         _polygons = mapObjects.polygons,
         _polylines = mapObjects.polylines,
         _circles = mapObjects.circles,
-<<<<<<< HEAD
+        _clusterManagers = mapObjects.clusterManagers,
         _heatmaps = mapObjects.heatmaps,
-=======
-        _clusterManagers = mapObjects.clusterManagers,
->>>>>>> 55499d82
         _tileOverlays = mapObjects.tileOverlays,
         _lastMapConfiguration = mapConfiguration {
     _circlesController = CirclesController(stream: _streamController);
@@ -70,15 +67,11 @@
   final Set<Polygon> _polygons;
   final Set<Polyline> _polylines;
   final Set<Circle> _circles;
-<<<<<<< HEAD
+  final Set<ClusterManager> _clusterManagers;
   final Set<Heatmap> _heatmaps;
   Set<TileOverlay> _tileOverlays;
-=======
-  final Set<ClusterManager> _clusterManagers;
-  Set<TileOverlay> _tileOverlays;
 
   // The configuration passed by the user, before converting to gmaps.
->>>>>>> 55499d82
   // Caching this allows us to re-create the map faithfully when needed.
   MapConfiguration _lastMapConfiguration = const MapConfiguration();
   List<gmaps.MapTypeStyle> _lastStyles = const <gmaps.MapTypeStyle>[];
