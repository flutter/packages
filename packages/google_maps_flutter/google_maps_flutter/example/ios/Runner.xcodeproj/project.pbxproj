// !$*UTF8*$!
{
	archiveVersion = 1;
	classes = {
	};
<<<<<<< HEAD
	objectVersion = 50;
=======
	objectVersion = 54;
>>>>>>> 74d64cd6
	objects = {

/* Begin PBXBuildFile section */
		1498D2341E8E89220040F4C2 /* GeneratedPluginRegistrant.m in Sources */ = {isa = PBXBuildFile; fileRef = 1498D2331E8E89220040F4C2 /* GeneratedPluginRegistrant.m */; };
		3B3967161E833CAA004F5970 /* AppFrameworkInfo.plist in Resources */ = {isa = PBXBuildFile; fileRef = 3B3967151E833CAA004F5970 /* AppFrameworkInfo.plist */; };
		4510D964F3B1259FEDD3ABA6 /* libPods-Runner.a in Frameworks */ = {isa = PBXBuildFile; fileRef = 7755F8F4BABC3D6A0BD4048B /* libPods-Runner.a */; };
		6851F3562835BC180032B7C8 /* FLTGoogleMapJSONConversionsConversionTests.m in Sources */ = {isa = PBXBuildFile; fileRef = 6851F3552835BC180032B7C8 /* FLTGoogleMapJSONConversionsConversionTests.m */; };
		68E4726A2836FF0C00BDDDAC /* MapKit.framework in Frameworks */ = {isa = PBXBuildFile; fileRef = 68E472692836FF0C00BDDDAC /* MapKit.framework */; };
		978B8F6F1D3862AE00F588F7 /* AppDelegate.m in Sources */ = {isa = PBXBuildFile; fileRef = 7AFFD8EE1D35381100E5BB4D /* AppDelegate.m */; };
		97C146F31CF9000F007C117D /* main.m in Sources */ = {isa = PBXBuildFile; fileRef = 97C146F21CF9000F007C117D /* main.m */; };
		97C146FC1CF9000F007C117D /* Main.storyboard in Resources */ = {isa = PBXBuildFile; fileRef = 97C146FA1CF9000F007C117D /* Main.storyboard */; };
		97C146FE1CF9000F007C117D /* Assets.xcassets in Resources */ = {isa = PBXBuildFile; fileRef = 97C146FD1CF9000F007C117D /* Assets.xcassets */; };
		97C147011CF9000F007C117D /* LaunchScreen.storyboard in Resources */ = {isa = PBXBuildFile; fileRef = 97C146FF1CF9000F007C117D /* LaunchScreen.storyboard */; };
		982F2A6C27BADE17003C81F4 /* PartiallyMockedMapView.m in Sources */ = {isa = PBXBuildFile; fileRef = 982F2A6B27BADE17003C81F4 /* PartiallyMockedMapView.m */; };
		F7151F13265D7ED70028CB91 /* GoogleMapsTests.m in Sources */ = {isa = PBXBuildFile; fileRef = F7151F12265D7ED70028CB91 /* GoogleMapsTests.m */; };
		F7151F21265D7EE50028CB91 /* GoogleMapsUITests.m in Sources */ = {isa = PBXBuildFile; fileRef = F7151F20265D7EE50028CB91 /* GoogleMapsUITests.m */; };
/* End PBXBuildFile section */

/* Begin PBXContainerItemProxy section */
		F7151F15265D7ED70028CB91 /* PBXContainerItemProxy */ = {
			isa = PBXContainerItemProxy;
			containerPortal = 97C146E61CF9000F007C117D /* Project object */;
			proxyType = 1;
			remoteGlobalIDString = 97C146ED1CF9000F007C117D;
			remoteInfo = Runner;
		};
		F7151F23265D7EE50028CB91 /* PBXContainerItemProxy */ = {
			isa = PBXContainerItemProxy;
			containerPortal = 97C146E61CF9000F007C117D /* Project object */;
			proxyType = 1;
			remoteGlobalIDString = 97C146ED1CF9000F007C117D;
			remoteInfo = Runner;
		};
/* End PBXContainerItemProxy section */

/* Begin PBXCopyFilesBuildPhase section */
		9705A1C41CF9048500538489 /* Embed Frameworks */ = {
			isa = PBXCopyFilesBuildPhase;
			buildActionMask = 2147483647;
			dstPath = "";
			dstSubfolderSpec = 10;
			files = (
			);
			name = "Embed Frameworks";
			runOnlyForDeploymentPostprocessing = 0;
		};
/* End PBXCopyFilesBuildPhase section */

/* Begin PBXFileReference section */
		1498D2321E8E86230040F4C2 /* GeneratedPluginRegistrant.h */ = {isa = PBXFileReference; lastKnownFileType = sourcecode.c.h; path = GeneratedPluginRegistrant.h; sourceTree = "<group>"; };
		1498D2331E8E89220040F4C2 /* GeneratedPluginRegistrant.m */ = {isa = PBXFileReference; fileEncoding = 4; lastKnownFileType = sourcecode.c.objc; path = GeneratedPluginRegistrant.m; sourceTree = "<group>"; };
		3B3967151E833CAA004F5970 /* AppFrameworkInfo.plist */ = {isa = PBXFileReference; fileEncoding = 4; lastKnownFileType = text.plist.xml; name = AppFrameworkInfo.plist; path = Flutter/AppFrameworkInfo.plist; sourceTree = "<group>"; };
		6851F3552835BC180032B7C8 /* FLTGoogleMapJSONConversionsConversionTests.m */ = {isa = PBXFileReference; fileEncoding = 4; lastKnownFileType = sourcecode.c.objc; path = FLTGoogleMapJSONConversionsConversionTests.m; sourceTree = "<group>"; };
		68E472692836FF0C00BDDDAC /* MapKit.framework */ = {isa = PBXFileReference; lastKnownFileType = wrapper.framework; name = MapKit.framework; path = Platforms/MacOSX.platform/Developer/SDKs/MacOSX12.0.sdk/System/iOSSupport/System/Library/Frameworks/MapKit.framework; sourceTree = DEVELOPER_DIR; };
		7755F8F4BABC3D6A0BD4048B /* libPods-Runner.a */ = {isa = PBXFileReference; explicitFileType = archive.ar; includeInIndex = 0; path = "libPods-Runner.a"; sourceTree = BUILT_PRODUCTS_DIR; };
		7AFA3C8E1D35360C0083082E /* Release.xcconfig */ = {isa = PBXFileReference; lastKnownFileType = text.xcconfig; name = Release.xcconfig; path = Flutter/Release.xcconfig; sourceTree = "<group>"; };
		7AFFD8ED1D35381100E5BB4D /* AppDelegate.h */ = {isa = PBXFileReference; fileEncoding = 4; lastKnownFileType = sourcecode.c.h; path = AppDelegate.h; sourceTree = "<group>"; };
		7AFFD8EE1D35381100E5BB4D /* AppDelegate.m */ = {isa = PBXFileReference; fileEncoding = 4; lastKnownFileType = sourcecode.c.objc; path = AppDelegate.m; sourceTree = "<group>"; };
		9740EEB21CF90195004384FC /* Debug.xcconfig */ = {isa = PBXFileReference; fileEncoding = 4; lastKnownFileType = text.xcconfig; name = Debug.xcconfig; path = Flutter/Debug.xcconfig; sourceTree = "<group>"; };
		9740EEB31CF90195004384FC /* Generated.xcconfig */ = {isa = PBXFileReference; fileEncoding = 4; lastKnownFileType = text.xcconfig; name = Generated.xcconfig; path = Flutter/Generated.xcconfig; sourceTree = "<group>"; };
		97C146EE1CF9000F007C117D /* Runner.app */ = {isa = PBXFileReference; explicitFileType = wrapper.application; includeInIndex = 0; path = Runner.app; sourceTree = BUILT_PRODUCTS_DIR; };
		97C146F21CF9000F007C117D /* main.m */ = {isa = PBXFileReference; lastKnownFileType = sourcecode.c.objc; path = main.m; sourceTree = "<group>"; };
		97C146FB1CF9000F007C117D /* Base */ = {isa = PBXFileReference; lastKnownFileType = file.storyboard; name = Base; path = Base.lproj/Main.storyboard; sourceTree = "<group>"; };
		97C146FD1CF9000F007C117D /* Assets.xcassets */ = {isa = PBXFileReference; lastKnownFileType = folder.assetcatalog; path = Assets.xcassets; sourceTree = "<group>"; };
		97C147001CF9000F007C117D /* Base */ = {isa = PBXFileReference; lastKnownFileType = file.storyboard; name = Base; path = Base.lproj/LaunchScreen.storyboard; sourceTree = "<group>"; };
		97C147021CF9000F007C117D /* Info.plist */ = {isa = PBXFileReference; lastKnownFileType = text.plist.xml; path = Info.plist; sourceTree = "<group>"; };
		982F2A6A27BADE17003C81F4 /* PartiallyMockedMapView.h */ = {isa = PBXFileReference; lastKnownFileType = sourcecode.c.h; path = PartiallyMockedMapView.h; sourceTree = "<group>"; };
		982F2A6B27BADE17003C81F4 /* PartiallyMockedMapView.m */ = {isa = PBXFileReference; lastKnownFileType = sourcecode.c.objc; path = PartiallyMockedMapView.m; sourceTree = "<group>"; };
		B7AFC65E3DD5AC60D834D83D /* Pods-Runner.debug.xcconfig */ = {isa = PBXFileReference; includeInIndex = 1; lastKnownFileType = text.xcconfig; name = "Pods-Runner.debug.xcconfig"; path = "Pods/Target Support Files/Pods-Runner/Pods-Runner.debug.xcconfig"; sourceTree = "<group>"; };
		EA0E91726245EDC22B97E8B9 /* Pods-Runner.release.xcconfig */ = {isa = PBXFileReference; includeInIndex = 1; lastKnownFileType = text.xcconfig; name = "Pods-Runner.release.xcconfig"; path = "Pods/Target Support Files/Pods-Runner/Pods-Runner.release.xcconfig"; sourceTree = "<group>"; };
		F7151F10265D7ED70028CB91 /* RunnerTests.xctest */ = {isa = PBXFileReference; explicitFileType = wrapper.cfbundle; includeInIndex = 0; path = RunnerTests.xctest; sourceTree = BUILT_PRODUCTS_DIR; };
		F7151F12265D7ED70028CB91 /* GoogleMapsTests.m */ = {isa = PBXFileReference; lastKnownFileType = sourcecode.c.objc; path = GoogleMapsTests.m; sourceTree = "<group>"; };
		F7151F14265D7ED70028CB91 /* Info.plist */ = {isa = PBXFileReference; lastKnownFileType = text.plist.xml; path = Info.plist; sourceTree = "<group>"; };
		F7151F1E265D7EE50028CB91 /* RunnerUITests.xctest */ = {isa = PBXFileReference; explicitFileType = wrapper.cfbundle; includeInIndex = 0; path = RunnerUITests.xctest; sourceTree = BUILT_PRODUCTS_DIR; };
		F7151F20265D7EE50028CB91 /* GoogleMapsUITests.m */ = {isa = PBXFileReference; lastKnownFileType = sourcecode.c.objc; path = GoogleMapsUITests.m; sourceTree = "<group>"; };
		F7151F22265D7EE50028CB91 /* Info.plist */ = {isa = PBXFileReference; lastKnownFileType = text.plist.xml; path = Info.plist; sourceTree = "<group>"; };
/* End PBXFileReference section */

/* Begin PBXFrameworksBuildPhase section */
		97C146EB1CF9000F007C117D /* Frameworks */ = {
			isa = PBXFrameworksBuildPhase;
			buildActionMask = 2147483647;
			files = (
				4510D964F3B1259FEDD3ABA6 /* libPods-Runner.a in Frameworks */,
			);
			runOnlyForDeploymentPostprocessing = 0;
		};
		F7151F0D265D7ED70028CB91 /* Frameworks */ = {
			isa = PBXFrameworksBuildPhase;
			buildActionMask = 2147483647;
			files = (
				68E4726A2836FF0C00BDDDAC /* MapKit.framework in Frameworks */,
			);
			runOnlyForDeploymentPostprocessing = 0;
		};
		F7151F1B265D7EE50028CB91 /* Frameworks */ = {
			isa = PBXFrameworksBuildPhase;
			buildActionMask = 2147483647;
			files = (
			);
			runOnlyForDeploymentPostprocessing = 0;
		};
/* End PBXFrameworksBuildPhase section */

/* Begin PBXGroup section */
		1E7CF0857EFC88FC263CF3B2 /* Frameworks */ = {
			isa = PBXGroup;
			children = (
				68E472692836FF0C00BDDDAC /* MapKit.framework */,
				7755F8F4BABC3D6A0BD4048B /* libPods-Runner.a */,
			);
			name = Frameworks;
			sourceTree = "<group>";
		};
		9740EEB11CF90186004384FC /* Flutter */ = {
			isa = PBXGroup;
			children = (
				3B3967151E833CAA004F5970 /* AppFrameworkInfo.plist */,
				9740EEB21CF90195004384FC /* Debug.xcconfig */,
				7AFA3C8E1D35360C0083082E /* Release.xcconfig */,
				9740EEB31CF90195004384FC /* Generated.xcconfig */,
			);
			name = Flutter;
			sourceTree = "<group>";
		};
		97C146E51CF9000F007C117D = {
			isa = PBXGroup;
			children = (
				9740EEB11CF90186004384FC /* Flutter */,
				97C146F01CF9000F007C117D /* Runner */,
				F7151F11265D7ED70028CB91 /* RunnerTests */,
				F7151F1F265D7EE50028CB91 /* RunnerUITests */,
				97C146EF1CF9000F007C117D /* Products */,
				A189CFE5474BF8A07908B2E0 /* Pods */,
				1E7CF0857EFC88FC263CF3B2 /* Frameworks */,
			);
			sourceTree = "<group>";
		};
		97C146EF1CF9000F007C117D /* Products */ = {
			isa = PBXGroup;
			children = (
				97C146EE1CF9000F007C117D /* Runner.app */,
				F7151F10265D7ED70028CB91 /* RunnerTests.xctest */,
				F7151F1E265D7EE50028CB91 /* RunnerUITests.xctest */,
			);
			name = Products;
			sourceTree = "<group>";
		};
		97C146F01CF9000F007C117D /* Runner */ = {
			isa = PBXGroup;
			children = (
				7AFFD8ED1D35381100E5BB4D /* AppDelegate.h */,
				7AFFD8EE1D35381100E5BB4D /* AppDelegate.m */,
				97C146FA1CF9000F007C117D /* Main.storyboard */,
				97C146FD1CF9000F007C117D /* Assets.xcassets */,
				97C146FF1CF9000F007C117D /* LaunchScreen.storyboard */,
				97C147021CF9000F007C117D /* Info.plist */,
				97C146F11CF9000F007C117D /* Supporting Files */,
				1498D2321E8E86230040F4C2 /* GeneratedPluginRegistrant.h */,
				1498D2331E8E89220040F4C2 /* GeneratedPluginRegistrant.m */,
			);
			path = Runner;
			sourceTree = "<group>";
		};
		97C146F11CF9000F007C117D /* Supporting Files */ = {
			isa = PBXGroup;
			children = (
				97C146F21CF9000F007C117D /* main.m */,
			);
			name = "Supporting Files";
			sourceTree = "<group>";
		};
		A189CFE5474BF8A07908B2E0 /* Pods */ = {
			isa = PBXGroup;
			children = (
				B7AFC65E3DD5AC60D834D83D /* Pods-Runner.debug.xcconfig */,
				EA0E91726245EDC22B97E8B9 /* Pods-Runner.release.xcconfig */,
			);
			name = Pods;
			sourceTree = "<group>";
		};
		F7151F11265D7ED70028CB91 /* RunnerTests */ = {
			isa = PBXGroup;
			children = (
				6851F3552835BC180032B7C8 /* FLTGoogleMapJSONConversionsConversionTests.m */,
				F7151F12265D7ED70028CB91 /* GoogleMapsTests.m */,
				982F2A6A27BADE17003C81F4 /* PartiallyMockedMapView.h */,
				982F2A6B27BADE17003C81F4 /* PartiallyMockedMapView.m */,
				F7151F14265D7ED70028CB91 /* Info.plist */,
			);
			path = RunnerTests;
			sourceTree = "<group>";
		};
		F7151F1F265D7EE50028CB91 /* RunnerUITests */ = {
			isa = PBXGroup;
			children = (
				F7151F20265D7EE50028CB91 /* GoogleMapsUITests.m */,
				F7151F22265D7EE50028CB91 /* Info.plist */,
			);
			path = RunnerUITests;
			sourceTree = "<group>";
		};
/* End PBXGroup section */

/* Begin PBXNativeTarget section */
		97C146ED1CF9000F007C117D /* Runner */ = {
			isa = PBXNativeTarget;
			buildConfigurationList = 97C147051CF9000F007C117D /* Build configuration list for PBXNativeTarget "Runner" */;
			buildPhases = (
				74BF216DF17B0C7F983459BD /* [CP] Check Pods Manifest.lock */,
				9740EEB61CF901F6004384FC /* Run Script */,
				97C146EA1CF9000F007C117D /* Sources */,
				97C146EB1CF9000F007C117D /* Frameworks */,
				97C146EC1CF9000F007C117D /* Resources */,
				9705A1C41CF9048500538489 /* Embed Frameworks */,
				3B06AD1E1E4923F5004D2608 /* Thin Binary */,
				BB6BD9A1101E970BEF85B6D2 /* [CP] Copy Pods Resources */,
			);
			buildRules = (
			);
			dependencies = (
			);
			name = Runner;
			productName = Runner;
			productReference = 97C146EE1CF9000F007C117D /* Runner.app */;
			productType = "com.apple.product-type.application";
		};
		F7151F0F265D7ED70028CB91 /* RunnerTests */ = {
			isa = PBXNativeTarget;
			buildConfigurationList = F7151F19265D7ED70028CB91 /* Build configuration list for PBXNativeTarget "RunnerTests" */;
			buildPhases = (
				F7151F0C265D7ED70028CB91 /* Sources */,
				F7151F0D265D7ED70028CB91 /* Frameworks */,
				F7151F0E265D7ED70028CB91 /* Resources */,
			);
			buildRules = (
			);
			dependencies = (
				F7151F16265D7ED70028CB91 /* PBXTargetDependency */,
			);
			name = RunnerTests;
			productName = RunnerTests;
			productReference = F7151F10265D7ED70028CB91 /* RunnerTests.xctest */;
			productType = "com.apple.product-type.bundle.unit-test";
		};
		F7151F1D265D7EE50028CB91 /* RunnerUITests */ = {
			isa = PBXNativeTarget;
			buildConfigurationList = F7151F25265D7EE50028CB91 /* Build configuration list for PBXNativeTarget "RunnerUITests" */;
			buildPhases = (
				F7151F1A265D7EE50028CB91 /* Sources */,
				F7151F1B265D7EE50028CB91 /* Frameworks */,
				F7151F1C265D7EE50028CB91 /* Resources */,
			);
			buildRules = (
			);
			dependencies = (
				F7151F24265D7EE50028CB91 /* PBXTargetDependency */,
			);
			name = RunnerUITests;
			productName = RunnerUITests;
			productReference = F7151F1E265D7EE50028CB91 /* RunnerUITests.xctest */;
			productType = "com.apple.product-type.bundle.ui-testing";
		};
/* End PBXNativeTarget section */

/* Begin PBXProject section */
		97C146E61CF9000F007C117D /* Project object */ = {
			isa = PBXProject;
			attributes = {
				LastUpgradeCheck = 1300;
				ORGANIZATIONNAME = "The Flutter Authors";
				TargetAttributes = {
					97C146ED1CF9000F007C117D = {
						CreatedOnToolsVersion = 7.3.1;
					};
					F7151F0F265D7ED70028CB91 = {
						CreatedOnToolsVersion = 12.5;
						ProvisioningStyle = Automatic;
						TestTargetID = 97C146ED1CF9000F007C117D;
					};
					F7151F1D265D7EE50028CB91 = {
						CreatedOnToolsVersion = 12.5;
						ProvisioningStyle = Automatic;
						TestTargetID = 97C146ED1CF9000F007C117D;
					};
				};
			};
			buildConfigurationList = 97C146E91CF9000F007C117D /* Build configuration list for PBXProject "Runner" */;
			compatibilityVersion = "Xcode 3.2";
			developmentRegion = en;
			hasScannedForEncodings = 0;
			knownRegions = (
				en,
				Base,
			);
			mainGroup = 97C146E51CF9000F007C117D;
			productRefGroup = 97C146EF1CF9000F007C117D /* Products */;
			projectDirPath = "";
			projectRoot = "";
			targets = (
				97C146ED1CF9000F007C117D /* Runner */,
				F7151F0F265D7ED70028CB91 /* RunnerTests */,
				F7151F1D265D7EE50028CB91 /* RunnerUITests */,
			);
		};
/* End PBXProject section */

/* Begin PBXResourcesBuildPhase section */
		97C146EC1CF9000F007C117D /* Resources */ = {
			isa = PBXResourcesBuildPhase;
			buildActionMask = 2147483647;
			files = (
				97C147011CF9000F007C117D /* LaunchScreen.storyboard in Resources */,
				3B3967161E833CAA004F5970 /* AppFrameworkInfo.plist in Resources */,
				97C146FE1CF9000F007C117D /* Assets.xcassets in Resources */,
				97C146FC1CF9000F007C117D /* Main.storyboard in Resources */,
			);
			runOnlyForDeploymentPostprocessing = 0;
		};
		F7151F0E265D7ED70028CB91 /* Resources */ = {
			isa = PBXResourcesBuildPhase;
			buildActionMask = 2147483647;
			files = (
			);
			runOnlyForDeploymentPostprocessing = 0;
		};
		F7151F1C265D7EE50028CB91 /* Resources */ = {
			isa = PBXResourcesBuildPhase;
			buildActionMask = 2147483647;
			files = (
			);
			runOnlyForDeploymentPostprocessing = 0;
		};
/* End PBXResourcesBuildPhase section */

/* Begin PBXShellScriptBuildPhase section */
		3B06AD1E1E4923F5004D2608 /* Thin Binary */ = {
			isa = PBXShellScriptBuildPhase;
			alwaysOutOfDate = 1;
			buildActionMask = 2147483647;
			files = (
			);
			inputPaths = (
				"${TARGET_BUILD_DIR}/${INFOPLIST_PATH}",
			);
			name = "Thin Binary";
			outputPaths = (
			);
			runOnlyForDeploymentPostprocessing = 0;
			shellPath = /bin/sh;
			shellScript = "/bin/sh \"$FLUTTER_ROOT/packages/flutter_tools/bin/xcode_backend.sh\" embed_and_thin";
		};
		74BF216DF17B0C7F983459BD /* [CP] Check Pods Manifest.lock */ = {
			isa = PBXShellScriptBuildPhase;
			buildActionMask = 2147483647;
			files = (
			);
			inputPaths = (
				"${PODS_PODFILE_DIR_PATH}/Podfile.lock",
				"${PODS_ROOT}/Manifest.lock",
			);
			name = "[CP] Check Pods Manifest.lock";
			outputPaths = (
				"$(DERIVED_FILE_DIR)/Pods-Runner-checkManifestLockResult.txt",
			);
			runOnlyForDeploymentPostprocessing = 0;
			shellPath = /bin/sh;
			shellScript = "diff \"${PODS_PODFILE_DIR_PATH}/Podfile.lock\" \"${PODS_ROOT}/Manifest.lock\" > /dev/null\nif [ $? != 0 ] ; then\n    # print error to STDERR\n    echo \"error: The sandbox is not in sync with the Podfile.lock. Run 'pod install' or update your CocoaPods installation.\" >&2\n    exit 1\nfi\n# This output is used by Xcode 'outputs' to avoid re-running this script phase.\necho \"SUCCESS\" > \"${SCRIPT_OUTPUT_FILE_0}\"\n";
			showEnvVarsInLog = 0;
		};
		9740EEB61CF901F6004384FC /* Run Script */ = {
			isa = PBXShellScriptBuildPhase;
			alwaysOutOfDate = 1;
			buildActionMask = 2147483647;
			files = (
			);
			inputPaths = (
			);
			name = "Run Script";
			outputPaths = (
			);
			runOnlyForDeploymentPostprocessing = 0;
			shellPath = /bin/sh;
			shellScript = "/bin/sh \"$FLUTTER_ROOT/packages/flutter_tools/bin/xcode_backend.sh\" build";
		};
		BB6BD9A1101E970BEF85B6D2 /* [CP] Copy Pods Resources */ = {
			isa = PBXShellScriptBuildPhase;
			buildActionMask = 2147483647;
			files = (
			);
			inputPaths = (
				"${PODS_ROOT}/Target Support Files/Pods-Runner/Pods-Runner-resources.sh",
				"${PODS_ROOT}/GoogleMaps/Maps/Frameworks/GoogleMaps.framework/Resources/GoogleMaps.bundle",
			);
			name = "[CP] Copy Pods Resources";
			outputPaths = (
				"${TARGET_BUILD_DIR}/${UNLOCALIZED_RESOURCES_FOLDER_PATH}/GoogleMaps.bundle",
			);
			runOnlyForDeploymentPostprocessing = 0;
			shellPath = /bin/sh;
			shellScript = "\"${PODS_ROOT}/Target Support Files/Pods-Runner/Pods-Runner-resources.sh\"\n";
			showEnvVarsInLog = 0;
		};
/* End PBXShellScriptBuildPhase section */

/* Begin PBXSourcesBuildPhase section */
		97C146EA1CF9000F007C117D /* Sources */ = {
			isa = PBXSourcesBuildPhase;
			buildActionMask = 2147483647;
			files = (
				978B8F6F1D3862AE00F588F7 /* AppDelegate.m in Sources */,
				97C146F31CF9000F007C117D /* main.m in Sources */,
				1498D2341E8E89220040F4C2 /* GeneratedPluginRegistrant.m in Sources */,
			);
			runOnlyForDeploymentPostprocessing = 0;
		};
		F7151F0C265D7ED70028CB91 /* Sources */ = {
			isa = PBXSourcesBuildPhase;
			buildActionMask = 2147483647;
			files = (
				F7151F13265D7ED70028CB91 /* GoogleMapsTests.m in Sources */,
				6851F3562835BC180032B7C8 /* FLTGoogleMapJSONConversionsConversionTests.m in Sources */,
				982F2A6C27BADE17003C81F4 /* PartiallyMockedMapView.m in Sources */,
			);
			runOnlyForDeploymentPostprocessing = 0;
		};
		F7151F1A265D7EE50028CB91 /* Sources */ = {
			isa = PBXSourcesBuildPhase;
			buildActionMask = 2147483647;
			files = (
				F7151F21265D7EE50028CB91 /* GoogleMapsUITests.m in Sources */,
			);
			runOnlyForDeploymentPostprocessing = 0;
		};
/* End PBXSourcesBuildPhase section */

/* Begin PBXTargetDependency section */
		F7151F16265D7ED70028CB91 /* PBXTargetDependency */ = {
			isa = PBXTargetDependency;
			target = 97C146ED1CF9000F007C117D /* Runner */;
			targetProxy = F7151F15265D7ED70028CB91 /* PBXContainerItemProxy */;
		};
		F7151F24265D7EE50028CB91 /* PBXTargetDependency */ = {
			isa = PBXTargetDependency;
			target = 97C146ED1CF9000F007C117D /* Runner */;
			targetProxy = F7151F23265D7EE50028CB91 /* PBXContainerItemProxy */;
		};
/* End PBXTargetDependency section */

/* Begin PBXVariantGroup section */
		97C146FA1CF9000F007C117D /* Main.storyboard */ = {
			isa = PBXVariantGroup;
			children = (
				97C146FB1CF9000F007C117D /* Base */,
			);
			name = Main.storyboard;
			sourceTree = "<group>";
		};
		97C146FF1CF9000F007C117D /* LaunchScreen.storyboard */ = {
			isa = PBXVariantGroup;
			children = (
				97C147001CF9000F007C117D /* Base */,
			);
			name = LaunchScreen.storyboard;
			sourceTree = "<group>";
		};
/* End PBXVariantGroup section */

/* Begin XCBuildConfiguration section */
		97C147031CF9000F007C117D /* Debug */ = {
			isa = XCBuildConfiguration;
			buildSettings = {
				ALWAYS_SEARCH_USER_PATHS = NO;
				CLANG_ANALYZER_LOCALIZABILITY_NONLOCALIZED = YES;
				CLANG_ANALYZER_NONNULL = YES;
				CLANG_CXX_LANGUAGE_STANDARD = "gnu++0x";
				CLANG_CXX_LIBRARY = "libc++";
				CLANG_ENABLE_MODULES = YES;
				CLANG_ENABLE_OBJC_ARC = YES;
				CLANG_WARN_BLOCK_CAPTURE_AUTORELEASING = YES;
				CLANG_WARN_BOOL_CONVERSION = YES;
				CLANG_WARN_COMMA = YES;
				CLANG_WARN_CONSTANT_CONVERSION = YES;
				CLANG_WARN_DEPRECATED_OBJC_IMPLEMENTATIONS = YES;
				CLANG_WARN_DIRECT_OBJC_ISA_USAGE = YES_ERROR;
				CLANG_WARN_EMPTY_BODY = YES;
				CLANG_WARN_ENUM_CONVERSION = YES;
				CLANG_WARN_INFINITE_RECURSION = YES;
				CLANG_WARN_INT_CONVERSION = YES;
				CLANG_WARN_NON_LITERAL_NULL_CONVERSION = YES;
				CLANG_WARN_OBJC_IMPLICIT_RETAIN_SELF = YES;
				CLANG_WARN_OBJC_LITERAL_CONVERSION = YES;
				CLANG_WARN_OBJC_ROOT_CLASS = YES_ERROR;
				CLANG_WARN_QUOTED_INCLUDE_IN_FRAMEWORK_HEADER = YES;
				CLANG_WARN_RANGE_LOOP_ANALYSIS = YES;
				CLANG_WARN_STRICT_PROTOTYPES = YES;
				CLANG_WARN_SUSPICIOUS_MOVE = YES;
				CLANG_WARN_UNREACHABLE_CODE = YES;
				CLANG_WARN__DUPLICATE_METHOD_MATCH = YES;
				"CODE_SIGN_IDENTITY[sdk=iphoneos*]" = "iPhone Developer";
				COPY_PHASE_STRIP = NO;
				DEBUG_INFORMATION_FORMAT = dwarf;
				ENABLE_STRICT_OBJC_MSGSEND = YES;
				ENABLE_TESTABILITY = YES;
				GCC_C_LANGUAGE_STANDARD = gnu99;
				GCC_DYNAMIC_NO_PIC = NO;
				GCC_NO_COMMON_BLOCKS = YES;
				GCC_OPTIMIZATION_LEVEL = 0;
				GCC_PREPROCESSOR_DEFINITIONS = (
					"DEBUG=1",
					"$(inherited)",
				);
				GCC_WARN_64_TO_32_BIT_CONVERSION = YES;
				GCC_WARN_ABOUT_RETURN_TYPE = YES_ERROR;
				GCC_WARN_UNDECLARED_SELECTOR = YES;
				GCC_WARN_UNINITIALIZED_AUTOS = YES_AGGRESSIVE;
				GCC_WARN_UNUSED_FUNCTION = YES;
				GCC_WARN_UNUSED_VARIABLE = YES;
				IPHONEOS_DEPLOYMENT_TARGET = 11.0;
				MTL_ENABLE_DEBUG_INFO = YES;
				ONLY_ACTIVE_ARCH = YES;
				SDKROOT = iphoneos;
				TARGETED_DEVICE_FAMILY = "1,2";
			};
			name = Debug;
		};
		97C147041CF9000F007C117D /* Release */ = {
			isa = XCBuildConfiguration;
			buildSettings = {
				ALWAYS_SEARCH_USER_PATHS = NO;
				CLANG_ANALYZER_LOCALIZABILITY_NONLOCALIZED = YES;
				CLANG_ANALYZER_NONNULL = YES;
				CLANG_CXX_LANGUAGE_STANDARD = "gnu++0x";
				CLANG_CXX_LIBRARY = "libc++";
				CLANG_ENABLE_MODULES = YES;
				CLANG_ENABLE_OBJC_ARC = YES;
				CLANG_WARN_BLOCK_CAPTURE_AUTORELEASING = YES;
				CLANG_WARN_BOOL_CONVERSION = YES;
				CLANG_WARN_COMMA = YES;
				CLANG_WARN_CONSTANT_CONVERSION = YES;
				CLANG_WARN_DEPRECATED_OBJC_IMPLEMENTATIONS = YES;
				CLANG_WARN_DIRECT_OBJC_ISA_USAGE = YES_ERROR;
				CLANG_WARN_EMPTY_BODY = YES;
				CLANG_WARN_ENUM_CONVERSION = YES;
				CLANG_WARN_INFINITE_RECURSION = YES;
				CLANG_WARN_INT_CONVERSION = YES;
				CLANG_WARN_NON_LITERAL_NULL_CONVERSION = YES;
				CLANG_WARN_OBJC_IMPLICIT_RETAIN_SELF = YES;
				CLANG_WARN_OBJC_LITERAL_CONVERSION = YES;
				CLANG_WARN_OBJC_ROOT_CLASS = YES_ERROR;
				CLANG_WARN_QUOTED_INCLUDE_IN_FRAMEWORK_HEADER = YES;
				CLANG_WARN_RANGE_LOOP_ANALYSIS = YES;
				CLANG_WARN_STRICT_PROTOTYPES = YES;
				CLANG_WARN_SUSPICIOUS_MOVE = YES;
				CLANG_WARN_UNREACHABLE_CODE = YES;
				CLANG_WARN__DUPLICATE_METHOD_MATCH = YES;
				"CODE_SIGN_IDENTITY[sdk=iphoneos*]" = "iPhone Developer";
				COPY_PHASE_STRIP = NO;
				DEBUG_INFORMATION_FORMAT = "dwarf-with-dsym";
				ENABLE_NS_ASSERTIONS = NO;
				ENABLE_STRICT_OBJC_MSGSEND = YES;
				GCC_C_LANGUAGE_STANDARD = gnu99;
				GCC_NO_COMMON_BLOCKS = YES;
				GCC_WARN_64_TO_32_BIT_CONVERSION = YES;
				GCC_WARN_ABOUT_RETURN_TYPE = YES_ERROR;
				GCC_WARN_UNDECLARED_SELECTOR = YES;
				GCC_WARN_UNINITIALIZED_AUTOS = YES_AGGRESSIVE;
				GCC_WARN_UNUSED_FUNCTION = YES;
				GCC_WARN_UNUSED_VARIABLE = YES;
				IPHONEOS_DEPLOYMENT_TARGET = 11.0;
				MTL_ENABLE_DEBUG_INFO = NO;
				SDKROOT = iphoneos;
				TARGETED_DEVICE_FAMILY = "1,2";
				VALIDATE_PRODUCT = YES;
			};
			name = Release;
		};
		97C147061CF9000F007C117D /* Debug */ = {
			isa = XCBuildConfiguration;
			baseConfigurationReference = 9740EEB21CF90195004384FC /* Debug.xcconfig */;
			buildSettings = {
				ASSETCATALOG_COMPILER_APPICON_NAME = AppIcon;
				ENABLE_BITCODE = NO;
				"EXCLUDED_ARCHS[sdk=iphonesimulator*]" = "i386 arm64";
				FRAMEWORK_SEARCH_PATHS = (
					"$(inherited)",
					"$(PROJECT_DIR)/Flutter",
				);
				INFOPLIST_FILE = Runner/Info.plist;
				LD_RUNPATH_SEARCH_PATHS = (
					"$(inherited)",
					"@executable_path/Frameworks",
				);
				LIBRARY_SEARCH_PATHS = (
					"$(inherited)",
					"$(PROJECT_DIR)/Flutter",
				);
				PRODUCT_BUNDLE_IDENTIFIER = dev.flutter.plugins.googleMobileMapsExample;
				PRODUCT_NAME = "$(TARGET_NAME)";
			};
			name = Debug;
		};
		97C147071CF9000F007C117D /* Release */ = {
			isa = XCBuildConfiguration;
			baseConfigurationReference = 7AFA3C8E1D35360C0083082E /* Release.xcconfig */;
			buildSettings = {
				ASSETCATALOG_COMPILER_APPICON_NAME = AppIcon;
				ENABLE_BITCODE = NO;
				"EXCLUDED_ARCHS[sdk=iphonesimulator*]" = "i386 arm64";
				FRAMEWORK_SEARCH_PATHS = (
					"$(inherited)",
					"$(PROJECT_DIR)/Flutter",
				);
				INFOPLIST_FILE = Runner/Info.plist;
				LD_RUNPATH_SEARCH_PATHS = (
					"$(inherited)",
					"@executable_path/Frameworks",
				);
				LIBRARY_SEARCH_PATHS = (
					"$(inherited)",
					"$(PROJECT_DIR)/Flutter",
				);
				PRODUCT_BUNDLE_IDENTIFIER = dev.flutter.plugins.googleMobileMapsExample;
				PRODUCT_NAME = "$(TARGET_NAME)";
			};
			name = Release;
		};
		F7151F17265D7ED70028CB91 /* Debug */ = {
			isa = XCBuildConfiguration;
			buildSettings = {
				BUNDLE_LOADER = "$(TEST_HOST)";
				CODE_SIGN_STYLE = Automatic;
				"EXCLUDED_ARCHS[sdk=iphonesimulator*]" = "i386 arm64";
				INFOPLIST_FILE = RunnerTests/Info.plist;
				LD_RUNPATH_SEARCH_PATHS = (
					"$(inherited)",
					"@executable_path/Frameworks",
					"@loader_path/Frameworks",
				);
				MTL_FAST_MATH = YES;
				PRODUCT_BUNDLE_IDENTIFIER = dev.flutter.plugins.RunnerTests;
				PRODUCT_NAME = "$(TARGET_NAME)";
				TEST_HOST = "$(BUILT_PRODUCTS_DIR)/Runner.app/Runner";
			};
			name = Debug;
		};
		F7151F18265D7ED70028CB91 /* Release */ = {
			isa = XCBuildConfiguration;
			buildSettings = {
				BUNDLE_LOADER = "$(TEST_HOST)";
				CODE_SIGN_STYLE = Automatic;
				"EXCLUDED_ARCHS[sdk=iphonesimulator*]" = "i386 arm64";
				INFOPLIST_FILE = RunnerTests/Info.plist;
				LD_RUNPATH_SEARCH_PATHS = (
					"$(inherited)",
					"@executable_path/Frameworks",
					"@loader_path/Frameworks",
				);
				MTL_FAST_MATH = YES;
				PRODUCT_BUNDLE_IDENTIFIER = dev.flutter.plugins.RunnerTests;
				PRODUCT_NAME = "$(TARGET_NAME)";
				TEST_HOST = "$(BUILT_PRODUCTS_DIR)/Runner.app/Runner";
			};
			name = Release;
		};
		F7151F26265D7EE50028CB91 /* Debug */ = {
			isa = XCBuildConfiguration;
			buildSettings = {
				CODE_SIGN_STYLE = Automatic;
				INFOPLIST_FILE = RunnerUITests/Info.plist;
				LD_RUNPATH_SEARCH_PATHS = (
					"$(inherited)",
					"@executable_path/Frameworks",
					"@loader_path/Frameworks",
				);
				MTL_FAST_MATH = YES;
				PRODUCT_BUNDLE_IDENTIFIER = dev.flutter.plugins.RunnerUITests;
				PRODUCT_NAME = "$(TARGET_NAME)";
				TEST_TARGET_NAME = Runner;
			};
			name = Debug;
		};
		F7151F27265D7EE50028CB91 /* Release */ = {
			isa = XCBuildConfiguration;
			buildSettings = {
				CODE_SIGN_STYLE = Automatic;
				INFOPLIST_FILE = RunnerUITests/Info.plist;
				LD_RUNPATH_SEARCH_PATHS = (
					"$(inherited)",
					"@executable_path/Frameworks",
					"@loader_path/Frameworks",
				);
				MTL_FAST_MATH = YES;
				PRODUCT_BUNDLE_IDENTIFIER = dev.flutter.plugins.RunnerUITests;
				PRODUCT_NAME = "$(TARGET_NAME)";
				TEST_TARGET_NAME = Runner;
			};
			name = Release;
		};
/* End XCBuildConfiguration section */

/* Begin XCConfigurationList section */
		97C146E91CF9000F007C117D /* Build configuration list for PBXProject "Runner" */ = {
			isa = XCConfigurationList;
			buildConfigurations = (
				97C147031CF9000F007C117D /* Debug */,
				97C147041CF9000F007C117D /* Release */,
			);
			defaultConfigurationIsVisible = 0;
			defaultConfigurationName = Release;
		};
		97C147051CF9000F007C117D /* Build configuration list for PBXNativeTarget "Runner" */ = {
			isa = XCConfigurationList;
			buildConfigurations = (
				97C147061CF9000F007C117D /* Debug */,
				97C147071CF9000F007C117D /* Release */,
			);
			defaultConfigurationIsVisible = 0;
			defaultConfigurationName = Release;
		};
		F7151F19265D7ED70028CB91 /* Build configuration list for PBXNativeTarget "RunnerTests" */ = {
			isa = XCConfigurationList;
			buildConfigurations = (
				F7151F17265D7ED70028CB91 /* Debug */,
				F7151F18265D7ED70028CB91 /* Release */,
			);
			defaultConfigurationIsVisible = 0;
			defaultConfigurationName = Release;
		};
		F7151F25265D7EE50028CB91 /* Build configuration list for PBXNativeTarget "RunnerUITests" */ = {
			isa = XCConfigurationList;
			buildConfigurations = (
				F7151F26265D7EE50028CB91 /* Debug */,
				F7151F27265D7EE50028CB91 /* Release */,
			);
			defaultConfigurationIsVisible = 0;
			defaultConfigurationName = Release;
		};
/* End XCConfigurationList section */
	};
	rootObject = 97C146E61CF9000F007C117D /* Project object */;
}<|MERGE_RESOLUTION|>--- conflicted
+++ resolved
@@ -3,11 +3,7 @@
 	archiveVersion = 1;
 	classes = {
 	};
-<<<<<<< HEAD
-	objectVersion = 50;
-=======
 	objectVersion = 54;
->>>>>>> 74d64cd6
 	objects = {
 
 /* Begin PBXBuildFile section */
