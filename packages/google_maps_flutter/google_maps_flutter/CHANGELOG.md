--- conflicted
+++ resolved
@@ -1,16 +1,12 @@
-<<<<<<< HEAD
+## 2.12.4
+
+* Fixes exception when dispose is called while asynchronous update from
+  `didUpdateWidget` is executed.
+* Updates minimum supported SDK version to Flutter 3.29/Dart 3.7.
+
 ## 2.12.3
 
-* Fixes exception when dispose is called while asynchronous update from didUpdateWidget is executed
-=======
-## NEXT
-
-* Updates minimum supported SDK version to Flutter 3.29/Dart 3.7.
-
-## 2.12.3
-
 * Updates the example app to use the zIndexInt param instead of the deprecated zIndex.
->>>>>>> 7dc6d9a4
 
 ## 2.12.2
 
