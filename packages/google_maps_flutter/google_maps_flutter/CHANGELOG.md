<<<<<<< HEAD
## 2.4.0

* Adds support for heatmap layers.
=======
## 2.5.0

* Adds implementation for `cloudMapId` parameter to support cloud-based maps styling.

## 2.4.1

* Adds pub topics to package metadata.
* Updates minimum supported SDK version to Flutter 3.7/Dart 2.19.

## 2.4.0

* Adds options for gesture handling and tilt controls on web.
>>>>>>> b8b84b23

## 2.3.1

* Fixes a regression from 2.2.8 that could cause incorrect handling of a
  rapid series of map object updates.
* Fixes stale ignore: prefer_const_constructors.
* Updates minimum supported SDK version to Flutter 3.10/Dart 3.0.

## 2.3.0

* Endorses [`google_maps_flutter_web`](https://pub.dev/packages/google_maps_flutter_web)
  as the web implementation of this plugin.

## 2.2.8

* Fixes unawaited_futures violations.

## 2.2.7

* Removes obsolete null checks on non-nullable values.
* Updates minimum supported SDK version to Flutter 3.3/Dart 2.18.

## 2.2.6

* Aligns Dart and Flutter SDK constraints.
* Updates README.md to specify not to use GoogleMaps widget within an unbounded widget.

## 2.2.5

* Updates iOS minimum version in README.

## 2.2.4

* Updates links for the merge of flutter/plugins into flutter/packages.
* Updates minimum Flutter version to 3.0.

## 2.2.3

* Fixes a minor syntax error in `README.md`.

## 2.2.2

* Modified `README.md` to fix minor syntax issues and added Code Excerpt to `README.md`.
* Updates code for new analysis options.
* Updates code for `no_leading_underscores_for_local_identifiers` lint.

## 2.2.1

* Updates imports for `prefer_relative_imports`.

## 2.2.0

* Deprecates `AndroidGoogleMapsFlutter.useAndroidViewSurface` in favor of
  [setting the flag directly in the Android implementation](https://pub.dev/packages/google_maps_flutter_android#display-mode).
* Updates minimum Flutter version to 2.10.

## 2.1.12

* Fixes violations of new analysis option use_named_constants.

## 2.1.11

* Fixes avoid_redundant_argument_values lint warnings and minor typos.
* Moves Android and iOS implementations to federated packages.

## 2.1.10

* Avoids map shift when scrolling on iOS.

## 2.1.9

* Updates integration tests to use the new inspector interface.
* Removes obsolete test-only method for accessing a map controller's method channel.
* Ignores unnecessary import warnings in preparation for [upcoming Flutter changes](https://github.com/flutter/flutter/pull/106316).

## 2.1.8

* Switches to new platform interface versions of `buildView` and
  `updateOptions`.
* Ignores unnecessary import warnings in preparation for [upcoming Flutter changes](https://github.com/flutter/flutter/pull/104231).

## 2.1.7

* Objective-C code cleanup.

## 2.1.6

* Fixes issue in Flutter v3.0.0 where some updates to the map don't take effect on Android.
* Fixes iOS native unit tests on M1 devices.
* Minor fixes for new analysis options.

## 2.1.5

* Removes unnecessary imports.
* Fixes library_private_types_in_public_api, sort_child_properties_last and use_key_in_widget_constructors
  lint warnings.

## 2.1.4

* Updates Android Google maps sdk version to `18.0.2`.
* Adds OS version support information to README.

## 2.1.3

* Fixes iOS crash on `EXC_BAD_ACCESS KERN_PROTECTION_FAILURE` if the map frame changes long after creation.

## 2.1.2

* Removes dependencies from `pubspec.yaml` that are only needed in `example/pubspec.yaml`
* Updates Android compileSdkVersion to 31.
* Internal code cleanup for stricter analysis options.

## 2.1.1

* Suppresses unchecked cast warning.

## 2.1.0

* Add iOS unit and UI integration test targets.
* Provide access to Hybrid Composition on Android through the `GoogleMap` widget.

## 2.0.11

* Add additional marker drag events.

## 2.0.10

* Update minimum Flutter SDK to 2.5 and iOS deployment target to 9.0.

## 2.0.9

* Fix Android `NullPointerException` caused by the `GoogleMapController` being disposed before `GoogleMap` was ready.

## 2.0.8

* Mark iOS arm64 simulators as unsupported.

## 2.0.7

* Add iOS unit and UI integration test targets.
* Exclude arm64 simulators in example app.
* Remove references to the Android V1 embedding.

## 2.0.6

* Migrate maven repo from jcenter to mavenCentral.

## 2.0.5

* Google Maps requires at least Android SDK 20.

## 2.0.4

* Unpin iOS GoogleMaps pod dependency version.

## 2.0.3

* Fix incorrect typecast in TileOverlay example.
* Fix english wording in instructions.

## 2.0.2

* Update flutter\_plugin\_android\_lifecycle dependency to 2.0.1 to fix an R8 issue
  on some versions.

## 2.0.1

* Update platform\_plugin\_interface version requirement.

## 2.0.0

* Migrate to null-safety
* BREAKING CHANGE: Passing an unknown map object ID (e.g., MarkerId) to a
  method, it will throw an `UnknownMapObjectIDError`. Previously it would
  either silently do nothing, or throw an error trying to call a function on
  `null`, depneding on the method.

## 1.2.0

* Support custom tiles.

## 1.1.1

* Fix in example app to properly place polyline at initial camera position.

## 1.1.0

* Add support for holes in Polygons.

## 1.0.10

* Update the example app: remove the deprecated `RaisedButton` and `FlatButton` widgets.

## 1.0.9

* Fix outdated links across a number of markdown files ([#3276](https://github.com/flutter/plugins/pull/3276))

## 1.0.8

* Update Flutter SDK constraint.

## 1.0.7

* Android: Handle deprecation & unchecked warning as error.

## 1.0.6

* Update Dart SDK constraint in example.
* Remove unused `test` dependency in the example app.

## 1.0.5

Overhaul lifecycle management in GoogleMapsPlugin.

GoogleMapController is now uniformly driven by implementing `DefaultLifecycleObserver`. That observer is registered to a lifecycle from one of three sources:

1. For v2 plugin registration, `GoogleMapsPlugin` obtains the lifecycle via `ActivityAware` methods.
2. For v1 plugin registration, if the activity implements `LifecycleOwner`, it's lifecycle is used directly.
3. For v1 plugin registration, if the activity does not implement `LifecycleOwner`, a proxy lifecycle is created and driven via `ActivityLifecycleCallbacks`.

## 1.0.4

* Cleanup of Android code:
* A few minor formatting changes and additions of `@Nullable` annotations.
* Removed pass-through of `activityHashCode` to `GoogleMapController`.
* Replaced custom lifecycle state ints with `androidx.lifecycle.Lifecycle.State` enum.
* Fixed a bug where the Lifecycle object was being leaked `onDetachFromActivity`, by nulling out the field.
* Moved GoogleMapListener to its own file. Declaring multiple top level classes in the same file is discouraged.

## 1.0.3

* Update android compileSdkVersion to 29.

## 1.0.2

* Remove `io.flutter.embedded_views_preview` requirement from readme.

## 1.0.1

* Fix headline in the readme.

## 1.0.0 - Out of developer preview  🎉.

* Bump the minimal Flutter SDK to 1.22 where platform views are out of developer preview and performing better on iOS. Flutter 1.22 no longer requires adding the `io.flutter.embedded_views_preview` to `Info.plist` in iOS.

## 0.5.33

* Keep handling deprecated Android v1 classes for backward compatibility.

## 0.5.32

* Fix typo in google_maps_flutter/example/map_ui.dart.

## 0.5.31

* Geodesic Polyline support for iOS

## 0.5.30

* Add a `dispose` method to the controller to let the native side know that we're done with said controller.
* Call `controller.dispose()` from the `dispose` method of the `GoogleMap` widget.

## 0.5.29+1

* (ios) Pin dependency on GoogleMaps pod to `< 3.10`, to address https://github.com/flutter/flutter/issues/63447

## 0.5.29

* Pass a constant `_web_only_mapCreationId` to `platform.buildView`, so web can return a cached widget DOM when flutter attempts to repaint there.
* Modify some examples slightly so they're more web-friendly.

## 0.5.28+2

* Move test introduced in #2449 to its right location.

## 0.5.28+1

* Android: Make sure map view only calls onDestroy once.
* Android: Fix a memory leak regression caused in `0.5.26+4`.

## 0.5.28

* Android: Add liteModeEnabled option.

## 0.5.27+3

* iOS: Update the gesture recognizer blocking policy to "WaitUntilTouchesEnded", which fixes the camera idle callback not triggered issue.
* Update the min flutter version to 1.16.3.
* Skip `testTakeSnapshot` test on Android.

## 0.5.27+2

* Update lower bound of dart dependency to 2.1.0.

## 0.5.27+1

* Remove endorsement of `web` platform, it's not ready yet.

## 0.5.27

* Migrate the core plugin to use `google_maps_flutter_platform_interface` APIs.

## 0.5.26+4

* Android: Fix map view crash when "exit app" while using `FragmentActivity`.
* Android: Remove listeners from `GoogleMap` when disposing.

## 0.5.26+3

* iOS: observe the bounds update for the `GMSMapView` to reset the camera setting.
* Update UI related e2e tests to wait for camera update on the platform thread.

## 0.5.26+2

* Fix UIKit availability warnings and CocoaPods podspec lint warnings.

## 0.5.26+1

* Removes an erroneously added method from the GoogleMapController.h header file.

## 0.5.26

* Adds support for toggling zoom controls (Android only)

## 0.5.25+3

* Rename 'Page' in the example app to avoid type conflict with the Flutter Framework.

## 0.5.25+2

* Avoid unnecessary map elements updates by ignoring not platform related attributes (eg. onTap)

## 0.5.25+1

* Add takeSnapshot that takes a snapshot of the map.

## 0.5.25

* Add an optional param `mipmaps` for `BitmapDescriptor.fromAssetImage`.

## 0.5.24+1

* Make the pedantic dev_dependency explicit.

## 0.5.24

* Exposed `getZoomLevel` in `GoogleMapController`.

## 0.5.23+1

* Move core plugin to its own subdirectory, to prepare for federation.

## 0.5.23

* Add methods to programmatically control markers info windows.

## 0.5.22+3

* Fix polygon and circle stroke width according to device density

## 0.5.22+2

* Update README: Add steps to enable Google Map SDK in the Google Developer Console.

## 0.5.22+1

* Fix for toggling traffic layer on Android not working

## 0.5.22

* Support Android v2 embedding.
* Bump the min flutter version to `1.12.13+hotfix.5`.
* Fixes some e2e tests on Android.

## 0.5.21+17

* Fix Swift example in README.md.

## 0.5.21+16

* Fixed typo in LatLng's documentation.

## 0.5.21+15

* Remove the deprecated `author:` field from pubspec.yaml
* Migrate the plugin to the pubspec platforms manifest.
* Require Flutter SDK 1.10.0 or greater.

## 0.5.21+14

* Adds support for toggling 3D buildings.

## 0.5.21+13

* Add documentation.

## 0.5.21+12

* Update driver tests in the example app to e2e tests.

## 0.5.21+11

* Define clang module for iOS, fix analyzer warnings.

## 0.5.21+10

* Cast error.code to unsigned long to avoid using NSInteger as %ld format warnings.

## 0.5.21+9

* Remove AndroidX warnings.

## 0.5.21+8

* Add NS*ASSUME_NONNULL*\* macro to reduce iOS compiler warnings.

## 0.5.21+7

* Create a clone of cached elements in GoogleMap (Polyline, Polygon, etc.) to detect modifications
  if these objects are mutated instead of modified by copy.

## 0.5.21+6

* Override a default method to work around flutter/flutter#40126.

## 0.5.21+5

* Update and migrate iOS example project.

## 0.5.21+4

* Support projection methods to translate between screen and latlng coordinates.

## 0.5.21+3

* Fix `myLocationButton` bug in `google_maps_flutter` iOS.

## 0.5.21+2

* Fix more `prefer_const_constructors` analyzer warnings in example app.

## 0.5.21+1

* Fix `prefer_const_constructors` analyzer warnings in example app.

## 0.5.21

* Don't recreate map elements if they didn't change since last widget build.

## 0.5.20+6

* Adds support for toggling the traffic layer

## 0.5.20+5

* Allow (de-)serialization of CameraPosition

## 0.5.20+4

* Marker drag event

## 0.5.20+3

* Update Android play-services-maps to 17.0.0

## 0.5.20+2

* Android: Fix polyline width in building phase.

## 0.5.20+1

* Android: Unregister ActivityLifecycleCallbacks on activity destroy (fixes a memory leak).

## 0.5.20

* Add map toolbar support

## 0.5.19+2

* Fix polygons for iOS

## 0.5.19+1

* Fix polyline width according to device density

## 0.5.19

* Adds support for toggling Indoor View on or off.

* Allow BitmapDescriptor scaling override

## 0.5.18

* Fixed build issue on iOS.

## 0.5.17

* Add support for Padding.

## 0.5.16+1

* Update Dart code to conform to current Dart formatter.

## 0.5.16

* Add support for custom map styling.

## 0.5.15+1

* Add missing template type parameter to `invokeMethod` calls.
* Bump minimum Flutter version to 1.5.0.
* Replace invokeMethod with invokeMapMethod wherever necessary.

## 0.5.15

* Add support for Polygons.

## 0.5.14+1

* Example app update(comment out usage of the ImageStreamListener API which has a breaking change
  that's not yet on master). See: https://github.com/flutter/flutter/issues/33438

## 0.5.14

* Adds onLongPress callback for GoogleMap.

## 0.5.13

* Add support for Circle overlays.

## 0.5.12

* Prevent calling null callbacks and callbacks on removed objects.

## 0.5.11+1

* Android: Fix an issue where myLocationButtonEnabled setting was not propagated when set to false onMapLoad.

## 0.5.11

* Add myLocationButtonEnabled option.

## 0.5.10

* Support Color's alpha channel when converting to UIColor on iOS.

## 0.5.9

* BitmapDescriptor#fromBytes accounts for screen scale on ios.

## 0.5.8

* Remove some unused variables and rename method

## 0.5.7

* Add a BitmapDescriptor that is aware of scale.

## 0.5.6

* Add support for Polylines on GoogleMap.

## 0.5.5

* Enable iOS accessibility.

## 0.5.4

* Add method getVisibleRegion for get the latlng bounds of the visible map area.

## 0.5.3

* Added support setting marker icons from bytes.

## 0.5.2

* Added onTap for callback for GoogleMap.

## 0.5.1

* Update Android gradle version.
* Added infrastructure to write integration tests.

## 0.5.0

* Add a key parameter to the GoogleMap widget.

## 0.4.0

* Change events are call backs on GoogleMap widget.
* GoogleMapController no longer handles change events.
* trackCameraPosition is inferred from GoogleMap.onCameraMove being set.

## 0.3.0+3

* Update Android play-services-maps to 16.1.0

## 0.3.0+2

* Address an issue on iOS where icons were not loading.
* Add apache http library required false for Android.

## 0.3.0+1

* Add NSNull Checks for markers controller in iOS.
* Also address an issue where initial markers are set before initialization.

## 0.3.0

* **Breaking change**. Changed the Marker API to be
  widget based, it was controller based. Also changed the
  example app to account for the same.

## 0.2.0+6

* Updated the sample app in README.md.

## 0.2.0+5

* Skip the Gradle Android permissions lint for MyLocation (https://github.com/flutter/flutter/issues/28339)
* Suppress unchecked cast warning for the PlatformViewFactory creation parameters.

## 0.2.0+4

* Fixed a crash when the plugin is registered by a background FlutterView.

## 0.2.0+3

* Fixed a memory leak on Android - the map was not properly disposed.

## 0.2.0+2

* Log a more detailed warning at build time about the previous AndroidX
  migration.

## 0.2.0+1

* Fixed a bug which the camera is not positioned correctly at map initialization(temporary workaround)(https://github.com/flutter/flutter/issues/27550).

## 0.2.0

* **Breaking change**. Migrate from the deprecated original Android Support
  Library to AndroidX. This shouldn't result in any functional changes, but it
  requires any Android apps using this plugin to [also
  migrate](https://developer.android.com/jetpack/androidx/migrate) if they're
  using the original support library.

## 0.1.0

* Move the map options from the GoogleMapOptions class to GoogleMap widget parameters.

## 0.0.3+3

* Relax Flutter version requirement to 0.11.9.

## 0.0.3+2

* Update README to recommend using the package from pub.

## 0.0.3+1

* Bug fix: custom marker images were not working on iOS as we were not keeping
  a reference to the plugin registrar so couldn't fetch assets.

## 0.0.3

* Don't export `dart:async`.
* Update the minimal required Flutter SDK version to one that supports embedding platform views.

## 0.0.2

* Initial developers preview release.<|MERGE_RESOLUTION|>--- conflicted
+++ resolved
@@ -1,8 +1,6 @@
-<<<<<<< HEAD
-## 2.4.0
-
+## 2.6.0
 * Adds support for heatmap layers.
-=======
+
 ## 2.5.0
 
 * Adds implementation for `cloudMapId` parameter to support cloud-based maps styling.
@@ -15,7 +13,6 @@
 ## 2.4.0
 
 * Adds options for gesture handling and tilt controls on web.
->>>>>>> b8b84b23
 
 ## 2.3.1
 
