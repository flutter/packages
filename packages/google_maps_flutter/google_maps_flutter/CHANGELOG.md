<<<<<<< HEAD
## 2.7.0

* Adds support for heatmap layers.
=======
## 2.6.1

* Updates the minimum version of the iOS implementation package to a version
  with privacy manifest support.
* Updates README and example app to reflect that the minimum supported version
  is now iOS 14. Removal of support for iOS 12 and 13 was necessary due to the
  upcoming App Store privary manifest requirements.
>>>>>>> 72a4f124

## 2.6.0

* Adds `style` to the GoogleMap widget constructor. This allows setting the map
  style during creation, avoiding the possibility of the default style being
  displayed briefly.
* Deprecates `GoogleMapController.setMapStyle` in favor of setting the style via
  the new widget `style` parameter.
* Updates minimum supported SDK version to Flutter 3.19.

## 2.5.3

* Updates support matrix in README to indicate that iOS 11 is no longer supported.
* Clients on versions of Flutter that still support iOS 11 can continue to
  use this package with iOS 11, but will not receive any further
  updates to the iOS implementation.

## 2.5.2

* Updates minimum required plugin_platform_interface version to 2.1.7.

## 2.5.1

* Fixes new lint warnings.

## 2.5.0

* Adds implementation for `cloudMapId` parameter to support cloud-based maps styling.

## 2.4.1

* Adds pub topics to package metadata.
* Updates minimum supported SDK version to Flutter 3.7/Dart 2.19.

## 2.4.0

* Adds options for gesture handling and tilt controls on web.

## 2.3.1

* Fixes a regression from 2.2.8 that could cause incorrect handling of a
  rapid series of map object updates.
* Fixes stale ignore: prefer_const_constructors.
* Updates minimum supported SDK version to Flutter 3.10/Dart 3.0.

## 2.3.0

* Endorses [`google_maps_flutter_web`](https://pub.dev/packages/google_maps_flutter_web)
  as the web implementation of this plugin.

## 2.2.8

* Fixes unawaited_futures violations.

## 2.2.7

* Removes obsolete null checks on non-nullable values.
* Updates minimum supported SDK version to Flutter 3.3/Dart 2.18.

## 2.2.6

* Aligns Dart and Flutter SDK constraints.
* Updates README.md to specify not to use GoogleMaps widget within an unbounded widget.

## 2.2.5

* Updates iOS minimum version in README.

## 2.2.4

* Updates links for the merge of flutter/plugins into flutter/packages.
* Updates minimum Flutter version to 3.0.

## 2.2.3

* Fixes a minor syntax error in `README.md`.

## 2.2.2

* Modified `README.md` to fix minor syntax issues and added Code Excerpt to `README.md`.
* Updates code for new analysis options.
* Updates code for `no_leading_underscores_for_local_identifiers` lint.

## 2.2.1

* Updates imports for `prefer_relative_imports`.

## 2.2.0

* Deprecates `AndroidGoogleMapsFlutter.useAndroidViewSurface` in favor of
  [setting the flag directly in the Android implementation](https://pub.dev/packages/google_maps_flutter_android#display-mode).
* Updates minimum Flutter version to 2.10.

## 2.1.12

* Fixes violations of new analysis option use_named_constants.

## 2.1.11

* Fixes avoid_redundant_argument_values lint warnings and minor typos.
* Moves Android and iOS implementations to federated packages.

## 2.1.10

* Avoids map shift when scrolling on iOS.

## 2.1.9

* Updates integration tests to use the new inspector interface.
* Removes obsolete test-only method for accessing a map controller's method channel.
* Ignores unnecessary import warnings in preparation for [upcoming Flutter changes](https://github.com/flutter/flutter/pull/106316).

## 2.1.8

* Switches to new platform interface versions of `buildView` and
  `updateOptions`.
* Ignores unnecessary import warnings in preparation for [upcoming Flutter changes](https://github.com/flutter/flutter/pull/104231).

## 2.1.7

* Objective-C code cleanup.

## 2.1.6

* Fixes issue in Flutter v3.0.0 where some updates to the map don't take effect on Android.
* Fixes iOS native unit tests on M1 devices.
* Minor fixes for new analysis options.

## 2.1.5

* Removes unnecessary imports.
* Fixes library_private_types_in_public_api, sort_child_properties_last and use_key_in_widget_constructors
  lint warnings.

## 2.1.4

* Updates Android Google maps sdk version to `18.0.2`.
* Adds OS version support information to README.

## 2.1.3

* Fixes iOS crash on `EXC_BAD_ACCESS KERN_PROTECTION_FAILURE` if the map frame changes long after creation.

## 2.1.2

* Removes dependencies from `pubspec.yaml` that are only needed in `example/pubspec.yaml`
* Updates Android compileSdkVersion to 31.
* Internal code cleanup for stricter analysis options.

## 2.1.1

* Suppresses unchecked cast warning.

## 2.1.0

* Add iOS unit and UI integration test targets.
* Provide access to Hybrid Composition on Android through the `GoogleMap` widget.

## 2.0.11

* Add additional marker drag events.

## 2.0.10

* Update minimum Flutter SDK to 2.5 and iOS deployment target to 9.0.

## 2.0.9

* Fix Android `NullPointerException` caused by the `GoogleMapController` being disposed before `GoogleMap` was ready.

## 2.0.8

* Mark iOS arm64 simulators as unsupported.

## 2.0.7

* Add iOS unit and UI integration test targets.
* Exclude arm64 simulators in example app.
* Remove references to the Android V1 embedding.

## 2.0.6

* Migrate maven repo from jcenter to mavenCentral.

## 2.0.5

* Google Maps requires at least Android SDK 20.

## 2.0.4

* Unpin iOS GoogleMaps pod dependency version.

## 2.0.3

* Fix incorrect typecast in TileOverlay example.
* Fix english wording in instructions.

## 2.0.2

* Update flutter\_plugin\_android\_lifecycle dependency to 2.0.1 to fix an R8 issue
  on some versions.

## 2.0.1

* Update platform\_plugin\_interface version requirement.

## 2.0.0

* Migrate to null-safety
* BREAKING CHANGE: Passing an unknown map object ID (e.g., MarkerId) to a
  method, it will throw an `UnknownMapObjectIDError`. Previously it would
  either silently do nothing, or throw an error trying to call a function on
  `null`, depneding on the method.

## 1.2.0

* Support custom tiles.

## 1.1.1

* Fix in example app to properly place polyline at initial camera position.

## 1.1.0

* Add support for holes in Polygons.

## 1.0.10

* Update the example app: remove the deprecated `RaisedButton` and `FlatButton` widgets.

## 1.0.9

* Fix outdated links across a number of markdown files ([#3276](https://github.com/flutter/plugins/pull/3276))

## 1.0.8

* Update Flutter SDK constraint.

## 1.0.7

* Android: Handle deprecation & unchecked warning as error.

## 1.0.6

* Update Dart SDK constraint in example.
* Remove unused `test` dependency in the example app.

## 1.0.5

Overhaul lifecycle management in GoogleMapsPlugin.

GoogleMapController is now uniformly driven by implementing `DefaultLifecycleObserver`. That observer is registered to a lifecycle from one of three sources:

1. For v2 plugin registration, `GoogleMapsPlugin` obtains the lifecycle via `ActivityAware` methods.
2. For v1 plugin registration, if the activity implements `LifecycleOwner`, it's lifecycle is used directly.
3. For v1 plugin registration, if the activity does not implement `LifecycleOwner`, a proxy lifecycle is created and driven via `ActivityLifecycleCallbacks`.

## 1.0.4

* Cleanup of Android code:
* A few minor formatting changes and additions of `@Nullable` annotations.
* Removed pass-through of `activityHashCode` to `GoogleMapController`.
* Replaced custom lifecycle state ints with `androidx.lifecycle.Lifecycle.State` enum.
* Fixed a bug where the Lifecycle object was being leaked `onDetachFromActivity`, by nulling out the field.
* Moved GoogleMapListener to its own file. Declaring multiple top level classes in the same file is discouraged.

## 1.0.3

* Update android compileSdkVersion to 29.

## 1.0.2

* Remove `io.flutter.embedded_views_preview` requirement from readme.

## 1.0.1

* Fix headline in the readme.

## 1.0.0 - Out of developer preview  🎉.

* Bump the minimal Flutter SDK to 1.22 where platform views are out of developer preview and performing better on iOS. Flutter 1.22 no longer requires adding the `io.flutter.embedded_views_preview` to `Info.plist` in iOS.

## 0.5.33

* Keep handling deprecated Android v1 classes for backward compatibility.

## 0.5.32

* Fix typo in google_maps_flutter/example/map_ui.dart.

## 0.5.31

* Geodesic Polyline support for iOS

## 0.5.30

* Add a `dispose` method to the controller to let the native side know that we're done with said controller.
* Call `controller.dispose()` from the `dispose` method of the `GoogleMap` widget.

## 0.5.29+1

* (ios) Pin dependency on GoogleMaps pod to `< 3.10`, to address https://github.com/flutter/flutter/issues/63447

## 0.5.29

* Pass a constant `_web_only_mapCreationId` to `platform.buildView`, so web can return a cached widget DOM when flutter attempts to repaint there.
* Modify some examples slightly so they're more web-friendly.

## 0.5.28+2

* Move test introduced in #2449 to its right location.

## 0.5.28+1

* Android: Make sure map view only calls onDestroy once.
* Android: Fix a memory leak regression caused in `0.5.26+4`.

## 0.5.28

* Android: Add liteModeEnabled option.

## 0.5.27+3

* iOS: Update the gesture recognizer blocking policy to "WaitUntilTouchesEnded", which fixes the camera idle callback not triggered issue.
* Update the min flutter version to 1.16.3.
* Skip `testTakeSnapshot` test on Android.

## 0.5.27+2

* Update lower bound of dart dependency to 2.1.0.

## 0.5.27+1

* Remove endorsement of `web` platform, it's not ready yet.

## 0.5.27

* Migrate the core plugin to use `google_maps_flutter_platform_interface` APIs.

## 0.5.26+4

* Android: Fix map view crash when "exit app" while using `FragmentActivity`.
* Android: Remove listeners from `GoogleMap` when disposing.

## 0.5.26+3

* iOS: observe the bounds update for the `GMSMapView` to reset the camera setting.
* Update UI related e2e tests to wait for camera update on the platform thread.

## 0.5.26+2

* Fix UIKit availability warnings and CocoaPods podspec lint warnings.

## 0.5.26+1

* Removes an erroneously added method from the GoogleMapController.h header file.

## 0.5.26

* Adds support for toggling zoom controls (Android only)

## 0.5.25+3

* Rename 'Page' in the example app to avoid type conflict with the Flutter Framework.

## 0.5.25+2

* Avoid unnecessary map elements updates by ignoring not platform related attributes (eg. onTap)

## 0.5.25+1

* Add takeSnapshot that takes a snapshot of the map.

## 0.5.25

* Add an optional param `mipmaps` for `BitmapDescriptor.fromAssetImage`.

## 0.5.24+1

* Make the pedantic dev_dependency explicit.

## 0.5.24

* Exposed `getZoomLevel` in `GoogleMapController`.

## 0.5.23+1

* Move core plugin to its own subdirectory, to prepare for federation.

## 0.5.23

* Add methods to programmatically control markers info windows.

## 0.5.22+3

* Fix polygon and circle stroke width according to device density

## 0.5.22+2

* Update README: Add steps to enable Google Map SDK in the Google Developer Console.

## 0.5.22+1

* Fix for toggling traffic layer on Android not working

## 0.5.22

* Support Android v2 embedding.
* Bump the min flutter version to `1.12.13+hotfix.5`.
* Fixes some e2e tests on Android.

## 0.5.21+17

* Fix Swift example in README.md.

## 0.5.21+16

* Fixed typo in LatLng's documentation.

## 0.5.21+15

* Remove the deprecated `author:` field from pubspec.yaml
* Migrate the plugin to the pubspec platforms manifest.
* Require Flutter SDK 1.10.0 or greater.

## 0.5.21+14

* Adds support for toggling 3D buildings.

## 0.5.21+13

* Add documentation.

## 0.5.21+12

* Update driver tests in the example app to e2e tests.

## 0.5.21+11

* Define clang module for iOS, fix analyzer warnings.

## 0.5.21+10

* Cast error.code to unsigned long to avoid using NSInteger as %ld format warnings.

## 0.5.21+9

* Remove AndroidX warnings.

## 0.5.21+8

* Add NS*ASSUME_NONNULL*\* macro to reduce iOS compiler warnings.

## 0.5.21+7

* Create a clone of cached elements in GoogleMap (Polyline, Polygon, etc.) to detect modifications
  if these objects are mutated instead of modified by copy.

## 0.5.21+6

* Override a default method to work around flutter/flutter#40126.

## 0.5.21+5

* Update and migrate iOS example project.

## 0.5.21+4

* Support projection methods to translate between screen and latlng coordinates.

## 0.5.21+3

* Fix `myLocationButton` bug in `google_maps_flutter` iOS.

## 0.5.21+2

* Fix more `prefer_const_constructors` analyzer warnings in example app.

## 0.5.21+1

* Fix `prefer_const_constructors` analyzer warnings in example app.

## 0.5.21

* Don't recreate map elements if they didn't change since last widget build.

## 0.5.20+6

* Adds support for toggling the traffic layer

## 0.5.20+5

* Allow (de-)serialization of CameraPosition

## 0.5.20+4

* Marker drag event

## 0.5.20+3

* Update Android play-services-maps to 17.0.0

## 0.5.20+2

* Android: Fix polyline width in building phase.

## 0.5.20+1

* Android: Unregister ActivityLifecycleCallbacks on activity destroy (fixes a memory leak).

## 0.5.20

* Add map toolbar support

## 0.5.19+2

* Fix polygons for iOS

## 0.5.19+1

* Fix polyline width according to device density

## 0.5.19

* Adds support for toggling Indoor View on or off.

* Allow BitmapDescriptor scaling override

## 0.5.18

* Fixed build issue on iOS.

## 0.5.17

* Add support for Padding.

## 0.5.16+1

* Update Dart code to conform to current Dart formatter.

## 0.5.16

* Add support for custom map styling.

## 0.5.15+1

* Add missing template type parameter to `invokeMethod` calls.
* Bump minimum Flutter version to 1.5.0.
* Replace invokeMethod with invokeMapMethod wherever necessary.

## 0.5.15

* Add support for Polygons.

## 0.5.14+1

* Example app update(comment out usage of the ImageStreamListener API which has a breaking change
  that's not yet on master). See: https://github.com/flutter/flutter/issues/33438

## 0.5.14

* Adds onLongPress callback for GoogleMap.

## 0.5.13

* Add support for Circle overlays.

## 0.5.12

* Prevent calling null callbacks and callbacks on removed objects.

## 0.5.11+1

* Android: Fix an issue where myLocationButtonEnabled setting was not propagated when set to false onMapLoad.

## 0.5.11

* Add myLocationButtonEnabled option.

## 0.5.10

* Support Color's alpha channel when converting to UIColor on iOS.

## 0.5.9

* BitmapDescriptor#fromBytes accounts for screen scale on ios.

## 0.5.8

* Remove some unused variables and rename method

## 0.5.7

* Add a BitmapDescriptor that is aware of scale.

## 0.5.6

* Add support for Polylines on GoogleMap.

## 0.5.5

* Enable iOS accessibility.

## 0.5.4

* Add method getVisibleRegion for get the latlng bounds of the visible map area.

## 0.5.3

* Added support setting marker icons from bytes.

## 0.5.2

* Added onTap for callback for GoogleMap.

## 0.5.1

* Update Android gradle version.
* Added infrastructure to write integration tests.

## 0.5.0

* Add a key parameter to the GoogleMap widget.

## 0.4.0

* Change events are call backs on GoogleMap widget.
* GoogleMapController no longer handles change events.
* trackCameraPosition is inferred from GoogleMap.onCameraMove being set.

## 0.3.0+3

* Update Android play-services-maps to 16.1.0

## 0.3.0+2

* Address an issue on iOS where icons were not loading.
* Add apache http library required false for Android.

## 0.3.0+1

* Add NSNull Checks for markers controller in iOS.
* Also address an issue where initial markers are set before initialization.

## 0.3.0

* **Breaking change**. Changed the Marker API to be
  widget based, it was controller based. Also changed the
  example app to account for the same.

## 0.2.0+6

* Updated the sample app in README.md.

## 0.2.0+5

* Skip the Gradle Android permissions lint for MyLocation (https://github.com/flutter/flutter/issues/28339)
* Suppress unchecked cast warning for the PlatformViewFactory creation parameters.

## 0.2.0+4

* Fixed a crash when the plugin is registered by a background FlutterView.

## 0.2.0+3

* Fixed a memory leak on Android - the map was not properly disposed.

## 0.2.0+2

* Log a more detailed warning at build time about the previous AndroidX
  migration.

## 0.2.0+1

* Fixed a bug which the camera is not positioned correctly at map initialization(temporary workaround)(https://github.com/flutter/flutter/issues/27550).

## 0.2.0

* **Breaking change**. Migrate from the deprecated original Android Support
  Library to AndroidX. This shouldn't result in any functional changes, but it
  requires any Android apps using this plugin to [also
  migrate](https://developer.android.com/jetpack/androidx/migrate) if they're
  using the original support library.

## 0.1.0

* Move the map options from the GoogleMapOptions class to GoogleMap widget parameters.

## 0.0.3+3

* Relax Flutter version requirement to 0.11.9.

## 0.0.3+2

* Update README to recommend using the package from pub.

## 0.0.3+1

* Bug fix: custom marker images were not working on iOS as we were not keeping
  a reference to the plugin registrar so couldn't fetch assets.

## 0.0.3

* Don't export `dart:async`.
* Update the minimal required Flutter SDK version to one that supports embedding platform views.

## 0.0.2

* Initial developers preview release.<|MERGE_RESOLUTION|>--- conflicted
+++ resolved
@@ -1,8 +1,7 @@
-<<<<<<< HEAD
 ## 2.7.0
 
 * Adds support for heatmap layers.
-=======
+
 ## 2.6.1
 
 * Updates the minimum version of the iOS implementation package to a version
@@ -10,7 +9,6 @@
 * Updates README and example app to reflect that the minimum supported version
   is now iOS 14. Removal of support for iOS 12 and 13 was necessary due to the
   upcoming App Store privary manifest requirements.
->>>>>>> 72a4f124
 
 ## 2.6.0
 
