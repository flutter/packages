--- conflicted
+++ resolved
@@ -1,10 +1,10 @@
+## 2.2.8
+
+* Added point of interest clicked event handler.
+
 ## 2.2.7
 
-<<<<<<< HEAD
-* Added point of interest clicked event handler.
-=======
 * Removes obsolete null checks on non-nullable values.
->>>>>>> d449a17f
 * Updates minimum supported SDK version to Flutter 3.3/Dart 2.18.
 
 ## 2.2.6
