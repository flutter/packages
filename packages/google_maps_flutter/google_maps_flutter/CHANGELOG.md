--- conflicted
+++ resolved
@@ -1,14 +1,9 @@
-<<<<<<< HEAD
 ## 2.3.1
 
 * Fixes a regression from 2.2.8 that could cause incorrect handling of a
   rapid series of map object updates.
-=======
-## NEXT
-
 * Fixes stale ignore: prefer_const_constructors.
 * Updates minimum supported SDK version to Flutter 3.10/Dart 3.0.
->>>>>>> afe2f05c
 
 ## 2.3.0
 
