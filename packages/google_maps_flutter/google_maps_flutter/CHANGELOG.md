--- conflicted
+++ resolved
@@ -1,12 +1,10 @@
-<<<<<<< HEAD
 ## 2.8.0
 
 * Adds support for heatmap layers.
-=======
+
 ## 2.7.1
 
 * Updates the example app to use TLHC mode, per current package guidance.
->>>>>>> 1b9195ba
 
 ## 2.7.0
 
