<<<<<<< HEAD
## 2.12.4

* Fixes exception when dispose is called while asynchronous update from
  `didUpdateWidget` is executed.
=======
## 2.13.0

* Adds support for camera control button on web.
>>>>>>> dc48f5cf
* Updates minimum supported SDK version to Flutter 3.29/Dart 3.7.

## 2.12.3

* Updates the example app to use the zIndexInt param instead of the deprecated zIndex.

## 2.12.2

* Fixes memory leak by disposing stream subscriptions in `GoogleMapController`.
* Updates README to indicate that Andoid SDK <21 is no longer supported.

## 2.12.1

* Fixes typo in README.

## 2.12.0

* Adds support for animating the camera with a duration.

## 2.11.0

* Adds support for ground overlays.
* Updates minimum supported SDK version to Flutter 3.27/Dart 3.6.

## 2.10.1

* Updates READMEs and API docs.
* Updates minimum supported SDK version to Flutter 3.22/Dart 3.4.

## 2.10.0

* Updates minimum supported SDK version to Flutter 3.22/Dart 3.4.
* Fixes detection of WebAssembly support on package site.

## 2.9.0

* Adds clustering support.

## 2.8.0

* Adds support for heatmap layers.

## 2.7.1

* Updates the example app to use TLHC mode, per current package guidance.

## 2.7.0

* Adds support for BitmapDescriptor classes `AssetMapBitmap` and `BytesMapBitmap`.
* Updates minimum supported SDK version to Flutter 3.22/Dart 3.4.

## 2.6.1

* Updates the minimum version of the iOS implementation package to a version
  with privacy manifest support.
* Updates README and example app to reflect that the minimum supported version
  is now iOS 14. Removal of support for iOS 12 and 13 was necessary due to the
  upcoming App Store privary manifest requirements.

## 2.6.0

* Adds `style` to the GoogleMap widget constructor. This allows setting the map
  style during creation, avoiding the possibility of the default style being
  displayed briefly.
* Deprecates `GoogleMapController.setMapStyle` in favor of setting the style via
  the new widget `style` parameter.
* Updates minimum supported SDK version to Flutter 3.19.

## 2.5.3

* Updates support matrix in README to indicate that iOS 11 is no longer supported.
* Clients on versions of Flutter that still support iOS 11 can continue to
  use this package with iOS 11, but will not receive any further
  updates to the iOS implementation.

## 2.5.2

* Updates minimum required plugin_platform_interface version to 2.1.7.

## 2.5.1

* Fixes new lint warnings.

## 2.5.0

* Adds implementation for `cloudMapId` parameter to support cloud-based maps styling.

## 2.4.1

* Adds pub topics to package metadata.
* Updates minimum supported SDK version to Flutter 3.7/Dart 2.19.

## 2.4.0

* Adds options for gesture handling and tilt controls on web.

## 2.3.1

* Fixes a regression from 2.2.8 that could cause incorrect handling of a
  rapid series of map object updates.
* Fixes stale ignore: prefer_const_constructors.
* Updates minimum supported SDK version to Flutter 3.10/Dart 3.0.

## 2.3.0

* Endorses [`google_maps_flutter_web`](https://pub.dev/packages/google_maps_flutter_web)
  as the web implementation of this plugin.

## 2.2.8

* Fixes unawaited_futures violations.

## 2.2.7

* Removes obsolete null checks on non-nullable values.
* Updates minimum supported SDK version to Flutter 3.3/Dart 2.18.

## 2.2.6

* Aligns Dart and Flutter SDK constraints.
* Updates README.md to specify not to use GoogleMaps widget within an unbounded widget.

## 2.2.5

* Updates iOS minimum version in README.

## 2.2.4

* Updates links for the merge of flutter/plugins into flutter/packages.
* Updates minimum Flutter version to 3.0.

## 2.2.3

* Fixes a minor syntax error in `README.md`.

## 2.2.2

* Modified `README.md` to fix minor syntax issues and added Code Excerpt to `README.md`.
* Updates code for new analysis options.
* Updates code for `no_leading_underscores_for_local_identifiers` lint.

## 2.2.1

* Updates imports for `prefer_relative_imports`.

## 2.2.0

* Deprecates `AndroidGoogleMapsFlutter.useAndroidViewSurface` in favor of
  [setting the flag directly in the Android implementation](https://pub.dev/packages/google_maps_flutter_android#display-mode).
* Updates minimum Flutter version to 2.10.

## 2.1.12

* Fixes violations of new analysis option use_named_constants.

## 2.1.11

* Fixes avoid_redundant_argument_values lint warnings and minor typos.
* Moves Android and iOS implementations to federated packages.

## 2.1.10

* Avoids map shift when scrolling on iOS.

## 2.1.9

* Updates integration tests to use the new inspector interface.
* Removes obsolete test-only method for accessing a map controller's method channel.
* Ignores unnecessary import warnings in preparation for [upcoming Flutter changes](https://github.com/flutter/flutter/pull/106316).

## 2.1.8

* Switches to new platform interface versions of `buildView` and
  `updateOptions`.
* Ignores unnecessary import warnings in preparation for [upcoming Flutter changes](https://github.com/flutter/flutter/pull/104231).

## 2.1.7

* Objective-C code cleanup.

## 2.1.6

* Fixes issue in Flutter v3.0.0 where some updates to the map don't take effect on Android.
* Fixes iOS native unit tests on M1 devices.
* Minor fixes for new analysis options.

## 2.1.5

* Removes unnecessary imports.
* Fixes library_private_types_in_public_api, sort_child_properties_last and use_key_in_widget_constructors
  lint warnings.

## 2.1.4

* Updates Android Google maps sdk version to `18.0.2`.
* Adds OS version support information to README.

## 2.1.3

* Fixes iOS crash on `EXC_BAD_ACCESS KERN_PROTECTION_FAILURE` if the map frame changes long after creation.

## 2.1.2

* Removes dependencies from `pubspec.yaml` that are only needed in `example/pubspec.yaml`
* Updates Android compileSdkVersion to 31.
* Internal code cleanup for stricter analysis options.

## 2.1.1

* Suppresses unchecked cast warning.

## 2.1.0

* Add iOS unit and UI integration test targets.
* Provide access to Hybrid Composition on Android through the `GoogleMap` widget.

## 2.0.11

* Add additional marker drag events.

## 2.0.10

* Update minimum Flutter SDK to 2.5 and iOS deployment target to 9.0.

## 2.0.9

* Fix Android `NullPointerException` caused by the `GoogleMapController` being disposed before `GoogleMap` was ready.

## 2.0.8

* Mark iOS arm64 simulators as unsupported.

## 2.0.7

* Add iOS unit and UI integration test targets.
* Exclude arm64 simulators in example app.
* Remove references to the Android V1 embedding.

## 2.0.6

* Migrate maven repo from jcenter to mavenCentral.

## 2.0.5

* Google Maps requires at least Android SDK 20.

## 2.0.4

* Unpin iOS GoogleMaps pod dependency version.

## 2.0.3

* Fix incorrect typecast in TileOverlay example.
* Fix english wording in instructions.

## 2.0.2

* Update flutter\_plugin\_android\_lifecycle dependency to 2.0.1 to fix an R8 issue
  on some versions.

## 2.0.1

* Update platform\_plugin\_interface version requirement.

## 2.0.0

* Migrate to null-safety
* BREAKING CHANGE: Passing an unknown map object ID (e.g., MarkerId) to a
  method, it will throw an `UnknownMapObjectIDError`. Previously it would
  either silently do nothing, or throw an error trying to call a function on
  `null`, depneding on the method.

## 1.2.0

* Support custom tiles.

## 1.1.1

* Fix in example app to properly place polyline at initial camera position.

## 1.1.0

* Add support for holes in Polygons.

## 1.0.10

* Update the example app: remove the deprecated `RaisedButton` and `FlatButton` widgets.

## 1.0.9

* Fix outdated links across a number of markdown files ([#3276](https://github.com/flutter/plugins/pull/3276))

## 1.0.8

* Update Flutter SDK constraint.

## 1.0.7

* Android: Handle deprecation & unchecked warning as error.

## 1.0.6

* Update Dart SDK constraint in example.
* Remove unused `test` dependency in the example app.

## 1.0.5

Overhaul lifecycle management in GoogleMapsPlugin.

GoogleMapController is now uniformly driven by implementing `DefaultLifecycleObserver`. That observer is registered to a lifecycle from one of three sources:

1. For v2 plugin registration, `GoogleMapsPlugin` obtains the lifecycle via `ActivityAware` methods.
2. For v1 plugin registration, if the activity implements `LifecycleOwner`, it's lifecycle is used directly.
3. For v1 plugin registration, if the activity does not implement `LifecycleOwner`, a proxy lifecycle is created and driven via `ActivityLifecycleCallbacks`.

## 1.0.4

* Cleanup of Android code:
* A few minor formatting changes and additions of `@Nullable` annotations.
* Removed pass-through of `activityHashCode` to `GoogleMapController`.
* Replaced custom lifecycle state ints with `androidx.lifecycle.Lifecycle.State` enum.
* Fixed a bug where the Lifecycle object was being leaked `onDetachFromActivity`, by nulling out the field.
* Moved GoogleMapListener to its own file. Declaring multiple top level classes in the same file is discouraged.

## 1.0.3

* Update android compileSdkVersion to 29.

## 1.0.2

* Remove `io.flutter.embedded_views_preview` requirement from readme.

## 1.0.1

* Fix headline in the readme.

## 1.0.0 - Out of developer preview  🎉.

* Bump the minimal Flutter SDK to 1.22 where platform views are out of developer preview and performing better on iOS. Flutter 1.22 no longer requires adding the `io.flutter.embedded_views_preview` to `Info.plist` in iOS.

## 0.5.33

* Keep handling deprecated Android v1 classes for backward compatibility.

## 0.5.32

* Fix typo in google_maps_flutter/example/map_ui.dart.

## 0.5.31

* Geodesic Polyline support for iOS

## 0.5.30

* Add a `dispose` method to the controller to let the native side know that we're done with said controller.
* Call `controller.dispose()` from the `dispose` method of the `GoogleMap` widget.

## 0.5.29+1

* (ios) Pin dependency on GoogleMaps pod to `< 3.10`, to address https://github.com/flutter/flutter/issues/63447

## 0.5.29

* Pass a constant `_web_only_mapCreationId` to `platform.buildView`, so web can return a cached widget DOM when flutter attempts to repaint there.
* Modify some examples slightly so they're more web-friendly.

## 0.5.28+2

* Move test introduced in #2449 to its right location.

## 0.5.28+1

* Android: Make sure map view only calls onDestroy once.
* Android: Fix a memory leak regression caused in `0.5.26+4`.

## 0.5.28

* Android: Add liteModeEnabled option.

## 0.5.27+3

* iOS: Update the gesture recognizer blocking policy to "WaitUntilTouchesEnded", which fixes the camera idle callback not triggered issue.
* Update the min flutter version to 1.16.3.
* Skip `testTakeSnapshot` test on Android.

## 0.5.27+2

* Update lower bound of dart dependency to 2.1.0.

## 0.5.27+1

* Remove endorsement of `web` platform, it's not ready yet.

## 0.5.27

* Migrate the core plugin to use `google_maps_flutter_platform_interface` APIs.

## 0.5.26+4

* Android: Fix map view crash when "exit app" while using `FragmentActivity`.
* Android: Remove listeners from `GoogleMap` when disposing.

## 0.5.26+3

* iOS: observe the bounds update for the `GMSMapView` to reset the camera setting.
* Update UI related e2e tests to wait for camera update on the platform thread.

## 0.5.26+2

* Fix UIKit availability warnings and CocoaPods podspec lint warnings.

## 0.5.26+1

* Removes an erroneously added method from the GoogleMapController.h header file.

## 0.5.26

* Adds support for toggling zoom controls (Android only)

## 0.5.25+3

* Rename 'Page' in the example app to avoid type conflict with the Flutter Framework.

## 0.5.25+2

* Avoid unnecessary map elements updates by ignoring not platform related attributes (eg. onTap)

## 0.5.25+1

* Add takeSnapshot that takes a snapshot of the map.

## 0.5.25

* Add an optional param `mipmaps` for `BitmapDescriptor.fromAssetImage`.

## 0.5.24+1

* Make the pedantic dev_dependency explicit.

## 0.5.24

* Exposed `getZoomLevel` in `GoogleMapController`.

## 0.5.23+1

* Move core plugin to its own subdirectory, to prepare for federation.

## 0.5.23

* Add methods to programmatically control markers info windows.

## 0.5.22+3

* Fix polygon and circle stroke width according to device density

## 0.5.22+2

* Update README: Add steps to enable Google Map SDK in the Google Developer Console.

## 0.5.22+1

* Fix for toggling traffic layer on Android not working

## 0.5.22

* Support Android v2 embedding.
* Bump the min flutter version to `1.12.13+hotfix.5`.
* Fixes some e2e tests on Android.

## 0.5.21+17

* Fix Swift example in README.md.

## 0.5.21+16

* Fixed typo in LatLng's documentation.

## 0.5.21+15

* Remove the deprecated `author:` field from pubspec.yaml
* Migrate the plugin to the pubspec platforms manifest.
* Require Flutter SDK 1.10.0 or greater.

## 0.5.21+14

* Adds support for toggling 3D buildings.

## 0.5.21+13

* Add documentation.

## 0.5.21+12

* Update driver tests in the example app to e2e tests.

## 0.5.21+11

* Define clang module for iOS, fix analyzer warnings.

## 0.5.21+10

* Cast error.code to unsigned long to avoid using NSInteger as %ld format warnings.

## 0.5.21+9

* Remove AndroidX warnings.

## 0.5.21+8

* Add NS*ASSUME_NONNULL*\* macro to reduce iOS compiler warnings.

## 0.5.21+7

* Create a clone of cached elements in GoogleMap (Polyline, Polygon, etc.) to detect modifications
  if these objects are mutated instead of modified by copy.

## 0.5.21+6

* Override a default method to work around flutter/flutter#40126.

## 0.5.21+5

* Update and migrate iOS example project.

## 0.5.21+4

* Support projection methods to translate between screen and latlng coordinates.

## 0.5.21+3

* Fix `myLocationButton` bug in `google_maps_flutter` iOS.

## 0.5.21+2

* Fix more `prefer_const_constructors` analyzer warnings in example app.

## 0.5.21+1

* Fix `prefer_const_constructors` analyzer warnings in example app.

## 0.5.21

* Don't recreate map elements if they didn't change since last widget build.

## 0.5.20+6

* Adds support for toggling the traffic layer

## 0.5.20+5

* Allow (de-)serialization of CameraPosition

## 0.5.20+4

* Marker drag event

## 0.5.20+3

* Update Android play-services-maps to 17.0.0

## 0.5.20+2

* Android: Fix polyline width in building phase.

## 0.5.20+1

* Android: Unregister ActivityLifecycleCallbacks on activity destroy (fixes a memory leak).

## 0.5.20

* Add map toolbar support

## 0.5.19+2

* Fix polygons for iOS

## 0.5.19+1

* Fix polyline width according to device density

## 0.5.19

* Adds support for toggling Indoor View on or off.

* Allow BitmapDescriptor scaling override

## 0.5.18

* Fixed build issue on iOS.

## 0.5.17

* Add support for Padding.

## 0.5.16+1

* Update Dart code to conform to current Dart formatter.

## 0.5.16

* Add support for custom map styling.

## 0.5.15+1

* Add missing template type parameter to `invokeMethod` calls.
* Bump minimum Flutter version to 1.5.0.
* Replace invokeMethod with invokeMapMethod wherever necessary.

## 0.5.15

* Add support for Polygons.

## 0.5.14+1

* Example app update(comment out usage of the ImageStreamListener API which has a breaking change
  that's not yet on master). See: https://github.com/flutter/flutter/issues/33438

## 0.5.14

* Adds onLongPress callback for GoogleMap.

## 0.5.13

* Add support for Circle overlays.

## 0.5.12

* Prevent calling null callbacks and callbacks on removed objects.

## 0.5.11+1

* Android: Fix an issue where myLocationButtonEnabled setting was not propagated when set to false onMapLoad.

## 0.5.11

* Add myLocationButtonEnabled option.

## 0.5.10

* Support Color's alpha channel when converting to UIColor on iOS.

## 0.5.9

* BitmapDescriptor#fromBytes accounts for screen scale on ios.

## 0.5.8

* Remove some unused variables and rename method

## 0.5.7

* Add a BitmapDescriptor that is aware of scale.

## 0.5.6

* Add support for Polylines on GoogleMap.

## 0.5.5

* Enable iOS accessibility.

## 0.5.4

* Add method getVisibleRegion for get the latlng bounds of the visible map area.

## 0.5.3

* Added support setting marker icons from bytes.

## 0.5.2

* Added onTap for callback for GoogleMap.

## 0.5.1

* Update Android gradle version.
* Added infrastructure to write integration tests.

## 0.5.0

* Add a key parameter to the GoogleMap widget.

## 0.4.0

* Change events are call backs on GoogleMap widget.
* GoogleMapController no longer handles change events.
* trackCameraPosition is inferred from GoogleMap.onCameraMove being set.

## 0.3.0+3

* Update Android play-services-maps to 16.1.0

## 0.3.0+2

* Address an issue on iOS where icons were not loading.
* Add apache http library required false for Android.

## 0.3.0+1

* Add NSNull Checks for markers controller in iOS.
* Also address an issue where initial markers are set before initialization.

## 0.3.0

* **Breaking change**. Changed the Marker API to be
  widget based, it was controller based. Also changed the
  example app to account for the same.

## 0.2.0+6

* Updated the sample app in README.md.

## 0.2.0+5

* Skip the Gradle Android permissions lint for MyLocation (https://github.com/flutter/flutter/issues/28339)
* Suppress unchecked cast warning for the PlatformViewFactory creation parameters.

## 0.2.0+4

* Fixed a crash when the plugin is registered by a background FlutterView.

## 0.2.0+3

* Fixed a memory leak on Android - the map was not properly disposed.

## 0.2.0+2

* Log a more detailed warning at build time about the previous AndroidX
  migration.

## 0.2.0+1

* Fixed a bug which the camera is not positioned correctly at map initialization(temporary workaround)(https://github.com/flutter/flutter/issues/27550).

## 0.2.0

* **Breaking change**. Migrate from the deprecated original Android Support
  Library to AndroidX. This shouldn't result in any functional changes, but it
  requires any Android apps using this plugin to [also
  migrate](https://developer.android.com/jetpack/androidx/migrate) if they're
  using the original support library.

## 0.1.0

* Move the map options from the GoogleMapOptions class to GoogleMap widget parameters.

## 0.0.3+3

* Relax Flutter version requirement to 0.11.9.

## 0.0.3+2

* Update README to recommend using the package from pub.

## 0.0.3+1

* Bug fix: custom marker images were not working on iOS as we were not keeping
  a reference to the plugin registrar so couldn't fetch assets.

## 0.0.3

* Don't export `dart:async`.
* Update the minimal required Flutter SDK version to one that supports embedding platform views.

## 0.0.2

* Initial developers preview release.<|MERGE_RESOLUTION|>--- conflicted
+++ resolved
@@ -1,13 +1,11 @@
-<<<<<<< HEAD
-## 2.12.4
+## 2.13.1
 
 * Fixes exception when dispose is called while asynchronous update from
   `didUpdateWidget` is executed.
-=======
+
 ## 2.13.0
 
 * Adds support for camera control button on web.
->>>>>>> dc48f5cf
 * Updates minimum supported SDK version to Flutter 3.29/Dart 3.7.
 
 ## 2.12.3
