## 2.12.2

<<<<<<< HEAD
* Updates the example app to use the zIndexInt param instead of the deprecated zIndex.
=======
* Fixes memory leak by disposing stream subscriptions in `GoogleMapController`.
>>>>>>> 44630668
* Updates README to indicate that Andoid SDK <21 is no longer supported.

## 2.12.1

* Fixes typo in README.

## 2.12.0

* Adds support for animating the camera with a duration.

## 2.11.0

* Adds support for ground overlays.
* Updates minimum supported SDK version to Flutter 3.27/Dart 3.6.

## 2.10.1

* Updates READMEs and API docs.
* Updates minimum supported SDK version to Flutter 3.22/Dart 3.4.

## 2.10.0

* Updates minimum supported SDK version to Flutter 3.22/Dart 3.4.
* Fixes detection of WebAssembly support on package site.

## 2.9.0

* Adds clustering support.

## 2.8.0

* Adds support for heatmap layers.

## 2.7.1

* Updates the example app to use TLHC mode, per current package guidance.

## 2.7.0

* Adds support for BitmapDescriptor classes `AssetMapBitmap` and `BytesMapBitmap`.
* Updates minimum supported SDK version to Flutter 3.22/Dart 3.4.

## 2.6.1

* Updates the minimum version of the iOS implementation package to a version
  with privacy manifest support.
* Updates README and example app to reflect that the minimum supported version
  is now iOS 14. Removal of support for iOS 12 and 13 was necessary due to the
  upcoming App Store privary manifest requirements.

## 2.6.0

* Adds `style` to the GoogleMap widget constructor. This allows setting the map
  style during creation, avoiding the possibility of the default style being
  displayed briefly.
* Deprecates `GoogleMapController.setMapStyle` in favor of setting the style via
  the new widget `style` parameter.
* Updates minimum supported SDK version to Flutter 3.19.

## 2.5.3

* Updates support matrix in README to indicate that iOS 11 is no longer supported.
* Clients on versions of Flutter that still support iOS 11 can continue to
  use this package with iOS 11, but will not receive any further
  updates to the iOS implementation.

## 2.5.2

* Updates minimum required plugin_platform_interface version to 2.1.7.

## 2.5.1

* Fixes new lint warnings.

## 2.5.0

* Adds implementation for `cloudMapId` parameter to support cloud-based maps styling.

## 2.4.1

* Adds pub topics to package metadata.
* Updates minimum supported SDK version to Flutter 3.7/Dart 2.19.

## 2.4.0

* Adds options for gesture handling and tilt controls on web.

## 2.3.1

* Fixes a regression from 2.2.8 that could cause incorrect handling of a
  rapid series of map object updates.
* Fixes stale ignore: prefer_const_constructors.
* Updates minimum supported SDK version to Flutter 3.10/Dart 3.0.

## 2.3.0

* Endorses [`google_maps_flutter_web`](https://pub.dev/packages/google_maps_flutter_web)
  as the web implementation of this plugin.

## 2.2.8

* Fixes unawaited_futures violations.

## 2.2.7

* Removes obsolete null checks on non-nullable values.
* Updates minimum supported SDK version to Flutter 3.3/Dart 2.18.

## 2.2.6

* Aligns Dart and Flutter SDK constraints.
* Updates README.md to specify not to use GoogleMaps widget within an unbounded widget.

## 2.2.5

* Updates iOS minimum version in README.

## 2.2.4

* Updates links for the merge of flutter/plugins into flutter/packages.
* Updates minimum Flutter version to 3.0.

## 2.2.3

* Fixes a minor syntax error in `README.md`.

## 2.2.2

* Modified `README.md` to fix minor syntax issues and added Code Excerpt to `README.md`.
* Updates code for new analysis options.
* Updates code for `no_leading_underscores_for_local_identifiers` lint.

## 2.2.1

* Updates imports for `prefer_relative_imports`.

## 2.2.0

* Deprecates `AndroidGoogleMapsFlutter.useAndroidViewSurface` in favor of
  [setting the flag directly in the Android implementation](https://pub.dev/packages/google_maps_flutter_android#display-mode).
* Updates minimum Flutter version to 2.10.

## 2.1.12

* Fixes violations of new analysis option use_named_constants.

## 2.1.11

* Fixes avoid_redundant_argument_values lint warnings and minor typos.
* Moves Android and iOS implementations to federated packages.

## 2.1.10

* Avoids map shift when scrolling on iOS.

## 2.1.9

* Updates integration tests to use the new inspector interface.
* Removes obsolete test-only method for accessing a map controller's method channel.
* Ignores unnecessary import warnings in preparation for [upcoming Flutter changes](https://github.com/flutter/flutter/pull/106316).

## 2.1.8

* Switches to new platform interface versions of `buildView` and
  `updateOptions`.
* Ignores unnecessary import warnings in preparation for [upcoming Flutter changes](https://github.com/flutter/flutter/pull/104231).

## 2.1.7

* Objective-C code cleanup.

## 2.1.6

* Fixes issue in Flutter v3.0.0 where some updates to the map don't take effect on Android.
* Fixes iOS native unit tests on M1 devices.
* Minor fixes for new analysis options.

## 2.1.5

* Removes unnecessary imports.
* Fixes library_private_types_in_public_api, sort_child_properties_last and use_key_in_widget_constructors
  lint warnings.

## 2.1.4

* Updates Android Google maps sdk version to `18.0.2`.
* Adds OS version support information to README.

## 2.1.3

* Fixes iOS crash on `EXC_BAD_ACCESS KERN_PROTECTION_FAILURE` if the map frame changes long after creation.

## 2.1.2

* Removes dependencies from `pubspec.yaml` that are only needed in `example/pubspec.yaml`
* Updates Android compileSdkVersion to 31.
* Internal code cleanup for stricter analysis options.

## 2.1.1

* Suppresses unchecked cast warning.

## 2.1.0

* Add iOS unit and UI integration test targets.
* Provide access to Hybrid Composition on Android through the `GoogleMap` widget.

## 2.0.11

* Add additional marker drag events.

## 2.0.10

* Update minimum Flutter SDK to 2.5 and iOS deployment target to 9.0.

## 2.0.9

* Fix Android `NullPointerException` caused by the `GoogleMapController` being disposed before `GoogleMap` was ready.

## 2.0.8

* Mark iOS arm64 simulators as unsupported.

## 2.0.7

* Add iOS unit and UI integration test targets.
* Exclude arm64 simulators in example app.
* Remove references to the Android V1 embedding.

## 2.0.6

* Migrate maven repo from jcenter to mavenCentral.

## 2.0.5

* Google Maps requires at least Android SDK 20.

## 2.0.4

* Unpin iOS GoogleMaps pod dependency version.

## 2.0.3

* Fix incorrect typecast in TileOverlay example.
* Fix english wording in instructions.

## 2.0.2

* Update flutter\_plugin\_android\_lifecycle dependency to 2.0.1 to fix an R8 issue
  on some versions.

## 2.0.1

* Update platform\_plugin\_interface version requirement.

## 2.0.0

* Migrate to null-safety
* BREAKING CHANGE: Passing an unknown map object ID (e.g., MarkerId) to a
  method, it will throw an `UnknownMapObjectIDError`. Previously it would
  either silently do nothing, or throw an error trying to call a function on
  `null`, depneding on the method.

## 1.2.0

* Support custom tiles.

## 1.1.1

* Fix in example app to properly place polyline at initial camera position.

## 1.1.0

* Add support for holes in Polygons.

## 1.0.10

* Update the example app: remove the deprecated `RaisedButton` and `FlatButton` widgets.

## 1.0.9

* Fix outdated links across a number of markdown files ([#3276](https://github.com/flutter/plugins/pull/3276))

## 1.0.8

* Update Flutter SDK constraint.

## 1.0.7

* Android: Handle deprecation & unchecked warning as error.

## 1.0.6

* Update Dart SDK constraint in example.
* Remove unused `test` dependency in the example app.

## 1.0.5

Overhaul lifecycle management in GoogleMapsPlugin.

GoogleMapController is now uniformly driven by implementing `DefaultLifecycleObserver`. That observer is registered to a lifecycle from one of three sources:

1. For v2 plugin registration, `GoogleMapsPlugin` obtains the lifecycle via `ActivityAware` methods.
2. For v1 plugin registration, if the activity implements `LifecycleOwner`, it's lifecycle is used directly.
3. For v1 plugin registration, if the activity does not implement `LifecycleOwner`, a proxy lifecycle is created and driven via `ActivityLifecycleCallbacks`.

## 1.0.4

* Cleanup of Android code:
* A few minor formatting changes and additions of `@Nullable` annotations.
* Removed pass-through of `activityHashCode` to `GoogleMapController`.
* Replaced custom lifecycle state ints with `androidx.lifecycle.Lifecycle.State` enum.
* Fixed a bug where the Lifecycle object was being leaked `onDetachFromActivity`, by nulling out the field.
* Moved GoogleMapListener to its own file. Declaring multiple top level classes in the same file is discouraged.

## 1.0.3

* Update android compileSdkVersion to 29.

## 1.0.2

* Remove `io.flutter.embedded_views_preview` requirement from readme.

## 1.0.1

* Fix headline in the readme.

## 1.0.0 - Out of developer preview  🎉.

* Bump the minimal Flutter SDK to 1.22 where platform views are out of developer preview and performing better on iOS. Flutter 1.22 no longer requires adding the `io.flutter.embedded_views_preview` to `Info.plist` in iOS.

## 0.5.33

* Keep handling deprecated Android v1 classes for backward compatibility.

## 0.5.32

* Fix typo in google_maps_flutter/example/map_ui.dart.

## 0.5.31

* Geodesic Polyline support for iOS

## 0.5.30

* Add a `dispose` method to the controller to let the native side know that we're done with said controller.
* Call `controller.dispose()` from the `dispose` method of the `GoogleMap` widget.

## 0.5.29+1

* (ios) Pin dependency on GoogleMaps pod to `< 3.10`, to address https://github.com/flutter/flutter/issues/63447

## 0.5.29

* Pass a constant `_web_only_mapCreationId` to `platform.buildView`, so web can return a cached widget DOM when flutter attempts to repaint there.
* Modify some examples slightly so they're more web-friendly.

## 0.5.28+2

* Move test introduced in #2449 to its right location.

## 0.5.28+1

* Android: Make sure map view only calls onDestroy once.
* Android: Fix a memory leak regression caused in `0.5.26+4`.

## 0.5.28

* Android: Add liteModeEnabled option.

## 0.5.27+3

* iOS: Update the gesture recognizer blocking policy to "WaitUntilTouchesEnded", which fixes the camera idle callback not triggered issue.
* Update the min flutter version to 1.16.3.
* Skip `testTakeSnapshot` test on Android.

## 0.5.27+2

* Update lower bound of dart dependency to 2.1.0.

## 0.5.27+1

* Remove endorsement of `web` platform, it's not ready yet.

## 0.5.27

* Migrate the core plugin to use `google_maps_flutter_platform_interface` APIs.

## 0.5.26+4

* Android: Fix map view crash when "exit app" while using `FragmentActivity`.
* Android: Remove listeners from `GoogleMap` when disposing.

## 0.5.26+3

* iOS: observe the bounds update for the `GMSMapView` to reset the camera setting.
* Update UI related e2e tests to wait for camera update on the platform thread.

## 0.5.26+2

* Fix UIKit availability warnings and CocoaPods podspec lint warnings.

## 0.5.26+1

* Removes an erroneously added method from the GoogleMapController.h header file.

## 0.5.26

* Adds support for toggling zoom controls (Android only)

## 0.5.25+3

* Rename 'Page' in the example app to avoid type conflict with the Flutter Framework.

## 0.5.25+2

* Avoid unnecessary map elements updates by ignoring not platform related attributes (eg. onTap)

## 0.5.25+1

* Add takeSnapshot that takes a snapshot of the map.

## 0.5.25

* Add an optional param `mipmaps` for `BitmapDescriptor.fromAssetImage`.

## 0.5.24+1

* Make the pedantic dev_dependency explicit.

## 0.5.24

* Exposed `getZoomLevel` in `GoogleMapController`.

## 0.5.23+1

* Move core plugin to its own subdirectory, to prepare for federation.

## 0.5.23

* Add methods to programmatically control markers info windows.

## 0.5.22+3

* Fix polygon and circle stroke width according to device density

## 0.5.22+2

* Update README: Add steps to enable Google Map SDK in the Google Developer Console.

## 0.5.22+1

* Fix for toggling traffic layer on Android not working

## 0.5.22

* Support Android v2 embedding.
* Bump the min flutter version to `1.12.13+hotfix.5`.
* Fixes some e2e tests on Android.

## 0.5.21+17

* Fix Swift example in README.md.

## 0.5.21+16

* Fixed typo in LatLng's documentation.

## 0.5.21+15

* Remove the deprecated `author:` field from pubspec.yaml
* Migrate the plugin to the pubspec platforms manifest.
* Require Flutter SDK 1.10.0 or greater.

## 0.5.21+14

* Adds support for toggling 3D buildings.

## 0.5.21+13

* Add documentation.

## 0.5.21+12

* Update driver tests in the example app to e2e tests.

## 0.5.21+11

* Define clang module for iOS, fix analyzer warnings.

## 0.5.21+10

* Cast error.code to unsigned long to avoid using NSInteger as %ld format warnings.

## 0.5.21+9

* Remove AndroidX warnings.

## 0.5.21+8

* Add NS*ASSUME_NONNULL*\* macro to reduce iOS compiler warnings.

## 0.5.21+7

* Create a clone of cached elements in GoogleMap (Polyline, Polygon, etc.) to detect modifications
  if these objects are mutated instead of modified by copy.

## 0.5.21+6

* Override a default method to work around flutter/flutter#40126.

## 0.5.21+5

* Update and migrate iOS example project.

## 0.5.21+4

* Support projection methods to translate between screen and latlng coordinates.

## 0.5.21+3

* Fix `myLocationButton` bug in `google_maps_flutter` iOS.

## 0.5.21+2

* Fix more `prefer_const_constructors` analyzer warnings in example app.

## 0.5.21+1

* Fix `prefer_const_constructors` analyzer warnings in example app.

## 0.5.21

* Don't recreate map elements if they didn't change since last widget build.

## 0.5.20+6

* Adds support for toggling the traffic layer

## 0.5.20+5

* Allow (de-)serialization of CameraPosition

## 0.5.20+4

* Marker drag event

## 0.5.20+3

* Update Android play-services-maps to 17.0.0

## 0.5.20+2

* Android: Fix polyline width in building phase.

## 0.5.20+1

* Android: Unregister ActivityLifecycleCallbacks on activity destroy (fixes a memory leak).

## 0.5.20

* Add map toolbar support

## 0.5.19+2

* Fix polygons for iOS

## 0.5.19+1

* Fix polyline width according to device density

## 0.5.19

* Adds support for toggling Indoor View on or off.

* Allow BitmapDescriptor scaling override

## 0.5.18

* Fixed build issue on iOS.

## 0.5.17

* Add support for Padding.

## 0.5.16+1

* Update Dart code to conform to current Dart formatter.

## 0.5.16

* Add support for custom map styling.

## 0.5.15+1

* Add missing template type parameter to `invokeMethod` calls.
* Bump minimum Flutter version to 1.5.0.
* Replace invokeMethod with invokeMapMethod wherever necessary.

## 0.5.15

* Add support for Polygons.

## 0.5.14+1

* Example app update(comment out usage of the ImageStreamListener API which has a breaking change
  that's not yet on master). See: https://github.com/flutter/flutter/issues/33438

## 0.5.14

* Adds onLongPress callback for GoogleMap.

## 0.5.13

* Add support for Circle overlays.

## 0.5.12

* Prevent calling null callbacks and callbacks on removed objects.

## 0.5.11+1

* Android: Fix an issue where myLocationButtonEnabled setting was not propagated when set to false onMapLoad.

## 0.5.11

* Add myLocationButtonEnabled option.

## 0.5.10

* Support Color's alpha channel when converting to UIColor on iOS.

## 0.5.9

* BitmapDescriptor#fromBytes accounts for screen scale on ios.

## 0.5.8

* Remove some unused variables and rename method

## 0.5.7

* Add a BitmapDescriptor that is aware of scale.

## 0.5.6

* Add support for Polylines on GoogleMap.

## 0.5.5

* Enable iOS accessibility.

## 0.5.4

* Add method getVisibleRegion for get the latlng bounds of the visible map area.

## 0.5.3

* Added support setting marker icons from bytes.

## 0.5.2

* Added onTap for callback for GoogleMap.

## 0.5.1

* Update Android gradle version.
* Added infrastructure to write integration tests.

## 0.5.0

* Add a key parameter to the GoogleMap widget.

## 0.4.0

* Change events are call backs on GoogleMap widget.
* GoogleMapController no longer handles change events.
* trackCameraPosition is inferred from GoogleMap.onCameraMove being set.

## 0.3.0+3

* Update Android play-services-maps to 16.1.0

## 0.3.0+2

* Address an issue on iOS where icons were not loading.
* Add apache http library required false for Android.

## 0.3.0+1

* Add NSNull Checks for markers controller in iOS.
* Also address an issue where initial markers are set before initialization.

## 0.3.0

* **Breaking change**. Changed the Marker API to be
  widget based, it was controller based. Also changed the
  example app to account for the same.

## 0.2.0+6

* Updated the sample app in README.md.

## 0.2.0+5

* Skip the Gradle Android permissions lint for MyLocation (https://github.com/flutter/flutter/issues/28339)
* Suppress unchecked cast warning for the PlatformViewFactory creation parameters.

## 0.2.0+4

* Fixed a crash when the plugin is registered by a background FlutterView.

## 0.2.0+3

* Fixed a memory leak on Android - the map was not properly disposed.

## 0.2.0+2

* Log a more detailed warning at build time about the previous AndroidX
  migration.

## 0.2.0+1

* Fixed a bug which the camera is not positioned correctly at map initialization(temporary workaround)(https://github.com/flutter/flutter/issues/27550).

## 0.2.0

* **Breaking change**. Migrate from the deprecated original Android Support
  Library to AndroidX. This shouldn't result in any functional changes, but it
  requires any Android apps using this plugin to [also
  migrate](https://developer.android.com/jetpack/androidx/migrate) if they're
  using the original support library.

## 0.1.0

* Move the map options from the GoogleMapOptions class to GoogleMap widget parameters.

## 0.0.3+3

* Relax Flutter version requirement to 0.11.9.

## 0.0.3+2

* Update README to recommend using the package from pub.

## 0.0.3+1

* Bug fix: custom marker images were not working on iOS as we were not keeping
  a reference to the plugin registrar so couldn't fetch assets.

## 0.0.3

* Don't export `dart:async`.
* Update the minimal required Flutter SDK version to one that supports embedding platform views.

## 0.0.2

* Initial developers preview release.<|MERGE_RESOLUTION|>--- conflicted
+++ resolved
@@ -1,10 +1,10 @@
+## 2.12.3
+
+* Fixes memory leak by disposing stream subscriptions in `GoogleMapController`.
+
 ## 2.12.2
 
-<<<<<<< HEAD
 * Updates the example app to use the zIndexInt param instead of the deprecated zIndex.
-=======
-* Fixes memory leak by disposing stream subscriptions in `GoogleMapController`.
->>>>>>> 44630668
 * Updates README to indicate that Andoid SDK <21 is no longer supported.
 
 ## 2.12.1
