name: google_maps_flutter
description: A Flutter plugin for integrating Google Maps in iOS and Android applications.
repository: https://github.com/flutter/packages/tree/main/packages/google_maps_flutter/google_maps_flutter
issue_tracker: https://github.com/flutter/flutter/issues?q=is%3Aissue+is%3Aopen+label%3A%22p%3A+maps%22
<<<<<<< HEAD
version: 2.2.9
=======
version: 2.3.1
>>>>>>> 5933993e

environment:
  sdk: ">=3.0.0 <4.0.0"
  flutter: ">=3.10.0"

flutter:
  plugin:
    platforms:
      android:
        default_package: google_maps_flutter_android
      ios:
        default_package: google_maps_flutter_ios
      web:
        default_package: google_maps_flutter_web

dependencies:
  flutter:
    sdk: flutter
  google_maps_flutter_android: ^2.1.10
  google_maps_flutter_ios: ^2.1.10
  google_maps_flutter_platform_interface: ^2.2.1
  google_maps_flutter_web: ^0.5.0

dev_dependencies:
  flutter_test:
    sdk: flutter
  plugin_platform_interface: ^2.0.0
  stream_transform: ^2.0.0

<<<<<<< HEAD
# FOR TESTING AND INITIAL REVIEW ONLY. DO NOT MERGE.
# See https://github.com/flutter/flutter/wiki/Contributing-to-Plugins-and-Packages#changing-federated-plugins
dependency_overrides:
  {
    google_maps_flutter_android:
      { path: ../../google_maps_flutter/google_maps_flutter_android },
    google_maps_flutter_ios:
      { path: ../../google_maps_flutter/google_maps_flutter_ios },
    google_maps_flutter_platform_interface:
      {
        path: ../../google_maps_flutter/google_maps_flutter_platform_interface,
      },
  }
=======
# The example deliberately includes limited-use secrets.
false_secrets:
  - /example/web/index.html
>>>>>>> 5933993e
<|MERGE_RESOLUTION|>--- conflicted
+++ resolved
@@ -2,11 +2,7 @@
 description: A Flutter plugin for integrating Google Maps in iOS and Android applications.
 repository: https://github.com/flutter/packages/tree/main/packages/google_maps_flutter/google_maps_flutter
 issue_tracker: https://github.com/flutter/flutter/issues?q=is%3Aissue+is%3Aopen+label%3A%22p%3A+maps%22
-<<<<<<< HEAD
-version: 2.2.9
-=======
-version: 2.3.1
->>>>>>> 5933993e
+version: 2.3.2
 
 environment:
   sdk: ">=3.0.0 <4.0.0"
@@ -36,7 +32,10 @@
   plugin_platform_interface: ^2.0.0
   stream_transform: ^2.0.0
 
-<<<<<<< HEAD
+# The example deliberately includes limited-use secrets.
+false_secrets:
+  - /example/web/index.html
+
 # FOR TESTING AND INITIAL REVIEW ONLY. DO NOT MERGE.
 # See https://github.com/flutter/flutter/wiki/Contributing-to-Plugins-and-Packages#changing-federated-plugins
 dependency_overrides:
@@ -49,9 +48,4 @@
       {
         path: ../../google_maps_flutter/google_maps_flutter_platform_interface,
       },
-  }
-=======
-# The example deliberately includes limited-use secrets.
-false_secrets:
-  - /example/web/index.html
->>>>>>> 5933993e
+  }