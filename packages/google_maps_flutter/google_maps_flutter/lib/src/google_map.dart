--- conflicted
+++ resolved
@@ -461,48 +461,11 @@
     if (updates.isEmpty) {
       return;
     }
-
     unawaited(controller._updateMapConfiguration(updates));
     _mapConfiguration = newConfig;
   }
 
-<<<<<<< HEAD
   void _updateMarkers(GoogleMapController controller) {
-    unawaited(controller._updateMarkers(
-        MarkerUpdates.from(_markers.values.toSet(), widget.markers)));
-    _markers = keyByMarkerId(widget.markers);
-  }
-
-  void _updateClusterManagers(GoogleMapController controller) {
-    unawaited(controller._updateClusterManagers(ClusterManagerUpdates.from(
-        _clusterManagers.values.toSet(), widget.clusterManagers)));
-    _clusterManagers = keyByClusterManagerId(widget.clusterManagers);
-  }
-
-  void _updateGroundOverlays(GoogleMapController controller) {
-    unawaited(controller._updateGroundOverlays(GroundOverlayUpdates.from(
-        _groundOverlays.values.toSet(), widget.groundOverlays)));
-    _groundOverlays = keyByGroundOverlayId(widget.groundOverlays);
-  }
-
-  void _updatePolygons(GoogleMapController controller) {
-    unawaited(controller._updatePolygons(
-        PolygonUpdates.from(_polygons.values.toSet(), widget.polygons)));
-    _polygons = keyByPolygonId(widget.polygons);
-  }
-
-  void _updatePolylines(GoogleMapController controller) {
-    unawaited(controller._updatePolylines(
-        PolylineUpdates.from(_polylines.values.toSet(), widget.polylines)));
-    _polylines = keyByPolylineId(widget.polylines);
-  }
-
-  void _updateCircles(GoogleMapController controller) {
-    unawaited(controller._updateCircles(
-        CircleUpdates.from(_circles.values.toSet(), widget.circles)));
-=======
-  Future<void> _updateMarkers() async {
-    final GoogleMapController controller = await _controller.future;
     unawaited(
       controller._updateMarkers(
         MarkerUpdates.from(_markers.values.toSet(), widget.markers),
@@ -511,8 +474,7 @@
     _markers = keyByMarkerId(widget.markers);
   }
 
-  Future<void> _updateClusterManagers() async {
-    final GoogleMapController controller = await _controller.future;
+  void _updateClusterManagers(GoogleMapController controller) {
     unawaited(
       controller._updateClusterManagers(
         ClusterManagerUpdates.from(
@@ -524,8 +486,7 @@
     _clusterManagers = keyByClusterManagerId(widget.clusterManagers);
   }
 
-  Future<void> _updateGroundOverlays() async {
-    final GoogleMapController controller = await _controller.future;
+  void _updateGroundOverlays(GoogleMapController controller) {
     unawaited(
       controller._updateGroundOverlays(
         GroundOverlayUpdates.from(
@@ -537,8 +498,7 @@
     _groundOverlays = keyByGroundOverlayId(widget.groundOverlays);
   }
 
-  Future<void> _updatePolygons() async {
-    final GoogleMapController controller = await _controller.future;
+  void _updatePolygons(GoogleMapController controller) {
     unawaited(
       controller._updatePolygons(
         PolygonUpdates.from(_polygons.values.toSet(), widget.polygons),
@@ -547,8 +507,7 @@
     _polygons = keyByPolygonId(widget.polygons);
   }
 
-  Future<void> _updatePolylines() async {
-    final GoogleMapController controller = await _controller.future;
+  void _updatePolylines(GoogleMapController controller) {
     unawaited(
       controller._updatePolylines(
         PolylineUpdates.from(_polylines.values.toSet(), widget.polylines),
@@ -557,14 +516,12 @@
     _polylines = keyByPolylineId(widget.polylines);
   }
 
-  Future<void> _updateCircles() async {
-    final GoogleMapController controller = await _controller.future;
+  void _updateCircles(GoogleMapController controller) {
     unawaited(
       controller._updateCircles(
         CircleUpdates.from(_circles.values.toSet(), widget.circles),
       ),
     );
->>>>>>> 7dc6d9a4
     _circles = keyByCircleId(widget.circles);
   }
 
