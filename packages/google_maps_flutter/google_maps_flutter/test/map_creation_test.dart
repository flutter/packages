--- conflicted
+++ resolved
@@ -63,231 +63,4 @@
 
     expect(platform.disposed, true);
   });
-<<<<<<< HEAD
-}
-
-// A dummy implementation of the platform interface for tests.
-class TestGoogleMapsFlutterPlatform extends GoogleMapsFlutterPlatform {
-  TestGoogleMapsFlutterPlatform();
-
-  // The IDs passed to each call to buildView, in call order.
-  List<int> createdIds = <int>[];
-
-  // Whether `dispose` has been called.
-  bool disposed = false;
-
-  // Stream controller to inject events for testing.
-  final StreamController<MapEvent<dynamic>> mapEventStreamController =
-      StreamController<MapEvent<dynamic>>.broadcast();
-
-  @override
-  Future<void> init(int mapId) async {}
-
-  @override
-  Future<void> updateMapConfiguration(
-    MapConfiguration update, {
-    required int mapId,
-  }) async {}
-
-  @override
-  Future<void> updateMarkers(
-    MarkerUpdates markerUpdates, {
-    required int mapId,
-  }) async {}
-
-  @override
-  Future<void> updatePolygons(
-    PolygonUpdates polygonUpdates, {
-    required int mapId,
-  }) async {}
-
-  @override
-  Future<void> updatePolylines(
-    PolylineUpdates polylineUpdates, {
-    required int mapId,
-  }) async {}
-
-  @override
-  Future<void> updateCircles(
-    CircleUpdates circleUpdates, {
-    required int mapId,
-  }) async {}
-
-  @override
-  Future<void> updateTileOverlays({
-    required Set<TileOverlay> newTileOverlays,
-    required int mapId,
-  }) async {}
-
-  @override
-  Future<void> clearTileCache(
-    TileOverlayId tileOverlayId, {
-    required int mapId,
-  }) async {}
-
-  @override
-  Future<void> animateCamera(
-    CameraUpdate cameraUpdate, {
-    required int mapId,
-  }) async {}
-
-  @override
-  Future<void> moveCamera(
-    CameraUpdate cameraUpdate, {
-    required int mapId,
-  }) async {}
-
-  @override
-  Future<void> setMapStyle(
-    String? mapStyle, {
-    required int mapId,
-  }) async {}
-
-  @override
-  Future<LatLngBounds> getVisibleRegion({
-    required int mapId,
-  }) async {
-    return LatLngBounds(
-        southwest: const LatLng(0, 0), northeast: const LatLng(0, 0));
-  }
-
-  @override
-  Future<ScreenCoordinate> getScreenCoordinate(
-    LatLng latLng, {
-    required int mapId,
-  }) async {
-    return const ScreenCoordinate(x: 0, y: 0);
-  }
-
-  @override
-  Future<LatLng> getLatLng(
-    ScreenCoordinate screenCoordinate, {
-    required int mapId,
-  }) async {
-    return const LatLng(0, 0);
-  }
-
-  @override
-  Future<void> showMarkerInfoWindow(
-    MarkerId markerId, {
-    required int mapId,
-  }) async {}
-
-  @override
-  Future<void> hideMarkerInfoWindow(
-    MarkerId markerId, {
-    required int mapId,
-  }) async {}
-
-  @override
-  Future<bool> isMarkerInfoWindowShown(
-    MarkerId markerId, {
-    required int mapId,
-  }) async {
-    return false;
-  }
-
-  @override
-  Future<double> getZoomLevel({
-    required int mapId,
-  }) async {
-    return 0.0;
-  }
-
-  @override
-  Future<Uint8List?> takeSnapshot({
-    required int mapId,
-  }) async {
-    return null;
-  }
-
-  @override
-  Stream<CameraMoveStartedEvent> onCameraMoveStarted({required int mapId}) {
-    return mapEventStreamController.stream.whereType<CameraMoveStartedEvent>();
-  }
-
-  @override
-  Stream<CameraMoveEvent> onCameraMove({required int mapId}) {
-    return mapEventStreamController.stream.whereType<CameraMoveEvent>();
-  }
-
-  @override
-  Stream<CameraIdleEvent> onCameraIdle({required int mapId}) {
-    return mapEventStreamController.stream.whereType<CameraIdleEvent>();
-  }
-
-  @override
-  Stream<MarkerTapEvent> onMarkerTap({required int mapId}) {
-    return mapEventStreamController.stream.whereType<MarkerTapEvent>();
-  }
-
-  @override
-  Stream<InfoWindowTapEvent> onInfoWindowTap({required int mapId}) {
-    return mapEventStreamController.stream.whereType<InfoWindowTapEvent>();
-  }
-
-  @override
-  Stream<MarkerDragStartEvent> onMarkerDragStart({required int mapId}) {
-    return mapEventStreamController.stream.whereType<MarkerDragStartEvent>();
-  }
-
-  @override
-  Stream<MarkerDragEvent> onMarkerDrag({required int mapId}) {
-    return mapEventStreamController.stream.whereType<MarkerDragEvent>();
-  }
-
-  @override
-  Stream<MarkerDragEndEvent> onMarkerDragEnd({required int mapId}) {
-    return mapEventStreamController.stream.whereType<MarkerDragEndEvent>();
-  }
-
-  @override
-  Stream<PolylineTapEvent> onPolylineTap({required int mapId}) {
-    return mapEventStreamController.stream.whereType<PolylineTapEvent>();
-  }
-
-  @override
-  Stream<PolygonTapEvent> onPolygonTap({required int mapId}) {
-    return mapEventStreamController.stream.whereType<PolygonTapEvent>();
-  }
-
-  @override
-  Stream<CircleTapEvent> onCircleTap({required int mapId}) {
-    return mapEventStreamController.stream.whereType<CircleTapEvent>();
-  }
-
-  @override
-  Stream<MapTapEvent> onTap({required int mapId}) {
-    return mapEventStreamController.stream.whereType<MapTapEvent>();
-  }
-
-  @override
-  Stream<MapLongPressEvent> onLongPress({required int mapId}) {
-    return mapEventStreamController.stream.whereType<MapLongPressEvent>();
-  }
-
-  @override
-  Stream<MapPoiClickEvent> onPoiClick({required int mapId}) {
-    return mapEventStreamController.stream.whereType<MapPoiClickEvent>();
-  }
-
-  @override
-  void dispose({required int mapId}) {
-    disposed = true;
-  }
-
-  @override
-  Widget buildViewWithConfiguration(
-    int creationId,
-    PlatformViewCreatedCallback onPlatformViewCreated, {
-    required MapWidgetConfiguration widgetConfiguration,
-    MapObjects mapObjects = const MapObjects(),
-    MapConfiguration mapConfiguration = const MapConfiguration(),
-  }) {
-    onPlatformViewCreated(0);
-    createdIds.add(creationId);
-    return Container();
-  }
-=======
->>>>>>> 5933993e
 }