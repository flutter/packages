--- conflicted
+++ resolved
@@ -1,12 +1,10 @@
-<<<<<<< HEAD
 ## 2.3.0
 
 * Adds support for heatmap layers.
-=======
+
 ## 2.2.7
 
 * Removes obsolete null checks on non-nullable values.
->>>>>>> 2b307acb
 * Updates minimum Flutter version to 3.3.
 * Aligns Dart and Flutter SDK constraints.
 
