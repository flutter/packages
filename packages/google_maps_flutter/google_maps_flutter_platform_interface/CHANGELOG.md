--- conflicted
+++ resolved
@@ -1,12 +1,7 @@
-<<<<<<< HEAD
 ## 2.12.0
 
 * Deprecates `zIndex` parameter in Marker in favor of `zIndexInt`.
-=======
-## NEXT
-
 * Updates minimum supported SDK version to Flutter 3.27/Dart 3.6.
->>>>>>> 44630668
 
 ## 2.11.1
 
