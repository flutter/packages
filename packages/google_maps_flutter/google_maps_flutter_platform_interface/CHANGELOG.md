<<<<<<< HEAD
## 2.3.0

* Adds support for heatmap layers.
=======
## 2.4.1

* Adds pub topics to package metadata.
* Updates minimum supported SDK version to Flutter 3.7/Dart 2.19.

## 2.4.0

* Adds options for gesture handling and tilt controls on web.

## 2.3.0

* Adds a `cloudMapId` parameter to support cloud-based map styling.
>>>>>>> b8b84b23

## 2.2.7

* Removes obsolete null checks on non-nullable values.
* Updates minimum Flutter version to 3.3.
* Aligns Dart and Flutter SDK constraints.

## 2.2.6

* Updates links for the merge of flutter/plugins into flutter/packages.
* Updates minimum Flutter version to 3.0.

## 2.2.5

* Updates code for stricter lint checks.

## 2.2.4

* Updates code for `no_leading_underscores_for_local_identifiers` lint.

## 2.2.3

* Updates imports for `prefer_relative_imports`.
* Updates minimum Flutter version to 2.10.

## 2.2.2

* Adds a `size` parameter to `BitmapDescriptor.fromBytes`, so **web** applications
  can specify the actual *physical size* of the bitmap. The parameter is not needed
  (and ignored) in other platforms. Issue [#73789](https://github.com/flutter/flutter/issues/73789).
* Fixes avoid_redundant_argument_values lint warnings and minor typos.

## 2.2.1

* Adds a new interface for inspecting the platform map state in tests.

## 2.2.0

* Adds new versions of `buildView` and `updateOptions` that take a new option
  class instead of a dictionary, to remove the cross-package dependency on
  magic string keys.
* Adopts several parameter objects in the new `buildView` variant to
  future-proof it against future changes.
* Ignores unnecessary import warnings in preparation for [upcoming Flutter changes](https://github.com/flutter/flutter/pull/104231).

## 2.1.7

* Updates code for stricter analysis options.
* Removes unnecessary imports.

## 2.1.6

* Migrates from `ui.hash*` to `Object.hash*`.
* Updates minimum Flutter version to 2.5.0.

## 2.1.5

* Removes dependency on `meta`.

## 2.1.4

* Update to use the `verify` method introduced in plugin_platform_interface 2.1.0.

## 2.1.3

* `LatLng` constructor maintains longitude precision when given within
  acceptable range

## 2.1.2

* Add additional marker drag events

## 2.1.1

* Method `buildViewWithTextDirection` has been added to the platform interface.

## 2.1.0

* Add support for Hybrid Composition when building the Google Maps widget on Android. Set
  `MethodChannelGoogleMapsFlutter.useAndroidViewSurface` to `true` to build with Hybrid Composition.

## 2.0.4

* Preserve the `TileProvider` when copying `TileOverlay`, fixing a
  regression with tile overlays introduced in the null safety migration.

## 2.0.3

* Fix type issues in `isMarkerInfoWindowShown` and `getZoomLevel` introduced
  in the null safety migration.

## 2.0.2

* Mark constructors for CameraUpdate, CircleId, MapsObjectId, MarkerId, PolygonId, PolylineId and TileOverlayId as const

## 2.0.1

* Update platform_plugin_interface version requirement.

## 2.0.0

* Migrated to null-safety.
* BREAKING CHANGE: Removed deprecated APIs.
* BREAKING CHANGE: Many sets in APIs that used to treat null and empty set as
  equivalent now require passing an empty set.
* BREAKING CHANGE: toJson now always returns an `Object`; the details of the
  object type and structure should be treated as an implementation detail.

## 1.2.0

* Add TileOverlay support.

## 1.1.0

* Add support for holes in Polygons.

## 1.0.6

* Update Flutter SDK constraint.

## 1.0.5

* Temporarily add a `fromJson` constructor to `BitmapDescriptor` so serialized descriptors can be synchronously re-hydrated. This will be removed when a fix for [this issue](https://github.com/flutter/flutter/issues/70330) lands.

## 1.0.4

* Add a `dispose` method to the interface, so implementations may cleanup resources acquired on `init`.

## 1.0.3

* Pass icon width/height if present on `fromAssetImage` BitmapDescriptors (web only)

## 1.0.2

* Update lower bound of dart dependency to 2.1.0.

## 1.0.1

* Initial open source release.

## 1.0.0 ... 1.0.0+5

* Development.<|MERGE_RESOLUTION|>--- conflicted
+++ resolved
@@ -1,8 +1,7 @@
-<<<<<<< HEAD
-## 2.3.0
+## 2.5.0
 
 * Adds support for heatmap layers.
-=======
+
 ## 2.4.1
 
 * Adds pub topics to package metadata.
@@ -15,7 +14,6 @@
 ## 2.3.0
 
 * Adds a `cloudMapId` parameter to support cloud-based map styling.
->>>>>>> b8b84b23
 
 ## 2.2.7
 
