--- conflicted
+++ resolved
@@ -1,12 +1,10 @@
-<<<<<<< HEAD
 ## 2.3.0
 
 * Adds options for gesture handling and tilt controls on web.
-=======
+
 ## 2.2.6
 
 * Updates links for the merge of flutter/plugins into flutter/packages.
->>>>>>> 74d64cd6
 * Updates minimum Flutter version to 3.0.
 
 ## 2.2.5
