<<<<<<< HEAD
## 2.7.0

* Adds support for heatmap layers.
=======
## 2.8.0

* Deprecates `BitmapDescriptor.fromAssetImage` in favor of `BitmapDescriptor.asset` and `AssetMapBitmap.create`.
* Deprecates `BitmapDescriptor.fromBytes` in favor of `BitmapDescriptor.bytes` and `BytesMapBitmap`

## 2.7.1

* Undeprecates `BitmapDescriptor.fromAssetImage`.
* Undeprecates `BitmapDescriptor.fromBytes`.
* Fixes issues with deprecation in version 2.7.0.

## 2.7.0

* Adds better support for marker size and scaling behaviour with `AssetMapBitmap` and `BytesMapBitmap`.
* Deprecates `BitmapDescriptor.fromAssetImage` in favor of `BitmapDescriptor.asset` and `AssetMapBitmap.create`.
* Deprecates `BitmapDescriptor.fromBytes` in favor of `BitmapDescriptor.bytes` and `BytesMapBitmap`
* Updates minimum supported SDK version to Flutter 3.16/Dart 3.2.
>>>>>>> 02e71b08

## 2.6.0

* Adds support for marker clustering.

## 2.5.0

* Adds `style` to the `MapConfiguration` to allow setting style as part of
  map creation.
* Adds `getStyleError` to the platform interface, to allow asynchronous access
  to style errors that occur during initialization.
* Updates minimum supported SDK version to Flutter 3.13/Dart 3.1.

## 2.4.3

* Updates minimum required plugin_platform_interface version to 2.1.7.

## 2.4.2

* Updates minimum supported SDK version to Flutter 3.10/Dart 3.0.
* Fixes new lint warnings.

## 2.4.1

* Adds pub topics to package metadata.
* Updates minimum supported SDK version to Flutter 3.7/Dart 2.19.

## 2.4.0

* Adds options for gesture handling and tilt controls on web.

## 2.3.0

* Adds a `cloudMapId` parameter to support cloud-based map styling.

## 2.2.7

* Removes obsolete null checks on non-nullable values.
* Updates minimum Flutter version to 3.3.
* Aligns Dart and Flutter SDK constraints.

## 2.2.6

* Updates links for the merge of flutter/plugins into flutter/packages.
* Updates minimum Flutter version to 3.0.

## 2.2.5

* Updates code for stricter lint checks.

## 2.2.4

* Updates code for `no_leading_underscores_for_local_identifiers` lint.

## 2.2.3

* Updates imports for `prefer_relative_imports`.
* Updates minimum Flutter version to 2.10.

## 2.2.2

* Adds a `size` parameter to `BitmapDescriptor.fromBytes`, so **web** applications
  can specify the actual *physical size* of the bitmap. The parameter is not needed
  (and ignored) in other platforms. Issue [#73789](https://github.com/flutter/flutter/issues/73789).
* Fixes avoid_redundant_argument_values lint warnings and minor typos.

## 2.2.1

* Adds a new interface for inspecting the platform map state in tests.

## 2.2.0

* Adds new versions of `buildView` and `updateOptions` that take a new option
  class instead of a dictionary, to remove the cross-package dependency on
  magic string keys.
* Adopts several parameter objects in the new `buildView` variant to
  future-proof it against future changes.
* Ignores unnecessary import warnings in preparation for [upcoming Flutter changes](https://github.com/flutter/flutter/pull/104231).

## 2.1.7

* Updates code for stricter analysis options.
* Removes unnecessary imports.

## 2.1.6

* Migrates from `ui.hash*` to `Object.hash*`.
* Updates minimum Flutter version to 2.5.0.

## 2.1.5

* Removes dependency on `meta`.

## 2.1.4

* Update to use the `verify` method introduced in plugin_platform_interface 2.1.0.

## 2.1.3

* `LatLng` constructor maintains longitude precision when given within
  acceptable range

## 2.1.2

* Add additional marker drag events

## 2.1.1

* Method `buildViewWithTextDirection` has been added to the platform interface.

## 2.1.0

* Add support for Hybrid Composition when building the Google Maps widget on Android. Set
  `MethodChannelGoogleMapsFlutter.useAndroidViewSurface` to `true` to build with Hybrid Composition.

## 2.0.4

* Preserve the `TileProvider` when copying `TileOverlay`, fixing a
  regression with tile overlays introduced in the null safety migration.

## 2.0.3

* Fix type issues in `isMarkerInfoWindowShown` and `getZoomLevel` introduced
  in the null safety migration.

## 2.0.2

* Mark constructors for CameraUpdate, CircleId, MapsObjectId, MarkerId, PolygonId, PolylineId and TileOverlayId as const

## 2.0.1

* Update platform_plugin_interface version requirement.

## 2.0.0

* Migrated to null-safety.
* BREAKING CHANGE: Removed deprecated APIs.
* BREAKING CHANGE: Many sets in APIs that used to treat null and empty set as
  equivalent now require passing an empty set.
* BREAKING CHANGE: toJson now always returns an `Object`; the details of the
  object type and structure should be treated as an implementation detail.

## 1.2.0

* Add TileOverlay support.

## 1.1.0

* Add support for holes in Polygons.

## 1.0.6

* Update Flutter SDK constraint.

## 1.0.5

* Temporarily add a `fromJson` constructor to `BitmapDescriptor` so serialized descriptors can be synchronously re-hydrated. This will be removed when a fix for [this issue](https://github.com/flutter/flutter/issues/70330) lands.

## 1.0.4

* Add a `dispose` method to the interface, so implementations may cleanup resources acquired on `init`.

## 1.0.3

* Pass icon width/height if present on `fromAssetImage` BitmapDescriptors (web only)

## 1.0.2

* Update lower bound of dart dependency to 2.1.0.

## 1.0.1

* Initial open source release.

## 1.0.0 ... 1.0.0+5

* Development.<|MERGE_RESOLUTION|>--- conflicted
+++ resolved
@@ -1,8 +1,7 @@
-<<<<<<< HEAD
-## 2.7.0
+## 2.9.0
 
 * Adds support for heatmap layers.
-=======
+
 ## 2.8.0
 
 * Deprecates `BitmapDescriptor.fromAssetImage` in favor of `BitmapDescriptor.asset` and `AssetMapBitmap.create`.
@@ -20,7 +19,6 @@
 * Deprecates `BitmapDescriptor.fromAssetImage` in favor of `BitmapDescriptor.asset` and `AssetMapBitmap.create`.
 * Deprecates `BitmapDescriptor.fromBytes` in favor of `BitmapDescriptor.bytes` and `BytesMapBitmap`
 * Updates minimum supported SDK version to Flutter 3.16/Dart 3.2.
->>>>>>> 02e71b08
 
 ## 2.6.0
 
