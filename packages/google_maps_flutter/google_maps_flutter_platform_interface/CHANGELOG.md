--- conflicted
+++ resolved
@@ -1,10 +1,10 @@
+## 2.2.8
+
+* Added on point of interest clicked event handler interface.
+
 ## 2.2.7
 
-<<<<<<< HEAD
-* Added on point of interest clicked event handler interface.
-=======
 * Removes obsolete null checks on non-nullable values.
->>>>>>> d449a17f
 * Updates minimum Flutter version to 3.3.
 * Aligns Dart and Flutter SDK constraints.
 
