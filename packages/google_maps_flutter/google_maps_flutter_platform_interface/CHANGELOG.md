## 2.3.0

<<<<<<< HEAD
* Adds options for gesture handling and tilt controls on web.
=======
* Updates minimum Flutter version to 3.3.
>>>>>>> 02ffd944
* Aligns Dart and Flutter SDK constraints.

## 2.2.6

* Updates links for the merge of flutter/plugins into flutter/packages.
* Updates minimum Flutter version to 3.0.

## 2.2.5

* Updates code for stricter lint checks.

## 2.2.4

* Updates code for `no_leading_underscores_for_local_identifiers` lint.

## 2.2.3

* Updates imports for `prefer_relative_imports`.
* Updates minimum Flutter version to 2.10.

## 2.2.2

* Adds a `size` parameter to `BitmapDescriptor.fromBytes`, so **web** applications
  can specify the actual *physical size* of the bitmap. The parameter is not needed
  (and ignored) in other platforms. Issue [#73789](https://github.com/flutter/flutter/issues/73789).
* Fixes avoid_redundant_argument_values lint warnings and minor typos.

## 2.2.1

* Adds a new interface for inspecting the platform map state in tests.

## 2.2.0

* Adds new versions of `buildView` and `updateOptions` that take a new option
  class instead of a dictionary, to remove the cross-package dependency on
  magic string keys.
* Adopts several parameter objects in the new `buildView` variant to
  future-proof it against future changes.
* Ignores unnecessary import warnings in preparation for [upcoming Flutter changes](https://github.com/flutter/flutter/pull/104231).

## 2.1.7

* Updates code for stricter analysis options.
* Removes unnecessary imports.

## 2.1.6

* Migrates from `ui.hash*` to `Object.hash*`.
* Updates minimum Flutter version to 2.5.0.

## 2.1.5

* Removes dependency on `meta`.

## 2.1.4

* Update to use the `verify` method introduced in plugin_platform_interface 2.1.0.

## 2.1.3

* `LatLng` constructor maintains longitude precision when given within
  acceptable range

## 2.1.2

* Add additional marker drag events

## 2.1.1

* Method `buildViewWithTextDirection` has been added to the platform interface.

## 2.1.0

* Add support for Hybrid Composition when building the Google Maps widget on Android. Set
  `MethodChannelGoogleMapsFlutter.useAndroidViewSurface` to `true` to build with Hybrid Composition.

## 2.0.4

* Preserve the `TileProvider` when copying `TileOverlay`, fixing a
  regression with tile overlays introduced in the null safety migration.

## 2.0.3

* Fix type issues in `isMarkerInfoWindowShown` and `getZoomLevel` introduced
  in the null safety migration.

## 2.0.2

* Mark constructors for CameraUpdate, CircleId, MapsObjectId, MarkerId, PolygonId, PolylineId and TileOverlayId as const

## 2.0.1

* Update platform_plugin_interface version requirement.

## 2.0.0

* Migrated to null-safety.
* BREAKING CHANGE: Removed deprecated APIs.
* BREAKING CHANGE: Many sets in APIs that used to treat null and empty set as
  equivalent now require passing an empty set.
* BREAKING CHANGE: toJson now always returns an `Object`; the details of the
  object type and structure should be treated as an implementation detail.

## 1.2.0

* Add TileOverlay support.

## 1.1.0

* Add support for holes in Polygons.

## 1.0.6

* Update Flutter SDK constraint.

## 1.0.5

* Temporarily add a `fromJson` constructor to `BitmapDescriptor` so serialized descriptors can be synchronously re-hydrated. This will be removed when a fix for [this issue](https://github.com/flutter/flutter/issues/70330) lands.

## 1.0.4

* Add a `dispose` method to the interface, so implementations may cleanup resources acquired on `init`.

## 1.0.3

* Pass icon width/height if present on `fromAssetImage` BitmapDescriptors (web only)

## 1.0.2

* Update lower bound of dart dependency to 2.1.0.

## 1.0.1

* Initial open source release.

## 1.0.0 ... 1.0.0+5

* Development.<|MERGE_RESOLUTION|>--- conflicted
+++ resolved
@@ -1,10 +1,7 @@
 ## 2.3.0
 
-<<<<<<< HEAD
 * Adds options for gesture handling and tilt controls on web.
-=======
 * Updates minimum Flutter version to 3.3.
->>>>>>> 02ffd944
 * Aligns Dart and Flutter SDK constraints.
 
 ## 2.2.6
