--- conflicted
+++ resolved
@@ -1,12 +1,7 @@
-<<<<<<< HEAD
 ## 2.9.1
 
 * Expose `Messages.PlatformMarker.InfoWindow.toJson` for pigeon conversion.
-=======
-## NEXT
-
 * Updates minimum supported SDK version to Flutter 3.19/Dart 3.3.
->>>>>>> 2730bcd5
 
 ## 2.9.0
 
