--- conflicted
+++ resolved
@@ -1,16 +1,10 @@
-<<<<<<< HEAD
+## 2.12.1
+
+* Fixes the `zIndex` issue in the `copyWith` method.
+
 ## 2.12.0
 
-* Deprecates `zIndex` parameter in Marker in favor of `zIndexInt`.
-=======
-## 2.12.1
-
-* Fixes the `zIndex` issue in the `copyWith` method.
-
-## 2.12.0
-
 * Deprecates `zIndex` parameter in `Marker` in favor of `zIndexInt`.
->>>>>>> c3c4c5a0
 * Updates minimum supported SDK version to Flutter 3.27/Dart 3.6.
 
 ## 2.11.1
