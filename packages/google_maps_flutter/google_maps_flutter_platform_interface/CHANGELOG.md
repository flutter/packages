<<<<<<< HEAD
## 2.5.0

* Adds support for heatmap layers.
=======
## 2.6.0

* Adds support for marker clustering.

## 2.5.0

* Adds `style` to the `MapConfiguration` to allow setting style as part of
  map creation.
* Adds `getStyleError` to the platform interface, to allow asynchronous access
  to style errors that occur during initialization.
* Updates minimum supported SDK version to Flutter 3.13/Dart 3.1.

## 2.4.3

* Updates minimum required plugin_platform_interface version to 2.1.7.

## 2.4.2

* Updates minimum supported SDK version to Flutter 3.10/Dart 3.0.
* Fixes new lint warnings.
>>>>>>> a2f4ce0a

## 2.4.1

* Adds pub topics to package metadata.
* Updates minimum supported SDK version to Flutter 3.7/Dart 2.19.

## 2.4.0

* Adds options for gesture handling and tilt controls on web.

## 2.3.0

* Adds a `cloudMapId` parameter to support cloud-based map styling.

## 2.2.7

* Removes obsolete null checks on non-nullable values.
* Updates minimum Flutter version to 3.3.
* Aligns Dart and Flutter SDK constraints.

## 2.2.6

* Updates links for the merge of flutter/plugins into flutter/packages.
* Updates minimum Flutter version to 3.0.

## 2.2.5

* Updates code for stricter lint checks.

## 2.2.4

* Updates code for `no_leading_underscores_for_local_identifiers` lint.

## 2.2.3

* Updates imports for `prefer_relative_imports`.
* Updates minimum Flutter version to 2.10.

## 2.2.2

* Adds a `size` parameter to `BitmapDescriptor.fromBytes`, so **web** applications
  can specify the actual *physical size* of the bitmap. The parameter is not needed
  (and ignored) in other platforms. Issue [#73789](https://github.com/flutter/flutter/issues/73789).
* Fixes avoid_redundant_argument_values lint warnings and minor typos.

## 2.2.1

* Adds a new interface for inspecting the platform map state in tests.

## 2.2.0

* Adds new versions of `buildView` and `updateOptions` that take a new option
  class instead of a dictionary, to remove the cross-package dependency on
  magic string keys.
* Adopts several parameter objects in the new `buildView` variant to
  future-proof it against future changes.
* Ignores unnecessary import warnings in preparation for [upcoming Flutter changes](https://github.com/flutter/flutter/pull/104231).

## 2.1.7

* Updates code for stricter analysis options.
* Removes unnecessary imports.

## 2.1.6

* Migrates from `ui.hash*` to `Object.hash*`.
* Updates minimum Flutter version to 2.5.0.

## 2.1.5

* Removes dependency on `meta`.

## 2.1.4

* Update to use the `verify` method introduced in plugin_platform_interface 2.1.0.

## 2.1.3

* `LatLng` constructor maintains longitude precision when given within
  acceptable range

## 2.1.2

* Add additional marker drag events

## 2.1.1

* Method `buildViewWithTextDirection` has been added to the platform interface.

## 2.1.0

* Add support for Hybrid Composition when building the Google Maps widget on Android. Set
  `MethodChannelGoogleMapsFlutter.useAndroidViewSurface` to `true` to build with Hybrid Composition.

## 2.0.4

* Preserve the `TileProvider` when copying `TileOverlay`, fixing a
  regression with tile overlays introduced in the null safety migration.

## 2.0.3

* Fix type issues in `isMarkerInfoWindowShown` and `getZoomLevel` introduced
  in the null safety migration.

## 2.0.2

* Mark constructors for CameraUpdate, CircleId, MapsObjectId, MarkerId, PolygonId, PolylineId and TileOverlayId as const

## 2.0.1

* Update platform_plugin_interface version requirement.

## 2.0.0

* Migrated to null-safety.
* BREAKING CHANGE: Removed deprecated APIs.
* BREAKING CHANGE: Many sets in APIs that used to treat null and empty set as
  equivalent now require passing an empty set.
* BREAKING CHANGE: toJson now always returns an `Object`; the details of the
  object type and structure should be treated as an implementation detail.

## 1.2.0

* Add TileOverlay support.

## 1.1.0

* Add support for holes in Polygons.

## 1.0.6

* Update Flutter SDK constraint.

## 1.0.5

* Temporarily add a `fromJson` constructor to `BitmapDescriptor` so serialized descriptors can be synchronously re-hydrated. This will be removed when a fix for [this issue](https://github.com/flutter/flutter/issues/70330) lands.

## 1.0.4

* Add a `dispose` method to the interface, so implementations may cleanup resources acquired on `init`.

## 1.0.3

* Pass icon width/height if present on `fromAssetImage` BitmapDescriptors (web only)

## 1.0.2

* Update lower bound of dart dependency to 2.1.0.

## 1.0.1

* Initial open source release.

## 1.0.0 ... 1.0.0+5

* Development.<|MERGE_RESOLUTION|>--- conflicted
+++ resolved
@@ -1,8 +1,7 @@
-<<<<<<< HEAD
-## 2.5.0
+## 2.7.0
 
 * Adds support for heatmap layers.
-=======
+
 ## 2.6.0
 
 * Adds support for marker clustering.
@@ -23,7 +22,6 @@
 
 * Updates minimum supported SDK version to Flutter 3.10/Dart 3.0.
 * Fixes new lint warnings.
->>>>>>> a2f4ce0a
 
 ## 2.4.1
 
