// Copyright 2013 The Flutter Authors. All rights reserved.
// Use of this source code is governed by a BSD-style license that can be
// found in the LICENSE file.

import 'dart:ui' show Offset;

import 'package:flutter/foundation.dart'
    show ValueChanged, VoidCallback, immutable;

import 'types.dart';

Object _offsetToJson(Offset offset) {
  return <Object>[offset.dx, offset.dy];
}

/// Text labels for a [Marker] info window.
@immutable
class InfoWindow {
  /// Creates an immutable representation of a label on for [Marker].
  const InfoWindow({
    this.title,
    this.snippet,
    this.anchor = const Offset(0.5, 0.0),
    this.onTap,
  });

  /// Text labels specifying that no text is to be displayed.
  static const InfoWindow noText = InfoWindow();

  /// Text displayed in an info window when the user taps the marker.
  ///
  /// A null value means no title.
  final String? title;

  /// Additional text displayed below the [title].
  ///
  /// A null value means no additional text.
  final String? snippet;

  /// The icon image point that will be the anchor of the info window when
  /// displayed.
  ///
  /// The image point is specified in normalized coordinates: An anchor of
  /// (0.0, 0.0) means the top left corner of the image. An anchor
  /// of (1.0, 1.0) means the bottom right corner of the image.
  final Offset anchor;

  /// onTap callback for this [InfoWindow].
  final VoidCallback? onTap;

  /// Creates a new [InfoWindow] object whose values are the same as this instance,
  /// unless overwritten by the specified parameters.
  InfoWindow copyWith({
    String? titleParam,
    String? snippetParam,
    Offset? anchorParam,
    VoidCallback? onTapParam,
  }) {
    return InfoWindow(
      title: titleParam ?? title,
      snippet: snippetParam ?? snippet,
      anchor: anchorParam ?? anchor,
      onTap: onTapParam ?? onTap,
    );
  }

  Object _toJson() {
    final Map<String, Object> json = <String, Object>{};

    void addIfPresent(String fieldName, Object? value) {
      if (value != null) {
        json[fieldName] = value;
      }
    }

    addIfPresent('title', title);
    addIfPresent('snippet', snippet);
    addIfPresent('anchor', _offsetToJson(anchor));

    return json;
  }

  @override
  bool operator ==(Object other) {
    if (identical(this, other)) {
      return true;
    }
    if (other.runtimeType != runtimeType) {
      return false;
    }
    return other is InfoWindow &&
        title == other.title &&
        snippet == other.snippet &&
        anchor == other.anchor;
  }

  @override
  int get hashCode => Object.hash(title.hashCode, snippet, anchor);

  @override
  String toString() {
    return 'InfoWindow{title: $title, snippet: $snippet, anchor: $anchor}';
  }
}

/// Uniquely identifies a [Marker] among [GoogleMap] markers.
///
/// This does not have to be globally unique, only unique among the list.
@immutable
class MarkerId extends MapsObjectId<Marker> {
  /// Creates an immutable identifier for a [Marker].
  const MarkerId(super.value);
}

/// Marks a geographical location on the map.
///
/// A marker icon is drawn oriented against the device's screen rather than
/// the map's surface; that is, it will not necessarily change orientation
/// due to map rotations, tilting, or zooming.
@immutable
class Marker implements MapsObject<Marker> {
  /// Creates a set of marker configuration options.
  ///
  /// Default marker options.
  ///
  /// Specifies a marker that
  /// * is fully opaque; [alpha] is 1.0
  /// * uses icon bottom center to indicate map position; [anchor] is (0.5, 1.0)
  /// * has default tap handling; [consumeTapEvents] is false
  /// * is stationary; [draggable] is false
  /// * is drawn against the screen, not the map; [flat] is false
  /// * has a default icon; [icon] is `BitmapDescriptor.defaultMarker`
  /// * anchors the info window at top center; [infoWindowAnchor] is (0.5, 0.0)
  /// * has no info window text; [infoWindowText] is `InfoWindowText.noText`
  /// * is positioned at 0, 0; [position] is `LatLng(0.0, 0.0)`
  /// * has an axis-aligned icon; [rotation] is 0.0
  /// * is visible; [visible] is true
  /// * is placed at the base of the drawing order; [zIndexInt] is 0
  /// * reports [onTap] events
  /// * reports [onDragEnd] events
  const Marker({
    required this.markerId,
    this.alpha = 1.0,
    this.anchor = const Offset(0.5, 1.0),
    this.consumeTapEvents = false,
    this.draggable = false,
    this.flat = false,
    this.icon = BitmapDescriptor.defaultMarker,
    this.infoWindow = InfoWindow.noText,
    this.position = const LatLng(0.0, 0.0),
    this.rotation = 0.0,
    this.visible = true,
    @Deprecated(
      'Use zIndexInt instead. '
      'On some platforms zIndex is truncated to an int, which can lead to incorrect/unstable ordering.',
    )
    double zIndex = 0.0,
    int zIndexInt = 0,
    this.clusterManagerId,
    this.onTap,
    this.onDrag,
    this.onDragStart,
    this.onDragEnd,
  })  : assert(0.0 <= alpha && alpha <= 1.0),
        assert(zIndex == 0.0 || zIndexInt == 0,
            'Only one of zIndex and zIndexInt can be provided'),
        _zIndexNum = zIndexInt == 0 ? zIndex : zIndexInt;

  /// Uniquely identifies a [Marker].
  final MarkerId markerId;

  @override
  MarkerId get mapsId => markerId;

  /// Marker clustering is managed by [ClusterManager] with [clusterManagerId].
  final ClusterManagerId? clusterManagerId;

  /// The opacity of the marker, between 0.0 and 1.0 inclusive.
  ///
  /// 0.0 means fully transparent, 1.0 means fully opaque.
  final double alpha;

  /// The icon image point that will be placed at the [position] of the marker.
  ///
  /// The image point is specified in normalized coordinates: An anchor of
  /// (0.0, 0.0) means the top left corner of the image. An anchor
  /// of (1.0, 1.0) means the bottom right corner of the image.
  final Offset anchor;

  /// True if the marker icon consumes tap events. If not, the map will perform
  /// default tap handling by centering the map on the marker and displaying its
  /// info window.
  final bool consumeTapEvents;

  /// True if the marker is draggable by user touch events.
  final bool draggable;

  /// True if the marker is rendered flatly against the surface of the Earth, so
  /// that it will rotate and tilt along with map camera movements.
  final bool flat;

  /// A description of the bitmap used to draw the marker icon.
  ///
  /// To create marker icon from assets, use [AssetMapBitmap],
  /// [AssetMapBitmap.create] or [BitmapDescriptor.asset].
  ///
  /// To create marker icon from raw PNG data use [BytesMapBitmap]
  /// or [BitmapDescriptor.bytes].
  final BitmapDescriptor icon;

  /// A Google Maps InfoWindow.
  ///
  /// The window is displayed when the marker is tapped.
  final InfoWindow infoWindow;

  /// Geographical location of the marker.
  final LatLng position;

  /// Rotation of the marker image in degrees clockwise from the [anchor] point.
  final double rotation;

  /// True if the marker is visible.
  final bool visible;

  final num _zIndexNum;

  /// The z-index of the marker, used to determine relative drawing order of
  /// map overlays.
  ///
  /// Overlays are drawn in order of z-index, so that lower values means drawn
  /// earlier, and thus appearing to be closer to the surface of the Earth.
  // TODO(stuartmorgan): Make this an int when removing the deprecated double zIndex parameter.
  @Deprecated(
    'Use zIndexInt instead. '
    'On some platforms zIndex is truncated to an int, which can lead to incorrect/unstable ordering.',
  )
  double get zIndex => _zIndexNum.toDouble();

  /// The z-index of the marker, used to determine relative drawing order of
  /// map overlays.
  ///
  /// Overlays are drawn in order of z-index, so that lower values means drawn
  /// earlier, and thus appearing to be closer to the surface of the Earth.
  int get zIndexInt => _zIndexNum.round();

  /// Callbacks to receive tap events for markers placed on this map.
  final VoidCallback? onTap;

  /// Signature reporting the new [LatLng] at the start of a drag event.
  final ValueChanged<LatLng>? onDragStart;

  /// Signature reporting the new [LatLng] at the end of a drag event.
  final ValueChanged<LatLng>? onDragEnd;

  /// Signature reporting the new [LatLng] during the drag event.
  final ValueChanged<LatLng>? onDrag;

  /// Creates a new [Marker] object whose values are the same as this instance,
  /// unless overwritten by the specified parameters.
  Marker copyWith({
    double? alphaParam,
    Offset? anchorParam,
    bool? consumeTapEventsParam,
    bool? draggableParam,
    bool? flatParam,
    BitmapDescriptor? iconParam,
    InfoWindow? infoWindowParam,
    LatLng? positionParam,
    double? rotationParam,
    bool? visibleParam,
    @Deprecated(
      'Use zIndexIntParam instead. '
      'On some platforms zIndex is truncated to an int, which can lead to incorrect/unstable ordering.',
    )
    double? zIndexParam,
    int? zIndexIntParam,
    VoidCallback? onTapParam,
    ValueChanged<LatLng>? onDragStartParam,
    ValueChanged<LatLng>? onDragParam,
    ValueChanged<LatLng>? onDragEndParam,
    ClusterManagerId? clusterManagerIdParam,
  }) {
    assert(zIndexParam == null || zIndexIntParam == null,
        'Only one of zIndexParam and zIndexIntParam can be provided');
    return Marker(
      markerId: markerId,
      alpha: alphaParam ?? alpha,
      anchor: anchorParam ?? anchor,
      consumeTapEvents: consumeTapEventsParam ?? consumeTapEvents,
      draggable: draggableParam ?? draggable,
      flat: flatParam ?? flat,
      icon: iconParam ?? icon,
      infoWindow: infoWindowParam ?? infoWindow,
      position: positionParam ?? position,
      rotation: rotationParam ?? rotation,
      visible: visibleParam ?? visible,
<<<<<<< HEAD
      zIndex: zIndexParam ?? zIndex,
      zIndexInt: zIndexIntParam ?? zIndexInt,
=======
      zIndex: zIndexIntParam?.toDouble() ?? zIndexParam ?? zIndex,
>>>>>>> c3c4c5a0
      onTap: onTapParam ?? onTap,
      onDragStart: onDragStartParam ?? onDragStart,
      onDrag: onDragParam ?? onDrag,
      onDragEnd: onDragEndParam ?? onDragEnd,
      clusterManagerId: clusterManagerIdParam ?? clusterManagerId,
    );
  }

  /// Creates a new [Marker] object whose values are the same as this instance.
  @override
  Marker clone() => copyWith();

  /// Converts this object to something serializable in JSON.
  @override
  Object toJson() {
    final Map<String, Object> json = <String, Object>{};

    void addIfPresent(String fieldName, Object? value) {
      if (value != null) {
        json[fieldName] = value;
      }
    }

    addIfPresent('markerId', markerId.value);
    addIfPresent('alpha', alpha);
    addIfPresent('anchor', _offsetToJson(anchor));
    addIfPresent('consumeTapEvents', consumeTapEvents);
    addIfPresent('draggable', draggable);
    addIfPresent('flat', flat);
    addIfPresent('icon', icon.toJson());
    addIfPresent('infoWindow', infoWindow._toJson());
    addIfPresent('position', position.toJson());
    addIfPresent('rotation', rotation);
    addIfPresent('visible', visible);
    addIfPresent('zIndex', zIndex);
    addIfPresent('zIndexInt', zIndexInt);
    addIfPresent('clusterManagerId', clusterManagerId?.value);
    return json;
  }

  @override
  bool operator ==(Object other) {
    if (identical(this, other)) {
      return true;
    }
    if (other.runtimeType != runtimeType) {
      return false;
    }
    return other is Marker &&
        markerId == other.markerId &&
        alpha == other.alpha &&
        anchor == other.anchor &&
        consumeTapEvents == other.consumeTapEvents &&
        draggable == other.draggable &&
        flat == other.flat &&
        icon == other.icon &&
        infoWindow == other.infoWindow &&
        position == other.position &&
        rotation == other.rotation &&
        visible == other.visible &&
        zIndex == other.zIndex &&
        zIndexInt == other.zIndexInt &&
        clusterManagerId == other.clusterManagerId;
  }

  @override
  int get hashCode => markerId.hashCode;

  @override
  String toString() {
    return 'Marker{markerId: $markerId, alpha: $alpha, anchor: $anchor, '
        'consumeTapEvents: $consumeTapEvents, draggable: $draggable, flat: $flat, '
        'icon: $icon, infoWindow: $infoWindow, position: $position, rotation: $rotation, '
        'visible: $visible, zIndex: $zIndex, zIndexInt:$zIndexInt onTap: $onTap, onDragStart: $onDragStart, '
        'onDrag: $onDrag, onDragEnd: $onDragEnd, clusterManagerId: $clusterManagerId}';
  }
}<|MERGE_RESOLUTION|>--- conflicted
+++ resolved
@@ -294,12 +294,7 @@
       position: positionParam ?? position,
       rotation: rotationParam ?? rotation,
       visible: visibleParam ?? visible,
-<<<<<<< HEAD
-      zIndex: zIndexParam ?? zIndex,
-      zIndexInt: zIndexIntParam ?? zIndexInt,
-=======
       zIndex: zIndexIntParam?.toDouble() ?? zIndexParam ?? zIndex,
->>>>>>> c3c4c5a0
       onTap: onTapParam ?? onTap,
       onDragStart: onDragStartParam ?? onDragStart,
       onDrag: onDragParam ?? onDrag,
