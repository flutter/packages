--- conflicted
+++ resolved
@@ -156,7 +156,6 @@
   /// that are different from [other].
   MapConfiguration diffFrom(MapConfiguration other) {
     return MapConfiguration(
-<<<<<<< HEAD
       webCameraControlPosition:
           webCameraControlPosition != other.webCameraControlPosition
               ? webCameraControlPosition
@@ -165,15 +164,10 @@
           webCameraControlEnabled != other.webCameraControlEnabled
               ? webCameraControlEnabled
               : null,
-      webGestureHandling: webGestureHandling != other.webGestureHandling
-          ? webGestureHandling
-          : null,
-=======
       webGestureHandling:
           webGestureHandling != other.webGestureHandling
               ? webGestureHandling
               : null,
->>>>>>> 86fbeecb
       compassEnabled:
           compassEnabled != other.compassEnabled ? compassEnabled : null,
       mapToolbarEnabled:
@@ -346,34 +340,9 @@
 
   @override
   int get hashCode => Object.hashAll(<Object?>[
-<<<<<<< HEAD
-        webGestureHandling,
-        webCameraControlPosition,
-        webCameraControlEnabled,
-        compassEnabled,
-        mapToolbarEnabled,
-        cameraTargetBounds,
-        mapType,
-        minMaxZoomPreference,
-        rotateGesturesEnabled,
-        scrollGesturesEnabled,
-        tiltGesturesEnabled,
-        fortyFiveDegreeImageryEnabled,
-        trackCameraPosition,
-        zoomControlsEnabled,
-        zoomGesturesEnabled,
-        liteModeEnabled,
-        myLocationEnabled,
-        myLocationButtonEnabled,
-        padding,
-        indoorViewEnabled,
-        trafficEnabled,
-        buildingsEnabled,
-        cloudMapId,
-        style,
-      ]);
-=======
     webGestureHandling,
+    webCameraControlPosition,
+    webCameraControlEnabled,
     compassEnabled,
     mapToolbarEnabled,
     cameraTargetBounds,
@@ -407,5 +376,4 @@
 
   /// Represents the advanced marker type, [AdvancedMarker].
   advancedMarker,
->>>>>>> 86fbeecb
 }