<<<<<<< HEAD
## NEXT

* Updates minimum supported SDK version to Flutter 3.10/Dart 3.0.
=======
## 2.1.7

* Changes `MockPlatformInterfaceMixin` to a `mixin class` for better
  compatibility with projects that have a minumum Dart SDK version of 3.0.
* Updates minimum supported SDK version to Dart 3.0.
>>>>>>> a8bb8330

## 2.1.6

* Adds pub topics to package metadata.
* Updates minimum supported SDK version to Flutter 3.7/Dart 2.19.

## 2.1.5

* Updates README to improve example and discuss `base`.
* Updates minimum Flutter version to 3.3.

## 2.1.4

* Updates links for the merge of flutter/plugins into flutter/packages.
* Updates minimum supported Dart version.

## 2.1.3

* Minor fixes for new analysis options.
* Adds additional tests for `PlatformInterface` and `MockPlatformInterfaceMixin`.
* Modifies `PlatformInterface` to use an expando for detecting if a customer
  tries to implement PlatformInterface using `implements` rather than `extends`.
  This ensures that `verify` will continue to work as advertized after
  https://github.com/dart-lang/language/issues/2020 is implemented.

## 2.1.2

* Updates README to demonstrate `verify` rather than `verifyToken`, and to note
  that the test mixin applies to fakes as well as mocks.
* Adds an additional test for `verifyToken`.

## 2.1.1

* Fixes `verify` to work with fake objects, not just mocks.

## 2.1.0

* Introduce `verify`, which prevents use of `const Object()` as instance token.
* Add a comment indicating that `verifyToken` will be deprecated in a future release.

## 2.0.2

* Update package description.

## 2.0.1

* Fix `federated flutter plugins` link in the README.md.

## 2.0.0

* Migrate to null safety.

## 1.0.3

* Fix homepage in `pubspec.yaml`.

## 1.0.2

* Make the pedantic dev_dependency explicit.

## 1.0.1

* Fixed a bug that made all platform interfaces appear as mocks in release builds (https://github.com/flutter/flutter/issues/46941).

## 1.0.0 - Initial release.

* Provides `PlatformInterface` with common mechanism for enforcing that a platform interface
  is not implemented with `implements`.
* Provides test only `MockPlatformInterface` to enable using Mockito to mock platform interfaces.<|MERGE_RESOLUTION|>--- conflicted
+++ resolved
@@ -1,14 +1,8 @@
-<<<<<<< HEAD
-## NEXT
-
-* Updates minimum supported SDK version to Flutter 3.10/Dart 3.0.
-=======
 ## 2.1.7
 
 * Changes `MockPlatformInterfaceMixin` to a `mixin class` for better
   compatibility with projects that have a minumum Dart SDK version of 3.0.
 * Updates minimum supported SDK version to Dart 3.0.
->>>>>>> a8bb8330
 
 ## 2.1.6
 
