--- conflicted
+++ resolved
@@ -1,15 +1,7 @@
-<<<<<<< HEAD
 ## 0.3.4+5
 
 * Updates minimum supported SDK version to Flutter 3.3/Dart 2.18.
-* Improved documentation about ignored parameters in IO module.=======
-
-=======
-## 0.3.3+5
-
-* Updates minimum supported SDK version to Flutter 3.3/Dart 2.18.
 * Improved documentation about ignored parameters in IO module.
->>>>>>> f1391306
 
 ## 0.3.3+4
 
