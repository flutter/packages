## 0.3.5

<<<<<<< HEAD
* Updates minimum supported SDK version to Flutter 3.27/Dart 3.6.
* Fixes a bug where the bytes of an XFile, that is created using the `XFile.fromData` constructor, are ignored on web.
=======
* Updates minimum supported SDK version to Flutter 3.29/Dart 3.7.
>>>>>>> 41c6b3d7

## 0.3.4+2

* Adds support for `web: ^1.0.0`.

## 0.3.4+1

* Removes a few deprecated API usages.

## 0.3.4

* Updates to web code to package `web: ^0.5.0`.
* Updates SDK version to Dart `^3.3.0`.

## 0.3.3+8

* Now supports `dart2wasm` compilation.
* Updates minimum supported SDK version to Flutter 3.16/Dart 3.2.

## 0.3.3+7

* Updates README to improve example of instantiating an XFile.
* Updates minimum supported SDK version to Flutter 3.10/Dart 3.0.

## 0.3.3+6

* Improves documentation about ignored parameters in IO implementation.

## 0.3.3+5

* Adds pub topics to package metadata.
* Updates minimum supported SDK version to Flutter 3.7/Dart 2.19.

## 0.3.3+4

* Reverts an accidental change in a constructor argument's nullability.

## 0.3.3+3

* **RETRACTED**
* Updates code to fix strict-cast violations.
* Updates minimum SDK version to Flutter 3.0.

## 0.3.3+2

* Fixes lint warnings in tests.
* Dartdoc correction for `readAsBytes` and `readAsString`.

## 0.3.3+1

* Fixes `lastModified` unimplemented error description.

## 0.3.3

* Removes unused Flutter dependencies.

## 0.3.2

* Improve web implementation so it can stream larger files.

## 0.3.1+5

* Unify XFile interface for web and mobile platforms

## 0.3.1+4

* The `dart:io` implementation of `saveTo` now does a file copy for path-based
  `XFile` instances, rather than reading the contents into memory.

## 0.3.1+3

* Fix example in README

## 0.3.1+2

* Fix package import in README
* Remove 'Get Started' boilerplate in README

## 0.3.1+1

* Rehomed to `flutter/packages` repository.

## 0.3.1

* Fix nullability of `XFileBase`'s `path` and `name` to match the
  implementations to avoid potential analyzer issues.

## 0.3.0

* Migrated package to null-safety.
* **breaking change** According to our unit tests, the API should be backwards-compatible. Some relevant changes were made, however:
  * Web: `lastModified` returns the epoch time as a default value, to maintain the `Future<DateTime>` return type (and not `null`)

## 0.2.1

* Prepare for breaking `package:http` change.

## 0.2.0

* **breaking change** Make sure the `saveTo` method returns a `Future` so it can be awaited and users are sure the file has been written to disk.

## 0.1.0+2

* Fix outdated links across a number of markdown files ([#3276](https://github.com/flutter/plugins/pull/3276))

## 0.1.0+1

* Update Flutter SDK constraint.

## 0.1.0

* Initial open-source release.<|MERGE_RESOLUTION|>--- conflicted
+++ resolved
@@ -1,11 +1,7 @@
 ## 0.3.5
 
-<<<<<<< HEAD
-* Updates minimum supported SDK version to Flutter 3.27/Dart 3.6.
 * Fixes a bug where the bytes of an XFile, that is created using the `XFile.fromData` constructor, are ignored on web.
-=======
 * Updates minimum supported SDK version to Flutter 3.29/Dart 3.7.
->>>>>>> 41c6b3d7
 
 ## 0.3.4+2
 
