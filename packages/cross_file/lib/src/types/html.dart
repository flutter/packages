// Copyright 2013 The Flutter Authors
// Use of this source code is governed by a BSD-style license that can be
// found in the LICENSE file.

import 'dart:async';
import 'dart:convert';
import 'dart:js_interop';
import 'dart:typed_data';

import 'package:meta/meta.dart';
import 'package:web/web.dart';

import '../web_helpers/web_helpers.dart';
import 'base.dart';

// Four Gigabytes, in bytes.
const int _fourGigabytes = 4 * 1024 * 1024 * 1024;

/// A CrossFile that works on web.
///
/// It wraps the bytes of a selected file.
class XFile extends XFileBase {
  /// Construct a CrossFile object from its ObjectUrl.
  ///
  /// Optionally, this can be initialized with `bytes` and `length`
  /// so no http requests are performed to retrieve files later.
  ///
  /// `name` needs to be passed from the outside, since it's only available
  /// while handling [html.File]s (when the ObjectUrl is created).
  // ignore: use_super_parameters
  XFile(
    String path, {
    String? mimeType,
    String? name,
    int? length,
    Uint8List? bytes,
    DateTime? lastModified,
    @visibleForTesting CrossFileTestOverrides? overrides,
  }) : _mimeType = mimeType,
       _path = path,
       _length = length,
       _overrides = overrides,
       _lastModified = lastModified ?? DateTime.fromMillisecondsSinceEpoch(0),
       _name = name ?? '',
       super(path) {
    // Cache `bytes` as Blob, if passed.
    if (bytes != null) {
      _browserBlob = _createBlobFromBytes(bytes, mimeType);
    }
  }

  /// Construct an CrossFile from its data
  XFile.fromData(
    Uint8List bytes, {
    String? mimeType,
    String? name,
    int? length,
    DateTime? lastModified,
    String? path,
    @visibleForTesting CrossFileTestOverrides? overrides,
<<<<<<< HEAD
  })  : _mimeType = mimeType,
        _length = length,
        _overrides = overrides,
        _lastModified = lastModified ?? DateTime.fromMillisecondsSinceEpoch(0),
        _name = name ?? '',
        super(path) {
    _browserBlob = _createBlobFromBytes(bytes, mimeType);
    _path = URL.createObjectURL(_browserBlob!);
=======
  }) : _mimeType = mimeType,
       _length = length,
       _overrides = overrides,
       _lastModified = lastModified ?? DateTime.fromMillisecondsSinceEpoch(0),
       _name = name ?? '',
       super(path) {
    if (path == null) {
      _browserBlob = _createBlobFromBytes(bytes, mimeType);
      _path = URL.createObjectURL(_browserBlob!);
    } else {
      _path = path;
    }
>>>>>>> 41c6b3d7
  }

  // Initializes a Blob from a bunch of `bytes` and an optional `mimeType`.
  Blob _createBlobFromBytes(Uint8List bytes, String? mimeType) {
    return (mimeType == null)
        ? Blob(<JSUint8Array>[bytes.toJS].toJS)
        : Blob(
          <JSUint8Array>[bytes.toJS].toJS,
          BlobPropertyBag(type: mimeType),
        );
  }

  // Overridable (meta) data that can be specified by the constructors.

  // MimeType of the file (eg: "image/gif").
  final String? _mimeType;
  // Name (with extension) of the file (eg: "anim.gif")
  final String _name;
  // Path of the file (must be a valid Blob URL, when set manually!)
  late String _path;
  // The size of the file (in bytes).
  final int? _length;
  // The time the file was last modified.
  final DateTime _lastModified;

  // The link to the binary object in the browser memory (Blob).
  // This can be passed in (as `bytes` in the constructor) or derived from
  // [_path] with a fetch request.
  // (Similar to a (read-only) dart:io File.)
  Blob? _browserBlob;

  // An html Element that will be used to trigger a "save as" dialog later.
  // TODO(dit): https://github.com/flutter/flutter/issues/91400 Remove this _target.
  late Element _target;

  // Overrides for testing
  // TODO(dit): https://github.com/flutter/flutter/issues/91400 Remove these _overrides,
  // they're only used to Save As...
  final CrossFileTestOverrides? _overrides;

  bool get _hasTestOverrides => _overrides != null;

  @override
  String? get mimeType => _mimeType;

  @override
  String get name => _name;

  @override
  String get path => _path;

  @override
  Future<DateTime> lastModified() async => _lastModified;

  Future<Blob> get _blob async {
    if (_browserBlob != null) {
      return _browserBlob!;
    }

    // Attempt to re-hydrate the blob from the `path` via a (local) HttpRequest.
    // Note that safari hangs if the Blob is >=4GB, so bail out in that case.
    if (isSafari() && _length != null && _length >= _fourGigabytes) {
      throw Exception('Safari cannot handle XFiles larger than 4GB.');
    }

    final Completer<Blob> blobCompleter = Completer<Blob>();

    late XMLHttpRequest request;
    request =
        XMLHttpRequest()
          ..open('get', path, true)
          ..responseType = 'blob'
          ..onLoad.listen((ProgressEvent e) {
            assert(
              request.response != null,
              'The Blob backing this XFile cannot be null!',
            );
            blobCompleter.complete(request.response! as Blob);
          })
          ..onError.listen((ProgressEvent e) {
            if (e.type == 'error') {
              blobCompleter.completeError(
                Exception(
                  'Could not load Blob from its URL. Has it been revoked?',
                ),
              );
            }
          })
          ..send();

    return blobCompleter.future;
  }

  @override
  Future<Uint8List> readAsBytes() async {
    return _blob.then(_blobToByteBuffer);
  }

  @override
  Future<int> length() async => _length ?? (await _blob).size;

  @override
  Future<String> readAsString({Encoding encoding = utf8}) async {
    return readAsBytes().then(encoding.decode);
  }

  // TODO(dit): https://github.com/flutter/flutter/issues/91867 Implement openRead properly.
  @override
  Stream<Uint8List> openRead([int? start, int? end]) async* {
    final Blob blob = await _blob;

    final Blob slice = blob.slice(start ?? 0, end ?? blob.size, blob.type);

    final Uint8List convertedSlice = await _blobToByteBuffer(slice);

    yield convertedSlice;
  }

  // Converts an html Blob object to a Uint8List, through a FileReader.
  Future<Uint8List> _blobToByteBuffer(Blob blob) async {
    final FileReader reader = FileReader();
    reader.readAsArrayBuffer(blob);

    await reader.onLoadEnd.first;

    final Uint8List? result =
        (reader.result as JSArrayBuffer?)?.toDart.asUint8List();

    if (result == null) {
      throw Exception('Cannot read bytes from Blob. Is it still available?');
    }

    return result;
  }

  /// Saves the data of this CrossFile at the location indicated by path.
  /// For the web implementation, the path variable is ignored.
  // TODO(dit): https://github.com/flutter/flutter/issues/91400
  // Move implementation to web_helpers.dart
  @override
  Future<void> saveTo(String path) async {
    // Create a DOM container where the anchor can be injected.
    _target = ensureInitialized('__x_file_dom_element');

    // Create an <a> tag with the appropriate download attributes and click it
    // May be overridden with CrossFileTestOverrides
    final HTMLAnchorElement element =
        _hasTestOverrides
            ? _overrides!.createAnchorElement(this.path, name)
                as HTMLAnchorElement
            : createAnchorElement(this.path, name);

    // Clear the children in _target and add an element to click
    while (_target.children.length > 0) {
      _target.removeChild(_target.children.item(0)!);
    }
    addElementToContainerAndClick(_target, element);
  }
}

/// Overrides some functions to allow testing
// TODO(dit): https://github.com/flutter/flutter/issues/91400
// Move this to web_helpers_test.dart
@visibleForTesting
class CrossFileTestOverrides {
  /// Default constructor for overrides
  CrossFileTestOverrides({required this.createAnchorElement});

  /// For overriding the creation of the file input element.
  Element Function(String href, String suggestedName) createAnchorElement;
}<|MERGE_RESOLUTION|>--- conflicted
+++ resolved
@@ -58,29 +58,14 @@
     DateTime? lastModified,
     String? path,
     @visibleForTesting CrossFileTestOverrides? overrides,
-<<<<<<< HEAD
-  })  : _mimeType = mimeType,
-        _length = length,
-        _overrides = overrides,
-        _lastModified = lastModified ?? DateTime.fromMillisecondsSinceEpoch(0),
-        _name = name ?? '',
-        super(path) {
-    _browserBlob = _createBlobFromBytes(bytes, mimeType);
-    _path = URL.createObjectURL(_browserBlob!);
-=======
   }) : _mimeType = mimeType,
        _length = length,
        _overrides = overrides,
        _lastModified = lastModified ?? DateTime.fromMillisecondsSinceEpoch(0),
        _name = name ?? '',
        super(path) {
-    if (path == null) {
-      _browserBlob = _createBlobFromBytes(bytes, mimeType);
-      _path = URL.createObjectURL(_browserBlob!);
-    } else {
-      _path = path;
-    }
->>>>>>> 41c6b3d7
+    _browserBlob = _createBlobFromBytes(bytes, mimeType);
+    _path = URL.createObjectURL(_browserBlob!);
   }
 
   // Initializes a Blob from a bunch of `bytes` and an optional `mimeType`.
