group 'io.flutter.plugins.flutter_plugin_android_lifecycle'
version '1.0'

buildscript {
    repositories {
        google()
        mavenCentral()
    }

    dependencies {
        classpath 'com.android.tools.build:gradle:8.5.1'
    }
}

rootProject.allprojects {
    repositories {
        google()
        mavenCentral()
    }
}

apply plugin: 'com.android.library'

android {
    namespace 'io.flutter.plugins.flutter_plugin_android_lifecycle'
<<<<<<< HEAD
    compileSdk = flutter.compileSdkVersion
=======
    compileSdk flutter.compileSdkVersion
>>>>>>> 70b41e1a

    defaultConfig {
        minSdkVersion 19
        testInstrumentationRunner "androidx.test.runner.AndroidJUnitRunner"
        consumerProguardFiles 'proguard.txt'
    }

    compileOptions {
        sourceCompatibility JavaVersion.VERSION_11
        targetCompatibility JavaVersion.VERSION_11
    }

    lintOptions {
        checkAllWarnings true
        warningsAsErrors true
        disable 'AndroidGradlePluginVersion', 'InvalidPackage', 'GradleDependency', 'NewerVersionAvailable'
    }

    dependencies {
        implementation "androidx.annotation:annotation:1.9.1"
    }


    testOptions {
        unitTests.includeAndroidResources = true
        unitTests.returnDefaultValues = true
        unitTests.all {
            testLogging {
               events "passed", "skipped", "failed", "standardOut", "standardError"
               outputs.upToDateWhen {false}
               showStandardStreams = true
            }
        }
    }
}

dependencies {
    testImplementation 'junit:junit:4.13.2'
    testImplementation 'org.mockito:mockito-core:5.1.1'
}<|MERGE_RESOLUTION|>--- conflicted
+++ resolved
@@ -23,11 +23,7 @@
 
 android {
     namespace 'io.flutter.plugins.flutter_plugin_android_lifecycle'
-<<<<<<< HEAD
-    compileSdk = flutter.compileSdkVersion
-=======
     compileSdk flutter.compileSdkVersion
->>>>>>> 70b41e1a
 
     defaultConfig {
         minSdkVersion 19
