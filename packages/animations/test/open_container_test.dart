--- conflicted
+++ resolved
@@ -1449,8 +1449,50 @@
     expect(find.text('Closed 2'), findsNothing);
     expect(find.text('Open 2'), findsOneWidget);
   });
-<<<<<<< HEAD
-
+
+  testWidgets('onClosed callback is called when container has closed',
+      (WidgetTester tester) async {
+    bool hasClosed = false;
+    final Widget openContainer = OpenContainer(
+      onClosed: () {
+        hasClosed = true;
+      },
+      closedBuilder: (BuildContext context, VoidCallback action) {
+        return GestureDetector(
+          onTap: action,
+          child: const Text('Closed'),
+        );
+      },
+      openBuilder: (BuildContext context, VoidCallback action) {
+        return GestureDetector(
+          onTap: action,
+          child: const Text('Open'),
+        );
+      },
+    );
+
+    await tester.pumpWidget(
+      _boilerplate(child: openContainer),
+    );
+
+    expect(find.text('Open'), findsNothing);
+    expect(find.text('Closed'), findsOneWidget);
+    expect(hasClosed, isFalse);
+
+    await tester.tap(find.text('Closed'));
+    await tester.pumpAndSettle();
+
+    expect(find.text('Open'), findsOneWidget);
+    expect(find.text('Closed'), findsNothing);
+
+    await tester.tap(find.text('Open'));
+    await tester.pumpAndSettle();
+
+    expect(find.text('Open'), findsNothing);
+    expect(find.text('Closed'), findsOneWidget);
+    expect(hasClosed, isTrue);
+  });
+  
   Widget _createRootNavigatorTest({
     @required Key appKey,
     @required Key nestedNavigatorKey,
@@ -1488,41 +1530,10 @@
         appKey: appKey,
         nestedNavigatorKey: nestedNavigatorKey,
         useRootNavigator: false));
-=======
-  testWidgets('onClosed callback is called when container has closed',
-      (WidgetTester tester) async {
-    bool hasClosed = false;
-    final Widget openContainer = OpenContainer(
-      onClosed: () {
-        hasClosed = true;
-      },
-      closedBuilder: (BuildContext context, VoidCallback action) {
-        return GestureDetector(
-          onTap: action,
-          child: const Text('Closed'),
-        );
-      },
-      openBuilder: (BuildContext context, VoidCallback action) {
-        return GestureDetector(
-          onTap: action,
-          child: const Text('Open'),
-        );
-      },
-    );
-
-    await tester.pumpWidget(
-      _boilerplate(child: openContainer),
-    );
-
-    expect(find.text('Open'), findsNothing);
-    expect(find.text('Closed'), findsOneWidget);
-    expect(hasClosed, isFalse);
->>>>>>> ca3f0a82
 
     await tester.tap(find.text('Closed'));
     await tester.pumpAndSettle();
 
-<<<<<<< HEAD
     expect(
         find.descendant(of: find.byKey(appKey), matching: find.text('Opened')),
         findsOneWidget);
@@ -1554,17 +1565,6 @@
         find.descendant(
             of: find.byKey(nestedNavigatorKey), matching: find.text('Opened')),
         findsNothing);
-=======
-    expect(find.text('Open'), findsOneWidget);
-    expect(find.text('Closed'), findsNothing);
-
-    await tester.tap(find.text('Open'));
-    await tester.pumpAndSettle();
-
-    expect(find.text('Open'), findsNothing);
-    expect(find.text('Closed'), findsOneWidget);
-    expect(hasClosed, isTrue);
->>>>>>> ca3f0a82
   });
 }
 
