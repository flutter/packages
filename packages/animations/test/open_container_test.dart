// Copyright 2019 The Flutter Authors. All rights reserved.
// Use of this source code is governed by a BSD-style license that can be
// found in the LICENSE file.

import 'package:animations/src/open_container.dart';
import 'package:flutter/material.dart';
import 'package:flutter/widgets.dart';
import 'package:flutter_test/flutter_test.dart';

void main() {
  testWidgets(
    'Container opens - Fade (by default)',
    (WidgetTester tester) async {
      const ShapeBorder shape = RoundedRectangleBorder(
        borderRadius: BorderRadius.all(Radius.circular(8.0)),
      );
      bool closedBuilderCalled = false;
      bool openBuilderCalled = false;

      await tester.pumpWidget(_boilerplate(
        child: Center(
          child: OpenContainer(
            closedColor: Colors.green,
            openColor: Colors.blue,
            closedElevation: 4.0,
            openElevation: 8.0,
            closedShape: shape,
            closedBuilder: (BuildContext context, VoidCallback _) {
              closedBuilderCalled = true;
              return const Text('Closed');
            },
            openBuilder: (BuildContext context, VoidCallback _) {
              openBuilderCalled = true;
              return const Text('Open');
            },
          ),
        ),
      ));

      // Closed container has the expected properties.
      final StatefulElement srcMaterialElement = tester.firstElement(
        find.ancestor(
          of: find.text('Closed'),
          matching: find.byType(Material),
        ),
      );
      final Material srcMaterial = srcMaterialElement.widget;
      expect(srcMaterial.color, Colors.green);
      expect(srcMaterial.elevation, 4.0);
      expect(srcMaterial.shape, shape);
      expect(find.text('Closed'), findsOneWidget);
      expect(find.text('Open'), findsNothing);
      expect(closedBuilderCalled, isTrue);
      expect(openBuilderCalled, isFalse);
      final Rect srcMaterialRect = tester.getRect(
        find.byElementPredicate((Element e) => e == srcMaterialElement),
      );

      // Open the container.
      await tester.tap(find.text('Closed'));
      expect(find.text('Closed'), findsOneWidget);
      expect(find.text('Open'), findsNothing);
      await tester.pump();

      // On the first frame of the animation everything still looks like before.
      final StatefulElement destMaterialElement = tester.firstElement(
        find.ancestor(
          of: find.text('Closed'),
          matching: find.byType(Material),
        ),
      );
      final Material closedMaterial = destMaterialElement.widget;
      expect(closedMaterial.color, Colors.green);
      expect(closedMaterial.elevation, 4.0);
      expect(closedMaterial.shape, shape);
      expect(find.text('Closed'), findsOneWidget);
      expect(find.text('Open'), findsOneWidget);
      final Rect closedMaterialRect = tester.getRect(
        find.byElementPredicate((Element e) => e == destMaterialElement),
      );
      expect(closedMaterialRect, srcMaterialRect);
      expect(_getOpacity(tester, 'Open'), 0.0);
      expect(_getOpacity(tester, 'Closed'), 1.0);

      final _TrackedData dataClosed = _TrackedData(
        closedMaterial,
        closedMaterialRect,
      );

      // Jump to the start of the fade in.
      await tester.pump(const Duration(milliseconds: 60)); // 300ms * 1/5 = 60ms
      final _TrackedData dataPreFade = _TrackedData(
        destMaterialElement.widget,
        tester.getRect(
          find.byElementPredicate((Element e) => e == destMaterialElement),
        ),
      );
      _expectMaterialPropertiesHaveAdvanced(
        smallerMaterial: dataClosed,
        biggerMaterial: dataPreFade,
        tester: tester,
      );
      expect(_getOpacity(tester, 'Open'), moreOrLessEquals(0.0));
      expect(_getOpacity(tester, 'Closed'), 1.0);

      // Jump to the middle of the fade in.
      await tester
          .pump(const Duration(milliseconds: 30)); // 300ms * 3/10 = 90ms
      final _TrackedData dataMidFadeIn = _TrackedData(
        destMaterialElement.widget,
        tester.getRect(
          find.byElementPredicate((Element e) => e == destMaterialElement),
        ),
      );
      _expectMaterialPropertiesHaveAdvanced(
        smallerMaterial: dataPreFade,
        biggerMaterial: dataMidFadeIn,
        tester: tester,
      );
      expect(dataMidFadeIn.material.color, isNot(dataPreFade.material.color));
      expect(_getOpacity(tester, 'Open'), lessThan(1.0));
      expect(_getOpacity(tester, 'Open'), greaterThan(0.0));
      expect(_getOpacity(tester, 'Closed'), 1.0);

      // Jump to the end of the fade in at 2/5 of 300ms.
      await tester.pump(
        const Duration(milliseconds: 30),
      ); // 300ms * 2/5 = 120ms

      final _TrackedData dataPostFadeIn = _TrackedData(
        destMaterialElement.widget,
        tester.getRect(
          find.byElementPredicate((Element e) => e == destMaterialElement),
        ),
      );
      _expectMaterialPropertiesHaveAdvanced(
        smallerMaterial: dataMidFadeIn,
        biggerMaterial: dataPostFadeIn,
        tester: tester,
      );
      expect(_getOpacity(tester, 'Open'), moreOrLessEquals(1.0));
      expect(_getOpacity(tester, 'Closed'), 1.0);

      // Jump almost to the end of the transition.
      await tester.pump(const Duration(milliseconds: 180));
      final _TrackedData dataTransitionDone = _TrackedData(
        destMaterialElement.widget,
        tester.getRect(
          find.byElementPredicate((Element e) => e == destMaterialElement),
        ),
      );
      _expectMaterialPropertiesHaveAdvanced(
        smallerMaterial: dataMidFadeIn,
        biggerMaterial: dataTransitionDone,
        tester: tester,
      );
      expect(_getOpacity(tester, 'Open'), 1.0);
      expect(dataTransitionDone.material.color, Colors.blue);
      expect(dataTransitionDone.material.elevation, 8.0);
      expect(dataTransitionDone.radius, 0.0);
      expect(dataTransitionDone.rect, const Rect.fromLTRB(0, 0, 800, 600));

      await tester.pump(const Duration(milliseconds: 1));
      expect(find.text('Closed'), findsNothing); // No longer in the tree.
      expect(find.text('Open'), findsOneWidget);
      final StatefulElement finalMaterialElement = tester.firstElement(
        find.ancestor(
          of: find.text('Open'),
          matching: find.byType(Material),
        ),
      );
      final _TrackedData dataOpen = _TrackedData(
        finalMaterialElement.widget,
        tester.getRect(
          find.byElementPredicate((Element e) => e == finalMaterialElement),
        ),
      );
      expect(dataOpen.material.color, dataTransitionDone.material.color);
      expect(
          dataOpen.material.elevation, dataTransitionDone.material.elevation);
      expect(dataOpen.radius, dataTransitionDone.radius);
      expect(dataOpen.rect, dataTransitionDone.rect);
    },
  );

  testWidgets(
    'Container closes - Fade (by default)',
    (WidgetTester tester) async {
      const ShapeBorder shape = RoundedRectangleBorder(
        borderRadius: BorderRadius.all(Radius.circular(8.0)),
      );

      await tester.pumpWidget(_boilerplate(
        child: Center(
          child: OpenContainer(
            closedColor: Colors.green,
            openColor: Colors.blue,
            closedElevation: 4.0,
            openElevation: 8.0,
            closedShape: shape,
            closedBuilder: (BuildContext context, VoidCallback _) {
              return const Text('Closed');
            },
            openBuilder: (BuildContext context, VoidCallback _) {
              return const Text('Open');
            },
          ),
        ),
      ));

      await tester.tap(find.text('Closed'));
      await tester.pumpAndSettle();

      // Open container has the expected properties.
      expect(find.text('Closed'), findsNothing);
      expect(find.text('Open'), findsOneWidget);
      final StatefulElement initialMaterialElement = tester.firstElement(
        find.ancestor(
          of: find.text('Open'),
          matching: find.byType(Material),
        ),
      );
      final _TrackedData dataOpen = _TrackedData(
        initialMaterialElement.widget,
        tester.getRect(
          find.byElementPredicate((Element e) => e == initialMaterialElement),
        ),
      );
      expect(dataOpen.material.color, Colors.blue);
      expect(dataOpen.material.elevation, 8.0);
      expect(dataOpen.radius, 0.0);
      expect(dataOpen.rect, const Rect.fromLTRB(0, 0, 800, 600));

      // Close the container.
      final NavigatorState navigator = tester.state(find.byType(Navigator));
      navigator.pop();
      await tester.pump();

      expect(find.text('Closed'), findsOneWidget);
      expect(find.text('Open'), findsOneWidget);
      final StatefulElement materialElement = tester.firstElement(
        find.ancestor(
          of: find.text('Open'),
          matching: find.byType(Material),
        ),
      );
      final _TrackedData dataTransitionStart = _TrackedData(
        materialElement.widget,
        tester.getRect(
          find.byElementPredicate((Element e) => e == materialElement),
        ),
      );
      expect(dataTransitionStart.material.color, dataOpen.material.color);
      expect(
          dataTransitionStart.material.elevation, dataOpen.material.elevation);
      expect(dataTransitionStart.radius, dataOpen.radius);
      expect(dataTransitionStart.rect, dataOpen.rect);
      expect(_getOpacity(tester, 'Open'), 1.0);
      await tester.pump(const Duration(microseconds: 1)); // 300 * 1/5 = 60

      // Jump to start of fade out: 1/5 of 300.
      await tester.pump(const Duration(milliseconds: 60)); // 300 * 1/5 = 60
      final _TrackedData dataPreFadeOut = _TrackedData(
        materialElement.widget,
        tester.getRect(
          find.byElementPredicate((Element e) => e == materialElement),
        ),
      );
      _expectMaterialPropertiesHaveAdvanced(
        smallerMaterial: dataPreFadeOut,
        biggerMaterial: dataTransitionStart,
        tester: tester,
      );
      expect(_getOpacity(tester, 'Open'), moreOrLessEquals(1.0));
      expect(_getOpacity(tester, 'Closed'), 1.0);

      // Jump to the middle of the fade out.
      await tester.pump(const Duration(milliseconds: 30)); // 300 * 3/10 = 90
      final _TrackedData dataMidpoint = _TrackedData(
        materialElement.widget,
        tester.getRect(
          find.byElementPredicate((Element e) => e == materialElement),
        ),
      );
      _expectMaterialPropertiesHaveAdvanced(
        smallerMaterial: dataMidpoint,
        biggerMaterial: dataPreFadeOut,
        tester: tester,
      );
      expect(dataMidpoint.material.color, isNot(dataPreFadeOut.material.color));
      expect(_getOpacity(tester, 'Open'), lessThan(1.0));
      expect(_getOpacity(tester, 'Open'), greaterThan(0.0));
      expect(_getOpacity(tester, 'Closed'), 1.0);

      // Jump to the end of the fade out.
      await tester.pump(const Duration(milliseconds: 30)); // 300 * 2/5 = 120
      final _TrackedData dataPostFadeOut = _TrackedData(
        materialElement.widget,
        tester.getRect(
          find.byElementPredicate((Element e) => e == materialElement),
        ),
      );
      _expectMaterialPropertiesHaveAdvanced(
        smallerMaterial: dataPostFadeOut,
        biggerMaterial: dataMidpoint,
        tester: tester,
      );
      expect(_getOpacity(tester, 'Open'), moreOrLessEquals(0.0));
      expect(_getOpacity(tester, 'Closed'), 1.0);

      // Jump almost to the end of the transition.
      await tester.pump(const Duration(milliseconds: 180));
      final _TrackedData dataTransitionDone = _TrackedData(
        materialElement.widget,
        tester.getRect(
          find.byElementPredicate((Element e) => e == materialElement),
        ),
      );
      _expectMaterialPropertiesHaveAdvanced(
        smallerMaterial: dataTransitionDone,
        biggerMaterial: dataPostFadeOut,
        tester: tester,
      );
      expect(_getOpacity(tester, 'Closed'), 1.0);
      expect(_getOpacity(tester, 'Open'), 0.0);
      expect(dataTransitionDone.material.color, Colors.green);
      expect(dataTransitionDone.material.elevation, 4.0);
      expect(dataTransitionDone.radius, 8.0);

      await tester.pump(const Duration(milliseconds: 1));
      expect(find.text('Open'), findsNothing); // No longer in the tree.
      expect(find.text('Closed'), findsOneWidget);
      final StatefulElement finalMaterialElement = tester.firstElement(
        find.ancestor(
          of: find.text('Closed'),
          matching: find.byType(Material),
        ),
      );
      final _TrackedData dataClosed = _TrackedData(
        finalMaterialElement.widget,
        tester.getRect(
          find.byElementPredicate((Element e) => e == finalMaterialElement),
        ),
      );
      expect(dataClosed.material.color, dataTransitionDone.material.color);
      expect(
        dataClosed.material.elevation,
        dataTransitionDone.material.elevation,
      );
      expect(dataClosed.radius, dataTransitionDone.radius);
      expect(dataClosed.rect, dataTransitionDone.rect);
    },
  );

  testWidgets('Container opens - Fade through', (WidgetTester tester) async {
    const ShapeBorder shape = RoundedRectangleBorder(
      borderRadius: BorderRadius.all(Radius.circular(8.0)),
    );
    bool closedBuilderCalled = false;
    bool openBuilderCalled = false;

    await tester.pumpWidget(_boilerplate(
      child: Center(
        child: OpenContainer(
          closedColor: Colors.green,
          openColor: Colors.blue,
          closedElevation: 4.0,
          openElevation: 8.0,
          closedShape: shape,
          closedBuilder: (BuildContext context, VoidCallback _) {
            closedBuilderCalled = true;
            return const Text('Closed');
          },
          openBuilder: (BuildContext context, VoidCallback _) {
            openBuilderCalled = true;
            return const Text('Open');
          },
          transitionType: ContainerTransitionType.fadeThrough,
        ),
      ),
    ));

    // Closed container has the expected properties.
    final StatefulElement srcMaterialElement = tester.firstElement(
      find.ancestor(
        of: find.text('Closed'),
        matching: find.byType(Material),
      ),
    );
    final Material srcMaterial = srcMaterialElement.widget;
    expect(srcMaterial.color, Colors.green);
    expect(srcMaterial.elevation, 4.0);
    expect(srcMaterial.shape, shape);
    expect(find.text('Closed'), findsOneWidget);
    expect(find.text('Open'), findsNothing);
    expect(closedBuilderCalled, isTrue);
    expect(openBuilderCalled, isFalse);
    final Rect srcMaterialRect = tester.getRect(
      find.byElementPredicate((Element e) => e == srcMaterialElement),
    );

    // Open the container.
    await tester.tap(find.text('Closed'));
    expect(find.text('Closed'), findsOneWidget);
    expect(find.text('Open'), findsNothing);
    await tester.pump();

    // On the first frame of the animation everything still looks like before.
    final StatefulElement destMaterialElement = tester.firstElement(
      find.ancestor(
        of: find.text('Closed'),
        matching: find.byType(Material),
      ),
    );
    final Material closedMaterial = destMaterialElement.widget;
    expect(closedMaterial.color, Colors.green);
    expect(closedMaterial.elevation, 4.0);
    expect(closedMaterial.shape, shape);
    expect(find.text('Closed'), findsOneWidget);
    expect(find.text('Open'), findsOneWidget);
    final Rect closedMaterialRect = tester.getRect(
      find.byElementPredicate((Element e) => e == destMaterialElement),
    );
    expect(closedMaterialRect, srcMaterialRect);
    expect(_getOpacity(tester, 'Open'), 0.0);
    expect(_getOpacity(tester, 'Closed'), 1.0);

    final _TrackedData dataClosed = _TrackedData(
      closedMaterial,
      closedMaterialRect,
    );

    // The fade-out takes 1/5 of 300ms. Let's jump to the midpoint of that.
    await tester.pump(const Duration(milliseconds: 30)); // 300ms * 1/10 = 30ms
    final _TrackedData dataMidFadeOut = _TrackedData(
      destMaterialElement.widget,
      tester.getRect(
        find.byElementPredicate((Element e) => e == destMaterialElement),
      ),
    );
    _expectMaterialPropertiesHaveAdvanced(
      smallerMaterial: dataClosed,
      biggerMaterial: dataMidFadeOut,
      tester: tester,
    );
    expect(dataMidFadeOut.material.color, isNot(dataClosed.material.color));
    expect(_getOpacity(tester, 'Open'), 0.0);
    expect(_getOpacity(tester, 'Closed'), lessThan(1.0));
    expect(_getOpacity(tester, 'Closed'), greaterThan(0.0));

    // Let's jump to the crossover point at 1/5 of 300ms.
    await tester.pump(const Duration(milliseconds: 30)); // 300ms * 1/5 = 60ms
    final _TrackedData dataMidpoint = _TrackedData(
      destMaterialElement.widget,
      tester.getRect(
        find.byElementPredicate((Element e) => e == destMaterialElement),
      ),
    );
    _expectMaterialPropertiesHaveAdvanced(
      smallerMaterial: dataMidFadeOut,
      biggerMaterial: dataMidpoint,
      tester: tester,
    );
    expect(dataMidpoint.material.color, isNot(dataMidFadeOut.material.color));
    expect(_getOpacity(tester, 'Open'), moreOrLessEquals(0.0));
    expect(_getOpacity(tester, 'Closed'), moreOrLessEquals(0.0));

    // Let's jump to the middle of the fade-in at 3/5 of 300ms
    await tester.pump(const Duration(milliseconds: 120)); // 300ms * 3/5 = 180ms
    final _TrackedData dataMidFadeIn = _TrackedData(
      destMaterialElement.widget,
      tester.getRect(
        find.byElementPredicate((Element e) => e == destMaterialElement),
      ),
    );
    _expectMaterialPropertiesHaveAdvanced(
      smallerMaterial: dataMidpoint,
      biggerMaterial: dataMidFadeIn,
      tester: tester,
    );
    expect(dataMidFadeIn.material.color, isNot(dataMidpoint.material.color));
    expect(_getOpacity(tester, 'Open'), lessThan(1.0));
    expect(_getOpacity(tester, 'Open'), greaterThan(0.0));
    expect(_getOpacity(tester, 'Closed'), 0.0);

    // Let's jump almost to the end of the transition.
    await tester.pump(const Duration(milliseconds: 120));
    final _TrackedData dataTransitionDone = _TrackedData(
      destMaterialElement.widget,
      tester.getRect(
        find.byElementPredicate((Element e) => e == destMaterialElement),
      ),
    );
    _expectMaterialPropertiesHaveAdvanced(
      smallerMaterial: dataMidFadeIn,
      biggerMaterial: dataTransitionDone,
      tester: tester,
    );
    expect(
      dataTransitionDone.material.color,
      isNot(dataMidFadeIn.material.color),
    );
    expect(_getOpacity(tester, 'Open'), 1.0);
    expect(_getOpacity(tester, 'Closed'), 0.0);
    expect(dataTransitionDone.material.color, Colors.blue);
    expect(dataTransitionDone.material.elevation, 8.0);
    expect(dataTransitionDone.radius, 0.0);
    expect(dataTransitionDone.rect, const Rect.fromLTRB(0, 0, 800, 600));

    await tester.pump(const Duration(milliseconds: 1));
    expect(find.text('Closed'), findsNothing); // No longer in the tree.
    expect(find.text('Open'), findsOneWidget);
    final StatefulElement finalMaterialElement = tester.firstElement(
      find.ancestor(
        of: find.text('Open'),
        matching: find.byType(Material),
      ),
    );
    final _TrackedData dataOpen = _TrackedData(
      finalMaterialElement.widget,
      tester.getRect(
        find.byElementPredicate((Element e) => e == finalMaterialElement),
      ),
    );
    expect(dataOpen.material.color, dataTransitionDone.material.color);
    expect(dataOpen.material.elevation, dataTransitionDone.material.elevation);
    expect(dataOpen.radius, dataTransitionDone.radius);
    expect(dataOpen.rect, dataTransitionDone.rect);
  });

  testWidgets('Container closes - Fade through', (WidgetTester tester) async {
    const ShapeBorder shape = RoundedRectangleBorder(
      borderRadius: BorderRadius.all(Radius.circular(8.0)),
    );

    await tester.pumpWidget(_boilerplate(
      child: Center(
        child: OpenContainer(
          closedColor: Colors.green,
          openColor: Colors.blue,
          closedElevation: 4.0,
          openElevation: 8.0,
          closedShape: shape,
          closedBuilder: (BuildContext context, VoidCallback _) {
            return const Text('Closed');
          },
          openBuilder: (BuildContext context, VoidCallback _) {
            return const Text('Open');
          },
          transitionType: ContainerTransitionType.fadeThrough,
        ),
      ),
    ));

    await tester.tap(find.text('Closed'));
    await tester.pumpAndSettle();

    // Open container has the expected properties.
    expect(find.text('Closed'), findsNothing);
    expect(find.text('Open'), findsOneWidget);
    final StatefulElement initialMaterialElement = tester.firstElement(
      find.ancestor(
        of: find.text('Open'),
        matching: find.byType(Material),
      ),
    );
    final _TrackedData dataOpen = _TrackedData(
      initialMaterialElement.widget,
      tester.getRect(
        find.byElementPredicate((Element e) => e == initialMaterialElement),
      ),
    );
    expect(dataOpen.material.color, Colors.blue);
    expect(dataOpen.material.elevation, 8.0);
    expect(dataOpen.radius, 0.0);
    expect(dataOpen.rect, const Rect.fromLTRB(0, 0, 800, 600));

    // Close the container.
    final NavigatorState navigator = tester.state(find.byType(Navigator));
    navigator.pop();
    await tester.pump();

    expect(find.text('Closed'), findsOneWidget);
    expect(find.text('Open'), findsOneWidget);
    final StatefulElement materialElement = tester.firstElement(
      find.ancestor(
        of: find.text('Open'),
        matching: find.byType(Material),
      ),
    );
    final _TrackedData dataTransitionStart = _TrackedData(
      materialElement.widget,
      tester.getRect(
        find.byElementPredicate((Element e) => e == materialElement),
      ),
    );
    expect(dataTransitionStart.material.color, dataOpen.material.color);
    expect(dataTransitionStart.material.elevation, dataOpen.material.elevation);
    expect(dataTransitionStart.radius, dataOpen.radius);
    expect(dataTransitionStart.rect, dataOpen.rect);
    expect(_getOpacity(tester, 'Open'), 1.0);
    expect(_getOpacity(tester, 'Closed'), 0.0);

    // Jump to mid-point of fade-out: 1/10 of 300ms.
    await tester.pump(const Duration(milliseconds: 30)); // 300ms * 1/10 = 30ms
    final _TrackedData dataMidFadeOut = _TrackedData(
      materialElement.widget,
      tester.getRect(
        find.byElementPredicate((Element e) => e == materialElement),
      ),
    );
    _expectMaterialPropertiesHaveAdvanced(
      smallerMaterial: dataMidFadeOut,
      biggerMaterial: dataTransitionStart,
      tester: tester,
    );
    expect(
      dataMidFadeOut.material.color,
      isNot(dataTransitionStart.material.color),
    );
    expect(_getOpacity(tester, 'Closed'), 0.0);
    expect(_getOpacity(tester, 'Open'), lessThan(1.0));
    expect(_getOpacity(tester, 'Open'), greaterThan(0.0));

    // Let's jump to the crossover point at 1/5 of 300ms.
    await tester.pump(const Duration(milliseconds: 30)); // 300ms * 1/5 = 60ms
    final _TrackedData dataMidpoint = _TrackedData(
      materialElement.widget,
      tester.getRect(
        find.byElementPredicate((Element e) => e == materialElement),
      ),
    );
    _expectMaterialPropertiesHaveAdvanced(
      smallerMaterial: dataMidpoint,
      biggerMaterial: dataMidFadeOut,
      tester: tester,
    );
    expect(dataMidpoint.material.color, isNot(dataMidFadeOut.material.color));
    expect(_getOpacity(tester, 'Open'), moreOrLessEquals(0.0));
    expect(_getOpacity(tester, 'Closed'), moreOrLessEquals(0.0));

    // Let's jump to the middle of the fade-in at 3/5 of 300ms
    await tester.pump(const Duration(milliseconds: 120)); // 300ms * 3/5 = 180ms
    final _TrackedData dataMidFadeIn = _TrackedData(
      materialElement.widget,
      tester.getRect(
        find.byElementPredicate((Element e) => e == materialElement),
      ),
    );
    _expectMaterialPropertiesHaveAdvanced(
      smallerMaterial: dataMidFadeIn,
      biggerMaterial: dataMidpoint,
      tester: tester,
    );
    expect(dataMidFadeIn.material.color, isNot(dataMidpoint.material.color));
    expect(_getOpacity(tester, 'Closed'), lessThan(1.0));
    expect(_getOpacity(tester, 'Closed'), greaterThan(0.0));
    expect(_getOpacity(tester, 'Open'), 0.0);

    // Let's jump almost to the end of the transition.
    await tester.pump(const Duration(milliseconds: 120));
    final _TrackedData dataTransitionDone = _TrackedData(
      materialElement.widget,
      tester.getRect(
        find.byElementPredicate((Element e) => e == materialElement),
      ),
    );
    _expectMaterialPropertiesHaveAdvanced(
      smallerMaterial: dataTransitionDone,
      biggerMaterial: dataMidFadeIn,
      tester: tester,
    );
    expect(
      dataTransitionDone.material.color,
      isNot(dataMidFadeIn.material.color),
    );
    expect(_getOpacity(tester, 'Closed'), 1.0);
    expect(_getOpacity(tester, 'Open'), 0.0);
    expect(dataTransitionDone.material.color, Colors.green);
    expect(dataTransitionDone.material.elevation, 4.0);
    expect(dataTransitionDone.radius, 8.0);

    await tester.pump(const Duration(milliseconds: 1));
    expect(find.text('Open'), findsNothing); // No longer in the tree.
    expect(find.text('Closed'), findsOneWidget);
    final StatefulElement finalMaterialElement = tester.firstElement(
      find.ancestor(
        of: find.text('Closed'),
        matching: find.byType(Material),
      ),
    );
    final _TrackedData dataClosed = _TrackedData(
      finalMaterialElement.widget,
      tester.getRect(
        find.byElementPredicate((Element e) => e == finalMaterialElement),
      ),
    );
    expect(dataClosed.material.color, dataTransitionDone.material.color);
    expect(
      dataClosed.material.elevation,
      dataTransitionDone.material.elevation,
    );
    expect(dataClosed.radius, dataTransitionDone.radius);
    expect(dataClosed.rect, dataTransitionDone.rect);
  });

  testWidgets('Cannot tap container if tappable=false',
      (WidgetTester tester) async {
    await tester.pumpWidget(_boilerplate(
      child: Center(
        child: OpenContainer(
          tappable: false,
          closedBuilder: (BuildContext context, VoidCallback _) {
            return const Text('Closed');
          },
          openBuilder: (BuildContext context, VoidCallback _) {
            return const Text('Open');
          },
        ),
      ),
    ));

    expect(find.text('Open'), findsNothing);
    expect(find.text('Closed'), findsOneWidget);
    await tester.tap(find.text('Closed'));
    await tester.pumpAndSettle();
    expect(find.text('Open'), findsNothing);
    expect(find.text('Closed'), findsOneWidget);
  });

  testWidgets('Action callbacks work', (WidgetTester tester) async {
    VoidCallback open, close;
    await tester.pumpWidget(_boilerplate(
      child: Center(
        child: OpenContainer(
          tappable: false,
          closedBuilder: (BuildContext context, VoidCallback action) {
            open = action;
            return const Text('Closed');
          },
          openBuilder: (BuildContext context, VoidCallback action) {
            close = action;
            return const Text('Open');
          },
        ),
      ),
    ));

    expect(find.text('Open'), findsNothing);
    expect(find.text('Closed'), findsOneWidget);

    expect(open, isNotNull);
    open();
    await tester.pumpAndSettle();

    expect(find.text('Open'), findsOneWidget);
    expect(find.text('Closed'), findsNothing);

    expect(close, isNotNull);
    close();
    await tester.pumpAndSettle();

    expect(find.text('Open'), findsNothing);
    expect(find.text('Closed'), findsOneWidget);
  });

  testWidgets('open widget keeps state', (WidgetTester tester) async {
    await tester.pumpWidget(_boilerplate(
      child: Center(
        child: OpenContainer(
          closedBuilder: (BuildContext context, VoidCallback action) {
            return const Text('Closed');
          },
          openBuilder: (BuildContext context, VoidCallback action) {
            return Switch(
              value: true,
              onChanged: (bool v) {},
            );
          },
        ),
      ),
    ));

    await tester.tap(find.text('Closed'));
    await tester.pump(const Duration(milliseconds: 200));

    final State stateOpening = tester.state(find.byType(Switch));
    expect(stateOpening, isNotNull);

    await tester.pumpAndSettle();
    expect(find.text('Closed'), findsNothing);
    final State stateOpen = tester.state(find.byType(Switch));
    expect(stateOpen, isNotNull);
    expect(stateOpen, same(stateOpening));

    final NavigatorState navigator = tester.state(find.byType(Navigator));
    navigator.pop();
    await tester.pump(const Duration(milliseconds: 200));
    expect(find.text('Closed'), findsOneWidget);
    final State stateClosing = tester.state(find.byType(Switch));
    expect(stateClosing, isNotNull);
    expect(stateClosing, same(stateOpen));
  });

  testWidgets('closed widget keeps state', (WidgetTester tester) async {
    VoidCallback open;
    await tester.pumpWidget(_boilerplate(
      child: Center(
        child: OpenContainer(
          closedBuilder: (BuildContext context, VoidCallback action) {
            open = action;
            return Switch(
              value: true,
              onChanged: (bool v) {},
            );
          },
          openBuilder: (BuildContext context, VoidCallback action) {
            return const Text('Open');
          },
        ),
      ),
    ));

    final State stateClosed = tester.state(find.byType(Switch));
    expect(stateClosed, isNotNull);

    open();
    await tester.pump(const Duration(milliseconds: 200));
    expect(find.text('Open'), findsOneWidget);

    final State stateOpening = tester.state(find.byType(Switch));
    expect(stateOpening, same(stateClosed));

    await tester.pumpAndSettle();
    expect(find.byType(Switch), findsNothing);
    expect(find.text('Open'), findsOneWidget);
    final State stateOpen = tester.state(find.byType(
      Switch,
      skipOffstage: false,
    ));
    expect(stateOpen, same(stateOpening));

    final NavigatorState navigator = tester.state(find.byType(Navigator));
    navigator.pop();
    await tester.pump(const Duration(milliseconds: 200));
    expect(find.text('Open'), findsOneWidget);
    final State stateClosing = tester.state(find.byType(Switch));
    expect(stateClosing, same(stateOpen));

    await tester.pumpAndSettle();
    expect(find.text('Open'), findsNothing);
    final State stateClosedAgain = tester.state(find.byType(Switch));
    expect(stateClosedAgain, same(stateClosing));
  });

  testWidgets('closes to the right location when src position has changed',
      (WidgetTester tester) async {
    final Widget openContainer = OpenContainer(
      closedBuilder: (BuildContext context, VoidCallback action) {
        return Container(
          height: 100,
          width: 100,
          child: const Text('Closed'),
        );
      },
      openBuilder: (BuildContext context, VoidCallback action) {
        return GestureDetector(
          onTap: action,
          child: const Text('Open'),
        );
      },
    );

    await tester.pumpWidget(_boilerplate(
      child: Align(
        alignment: Alignment.topLeft,
        child: openContainer,
      ),
    ));

    final Rect originTextRect = tester.getRect(find.text('Closed'));
    expect(originTextRect.topLeft, Offset.zero);

    await tester.tap(find.text('Closed'));
    await tester.pumpAndSettle();

    expect(find.text('Open'), findsOneWidget);
    expect(find.text('Closed'), findsNothing);

    await tester.pumpWidget(_boilerplate(
      child: Align(
        alignment: Alignment.bottomLeft,
        child: openContainer,
      ),
    ));

    expect(find.text('Open'), findsOneWidget);
    expect(find.text('Closed'), findsNothing);

    await tester.tap(find.text('Open'));
    await tester.pump(); // Need one frame to measure things in the old route.
    await tester.pump(const Duration(milliseconds: 300));
    expect(find.text('Open'), findsOneWidget);
    expect(find.text('Closed'), findsOneWidget);

    final Rect transitionEndTextRect = tester.getRect(find.text('Open'));
    expect(transitionEndTextRect.topLeft, const Offset(0.0, 600.0 - 100.0));

    await tester.pump(const Duration(milliseconds: 1));
    expect(find.text('Open'), findsNothing);
    expect(find.text('Closed'), findsOneWidget);

    final Rect finalTextRect = tester.getRect(find.text('Closed'));
    expect(finalTextRect.topLeft, transitionEndTextRect.topLeft);
  });

  testWidgets('src changes size while open', (WidgetTester tester) async {
    final Widget openContainer = _boilerplate(
      child: Center(
        child: OpenContainer(
          closedBuilder: (BuildContext context, VoidCallback action) {
            return const _SizableContainer(
              initialSize: 100,
              child: Text('Closed'),
            );
          },
          openBuilder: (BuildContext context, VoidCallback action) {
            return GestureDetector(
              onTap: action,
              child: const Text('Open'),
            );
          },
        ),
      ),
    );

    await tester.pumpWidget(openContainer);

    final Size orignalClosedRect = tester.getSize(find
        .ancestor(
          of: find.text('Closed'),
          matching: find.byType(Material),
        )
        .first);
    expect(orignalClosedRect, const Size(100, 100));

    await tester.tap(find.text('Closed'));
    await tester.pumpAndSettle();

    expect(find.text('Open'), findsOneWidget);
    expect(find.text('Closed'), findsNothing);

    final _SizableContainerState containerState = tester.state(find.byType(
      _SizableContainer,
      skipOffstage: false,
    ));
    containerState.size = 200;

    expect(find.text('Open'), findsOneWidget);
    expect(find.text('Closed'), findsNothing);
    await tester.tap(find.text('Open'));
    await tester.pump(); // Need one frame to measure things in the old route.
    await tester.pump(const Duration(milliseconds: 300));
    expect(find.text('Open'), findsOneWidget);
    expect(find.text('Closed'), findsOneWidget);

    final Size transitionEndSize = tester.getSize(find
        .ancestor(
          of: find.text('Open'),
          matching: find.byType(Material),
        )
        .first);
    expect(transitionEndSize, const Size(200, 200));

    await tester.pump(const Duration(milliseconds: 1));
    expect(find.text('Open'), findsNothing);
    expect(find.text('Closed'), findsOneWidget);

    final Size finalSize = tester.getSize(find
        .ancestor(
          of: find.text('Closed'),
          matching: find.byType(Material),
        )
        .first);
    expect(finalSize, const Size(200, 200));
  });

  testWidgets('transition is interrupted and should not jump',
      (WidgetTester tester) async {
    await tester.pumpWidget(_boilerplate(
      child: Center(
        child: OpenContainer(
          closedBuilder: (BuildContext context, VoidCallback action) {
            return const Text('Closed');
          },
          openBuilder: (BuildContext context, VoidCallback action) {
            return const Text('Open');
          },
        ),
      ),
    ));

    await tester.tap(find.text('Closed'));
    await tester.pump();
    await tester.pump(const Duration(milliseconds: 150));
    expect(find.text('Open'), findsOneWidget);
    expect(find.text('Closed'), findsOneWidget);

    final Material openingMaterial = tester.firstWidget(find.ancestor(
      of: find.text('Closed'),
      matching: find.byType(Material),
    ));
    final Rect openingRect = tester.getRect(
      find.byWidgetPredicate((Widget w) => w == openingMaterial),
    );

    // Close the container while it is half way to open.
    final NavigatorState navigator = tester.state(find.byType(Navigator));
    navigator.pop();
    await tester.pump();

    final Material closingMaterial = tester.firstWidget(find.ancestor(
      of: find.text('Open'),
      matching: find.byType(Material),
    ));
    final Rect closingRect = tester.getRect(
      find.byWidgetPredicate((Widget w) => w == closingMaterial),
    );

    expect(closingMaterial.elevation, openingMaterial.elevation);
    expect(closingMaterial.color, openingMaterial.color);
    expect(closingMaterial.shape, openingMaterial.shape);
    expect(closingRect, openingRect);
  });

  testWidgets('navigator is not full size', (WidgetTester tester) async {
    await tester.pumpWidget(Center(
      child: SizedBox(
        width: 300,
        height: 400,
        child: _boilerplate(
          child: Center(
            child: OpenContainer(
              closedBuilder: (BuildContext context, VoidCallback action) {
                return const Text('Closed');
              },
              openBuilder: (BuildContext context, VoidCallback action) {
                return const Text('Open');
              },
            ),
          ),
        ),
      ),
    ));
    const Rect fullNavigator = Rect.fromLTWH(250, 100, 300, 400);

    expect(tester.getRect(find.byType(Navigator)), fullNavigator);
    final Rect materialRectClosed = tester.getRect(find
        .ancestor(
          of: find.text('Closed'),
          matching: find.byType(Material),
        )
        .first);

    await tester.tap(find.text('Closed'));
    await tester.pump();
    expect(find.text('Open'), findsOneWidget);
    expect(find.text('Closed'), findsOneWidget);
    final Rect materialRectTransitionStart = tester.getRect(find.ancestor(
      of: find.text('Closed'),
      matching: find.byType(Material),
    ));
    expect(materialRectTransitionStart, materialRectClosed);

    await tester.pump(const Duration(milliseconds: 300));
    expect(find.text('Open'), findsOneWidget);
    expect(find.text('Closed'), findsOneWidget);
    final Rect materialRectTransitionEnd = tester.getRect(find.ancestor(
      of: find.text('Open'),
      matching: find.byType(Material),
    ));
    expect(materialRectTransitionEnd, fullNavigator);
    await tester.pumpAndSettle();
    expect(find.text('Open'), findsOneWidget);
    expect(find.text('Closed'), findsNothing);
    final Rect materialRectOpen = tester.getRect(find.ancestor(
      of: find.text('Open'),
      matching: find.byType(Material),
    ));
    expect(materialRectOpen, fullNavigator);
  });

  testWidgets('does not crash when disposed right after pop',
      (WidgetTester tester) async {
    await tester.pumpWidget(Center(
      child: SizedBox(
        width: 300,
        height: 400,
        child: _boilerplate(
          child: Center(
            child: OpenContainer(
              closedBuilder: (BuildContext context, VoidCallback action) {
                return const Text('Closed');
              },
              openBuilder: (BuildContext context, VoidCallback action) {
                return const Text('Open');
              },
            ),
          ),
        ),
      ),
    ));

    await tester.tap(find.text('Closed'));
    await tester.pumpAndSettle();

    final NavigatorState navigator = tester.state(find.byType(Navigator));
    navigator.pop();

    await tester.pumpWidget(const Placeholder());
    expect(tester.takeException(), isNull);
    await tester.pumpAndSettle();
    expect(tester.takeException(), isNull);
  });

  testWidgets('can specify a duration', (WidgetTester tester) async {
    await tester.pumpWidget(Center(
      child: SizedBox(
        width: 300,
        height: 400,
        child: _boilerplate(
          child: Center(
            child: OpenContainer(
              transitionDuration: const Duration(seconds: 2),
              closedBuilder: (BuildContext context, VoidCallback action) {
                return const Text('Closed');
              },
              openBuilder: (BuildContext context, VoidCallback action) {
                return const Text('Open');
              },
            ),
          ),
        ),
      ),
    ));

    expect(find.text('Open'), findsNothing);
    expect(find.text('Closed'), findsOneWidget);

    await tester.tap(find.text('Closed'));
    await tester.pump();

    // Jump to the end of the transition.
    await tester.pump(const Duration(seconds: 2));
    expect(find.text('Open'), findsOneWidget); // faded in
    expect(find.text('Closed'), findsOneWidget); // faded out
    await tester.pump(const Duration(milliseconds: 1));
    expect(find.text('Open'), findsOneWidget);
    expect(find.text('Closed'), findsNothing);

    final NavigatorState navigator = tester.state(find.byType(Navigator));
    navigator.pop();
    await tester.pump();

    // Jump to the end of the transition.
    await tester.pump(const Duration(seconds: 2));
    expect(find.text('Open'), findsOneWidget); // faded out
    expect(find.text('Closed'), findsOneWidget); // faded in
    await tester.pump(const Duration(milliseconds: 1));
    expect(find.text('Open'), findsNothing);
    expect(find.text('Closed'), findsOneWidget);
  });

  testWidgets('can specify an open shape', (WidgetTester tester) async {
    await tester.pumpWidget(Center(
      child: SizedBox(
        width: 300,
        height: 400,
        child: _boilerplate(
          child: Center(
            child: OpenContainer(
              closedShape: RoundedRectangleBorder(
                borderRadius: BorderRadius.circular(10),
              ),
              openShape: RoundedRectangleBorder(
                borderRadius: BorderRadius.circular(40),
              ),
              closedBuilder: (BuildContext context, VoidCallback action) {
                return const Text('Closed');
              },
              openBuilder: (BuildContext context, VoidCallback action) {
                return const Text('Open');
              },
            ),
          ),
        ),
      ),
    ));

    expect(find.text('Open'), findsNothing);
    expect(find.text('Closed'), findsOneWidget);
    final double closedRadius = _getRadius(tester.firstWidget(find.ancestor(
      of: find.text('Closed'),
      matching: find.byType(Material),
    )));
    expect(closedRadius, 10.0);

    await tester.tap(find.text('Closed'));
    await tester.pump();
    expect(find.text('Open'), findsOneWidget);
    expect(find.text('Closed'), findsOneWidget);
    final double openingRadius = _getRadius(tester.firstWidget(find.ancestor(
      of: find.text('Open'),
      matching: find.byType(Material),
    )));
    expect(openingRadius, 10.0);

    await tester.pump(const Duration(milliseconds: 150));
    expect(find.text('Open'), findsOneWidget);
    expect(find.text('Closed'), findsOneWidget);
    final double halfwayRadius = _getRadius(tester.firstWidget(find.ancestor(
      of: find.text('Open'),
      matching: find.byType(Material),
    )));
    expect(halfwayRadius, greaterThan(10.0));
    expect(halfwayRadius, lessThan(40.0));

    await tester.pump(const Duration(milliseconds: 150));
    expect(find.text('Open'), findsOneWidget);
    expect(find.text('Closed'), findsOneWidget);
    final double openRadius = _getRadius(tester.firstWidget(find.ancestor(
      of: find.text('Open'),
      matching: find.byType(Material),
    )));
    expect(openRadius, 40.0);

    await tester.pump(const Duration(milliseconds: 1));
    expect(find.text('Closed'), findsNothing);
    expect(find.text('Open'), findsOneWidget);
    final double finalRadius = _getRadius(tester.firstWidget(find.ancestor(
      of: find.text('Open'),
      matching: find.byType(Material),
    )));
    expect(finalRadius, 40.0);
  });

  testWidgets('Scrim', (WidgetTester tester) async {
    const ShapeBorder shape = RoundedRectangleBorder(
      borderRadius: BorderRadius.all(Radius.circular(8.0)),
    );

    await tester.pumpWidget(_boilerplate(
      child: Center(
        child: OpenContainer(
          closedColor: Colors.green,
          openColor: Colors.blue,
          closedElevation: 4.0,
          openElevation: 8.0,
          closedShape: shape,
          closedBuilder: (BuildContext context, VoidCallback _) {
            return const Text('Closed');
          },
          openBuilder: (BuildContext context, VoidCallback _) {
            return const Text('Open');
          },
        ),
      ),
    ));

    expect(find.text('Closed'), findsOneWidget);
    expect(find.text('Open'), findsNothing);
    await tester.tap(find.text('Closed'));
    await tester.pump();

    expect(_getScrimColor(tester), Colors.transparent);

    await tester.pump(const Duration(milliseconds: 50));
    final Color halfwayFadeInColor = _getScrimColor(tester);
    expect(halfwayFadeInColor, isNot(Colors.transparent));
    expect(halfwayFadeInColor, isNot(Colors.black54));

    // Scrim is done fading in early.
    await tester.pump(const Duration(milliseconds: 50));
    expect(_getScrimColor(tester), Colors.black54);

    await tester.pump(const Duration(milliseconds: 200));
    expect(_getScrimColor(tester), Colors.black54);

    await tester.pumpAndSettle();

    // Close the container
    final NavigatorState navigator = tester.state(find.byType(Navigator));
    navigator.pop();
    await tester.pump();

    expect(_getScrimColor(tester), Colors.black54);

    // Scrim takes longer to fade out (vs. fade in).
    await tester.pump(const Duration(milliseconds: 200));
    final Color halfwayFadeOutColor = _getScrimColor(tester);
    expect(halfwayFadeOutColor, isNot(Colors.transparent));
    expect(halfwayFadeOutColor, isNot(Colors.black54));

    await tester.pump(const Duration(milliseconds: 100));
    expect(_getScrimColor(tester), Colors.transparent);
  });

  testWidgets(
      'Container partly offscreen can be opened without crash - vertical',
      (WidgetTester tester) async {
    final ScrollController controller =
        ScrollController(initialScrollOffset: 50);
    await tester.pumpWidget(Center(
      child: SizedBox(
        height: 200,
        width: 200,
        child: _boilerplate(
          child: ListView.builder(
            cacheExtent: 0,
            controller: controller,
            itemBuilder: (BuildContext context, int index) {
              return OpenContainer(
                closedBuilder: (BuildContext context, VoidCallback _) {
                  return SizedBox(
                    height: 100,
                    width: 100,
                    child: Text('Closed $index'),
                  );
                },
                openBuilder: (BuildContext context, VoidCallback _) {
                  return Text('Open $index');
                },
              );
            },
          ),
        ),
      ),
    ));

    void expectClosedState() {
      expect(find.text('Closed 0'), findsOneWidget);
      expect(find.text('Closed 1'), findsOneWidget);
      expect(find.text('Closed 2'), findsOneWidget);
      expect(find.text('Closed 3'), findsNothing);

      expect(find.text('Open 0'), findsNothing);
      expect(find.text('Open 1'), findsNothing);
      expect(find.text('Open 2'), findsNothing);
      expect(find.text('Open 3'), findsNothing);
    }

    expectClosedState();

    // Open container that's partly visible at top.
    await tester.tapAt(
      tester.getBottomRight(find.text('Closed 0')) - const Offset(20, 20),
    );
    await tester.pump();
    await tester.pumpAndSettle();
    expect(find.text('Closed 0'), findsNothing);
    expect(find.text('Open 0'), findsOneWidget);

    final NavigatorState navigator = tester.state(find.byType(Navigator));
    navigator.pop();
    await tester.pump();
    await tester.pumpAndSettle();
    expectClosedState();

    // Open container that's partly visible at bottom.
    await tester.tapAt(
      tester.getTopLeft(find.text('Closed 2')) + const Offset(20, 20),
    );
    await tester.pump();
    await tester.pumpAndSettle();

    expect(find.text('Closed 2'), findsNothing);
    expect(find.text('Open 2'), findsOneWidget);
  });

  testWidgets(
      'Container partly offscreen can be opened without crash - horizontal',
      (WidgetTester tester) async {
    final ScrollController controller =
        ScrollController(initialScrollOffset: 50);
    await tester.pumpWidget(Center(
      child: SizedBox(
        height: 200,
        width: 200,
        child: _boilerplate(
          child: ListView.builder(
            scrollDirection: Axis.horizontal,
            cacheExtent: 0,
            controller: controller,
            itemBuilder: (BuildContext context, int index) {
              return OpenContainer(
                closedBuilder: (BuildContext context, VoidCallback _) {
                  return SizedBox(
                    height: 100,
                    width: 100,
                    child: Text('Closed $index'),
                  );
                },
                openBuilder: (BuildContext context, VoidCallback _) {
                  return Text('Open $index');
                },
              );
            },
          ),
        ),
      ),
    ));

    void expectClosedState() {
      expect(find.text('Closed 0'), findsOneWidget);
      expect(find.text('Closed 1'), findsOneWidget);
      expect(find.text('Closed 2'), findsOneWidget);
      expect(find.text('Closed 3'), findsNothing);

      expect(find.text('Open 0'), findsNothing);
      expect(find.text('Open 1'), findsNothing);
      expect(find.text('Open 2'), findsNothing);
      expect(find.text('Open 3'), findsNothing);
    }

    expectClosedState();

    // Open container that's partly visible at left edge.
    await tester.tapAt(
      tester.getBottomRight(find.text('Closed 0')) - const Offset(20, 20),
    );
    await tester.pump();
    await tester.pumpAndSettle();
    expect(find.text('Closed 0'), findsNothing);
    expect(find.text('Open 0'), findsOneWidget);

    final NavigatorState navigator = tester.state(find.byType(Navigator));
    navigator.pop();
    await tester.pump();
    await tester.pumpAndSettle();
    expectClosedState();

    // Open container that's partly visible at right edge.
    await tester.tapAt(
      tester.getTopLeft(find.text('Closed 2')) + const Offset(20, 20),
    );
    await tester.pump();
    await tester.pumpAndSettle();

    expect(find.text('Closed 2'), findsNothing);
    expect(find.text('Open 2'), findsOneWidget);
  });

<<<<<<< HEAD
  testWidgets(
      'Container can be dismissed after container widget itself is removed without crash',
      (WidgetTester tester) async {
    await tester.pumpWidget(_boilerplate(child: _RemoveOpenContainerExample()));

    expect(find.text('Closed'), findsOneWidget);
    expect(find.text('Closed', skipOffstage: false), findsOneWidget);
    expect(find.text('Open'), findsNothing);

    await tester.tap(find.text('Open the container'));
    await tester.pumpAndSettle();

    expect(find.text('Closed'), findsNothing);
    expect(find.text('Closed', skipOffstage: false), findsOneWidget);
    expect(find.text('Open'), findsOneWidget);

    await tester.tap(find.text('Remove the container'));
    await tester.pump();

    expect(find.text('Closed'), findsNothing);
    expect(find.text('Closed', skipOffstage: false), findsNothing);
    expect(find.text('Open'), findsOneWidget);

    await tester.tap(find.text('Close the container'));
    await tester.pumpAndSettle();

    expect(find.text('Closed'), findsNothing);
    expect(find.text('Closed', skipOffstage: false), findsNothing);
    expect(find.text('Open'), findsNothing);
    expect(find.text('Container has been removed'), findsOneWidget);
  });

=======
>>>>>>> caa67e09
  testWidgets('onClosed callback is called when container has closed',
      (WidgetTester tester) async {
    bool hasClosed = false;
    final Widget openContainer = OpenContainer(
      onClosed: () {
        hasClosed = true;
      },
      closedBuilder: (BuildContext context, VoidCallback action) {
        return GestureDetector(
          onTap: action,
          child: const Text('Closed'),
        );
      },
      openBuilder: (BuildContext context, VoidCallback action) {
        return GestureDetector(
          onTap: action,
          child: const Text('Open'),
        );
      },
    );

    await tester.pumpWidget(
      _boilerplate(child: openContainer),
    );

    expect(find.text('Open'), findsNothing);
    expect(find.text('Closed'), findsOneWidget);
    expect(hasClosed, isFalse);

    await tester.tap(find.text('Closed'));
    await tester.pumpAndSettle();

    expect(find.text('Open'), findsOneWidget);
    expect(find.text('Closed'), findsNothing);

    await tester.tap(find.text('Open'));
    await tester.pumpAndSettle();

    expect(find.text('Open'), findsNothing);
    expect(find.text('Closed'), findsOneWidget);
    expect(hasClosed, isTrue);
  });

  Widget _createRootNavigatorTest({
    @required Key appKey,
    @required Key nestedNavigatorKey,
    @required bool useRootNavigator,
  }) {
    return MaterialApp(
        key: appKey,
        // a nested navigator
        home: Navigator(
            key: nestedNavigatorKey,
            onGenerateRoute: (RouteSettings route) {
              return MaterialPageRoute<dynamic>(
                  settings: route,
                  builder: (BuildContext context) {
                    return Container(
                        child: OpenContainer(
                            useRootNavigator: useRootNavigator,
                            closedBuilder: (BuildContext context, _) {
                              return const Text('Closed');
                            },
                            openBuilder: (BuildContext context, _) {
                              return const Text('Opened');
                            }));
                  });
            }));
  }

  testWidgets(
      'Verify that "useRootNavigator: false" uses the correct navigator',
      (WidgetTester tester) async {
    const Key appKey = Key('App');
    const Key nestedNavigatorKey = Key('Nested Navigator');

    await tester.pumpWidget(_createRootNavigatorTest(
        appKey: appKey,
        nestedNavigatorKey: nestedNavigatorKey,
        useRootNavigator: false));

    await tester.tap(find.text('Closed'));
    await tester.pumpAndSettle();

    expect(
        find.descendant(of: find.byKey(appKey), matching: find.text('Opened')),
        findsOneWidget);

    expect(
        find.descendant(
            of: find.byKey(nestedNavigatorKey), matching: find.text('Opened')),
        findsOneWidget);
  });

  testWidgets('Verify that "useRootNavigator: true" uses the correct navigator',
      (WidgetTester tester) async {
    const Key appKey = Key('App');
    const Key nestedNavigatorKey = Key('Nested Navigator');

    await tester.pumpWidget(_createRootNavigatorTest(
        appKey: appKey,
        nestedNavigatorKey: nestedNavigatorKey,
        useRootNavigator: true));

    await tester.tap(find.text('Closed'));
    await tester.pumpAndSettle();

    expect(
        find.descendant(of: find.byKey(appKey), matching: find.text('Opened')),
        findsOneWidget);

    expect(
        find.descendant(
            of: find.byKey(nestedNavigatorKey), matching: find.text('Opened')),
        findsNothing);
  });
}

Color _getScrimColor(WidgetTester tester) {
  // TODO(dnfield): fix this after https://github.com/flutter/flutter/pull/50979
  final Container container = tester.widget(find.byType(Container));
  if (container.decoration != null) {
    final BoxDecoration decoration = container.decoration;
    return decoration.color;
  }
  return (container as dynamic).color;
}

void _expectMaterialPropertiesHaveAdvanced({
  @required _TrackedData biggerMaterial,
  @required _TrackedData smallerMaterial,
  @required WidgetTester tester,
}) {
  expect(
    biggerMaterial.material.elevation,
    greaterThan(smallerMaterial.material.elevation),
  );
  expect(biggerMaterial.radius, lessThan(smallerMaterial.radius));
  expect(biggerMaterial.rect.height, greaterThan(smallerMaterial.rect.height));
  expect(biggerMaterial.rect.width, greaterThan(smallerMaterial.rect.width));
  expect(biggerMaterial.rect.top, lessThan(smallerMaterial.rect.top));
  expect(biggerMaterial.rect.left, lessThan(smallerMaterial.rect.left));
}

double _getOpacity(WidgetTester tester, String label) {
  final Opacity widget = tester.firstWidget(find.ancestor(
    of: find.text(label),
    matching: find.byType(Opacity),
  ));
  return widget.opacity;
}

class _TrackedData {
  _TrackedData(this.material, this.rect);

  final Material material;
  final Rect rect;

  double get radius => _getRadius(material);
}

double _getRadius(Material material) {
  final RoundedRectangleBorder shape = material.shape;
  if (shape == null) {
    return 0.0;
  }
  final BorderRadius radius = shape.borderRadius;
  return radius.topRight.x;
}

Widget _boilerplate({@required Widget child}) {
  return MaterialApp(
    home: Scaffold(
      body: child,
    ),
  );
}

class _SizableContainer extends StatefulWidget {
  const _SizableContainer({this.initialSize, this.child});

  final double initialSize;
  final Widget child;

  @override
  State<_SizableContainer> createState() =>
      _SizableContainerState(size: initialSize);
}

class _SizableContainerState extends State<_SizableContainer> {
  _SizableContainerState({double size}) : _size = size;

  double get size => _size;
  double _size;
  set size(double value) {
    if (value == _size) {
      return;
    }
    setState(() {
      _size = value;
    });
  }

  @override
  Widget build(BuildContext context) {
    return Container(
      height: size,
      width: size,
      child: widget.child,
    );
  }
}

class _RemoveOpenContainerExample extends StatefulWidget {
  @override
  __RemoveOpenContainerExampleState createState() =>
      __RemoveOpenContainerExampleState();
}

class __RemoveOpenContainerExampleState
    extends State<_RemoveOpenContainerExample> {
  bool removeOpenContainerWidget = false;

  @override
  Widget build(BuildContext context) {
    return removeOpenContainerWidget
        ? const Text('Container has been removed')
        : OpenContainer(
            closedBuilder: (BuildContext context, VoidCallback action) =>
                Column(
              children: <Widget>[
                const Text('Closed'),
                RaisedButton(
                  onPressed: action,
                  child: const Text('Open the container'),
                ),
              ],
            ),
            openBuilder: (BuildContext context, VoidCallback action) => Column(
              children: <Widget>[
                const Text('Open'),
                RaisedButton(
                  onPressed: action,
                  child: const Text('Close the container'),
                ),
                RaisedButton(
                    onPressed: () {
                      setState(() {
                        removeOpenContainerWidget = true;
                      });
                    },
                    child: const Text('Remove the container')),
              ],
            ),
          );
  }
}<|MERGE_RESOLUTION|>--- conflicted
+++ resolved
@@ -1450,7 +1450,6 @@
     expect(find.text('Open 2'), findsOneWidget);
   });
 
-<<<<<<< HEAD
   testWidgets(
       'Container can be dismissed after container widget itself is removed without crash',
       (WidgetTester tester) async {
@@ -1483,8 +1482,6 @@
     expect(find.text('Container has been removed'), findsOneWidget);
   });
 
-=======
->>>>>>> caa67e09
   testWidgets('onClosed callback is called when container has closed',
       (WidgetTester tester) async {
     bool hasClosed = false;
