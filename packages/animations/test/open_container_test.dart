// Copyright 2019 The Flutter Authors. All rights reserved.
// Use of this source code is governed by a BSD-style license that can be
// found in the LICENSE file.

import 'package:animations/src/open_container.dart';
import 'package:flutter/material.dart';
import 'package:flutter/widgets.dart';
import 'package:flutter_test/flutter_test.dart';

void main() {
  testWidgets(
    'Container opens - Fade (by default)',
    (WidgetTester tester) async {
      const ShapeBorder shape = RoundedRectangleBorder(
        borderRadius: BorderRadius.all(Radius.circular(8.0)),
      );
      bool closedBuilderCalled = false;
      bool openBuilderCalled = false;

      await tester.pumpWidget(_boilerplate(
        child: Center(
          child: OpenContainer(
            closedColor: Colors.green,
            openColor: Colors.blue,
            closedElevation: 4.0,
            openElevation: 8.0,
            closedShape: shape,
            closedBuilder: (BuildContext context, VoidCallback _) {
              closedBuilderCalled = true;
              return const Text('Closed');
            },
            openBuilder: (BuildContext context, VoidCallback _) {
              openBuilderCalled = true;
              return const Text('Open');
            },
          ),
        ),
      ));

      // Closed container has the expected properties.
      final StatefulElement srcMaterialElement = tester.firstElement(
        find.ancestor(
          of: find.text('Closed'),
          matching: find.byType(Material),
        ),
      );
      final Material srcMaterial = srcMaterialElement.widget;
      expect(srcMaterial.color, Colors.green);
      expect(srcMaterial.elevation, 4.0);
      expect(srcMaterial.shape, shape);
      expect(find.text('Closed'), findsOneWidget);
      expect(find.text('Open'), findsNothing);
      expect(closedBuilderCalled, isTrue);
      expect(openBuilderCalled, isFalse);
      final Rect srcMaterialRect = tester.getRect(
        find.byElementPredicate((Element e) => e == srcMaterialElement),
      );

      // Open the container.
      await tester.tap(find.text('Closed'));
      expect(find.text('Closed'), findsOneWidget);
      expect(find.text('Open'), findsNothing);
      await tester.pump();

      // On the first frame of the animation everything still looks like before.
      final StatefulElement destMaterialElement = tester.firstElement(
        find.ancestor(
          of: find.text('Closed'),
          matching: find.byType(Material),
        ),
      );
      final Material closedMaterial = destMaterialElement.widget;
      expect(closedMaterial.color, Colors.green);
      expect(closedMaterial.elevation, 4.0);
      expect(closedMaterial.shape, shape);
      expect(find.text('Closed'), findsOneWidget);
      expect(find.text('Open'), findsOneWidget);
      final Rect closedMaterialRect = tester.getRect(
        find.byElementPredicate((Element e) => e == destMaterialElement),
      );
      expect(closedMaterialRect, srcMaterialRect);
      expect(_getOpacity(tester, 'Open'), 0.0);
      expect(_getOpacity(tester, 'Closed'), 1.0);

      final _TrackedData dataClosed = _TrackedData(
        closedMaterial,
        closedMaterialRect,
      );

      // Jump to the start of the fade in.
      await tester.pump(const Duration(milliseconds: 60)); // 300ms * 1/5 = 60ms
      final _TrackedData dataPreFade = _TrackedData(
        destMaterialElement.widget,
        tester.getRect(
          find.byElementPredicate((Element e) => e == destMaterialElement),
        ),
      );
      _expectMaterialPropertiesHaveAdvanced(
        smallerMaterial: dataClosed,
        biggerMaterial: dataPreFade,
        tester: tester,
      );
      expect(_getOpacity(tester, 'Open'), moreOrLessEquals(0.0));
      expect(_getOpacity(tester, 'Closed'), 1.0);

      // Jump to the middle of the fade in.
      await tester
          .pump(const Duration(milliseconds: 30)); // 300ms * 3/10 = 90ms
      final _TrackedData dataMidFadeIn = _TrackedData(
        destMaterialElement.widget,
        tester.getRect(
          find.byElementPredicate((Element e) => e == destMaterialElement),
        ),
      );
      _expectMaterialPropertiesHaveAdvanced(
        smallerMaterial: dataPreFade,
        biggerMaterial: dataMidFadeIn,
        tester: tester,
      );
      expect(dataMidFadeIn.material.color, isNot(dataPreFade.material.color));
      expect(_getOpacity(tester, 'Open'), lessThan(1.0));
      expect(_getOpacity(tester, 'Open'), greaterThan(0.0));
      expect(_getOpacity(tester, 'Closed'), 1.0);

      // Jump to the end of the fade in at 2/5 of 300ms.
      await tester.pump(
        const Duration(milliseconds: 30),
      ); // 300ms * 2/5 = 120ms

      final _TrackedData dataPostFadeIn = _TrackedData(
        destMaterialElement.widget,
        tester.getRect(
          find.byElementPredicate((Element e) => e == destMaterialElement),
        ),
      );
      _expectMaterialPropertiesHaveAdvanced(
        smallerMaterial: dataMidFadeIn,
        biggerMaterial: dataPostFadeIn,
        tester: tester,
      );
      expect(_getOpacity(tester, 'Open'), moreOrLessEquals(1.0));
      expect(_getOpacity(tester, 'Closed'), 1.0);

      // Jump almost to the end of the transition.
      await tester.pump(const Duration(milliseconds: 180));
      final _TrackedData dataTransitionDone = _TrackedData(
        destMaterialElement.widget,
        tester.getRect(
          find.byElementPredicate((Element e) => e == destMaterialElement),
        ),
      );
      _expectMaterialPropertiesHaveAdvanced(
        smallerMaterial: dataMidFadeIn,
        biggerMaterial: dataTransitionDone,
        tester: tester,
      );
      expect(_getOpacity(tester, 'Open'), 1.0);
      expect(dataTransitionDone.material.color, Colors.blue);
      expect(dataTransitionDone.material.elevation, 8.0);
      expect(dataTransitionDone.radius, 0.0);
      expect(dataTransitionDone.rect, const Rect.fromLTRB(0, 0, 800, 600));

      await tester.pump(const Duration(milliseconds: 1));
      expect(find.text('Closed'), findsNothing); // No longer in the tree.
      expect(find.text('Open'), findsOneWidget);
      final StatefulElement finalMaterialElement = tester.firstElement(
        find.ancestor(
          of: find.text('Open'),
          matching: find.byType(Material),
        ),
      );
      final _TrackedData dataOpen = _TrackedData(
        finalMaterialElement.widget,
        tester.getRect(
          find.byElementPredicate((Element e) => e == finalMaterialElement),
        ),
      );
      expect(dataOpen.material.color, dataTransitionDone.material.color);
      expect(
          dataOpen.material.elevation, dataTransitionDone.material.elevation);
      expect(dataOpen.radius, dataTransitionDone.radius);
      expect(dataOpen.rect, dataTransitionDone.rect);
    },
  );

  testWidgets(
    'Container closes - Fade (by default)',
    (WidgetTester tester) async {
      const ShapeBorder shape = RoundedRectangleBorder(
        borderRadius: BorderRadius.all(Radius.circular(8.0)),
      );

      await tester.pumpWidget(_boilerplate(
        child: Center(
          child: OpenContainer(
            closedColor: Colors.green,
            openColor: Colors.blue,
            closedElevation: 4.0,
            openElevation: 8.0,
            closedShape: shape,
            closedBuilder: (BuildContext context, VoidCallback _) {
              return const Text('Closed');
            },
            openBuilder: (BuildContext context, VoidCallback _) {
              return const Text('Open');
            },
          ),
        ),
      ));

      await tester.tap(find.text('Closed'));
      await tester.pumpAndSettle();

      // Open container has the expected properties.
      expect(find.text('Closed'), findsNothing);
      expect(find.text('Open'), findsOneWidget);
      final StatefulElement initialMaterialElement = tester.firstElement(
        find.ancestor(
          of: find.text('Open'),
          matching: find.byType(Material),
        ),
      );
      final _TrackedData dataOpen = _TrackedData(
        initialMaterialElement.widget,
        tester.getRect(
          find.byElementPredicate((Element e) => e == initialMaterialElement),
        ),
      );
      expect(dataOpen.material.color, Colors.blue);
      expect(dataOpen.material.elevation, 8.0);
      expect(dataOpen.radius, 0.0);
      expect(dataOpen.rect, const Rect.fromLTRB(0, 0, 800, 600));

      // Close the container.
      final NavigatorState navigator = tester.state(find.byType(Navigator));
      navigator.pop();
      await tester.pump();

      expect(find.text('Closed'), findsOneWidget);
      expect(find.text('Open'), findsOneWidget);
      final StatefulElement materialElement = tester.firstElement(
        find.ancestor(
          of: find.text('Open'),
          matching: find.byType(Material),
        ),
      );
      final _TrackedData dataTransitionStart = _TrackedData(
        materialElement.widget,
        tester.getRect(
          find.byElementPredicate((Element e) => e == materialElement),
        ),
      );
      expect(dataTransitionStart.material.color, dataOpen.material.color);
      expect(
          dataTransitionStart.material.elevation, dataOpen.material.elevation);
      expect(dataTransitionStart.radius, dataOpen.radius);
      expect(dataTransitionStart.rect, dataOpen.rect);
      expect(_getOpacity(tester, 'Open'), 1.0);
      await tester.pump(const Duration(microseconds: 1)); // 300 * 1/5 = 60

      // Jump to start of fade out: 1/5 of 300.
      await tester.pump(const Duration(milliseconds: 60)); // 300 * 1/5 = 60
      final _TrackedData dataPreFadeOut = _TrackedData(
        materialElement.widget,
        tester.getRect(
          find.byElementPredicate((Element e) => e == materialElement),
        ),
      );
      _expectMaterialPropertiesHaveAdvanced(
        smallerMaterial: dataPreFadeOut,
        biggerMaterial: dataTransitionStart,
        tester: tester,
      );
      expect(_getOpacity(tester, 'Open'), moreOrLessEquals(1.0));
      expect(_getOpacity(tester, 'Closed'), 1.0);

      // Jump to the middle of the fade out.
      await tester.pump(const Duration(milliseconds: 30)); // 300 * 3/10 = 90
      final _TrackedData dataMidpoint = _TrackedData(
        materialElement.widget,
        tester.getRect(
          find.byElementPredicate((Element e) => e == materialElement),
        ),
      );
      _expectMaterialPropertiesHaveAdvanced(
        smallerMaterial: dataMidpoint,
        biggerMaterial: dataPreFadeOut,
        tester: tester,
      );
      expect(dataMidpoint.material.color, isNot(dataPreFadeOut.material.color));
      expect(_getOpacity(tester, 'Open'), lessThan(1.0));
      expect(_getOpacity(tester, 'Open'), greaterThan(0.0));
      expect(_getOpacity(tester, 'Closed'), 1.0);

      // Jump to the end of the fade out.
      await tester.pump(const Duration(milliseconds: 30)); // 300 * 2/5 = 120
      final _TrackedData dataPostFadeOut = _TrackedData(
        materialElement.widget,
        tester.getRect(
          find.byElementPredicate((Element e) => e == materialElement),
        ),
      );
      _expectMaterialPropertiesHaveAdvanced(
        smallerMaterial: dataPostFadeOut,
        biggerMaterial: dataMidpoint,
        tester: tester,
      );
      expect(_getOpacity(tester, 'Open'), moreOrLessEquals(0.0));
      expect(_getOpacity(tester, 'Closed'), 1.0);

      // Jump almost to the end of the transition.
      await tester.pump(const Duration(milliseconds: 180));
      final _TrackedData dataTransitionDone = _TrackedData(
        materialElement.widget,
        tester.getRect(
          find.byElementPredicate((Element e) => e == materialElement),
        ),
      );
      _expectMaterialPropertiesHaveAdvanced(
        smallerMaterial: dataTransitionDone,
        biggerMaterial: dataPostFadeOut,
        tester: tester,
      );
      expect(_getOpacity(tester, 'Closed'), 1.0);
      expect(_getOpacity(tester, 'Open'), 0.0);
      expect(dataTransitionDone.material.color, Colors.green);
      expect(dataTransitionDone.material.elevation, 4.0);
      expect(dataTransitionDone.radius, 8.0);

      await tester.pump(const Duration(milliseconds: 1));
      expect(find.text('Open'), findsNothing); // No longer in the tree.
      expect(find.text('Closed'), findsOneWidget);
      final StatefulElement finalMaterialElement = tester.firstElement(
        find.ancestor(
          of: find.text('Closed'),
          matching: find.byType(Material),
        ),
      );
      final _TrackedData dataClosed = _TrackedData(
        finalMaterialElement.widget,
        tester.getRect(
          find.byElementPredicate((Element e) => e == finalMaterialElement),
        ),
      );
      expect(dataClosed.material.color, dataTransitionDone.material.color);
      expect(
        dataClosed.material.elevation,
        dataTransitionDone.material.elevation,
      );
      expect(dataClosed.radius, dataTransitionDone.radius);
      expect(dataClosed.rect, dataTransitionDone.rect);
    },
  );

  testWidgets('Container opens - Fade through', (WidgetTester tester) async {
    const ShapeBorder shape = RoundedRectangleBorder(
      borderRadius: BorderRadius.all(Radius.circular(8.0)),
    );
    bool closedBuilderCalled = false;
    bool openBuilderCalled = false;

    await tester.pumpWidget(_boilerplate(
      child: Center(
        child: OpenContainer(
          closedColor: Colors.green,
          openColor: Colors.blue,
          closedElevation: 4.0,
          openElevation: 8.0,
          closedShape: shape,
          closedBuilder: (BuildContext context, VoidCallback _) {
            closedBuilderCalled = true;
            return const Text('Closed');
          },
          openBuilder: (BuildContext context, VoidCallback _) {
            openBuilderCalled = true;
            return const Text('Open');
          },
          transitionType: ContainerTransitionType.fadeThrough,
        ),
      ),
    ));

    // Closed container has the expected properties.
    final StatefulElement srcMaterialElement = tester.firstElement(
      find.ancestor(
        of: find.text('Closed'),
        matching: find.byType(Material),
      ),
    );
    final Material srcMaterial = srcMaterialElement.widget;
    expect(srcMaterial.color, Colors.green);
    expect(srcMaterial.elevation, 4.0);
    expect(srcMaterial.shape, shape);
    expect(find.text('Closed'), findsOneWidget);
    expect(find.text('Open'), findsNothing);
    expect(closedBuilderCalled, isTrue);
    expect(openBuilderCalled, isFalse);
    final Rect srcMaterialRect = tester.getRect(
      find.byElementPredicate((Element e) => e == srcMaterialElement),
    );

    // Open the container.
    await tester.tap(find.text('Closed'));
    expect(find.text('Closed'), findsOneWidget);
    expect(find.text('Open'), findsNothing);
    await tester.pump();

    // On the first frame of the animation everything still looks like before.
    final StatefulElement destMaterialElement = tester.firstElement(
      find.ancestor(
        of: find.text('Closed'),
        matching: find.byType(Material),
      ),
    );
    final Material closedMaterial = destMaterialElement.widget;
    expect(closedMaterial.color, Colors.green);
    expect(closedMaterial.elevation, 4.0);
    expect(closedMaterial.shape, shape);
    expect(find.text('Closed'), findsOneWidget);
    expect(find.text('Open'), findsOneWidget);
    final Rect closedMaterialRect = tester.getRect(
      find.byElementPredicate((Element e) => e == destMaterialElement),
    );
    expect(closedMaterialRect, srcMaterialRect);
    expect(_getOpacity(tester, 'Open'), 0.0);
    expect(_getOpacity(tester, 'Closed'), 1.0);

    final _TrackedData dataClosed = _TrackedData(
      closedMaterial,
      closedMaterialRect,
    );

    // The fade-out takes 1/5 of 300ms. Let's jump to the midpoint of that.
    await tester.pump(const Duration(milliseconds: 30)); // 300ms * 1/10 = 30ms
    final _TrackedData dataMidFadeOut = _TrackedData(
      destMaterialElement.widget,
      tester.getRect(
        find.byElementPredicate((Element e) => e == destMaterialElement),
      ),
    );
    _expectMaterialPropertiesHaveAdvanced(
      smallerMaterial: dataClosed,
      biggerMaterial: dataMidFadeOut,
      tester: tester,
    );
    expect(dataMidFadeOut.material.color, isNot(dataClosed.material.color));
    expect(_getOpacity(tester, 'Open'), 0.0);
    expect(_getOpacity(tester, 'Closed'), lessThan(1.0));
    expect(_getOpacity(tester, 'Closed'), greaterThan(0.0));

    // Let's jump to the crossover point at 1/5 of 300ms.
    await tester.pump(const Duration(milliseconds: 30)); // 300ms * 1/5 = 60ms
    final _TrackedData dataMidpoint = _TrackedData(
      destMaterialElement.widget,
      tester.getRect(
        find.byElementPredicate((Element e) => e == destMaterialElement),
      ),
    );
    _expectMaterialPropertiesHaveAdvanced(
      smallerMaterial: dataMidFadeOut,
      biggerMaterial: dataMidpoint,
      tester: tester,
    );
    expect(dataMidpoint.material.color, isNot(dataMidFadeOut.material.color));
    expect(_getOpacity(tester, 'Open'), moreOrLessEquals(0.0));
    expect(_getOpacity(tester, 'Closed'), moreOrLessEquals(0.0));

    // Let's jump to the middle of the fade-in at 3/5 of 300ms
    await tester.pump(const Duration(milliseconds: 120)); // 300ms * 3/5 = 180ms
    final _TrackedData dataMidFadeIn = _TrackedData(
      destMaterialElement.widget,
      tester.getRect(
        find.byElementPredicate((Element e) => e == destMaterialElement),
      ),
    );
    _expectMaterialPropertiesHaveAdvanced(
      smallerMaterial: dataMidpoint,
      biggerMaterial: dataMidFadeIn,
      tester: tester,
    );
    expect(dataMidFadeIn.material.color, isNot(dataMidpoint.material.color));
    expect(_getOpacity(tester, 'Open'), lessThan(1.0));
    expect(_getOpacity(tester, 'Open'), greaterThan(0.0));
    expect(_getOpacity(tester, 'Closed'), 0.0);

    // Let's jump almost to the end of the transition.
    await tester.pump(const Duration(milliseconds: 120));
    final _TrackedData dataTransitionDone = _TrackedData(
      destMaterialElement.widget,
      tester.getRect(
        find.byElementPredicate((Element e) => e == destMaterialElement),
      ),
    );
    _expectMaterialPropertiesHaveAdvanced(
      smallerMaterial: dataMidFadeIn,
      biggerMaterial: dataTransitionDone,
      tester: tester,
    );
    expect(
      dataTransitionDone.material.color,
      isNot(dataMidFadeIn.material.color),
    );
    expect(_getOpacity(tester, 'Open'), 1.0);
    expect(_getOpacity(tester, 'Closed'), 0.0);
    expect(dataTransitionDone.material.color, Colors.blue);
    expect(dataTransitionDone.material.elevation, 8.0);
    expect(dataTransitionDone.radius, 0.0);
    expect(dataTransitionDone.rect, const Rect.fromLTRB(0, 0, 800, 600));

    await tester.pump(const Duration(milliseconds: 1));
    expect(find.text('Closed'), findsNothing); // No longer in the tree.
    expect(find.text('Open'), findsOneWidget);
    final StatefulElement finalMaterialElement = tester.firstElement(
      find.ancestor(
        of: find.text('Open'),
        matching: find.byType(Material),
      ),
    );
    final _TrackedData dataOpen = _TrackedData(
      finalMaterialElement.widget,
      tester.getRect(
        find.byElementPredicate((Element e) => e == finalMaterialElement),
      ),
    );
    expect(dataOpen.material.color, dataTransitionDone.material.color);
    expect(dataOpen.material.elevation, dataTransitionDone.material.elevation);
    expect(dataOpen.radius, dataTransitionDone.radius);
    expect(dataOpen.rect, dataTransitionDone.rect);
  });

  testWidgets('Container closes - Fade through', (WidgetTester tester) async {
    const ShapeBorder shape = RoundedRectangleBorder(
      borderRadius: BorderRadius.all(Radius.circular(8.0)),
    );

    await tester.pumpWidget(_boilerplate(
      child: Center(
        child: OpenContainer(
          closedColor: Colors.green,
          openColor: Colors.blue,
          closedElevation: 4.0,
          openElevation: 8.0,
          closedShape: shape,
          closedBuilder: (BuildContext context, VoidCallback _) {
            return const Text('Closed');
          },
          openBuilder: (BuildContext context, VoidCallback _) {
            return const Text('Open');
          },
          transitionType: ContainerTransitionType.fadeThrough,
        ),
      ),
    ));

    await tester.tap(find.text('Closed'));
    await tester.pumpAndSettle();

    // Open container has the expected properties.
    expect(find.text('Closed'), findsNothing);
    expect(find.text('Open'), findsOneWidget);
    final StatefulElement initialMaterialElement = tester.firstElement(
      find.ancestor(
        of: find.text('Open'),
        matching: find.byType(Material),
      ),
    );
    final _TrackedData dataOpen = _TrackedData(
      initialMaterialElement.widget,
      tester.getRect(
        find.byElementPredicate((Element e) => e == initialMaterialElement),
      ),
    );
    expect(dataOpen.material.color, Colors.blue);
    expect(dataOpen.material.elevation, 8.0);
    expect(dataOpen.radius, 0.0);
    expect(dataOpen.rect, const Rect.fromLTRB(0, 0, 800, 600));

    // Close the container.
    final NavigatorState navigator = tester.state(find.byType(Navigator));
    navigator.pop();
    await tester.pump();

    expect(find.text('Closed'), findsOneWidget);
    expect(find.text('Open'), findsOneWidget);
    final StatefulElement materialElement = tester.firstElement(
      find.ancestor(
        of: find.text('Open'),
        matching: find.byType(Material),
      ),
    );
    final _TrackedData dataTransitionStart = _TrackedData(
      materialElement.widget,
      tester.getRect(
        find.byElementPredicate((Element e) => e == materialElement),
      ),
    );
    expect(dataTransitionStart.material.color, dataOpen.material.color);
    expect(dataTransitionStart.material.elevation, dataOpen.material.elevation);
    expect(dataTransitionStart.radius, dataOpen.radius);
    expect(dataTransitionStart.rect, dataOpen.rect);
    expect(_getOpacity(tester, 'Open'), 1.0);
    expect(_getOpacity(tester, 'Closed'), 0.0);

    // Jump to mid-point of fade-out: 1/10 of 300ms.
    await tester.pump(const Duration(milliseconds: 30)); // 300ms * 1/10 = 30ms
    final _TrackedData dataMidFadeOut = _TrackedData(
      materialElement.widget,
      tester.getRect(
        find.byElementPredicate((Element e) => e == materialElement),
      ),
    );
    _expectMaterialPropertiesHaveAdvanced(
      smallerMaterial: dataMidFadeOut,
      biggerMaterial: dataTransitionStart,
      tester: tester,
    );
    expect(
      dataMidFadeOut.material.color,
      isNot(dataTransitionStart.material.color),
    );
    expect(_getOpacity(tester, 'Closed'), 0.0);
    expect(_getOpacity(tester, 'Open'), lessThan(1.0));
    expect(_getOpacity(tester, 'Open'), greaterThan(0.0));

    // Let's jump to the crossover point at 1/5 of 300ms.
    await tester.pump(const Duration(milliseconds: 30)); // 300ms * 1/5 = 60ms
    final _TrackedData dataMidpoint = _TrackedData(
      materialElement.widget,
      tester.getRect(
        find.byElementPredicate((Element e) => e == materialElement),
      ),
    );
    _expectMaterialPropertiesHaveAdvanced(
      smallerMaterial: dataMidpoint,
      biggerMaterial: dataMidFadeOut,
      tester: tester,
    );
    expect(dataMidpoint.material.color, isNot(dataMidFadeOut.material.color));
    expect(_getOpacity(tester, 'Open'), moreOrLessEquals(0.0));
    expect(_getOpacity(tester, 'Closed'), moreOrLessEquals(0.0));

    // Let's jump to the middle of the fade-in at 3/5 of 300ms
    await tester.pump(const Duration(milliseconds: 120)); // 300ms * 3/5 = 180ms
    final _TrackedData dataMidFadeIn = _TrackedData(
      materialElement.widget,
      tester.getRect(
        find.byElementPredicate((Element e) => e == materialElement),
      ),
    );
    _expectMaterialPropertiesHaveAdvanced(
      smallerMaterial: dataMidFadeIn,
      biggerMaterial: dataMidpoint,
      tester: tester,
    );
    expect(dataMidFadeIn.material.color, isNot(dataMidpoint.material.color));
    expect(_getOpacity(tester, 'Closed'), lessThan(1.0));
    expect(_getOpacity(tester, 'Closed'), greaterThan(0.0));
    expect(_getOpacity(tester, 'Open'), 0.0);

    // Let's jump almost to the end of the transition.
    await tester.pump(const Duration(milliseconds: 120));
    final _TrackedData dataTransitionDone = _TrackedData(
      materialElement.widget,
      tester.getRect(
        find.byElementPredicate((Element e) => e == materialElement),
      ),
    );
    _expectMaterialPropertiesHaveAdvanced(
      smallerMaterial: dataTransitionDone,
      biggerMaterial: dataMidFadeIn,
      tester: tester,
    );
    expect(
      dataTransitionDone.material.color,
      isNot(dataMidFadeIn.material.color),
    );
    expect(_getOpacity(tester, 'Closed'), 1.0);
    expect(_getOpacity(tester, 'Open'), 0.0);
    expect(dataTransitionDone.material.color, Colors.green);
    expect(dataTransitionDone.material.elevation, 4.0);
    expect(dataTransitionDone.radius, 8.0);

    await tester.pump(const Duration(milliseconds: 1));
    expect(find.text('Open'), findsNothing); // No longer in the tree.
    expect(find.text('Closed'), findsOneWidget);
    final StatefulElement finalMaterialElement = tester.firstElement(
      find.ancestor(
        of: find.text('Closed'),
        matching: find.byType(Material),
      ),
    );
    final _TrackedData dataClosed = _TrackedData(
      finalMaterialElement.widget,
      tester.getRect(
        find.byElementPredicate((Element e) => e == finalMaterialElement),
      ),
    );
    expect(dataClosed.material.color, dataTransitionDone.material.color);
    expect(
      dataClosed.material.elevation,
      dataTransitionDone.material.elevation,
    );
    expect(dataClosed.radius, dataTransitionDone.radius);
    expect(dataClosed.rect, dataTransitionDone.rect);
  });

  testWidgets('Cannot tap container if tappable=false',
      (WidgetTester tester) async {
    await tester.pumpWidget(_boilerplate(
      child: Center(
        child: OpenContainer(
          tappable: false,
          closedBuilder: (BuildContext context, VoidCallback _) {
            return const Text('Closed');
          },
          openBuilder: (BuildContext context, VoidCallback _) {
            return const Text('Open');
          },
        ),
      ),
    ));

    expect(find.text('Open'), findsNothing);
    expect(find.text('Closed'), findsOneWidget);
    await tester.tap(find.text('Closed'));
    await tester.pumpAndSettle();
    expect(find.text('Open'), findsNothing);
    expect(find.text('Closed'), findsOneWidget);
  });

  testWidgets('Action callbacks work', (WidgetTester tester) async {
    VoidCallback open, close;
    await tester.pumpWidget(_boilerplate(
      child: Center(
        child: OpenContainer(
          tappable: false,
          closedBuilder: (BuildContext context, VoidCallback action) {
            open = action;
            return const Text('Closed');
          },
          openBuilder: (BuildContext context, VoidCallback action) {
            close = action;
            return const Text('Open');
          },
        ),
      ),
    ));

    expect(find.text('Open'), findsNothing);
    expect(find.text('Closed'), findsOneWidget);

    expect(open, isNotNull);
    open();
    await tester.pumpAndSettle();

    expect(find.text('Open'), findsOneWidget);
    expect(find.text('Closed'), findsNothing);

    expect(close, isNotNull);
    close();
    await tester.pumpAndSettle();

    expect(find.text('Open'), findsNothing);
    expect(find.text('Closed'), findsOneWidget);
  });

  testWidgets('open widget keeps state', (WidgetTester tester) async {
    await tester.pumpWidget(_boilerplate(
      child: Center(
        child: OpenContainer(
          closedBuilder: (BuildContext context, VoidCallback action) {
            return const Text('Closed');
          },
          openBuilder: (BuildContext context, VoidCallback action) {
            return Switch(
              value: true,
              onChanged: (bool v) {},
            );
          },
        ),
      ),
    ));

    await tester.tap(find.text('Closed'));
    await tester.pump(const Duration(milliseconds: 200));

    final State stateOpening = tester.state(find.byType(Switch));
    expect(stateOpening, isNotNull);

    await tester.pumpAndSettle();
    expect(find.text('Closed'), findsNothing);
    final State stateOpen = tester.state(find.byType(Switch));
    expect(stateOpen, isNotNull);
    expect(stateOpen, same(stateOpening));

    final NavigatorState navigator = tester.state(find.byType(Navigator));
    navigator.pop();
    await tester.pump(const Duration(milliseconds: 200));
    expect(find.text('Closed'), findsOneWidget);
    final State stateClosing = tester.state(find.byType(Switch));
    expect(stateClosing, isNotNull);
    expect(stateClosing, same(stateOpen));
  });

  testWidgets('closed widget keeps state', (WidgetTester tester) async {
    VoidCallback open;
    await tester.pumpWidget(_boilerplate(
      child: Center(
        child: OpenContainer(
          closedBuilder: (BuildContext context, VoidCallback action) {
            open = action;
            return Switch(
              value: true,
              onChanged: (bool v) {},
            );
          },
          openBuilder: (BuildContext context, VoidCallback action) {
            return const Text('Open');
          },
        ),
      ),
    ));

    final State stateClosed = tester.state(find.byType(Switch));
    expect(stateClosed, isNotNull);

    open();
    await tester.pump(const Duration(milliseconds: 200));
    expect(find.text('Open'), findsOneWidget);

    final State stateOpening = tester.state(find.byType(Switch));
    expect(stateOpening, same(stateClosed));

    await tester.pumpAndSettle();
    expect(find.byType(Switch), findsNothing);
    expect(find.text('Open'), findsOneWidget);
    final State stateOpen = tester.state(find.byType(
      Switch,
      skipOffstage: false,
    ));
    expect(stateOpen, same(stateOpening));

    final NavigatorState navigator = tester.state(find.byType(Navigator));
    navigator.pop();
    await tester.pump(const Duration(milliseconds: 200));
    expect(find.text('Open'), findsOneWidget);
    final State stateClosing = tester.state(find.byType(Switch));
    expect(stateClosing, same(stateOpen));

    await tester.pumpAndSettle();
    expect(find.text('Open'), findsNothing);
    final State stateClosedAgain = tester.state(find.byType(Switch));
    expect(stateClosedAgain, same(stateClosing));
  });

  testWidgets('closes to the right location when src position has changed',
      (WidgetTester tester) async {
    final Widget openContainer = OpenContainer(
      closedBuilder: (BuildContext context, VoidCallback action) {
        return Container(
          height: 100,
          width: 100,
          child: const Text('Closed'),
        );
      },
      openBuilder: (BuildContext context, VoidCallback action) {
        return GestureDetector(
          onTap: action,
          child: const Text('Open'),
        );
      },
    );

    await tester.pumpWidget(_boilerplate(
      child: Align(
        alignment: Alignment.topLeft,
        child: openContainer,
      ),
    ));

    final Rect originTextRect = tester.getRect(find.text('Closed'));
    expect(originTextRect.topLeft, Offset.zero);

    await tester.tap(find.text('Closed'));
    await tester.pumpAndSettle();

    expect(find.text('Open'), findsOneWidget);
    expect(find.text('Closed'), findsNothing);

    await tester.pumpWidget(_boilerplate(
      child: Align(
        alignment: Alignment.bottomLeft,
        child: openContainer,
      ),
    ));

    expect(find.text('Open'), findsOneWidget);
    expect(find.text('Closed'), findsNothing);

    await tester.tap(find.text('Open'));
    await tester.pump(); // Need one frame to measure things in the old route.
    await tester.pump(const Duration(milliseconds: 300));
    expect(find.text('Open'), findsOneWidget);
    expect(find.text('Closed'), findsOneWidget);

    final Rect transitionEndTextRect = tester.getRect(find.text('Open'));
    expect(transitionEndTextRect.topLeft, const Offset(0.0, 600.0 - 100.0));

    await tester.pump(const Duration(milliseconds: 1));
    expect(find.text('Open'), findsNothing);
    expect(find.text('Closed'), findsOneWidget);

    final Rect finalTextRect = tester.getRect(find.text('Closed'));
    expect(finalTextRect.topLeft, transitionEndTextRect.topLeft);
  });

  testWidgets('src changes size while open', (WidgetTester tester) async {
    final Widget openContainer = _boilerplate(
      child: Center(
        child: OpenContainer(
          closedBuilder: (BuildContext context, VoidCallback action) {
            return const _SizableContainer(
              initialSize: 100,
              child: Text('Closed'),
            );
          },
          openBuilder: (BuildContext context, VoidCallback action) {
            return GestureDetector(
              onTap: action,
              child: const Text('Open'),
            );
          },
        ),
      ),
    );

    await tester.pumpWidget(openContainer);

    final Size orignalClosedRect = tester.getSize(find
        .ancestor(
          of: find.text('Closed'),
          matching: find.byType(Material),
        )
        .first);
    expect(orignalClosedRect, const Size(100, 100));

    await tester.tap(find.text('Closed'));
    await tester.pumpAndSettle();

    expect(find.text('Open'), findsOneWidget);
    expect(find.text('Closed'), findsNothing);

    final _SizableContainerState containerState = tester.state(find.byType(
      _SizableContainer,
      skipOffstage: false,
    ));
    containerState.size = 200;

    expect(find.text('Open'), findsOneWidget);
    expect(find.text('Closed'), findsNothing);
    await tester.tap(find.text('Open'));
    await tester.pump(); // Need one frame to measure things in the old route.
    await tester.pump(const Duration(milliseconds: 300));
    expect(find.text('Open'), findsOneWidget);
    expect(find.text('Closed'), findsOneWidget);

    final Size transitionEndSize = tester.getSize(find
        .ancestor(
          of: find.text('Open'),
          matching: find.byType(Material),
        )
        .first);
    expect(transitionEndSize, const Size(200, 200));

    await tester.pump(const Duration(milliseconds: 1));
    expect(find.text('Open'), findsNothing);
    expect(find.text('Closed'), findsOneWidget);

    final Size finalSize = tester.getSize(find
        .ancestor(
          of: find.text('Closed'),
          matching: find.byType(Material),
        )
        .first);
    expect(finalSize, const Size(200, 200));
  });

  testWidgets('transition is interrupted and should not jump',
      (WidgetTester tester) async {
    await tester.pumpWidget(_boilerplate(
      child: Center(
        child: OpenContainer(
          closedBuilder: (BuildContext context, VoidCallback action) {
            return const Text('Closed');
          },
          openBuilder: (BuildContext context, VoidCallback action) {
            return const Text('Open');
          },
        ),
      ),
    ));

    await tester.tap(find.text('Closed'));
    await tester.pump();
    await tester.pump(const Duration(milliseconds: 150));
    expect(find.text('Open'), findsOneWidget);
    expect(find.text('Closed'), findsOneWidget);

    final Material openingMaterial = tester.firstWidget(find.ancestor(
      of: find.text('Closed'),
      matching: find.byType(Material),
    ));
    final Rect openingRect = tester.getRect(
      find.byWidgetPredicate((Widget w) => w == openingMaterial),
    );

    // Close the container while it is half way to open.
    final NavigatorState navigator = tester.state(find.byType(Navigator));
    navigator.pop();
    await tester.pump();

    final Material closingMaterial = tester.firstWidget(find.ancestor(
      of: find.text('Open'),
      matching: find.byType(Material),
    ));
    final Rect closingRect = tester.getRect(
      find.byWidgetPredicate((Widget w) => w == closingMaterial),
    );

    expect(closingMaterial.elevation, openingMaterial.elevation);
    expect(closingMaterial.color, openingMaterial.color);
    expect(closingMaterial.shape, openingMaterial.shape);
    expect(closingRect, openingRect);
  });

  testWidgets('navigator is not full size', (WidgetTester tester) async {
    await tester.pumpWidget(Center(
      child: SizedBox(
        width: 300,
        height: 400,
        child: _boilerplate(
          child: Center(
            child: OpenContainer(
              closedBuilder: (BuildContext context, VoidCallback action) {
                return const Text('Closed');
              },
              openBuilder: (BuildContext context, VoidCallback action) {
                return const Text('Open');
              },
            ),
          ),
        ),
      ),
    ));
    const Rect fullNavigator = Rect.fromLTWH(250, 100, 300, 400);

    expect(tester.getRect(find.byType(Navigator)), fullNavigator);
    final Rect materialRectClosed = tester.getRect(find
        .ancestor(
          of: find.text('Closed'),
          matching: find.byType(Material),
        )
        .first);

    await tester.tap(find.text('Closed'));
    await tester.pump();
    expect(find.text('Open'), findsOneWidget);
    expect(find.text('Closed'), findsOneWidget);
    final Rect materialRectTransitionStart = tester.getRect(find.ancestor(
      of: find.text('Closed'),
      matching: find.byType(Material),
    ));
    expect(materialRectTransitionStart, materialRectClosed);

    await tester.pump(const Duration(milliseconds: 300));
    expect(find.text('Open'), findsOneWidget);
    expect(find.text('Closed'), findsOneWidget);
    final Rect materialRectTransitionEnd = tester.getRect(find.ancestor(
      of: find.text('Open'),
      matching: find.byType(Material),
    ));
    expect(materialRectTransitionEnd, fullNavigator);
    await tester.pumpAndSettle();
    expect(find.text('Open'), findsOneWidget);
    expect(find.text('Closed'), findsNothing);
    final Rect materialRectOpen = tester.getRect(find.ancestor(
      of: find.text('Open'),
      matching: find.byType(Material),
    ));
    expect(materialRectOpen, fullNavigator);
  });

  testWidgets('does not crash when disposed right after pop',
      (WidgetTester tester) async {
    await tester.pumpWidget(Center(
      child: SizedBox(
        width: 300,
        height: 400,
        child: _boilerplate(
          child: Center(
            child: OpenContainer(
              closedBuilder: (BuildContext context, VoidCallback action) {
                return const Text('Closed');
              },
              openBuilder: (BuildContext context, VoidCallback action) {
                return const Text('Open');
              },
            ),
          ),
        ),
      ),
    ));
    await tester.tap(find.text('Closed'));
    await tester.pumpAndSettle();

    final NavigatorState navigator = tester.state(find.byType(Navigator));
    navigator.pop();

    await tester.pumpWidget(const Placeholder());
    expect(tester.takeException(), isNull);
    await tester.pumpAndSettle();
    expect(tester.takeException(), isNull);
  });

  testWidgets('can specify a duration', (WidgetTester tester) async {
    await tester.pumpWidget(Center(
      child: SizedBox(
        width: 300,
        height: 400,
        child: _boilerplate(
          child: Center(
            child: OpenContainer(
              transitionDuration: const Duration(seconds: 2),
              closedBuilder: (BuildContext context, VoidCallback action) {
                return const Text('Closed');
              },
              openBuilder: (BuildContext context, VoidCallback action) {
                return const Text('Open');
              },
            ),
          ),
        ),
      ),
    ));

    expect(find.text('Open'), findsNothing);
    expect(find.text('Closed'), findsOneWidget);

    await tester.tap(find.text('Closed'));
    await tester.pump();

    // Jump to the end of the transition.
    await tester.pump(const Duration(seconds: 2));
    expect(find.text('Open'), findsOneWidget); // faded in
    expect(find.text('Closed'), findsOneWidget); // faded out
    await tester.pump(const Duration(milliseconds: 1));
    expect(find.text('Open'), findsOneWidget);
    expect(find.text('Closed'), findsNothing);

    final NavigatorState navigator = tester.state(find.byType(Navigator));
    navigator.pop();
    await tester.pump();

    // Jump to the end of the transition.
    await tester.pump(const Duration(seconds: 2));
    expect(find.text('Open'), findsOneWidget); // faded out
    expect(find.text('Closed'), findsOneWidget); // faded in
    await tester.pump(const Duration(milliseconds: 1));
    expect(find.text('Open'), findsNothing);
    expect(find.text('Closed'), findsOneWidget);
  });

  testWidgets('can specify an open shape', (WidgetTester tester) async {
    await tester.pumpWidget(Center(
      child: SizedBox(
        width: 300,
        height: 400,
        child: _boilerplate(
          child: Center(
            child: OpenContainer(
              closedShape: RoundedRectangleBorder(
                borderRadius: BorderRadius.circular(10),
              ),
              openShape: RoundedRectangleBorder(
                borderRadius: BorderRadius.circular(40),
              ),
              closedBuilder: (BuildContext context, VoidCallback action) {
                return const Text('Closed');
              },
              openBuilder: (BuildContext context, VoidCallback action) {
                return const Text('Open');
              },
            ),
          ),
        ),
      ),
    ));

    expect(find.text('Open'), findsNothing);
    expect(find.text('Closed'), findsOneWidget);
    final double closedRadius = _getRadius(tester.firstWidget(find.ancestor(
      of: find.text('Closed'),
      matching: find.byType(Material),
    )));
    expect(closedRadius, 10.0);

    await tester.tap(find.text('Closed'));
    await tester.pump();
    expect(find.text('Open'), findsOneWidget);
    expect(find.text('Closed'), findsOneWidget);
    final double openingRadius = _getRadius(tester.firstWidget(find.ancestor(
      of: find.text('Open'),
      matching: find.byType(Material),
    )));
    expect(openingRadius, 10.0);

    await tester.pump(const Duration(milliseconds: 150));
    expect(find.text('Open'), findsOneWidget);
    expect(find.text('Closed'), findsOneWidget);
    final double halfwayRadius = _getRadius(tester.firstWidget(find.ancestor(
      of: find.text('Open'),
      matching: find.byType(Material),
    )));
    expect(halfwayRadius, greaterThan(10.0));
    expect(halfwayRadius, lessThan(40.0));

    await tester.pump(const Duration(milliseconds: 150));
    expect(find.text('Open'), findsOneWidget);
    expect(find.text('Closed'), findsOneWidget);
    final double openRadius = _getRadius(tester.firstWidget(find.ancestor(
      of: find.text('Open'),
      matching: find.byType(Material),
    )));
    expect(openRadius, 40.0);

    await tester.pump(const Duration(milliseconds: 1));
    expect(find.text('Closed'), findsNothing);
    expect(find.text('Open'), findsOneWidget);
    final double finalRadius = _getRadius(tester.firstWidget(find.ancestor(
      of: find.text('Open'),
      matching: find.byType(Material),
    )));
    expect(finalRadius, 40.0);
  });

  testWidgets('Scrim', (WidgetTester tester) async {
    const ShapeBorder shape = RoundedRectangleBorder(
      borderRadius: BorderRadius.all(Radius.circular(8.0)),
    );

    await tester.pumpWidget(_boilerplate(
      child: Center(
        child: OpenContainer(
          closedColor: Colors.green,
          openColor: Colors.blue,
          closedElevation: 4.0,
          openElevation: 8.0,
          closedShape: shape,
          closedBuilder: (BuildContext context, VoidCallback _) {
            return const Text('Closed');
          },
          openBuilder: (BuildContext context, VoidCallback _) {
            return const Text('Open');
          },
        ),
      ),
    ));

    expect(find.text('Closed'), findsOneWidget);
    expect(find.text('Open'), findsNothing);
    await tester.tap(find.text('Closed'));
    await tester.pump();

    expect(_getScrimColor(tester), Colors.transparent);

    await tester.pump(const Duration(milliseconds: 50));
    final Color halfwayFadeInColor = _getScrimColor(tester);
    expect(halfwayFadeInColor, isNot(Colors.transparent));
    expect(halfwayFadeInColor, isNot(Colors.black54));

    // Scrim is done fading in early.
    await tester.pump(const Duration(milliseconds: 50));
    expect(_getScrimColor(tester), Colors.black54);

    await tester.pump(const Duration(milliseconds: 200));
    expect(_getScrimColor(tester), Colors.black54);

    await tester.pumpAndSettle();

    // Close the container
    final NavigatorState navigator = tester.state(find.byType(Navigator));
    navigator.pop();
    await tester.pump();

    expect(_getScrimColor(tester), Colors.black54);

    // Scrim takes longer to fade out (vs. fade in).
    await tester.pump(const Duration(milliseconds: 200));
    final Color halfwayFadeOutColor = _getScrimColor(tester);
    expect(halfwayFadeOutColor, isNot(Colors.transparent));
    expect(halfwayFadeOutColor, isNot(Colors.black54));

    await tester.pump(const Duration(milliseconds: 100));
    expect(_getScrimColor(tester), Colors.transparent);
  });

  testWidgets(
      'Container partly offscreen can be opened without crash - vertical',
      (WidgetTester tester) async {
    final ScrollController controller =
        ScrollController(initialScrollOffset: 50);
    await tester.pumpWidget(Center(
      child: SizedBox(
        height: 200,
        width: 200,
        child: _boilerplate(
          child: ListView.builder(
            cacheExtent: 0,
            controller: controller,
            itemBuilder: (BuildContext context, int index) {
              return OpenContainer(
                closedBuilder: (BuildContext context, VoidCallback _) {
                  return SizedBox(
                    height: 100,
                    width: 100,
                    child: Text('Closed $index'),
                  );
                },
                openBuilder: (BuildContext context, VoidCallback _) {
                  return Text('Open $index');
                },
              );
            },
          ),
        ),
      ),
    ));

    void expectClosedState() {
      expect(find.text('Closed 0'), findsOneWidget);
      expect(find.text('Closed 1'), findsOneWidget);
      expect(find.text('Closed 2'), findsOneWidget);
      expect(find.text('Closed 3'), findsNothing);

      expect(find.text('Open 0'), findsNothing);
      expect(find.text('Open 1'), findsNothing);
      expect(find.text('Open 2'), findsNothing);
      expect(find.text('Open 3'), findsNothing);
    }

    expectClosedState();

    // Open container that's partly visible at top.
    await tester.tapAt(
      tester.getBottomRight(find.text('Closed 0')) - const Offset(20, 20),
    );
    await tester.pump();
    await tester.pumpAndSettle();
    expect(find.text('Closed 0'), findsNothing);
    expect(find.text('Open 0'), findsOneWidget);

    final NavigatorState navigator = tester.state(find.byType(Navigator));
    navigator.pop();
    await tester.pump();
    await tester.pumpAndSettle();
    expectClosedState();

    // Open container that's partly visible at bottom.
    await tester.tapAt(
      tester.getTopLeft(find.text('Closed 2')) + const Offset(20, 20),
    );
    await tester.pump();
    await tester.pumpAndSettle();

    expect(find.text('Closed 2'), findsNothing);
    expect(find.text('Open 2'), findsOneWidget);
  });

  testWidgets(
      'Container partly offscreen can be opened without crash - horizontal',
      (WidgetTester tester) async {
    final ScrollController controller =
        ScrollController(initialScrollOffset: 50);
    await tester.pumpWidget(Center(
      child: SizedBox(
        height: 200,
        width: 200,
        child: _boilerplate(
          child: ListView.builder(
            scrollDirection: Axis.horizontal,
            cacheExtent: 0,
            controller: controller,
            itemBuilder: (BuildContext context, int index) {
              return OpenContainer(
                closedBuilder: (BuildContext context, VoidCallback _) {
                  return SizedBox(
                    height: 100,
                    width: 100,
                    child: Text('Closed $index'),
                  );
                },
                openBuilder: (BuildContext context, VoidCallback _) {
                  return Text('Open $index');
                },
              );
            },
          ),
        ),
      ),
    ));

    void expectClosedState() {
      expect(find.text('Closed 0'), findsOneWidget);
      expect(find.text('Closed 1'), findsOneWidget);
      expect(find.text('Closed 2'), findsOneWidget);
      expect(find.text('Closed 3'), findsNothing);

      expect(find.text('Open 0'), findsNothing);
      expect(find.text('Open 1'), findsNothing);
      expect(find.text('Open 2'), findsNothing);
      expect(find.text('Open 3'), findsNothing);
    }

    expectClosedState();

    // Open container that's partly visible at left edge.
    await tester.tapAt(
      tester.getBottomRight(find.text('Closed 0')) - const Offset(20, 20),
    );
    await tester.pump();
    await tester.pumpAndSettle();
    expect(find.text('Closed 0'), findsNothing);
    expect(find.text('Open 0'), findsOneWidget);

    final NavigatorState navigator = tester.state(find.byType(Navigator));
    navigator.pop();
    await tester.pump();
    await tester.pumpAndSettle();
    expectClosedState();

    // Open container that's partly visible at right edge.
    await tester.tapAt(
      tester.getTopLeft(find.text('Closed 2')) + const Offset(20, 20),
    );
    await tester.pump();
    await tester.pumpAndSettle();

    expect(find.text('Closed 2'), findsNothing);
    expect(find.text('Open 2'), findsOneWidget);
  });
<<<<<<< HEAD

  testWidgets(
      'Container can be dismissed after container widget itself is removed without crash',
          (WidgetTester tester) async {
            await tester.pumpWidget(_boilerplate(child: _RemoveOpenContainerExample()));

            expect(find.text('Closed'), findsOneWidget);
            expect(find.text('Closed',skipOffstage: false), findsOneWidget);
            expect(find.text('Open'), findsNothing);

            await tester.tap(find.text('Open the container'));
            await tester.pumpAndSettle();

            expect(find.text('Closed'), findsNothing);
            expect(find.text('Closed',skipOffstage: false), findsOneWidget);
            expect(find.text('Open'), findsOneWidget);

            await tester.tap(find.text('Remove the container'));
            await tester.pump();

            expect(find.text('Closed'), findsNothing);
            expect(find.text('Closed',skipOffstage: false), findsNothing);
            expect(find.text('Open'), findsOneWidget);

            await tester.tap(find.text('Close the container'));
            await tester.pumpAndSettle();

            expect(find.text('Closed'), findsNothing);
            expect(find.text('Closed',skipOffstage: false), findsNothing);
            expect(find.text('Open'), findsNothing);
            expect(find.text('Container has been removed'), findsOneWidget);
      });
=======
  testWidgets('onClosed callback is called when container has closed',
      (WidgetTester tester) async {
    bool hasClosed = false;
    final Widget openContainer = OpenContainer(
      onClosed: () {
        hasClosed = true;
      },
      closedBuilder: (BuildContext context, VoidCallback action) {
        return GestureDetector(
          onTap: action,
          child: const Text('Closed'),
        );
      },
      openBuilder: (BuildContext context, VoidCallback action) {
        return GestureDetector(
          onTap: action,
          child: const Text('Open'),
        );
      },
    );

    await tester.pumpWidget(
      _boilerplate(child: openContainer),
    );

    expect(find.text('Open'), findsNothing);
    expect(find.text('Closed'), findsOneWidget);
    expect(hasClosed, isFalse);

    await tester.tap(find.text('Closed'));
    await tester.pumpAndSettle();

    expect(find.text('Open'), findsOneWidget);
    expect(find.text('Closed'), findsNothing);

    await tester.tap(find.text('Open'));
    await tester.pumpAndSettle();

    expect(find.text('Open'), findsNothing);
    expect(find.text('Closed'), findsOneWidget);
    expect(hasClosed, isTrue);
  });
>>>>>>> f5411da6
}

Color _getScrimColor(WidgetTester tester) {
  // TODO(dnfield): fix this after https://github.com/flutter/flutter/pull/50979
  final Container container = tester.widget(find.byType(Container));
  if (container.decoration != null) {
    final BoxDecoration decoration = container.decoration;
    return decoration.color;
  }
  return (container as dynamic).color;
}

void _expectMaterialPropertiesHaveAdvanced({
  @required _TrackedData biggerMaterial,
  @required _TrackedData smallerMaterial,
  @required WidgetTester tester,
}) {
  expect(
    biggerMaterial.material.elevation,
    greaterThan(smallerMaterial.material.elevation),
  );
  expect(biggerMaterial.radius, lessThan(smallerMaterial.radius));
  expect(biggerMaterial.rect.height, greaterThan(smallerMaterial.rect.height));
  expect(biggerMaterial.rect.width, greaterThan(smallerMaterial.rect.width));
  expect(biggerMaterial.rect.top, lessThan(smallerMaterial.rect.top));
  expect(biggerMaterial.rect.left, lessThan(smallerMaterial.rect.left));
}

double _getOpacity(WidgetTester tester, String label) {
  final Opacity widget = tester.firstWidget(find.ancestor(
    of: find.text(label),
    matching: find.byType(Opacity),
  ));
  return widget.opacity;
}

class _TrackedData {
  _TrackedData(this.material, this.rect);

  final Material material;
  final Rect rect;

  double get radius => _getRadius(material);
}

double _getRadius(Material material) {
  final RoundedRectangleBorder shape = material.shape;
  if (shape == null) {
    return 0.0;
  }
  final BorderRadius radius = shape.borderRadius;
  return radius.topRight.x;
}

Widget _boilerplate({@required Widget child}) {
  return MaterialApp(
    home: Scaffold(
      body: child,
    ),
  );
}

class _SizableContainer extends StatefulWidget {
  const _SizableContainer({this.initialSize, this.child});

  final double initialSize;
  final Widget child;

  @override
  State<_SizableContainer> createState() =>
      _SizableContainerState(size: initialSize);
}

class _SizableContainerState extends State<_SizableContainer> {
  _SizableContainerState({double size}) : _size = size;

  double get size => _size;
  double _size;
  set size(double value) {
    if (value == _size) {
      return;
    }
    setState(() {
      _size = value;
    });
  }

  @override
  Widget build(BuildContext context) {
    return Container(
      height: size,
      width: size,
      child: widget.child,
    );
  }
}

class _RemoveOpenContainerExample extends StatefulWidget {
  @override
  __RemoveOpenContainerExampleState createState() =>
      __RemoveOpenContainerExampleState();
}

class __RemoveOpenContainerExampleState
    extends State<_RemoveOpenContainerExample> {
  bool removeOpenContainerWidget = false;

  @override
  Widget build(BuildContext context) {
    return removeOpenContainerWidget
        ? const Text('Container has been removed')
        : OpenContainer(
      closedBuilder: (BuildContext context, VoidCallback action) =>
          Column(
            children: <Widget>[
              const Text('Closed'),
              RaisedButton(
                onPressed: action,
                child: const Text('Open the container'),
              ),
            ],
          ),
      openBuilder: (BuildContext context, VoidCallback action) => Column(
        children: <Widget>[
          const Text('Open'),
          RaisedButton(
            onPressed: action,
            child: const Text('Close the container'),
          ),
          RaisedButton(
              onPressed: () {
                setState(() {
                  removeOpenContainerWidget = true;
                });
              },
              child: const Text('Remove the container')),
        ],
      ),
    );
  }
}<|MERGE_RESOLUTION|>--- conflicted
+++ resolved
@@ -1448,7 +1448,6 @@
     expect(find.text('Closed 2'), findsNothing);
     expect(find.text('Open 2'), findsOneWidget);
   });
-<<<<<<< HEAD
 
   testWidgets(
       'Container can be dismissed after container widget itself is removed without crash',
@@ -1481,7 +1480,7 @@
             expect(find.text('Open'), findsNothing);
             expect(find.text('Container has been removed'), findsOneWidget);
       });
-=======
+
   testWidgets('onClosed callback is called when container has closed',
       (WidgetTester tester) async {
     bool hasClosed = false;
@@ -1524,7 +1523,6 @@
     expect(find.text('Closed'), findsOneWidget);
     expect(hasClosed, isTrue);
   });
->>>>>>> f5411da6
 }
 
 Color _getScrimColor(WidgetTester tester) {
