plugins {
    id "com.android.application"
    id "kotlin-android"
    // The Flutter Gradle Plugin must be applied after the Android and Kotlin Gradle plugins.
    id "dev.flutter.flutter-gradle-plugin"
}

android {
    namespace = "dev.flutter.packages.animations.example"
    compileSdk = flutter.compileSdkVersion
    ndkVersion = flutter.ndkVersion

    compileOptions {
<<<<<<< HEAD
        sourceCompatibility = JavaVersion.VERSION_1_8
        targetCompatibility = JavaVersion.VERSION_1_8
=======
        sourceCompatibility JavaVersion.VERSION_11
        targetCompatibility JavaVersion.VERSION_11
    }

    kotlinOptions {
        jvmTarget = '11'
    }

    sourceSets {
        main.java.srcDirs += 'src/main/kotlin'
>>>>>>> 220f2996
    }

    kotlinOptions {
        jvmTarget = JavaVersion.VERSION_1_8
    }

    defaultConfig {
        // TODO: Specify your own unique Application ID (https://developer.android.com/studio/build/application-id.html).
        applicationId = "dev.flutter.packages.animations.example"
        // You can update the following values to match your application needs.
        // For more information, see: https://flutter.dev/to/review-gradle-config.
        minSdk = flutter.minSdkVersion
        targetSdk = flutter.targetSdkVersion
        versionCode = flutter.versionCode
        versionName = flutter.versionName
    }

    buildTypes {
        release {
            // TODO: Add your own signing config for the release build.
            // Signing with the debug keys for now, so `flutter run --release` works.
            signingConfig = signingConfigs.debug
        }
    }
}

flutter {
    source = "../.."
}<|MERGE_RESOLUTION|>--- conflicted
+++ resolved
@@ -11,10 +11,6 @@
     ndkVersion = flutter.ndkVersion
 
     compileOptions {
-<<<<<<< HEAD
-        sourceCompatibility = JavaVersion.VERSION_1_8
-        targetCompatibility = JavaVersion.VERSION_1_8
-=======
         sourceCompatibility JavaVersion.VERSION_11
         targetCompatibility JavaVersion.VERSION_11
     }
@@ -25,7 +21,6 @@
 
     sourceSets {
         main.java.srcDirs += 'src/main/kotlin'
->>>>>>> 220f2996
     }
 
     kotlinOptions {
