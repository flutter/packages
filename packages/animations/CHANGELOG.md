--- conflicted
+++ resolved
@@ -1,12 +1,7 @@
-<<<<<<< HEAD
 ## 2.1.1
 
 * Updated the documentation for `OpenContainer.onClosed` to clarify that it is called at the start of the closing transition, not at the end.
-=======
-## NEXT
-
 * Updates minimum supported SDK version to Flutter 3.32/Dart 3.8.
->>>>>>> 799b62cc
 
 ## 2.1.0
 
