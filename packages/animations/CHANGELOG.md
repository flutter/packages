--- conflicted
+++ resolved
@@ -1,9 +1,7 @@
-<<<<<<< HEAD
-## 2.0.9
+## 2.0.11
 
 * Updates example app Gradle version to 7.6.3.
-* Updates minimum supported SDK version to Flutter 3.10/Dart 3.0.
-=======
+
 ## 2.0.10
 
 * Updates minimum supported SDK version to Flutter 3.16/Dart 3.2.
@@ -12,7 +10,6 @@
 
 * Updates minimum supported SDK version to Flutter 3.13/Dart 3.1.
 * Migrate motion curves to use `Easing` class.
->>>>>>> 0b78be3c
 
 ## 2.0.8
 
