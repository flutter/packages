--- conflicted
+++ resolved
@@ -1,14 +1,10 @@
-<<<<<<< HEAD
-## 2.0.11
+## NEXT
 
 * Updates example app Gradle version to 7.6.3.
 
 ## 2.0.10
 
-=======
-## 2.0.10
 
->>>>>>> 80aa46a5
 * Updates minimum supported SDK version to Flutter 3.16/Dart 3.2.
 
 ## 2.0.9
