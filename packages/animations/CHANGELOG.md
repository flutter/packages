## 2.0.4
<<<<<<< HEAD
* Update `OpenContainer` to use `Visibility` widget internally instead of `Opacity`.
* Update `OpenContainer` to use `FadeTransition` instead of animating an `Opacity`
  widget internally.
=======

* Updates text theme parameters to avoid deprecation issues.
* Fixes lint warnings.
>>>>>>> 30a0d00f

## 2.0.3
* Updates for non-nullable bindings.

## 2.0.2
* Fixed documentation for `OpenContainer` class; replaced `openBuilder` with `closedBuilder`. 

## 2.0.1
* Add links to the spec and codelab.

## 2.0.0

* Migrates to null safety.
* Add `routeSettings` and `filter` option to `showModal`.

## 1.1.2

* Fixes for upcoming changes to the flutter framework.

## 1.1.1

* Hide implementation of `DualTransitionBuilder` as the widget has been implemented in the Flutter framework.

## 1.1.0

* Introduce usage of `DualTransitionBuilder` for all transition widgets, preventing ongoing animations at the start of the transition animation from resetting at the end of the transition animations.
* Fix `FadeScaleTransition` example's `FloatingActionButton` being accessible
and tappable when it is supposed to be hidden.
* `showModal` now defaults to using `FadeScaleTransitionConfiguration` instead of `null`.
* Added const constructors for `FadeScaleTransitionConfiguration` and `ModalConfiguration`.
* Add custom fillColor property to `SharedAxisTransition` and `SharedAxisPageTransitionsBuilder`.
* Fix prefer_const_constructors lint in test and example.
* Add option `useRootNavigator` to `OpenContainer`.
* Add `OpenContainer.onClosed`, which is called with a returned value when the container was popped and has returned to the closed state.
* Fixes a bug with OpenContainer where a crash occurs when the container is dismissed after the container widget itself is removed.


## 1.0.0+5

* Fix override analyzer ignore placement.


## 1.0.0+4

* Fix a typo in the changelog dates
* Revert use of modern Material text style nomenclature in the example app
  to be compatible with Flutter's `stable` branch for the time being.
* Add override analyzer ignore in modal.dart for reverseTransitionDuration
  until Flutter's stable branch contains
  https://github.com/flutter/flutter/pull/48274.


## 1.0.0+3

* Update README.md to better describe Material motion


## 1.0.0+2

* Fixes to pubspec.yaml


## 1.0.0+1

* Fixes to pubspec.yaml


## 1.0.0

* Initial release<|MERGE_RESOLUTION|>--- conflicted
+++ resolved
@@ -1,13 +1,12 @@
-## 2.0.4
-<<<<<<< HEAD
+## 2.0.5
 * Update `OpenContainer` to use `Visibility` widget internally instead of `Opacity`.
 * Update `OpenContainer` to use `FadeTransition` instead of animating an `Opacity`
   widget internally.
-=======
+
+## 2.0.4
 
 * Updates text theme parameters to avoid deprecation issues.
 * Fixes lint warnings.
->>>>>>> 30a0d00f
 
 ## 2.0.3
 * Updates for non-nullable bindings.
