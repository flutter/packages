--- conflicted
+++ resolved
@@ -1,12 +1,7 @@
-<<<<<<< HEAD
 ## 1.0.0
 
 * Updates version to 1.0 to reflect the level of API stability.
-=======
-## NEXT
-
 * Updates minimum SDK version to Flutter 3.0.
->>>>>>> 9c773eac
 
 ## 0.2.0+3
 
