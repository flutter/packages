--- conflicted
+++ resolved
@@ -12,10 +12,6 @@
   String query;
 }
 
-<<<<<<< HEAD
-class NonNullFieldSearchReply {
-  NonNullFieldSearchReply(this.result, this.error, this.indices);
-=======
 class ExtraData {
   ExtraData({required this.detailA, required this.detailB});
   String detailA;
@@ -24,9 +20,9 @@
 
 enum ReplyType { success, error }
 
-class SearchReply {
-  SearchReply(this.result, this.error, this.indices, this.extraData, this.type);
->>>>>>> 61905f6b
+class NonNullFieldSearchReply {
+  NonNullFieldSearchReply(
+      this.result, this.error, this.indices, this.extraData, this.type);
   String result;
   String error;
   List<int?> indices;
