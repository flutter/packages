// Copyright 2013 The Flutter Authors. All rights reserved.
// Use of this source code is governed by a BSD-style license that can be
// found in the LICENSE file.

import 'package:pigeon/pigeon.dart';

enum AnEnum {
  one,
  two,
  three,
}

// A class containing all supported types.
class AllTypes {
  AllTypes({
    this.aBool = false,
    this.anInt = 0,
    this.anInt64 = 0,
    this.aDouble = 0,
    required this.aByteArray,
    required this.a4ByteArray,
    required this.a8ByteArray,
    required this.aFloatArray,
    this.aList = const <Object?>[],
    this.aMap = const <String?, Object?>{},
    this.anEnum = AnEnum.one,
    this.aString = '',
  });

  bool aBool;
  int anInt;
  int anInt64;
  double aDouble;
  Uint8List aByteArray;
  Int32List a4ByteArray;
  Int64List a8ByteArray;
  Float64List aFloatArray;
  // ignore: always_specify_types, strict_raw_type
  List aList;
  // ignore: always_specify_types, strict_raw_type
  Map aMap;
  AnEnum anEnum;
  String aString;
}

// A class containing all supported nullable types.
class AllNullableTypes {
  AllNullableTypes(
    this.aNullableBool,
    this.aNullableInt,
    this.aNullableInt64,
    this.aNullableDouble,
    this.aNullableByteArray,
    this.aNullable4ByteArray,
    this.aNullable8ByteArray,
    this.aNullableFloatArray,
    this.aNullableList,
    this.aNullableMap,
    this.nullableNestedList,
    this.nullableMapWithAnnotations,
    this.nullableMapWithObject,
    this.aNullableEnum,
    this.aNullableString,
  );

  bool? aNullableBool;
  int? aNullableInt;
  int? aNullableInt64;
  double? aNullableDouble;
  Uint8List? aNullableByteArray;
  Int32List? aNullable4ByteArray;
  Int64List? aNullable8ByteArray;
  Float64List? aNullableFloatArray;
  // ignore: always_specify_types, strict_raw_type
  List? aNullableList;
  // ignore: always_specify_types, strict_raw_type
  Map? aNullableMap;
  List<List<bool?>?>? nullableNestedList;
  Map<String?, String?>? nullableMapWithAnnotations;
  Map<String?, Object?>? nullableMapWithObject;
  AnEnum? aNullableEnum;
  String? aNullableString;
}

// A class for testing nested object handling.
class AllClassesWrapper {
  AllClassesWrapper(this.allNullableTypes, this.allTypes);
  AllNullableTypes allNullableTypes;
  AllTypes? allTypes;
}

/// The core interface that each host language plugin must implement in
/// platform_test integration tests.
@HostApi()
abstract class HostIntegrationCoreApi {
  // ========== Synchronous method tests ==========

  /// A no-op function taking no arguments and returning no value, to sanity
  /// test basic calling.
  void noop();

  /// Returns the passed object, to test serialization and deserialization.
  @ObjCSelector('echoAllTypes:')
  @SwiftFunction('echo(_:)')
  AllTypes echoAllTypes(AllTypes everything);

  /// Returns an error, to test error handling.
  Object? throwError();

  /// Returns an error from a void function, to test error handling.
  void throwErrorFromVoid();

  /// Returns a Flutter error, to test error handling.
  Object? throwFlutterError();

  /// Returns passed in int.
  @ObjCSelector('echoInt:')
  @SwiftFunction('echo(_:)')
  int echoInt(int anInt);

  /// Returns passed in double.
  @ObjCSelector('echoDouble:')
  @SwiftFunction('echo(_:)')
  double echoDouble(double aDouble);

  /// Returns the passed in boolean.
  @ObjCSelector('echoBool:')
  @SwiftFunction('echo(_:)')
  bool echoBool(bool aBool);

  /// Returns the passed in string.
  @ObjCSelector('echoString:')
  @SwiftFunction('echo(_:)')
  String echoString(String aString);

  /// Returns the passed in Uint8List.
  @ObjCSelector('echoUint8List:')
  @SwiftFunction('echo(_:)')
  Uint8List echoUint8List(Uint8List aUint8List);

  /// Returns the passed in generic Object.
  @ObjCSelector('echoObject:')
  @SwiftFunction('echo(_:)')
  Object echoObject(Object anObject);

  /// Returns the passed list, to test serialization and deserialization.
  @ObjCSelector('echoList:')
  @SwiftFunction('echo(_:)')
  List<Object?> echoList(List<Object?> aList);

  /// Returns the passed map, to test serialization and deserialization.
  @ObjCSelector('echoMap:')
  @SwiftFunction('echo(_:)')
  Map<String?, Object?> echoMap(Map<String?, Object?> aMap);

<<<<<<< HEAD
  /// Returns the passed map to test nested class serialization and deserialization.
  @ObjCSelector('echoClassWrapper:')
  @SwiftFunction('echo(_:)')
  AllClassesWrapper echoClassWrapper(AllClassesWrapper wrapper);

  // ========== Syncronous nullable method tests ==========
=======
  // ========== Synchronous nullable method tests ==========
>>>>>>> cdae854a

  /// Returns the passed object, to test serialization and deserialization.
  @ObjCSelector('echoAllNullableTypes:')
  @SwiftFunction('echo(_:)')
  AllNullableTypes? echoAllNullableTypes(AllNullableTypes? everything);

  /// Returns the inner `aString` value from the wrapped object, to test
  /// sending of nested objects.
  @ObjCSelector('extractNestedNullableStringFrom:')
  @SwiftFunction('extractNestedNullableString(from:)')
  String? extractNestedNullableString(AllClassesWrapper wrapper);

  /// Returns the inner `aString` value from the wrapped object, to test
  /// sending of nested objects.
  @ObjCSelector('createNestedObjectWithNullableString:')
  @SwiftFunction('createNestedObject(with:)')
  AllClassesWrapper createNestedNullableString(String? nullableString);

  /// Returns passed in arguments of multiple types.
  @ObjCSelector('sendMultipleNullableTypesABool:anInt:aString:')
  @SwiftFunction('sendMultipleNullableTypes(aBool:anInt:aString:)')
  AllNullableTypes sendMultipleNullableTypes(
      bool? aNullableBool, int? aNullableInt, String? aNullableString);

  /// Returns passed in int.
  @ObjCSelector('echoNullableInt:')
  @SwiftFunction('echo(_:)')
  int? echoNullableInt(int? aNullableInt);

  /// Returns passed in double.
  @ObjCSelector('echoNullableDouble:')
  @SwiftFunction('echo(_:)')
  double? echoNullableDouble(double? aNullableDouble);

  /// Returns the passed in boolean.
  @ObjCSelector('echoNullableBool:')
  @SwiftFunction('echo(_:)')
  bool? echoNullableBool(bool? aNullableBool);

  /// Returns the passed in string.
  @ObjCSelector('echoNullableString:')
  @SwiftFunction('echo(_:)')
  String? echoNullableString(String? aNullableString);

  /// Returns the passed in Uint8List.
  @ObjCSelector('echoNullableUint8List:')
  @SwiftFunction('echo(_:)')
  Uint8List? echoNullableUint8List(Uint8List? aNullableUint8List);

  /// Returns the passed in generic Object.
  @ObjCSelector('echoNullableObject:')
  @SwiftFunction('echo(_:)')
  Object? echoNullableObject(Object? aNullableObject);

  /// Returns the passed list, to test serialization and deserialization.
  @ObjCSelector('echoNullableList:')
  @SwiftFunction('echoNullable(_:)')
  List<Object?>? echoNullableList(List<Object?>? aNullableList);

  /// Returns the passed map, to test serialization and deserialization.
  @ObjCSelector('echoNullableMap:')
  @SwiftFunction('echoNullable(_:)')
  Map<String?, Object?>? echoNullableMap(Map<String?, Object?>? aNullableMap);

  // ========== Asynchronous method tests ==========

  /// A no-op function taking no arguments and returning no value, to sanity
  /// test basic asynchronous calling.
  @async
  void noopAsync();

  /// Returns passed in int asynchronously.
  @async
  @ObjCSelector('echoAsyncInt:')
  @SwiftFunction('echoAsync(_:)')
  int echoAsyncInt(int anInt);

  /// Returns passed in double asynchronously.
  @async
  @ObjCSelector('echoAsyncDouble:')
  @SwiftFunction('echoAsync(_:)')
  double echoAsyncDouble(double aDouble);

  /// Returns the passed in boolean asynchronously.
  @async
  @ObjCSelector('echoAsyncBool:')
  @SwiftFunction('echoAsync(_:)')
  bool echoAsyncBool(bool aBool);

  /// Returns the passed string asynchronously.
  @async
  @ObjCSelector('echoAsyncString:')
  @SwiftFunction('echoAsync(_:)')
  String echoAsyncString(String aString);

  /// Returns the passed in Uint8List asynchronously.
  @async
  @ObjCSelector('echoAsyncUint8List:')
  @SwiftFunction('echoAsync(_:)')
  Uint8List echoAsyncUint8List(Uint8List aUint8List);

  /// Returns the passed in generic Object asynchronously.
  @async
  @ObjCSelector('echoAsyncObject:')
  @SwiftFunction('echoAsync(_:)')
  Object echoAsyncObject(Object anObject);

  /// Returns the passed list, to test serialization and deserialization asynchronously.
  @async
  @ObjCSelector('echoAsyncList:')
  @SwiftFunction('echoAsync(_:)')
  List<Object?> echoAsyncList(List<Object?> aList);

  /// Returns the passed map, to test serialization and deserialization asynchronously.
  @async
  @ObjCSelector('echoAsyncMap:')
  @SwiftFunction('echoAsync(_:)')
  Map<String?, Object?> echoAsyncMap(Map<String?, Object?> aMap);

  /// Responds with an error from an async function returning a value.
  @async
  Object? throwAsyncError();

  /// Responds with an error from an async void function.
  @async
  void throwAsyncErrorFromVoid();

  /// Responds with a Flutter error from an async function returning a value.
  @async
  Object? throwAsyncFlutterError();

  /// Returns the passed object, to test async serialization and deserialization.
  @async
  @ObjCSelector('echoAsyncAllTypes:')
  @SwiftFunction('echoAsync(_:)')
  AllTypes echoAsyncAllTypes(AllTypes everything);

  /// Returns the passed object, to test serialization and deserialization.
  @async
  @ObjCSelector('echoAsyncNullableAllNullableTypes:')
  @SwiftFunction('echoAsync(_:)')
  AllNullableTypes? echoAsyncNullableAllNullableTypes(
      AllNullableTypes? everything);

  /// Returns passed in int asynchronously.
  @async
  @ObjCSelector('echoAsyncNullableInt:')
  @SwiftFunction('echoAsyncNullable(_:)')
  int? echoAsyncNullableInt(int? anInt);

  /// Returns passed in double asynchronously.
  @async
  @ObjCSelector('echoAsyncNullableDouble:')
  @SwiftFunction('echoAsyncNullable(_:)')
  double? echoAsyncNullableDouble(double? aDouble);

  /// Returns the passed in boolean asynchronously.
  @async
  @ObjCSelector('echoAsyncNullableBool:')
  @SwiftFunction('echoAsyncNullable(_:)')
  bool? echoAsyncNullableBool(bool? aBool);

  /// Returns the passed string asynchronously.
  @async
  @ObjCSelector('echoAsyncNullableString:')
  @SwiftFunction('echoAsyncNullable(_:)')
  String? echoAsyncNullableString(String? aString);

  /// Returns the passed in Uint8List asynchronously.
  @async
  @ObjCSelector('echoAsyncNullableUint8List:')
  @SwiftFunction('echoAsyncNullable(_:)')
  Uint8List? echoAsyncNullableUint8List(Uint8List? aUint8List);

  /// Returns the passed in generic Object asynchronously.
  @async
  @ObjCSelector('echoAsyncNullableObject:')
  @SwiftFunction('echoAsyncNullable(_:)')
  Object? echoAsyncNullableObject(Object? anObject);

  /// Returns the passed list, to test serialization and deserialization asynchronously.
  @async
  @ObjCSelector('echoAsyncNullableList:')
  @SwiftFunction('echoAsyncNullable(_:)')
  List<Object?>? echoAsyncNullableList(List<Object?>? aList);

  /// Returns the passed map, to test serialization and deserialization asynchronously.
  @async
  @ObjCSelector('echoAsyncNullableMap:')
  @SwiftFunction('echoAsyncNullable(_:)')
  Map<String?, Object?>? echoAsyncNullableMap(Map<String?, Object?>? aMap);

  // ========== Flutter API test wrappers ==========

  @async
  void callFlutterNoop();

  @async
  Object? callFlutterThrowError();

  @async
  void callFlutterThrowErrorFromVoid();

  @async
  @ObjCSelector('callFlutterEchoAllTypes:')
  @SwiftFunction('callFlutterEcho(_:)')
  AllTypes callFlutterEchoAllTypes(AllTypes everything);

  // TODO(stuartmorgan): Add callFlutterEchoAllNullableTypes and the associated
  // test once either https://github.com/flutter/flutter/issues/116117 is fixed,
  // or the problematic type is moved out of AllNullableTypes and into its own
  // test, since the type mismatch breaks the second `encode` round.

  @async
  @ObjCSelector('callFlutterSendMultipleNullableTypesABool:anInt:aString:')
  @SwiftFunction('callFlutterSendMultipleNullableTypes(aBool:anInt:aString:)')
  AllNullableTypes callFlutterSendMultipleNullableTypes(
      bool? aNullableBool, int? aNullableInt, String? aNullableString);

  @async
  @ObjCSelector('callFlutterEchoBool:')
  @SwiftFunction('callFlutterEcho(_:)')
  bool callFlutterEchoBool(bool aBool);

  @async
  @ObjCSelector('callFlutterEchoInt:')
  @SwiftFunction('callFlutterEcho(_:)')
  int callFlutterEchoInt(int anInt);

  @async
  @ObjCSelector('callFlutterEchoDouble:')
  @SwiftFunction('callFlutterEcho(_:)')
  double callFlutterEchoDouble(double aDouble);

  @async
  @ObjCSelector('callFlutterEchoString:')
  @SwiftFunction('callFlutterEcho(_:)')
  String callFlutterEchoString(String aString);

  @async
  @ObjCSelector('callFlutterEchoUint8List:')
  @SwiftFunction('callFlutterEcho(_:)')
  Uint8List callFlutterEchoUint8List(Uint8List aList);

  @async
  @ObjCSelector('callFlutterEchoList:')
  @SwiftFunction('callFlutterEcho(_:)')
  List<Object?> callFlutterEchoList(List<Object?> aList);

  @async
  @ObjCSelector('callFlutterEchoMap:')
  @SwiftFunction('callFlutterEcho(_:)')
  Map<String?, Object?> callFlutterEchoMap(Map<String?, Object?> aMap);

  @async
  @ObjCSelector('callFlutterEchoNullableBool:')
  @SwiftFunction('callFlutterEchoNullable(_:)')
  bool? callFlutterEchoNullableBool(bool? aBool);

  @async
  @ObjCSelector('callFlutterEchoNullableInt:')
  @SwiftFunction('callFlutterEchoNullable(_:)')
  int? callFlutterEchoNullableInt(int? anInt);

  @async
  @ObjCSelector('callFlutterEchoNullableDouble:')
  @SwiftFunction('callFlutterEchoNullable(_:)')
  double? callFlutterEchoNullableDouble(double? aDouble);

  @async
  @ObjCSelector('callFlutterEchoNullableString:')
  @SwiftFunction('callFlutterEchoNullable(_:)')
  String? callFlutterEchoNullableString(String? aString);

  @async
  @ObjCSelector('callFlutterEchoNullableUint8List:')
  @SwiftFunction('callFlutterEchoNullable(_:)')
  Uint8List? callFlutterEchoNullableUint8List(Uint8List? aList);

  @async
  @ObjCSelector('callFlutterEchoNullableList:')
  @SwiftFunction('callFlutterEchoNullable(_:)')
  List<Object?>? callFlutterEchoNullableList(List<Object?>? aList);

  @async
  @ObjCSelector('callFlutterEchoNullableMap:')
  @SwiftFunction('callFlutterEchoNullable(_:)')
  Map<String?, Object?>? callFlutterEchoNullableMap(
      Map<String?, Object?>? aMap);
}

/// The core interface that the Dart platform_test code implements for host
/// integration tests to call into.
@FlutterApi()
abstract class FlutterIntegrationCoreApi {
  /// A no-op function taking no arguments and returning no value, to sanity
  /// test basic calling.
  void noop();

  /// Responds with an error from an async function returning a value.
  Object? throwError();

  /// Responds with an error from an async void function.
  void throwErrorFromVoid();

  /// Returns the passed object, to test serialization and deserialization.
  @ObjCSelector('echoAllTypes:')
  @SwiftFunction('echo(_:)')
  AllTypes echoAllTypes(AllTypes everything);

  /// Returns the passed object, to test serialization and deserialization.
  @ObjCSelector('echoAllNullableTypes:')
  @SwiftFunction('echoNullable(_:)')
  AllNullableTypes echoAllNullableTypes(AllNullableTypes everything);

  /// Returns passed in arguments of multiple types.
  ///
  /// Tests multiple-arity FlutterApi handling.
  @ObjCSelector('sendMultipleNullableTypesABool:anInt:aString:')
  @SwiftFunction('sendMultipleNullableTypes(aBool:anInt:aString:)')
  AllNullableTypes sendMultipleNullableTypes(
      bool? aNullableBool, int? aNullableInt, String? aNullableString);

  // ========== Non-nullable argument/return type tests ==========

  /// Returns the passed boolean, to test serialization and deserialization.
  @ObjCSelector('echoBool:')
  @SwiftFunction('echo(_:)')
  bool echoBool(bool aBool);

  /// Returns the passed int, to test serialization and deserialization.
  @ObjCSelector('echoInt:')
  @SwiftFunction('echo(_:)')
  int echoInt(int anInt);

  /// Returns the passed double, to test serialization and deserialization.
  @ObjCSelector('echoDouble:')
  @SwiftFunction('echo(_:)')
  double echoDouble(double aDouble);

  /// Returns the passed string, to test serialization and deserialization.
  @ObjCSelector('echoString:')
  @SwiftFunction('echo(_:)')
  String echoString(String aString);

  /// Returns the passed byte list, to test serialization and deserialization.
  @ObjCSelector('echoUint8List:')
  @SwiftFunction('echo(_:)')
  Uint8List echoUint8List(Uint8List aList);

  /// Returns the passed list, to test serialization and deserialization.
  @ObjCSelector('echoList:')
  @SwiftFunction('echo(_:)')
  List<Object?> echoList(List<Object?> aList);

  /// Returns the passed map, to test serialization and deserialization.
  @ObjCSelector('echoMap:')
  @SwiftFunction('echo(_:)')
  Map<String?, Object?> echoMap(Map<String?, Object?> aMap);

  // ========== Nullable argument/return type tests ==========

  /// Returns the passed boolean, to test serialization and deserialization.
  @ObjCSelector('echoNullableBool:')
  @SwiftFunction('echoNullable(_:)')
  bool? echoNullableBool(bool? aBool);

  /// Returns the passed int, to test serialization and deserialization.
  @ObjCSelector('echoNullableInt:')
  @SwiftFunction('echoNullable(_:)')
  int? echoNullableInt(int? anInt);

  /// Returns the passed double, to test serialization and deserialization.
  @ObjCSelector('echoNullableDouble:')
  @SwiftFunction('echoNullable(_:)')
  double? echoNullableDouble(double? aDouble);

  /// Returns the passed string, to test serialization and deserialization.
  @ObjCSelector('echoNullableString:')
  @SwiftFunction('echoNullable(_:)')
  String? echoNullableString(String? aString);

  /// Returns the passed byte list, to test serialization and deserialization.
  @ObjCSelector('echoNullableUint8List:')
  @SwiftFunction('echoNullable(_:)')
  Uint8List? echoNullableUint8List(Uint8List? aList);

  /// Returns the passed list, to test serialization and deserialization.
  @ObjCSelector('echoNullableList:')
  @SwiftFunction('echoNullable(_:)')
  List<Object?>? echoNullableList(List<Object?>? aList);

  /// Returns the passed map, to test serialization and deserialization.
  @ObjCSelector('echoNullableMap:')
  @SwiftFunction('echoNullable(_:)')
  Map<String?, Object?>? echoNullableMap(Map<String?, Object?>? aMap);

  // ========== Async tests ==========
  // These are minimal since async FlutterApi only changes Dart generation.
  // Currently they aren't integration tested, but having them here ensures
  // analysis coverage.

  /// A no-op function taking no arguments and returning no value, to sanity
  /// test basic asynchronous calling.
  @async
  void noopAsync();

  /// Returns the passed in generic Object asynchronously.
  @async
  @ObjCSelector('echoAsyncString:')
  @SwiftFunction('echoAsync(_:)')
  String echoAsyncString(String aString);
}

/// An API that can be implemented for minimal, compile-only tests.
//
// This is also here to test that multiple host APIs can be generated
// successfully in all languages (e.g., in Java where it requires having a
// wrapper class).
@HostApi()
abstract class HostTrivialApi {
  void noop();
}

/// A simple API implemented in some unit tests.
//
// This is separate from HostIntegrationCoreApi to avoid having to update a
// lot of unit tests every time we add something to the integration test API.
// TODO(stuartmorgan): Restructure the unit tests to reduce the number of
// different APIs we define.
@HostApi()
abstract class HostSmallApi {
  @async
  @ObjCSelector('echoString:')
  String echo(String aString);

  @async
  void voidVoid();
}

/// A simple API called in some unit tests.
//
// This is separate from FlutterIntegrationCoreApi to allow for incrementally
// moving from the previous fragmented unit test structure to something more
// unified.
// TODO(stuartmorgan): Restructure the unit tests to reduce the number of
// different APIs we define.
@FlutterApi()
abstract class FlutterSmallApi {
  @ObjCSelector('echoWrappedList:')
  @SwiftFunction('echo(_:)')
  TestMessage echoWrappedList(TestMessage msg);
}

/// A data class containing a List, used in unit tests.
// TODO(stuartmorgan): Evaluate whether these unit tests are still useful; see
// TODOs above about restructuring.
class TestMessage {
  // ignore: always_specify_types, strict_raw_type
  List? testList;
}<|MERGE_RESOLUTION|>--- conflicted
+++ resolved
@@ -153,16 +153,12 @@
   @SwiftFunction('echo(_:)')
   Map<String?, Object?> echoMap(Map<String?, Object?> aMap);
 
-<<<<<<< HEAD
   /// Returns the passed map to test nested class serialization and deserialization.
   @ObjCSelector('echoClassWrapper:')
   @SwiftFunction('echo(_:)')
   AllClassesWrapper echoClassWrapper(AllClassesWrapper wrapper);
 
-  // ========== Syncronous nullable method tests ==========
-=======
   // ========== Synchronous nullable method tests ==========
->>>>>>> cdae854a
 
   /// Returns the passed object, to test serialization and deserialization.
   @ObjCSelector('echoAllNullableTypes:')
