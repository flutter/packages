// Copyright 2013 The Flutter Authors. All rights reserved.
// Use of this source code is governed by a BSD-style license that can be
// found in the LICENSE file.

import 'package:pigeon/pigeon.dart';

enum AnEnum {
  one,
  two,
  three,
}

// A class containing all supported types.
class AllTypes {
  AllTypes({
    this.aBool = false,
    this.anInt = 0,
    this.aDouble = 0,
    required this.aByteArray,
    required this.a4ByteArray,
    required this.a8ByteArray,
    required this.aFloatArray,
    this.aList = const <Object?>[],
    this.aMap = const <String?, Object?>{},
    this.anEnum = AnEnum.one,
    this.aString = '',
  });

  bool aBool;
  int anInt;
  double aDouble;
  Uint8List aByteArray;
  Int32List a4ByteArray;
  Int64List a8ByteArray;
  Float64List aFloatArray;
  // ignore: always_specify_types, strict_raw_type
  List aList;
  // ignore: always_specify_types, strict_raw_type
  Map aMap;
  AnEnum anEnum;
  String aString;
}

// A class containing all supported nullable types.
class AllNullableTypes {
  AllNullableTypes(
    this.aNullableBool,
    this.aNullableInt,
    this.aNullableDouble,
    this.aNullableByteArray,
    this.aNullable4ByteArray,
    this.aNullable8ByteArray,
    this.aNullableFloatArray,
    this.aNullableList,
    this.aNullableMap,
    this.nullableNestedList,
    this.nullableMapWithAnnotations,
    this.nullableMapWithObject,
    this.aNullableEnum,
    this.aNullableString,
  );

  bool? aNullableBool;
  int? aNullableInt;
  double? aNullableDouble;
  Uint8List? aNullableByteArray;
  Int32List? aNullable4ByteArray;
  Int64List? aNullable8ByteArray;
  Float64List? aNullableFloatArray;
  // ignore: always_specify_types, strict_raw_type
  List? aNullableList;
  // ignore: always_specify_types, strict_raw_type
  Map? aNullableMap;
  List<List<bool?>?>? nullableNestedList;
  Map<String?, String?>? nullableMapWithAnnotations;
  Map<String?, Object?>? nullableMapWithObject;
  AnEnum? aNullableEnum;
  String? aNullableString;
}

// A class for testing nested object handling.
class AllNullableTypesWrapper {
  AllNullableTypesWrapper(this.values);
  AllNullableTypes values;
}

/// The core interface that each host language plugin must implement in
/// platform_test integration tests.
@HostApi()
abstract class HostIntegrationCoreApi {
  // ========== Syncronous method tests ==========

  /// A no-op function taking no arguments and returning no value, to sanity
  /// test basic calling.
  void noop();

  /// Returns the passed object, to test serialization and deserialization.
  @ObjCSelector('echoAllTypes:')
  @SwiftFunction('echo(_:)')
  AllTypes echoAllTypes(AllTypes everything);

  /// Returns the passed object, to test serialization and deserialization.
  @ObjCSelector('echoAllNullableTypes:')
  @SwiftFunction('echo(_:)')
  AllNullableTypes? echoAllNullableTypes(AllNullableTypes? everything);

  /// Returns an error, to test error handling.
  void throwError();

  /// Returns passed in int.
  @ObjCSelector('echoInt:')
  @SwiftFunction('echo(_:)')
  int echoInt(int anInt);

  /// Returns passed in double.
  @ObjCSelector('echoDouble:')
  @SwiftFunction('echo(_:)')
  double echoDouble(double aDouble);

  /// Returns the passed in boolean.
  @ObjCSelector('echoBool:')
  @SwiftFunction('echo(_:)')
  bool echoBool(bool aBool);

  /// Returns the passed in string.
  @ObjCSelector('echoString:')
  @SwiftFunction('echo(_:)')
  String echoString(String aString);

  /// Returns the passed in Uint8List.
  @ObjCSelector('echoUint8List:')
  @SwiftFunction('echo(_:)')
  Uint8List echoUint8List(Uint8List aUint8List);

  /// Returns the passed in generic Object.
  @ObjCSelector('echoObject:')
  @SwiftFunction('echo(_:)')
  Object echoObject(Object anObject);

  // ========== Syncronous nullable method tests ==========

  /// Returns the inner `aString` value from the wrapped object, to test
  /// sending of nested objects.
  @ObjCSelector('extractNestedNullableStringFrom:')
  @SwiftFunction('extractNestedNullableString(from:)')
  String? extractNestedNullableString(AllNullableTypesWrapper wrapper);

  /// Returns the inner `aString` value from the wrapped object, to test
  /// sending of nested objects.
  @ObjCSelector('createNestedObjectWithNullableString:')
  @SwiftFunction('createNestedObject(with:)')
  AllNullableTypesWrapper createNestedNullableString(String? nullableString);

  /// Returns passed in arguments of multiple types.
  @ObjCSelector('sendMultipleNullableTypesABool:anInt:aString:')
  @SwiftFunction('sendMultipleNullableTypes(aBool:anInt:aString:)')
  AllNullableTypes sendMultipleNullableTypes(
      bool? aNullableBool, int? aNullableInt, String? aNullableString);

  /// Returns passed in int.
  @ObjCSelector('echoNullableInt:')
  @SwiftFunction('echo(_:)')
  int? echoNullableInt(int? aNullableInt);

  /// Returns passed in double.
  @ObjCSelector('echoNullableDouble:')
  @SwiftFunction('echo(_:)')
  double? echoNullableDouble(double? aNullableDouble);

  /// Returns the passed in boolean.
  @ObjCSelector('echoNullableBool:')
  @SwiftFunction('echo(_:)')
  bool? echoNullableBool(bool? aNullableBool);

  /// Returns the passed in string.
  @ObjCSelector('echoNullableString:')
  @SwiftFunction('echo(_:)')
  String? echoNullableString(String? aNullableString);

  /// Returns the passed in Uint8List.
  @ObjCSelector('echoNullableUint8List:')
  @SwiftFunction('echo(_:)')
  Uint8List? echoNullableUint8List(Uint8List? aNullableUint8List);

  /// Returns the passed in generic Object.
  @ObjCSelector('echoNullableObject:')
  @SwiftFunction('echo(_:)')
  Object? echoNullableObject(Object? aNullableObject);

  // ========== Asyncronous method tests ==========

  /// A no-op function taking no arguments and returning no value, to sanity
  /// test basic asynchronous calling.
  @async
  void noopAsync();

  /// Returns the passed string asynchronously.
  @async
  @ObjCSelector('echoAsyncString:')
  @SwiftFunction('echoAsync(_:)')
  String echoAsyncString(String aString);

  // ========== Flutter API test wrappers ==========

  @async
  void callFlutterNoop();

  @async
  @ObjCSelector('callFlutterEchoAllTypes:')
  AllTypes callFlutterEchoAllTypes(AllTypes everything);

  // TODO(stuartmorgan): Add callFlutterEchoAllNullableTypes and the associated
  // test once either https://github.com/flutter/flutter/issues/116117 is fixed,
  // or the problematic type is moved out of AllNullableTypes and into its own
  // test, since the type mismatch breaks the second `encode` round.

  @async
  @ObjCSelector('callFlutterSendMultipleNullableTypesABool:anInt:aString:')
  AllNullableTypes callFlutterSendMultipleNullableTypes(
      bool? aNullableBool, int? aNullableInt, String? aNullableString);

  @async
  @ObjCSelector('callFlutterEchoBool:')
  bool callFlutterEchoBool(bool aBool);

  @async
  @ObjCSelector('callFlutterEchoInt:')
  int callFlutterEchoInt(int anInt);

  @async
  @ObjCSelector('callFlutterEchoDouble:')
  double callFlutterEchoDouble(double aDouble);

  @async
  @ObjCSelector('callFlutterEchoString:')
  @SwiftFunction('callFlutterEcho(_:)')
  String callFlutterEchoString(String aString);

  @async
  @ObjCSelector('callFlutterEchoUint8List:')
  Uint8List callFlutterEchoUint8List(Uint8List aList);

  @async
  @ObjCSelector('callFlutterEchoList:')
  List<Object?> callFlutterEchoList(List<Object?> aList);

  @async
  @ObjCSelector('callFlutterEchoMap:')
  Map<String?, Object?> callFlutterEchoMap(Map<String?, Object?> aMap);

  @async
  @ObjCSelector('callFlutterEchoNullableBool:')
  bool? callFlutterEchoNullableBool(bool? aBool);

  @async
  @ObjCSelector('callFlutterEchoNullableInt:')
  int? callFlutterEchoNullableInt(int? anInt);

  @async
  @ObjCSelector('callFlutterEchoNullableDouble:')
  double? callFlutterEchoNullableDouble(double? aDouble);

  @async
  @ObjCSelector('callFlutterEchoNullableString:')
  String? callFlutterEchoNullableString(String? aString);

  @async
  @ObjCSelector('callFlutterEchoNullableUint8List:')
  Uint8List? callFlutterEchoNullableUint8List(Uint8List? aList);

  @async
  @ObjCSelector('callFlutterEchoNullableList:')
  List<Object?>? callFlutterEchoNullableList(List<Object?>? aList);

  @async
  @ObjCSelector('callFlutterEchoNullableMap:')
  Map<String?, Object?>? callFlutterEchoNullableMap(
      Map<String?, Object?>? aMap);
}

/// The core interface that the Dart platform_test code implements for host
/// integration tests to call into.
@FlutterApi()
abstract class FlutterIntegrationCoreApi {
  /// A no-op function taking no arguments and returning no value, to sanity
  /// test basic calling.
  void noop();

  /// Returns the passed object, to test serialization and deserialization.
  @ObjCSelector('echoAllTypes:')
  @SwiftFunction('echo(_:)')
  AllTypes echoAllTypes(AllTypes everything);

  /// Returns the passed object, to test serialization and deserialization.
  @ObjCSelector('echoAllNullableTypes:')
  @SwiftFunction('echo(_:)')
  AllNullableTypes echoAllNullableTypes(AllNullableTypes everything);

  /// Returns passed in arguments of multiple types.
  ///
  /// Tests multiple-arity FlutterApi handling.
  @ObjCSelector('sendMultipleNullableTypesABool:anInt:aString:')
  @SwiftFunction('sendMultipleNullableTypes(aBool:anInt:aString:)')
  AllNullableTypes sendMultipleNullableTypes(
      bool? aNullableBool, int? aNullableInt, String? aNullableString);

  // ========== Non-nullable argument/return type tests ==========

  /// Returns the passed boolean, to test serialization and deserialization.
  @ObjCSelector('echoBool:')
  @SwiftFunction('echo(_:)')
  bool echoBool(bool aBool);

  /// Returns the passed int, to test serialization and deserialization.
  @ObjCSelector('echoInt:')
  @SwiftFunction('echo(_:)')
  int echoInt(int anInt);

  /// Returns the passed double, to test serialization and deserialization.
  @ObjCSelector('echoDouble:')
  @SwiftFunction('echo(_:)')
  double echoDouble(double aDouble);

  /// Returns the passed string, to test serialization and deserialization.
  @ObjCSelector('echoString:')
  @SwiftFunction('echo(_:)')
  String echoString(String aString);

  /// Returns the passed byte list, to test serialization and deserialization.
  @ObjCSelector('echoUint8List:')
  @SwiftFunction('echo(_:)')
  Uint8List echoUint8List(Uint8List aList);

  /// Returns the passed list, to test serialization and deserialization.
  @ObjCSelector('echoList:')
  @SwiftFunction('echo(_:)')
  List<Object?> echoList(List<Object?> aList);

  /// Returns the passed map, to test serialization and deserialization.
  @ObjCSelector('echoMap:')
  @SwiftFunction('echo(_:)')
  Map<String?, Object?> echoMap(Map<String?, Object?> aMap);

  // ========== Nullable argument/return type tests ==========

  /// Returns the passed boolean, to test serialization and deserialization.
  @ObjCSelector('echoNullableBool:')
  @SwiftFunction('echo(_:)')
  bool? echoNullableBool(bool? aBool);

  /// Returns the passed int, to test serialization and deserialization.
  @ObjCSelector('echoNullableInt:')
  @SwiftFunction('echo(_:)')
  int? echoNullableInt(int? anInt);

  /// Returns the passed double, to test serialization and deserialization.
  @ObjCSelector('echoNullableDouble:')
  @SwiftFunction('echo(_:)')
  double? echoNullableDouble(double? aDouble);

  /// Returns the passed string, to test serialization and deserialization.
  @ObjCSelector('echoNullableString:')
  @SwiftFunction('echo(_:)')
  String? echoNullableString(String? aString);

  /// Returns the passed byte list, to test serialization and deserialization.
  @ObjCSelector('echoNullableUint8List:')
  @SwiftFunction('echo(_:)')
  Uint8List? echoNullableUint8List(Uint8List? aList);

  /// Returns the passed list, to test serialization and deserialization.
  @ObjCSelector('echoNullableList:')
  @SwiftFunction('echo(_:)')
  List<Object?>? echoNullableList(List<Object?>? aList);

  /// Returns the passed map, to test serialization and deserialization.
  @ObjCSelector('echoNullableMap:')
<<<<<<< HEAD
  @SwiftFunction('echo(_:)')
=======
>>>>>>> d87320e7
  Map<String?, Object?>? echoNullableMap(Map<String?, Object?>? aMap);
}

/// An API that can be implemented for minimal, compile-only tests.
@HostApi()
abstract class HostTrivialApi {
  void noop();
}<|MERGE_RESOLUTION|>--- conflicted
+++ resolved
@@ -375,10 +375,7 @@
 
   /// Returns the passed map, to test serialization and deserialization.
   @ObjCSelector('echoNullableMap:')
-<<<<<<< HEAD
-  @SwiftFunction('echo(_:)')
-=======
->>>>>>> d87320e7
+  @SwiftFunction('echo(_:)')
   Map<String?, Object?>? echoNullableMap(Map<String?, Object?>? aMap);
 }
 
