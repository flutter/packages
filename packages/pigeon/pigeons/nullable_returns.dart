// Copyright 2013 The Flutter Authors. All rights reserved.
// Use of this source code is governed by a BSD-style license that can be
// found in the LICENSE file.

// This file is an example pigeon file that is used in compilation, unit, mock
// handler, and e2e tests.

import 'package:pigeon/pigeon.dart';

@HostApi()
<<<<<<< HEAD
abstract class NullableHostApi {
=======
abstract class NullableReturnHostApi {
>>>>>>> 61905f6b
  int? doit();
}

@FlutterApi()
<<<<<<< HEAD
abstract class NullableFlutterApi {
=======
abstract class NullableReturnFlutterApi {
>>>>>>> 61905f6b
  int? doit();
}

@HostApi()
abstract class NullableArgHostApi {
  int doit(int? x);
}

@FlutterApi()
abstract class NullableArgFlutterApi {
  int doit(int? x);
}

@HostApi()
abstract class NullableCollectionReturnHostApi {
  List<String?>? doit();
}

@FlutterApi()
abstract class NullableCollectionReturnFlutterApi {
  List<String?>? doit();
}

@HostApi()
abstract class NullableCollectionArgHostApi {
  List<String?> doit(List<String?>? x);
}

@FlutterApi()
abstract class NullableCollectionArgFlutterApi {
  List<String?> doit(List<String?>? x);
}<|MERGE_RESOLUTION|>--- conflicted
+++ resolved
@@ -8,20 +8,12 @@
 import 'package:pigeon/pigeon.dart';
 
 @HostApi()
-<<<<<<< HEAD
-abstract class NullableHostApi {
-=======
 abstract class NullableReturnHostApi {
->>>>>>> 61905f6b
   int? doit();
 }
 
 @FlutterApi()
-<<<<<<< HEAD
-abstract class NullableFlutterApi {
-=======
 abstract class NullableReturnFlutterApi {
->>>>>>> 61905f6b
   int? doit();
 }
 
