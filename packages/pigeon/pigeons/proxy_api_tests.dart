--- conflicted
+++ resolved
@@ -455,15 +455,12 @@
 }
 
 /// ProxyApi to serve as a super class to the core ProxyApi class.
-<<<<<<< HEAD
-@ProxyApi(swiftOptions: SwiftProxyApiOptions(name: 'ProxyApiSuperClass'))
-=======
 @ProxyApi(
   kotlinOptions: KotlinProxyApiOptions(
     fullClassName: 'com.example.test_plugin.ProxyApiSuperClass',
   ),
+  swiftOptions: SwiftProxyApiOptions(name: 'ProxyApiSuperClass'),
 )
->>>>>>> c9c00043
 abstract class ProxyApiSuperClass {
   ProxyApiSuperClass();
 
@@ -477,15 +474,12 @@
 }
 
 @ProxyApi(
-<<<<<<< HEAD
-    swiftOptions: SwiftProxyApiOptions(
-  minIosApi: '15.0.0',
-  minMacosApi: '10.0.0',
-))
-=======
   kotlinOptions: KotlinProxyApiOptions(minAndroidApi: 25),
+  swiftOptions: SwiftProxyApiOptions(
+    minIosApi: '15.0.0',
+    minMacosApi: '10.0.0',
+  ),
 )
->>>>>>> c9c00043
 abstract class ClassWithApiRequirement {
   ClassWithApiRequirement();
 
