// Copyright 2013 The Flutter Authors. All rights reserved.
// Use of this source code is governed by a BSD-style license that can be
// found in the LICENSE file.

// TODO(a14n): remove this import once Flutter 3.1 or later reaches stable (including flutter/flutter#104231)
// ignore: unnecessary_import
import 'dart:typed_data';

import 'package:flutter/foundation.dart';
import 'package:flutter/services.dart';
import 'package:flutter_test/flutter_test.dart';
import 'package:integration_test/integration_test.dart';

import 'generated.dart';

/// Possible host languages that test can target.
enum TargetGenerator {
  /// The Windows C++ generator.
  cpp,

  /// The Android Java generator.
  java,

  /// The Android Kotlin generator.
  kotlin,

  /// The iOS Objective-C generator.
  objc,

  /// The iOS or macOS Swift generator.
  swift,
}

/// Sets up and runs the integration tests.
void runPigeonIntegrationTests(TargetGenerator targetGenerator) {
  IntegrationTestWidgetsFlutterBinding.ensureInitialized();

  final AllTypes genericAllTypes = AllTypes(
    aBool: true,
    anInt: 42,
    aDouble: 3.14159,
    aString: 'Hello host!',
    // TODO(stuartmorgan): Enable these once they work for all generators;
    // currently at least Swift is broken.
    // See https://github.com/flutter/flutter/issues/115906
    // aByteArray: Uint8List.fromList(<int>[1, 2, 3]),
    // a4ByteArray: Int32List.fromList(<int>[4, 5, 6]),
    // a8ByteArray: Int64List.fromList(<int>[7, 8, 9]),
    // aFloatArray: Float64List.fromList(<double>[2.71828, 3.14159]),
    aList: <Object?>['Thing 1', 2, true, 3.14],
    aMap: <Object?, Object?>{'a': 1, 'b': 2.0, 'c': 'three', 'd': false},
    nestedList: <List<bool>>[
      <bool>[true, false],
      <bool>[false, true]
    ],
    mapWithAnnotations: <String?, String?>{'key': 'value'},
    mapWithObject: <String?, Object?>{
      'key': <String?, String?>{'key': 'value'}
    },
    anEnum: AnEnum.two,
  );

  final AllNullableTypes genericAllNullableTypes = AllNullableTypes(
    aNullableBool: true,
    aNullableInt: 42,
    aNullableDouble: 3.14159,
    aNullableString: 'Hello host!',
    aNullableByteArray: Uint8List.fromList(<int>[1, 2, 3]),
    aNullable4ByteArray: Int32List.fromList(<int>[4, 5, 6]),
    aNullable8ByteArray: Int64List.fromList(<int>[7, 8, 9]),
    aNullableFloatArray: Float64List.fromList(<double>[2.71828, 3.14159]),
    aNullableList: <Object?>['Thing 1', 2, true, 3.14],
    aNullableMap: <Object?, Object?>{
      'a': 1,
      'b': 2.0,
      'c': 'three',
      'd': false
    },
    nullableNestedList: <List<bool>>[
      <bool>[true, false],
      <bool>[false, true]
    ],
    nullableMapWithAnnotations: <String?, String?>{},
    nullableMapWithObject: <String?, Object?>{},
    aNullableEnum: AnEnum.two,
  );

  group('Host sync API tests', () {
    testWidgets('basic void->void call works', (WidgetTester _) async {
      final HostIntegrationCoreApi api = HostIntegrationCoreApi();

      expect(api.noop(), completes);
    });

    testWidgets('all datatypes serialize and deserialize correctly',
        (WidgetTester _) async {
      final HostIntegrationCoreApi api = HostIntegrationCoreApi();

<<<<<<< HEAD
      final AllTypes echoObject = await api.echoAllTypes(genericAllTypes);

      expect(echoObject.aBool, genericAllTypes.aBool);
      expect(echoObject.anInt, genericAllTypes.anInt);
      expect(echoObject.aDouble, genericAllTypes.aDouble);
      expect(echoObject.aString, genericAllTypes.aString);
      // TODO(stuartmorgan): Enable these once they work for all generators;
      // currently at least Swift is broken.
      // See https://github.com/flutter/flutter/issues/115906
      //expect(echoObject.aByteArray, genericAllTypes.aByteArray);
      //expect(echoObject.a4ByteArray, genericAllTypes.a4ByteArray);
      //expect(echoObject.a8ByteArray, genericAllTypes.a8ByteArray);
      //expect(echoObject.aFloatArray, genericAllTypes.aFloatArray);
      expect(listEquals(echoObject.aList, genericAllTypes.aList), true);
      expect(mapEquals(echoObject.aMap, genericAllTypes.aMap), true);
      expect(echoObject.nestedList.length, genericAllTypes.nestedList.length);
=======
      final AllTypes sentObject = AllTypes(
        aBool: true,
        anInt: 42,
        aDouble: 3.14159,
        aString: 'Hello host!',
        aByteArray: Uint8List.fromList(<int>[1, 2, 3]),
        a4ByteArray: Int32List.fromList(<int>[4, 5, 6]),
        a8ByteArray: Int64List.fromList(<int>[7, 8, 9]),
        aFloatArray: Float64List.fromList(<double>[2.71828, 3.14159]),
        aList: <Object?>['Thing 1', 2],
        aMap: <Object?, Object?>{'a': 1, 'b': 2.0},
        nestedList: <List<bool>>[
          <bool>[true, false],
          <bool>[false, true]
        ],
        anEnum: AnEnum.two,
      );

      final AllTypes echoObject = await api.echoAllTypes(sentObject);
      expect(echoObject.aBool, sentObject.aBool);
      expect(echoObject.anInt, sentObject.anInt);
      expect(echoObject.aDouble, sentObject.aDouble);
      expect(echoObject.aString, sentObject.aString);
      expect(echoObject.aByteArray, sentObject.aByteArray);
      expect(echoObject.a4ByteArray, sentObject.a4ByteArray);
      expect(echoObject.a8ByteArray, sentObject.a8ByteArray);
      expect(echoObject.aFloatArray, sentObject.aFloatArray);
      expect(listEquals(echoObject.aList, sentObject.aList), true);
      expect(mapEquals(echoObject.aMap, sentObject.aMap), true);
      expect(echoObject.nestedList?.length, sentObject.nestedList?.length);
>>>>>>> 68202884
      // TODO(stuartmorgan): Enable this once the Dart types are fixed; see
      // https://github.com/flutter/flutter/issues/116117
      //for (int i = 0; i < echoObject.nestedList!.length; i++) {
      //  expect(listEquals(echoObject.nestedList![i], genericAllTypes.nestedList![i]),
      //      true);
      //}
      // expect(
      //     mapEquals(
      //         echoObject.mapWithAnnotations, genericAllTypes.mapWithAnnotations),
      //     true);
      // expect(
      //     mapEquals(echoObject.mapWithObject, genericAllTypes.mapWithObject), true);
      expect(echoObject.anEnum, genericAllTypes.anEnum);
    });

    testWidgets('all nullable datatypes serialize and deserialize correctly',
        (WidgetTester _) async {
      final HostIntegrationCoreApi api = HostIntegrationCoreApi();

      final AllNullableTypes echoObject =
          await api.echoAllNullableTypes(genericAllNullableTypes);
      expect(echoObject.aNullableBool, genericAllNullableTypes.aNullableBool);
      expect(echoObject.aNullableInt, genericAllNullableTypes.aNullableInt);
      expect(
          echoObject.aNullableDouble, genericAllNullableTypes.aNullableDouble);
      expect(
          echoObject.aNullableString, genericAllNullableTypes.aNullableString);
      // TODO(stuartmorgan): Enable these once they work for all generators;
      // currently at least Swift is broken.
      // See https://github.com/flutter/flutter/issues/115906
      //expect(echoObject.aNullableByteArray, genericAllNullableTypes.aNullableByteArray);
      //expect(echoObject.aNullable4ByteArray, genericAllNullableTypes.aNullable4ByteArray);
      //expect(echoObject.aNullable8ByteArray, genericAllNullableTypes.aNullable8ByteArray);
      //expect(echoObject.aNullableFloatArray, genericAllNullableTypes.aNullableFloatArray);
      expect(
          listEquals(
              echoObject.aNullableList, genericAllNullableTypes.aNullableList),
          true);
      expect(
          mapEquals(
              echoObject.aNullableMap, genericAllNullableTypes.aNullableMap),
          true);
      expect(echoObject.nullableNestedList?.length,
          genericAllNullableTypes.nullableNestedList?.length);
      // TODO(stuartmorgan): Enable this once the Dart types are fixed; see
      // https://github.com/flutter/flutter/issues/116117
      //for (int i = 0; i < echoObject.nullableNestedList!.length; i++) {
      //  expect(listEquals(echoObject.nullableNestedList![i], genericAllNullableTypes.nullableNestedList![i]),
      //      true);
      //}
      expect(
          mapEquals(echoObject.nullableMapWithAnnotations,
              genericAllNullableTypes.nullableMapWithAnnotations),
          true);
      expect(
          mapEquals(echoObject.nullableMapWithObject,
              genericAllNullableTypes.nullableMapWithObject),
          true);
      expect(echoObject.aNullableEnum, genericAllNullableTypes.aNullableEnum);
    });

    testWidgets('errors are returned correctly', (WidgetTester _) async {
      final HostIntegrationCoreApi api = HostIntegrationCoreApi();

      expect(() async {
        await api.throwError();
      }, throwsA(isA<PlatformException>()));
    },
        // Currently unimplementable for Swift:
        // https://github.com/flutter/flutter/issues/112483
        skip: targetGenerator == TargetGenerator.swift);

    testWidgets('nested objects can be sent correctly', (WidgetTester _) async {
      final HostIntegrationCoreApi api = HostIntegrationCoreApi();

      final AllNullableTypesWrapper sentObject =
          AllNullableTypesWrapper(values: genericAllNullableTypes);

      final String? receivedString =
          await api.extractNestedNullableString(sentObject);
      expect(receivedString, sentObject.values.aNullableString);
    });

    testWidgets('nested objects can be received correctly',
        (WidgetTester _) async {
      final HostIntegrationCoreApi api = HostIntegrationCoreApi();

      const String sentString = 'Some string';
      final AllNullableTypesWrapper receivedObject =
          await api.createNestedNullableString(sentString);
      expect(receivedObject.values.aNullableString, sentString);
    });

    testWidgets(
        'Arguments of multiple types serialize and deserialize correctly',
        (WidgetTester _) async {
      final HostIntegrationCoreApi api = HostIntegrationCoreApi();
      const String aNullableString = 'this is a String';
      const bool aNullableBool = false;
      const int aNullableInt = 42;

      final AllNullableTypes echoObject = await api.sendMultipleNullableTypes(
          aNullableBool, aNullableInt, aNullableString);
      expect(echoObject.aNullableInt, aNullableInt);
      expect(echoObject.aNullableBool, aNullableBool);
      expect(echoObject.aNullableString, aNullableString);
    });

    testWidgets('Ints serialize and deserialize correctly',
        (WidgetTester _) async {
      final HostIntegrationCoreApi api = HostIntegrationCoreApi();

      const int sentInt = -13;
      final int receivedInt = await api.echoInt(sentInt);
      expect(receivedInt, sentInt);
    });

    testWidgets('Doubles serialize and deserialize correctly',
        (WidgetTester _) async {
      final HostIntegrationCoreApi api = HostIntegrationCoreApi();

      const double sentDouble = 2.0694;
      final double receivedDouble = await api.echoDouble(sentDouble);
      expect(receivedDouble, sentDouble);
    });

    testWidgets('booleans serialize and deserialize correctly',
        (WidgetTester _) async {
      final HostIntegrationCoreApi api = HostIntegrationCoreApi();

      for (final bool sentBool in <bool>[true, false]) {
        final bool receivedBool = await api.echoBool(sentBool);
        expect(receivedBool, sentBool);
      }
    });

    testWidgets('strings serialize and deserialize correctly',
        (WidgetTester _) async {
      final HostIntegrationCoreApi api = HostIntegrationCoreApi();
      const String sentString = "I'm a computer";
      final String receivedString = await api.echoString(sentString);
      expect(receivedString, sentString);
    });

    testWidgets('Uint8List serialize and deserialize correctly',
        (WidgetTester _) async {
      final HostIntegrationCoreApi api = HostIntegrationCoreApi();
      final List<int> data = <int>[
        102,
        111,
        114,
        116,
        121,
        45,
        116,
        119,
        111,
        0
      ];
      final Uint8List sentUint8List = Uint8List.fromList(data);
      final Uint8List receivedUint8List =
          await api.echoUint8List(sentUint8List);
      expect(receivedUint8List, sentUint8List);
    });
  });

  group('Host async API tests', () {
    testWidgets('basic void->void call works', (WidgetTester _) async {
      final HostIntegrationCoreApi api = HostIntegrationCoreApi();

      expect(api.noopAsync(), completes);
    });

    testWidgets('strings serialize and deserialize correctly',
        (WidgetTester _) async {
      final HostIntegrationCoreApi api = HostIntegrationCoreApi();

      const String sentObject = 'Hello, asyncronously!';

      final String echoObject = await api.echoAsyncString(sentObject);
      expect(echoObject, sentObject);
    });
  });

  // These tests rely on the ansync Dart->host calls to work correctly, since
  // the host->Dart call is wrapped in a driving Dart->host call, so any test
  // added to this group should have coverage of the relevant arguments and
  // return value in the "Host async API tests" group.
  group('Flutter API tests', () {
    setUp(() {
      FlutterIntegrationCoreApi.setup(_FlutterApiTestImplementation());
    });

    testWidgets('basic void->void call works', (WidgetTester _) async {
      final HostIntegrationCoreApi api = HostIntegrationCoreApi();

      expect(api.callFlutterNoop(), completes);
    });

    testWidgets('strings serialize and deserialize correctly',
        (WidgetTester _) async {
      final HostIntegrationCoreApi api = HostIntegrationCoreApi();

      const String sentObject = 'Hello Dart!';

      final String echoObject = await api.callFlutterEchoString(sentObject);
      expect(echoObject, sentObject);
    });
  },
      // TODO(stuartmorgan): Enable when FlutterApi generation is fixed for
      // C++. See https://github.com/flutter/flutter/issues/108682.
      skip: targetGenerator == TargetGenerator.cpp);
}

class _FlutterApiTestImplementation implements FlutterIntegrationCoreApi {
  @override
  AllTypes echoAllTypes(AllTypes everything) {
    return everything;
  }

  @override
  AllNullableTypes echoAllNullableTypes(AllNullableTypes everything) {
    return everything;
  }

  @override
  String echoString(String aString) {
    return aString;
  }

  @override
  void noop() {}
}<|MERGE_RESOLUTION|>--- conflicted
+++ resolved
@@ -40,13 +40,10 @@
     anInt: 42,
     aDouble: 3.14159,
     aString: 'Hello host!',
-    // TODO(stuartmorgan): Enable these once they work for all generators;
-    // currently at least Swift is broken.
-    // See https://github.com/flutter/flutter/issues/115906
-    // aByteArray: Uint8List.fromList(<int>[1, 2, 3]),
-    // a4ByteArray: Int32List.fromList(<int>[4, 5, 6]),
-    // a8ByteArray: Int64List.fromList(<int>[7, 8, 9]),
-    // aFloatArray: Float64List.fromList(<double>[2.71828, 3.14159]),
+    aByteArray: Uint8List.fromList(<int>[1, 2, 3]),
+    a4ByteArray: Int32List.fromList(<int>[4, 5, 6]),
+    a8ByteArray: Int64List.fromList(<int>[7, 8, 9]),
+    aFloatArray: Float64List.fromList(<double>[2.71828, 3.14159]),
     aList: <Object?>['Thing 1', 2, true, 3.14],
     aMap: <Object?, Object?>{'a': 1, 'b': 2.0, 'c': 'three', 'd': false},
     nestedList: <List<bool>>[
@@ -96,55 +93,19 @@
         (WidgetTester _) async {
       final HostIntegrationCoreApi api = HostIntegrationCoreApi();
 
-<<<<<<< HEAD
       final AllTypes echoObject = await api.echoAllTypes(genericAllTypes);
 
       expect(echoObject.aBool, genericAllTypes.aBool);
       expect(echoObject.anInt, genericAllTypes.anInt);
       expect(echoObject.aDouble, genericAllTypes.aDouble);
       expect(echoObject.aString, genericAllTypes.aString);
-      // TODO(stuartmorgan): Enable these once they work for all generators;
-      // currently at least Swift is broken.
-      // See https://github.com/flutter/flutter/issues/115906
-      //expect(echoObject.aByteArray, genericAllTypes.aByteArray);
-      //expect(echoObject.a4ByteArray, genericAllTypes.a4ByteArray);
-      //expect(echoObject.a8ByteArray, genericAllTypes.a8ByteArray);
-      //expect(echoObject.aFloatArray, genericAllTypes.aFloatArray);
+      expect(echoObject.aByteArray, genericAllTypes.aByteArray);
+      expect(echoObject.a4ByteArray, genericAllTypes.a4ByteArray);
+      expect(echoObject.a8ByteArray, genericAllTypes.a8ByteArray);
+      expect(echoObject.aFloatArray, genericAllTypes.aFloatArray);
       expect(listEquals(echoObject.aList, genericAllTypes.aList), true);
       expect(mapEquals(echoObject.aMap, genericAllTypes.aMap), true);
       expect(echoObject.nestedList.length, genericAllTypes.nestedList.length);
-=======
-      final AllTypes sentObject = AllTypes(
-        aBool: true,
-        anInt: 42,
-        aDouble: 3.14159,
-        aString: 'Hello host!',
-        aByteArray: Uint8List.fromList(<int>[1, 2, 3]),
-        a4ByteArray: Int32List.fromList(<int>[4, 5, 6]),
-        a8ByteArray: Int64List.fromList(<int>[7, 8, 9]),
-        aFloatArray: Float64List.fromList(<double>[2.71828, 3.14159]),
-        aList: <Object?>['Thing 1', 2],
-        aMap: <Object?, Object?>{'a': 1, 'b': 2.0},
-        nestedList: <List<bool>>[
-          <bool>[true, false],
-          <bool>[false, true]
-        ],
-        anEnum: AnEnum.two,
-      );
-
-      final AllTypes echoObject = await api.echoAllTypes(sentObject);
-      expect(echoObject.aBool, sentObject.aBool);
-      expect(echoObject.anInt, sentObject.anInt);
-      expect(echoObject.aDouble, sentObject.aDouble);
-      expect(echoObject.aString, sentObject.aString);
-      expect(echoObject.aByteArray, sentObject.aByteArray);
-      expect(echoObject.a4ByteArray, sentObject.a4ByteArray);
-      expect(echoObject.a8ByteArray, sentObject.a8ByteArray);
-      expect(echoObject.aFloatArray, sentObject.aFloatArray);
-      expect(listEquals(echoObject.aList, sentObject.aList), true);
-      expect(mapEquals(echoObject.aMap, sentObject.aMap), true);
-      expect(echoObject.nestedList?.length, sentObject.nestedList?.length);
->>>>>>> 68202884
       // TODO(stuartmorgan): Enable this once the Dart types are fixed; see
       // https://github.com/flutter/flutter/issues/116117
       //for (int i = 0; i < echoObject.nestedList!.length; i++) {
