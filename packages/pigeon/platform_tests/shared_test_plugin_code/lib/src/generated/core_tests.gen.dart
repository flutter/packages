// Copyright 2013 The Flutter Authors. All rights reserved.
// Use of this source code is governed by a BSD-style license that can be
// found in the LICENSE file.
//
// Autogenerated from Pigeon (v4.2.9), do not edit directly.
// See also: https://pub.dev/packages/pigeon
// ignore_for_file: public_member_api_docs, non_constant_identifier_names, avoid_as, unused_import, unnecessary_parenthesis, prefer_null_aware_operators, omit_local_variable_types, unused_shown_name, unnecessary_import
import 'dart:async';
import 'dart:typed_data' show Float64List, Int32List, Int64List, Uint8List;

import 'package:flutter/foundation.dart' show ReadBuffer, WriteBuffer;
import 'package:flutter/services.dart';

class AllTypes {
  AllTypes({
    this.aBool,
    this.anInt,
    this.aDouble,
    this.aString,
    this.aByteArray,
    this.a4ByteArray,
    this.a8ByteArray,
    this.aFloatArray,
    this.aList,
    this.aMap,
    this.nestedList,
    this.mapWithAnnotations,
    this.mapWithObject,
  });

  bool? aBool;

  int? anInt;

  double? aDouble;

  String? aString;

  Uint8List? aByteArray;

  Int32List? a4ByteArray;

  Int64List? a8ByteArray;

  Float64List? aFloatArray;

  List<Object?>? aList;

  Map<Object?, Object?>? aMap;

  List<List<bool?>?>? nestedList;

  Map<String?, String?>? mapWithAnnotations;

  Map<String?, Object?>? mapWithObject;

  Object encode() {
    final List<Object?> pigeonList = <Object?>[];
    pigeonList.add(aBool);
    pigeonList.add(anInt);
    pigeonList.add(aDouble);
    pigeonList.add(aString);
    pigeonList.add(aByteArray);
    pigeonList.add(a4ByteArray);
    pigeonList.add(a8ByteArray);
    pigeonList.add(aFloatArray);
    pigeonList.add(aList);
    pigeonList.add(aMap);
    pigeonList.add(nestedList);
    pigeonList.add(mapWithAnnotations);
    pigeonList.add(mapWithObject);
    return pigeonList;
  }

  static AllTypes decode(Object result) {
    result as List<Object?>;
    return AllTypes(
      aBool: result[0] as bool?,
      anInt: result[1] as int?,
      aDouble: result[2] as double?,
      aString: result[3] as String?,
      aByteArray: result[4] as Uint8List?,
      a4ByteArray: result[5] as Int32List?,
      a8ByteArray: result[6] as Int64List?,
      aFloatArray: result[7] as Float64List?,
      aList: result[8] as List<Object?>?,
      aMap: result[9] as Map<Object?, Object?>?,
      nestedList: (result[10] as List<Object?>?)?.cast<List<bool?>?>(),
      mapWithAnnotations:
          (result[11] as Map<Object?, Object?>?)?.cast<String?, String?>(),
      mapWithObject:
          (result[12] as Map<Object?, Object?>?)?.cast<String?, Object?>(),
    );
  }
}

class AllTypesWrapper {
  AllTypesWrapper({
    required this.values,
  });

  AllTypes values;

  Object encode() {
    final List<Object?> pigeonList = <Object?>[];
    pigeonList.add(values.encode());
    return pigeonList;
  }

  static AllTypesWrapper decode(Object result) {
    result as List<Object?>;
    return AllTypesWrapper(
      values: AllTypes.decode(result[0]! as List<Object?>),
    );
  }
}

class _HostIntegrationCoreApiCodec extends StandardMessageCodec {
  const _HostIntegrationCoreApiCodec();
  @override
  void writeValue(WriteBuffer buffer, Object? value) {
    if (value is AllTypes) {
      buffer.putUint8(128);
      writeValue(buffer, value.encode());
    } else if (value is AllTypesWrapper) {
      buffer.putUint8(129);
      writeValue(buffer, value.encode());
    } else {
      super.writeValue(buffer, value);
    }
  }

  @override
  Object? readValueOfType(int type, ReadBuffer buffer) {
    switch (type) {
      case 128:
        return AllTypes.decode(readValue(buffer)! as List<Object?>);

      case 129:
        return AllTypesWrapper.decode(readValue(buffer)! as List<Object?>);

      default:
        return super.readValueOfType(type, buffer);
    }
  }
}

/// The core interface that each host language plugin must implement in
/// platform_test integration tests.
class HostIntegrationCoreApi {
  /// Constructor for [HostIntegrationCoreApi].  The [binaryMessenger] named argument is
  /// available for dependency injection.  If it is left null, the default
  /// BinaryMessenger will be used which routes to the host platform.
  HostIntegrationCoreApi({BinaryMessenger? binaryMessenger})
      : _binaryMessenger = binaryMessenger;
  final BinaryMessenger? _binaryMessenger;

  static const MessageCodec<Object?> codec = _HostIntegrationCoreApiCodec();

  /// A no-op function taking no arguments and returning no value, to sanity
  /// test basic calling.
  Future<void> noop() async {
    final BasicMessageChannel<Object?> channel = BasicMessageChannel<Object?>(
        'dev.flutter.pigeon.HostIntegrationCoreApi.noop', codec,
        binaryMessenger: _binaryMessenger);
    final List<Object?>? replyList = await channel.send(null) as List<Object?>?;
    if (replyList == null) {
      throw PlatformException(
        code: 'channel-error',
        message: 'Unable to establish connection on channel.',
      );
    } else if (replyList.length > 1) {
      throw PlatformException(
        code: (replyList[0] as String?)!,
        message: replyList[1] as String?,
        details: replyList[2],
      );
    } else {
      return;
    }
  }

  /// Returns the passed object, to test serialization and deserialization.
  Future<AllTypes> echoAllTypes(AllTypes arg_everything) async {
    final BasicMessageChannel<Object?> channel = BasicMessageChannel<Object?>(
        'dev.flutter.pigeon.HostIntegrationCoreApi.echoAllTypes', codec,
        binaryMessenger: _binaryMessenger);
    final List<Object?>? replyList =
        await channel.send(<Object?>[arg_everything]) as List<Object?>?;
    if (replyList == null) {
      throw PlatformException(
        code: 'channel-error',
        message: 'Unable to establish connection on channel.',
      );
    } else if (replyList.length > 1) {
      throw PlatformException(
        code: (replyList[0] as String?)!,
        message: replyList[1] as String?,
        details: replyList[2],
      );
    } else if (replyList[0] == null) {
      throw PlatformException(
        code: 'null-error',
        message: 'Host platform returned null value for non-null return value.',
      );
    } else {
      return (replyList[0] as AllTypes?)!;
    }
  }

  /// Returns an error, to test error handling.
  Future<void> throwError() async {
    final BasicMessageChannel<Object?> channel = BasicMessageChannel<Object?>(
        'dev.flutter.pigeon.HostIntegrationCoreApi.throwError', codec,
        binaryMessenger: _binaryMessenger);
    final List<Object?>? replyList = await channel.send(null) as List<Object?>?;
    if (replyList == null) {
      throw PlatformException(
        code: 'channel-error',
        message: 'Unable to establish connection on channel.',
      );
    } else if (replyList.length > 1) {
      throw PlatformException(
        code: (replyList[0] as String?)!,
        message: replyList[1] as String?,
        details: replyList[2],
      );
    } else {
      return;
    }
  }

  /// Returns the inner `aString` value from the wrapped object, to test
  /// sending of nested objects.
  Future<String?> extractNestedString(AllTypesWrapper arg_wrapper) async {
    final BasicMessageChannel<Object?> channel = BasicMessageChannel<Object?>(
        'dev.flutter.pigeon.HostIntegrationCoreApi.extractNestedString', codec,
        binaryMessenger: _binaryMessenger);
    final List<Object?>? replyList =
        await channel.send(<Object?>[arg_wrapper]) as List<Object?>?;
    if (replyList == null) {
      throw PlatformException(
        code: 'channel-error',
        message: 'Unable to establish connection on channel.',
      );
    } else if (replyList.length > 1) {
      throw PlatformException(
        code: (replyList[0] as String?)!,
        message: replyList[1] as String?,
        details: replyList[2],
      );
    } else {
      return (replyList[0] as String?);
    }
  }

  /// Returns the inner `aString` value from the wrapped object, to test
  /// sending of nested objects.
  Future<AllTypesWrapper> createNestedString(String arg_string) async {
    final BasicMessageChannel<Object?> channel = BasicMessageChannel<Object?>(
        'dev.flutter.pigeon.HostIntegrationCoreApi.createNestedString', codec,
        binaryMessenger: _binaryMessenger);
    final List<Object?>? replyList =
        await channel.send(<Object?>[arg_string]) as List<Object?>?;
    if (replyList == null) {
      throw PlatformException(
        code: 'channel-error',
        message: 'Unable to establish connection on channel.',
      );
    } else if (replyList.length > 1) {
      throw PlatformException(
        code: (replyList[0] as String?)!,
        message: replyList[1] as String?,
        details: replyList[2],
      );
    } else if (replyList[0] == null) {
      throw PlatformException(
        code: 'null-error',
        message: 'Host platform returned null value for non-null return value.',
      );
    } else {
      return (replyList[0] as AllTypesWrapper?)!;
    }
  }

  /// A no-op function taking no arguments and returning no value, to sanity
  /// test basic asynchronous calling.
  Future<void> noopAsync() async {
    final BasicMessageChannel<Object?> channel = BasicMessageChannel<Object?>(
        'dev.flutter.pigeon.HostIntegrationCoreApi.noopAsync', codec,
        binaryMessenger: _binaryMessenger);
    final Map<Object?, Object?>? replyMap =
        await channel.send(null) as Map<Object?, Object?>?;
    if (replyMap == null) {
      throw PlatformException(
        code: 'channel-error',
        message: 'Unable to establish connection on channel.',
      );
    } else if (replyMap['error'] != null) {
      final Map<Object?, Object?> error =
          (replyMap['error'] as Map<Object?, Object?>?)!;
      throw PlatformException(
        code: (error['code'] as String?)!,
        message: error['message'] as String?,
        details: error['details'],
      );
    } else {
      return;
    }
  }

  /// Returns the passed string asynchronously.
  Future<String> echoAsyncString(String arg_aString) async {
    final BasicMessageChannel<Object?> channel = BasicMessageChannel<Object?>(
        'dev.flutter.pigeon.HostIntegrationCoreApi.echoAsyncString', codec,
        binaryMessenger: _binaryMessenger);
    final Map<Object?, Object?>? replyMap =
        await channel.send(<Object?>[arg_aString]) as Map<Object?, Object?>?;
    if (replyMap == null) {
      throw PlatformException(
        code: 'channel-error',
        message: 'Unable to establish connection on channel.',
      );
    } else if (replyMap['error'] != null) {
      final Map<Object?, Object?> error =
          (replyMap['error'] as Map<Object?, Object?>?)!;
      throw PlatformException(
        code: (error['code'] as String?)!,
        message: error['message'] as String?,
        details: error['details'],
      );
    } else if (replyMap['result'] == null) {
      throw PlatformException(
        code: 'null-error',
        message: 'Host platform returned null value for non-null return value.',
      );
    } else {
      return (replyMap['result'] as String?)!;
    }
  }

  Future<void> callFlutterNoop() async {
    final BasicMessageChannel<Object?> channel = BasicMessageChannel<Object?>(
        'dev.flutter.pigeon.HostIntegrationCoreApi.callFlutterNoop', codec,
        binaryMessenger: _binaryMessenger);
    final Map<Object?, Object?>? replyMap =
        await channel.send(null) as Map<Object?, Object?>?;
    if (replyMap == null) {
      throw PlatformException(
        code: 'channel-error',
        message: 'Unable to establish connection on channel.',
      );
    } else if (replyMap['error'] != null) {
      final Map<Object?, Object?> error =
          (replyMap['error'] as Map<Object?, Object?>?)!;
      throw PlatformException(
        code: (error['code'] as String?)!,
        message: error['message'] as String?,
        details: error['details'],
      );
    } else {
      return;
    }
  }

  Future<String> callFlutterEchoString(String arg_aString) async {
    final BasicMessageChannel<Object?> channel = BasicMessageChannel<Object?>(
        'dev.flutter.pigeon.HostIntegrationCoreApi.callFlutterEchoString',
        codec,
        binaryMessenger: _binaryMessenger);
    final Map<Object?, Object?>? replyMap =
        await channel.send(<Object?>[arg_aString]) as Map<Object?, Object?>?;
    if (replyMap == null) {
      throw PlatformException(
        code: 'channel-error',
        message: 'Unable to establish connection on channel.',
      );
    } else if (replyMap['error'] != null) {
      final Map<Object?, Object?> error =
          (replyMap['error'] as Map<Object?, Object?>?)!;
      throw PlatformException(
        code: (error['code'] as String?)!,
        message: error['message'] as String?,
        details: error['details'],
      );
    } else if (replyMap['result'] == null) {
      throw PlatformException(
        code: 'null-error',
        message: 'Host platform returned null value for non-null return value.',
      );
    } else {
      return (replyMap['result'] as String?)!;
    }
  }
}

class _FlutterIntegrationCoreApiCodec extends StandardMessageCodec {
  const _FlutterIntegrationCoreApiCodec();
  @override
  void writeValue(WriteBuffer buffer, Object? value) {
    if (value is AllTypes) {
      buffer.putUint8(128);
      writeValue(buffer, value.encode());
    } else {
      super.writeValue(buffer, value);
    }
  }

  @override
  Object? readValueOfType(int type, ReadBuffer buffer) {
    switch (type) {
      case 128:
        return AllTypes.decode(readValue(buffer)! as List<Object?>);

      default:
        return super.readValueOfType(type, buffer);
    }
  }
}

/// The core interface that the Dart platform_test code implements for host
/// integration tests to call into.
abstract class FlutterIntegrationCoreApi {
  static const MessageCodec<Object?> codec = _FlutterIntegrationCoreApiCodec();

  /// A no-op function taking no arguments and returning no value, to sanity
  /// test basic calling.
  void noop();

  /// Returns the passed object, to test serialization and deserialization.
  AllTypes echoAllTypes(AllTypes everything);

<<<<<<< HEAD
=======
  /// Returns the passed string, to test serialization and deserialization.
  String echoString(String aString);
>>>>>>> 250adea8
  static void setup(FlutterIntegrationCoreApi? api,
      {BinaryMessenger? binaryMessenger}) {
    {
      final BasicMessageChannel<Object?> channel = BasicMessageChannel<Object?>(
          'dev.flutter.pigeon.FlutterIntegrationCoreApi.noop', codec,
          binaryMessenger: binaryMessenger);
      if (api == null) {
        channel.setMessageHandler(null);
      } else {
        channel.setMessageHandler((Object? message) async {
          // ignore message
          api.noop();
          return;
        });
      }
    }
    {
      final BasicMessageChannel<Object?> channel = BasicMessageChannel<Object?>(
          'dev.flutter.pigeon.FlutterIntegrationCoreApi.echoAllTypes', codec,
          binaryMessenger: binaryMessenger);
      if (api == null) {
        channel.setMessageHandler(null);
      } else {
        channel.setMessageHandler((Object? message) async {
          assert(message != null,
              'Argument for dev.flutter.pigeon.FlutterIntegrationCoreApi.echoAllTypes was null.');
          final List<Object?> args = (message as List<Object?>?)!;
          final AllTypes? arg_everything = (args[0] as AllTypes?);
          assert(arg_everything != null,
              'Argument for dev.flutter.pigeon.FlutterIntegrationCoreApi.echoAllTypes was null, expected non-null AllTypes.');
          final AllTypes output = api.echoAllTypes(arg_everything!);
          return output;
        });
      }
    }
    {
      final BasicMessageChannel<Object?> channel = BasicMessageChannel<Object?>(
          'dev.flutter.pigeon.FlutterIntegrationCoreApi.echoString', codec,
          binaryMessenger: binaryMessenger);
      if (api == null) {
        channel.setMessageHandler(null);
      } else {
        channel.setMessageHandler((Object? message) async {
          assert(message != null,
              'Argument for dev.flutter.pigeon.FlutterIntegrationCoreApi.echoString was null.');
          final List<Object?> args = (message as List<Object?>?)!;
          final String? arg_aString = (args[0] as String?);
          assert(arg_aString != null,
              'Argument for dev.flutter.pigeon.FlutterIntegrationCoreApi.echoString was null, expected non-null String.');
          final String output = api.echoString(arg_aString!);
          return output;
        });
      }
    }
  }
}

/// An API that can be implemented for minimal, compile-only tests.
class HostTrivialApi {
  /// Constructor for [HostTrivialApi].  The [binaryMessenger] named argument is
  /// available for dependency injection.  If it is left null, the default
  /// BinaryMessenger will be used which routes to the host platform.
  HostTrivialApi({BinaryMessenger? binaryMessenger})
      : _binaryMessenger = binaryMessenger;
  final BinaryMessenger? _binaryMessenger;

  static const MessageCodec<Object?> codec = StandardMessageCodec();

  Future<void> noop() async {
    final BasicMessageChannel<Object?> channel = BasicMessageChannel<Object?>(
        'dev.flutter.pigeon.HostTrivialApi.noop', codec,
        binaryMessenger: _binaryMessenger);
    final List<Object?>? replyList = await channel.send(null) as List<Object?>?;
    if (replyList == null) {
      throw PlatformException(
        code: 'channel-error',
        message: 'Unable to establish connection on channel.',
      );
    } else if (replyList.length > 1) {
      throw PlatformException(
        code: (replyList[0] as String?)!,
        message: replyList[1] as String?,
        details: replyList[2],
      );
    } else {
      return;
    }
  }
}<|MERGE_RESOLUTION|>--- conflicted
+++ resolved
@@ -430,11 +430,8 @@
   /// Returns the passed object, to test serialization and deserialization.
   AllTypes echoAllTypes(AllTypes everything);
 
-<<<<<<< HEAD
-=======
   /// Returns the passed string, to test serialization and deserialization.
   String echoString(String aString);
->>>>>>> 250adea8
   static void setup(FlutterIntegrationCoreApi? api,
       {BinaryMessenger? binaryMessenger}) {
     {
