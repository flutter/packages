// Copyright 2013 The Flutter Authors. All rights reserved.
// Use of this source code is governed by a BSD-style license that can be
// found in the LICENSE file.

import Flutter
import UIKit

/// This plugin handles the native side of the integration tests in
/// example/integration_test/.
public class TestPlugin: NSObject, FlutterPlugin, HostIntegrationCoreApi {

  var flutterAPI: FlutterIntegrationCoreApi
  var flutterSmallApiOne: FlutterSmallApi
  var flutterSmallApiTwo: FlutterSmallApi
  var proxyApiRegistrar: ProxyApiTestsPigeonProxyApiRegistrar?

  public static func register(with registrar: FlutterPluginRegistrar) {
    let plugin = TestPlugin(binaryMessenger: registrar.messenger())
    HostIntegrationCoreApiSetup.setUp(binaryMessenger: registrar.messenger(), api: plugin)
    TestPluginWithSuffix.register(with: registrar, suffix: "suffixOne")
    TestPluginWithSuffix.register(with: registrar, suffix: "suffixTwo")
    registrar.publish(plugin)
  }

  init(binaryMessenger: FlutterBinaryMessenger) {
    flutterAPI = FlutterIntegrationCoreApi(binaryMessenger: binaryMessenger)
    flutterSmallApiOne = FlutterSmallApi(
      binaryMessenger: binaryMessenger, messageChannelSuffix: "suffixOne")
    flutterSmallApiTwo = FlutterSmallApi(
      binaryMessenger: binaryMessenger, messageChannelSuffix: "suffixTwo")
<<<<<<< HEAD

    StreamIntsStreamHandler.register(with: binaryMessenger, wrapper: SendInts())
    StreamEventsStreamHandler.register(with: binaryMessenger, wrapper: SendEvents())
=======
    proxyApiRegistrar = ProxyApiTestsPigeonProxyApiRegistrar(
      binaryMessenger: binaryMessenger, apiDelegate: ProxyApiDelegate())
    proxyApiRegistrar!.setUp()
  }

  public func detachFromEngine(for registrar: FlutterPluginRegistrar) {
    proxyApiRegistrar!.tearDown()
    proxyApiRegistrar = nil
>>>>>>> 6a4b6604
  }

  // MARK: HostIntegrationCoreApi implementation

  func noop() {

  }

  func echo(_ everything: AllTypes) -> AllTypes {
    return everything
  }

  func echo(_ everything: AllNullableTypes?) -> AllNullableTypes? {
    return everything
  }
  func echo(_ everything: AllNullableTypesWithoutRecursion?) throws
    -> AllNullableTypesWithoutRecursion?
  {
    return everything
  }

  func throwError() throws -> Any? {
    throw PigeonError(code: "code", message: "message", details: "details")
  }

  func throwErrorFromVoid() throws {
    throw PigeonError(code: "code", message: "message", details: "details")
  }

  func throwFlutterError() throws -> Any? {
    throw PigeonError(code: "code", message: "message", details: "details")
  }

  func echo(_ anInt: Int64) -> Int64 {
    return anInt
  }

  func echo(_ aDouble: Double) -> Double {
    return aDouble
  }

  func echo(_ aBool: Bool) -> Bool {
    return aBool
  }

  func echo(_ aString: String) -> String {
    return aString
  }

  func echo(_ aUint8List: FlutterStandardTypedData) -> FlutterStandardTypedData {
    return aUint8List
  }

  func echo(_ anObject: Any) -> Any {
    return anObject
  }

  func echo(_ list: [Any?]) throws -> [Any?] {
    return list
  }

  func echo(enumList: [AnEnum?]) throws -> [AnEnum?] {
    return enumList
  }

  func echo(classList: [AllNullableTypes?]) throws -> [AllNullableTypes?] {
    return classList
  }

  func echoNonNull(enumList: [AnEnum]) throws -> [AnEnum] {
    return enumList
  }

  func echoNonNull(classList: [AllNullableTypes]) throws -> [AllNullableTypes] {
    return classList
  }

  func echo(_ map: [AnyHashable?: Any?]) throws -> [AnyHashable?: Any?] {
    return map
  }

  func echo(stringMap: [String?: String?]) throws -> [String?: String?] {
    return stringMap
  }

  func echo(intMap: [Int64?: Int64?]) throws -> [Int64?: Int64?] {
    return intMap
  }

  func echo(enumMap: [AnEnum?: AnEnum?]) throws -> [AnEnum?: AnEnum?] {
    return enumMap
  }

  func echo(classMap: [Int64?: AllNullableTypes?]) throws -> [Int64?: AllNullableTypes?] {
    return classMap
  }

  func echoNonNull(stringMap: [String: String]) throws -> [String: String] {
    return stringMap
  }

  func echoNonNull(intMap: [Int64: Int64]) throws -> [Int64: Int64] {
    return intMap
  }

  func echoNonNull(enumMap: [AnEnum: AnEnum]) throws -> [AnEnum: AnEnum] {
    return enumMap
  }

  func echoNonNull(classMap: [Int64: AllNullableTypes]) throws -> [Int64: AllNullableTypes] {
    return classMap
  }

  func echo(_ wrapper: AllClassesWrapper) throws -> AllClassesWrapper {
    return wrapper
  }

  func echo(_ anEnum: AnEnum) throws -> AnEnum {
    return anEnum
  }

  func echo(_ anotherEnum: AnotherEnum) throws -> AnotherEnum {
    return anotherEnum
  }

  func extractNestedNullableString(from wrapper: AllClassesWrapper) -> String? {
    return wrapper.allNullableTypes.aNullableString
  }

  func createNestedObject(with nullableString: String?) -> AllClassesWrapper {
    return AllClassesWrapper(
      allNullableTypes: AllNullableTypes(aNullableString: nullableString), classList: [],
      classMap: [:])
  }

  func sendMultipleNullableTypes(
    aBool aNullableBool: Bool?, anInt aNullableInt: Int64?, aString aNullableString: String?
  ) -> AllNullableTypes {
    let someThings = AllNullableTypes(
      aNullableBool: aNullableBool, aNullableInt: aNullableInt, aNullableString: aNullableString)
    return someThings
  }

  func sendMultipleNullableTypesWithoutRecursion(
    aBool aNullableBool: Bool?, anInt aNullableInt: Int64?, aString aNullableString: String?
  ) throws -> AllNullableTypesWithoutRecursion {
    let someThings = AllNullableTypesWithoutRecursion(
      aNullableBool: aNullableBool, aNullableInt: aNullableInt, aNullableString: aNullableString)
    return someThings
  }

  func echo(_ aNullableInt: Int64?) -> Int64? {
    return aNullableInt
  }

  func echo(_ aNullableDouble: Double?) -> Double? {
    return aNullableDouble
  }

  func echo(_ aNullableBool: Bool?) -> Bool? {
    return aNullableBool
  }

  func echo(_ aNullableString: String?) -> String? {
    return aNullableString
  }

  func echo(_ aNullableUint8List: FlutterStandardTypedData?) -> FlutterStandardTypedData? {
    return aNullableUint8List
  }

  func echo(_ aNullableObject: Any?) -> Any? {
    return aNullableObject
  }

  func echoNamedDefault(_ aString: String) throws -> String {
    return aString
  }

  func echoOptionalDefault(_ aDouble: Double) throws -> Double {
    return aDouble
  }

  func echoRequired(_ anInt: Int64) throws -> Int64 {
    return anInt
  }

  func echoNullable(_ aNullableList: [Any?]?) throws -> [Any?]? {
    return aNullableList
  }

  func echoNullable(enumList: [AnEnum?]?) throws -> [AnEnum?]? {
    return enumList
  }

  func echoNullable(classList: [AllNullableTypes?]?) throws -> [AllNullableTypes?]? {
    return classList
  }

  func echoNullableNonNull(enumList: [AnEnum]?) throws -> [AnEnum]? {
    return enumList
  }

  func echoNullableNonNull(classList: [AllNullableTypes]?) throws -> [AllNullableTypes]? {
    return classList
  }

  func echoNullable(_ map: [AnyHashable?: Any?]?) throws -> [AnyHashable?: Any?]? {
    return map
  }

  func echoNullable(stringMap: [String?: String?]?) throws -> [String?: String?]? {
    return stringMap
  }

  func echoNullable(intMap: [Int64?: Int64?]?) throws -> [Int64?: Int64?]? {
    return intMap
  }

  func echoNullable(enumMap: [AnEnum?: AnEnum?]?) throws -> [AnEnum?: AnEnum?]? {
    return enumMap
  }

  func echoNullable(classMap: [Int64?: AllNullableTypes?]?) throws -> [Int64?: AllNullableTypes?]? {
    return classMap
  }

  func echoNullableNonNull(stringMap: [String: String]?) throws -> [String: String]? {
    return stringMap
  }

  func echoNullableNonNull(intMap: [Int64: Int64]?) throws -> [Int64: Int64]? {
    return intMap
  }

  func echoNullableNonNull(enumMap: [AnEnum: AnEnum]?) throws -> [AnEnum: AnEnum]? {
    return enumMap
  }

  func echoNullableNonNull(classMap: [Int64: AllNullableTypes]?) throws -> [Int64:
    AllNullableTypes]?
  {
    return classMap
  }

  func echoNullable(_ anEnum: AnEnum?) throws -> AnEnum? {
    return anEnum
  }

  func echoNullable(_ anotherEnum: AnotherEnum?) throws -> AnotherEnum? {
    return anotherEnum
  }

  func echoOptional(_ aNullableInt: Int64?) throws -> Int64? {
    return aNullableInt
  }

  func echoNamed(_ aNullableString: String?) throws -> String? {
    return aNullableString
  }

  func noopAsync(completion: @escaping (Result<Void, Error>) -> Void) {
    completion(.success(Void()))
  }

  func throwAsyncError(completion: @escaping (Result<Any?, Error>) -> Void) {
    completion(.failure(PigeonError(code: "code", message: "message", details: "details")))
  }

  func throwAsyncErrorFromVoid(completion: @escaping (Result<Void, Error>) -> Void) {
    completion(.failure(PigeonError(code: "code", message: "message", details: "details")))
  }

  func throwAsyncFlutterError(completion: @escaping (Result<Any?, Error>) -> Void) {
    completion(.failure(PigeonError(code: "code", message: "message", details: "details")))
  }

  func echoAsync(_ everything: AllTypes, completion: @escaping (Result<AllTypes, Error>) -> Void) {
    completion(.success(everything))
  }

  func echoAsync(
    _ everything: AllNullableTypes?,
    completion: @escaping (Result<AllNullableTypes?, Error>) -> Void
  ) {
    completion(.success(everything))
  }

  func echoAsync(
    _ everything: AllNullableTypesWithoutRecursion?,
    completion: @escaping (Result<AllNullableTypesWithoutRecursion?, Error>) -> Void
  ) {
    completion(.success(everything))
  }

  func echoAsync(_ anInt: Int64, completion: @escaping (Result<Int64, Error>) -> Void) {
    completion(.success(anInt))
  }

  func echoAsync(_ aDouble: Double, completion: @escaping (Result<Double, Error>) -> Void) {
    completion(.success(aDouble))
  }

  func echoAsync(_ aBool: Bool, completion: @escaping (Result<Bool, Error>) -> Void) {
    completion(.success(aBool))
  }

  func echoAsync(_ aString: String, completion: @escaping (Result<String, Error>) -> Void) {
    completion(.success(aString))
  }

  func echoAsync(
    _ aUint8List: FlutterStandardTypedData,
    completion: @escaping (Result<FlutterStandardTypedData, Error>) -> Void
  ) {
    completion(.success(aUint8List))
  }

  func echoAsync(_ anObject: Any, completion: @escaping (Result<Any, Error>) -> Void) {
    completion(.success(anObject))
  }

  func echoAsync(_ list: [Any?], completion: @escaping (Result<[Any?], Error>) -> Void) {
    completion(.success(list))
  }

  func echoAsync(enumList: [AnEnum?], completion: @escaping (Result<[AnEnum?], Error>) -> Void) {
    completion(.success(enumList))
  }

  func echoAsync(
    classList: [AllNullableTypes?],
    completion: @escaping (Result<[AllNullableTypes?], Error>) -> Void
  ) {
    completion(.success(classList))
  }

  func echoAsync(
    _ map: [AnyHashable?: Any?], completion: @escaping (Result<[AnyHashable?: Any?], Error>) -> Void
  ) {
    completion(.success(map))
  }

  func echoAsync(
    stringMap: [String?: String?], completion: @escaping (Result<[String?: String?], Error>) -> Void
  ) {
    completion(.success(stringMap))
  }

  func echoAsync(
    intMap: [Int64?: Int64?], completion: @escaping (Result<[Int64?: Int64?], Error>) -> Void
  ) {
    completion(.success(intMap))
  }

  func echoAsync(
    enumMap: [AnEnum?: AnEnum?], completion: @escaping (Result<[AnEnum?: AnEnum?], Error>) -> Void
  ) {
    completion(.success(enumMap))
  }

  func echoAsync(
    classMap: [Int64?: AllNullableTypes?],
    completion: @escaping (Result<[Int64?: AllNullableTypes?], Error>) -> Void
  ) {
    completion(.success(classMap))
  }

  func echoAsync(_ anEnum: AnEnum, completion: @escaping (Result<AnEnum, Error>) -> Void) {
    completion(.success(anEnum))
  }

  func echoAsync(
    _ anotherEnum: AnotherEnum, completion: @escaping (Result<AnotherEnum, Error>) -> Void
  ) {
    completion(.success(anotherEnum))
  }

  func echoAsyncNullable(_ anInt: Int64?, completion: @escaping (Result<Int64?, Error>) -> Void) {
    completion(.success(anInt))
  }

  func echoAsyncNullable(_ aDouble: Double?, completion: @escaping (Result<Double?, Error>) -> Void)
  {
    completion(.success(aDouble))
  }

  func echoAsyncNullable(_ aBool: Bool?, completion: @escaping (Result<Bool?, Error>) -> Void) {
    completion(.success(aBool))
  }

  func echoAsyncNullable(_ aString: String?, completion: @escaping (Result<String?, Error>) -> Void)
  {
    completion(.success(aString))
  }

  func echoAsyncNullable(
    _ aUint8List: FlutterStandardTypedData?,
    completion: @escaping (Result<FlutterStandardTypedData?, Error>) -> Void
  ) {
    completion(.success(aUint8List))
  }

  func echoAsyncNullable(_ anObject: Any?, completion: @escaping (Result<Any?, Error>) -> Void) {
    completion(.success(anObject))
  }

  func echoAsyncNullable(_ list: [Any?]?, completion: @escaping (Result<[Any?]?, Error>) -> Void) {
    completion(.success(list))
  }

  func echoAsyncNullable(
    enumList: [AnEnum?]?, completion: @escaping (Result<[AnEnum?]?, Error>) -> Void
  ) {
    completion(.success(enumList))
  }

  func echoAsyncNullable(
    classList: [AllNullableTypes?]?,
    completion: @escaping (Result<[AllNullableTypes?]?, Error>) -> Void
  ) {
    completion(.success(classList))
  }

  func echoAsyncNullable(
    _ map: [AnyHashable?: Any?]?,
    completion: @escaping (Result<[AnyHashable?: Any?]?, Error>) -> Void
  ) {
    completion(.success(map))
  }

  func echoAsyncNullable(
    stringMap: [String?: String?]?,
    completion: @escaping (Result<[String?: String?]?, Error>) -> Void
  ) {
    completion(.success(stringMap))
  }

  func echoAsyncNullable(
    intMap: [Int64?: Int64?]?, completion: @escaping (Result<[Int64?: Int64?]?, Error>) -> Void
  ) {
    completion(.success(intMap))
  }

  func echoAsyncNullable(
    enumMap: [AnEnum?: AnEnum?]?, completion: @escaping (Result<[AnEnum?: AnEnum?]?, Error>) -> Void
  ) {
    completion(.success(enumMap))
  }

  func echoAsyncNullable(
    classMap: [Int64?: AllNullableTypes?]?,
    completion: @escaping (Result<[Int64?: AllNullableTypes?]?, Error>) -> Void
  ) {
    completion(.success(classMap))
  }

  func echoAsyncNullable(
    _ anEnum: AnEnum?, completion: @escaping (Result<AnEnum?, Error>) -> Void
  ) {
    completion(.success(anEnum))
  }

  func echoAsyncNullable(
    _ anotherEnum: AnotherEnum?, completion: @escaping (Result<AnotherEnum?, Error>) -> Void
  ) {
    completion(.success(anotherEnum))
  }

  func callFlutterNoop(completion: @escaping (Result<Void, Error>) -> Void) {
    flutterAPI.noop { response in
      switch response {
      case .success(let res):
        completion(.success(res))
      case .failure(let error):
        completion(.failure(error))
      }
    }
  }

  func callFlutterThrowError(completion: @escaping (Result<Any?, Error>) -> Void) {
    flutterAPI.throwError { response in
      switch response {
      case .success(let res):
        completion(.success(res))
      case .failure(let error):
        completion(.failure(error))
      }
    }
  }

  func callFlutterThrowErrorFromVoid(completion: @escaping (Result<Void, Error>) -> Void) {
    flutterAPI.throwErrorFromVoid { response in
      switch response {
      case .success(let res):
        completion(.success(res))
      case .failure(let error):
        completion(.failure(error))
      }
    }
  }

  func callFlutterEcho(
    _ everything: AllTypes, completion: @escaping (Result<AllTypes, Error>) -> Void
  ) {
    flutterAPI.echo(everything) { response in
      switch response {
      case .success(let res):
        completion(.success(res))
      case .failure(let error):
        completion(.failure(error))
      }
    }
  }

  func callFlutterEcho(
    _ everything: AllNullableTypes?,
    completion: @escaping (Result<AllNullableTypes?, Error>) -> Void
  ) {
    flutterAPI.echoNullable(everything) { response in
      switch response {
      case .success(let res):
        completion(.success(res))
      case .failure(let error):
        completion(.failure(error))
      }
    }
  }

  func callFlutterEcho(
    _ everything: AllNullableTypesWithoutRecursion?,
    completion: @escaping (Result<AllNullableTypesWithoutRecursion?, Error>) -> Void
  ) {
    flutterAPI.echoNullable(everything) { response in
      switch response {
      case .success(let res):
        completion(.success(res))
      case .failure(let error):
        completion(.failure(error))
      }
    }
  }

  func callFlutterSendMultipleNullableTypes(
    aBool aNullableBool: Bool?,
    anInt aNullableInt: Int64?,
    aString aNullableString: String?,
    completion: @escaping (Result<AllNullableTypes, Error>) -> Void
  ) {
    flutterAPI.sendMultipleNullableTypes(
      aBool: aNullableBool,
      anInt: aNullableInt,
      aString: aNullableString
    ) { response in
      switch response {
      case .success(let res):
        completion(.success(res))
      case .failure(let error):
        completion(.failure(error))
      }
    }
  }

  func callFlutterSendMultipleNullableTypesWithoutRecursion(
    aBool aNullableBool: Bool?, anInt aNullableInt: Int64?, aString aNullableString: String?,
    completion: @escaping (Result<AllNullableTypesWithoutRecursion, Error>) -> Void
  ) {
    flutterAPI.sendMultipleNullableTypesWithoutRecursion(
      aBool: aNullableBool,
      anInt: aNullableInt,
      aString: aNullableString
    ) { response in
      switch response {
      case .success(let res):
        completion(.success(res))
      case .failure(let error):
        completion(.failure(error))
      }
    }
  }

  func callFlutterEcho(_ aBool: Bool, completion: @escaping (Result<Bool, Error>) -> Void) {
    flutterAPI.echo(aBool) { response in
      switch response {
      case .success(let res):
        completion(.success(res))
      case .failure(let error):
        completion(.failure(error))
      }
    }
  }

  func callFlutterEcho(_ anInt: Int64, completion: @escaping (Result<Int64, Error>) -> Void) {
    flutterAPI.echo(anInt) { response in
      switch response {
      case .success(let res):
        completion(.success(res))
      case .failure(let error):
        completion(.failure(error))
      }
    }
  }

  func callFlutterEcho(_ aDouble: Double, completion: @escaping (Result<Double, Error>) -> Void) {
    flutterAPI.echo(aDouble) { response in
      switch response {
      case .success(let res):
        completion(.success(res))
      case .failure(let error):
        completion(.failure(error))
      }
    }
  }

  func callFlutterEcho(_ aString: String, completion: @escaping (Result<String, Error>) -> Void) {
    flutterAPI.echo(aString) { response in
      switch response {
      case .success(let res):
        completion(.success(res))
      case .failure(let error):
        completion(.failure(error))
      }
    }
  }

  func callFlutterEcho(
    _ list: FlutterStandardTypedData,
    completion: @escaping (Result<FlutterStandardTypedData, Error>) -> Void
  ) {
    flutterAPI.echo(list) { response in
      switch response {
      case .success(let res):
        completion(.success(res))
      case .failure(let error):
        completion(.failure(error))
      }
    }
  }

  func callFlutterEcho(_ list: [Any?], completion: @escaping (Result<[Any?], Error>) -> Void) {
    flutterAPI.echo(list) { response in
      switch response {
      case .success(let res):
        completion(.success(res))
      case .failure(let error):
        completion(.failure(error))
      }
    }
  }

  func callFlutterEcho(
    enumList: [AnEnum?], completion: @escaping (Result<[AnEnum?], Error>) -> Void
  ) {
    flutterAPI.echo(enumList: enumList) { response in
      switch response {
      case .success(let res):
        completion(.success(res))
      case .failure(let error):
        completion(.failure(error))
      }
    }
  }

  func callFlutterEcho(
    classList: [AllNullableTypes?],
    completion: @escaping (Result<[AllNullableTypes?], Error>) -> Void
  ) {
    flutterAPI.echo(classList: classList) { response in
      switch response {
      case .success(let res):
        completion(.success(res))
      case .failure(let error):
        completion(.failure(error))
      }
    }
  }

  func callFlutterEchoNonNull(
    enumList: [AnEnum], completion: @escaping (Result<[AnEnum], Error>) -> Void
  ) {
    flutterAPI.echoNonNull(enumList: enumList) { response in
      switch response {
      case .success(let res):
        completion(.success(res))
      case .failure(let error):
        completion(.failure(error))
      }
    }
  }

  func callFlutterEchoNonNull(
    classList: [AllNullableTypes], completion: @escaping (Result<[AllNullableTypes], Error>) -> Void
  ) {
    flutterAPI.echoNonNull(classList: classList) { response in
      switch response {
      case .success(let res):
        completion(.success(res))
      case .failure(let error):
        completion(.failure(error))
      }
    }
  }

  func callFlutterEcho(
    _ map: [AnyHashable?: Any?], completion: @escaping (Result<[AnyHashable?: Any?], Error>) -> Void
  ) {
    flutterAPI.echo(map) { response in
      switch response {
      case .success(let res):
        completion(.success(res))
      case .failure(let error):
        completion(.failure(error))
      }
    }
  }

  func callFlutterEcho(
    stringMap: [String?: String?], completion: @escaping (Result<[String?: String?], Error>) -> Void
  ) {
    flutterAPI.echo(stringMap: stringMap) { response in
      switch response {
      case .success(let res):
        completion(.success(res))
      case .failure(let error):
        completion(.failure(error))
      }
    }
  }

  func callFlutterEcho(
    intMap: [Int64?: Int64?], completion: @escaping (Result<[Int64?: Int64?], Error>) -> Void
  ) {
    flutterAPI.echo(intMap: intMap) { response in
      switch response {
      case .success(let res):
        completion(.success(res))
      case .failure(let error):
        completion(.failure(error))
      }
    }
  }

  func callFlutterEcho(
    enumMap: [AnEnum?: AnEnum?], completion: @escaping (Result<[AnEnum?: AnEnum?], Error>) -> Void
  ) {
    flutterAPI.echo(enumMap: enumMap) { response in
      switch response {
      case .success(let res):
        completion(.success(res))
      case .failure(let error):
        completion(.failure(error))
      }
    }
  }

  func callFlutterEcho(
    classMap: [Int64?: AllNullableTypes?],
    completion: @escaping (Result<[Int64?: AllNullableTypes?], Error>) -> Void
  ) {
    flutterAPI.echo(classMap: classMap) { response in
      switch response {
      case .success(let res):
        completion(.success(res))
      case .failure(let error):
        completion(.failure(error))
      }
    }
  }

  func callFlutterEchoNonNull(
    stringMap: [String: String], completion: @escaping (Result<[String: String], Error>) -> Void
  ) {
    flutterAPI.echoNonNull(stringMap: stringMap) { response in
      switch response {
      case .success(let res):
        completion(.success(res))
      case .failure(let error):
        completion(.failure(error))
      }
    }
  }

  func callFlutterEchoNonNull(
    intMap: [Int64: Int64], completion: @escaping (Result<[Int64: Int64], Error>) -> Void
  ) {
    flutterAPI.echoNonNull(intMap: intMap) { response in
      switch response {
      case .success(let res):
        completion(.success(res))
      case .failure(let error):
        completion(.failure(error))
      }
    }
  }

  func callFlutterEchoNonNull(
    enumMap: [AnEnum: AnEnum], completion: @escaping (Result<[AnEnum: AnEnum], Error>) -> Void
  ) {
    flutterAPI.echoNonNull(enumMap: enumMap) { response in
      switch response {
      case .success(let res):
        completion(.success(res))
      case .failure(let error):
        completion(.failure(error))
      }
    }
  }

  func callFlutterEchoNonNull(
    classMap: [Int64: AllNullableTypes],
    completion: @escaping (Result<[Int64: AllNullableTypes], Error>) -> Void
  ) {
    flutterAPI.echoNonNull(classMap: classMap) { response in
      switch response {
      case .success(let res):
        completion(.success(res))
      case .failure(let error):
        completion(.failure(error))
      }
    }
  }

  func callFlutterEcho(
    _ anEnum: AnEnum, completion: @escaping (Result<AnEnum, Error>) -> Void
  ) {
    flutterAPI.echo(anEnum) { response in
      switch response {
      case .success(let res):
        completion(.success(res))
      case .failure(let error):
        completion(.failure(error))
      }
    }
  }

  func callFlutterEcho(
    _ anotherEnum: AnotherEnum, completion: @escaping (Result<AnotherEnum, Error>) -> Void
  ) {
    flutterAPI.echo(anotherEnum) { response in
      switch response {
      case .success(let res):
        completion(.success(res))
      case .failure(let error):
        completion(.failure(error))
      }
    }
  }

  func callFlutterEchoNullable(_ aBool: Bool?, completion: @escaping (Result<Bool?, Error>) -> Void)
  {
    flutterAPI.echoNullable(aBool) { response in
      switch response {
      case .success(let res):
        completion(.success(res))
      case .failure(let error):
        completion(.failure(error))
      }
    }
  }

  func callFlutterEchoNullable(
    _ anInt: Int64?, completion: @escaping (Result<Int64?, Error>) -> Void
  ) {
    flutterAPI.echoNullable(anInt) { response in
      switch response {
      case .success(let res):
        completion(.success(res))
      case .failure(let error):
        completion(.failure(error))
      }
    }
  }

  func callFlutterEchoNullable(
    _ aDouble: Double?, completion: @escaping (Result<Double?, Error>) -> Void
  ) {
    flutterAPI.echoNullable(aDouble) { response in
      switch response {
      case .success(let res):
        completion(.success(res))
      case .failure(let error):
        completion(.failure(error))
      }
    }
  }

  func callFlutterEchoNullable(
    _ aString: String?, completion: @escaping (Result<String?, Error>) -> Void
  ) {
    flutterAPI.echoNullable(aString) { response in
      switch response {
      case .success(let res):
        completion(.success(res))
      case .failure(let error):
        completion(.failure(error))
      }
    }
  }

  func callFlutterEchoNullable(
    _ list: FlutterStandardTypedData?,
    completion: @escaping (Result<FlutterStandardTypedData?, Error>) -> Void
  ) {
    flutterAPI.echoNullable(list) { response in
      switch response {
      case .success(let res):
        completion(.success(res))
      case .failure(let error):
        completion(.failure(error))
      }
    }
  }

  func callFlutterEchoNullable(
    _ list: [Any?]?, completion: @escaping (Result<[Any?]?, Error>) -> Void
  ) {
    flutterAPI.echoNullable(list) { response in
      switch response {
      case .success(let res):
        completion(.success(res))
      case .failure(let error):
        completion(.failure(error))
      }
    }
  }

  func callFlutterEchoNullable(
    enumList: [AnEnum?]?, completion: @escaping (Result<[AnEnum?]?, Error>) -> Void
  ) {
    flutterAPI.echoNullable(enumList: enumList) { response in
      switch response {
      case .success(let res):
        completion(.success(res))
      case .failure(let error):
        completion(.failure(error))
      }
    }
  }

  func callFlutterEchoNullable(
    classList: [AllNullableTypes?]?,
    completion: @escaping (Result<[AllNullableTypes?]?, Error>) -> Void
  ) {
    flutterAPI.echoNullable(classList: classList) { response in
      switch response {
      case .success(let res):
        completion(.success(res))
      case .failure(let error):
        completion(.failure(error))
      }
    }
  }

  func callFlutterEchoNullableNonNull(
    enumList: [AnEnum]?, completion: @escaping (Result<[AnEnum]?, Error>) -> Void
  ) {
    flutterAPI.echoNullableNonNull(enumList: enumList) { response in
      switch response {
      case .success(let res):
        completion(.success(res))
      case .failure(let error):
        completion(.failure(error))
      }
    }
  }

  func callFlutterEchoNullableNonNull(
    classList: [AllNullableTypes]?,
    completion: @escaping (Result<[AllNullableTypes]?, Error>) -> Void
  ) {
    flutterAPI.echoNullableNonNull(classList: classList) { response in
      switch response {
      case .success(let res):
        completion(.success(res))
      case .failure(let error):
        completion(.failure(error))
      }
    }
  }

  func callFlutterEchoNullable(
    _ map: [AnyHashable?: Any?]?,
    completion: @escaping (Result<[AnyHashable?: Any?]?, Error>) -> Void
  ) {
    flutterAPI.echoNullable(map) { response in
      switch response {
      case .success(let res):
        completion(.success(res))
      case .failure(let error):
        completion(.failure(error))
      }
    }
  }

  func callFlutterEchoNullable(
    stringMap: [String?: String?]?,
    completion: @escaping (Result<[String?: String?]?, Error>) -> Void
  ) {
    flutterAPI.echoNullable(stringMap: stringMap) { response in
      switch response {
      case .success(let res):
        completion(.success(res))
      case .failure(let error):
        completion(.failure(error))
      }
    }
  }

  func callFlutterEchoNullable(
    intMap: [Int64?: Int64?]?, completion: @escaping (Result<[Int64?: Int64?]?, Error>) -> Void
  ) {
    flutterAPI.echoNullable(intMap: intMap) { response in
      switch response {
      case .success(let res):
        completion(.success(res))
      case .failure(let error):
        completion(.failure(error))
      }
    }
  }

  func callFlutterEchoNullable(
    enumMap: [AnEnum?: AnEnum?]?, completion: @escaping (Result<[AnEnum?: AnEnum?]?, Error>) -> Void
  ) {
    flutterAPI.echoNullable(enumMap: enumMap) { response in
      switch response {
      case .success(let res):
        completion(.success(res))
      case .failure(let error):
        completion(.failure(error))
      }
    }
  }

  func callFlutterEchoNullable(
    classMap: [Int64?: AllNullableTypes?]?,
    completion: @escaping (Result<[Int64?: AllNullableTypes?]?, Error>) -> Void
  ) {
    flutterAPI.echoNullable(classMap: classMap) { response in
      switch response {
      case .success(let res):
        completion(.success(res))
      case .failure(let error):
        completion(.failure(error))
      }
    }
  }

  func callFlutterEchoNullableNonNull(
    stringMap: [String: String]?, completion: @escaping (Result<[String: String]?, Error>) -> Void
  ) {
    flutterAPI.echoNullableNonNull(stringMap: stringMap) { response in
      switch response {
      case .success(let res):
        completion(.success(res))
      case .failure(let error):
        completion(.failure(error))
      }
    }
  }

  func callFlutterEchoNullableNonNull(
    intMap: [Int64: Int64]?, completion: @escaping (Result<[Int64: Int64]?, Error>) -> Void
  ) {
    flutterAPI.echoNullableNonNull(intMap: intMap) { response in
      switch response {
      case .success(let res):
        completion(.success(res))
      case .failure(let error):
        completion(.failure(error))
      }
    }
  }

  func callFlutterEchoNullableNonNull(
    enumMap: [AnEnum: AnEnum]?, completion: @escaping (Result<[AnEnum: AnEnum]?, Error>) -> Void
  ) {
    flutterAPI.echoNullableNonNull(enumMap: enumMap) { response in
      switch response {
      case .success(let res):
        completion(.success(res))
      case .failure(let error):
        completion(.failure(error))
      }
    }
  }

  func callFlutterEchoNullableNonNull(
    classMap: [Int64: AllNullableTypes]?,
    completion: @escaping (Result<[Int64: AllNullableTypes]?, Error>) -> Void
  ) {
    flutterAPI.echoNullableNonNull(classMap: classMap) { response in
      switch response {
      case .success(let res):
        completion(.success(res))
      case .failure(let error):
        completion(.failure(error))
      }
    }
  }

  func callFlutterEchoNullable(
    _ anEnum: AnEnum?, completion: @escaping (Result<AnEnum?, Error>) -> Void
  ) {
    flutterAPI.echoNullable(anEnum) { response in
      switch response {
      case .success(let res):
        completion(.success(res))
      case .failure(let error):
        completion(.failure(error))
      }
    }
  }

  func callFlutterEchoNullable(
    _ anotherEnum: AnotherEnum?, completion: @escaping (Result<AnotherEnum?, Error>) -> Void
  ) {
    flutterAPI.echoNullable(anotherEnum) { response in
      switch response {
      case .success(let res):
        completion(.success(res))
      case .failure(let error):
        completion(.failure(error))
      }
    }
  }

  func callFlutterSmallApiEcho(
    _ aString: String, completion: @escaping (Result<String, Error>) -> Void
  ) {
    flutterSmallApiOne.echo(string: aString) { responseOne in
      self.flutterSmallApiTwo.echo(string: aString) { responseTwo in
        switch responseOne {
        case .success(let resOne):
          switch responseTwo {
          case .success(let resTwo):
            if resOne == resTwo {
              completion(.success(resOne))
            } else {
              completion(
                .failure(
                  PigeonError(
                    code: "",
                    message: "Multi-instance responses were not matching: \(resOne), \(resTwo)",
                    details: nil)))
            }
          case .failure(let error):
            completion(.failure(error))
          }
        case .failure(let error):
          completion(.failure(error))
        }
      }
    }
  }

  func testUnusedClassesGenerate() -> UnusedClass {
    return UnusedClass()
  }
}

public class TestPluginWithSuffix: HostSmallApi {
  public static func register(with registrar: FlutterPluginRegistrar, suffix: String) {
    let plugin = TestPluginWithSuffix()
    HostSmallApiSetup.setUp(
      binaryMessenger: registrar.messenger(), api: plugin, messageChannelSuffix: suffix)
  }

  func echo(aString: String, completion: @escaping (Result<String, Error>) -> Void) {
    completion(.success(aString))
  }

  func voidVoid(completion: @escaping (Result<Void, Error>) -> Void) {
    completion(.success(Void()))
  }

}

<<<<<<< HEAD
class SendInts: StreamIntsStreamHandler {
  var timerActive = false

  override func onListen(withArguments arguments: Any?, sink: PigeonEventSink<Int64>) {
    var count: Int64 = 0
    if !timerActive {
      timerActive = true
      Timer.scheduledTimer(withTimeInterval: 1, repeats: true) { _ in
        sink.success(count)
        count += 1
        if count >= 5 {
          sink.endOfStream()
        }
      }
    }
  }
}

class SendEvents: StreamEventsStreamHandler {
  var timerActive = false
  var eventList: [EventChannelDataBase] =
    [
      IntEvent(value: 1),
      StringEvent(value: "string"),
      BoolEvent(value: false),
      DoubleEvent(value: 3.14),
      ObjectsEvent(value: true),
      EnumEvent(value: AnEnum.fortyTwo),
      ClassEvent(value: AllNullableTypes(aNullableInt: 0)),
    ]

  override func onListen(withArguments arguments: Any?, sink: PigeonEventSink<EventChannelDataBase>)
  {
    var count = 0
    if !timerActive {
      timerActive = true
      Timer.scheduledTimer(withTimeInterval: 1, repeats: true) { _ in
        if count >= self.eventList.count {
          sink.endOfStream()
        } else {
          sink.success(self.eventList[count])
          count += 1
        }
      }
    }
=======
class ProxyApiDelegate: ProxyApiTestsPigeonProxyApiDelegate {
  func pigeonApiProxyApiTestClass(_ registrar: ProxyApiTestsPigeonProxyApiRegistrar)
    -> PigeonApiProxyApiTestClass
  {
    class ProxyApiTestClassDelegate: PigeonApiDelegateProxyApiTestClass {
      func pigeonDefaultConstructor(
        pigeonApi: PigeonApiProxyApiTestClass, aBool: Bool, anInt: Int64, aDouble: Double,
        aString: String, aUint8List: FlutterStandardTypedData, aList: [Any?], aMap: [String?: Any?],
        anEnum: ProxyApiTestEnum, aProxyApi: ProxyApiSuperClass, aNullableBool: Bool?,
        aNullableInt: Int64?, aNullableDouble: Double?, aNullableString: String?,
        aNullableUint8List: FlutterStandardTypedData?, aNullableList: [Any?]?,
        aNullableMap: [String?: Any?]?, aNullableEnum: ProxyApiTestEnum?,
        aNullableProxyApi: ProxyApiSuperClass?, boolParam: Bool, intParam: Int64,
        doubleParam: Double, stringParam: String, aUint8ListParam: FlutterStandardTypedData,
        listParam: [Any?], mapParam: [String?: Any?], enumParam: ProxyApiTestEnum,
        proxyApiParam: ProxyApiSuperClass, nullableBoolParam: Bool?, nullableIntParam: Int64?,
        nullableDoubleParam: Double?, nullableStringParam: String?,
        nullableUint8ListParam: FlutterStandardTypedData?, nullableListParam: [Any?]?,
        nullableMapParam: [String?: Any?]?, nullableEnumParam: ProxyApiTestEnum?,
        nullableProxyApiParam: ProxyApiSuperClass?
      ) throws -> ProxyApiTestClass {
        return ProxyApiTestClass()
      }

      func attachedField(pigeonApi: PigeonApiProxyApiTestClass, pigeonInstance: ProxyApiTestClass)
        throws -> ProxyApiSuperClass
      {
        return ProxyApiSuperClass()
      }

      func staticAttachedField(pigeonApi: PigeonApiProxyApiTestClass) throws -> ProxyApiSuperClass {
        return ProxyApiSuperClass()
      }

      func aBool(pigeonApi: PigeonApiProxyApiTestClass, pigeonInstance: ProxyApiTestClass) throws
        -> Bool
      {
        return true
      }

      func anInt(pigeonApi: PigeonApiProxyApiTestClass, pigeonInstance: ProxyApiTestClass) throws
        -> Int64
      {
        return 0
      }

      func aDouble(pigeonApi: PigeonApiProxyApiTestClass, pigeonInstance: ProxyApiTestClass) throws
        -> Double
      {
        return 0.0
      }

      func aString(pigeonApi: PigeonApiProxyApiTestClass, pigeonInstance: ProxyApiTestClass) throws
        -> String
      {
        return ""
      }

      func aUint8List(pigeonApi: PigeonApiProxyApiTestClass, pigeonInstance: ProxyApiTestClass)
        throws -> FlutterStandardTypedData
      {
        return FlutterStandardTypedData(bytes: Data())
      }

      func aList(pigeonApi: PigeonApiProxyApiTestClass, pigeonInstance: ProxyApiTestClass) throws
        -> [Any?]
      {
        return []
      }

      func aMap(pigeonApi: PigeonApiProxyApiTestClass, pigeonInstance: ProxyApiTestClass) throws
        -> [String?: Any?]
      {
        return [:]
      }

      func anEnum(pigeonApi: PigeonApiProxyApiTestClass, pigeonInstance: ProxyApiTestClass) throws
        -> ProxyApiTestEnum
      {
        return ProxyApiTestEnum.one
      }

      func aProxyApi(pigeonApi: PigeonApiProxyApiTestClass, pigeonInstance: ProxyApiTestClass)
        throws -> ProxyApiSuperClass
      {
        return ProxyApiSuperClass()
      }

      func aNullableBool(pigeonApi: PigeonApiProxyApiTestClass, pigeonInstance: ProxyApiTestClass)
        throws -> Bool?
      {
        return nil
      }

      func aNullableInt(pigeonApi: PigeonApiProxyApiTestClass, pigeonInstance: ProxyApiTestClass)
        throws -> Int64?
      {
        return nil
      }

      func aNullableDouble(pigeonApi: PigeonApiProxyApiTestClass, pigeonInstance: ProxyApiTestClass)
        throws -> Double?
      {
        return nil
      }

      func aNullableString(pigeonApi: PigeonApiProxyApiTestClass, pigeonInstance: ProxyApiTestClass)
        throws -> String?
      {
        return nil
      }

      func aNullableUint8List(
        pigeonApi: PigeonApiProxyApiTestClass, pigeonInstance: ProxyApiTestClass
      ) throws -> FlutterStandardTypedData? {
        return nil
      }

      func aNullableList(pigeonApi: PigeonApiProxyApiTestClass, pigeonInstance: ProxyApiTestClass)
        throws -> [Any?]?
      {
        return nil
      }

      func aNullableMap(pigeonApi: PigeonApiProxyApiTestClass, pigeonInstance: ProxyApiTestClass)
        throws -> [String?: Any?]?
      {
        return nil
      }

      func aNullableEnum(pigeonApi: PigeonApiProxyApiTestClass, pigeonInstance: ProxyApiTestClass)
        throws -> ProxyApiTestEnum?
      {
        return nil
      }

      func aNullableProxyApi(
        pigeonApi: PigeonApiProxyApiTestClass, pigeonInstance: ProxyApiTestClass
      ) throws -> ProxyApiSuperClass? {
        return nil
      }

      func noop(pigeonApi: PigeonApiProxyApiTestClass, pigeonInstance: ProxyApiTestClass) throws {
      }

      func throwError(pigeonApi: PigeonApiProxyApiTestClass, pigeonInstance: ProxyApiTestClass)
        throws -> Any?
      {
        throw ProxyApiTestsError(code: "code", message: "message", details: "details")
      }

      func throwErrorFromVoid(
        pigeonApi: PigeonApiProxyApiTestClass, pigeonInstance: ProxyApiTestClass
      ) throws {
        throw ProxyApiTestsError(code: "code", message: "message", details: "details")
      }

      func throwFlutterError(
        pigeonApi: PigeonApiProxyApiTestClass, pigeonInstance: ProxyApiTestClass
      ) throws -> Any? {
        throw ProxyApiTestsError(code: "code", message: "message", details: "details")
      }

      func echoInt(
        pigeonApi: PigeonApiProxyApiTestClass, pigeonInstance: ProxyApiTestClass, anInt: Int64
      ) throws -> Int64 {
        return anInt
      }

      func echoDouble(
        pigeonApi: PigeonApiProxyApiTestClass, pigeonInstance: ProxyApiTestClass, aDouble: Double
      ) throws -> Double {
        return aDouble
      }

      func echoBool(
        pigeonApi: PigeonApiProxyApiTestClass, pigeonInstance: ProxyApiTestClass, aBool: Bool
      ) throws -> Bool {
        return aBool
      }

      func echoString(
        pigeonApi: PigeonApiProxyApiTestClass, pigeonInstance: ProxyApiTestClass, aString: String
      ) throws -> String {
        return aString
      }

      func echoUint8List(
        pigeonApi: PigeonApiProxyApiTestClass, pigeonInstance: ProxyApiTestClass,
        aUint8List: FlutterStandardTypedData
      ) throws -> FlutterStandardTypedData {
        return aUint8List
      }

      func echoObject(
        pigeonApi: PigeonApiProxyApiTestClass, pigeonInstance: ProxyApiTestClass, anObject: Any
      ) throws -> Any {
        return anObject
      }

      func echoList(
        pigeonApi: PigeonApiProxyApiTestClass, pigeonInstance: ProxyApiTestClass, aList: [Any?]
      ) throws -> [Any?] {
        return aList
      }

      func echoProxyApiList(
        pigeonApi: PigeonApiProxyApiTestClass, pigeonInstance: ProxyApiTestClass,
        aList: [ProxyApiTestClass]
      ) throws -> [ProxyApiTestClass] {
        return aList
      }

      func echoMap(
        pigeonApi: PigeonApiProxyApiTestClass, pigeonInstance: ProxyApiTestClass,
        aMap: [String?: Any?]
      ) throws -> [String?: Any?] {
        return aMap
      }

      func echoProxyApiMap(
        pigeonApi: PigeonApiProxyApiTestClass, pigeonInstance: ProxyApiTestClass,
        aMap: [String: ProxyApiTestClass]
      ) throws -> [String: ProxyApiTestClass] {
        return aMap
      }

      func echoEnum(
        pigeonApi: PigeonApiProxyApiTestClass, pigeonInstance: ProxyApiTestClass,
        anEnum: ProxyApiTestEnum
      ) throws -> ProxyApiTestEnum {
        return anEnum
      }

      func echoProxyApi(
        pigeonApi: PigeonApiProxyApiTestClass, pigeonInstance: ProxyApiTestClass,
        aProxyApi: ProxyApiSuperClass
      ) throws -> ProxyApiSuperClass {
        return aProxyApi
      }

      func echoNullableInt(
        pigeonApi: PigeonApiProxyApiTestClass, pigeonInstance: ProxyApiTestClass,
        aNullableInt: Int64?
      ) throws -> Int64? {
        return aNullableInt
      }

      func echoNullableDouble(
        pigeonApi: PigeonApiProxyApiTestClass, pigeonInstance: ProxyApiTestClass,
        aNullableDouble: Double?
      ) throws -> Double? {
        return aNullableDouble
      }

      func echoNullableBool(
        pigeonApi: PigeonApiProxyApiTestClass, pigeonInstance: ProxyApiTestClass,
        aNullableBool: Bool?
      ) throws -> Bool? {
        return aNullableBool
      }

      func echoNullableString(
        pigeonApi: PigeonApiProxyApiTestClass, pigeonInstance: ProxyApiTestClass,
        aNullableString: String?
      ) throws -> String? {
        return aNullableString
      }

      func echoNullableUint8List(
        pigeonApi: PigeonApiProxyApiTestClass, pigeonInstance: ProxyApiTestClass,
        aNullableUint8List: FlutterStandardTypedData?
      ) throws -> FlutterStandardTypedData? {
        return aNullableUint8List
      }

      func echoNullableObject(
        pigeonApi: PigeonApiProxyApiTestClass, pigeonInstance: ProxyApiTestClass,
        aNullableObject: Any?
      ) throws -> Any? {
        return aNullableObject
      }

      func echoNullableList(
        pigeonApi: PigeonApiProxyApiTestClass, pigeonInstance: ProxyApiTestClass,
        aNullableList: [Any?]?
      ) throws -> [Any?]? {
        return aNullableList
      }

      func echoNullableMap(
        pigeonApi: PigeonApiProxyApiTestClass, pigeonInstance: ProxyApiTestClass,
        aNullableMap: [String?: Any?]?
      ) throws -> [String?: Any?]? {
        return aNullableMap
      }

      func echoNullableEnum(
        pigeonApi: PigeonApiProxyApiTestClass, pigeonInstance: ProxyApiTestClass,
        aNullableEnum: ProxyApiTestEnum?
      ) throws -> ProxyApiTestEnum? {
        return aNullableEnum
      }

      func echoNullableProxyApi(
        pigeonApi: PigeonApiProxyApiTestClass, pigeonInstance: ProxyApiTestClass,
        aNullableProxyApi: ProxyApiSuperClass?
      ) throws -> ProxyApiSuperClass? {
        return aNullableProxyApi
      }

      func noopAsync(
        pigeonApi: PigeonApiProxyApiTestClass, pigeonInstance: ProxyApiTestClass,
        completion: @escaping (Result<Void, Error>) -> Void
      ) {
        completion(.success(Void()))
      }

      func echoAsyncInt(
        pigeonApi: PigeonApiProxyApiTestClass, pigeonInstance: ProxyApiTestClass, anInt: Int64,
        completion: @escaping (Result<Int64, Error>) -> Void
      ) {
        completion(.success(anInt))
      }

      func echoAsyncDouble(
        pigeonApi: PigeonApiProxyApiTestClass, pigeonInstance: ProxyApiTestClass, aDouble: Double,
        completion: @escaping (Result<Double, Error>) -> Void
      ) {
        completion(.success(aDouble))
      }

      func echoAsyncBool(
        pigeonApi: PigeonApiProxyApiTestClass, pigeonInstance: ProxyApiTestClass, aBool: Bool,
        completion: @escaping (Result<Bool, Error>) -> Void
      ) {
        completion(.success(aBool))
      }

      func echoAsyncString(
        pigeonApi: PigeonApiProxyApiTestClass, pigeonInstance: ProxyApiTestClass, aString: String,
        completion: @escaping (Result<String, Error>) -> Void
      ) {
        completion(.success(aString))
      }

      func echoAsyncUint8List(
        pigeonApi: PigeonApiProxyApiTestClass, pigeonInstance: ProxyApiTestClass,
        aUint8List: FlutterStandardTypedData,
        completion: @escaping (Result<FlutterStandardTypedData, Error>) -> Void
      ) {
        completion(.success(aUint8List))
      }

      func echoAsyncObject(
        pigeonApi: PigeonApiProxyApiTestClass, pigeonInstance: ProxyApiTestClass, anObject: Any,
        completion: @escaping (Result<Any, Error>) -> Void
      ) {
        completion(.success(anObject))
      }

      func echoAsyncList(
        pigeonApi: PigeonApiProxyApiTestClass, pigeonInstance: ProxyApiTestClass, aList: [Any?],
        completion: @escaping (Result<[Any?], Error>) -> Void
      ) {
        completion(.success(aList))
      }

      func echoAsyncMap(
        pigeonApi: PigeonApiProxyApiTestClass, pigeonInstance: ProxyApiTestClass,
        aMap: [String?: Any?], completion: @escaping (Result<[String?: Any?], Error>) -> Void
      ) {
        completion(.success(aMap))
      }

      func echoAsyncEnum(
        pigeonApi: PigeonApiProxyApiTestClass, pigeonInstance: ProxyApiTestClass,
        anEnum: ProxyApiTestEnum, completion: @escaping (Result<ProxyApiTestEnum, Error>) -> Void
      ) {
        completion(.success(anEnum))
      }

      func throwAsyncError(
        pigeonApi: PigeonApiProxyApiTestClass, pigeonInstance: ProxyApiTestClass,
        completion: @escaping (Result<Any?, Error>) -> Void
      ) {
        completion(
          .failure(ProxyApiTestsError(code: "code", message: "message", details: "details")))
      }

      func throwAsyncErrorFromVoid(
        pigeonApi: PigeonApiProxyApiTestClass, pigeonInstance: ProxyApiTestClass,
        completion: @escaping (Result<Void, Error>) -> Void
      ) {
        completion(
          .failure(ProxyApiTestsError(code: "code", message: "message", details: "details")))
      }

      func throwAsyncFlutterError(
        pigeonApi: PigeonApiProxyApiTestClass, pigeonInstance: ProxyApiTestClass,
        completion: @escaping (Result<Any?, Error>) -> Void
      ) {
        completion(
          .failure(ProxyApiTestsError(code: "code", message: "message", details: "details")))
      }

      func echoAsyncNullableInt(
        pigeonApi: PigeonApiProxyApiTestClass, pigeonInstance: ProxyApiTestClass, anInt: Int64?,
        completion: @escaping (Result<Int64?, Error>) -> Void
      ) {
        completion(.success(anInt))
      }

      func echoAsyncNullableDouble(
        pigeonApi: PigeonApiProxyApiTestClass, pigeonInstance: ProxyApiTestClass, aDouble: Double?,
        completion: @escaping (Result<Double?, Error>) -> Void
      ) {
        completion(.success(aDouble))
      }

      func echoAsyncNullableBool(
        pigeonApi: PigeonApiProxyApiTestClass, pigeonInstance: ProxyApiTestClass, aBool: Bool?,
        completion: @escaping (Result<Bool?, Error>) -> Void
      ) {
        completion(.success(aBool))
      }

      func echoAsyncNullableString(
        pigeonApi: PigeonApiProxyApiTestClass, pigeonInstance: ProxyApiTestClass, aString: String?,
        completion: @escaping (Result<String?, Error>) -> Void
      ) {
        completion(.success(aString))
      }

      func echoAsyncNullableUint8List(
        pigeonApi: PigeonApiProxyApiTestClass, pigeonInstance: ProxyApiTestClass,
        aUint8List: FlutterStandardTypedData?,
        completion: @escaping (Result<FlutterStandardTypedData?, Error>) -> Void
      ) {
        completion(.success(aUint8List))
      }

      func echoAsyncNullableObject(
        pigeonApi: PigeonApiProxyApiTestClass, pigeonInstance: ProxyApiTestClass, anObject: Any?,
        completion: @escaping (Result<Any?, Error>) -> Void
      ) {
        completion(.success(anObject))
      }

      func echoAsyncNullableList(
        pigeonApi: PigeonApiProxyApiTestClass, pigeonInstance: ProxyApiTestClass, aList: [Any?]?,
        completion: @escaping (Result<[Any?]?, Error>) -> Void
      ) {
        completion(.success(aList))
      }

      func echoAsyncNullableMap(
        pigeonApi: PigeonApiProxyApiTestClass, pigeonInstance: ProxyApiTestClass,
        aMap: [String?: Any?]?, completion: @escaping (Result<[String?: Any?]?, Error>) -> Void
      ) {
        completion(.success(aMap))
      }

      func echoAsyncNullableEnum(
        pigeonApi: PigeonApiProxyApiTestClass, pigeonInstance: ProxyApiTestClass,
        anEnum: ProxyApiTestEnum?, completion: @escaping (Result<ProxyApiTestEnum?, Error>) -> Void
      ) {
        completion(.success(anEnum))
      }

      func staticNoop(pigeonApi: PigeonApiProxyApiTestClass) throws {

      }

      func echoStaticString(pigeonApi: PigeonApiProxyApiTestClass, aString: String) throws -> String
      {
        return aString
      }

      func staticAsyncNoop(
        pigeonApi: PigeonApiProxyApiTestClass, completion: @escaping (Result<Void, Error>) -> Void
      ) {
        completion(.success(Void()))
      }

      func callFlutterNoop(
        pigeonApi: PigeonApiProxyApiTestClass, pigeonInstance: ProxyApiTestClass,
        completion: @escaping (Result<Void, Error>) -> Void
      ) {
        pigeonApi.flutterNoop(pigeonInstance: pigeonInstance) { response in
          switch response {
          case .success(let res):
            completion(.success(res))
          case .failure(let error):
            completion(.failure(error))
          }
        }
      }

      func callFlutterThrowError(
        pigeonApi: PigeonApiProxyApiTestClass, pigeonInstance: ProxyApiTestClass,
        completion: @escaping (Result<Any?, Error>) -> Void
      ) {
        pigeonApi.flutterThrowError(pigeonInstance: pigeonInstance) { response in
          switch response {
          case .success(let res):
            completion(.success(res))
          case .failure(let error):
            completion(.failure(error))
          }
        }
      }

      func callFlutterThrowErrorFromVoid(
        pigeonApi: PigeonApiProxyApiTestClass, pigeonInstance: ProxyApiTestClass,
        completion: @escaping (Result<Void, Error>) -> Void
      ) {
        pigeonApi.flutterThrowErrorFromVoid(pigeonInstance: pigeonInstance) { response in
          switch response {
          case .success(let res):
            completion(.success(res))
          case .failure(let error):
            completion(.failure(error))
          }
        }
      }

      func callFlutterEchoBool(
        pigeonApi: PigeonApiProxyApiTestClass, pigeonInstance: ProxyApiTestClass, aBool: Bool,
        completion: @escaping (Result<Bool, Error>) -> Void
      ) {
        pigeonApi.flutterEchoBool(pigeonInstance: pigeonInstance, aBool: aBool) { response in
          switch response {
          case .success(let res):
            completion(.success(res))
          case .failure(let error):
            completion(.failure(error))
          }
        }
      }

      func callFlutterEchoInt(
        pigeonApi: PigeonApiProxyApiTestClass, pigeonInstance: ProxyApiTestClass, anInt: Int64,
        completion: @escaping (Result<Int64, Error>) -> Void
      ) {
        pigeonApi.flutterEchoInt(pigeonInstance: pigeonInstance, anInt: anInt) { response in
          switch response {
          case .success(let res):
            completion(.success(res))
          case .failure(let error):
            completion(.failure(error))
          }
        }
      }

      func callFlutterEchoDouble(
        pigeonApi: PigeonApiProxyApiTestClass, pigeonInstance: ProxyApiTestClass, aDouble: Double,
        completion: @escaping (Result<Double, Error>) -> Void
      ) {
        pigeonApi.flutterEchoDouble(pigeonInstance: pigeonInstance, aDouble: aDouble) { response in
          switch response {
          case .success(let res):
            completion(.success(res))
          case .failure(let error):
            completion(.failure(error))
          }
        }
      }

      func callFlutterEchoString(
        pigeonApi: PigeonApiProxyApiTestClass, pigeonInstance: ProxyApiTestClass, aString: String,
        completion: @escaping (Result<String, Error>) -> Void
      ) {
        pigeonApi.flutterEchoString(pigeonInstance: pigeonInstance, aString: aString) { response in
          switch response {
          case .success(let res):
            completion(.success(res))
          case .failure(let error):
            completion(.failure(error))
          }
        }
      }

      func callFlutterEchoUint8List(
        pigeonApi: PigeonApiProxyApiTestClass, pigeonInstance: ProxyApiTestClass,
        aUint8List: FlutterStandardTypedData,
        completion: @escaping (Result<FlutterStandardTypedData, Error>) -> Void
      ) {
        pigeonApi.flutterEchoUint8List(pigeonInstance: pigeonInstance, aList: aUint8List) {
          response in
          switch response {
          case .success(let res):
            completion(.success(res))
          case .failure(let error):
            completion(.failure(error))
          }
        }
      }

      func callFlutterEchoList(
        pigeonApi: PigeonApiProxyApiTestClass, pigeonInstance: ProxyApiTestClass, aList: [Any?],
        completion: @escaping (Result<[Any?], Error>) -> Void
      ) {
        pigeonApi.flutterEchoList(pigeonInstance: pigeonInstance, aList: aList) { response in
          switch response {
          case .success(let res):
            completion(.success(res))
          case .failure(let error):
            completion(.failure(error))
          }
        }
      }

      func callFlutterEchoProxyApiList(
        pigeonApi: PigeonApiProxyApiTestClass, pigeonInstance: ProxyApiTestClass,
        aList: [ProxyApiTestClass?],
        completion: @escaping (Result<[ProxyApiTestClass?], Error>) -> Void
      ) {
        pigeonApi.flutterEchoProxyApiList(pigeonInstance: pigeonInstance, aList: aList) {
          response in
          switch response {
          case .success(let res):
            completion(.success(res))
          case .failure(let error):
            completion(.failure(error))
          }
        }
      }

      func callFlutterEchoMap(
        pigeonApi: PigeonApiProxyApiTestClass, pigeonInstance: ProxyApiTestClass,
        aMap: [String?: Any?], completion: @escaping (Result<[String?: Any?], Error>) -> Void
      ) {
        pigeonApi.flutterEchoMap(pigeonInstance: pigeonInstance, aMap: aMap) { response in
          switch response {
          case .success(let res):
            completion(.success(res))
          case .failure(let error):
            completion(.failure(error))
          }
        }
      }

      func callFlutterEchoProxyApiMap(
        pigeonApi: PigeonApiProxyApiTestClass, pigeonInstance: ProxyApiTestClass,
        aMap: [String?: ProxyApiTestClass?],
        completion: @escaping (Result<[String?: ProxyApiTestClass?], Error>) -> Void
      ) {
        pigeonApi.flutterEchoProxyApiMap(pigeonInstance: pigeonInstance, aMap: aMap) { response in
          switch response {
          case .success(let res):
            completion(.success(res))
          case .failure(let error):
            completion(.failure(error))
          }
        }
      }

      func callFlutterEchoEnum(
        pigeonApi: PigeonApiProxyApiTestClass, pigeonInstance: ProxyApiTestClass,
        anEnum: ProxyApiTestEnum, completion: @escaping (Result<ProxyApiTestEnum, Error>) -> Void
      ) {
        pigeonApi.flutterEchoEnum(pigeonInstance: pigeonInstance, anEnum: anEnum) { response in
          switch response {
          case .success(let res):
            completion(.success(res))
          case .failure(let error):
            completion(.failure(error))
          }
        }
      }

      func callFlutterEchoProxyApi(
        pigeonApi: PigeonApiProxyApiTestClass, pigeonInstance: ProxyApiTestClass,
        aProxyApi: ProxyApiSuperClass,
        completion: @escaping (Result<ProxyApiSuperClass, Error>) -> Void
      ) {
        pigeonApi.flutterEchoProxyApi(pigeonInstance: pigeonInstance, aProxyApi: aProxyApi) {
          response in
          switch response {
          case .success(let res):
            completion(.success(res))
          case .failure(let error):
            completion(.failure(error))
          }
        }
      }

      func callFlutterEchoNullableBool(
        pigeonApi: PigeonApiProxyApiTestClass, pigeonInstance: ProxyApiTestClass, aBool: Bool?,
        completion: @escaping (Result<Bool?, Error>) -> Void
      ) {
        pigeonApi.flutterEchoNullableBool(pigeonInstance: pigeonInstance, aBool: aBool) {
          response in
          switch response {
          case .success(let res):
            completion(.success(res))
          case .failure(let error):
            completion(.failure(error))
          }
        }
      }

      func callFlutterEchoNullableInt(
        pigeonApi: PigeonApiProxyApiTestClass, pigeonInstance: ProxyApiTestClass, anInt: Int64?,
        completion: @escaping (Result<Int64?, Error>) -> Void
      ) {
        pigeonApi.flutterEchoNullableInt(pigeonInstance: pigeonInstance, anInt: anInt) { response in
          switch response {
          case .success(let res):
            completion(.success(res))
          case .failure(let error):
            completion(.failure(error))
          }
        }
      }

      func callFlutterEchoNullableDouble(
        pigeonApi: PigeonApiProxyApiTestClass, pigeonInstance: ProxyApiTestClass, aDouble: Double?,
        completion: @escaping (Result<Double?, Error>) -> Void
      ) {
        pigeonApi.flutterEchoNullableDouble(pigeonInstance: pigeonInstance, aDouble: aDouble) {
          response in
          switch response {
          case .success(let res):
            completion(.success(res))
          case .failure(let error):
            completion(.failure(error))
          }
        }
      }

      func callFlutterEchoNullableString(
        pigeonApi: PigeonApiProxyApiTestClass, pigeonInstance: ProxyApiTestClass, aString: String?,
        completion: @escaping (Result<String?, Error>) -> Void
      ) {
        pigeonApi.flutterEchoNullableString(pigeonInstance: pigeonInstance, aString: aString) {
          response in
          switch response {
          case .success(let res):
            completion(.success(res))
          case .failure(let error):
            completion(.failure(error))
          }
        }
      }

      func callFlutterEchoNullableUint8List(
        pigeonApi: PigeonApiProxyApiTestClass, pigeonInstance: ProxyApiTestClass,
        aUint8List: FlutterStandardTypedData?,
        completion: @escaping (Result<FlutterStandardTypedData?, Error>) -> Void
      ) {
        pigeonApi.flutterEchoNullableUint8List(pigeonInstance: pigeonInstance, aList: aUint8List) {
          response in
          switch response {
          case .success(let res):
            completion(.success(res))
          case .failure(let error):
            completion(.failure(error))
          }
        }
      }

      func callFlutterEchoNullableList(
        pigeonApi: PigeonApiProxyApiTestClass, pigeonInstance: ProxyApiTestClass, aList: [Any?]?,
        completion: @escaping (Result<[Any?]?, Error>) -> Void
      ) {
        pigeonApi.flutterEchoNullableList(pigeonInstance: pigeonInstance, aList: aList) {
          response in
          switch response {
          case .success(let res):
            completion(.success(res))
          case .failure(let error):
            completion(.failure(error))
          }
        }
      }

      func callFlutterEchoNullableMap(
        pigeonApi: PigeonApiProxyApiTestClass, pigeonInstance: ProxyApiTestClass,
        aMap: [String?: Any?]?, completion: @escaping (Result<[String?: Any?]?, Error>) -> Void
      ) {
        pigeonApi.flutterEchoNullableMap(pigeonInstance: pigeonInstance, aMap: aMap) { response in
          switch response {
          case .success(let res):
            completion(.success(res))
          case .failure(let error):
            completion(.failure(error))
          }
        }
      }

      func callFlutterEchoNullableEnum(
        pigeonApi: PigeonApiProxyApiTestClass, pigeonInstance: ProxyApiTestClass,
        anEnum: ProxyApiTestEnum?, completion: @escaping (Result<ProxyApiTestEnum?, Error>) -> Void
      ) {
        pigeonApi.flutterEchoNullableEnum(pigeonInstance: pigeonInstance, anEnum: anEnum) {
          response in
          switch response {
          case .success(let res):
            completion(.success(res))
          case .failure(let error):
            completion(.failure(error))
          }
        }
      }

      func callFlutterEchoNullableProxyApi(
        pigeonApi: PigeonApiProxyApiTestClass, pigeonInstance: ProxyApiTestClass,
        aProxyApi: ProxyApiSuperClass?,
        completion: @escaping (Result<ProxyApiSuperClass?, Error>) -> Void
      ) {
        pigeonApi.flutterEchoNullableProxyApi(pigeonInstance: pigeonInstance, aProxyApi: aProxyApi)
        { response in
          switch response {
          case .success(let res):
            completion(.success(res))
          case .failure(let error):
            completion(.failure(error))
          }
        }
      }

      func callFlutterNoopAsync(
        pigeonApi: PigeonApiProxyApiTestClass, pigeonInstance: ProxyApiTestClass,
        completion: @escaping (Result<Void, Error>) -> Void
      ) {
        pigeonApi.flutterNoopAsync(pigeonInstance: pigeonInstance) { response in
          switch response {
          case .success(let res):
            completion(.success(res))
          case .failure(let error):
            completion(.failure(error))
          }
        }
      }

      func callFlutterEchoAsyncString(
        pigeonApi: PigeonApiProxyApiTestClass, pigeonInstance: ProxyApiTestClass, aString: String,
        completion: @escaping (Result<String, Error>) -> Void
      ) {
        pigeonApi.flutterEchoAsyncString(pigeonInstance: pigeonInstance, aString: aString) {
          response in
          switch response {
          case .success(let res):
            completion(.success(res))
          case .failure(let error):
            completion(.failure(error))
          }
        }
      }

    }
    return PigeonApiProxyApiTestClass(
      pigeonRegistrar: registrar, delegate: ProxyApiTestClassDelegate())
  }

  func pigeonApiProxyApiSuperClass(_ registrar: ProxyApiTestsPigeonProxyApiRegistrar)
    -> PigeonApiProxyApiSuperClass
  {
    class ProxyApiSuperClassDelegate: PigeonApiDelegateProxyApiSuperClass {
      func pigeonDefaultConstructor(pigeonApi: PigeonApiProxyApiSuperClass) throws
        -> ProxyApiSuperClass
      {
        return ProxyApiSuperClass()
      }

      func aSuperMethod(pigeonApi: PigeonApiProxyApiSuperClass, pigeonInstance: ProxyApiSuperClass)
        throws
      {}
    }
    return PigeonApiProxyApiSuperClass(
      pigeonRegistrar: registrar, delegate: ProxyApiSuperClassDelegate())
  }

  func pigeonApiClassWithApiRequirement(_ registrar: ProxyApiTestsPigeonProxyApiRegistrar)
    -> PigeonApiClassWithApiRequirement
  {
    class ClassWithApiRequirementDelegate: PigeonApiDelegateClassWithApiRequirement {
      @available(iOS 15, *)
      func pigeonDefaultConstructor(pigeonApi: PigeonApiClassWithApiRequirement) throws
        -> ClassWithApiRequirement
      {
        return ClassWithApiRequirement()
      }

      @available(iOS 15, *)
      func aMethod(
        pigeonApi: PigeonApiClassWithApiRequirement, pigeonInstance: ClassWithApiRequirement
      ) throws {

      }
    }

    return PigeonApiClassWithApiRequirement(
      pigeonRegistrar: registrar, delegate: ClassWithApiRequirementDelegate())
>>>>>>> 6a4b6604
  }
}<|MERGE_RESOLUTION|>--- conflicted
+++ resolved
@@ -28,11 +28,9 @@
       binaryMessenger: binaryMessenger, messageChannelSuffix: "suffixOne")
     flutterSmallApiTwo = FlutterSmallApi(
       binaryMessenger: binaryMessenger, messageChannelSuffix: "suffixTwo")
-<<<<<<< HEAD
 
     StreamIntsStreamHandler.register(with: binaryMessenger, wrapper: SendInts())
     StreamEventsStreamHandler.register(with: binaryMessenger, wrapper: SendEvents())
-=======
     proxyApiRegistrar = ProxyApiTestsPigeonProxyApiRegistrar(
       binaryMessenger: binaryMessenger, apiDelegate: ProxyApiDelegate())
     proxyApiRegistrar!.setUp()
@@ -41,7 +39,6 @@
   public func detachFromEngine(for registrar: FlutterPluginRegistrar) {
     proxyApiRegistrar!.tearDown()
     proxyApiRegistrar = nil
->>>>>>> 6a4b6604
   }
 
   // MARK: HostIntegrationCoreApi implementation
@@ -1220,7 +1217,6 @@
 
 }
 
-<<<<<<< HEAD
 class SendInts: StreamIntsStreamHandler {
   var timerActive = false
 
@@ -1266,7 +1262,8 @@
         }
       }
     }
-=======
+  }
+}
 class ProxyApiDelegate: ProxyApiTestsPigeonProxyApiDelegate {
   func pigeonApiProxyApiTestClass(_ registrar: ProxyApiTestsPigeonProxyApiRegistrar)
     -> PigeonApiProxyApiTestClass
@@ -1274,7 +1271,8 @@
     class ProxyApiTestClassDelegate: PigeonApiDelegateProxyApiTestClass {
       func pigeonDefaultConstructor(
         pigeonApi: PigeonApiProxyApiTestClass, aBool: Bool, anInt: Int64, aDouble: Double,
-        aString: String, aUint8List: FlutterStandardTypedData, aList: [Any?], aMap: [String?: Any?],
+        aString: String, aUint8List: FlutterStandardTypedData, aList: [Any?],
+        aMap: [String?: Any?],
         anEnum: ProxyApiTestEnum, aProxyApi: ProxyApiSuperClass, aNullableBool: Bool?,
         aNullableInt: Int64?, aNullableDouble: Double?, aNullableString: String?,
         aNullableUint8List: FlutterStandardTypedData?, aNullableList: [Any?]?,
@@ -1291,35 +1289,43 @@
         return ProxyApiTestClass()
       }
 
-      func attachedField(pigeonApi: PigeonApiProxyApiTestClass, pigeonInstance: ProxyApiTestClass)
+      func attachedField(
+        pigeonApi: PigeonApiProxyApiTestClass, pigeonInstance: ProxyApiTestClass
+      )
         throws -> ProxyApiSuperClass
       {
         return ProxyApiSuperClass()
       }
 
-      func staticAttachedField(pigeonApi: PigeonApiProxyApiTestClass) throws -> ProxyApiSuperClass {
+      func staticAttachedField(pigeonApi: PigeonApiProxyApiTestClass) throws
+        -> ProxyApiSuperClass
+      {
         return ProxyApiSuperClass()
       }
 
-      func aBool(pigeonApi: PigeonApiProxyApiTestClass, pigeonInstance: ProxyApiTestClass) throws
+      func aBool(pigeonApi: PigeonApiProxyApiTestClass, pigeonInstance: ProxyApiTestClass)
+        throws
         -> Bool
       {
         return true
       }
 
-      func anInt(pigeonApi: PigeonApiProxyApiTestClass, pigeonInstance: ProxyApiTestClass) throws
+      func anInt(pigeonApi: PigeonApiProxyApiTestClass, pigeonInstance: ProxyApiTestClass)
+        throws
         -> Int64
       {
         return 0
       }
 
-      func aDouble(pigeonApi: PigeonApiProxyApiTestClass, pigeonInstance: ProxyApiTestClass) throws
+      func aDouble(pigeonApi: PigeonApiProxyApiTestClass, pigeonInstance: ProxyApiTestClass)
+        throws
         -> Double
       {
         return 0.0
       }
 
-      func aString(pigeonApi: PigeonApiProxyApiTestClass, pigeonInstance: ProxyApiTestClass) throws
+      func aString(pigeonApi: PigeonApiProxyApiTestClass, pigeonInstance: ProxyApiTestClass)
+        throws
         -> String
       {
         return ""
@@ -1331,7 +1337,8 @@
         return FlutterStandardTypedData(bytes: Data())
       }
 
-      func aList(pigeonApi: PigeonApiProxyApiTestClass, pigeonInstance: ProxyApiTestClass) throws
+      func aList(pigeonApi: PigeonApiProxyApiTestClass, pigeonInstance: ProxyApiTestClass)
+        throws
         -> [Any?]
       {
         return []
@@ -1343,7 +1350,8 @@
         return [:]
       }
 
-      func anEnum(pigeonApi: PigeonApiProxyApiTestClass, pigeonInstance: ProxyApiTestClass) throws
+      func anEnum(pigeonApi: PigeonApiProxyApiTestClass, pigeonInstance: ProxyApiTestClass)
+        throws
         -> ProxyApiTestEnum
       {
         return ProxyApiTestEnum.one
@@ -1355,25 +1363,33 @@
         return ProxyApiSuperClass()
       }
 
-      func aNullableBool(pigeonApi: PigeonApiProxyApiTestClass, pigeonInstance: ProxyApiTestClass)
+      func aNullableBool(
+        pigeonApi: PigeonApiProxyApiTestClass, pigeonInstance: ProxyApiTestClass
+      )
         throws -> Bool?
       {
         return nil
       }
 
-      func aNullableInt(pigeonApi: PigeonApiProxyApiTestClass, pigeonInstance: ProxyApiTestClass)
+      func aNullableInt(
+        pigeonApi: PigeonApiProxyApiTestClass, pigeonInstance: ProxyApiTestClass
+      )
         throws -> Int64?
       {
         return nil
       }
 
-      func aNullableDouble(pigeonApi: PigeonApiProxyApiTestClass, pigeonInstance: ProxyApiTestClass)
+      func aNullableDouble(
+        pigeonApi: PigeonApiProxyApiTestClass, pigeonInstance: ProxyApiTestClass
+      )
         throws -> Double?
       {
         return nil
       }
 
-      func aNullableString(pigeonApi: PigeonApiProxyApiTestClass, pigeonInstance: ProxyApiTestClass)
+      func aNullableString(
+        pigeonApi: PigeonApiProxyApiTestClass, pigeonInstance: ProxyApiTestClass
+      )
         throws -> String?
       {
         return nil
@@ -1385,19 +1401,25 @@
         return nil
       }
 
-      func aNullableList(pigeonApi: PigeonApiProxyApiTestClass, pigeonInstance: ProxyApiTestClass)
+      func aNullableList(
+        pigeonApi: PigeonApiProxyApiTestClass, pigeonInstance: ProxyApiTestClass
+      )
         throws -> [Any?]?
       {
         return nil
       }
 
-      func aNullableMap(pigeonApi: PigeonApiProxyApiTestClass, pigeonInstance: ProxyApiTestClass)
+      func aNullableMap(
+        pigeonApi: PigeonApiProxyApiTestClass, pigeonInstance: ProxyApiTestClass
+      )
         throws -> [String?: Any?]?
       {
         return nil
       }
 
-      func aNullableEnum(pigeonApi: PigeonApiProxyApiTestClass, pigeonInstance: ProxyApiTestClass)
+      func aNullableEnum(
+        pigeonApi: PigeonApiProxyApiTestClass, pigeonInstance: ProxyApiTestClass
+      )
         throws -> ProxyApiTestEnum?
       {
         return nil
@@ -1437,7 +1459,8 @@
       }
 
       func echoDouble(
-        pigeonApi: PigeonApiProxyApiTestClass, pigeonInstance: ProxyApiTestClass, aDouble: Double
+        pigeonApi: PigeonApiProxyApiTestClass, pigeonInstance: ProxyApiTestClass,
+        aDouble: Double
       ) throws -> Double {
         return aDouble
       }
@@ -1449,7 +1472,8 @@
       }
 
       func echoString(
-        pigeonApi: PigeonApiProxyApiTestClass, pigeonInstance: ProxyApiTestClass, aString: String
+        pigeonApi: PigeonApiProxyApiTestClass, pigeonInstance: ProxyApiTestClass,
+        aString: String
       ) throws -> String {
         return aString
       }
@@ -1593,7 +1617,8 @@
       }
 
       func echoAsyncDouble(
-        pigeonApi: PigeonApiProxyApiTestClass, pigeonInstance: ProxyApiTestClass, aDouble: Double,
+        pigeonApi: PigeonApiProxyApiTestClass, pigeonInstance: ProxyApiTestClass,
+        aDouble: Double,
         completion: @escaping (Result<Double, Error>) -> Void
       ) {
         completion(.success(aDouble))
@@ -1607,7 +1632,8 @@
       }
 
       func echoAsyncString(
-        pigeonApi: PigeonApiProxyApiTestClass, pigeonInstance: ProxyApiTestClass, aString: String,
+        pigeonApi: PigeonApiProxyApiTestClass, pigeonInstance: ProxyApiTestClass,
+        aString: String,
         completion: @escaping (Result<String, Error>) -> Void
       ) {
         completion(.success(aString))
@@ -1644,7 +1670,8 @@
 
       func echoAsyncEnum(
         pigeonApi: PigeonApiProxyApiTestClass, pigeonInstance: ProxyApiTestClass,
-        anEnum: ProxyApiTestEnum, completion: @escaping (Result<ProxyApiTestEnum, Error>) -> Void
+        anEnum: ProxyApiTestEnum,
+        completion: @escaping (Result<ProxyApiTestEnum, Error>) -> Void
       ) {
         completion(.success(anEnum))
       }
@@ -1681,7 +1708,8 @@
       }
 
       func echoAsyncNullableDouble(
-        pigeonApi: PigeonApiProxyApiTestClass, pigeonInstance: ProxyApiTestClass, aDouble: Double?,
+        pigeonApi: PigeonApiProxyApiTestClass, pigeonInstance: ProxyApiTestClass,
+        aDouble: Double?,
         completion: @escaping (Result<Double?, Error>) -> Void
       ) {
         completion(.success(aDouble))
@@ -1695,7 +1723,8 @@
       }
 
       func echoAsyncNullableString(
-        pigeonApi: PigeonApiProxyApiTestClass, pigeonInstance: ProxyApiTestClass, aString: String?,
+        pigeonApi: PigeonApiProxyApiTestClass, pigeonInstance: ProxyApiTestClass,
+        aString: String?,
         completion: @escaping (Result<String?, Error>) -> Void
       ) {
         completion(.success(aString))
@@ -1710,14 +1739,16 @@
       }
 
       func echoAsyncNullableObject(
-        pigeonApi: PigeonApiProxyApiTestClass, pigeonInstance: ProxyApiTestClass, anObject: Any?,
+        pigeonApi: PigeonApiProxyApiTestClass, pigeonInstance: ProxyApiTestClass,
+        anObject: Any?,
         completion: @escaping (Result<Any?, Error>) -> Void
       ) {
         completion(.success(anObject))
       }
 
       func echoAsyncNullableList(
-        pigeonApi: PigeonApiProxyApiTestClass, pigeonInstance: ProxyApiTestClass, aList: [Any?]?,
+        pigeonApi: PigeonApiProxyApiTestClass, pigeonInstance: ProxyApiTestClass,
+        aList: [Any?]?,
         completion: @escaping (Result<[Any?]?, Error>) -> Void
       ) {
         completion(.success(aList))
@@ -1732,7 +1763,8 @@
 
       func echoAsyncNullableEnum(
         pigeonApi: PigeonApiProxyApiTestClass, pigeonInstance: ProxyApiTestClass,
-        anEnum: ProxyApiTestEnum?, completion: @escaping (Result<ProxyApiTestEnum?, Error>) -> Void
+        anEnum: ProxyApiTestEnum?,
+        completion: @escaping (Result<ProxyApiTestEnum?, Error>) -> Void
       ) {
         completion(.success(anEnum))
       }
@@ -1741,13 +1773,15 @@
 
       }
 
-      func echoStaticString(pigeonApi: PigeonApiProxyApiTestClass, aString: String) throws -> String
+      func echoStaticString(pigeonApi: PigeonApiProxyApiTestClass, aString: String) throws
+        -> String
       {
         return aString
       }
 
       func staticAsyncNoop(
-        pigeonApi: PigeonApiProxyApiTestClass, completion: @escaping (Result<Void, Error>) -> Void
+        pigeonApi: PigeonApiProxyApiTestClass,
+        completion: @escaping (Result<Void, Error>) -> Void
       ) {
         completion(.success(Void()))
       }
@@ -1823,10 +1857,12 @@
       }
 
       func callFlutterEchoDouble(
-        pigeonApi: PigeonApiProxyApiTestClass, pigeonInstance: ProxyApiTestClass, aDouble: Double,
+        pigeonApi: PigeonApiProxyApiTestClass, pigeonInstance: ProxyApiTestClass,
+        aDouble: Double,
         completion: @escaping (Result<Double, Error>) -> Void
       ) {
-        pigeonApi.flutterEchoDouble(pigeonInstance: pigeonInstance, aDouble: aDouble) { response in
+        pigeonApi.flutterEchoDouble(pigeonInstance: pigeonInstance, aDouble: aDouble) {
+          response in
           switch response {
           case .success(let res):
             completion(.success(res))
@@ -1837,10 +1873,12 @@
       }
 
       func callFlutterEchoString(
-        pigeonApi: PigeonApiProxyApiTestClass, pigeonInstance: ProxyApiTestClass, aString: String,
+        pigeonApi: PigeonApiProxyApiTestClass, pigeonInstance: ProxyApiTestClass,
+        aString: String,
         completion: @escaping (Result<String, Error>) -> Void
       ) {
-        pigeonApi.flutterEchoString(pigeonInstance: pigeonInstance, aString: aString) { response in
+        pigeonApi.flutterEchoString(pigeonInstance: pigeonInstance, aString: aString) {
+          response in
           switch response {
           case .success(let res):
             completion(.success(res))
@@ -1915,7 +1953,8 @@
         aMap: [String?: ProxyApiTestClass?],
         completion: @escaping (Result<[String?: ProxyApiTestClass?], Error>) -> Void
       ) {
-        pigeonApi.flutterEchoProxyApiMap(pigeonInstance: pigeonInstance, aMap: aMap) { response in
+        pigeonApi.flutterEchoProxyApiMap(pigeonInstance: pigeonInstance, aMap: aMap) {
+          response in
           switch response {
           case .success(let res):
             completion(.success(res))
@@ -1927,7 +1966,8 @@
 
       func callFlutterEchoEnum(
         pigeonApi: PigeonApiProxyApiTestClass, pigeonInstance: ProxyApiTestClass,
-        anEnum: ProxyApiTestEnum, completion: @escaping (Result<ProxyApiTestEnum, Error>) -> Void
+        anEnum: ProxyApiTestEnum,
+        completion: @escaping (Result<ProxyApiTestEnum, Error>) -> Void
       ) {
         pigeonApi.flutterEchoEnum(pigeonInstance: pigeonInstance, anEnum: anEnum) { response in
           switch response {
@@ -1974,7 +2014,8 @@
         pigeonApi: PigeonApiProxyApiTestClass, pigeonInstance: ProxyApiTestClass, anInt: Int64?,
         completion: @escaping (Result<Int64?, Error>) -> Void
       ) {
-        pigeonApi.flutterEchoNullableInt(pigeonInstance: pigeonInstance, anInt: anInt) { response in
+        pigeonApi.flutterEchoNullableInt(pigeonInstance: pigeonInstance, anInt: anInt) {
+          response in
           switch response {
           case .success(let res):
             completion(.success(res))
@@ -1985,7 +2026,8 @@
       }
 
       func callFlutterEchoNullableDouble(
-        pigeonApi: PigeonApiProxyApiTestClass, pigeonInstance: ProxyApiTestClass, aDouble: Double?,
+        pigeonApi: PigeonApiProxyApiTestClass, pigeonInstance: ProxyApiTestClass,
+        aDouble: Double?,
         completion: @escaping (Result<Double?, Error>) -> Void
       ) {
         pigeonApi.flutterEchoNullableDouble(pigeonInstance: pigeonInstance, aDouble: aDouble) {
@@ -2000,7 +2042,8 @@
       }
 
       func callFlutterEchoNullableString(
-        pigeonApi: PigeonApiProxyApiTestClass, pigeonInstance: ProxyApiTestClass, aString: String?,
+        pigeonApi: PigeonApiProxyApiTestClass, pigeonInstance: ProxyApiTestClass,
+        aString: String?,
         completion: @escaping (Result<String?, Error>) -> Void
       ) {
         pigeonApi.flutterEchoNullableString(pigeonInstance: pigeonInstance, aString: aString) {
@@ -2019,7 +2062,9 @@
         aUint8List: FlutterStandardTypedData?,
         completion: @escaping (Result<FlutterStandardTypedData?, Error>) -> Void
       ) {
-        pigeonApi.flutterEchoNullableUint8List(pigeonInstance: pigeonInstance, aList: aUint8List) {
+        pigeonApi.flutterEchoNullableUint8List(
+          pigeonInstance: pigeonInstance, aList: aUint8List
+        ) {
           response in
           switch response {
           case .success(let res):
@@ -2031,7 +2076,8 @@
       }
 
       func callFlutterEchoNullableList(
-        pigeonApi: PigeonApiProxyApiTestClass, pigeonInstance: ProxyApiTestClass, aList: [Any?]?,
+        pigeonApi: PigeonApiProxyApiTestClass, pigeonInstance: ProxyApiTestClass,
+        aList: [Any?]?,
         completion: @escaping (Result<[Any?]?, Error>) -> Void
       ) {
         pigeonApi.flutterEchoNullableList(pigeonInstance: pigeonInstance, aList: aList) {
@@ -2049,7 +2095,8 @@
         pigeonApi: PigeonApiProxyApiTestClass, pigeonInstance: ProxyApiTestClass,
         aMap: [String?: Any?]?, completion: @escaping (Result<[String?: Any?]?, Error>) -> Void
       ) {
-        pigeonApi.flutterEchoNullableMap(pigeonInstance: pigeonInstance, aMap: aMap) { response in
+        pigeonApi.flutterEchoNullableMap(pigeonInstance: pigeonInstance, aMap: aMap) {
+          response in
           switch response {
           case .success(let res):
             completion(.success(res))
@@ -2061,7 +2108,8 @@
 
       func callFlutterEchoNullableEnum(
         pigeonApi: PigeonApiProxyApiTestClass, pigeonInstance: ProxyApiTestClass,
-        anEnum: ProxyApiTestEnum?, completion: @escaping (Result<ProxyApiTestEnum?, Error>) -> Void
+        anEnum: ProxyApiTestEnum?,
+        completion: @escaping (Result<ProxyApiTestEnum?, Error>) -> Void
       ) {
         pigeonApi.flutterEchoNullableEnum(pigeonInstance: pigeonInstance, anEnum: anEnum) {
           response in
@@ -2079,8 +2127,9 @@
         aProxyApi: ProxyApiSuperClass?,
         completion: @escaping (Result<ProxyApiSuperClass?, Error>) -> Void
       ) {
-        pigeonApi.flutterEchoNullableProxyApi(pigeonInstance: pigeonInstance, aProxyApi: aProxyApi)
-        { response in
+        pigeonApi.flutterEchoNullableProxyApi(
+          pigeonInstance: pigeonInstance, aProxyApi: aProxyApi
+        ) { response in
           switch response {
           case .success(let res):
             completion(.success(res))
@@ -2105,7 +2154,8 @@
       }
 
       func callFlutterEchoAsyncString(
-        pigeonApi: PigeonApiProxyApiTestClass, pigeonInstance: ProxyApiTestClass, aString: String,
+        pigeonApi: PigeonApiProxyApiTestClass, pigeonInstance: ProxyApiTestClass,
+        aString: String,
         completion: @escaping (Result<String, Error>) -> Void
       ) {
         pigeonApi.flutterEchoAsyncString(pigeonInstance: pigeonInstance, aString: aString) {
@@ -2134,7 +2184,9 @@
         return ProxyApiSuperClass()
       }
 
-      func aSuperMethod(pigeonApi: PigeonApiProxyApiSuperClass, pigeonInstance: ProxyApiSuperClass)
+      func aSuperMethod(
+        pigeonApi: PigeonApiProxyApiSuperClass, pigeonInstance: ProxyApiSuperClass
+      )
         throws
       {}
     }
@@ -2163,6 +2215,5 @@
 
     return PigeonApiClassWithApiRequirement(
       pigeonRegistrar: registrar, delegate: ClassWithApiRequirementDelegate())
->>>>>>> 6a4b6604
   }
 }