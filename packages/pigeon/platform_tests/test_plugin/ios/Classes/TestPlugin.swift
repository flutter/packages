// Copyright 2013 The Flutter Authors. All rights reserved.
// Use of this source code is governed by a BSD-style license that can be
// found in the LICENSE file.

import Flutter
import UIKit

extension FlutterError: Error {}

/**
 * This plugin handles the native side of the integration tests in
 * example/integration_test/.
 */
public class TestPlugin: NSObject, FlutterPlugin, HostIntegrationCoreApi {
  var flutterAPI: FlutterIntegrationCoreApi

  public static func register(with registrar: FlutterPluginRegistrar) {
    let plugin = TestPlugin(binaryMessenger: registrar.messenger())
    HostIntegrationCoreApiSetup.setUp(binaryMessenger: registrar.messenger(), api: plugin)
  }

  init(binaryMessenger: FlutterBinaryMessenger) {
    flutterAPI = FlutterIntegrationCoreApi(binaryMessenger: binaryMessenger)
  }

  // MARK: HostIntegrationCoreApi implementation

  func noop() {

  }

  func echo(_ everything: AllTypes) -> AllTypes {
    return everything
  }

  func echo(_ everything: AllNullableTypes?) -> AllNullableTypes? {
    return everything
  }

  func throwError() throws -> Any? {
    throw FlutterError(code: "code", message: "message", details: "details")
  }

  func throwErrorFromVoid() throws {
    throw FlutterError(code: "code", message: "message", details: "details")
  }

<<<<<<< HEAD
  func throwFlutterError() throws -> Any? {
    throw FlutterError(code: "code", message: "message", details: "details")
  }

  func echo(_ anInt: Int32) -> Int32 {
=======
  func echo(_ anInt: Int64) -> Int64 {
>>>>>>> 55515f6e
    return anInt
  }

  func echo(_ aDouble: Double) -> Double {
    return aDouble
  }

  func echo(_ aBool: Bool) -> Bool {
    return aBool
  }

  func echo(_ aString: String) -> String {
    return aString
  }

  func echo(_ aUint8List: FlutterStandardTypedData) -> FlutterStandardTypedData {
    return aUint8List
  }

  func echo(_ anObject: Any) -> Any {
    return anObject
  }

  func echo(_ aList: [Any?]) throws -> [Any?] {
    return aList
  }

  func echo(_ aMap: [String?: Any?]) throws -> [String?: Any?] {
    return aMap
  }

  func extractNestedNullableString(from wrapper: AllNullableTypesWrapper) -> String? {
    return wrapper.values.aNullableString;
  }

  func createNestedObject(with nullableString: String?) -> AllNullableTypesWrapper {
    return AllNullableTypesWrapper(values: AllNullableTypes(aNullableString: nullableString))
  }

  func sendMultipleNullableTypes(aBool aNullableBool: Bool?, anInt aNullableInt: Int64?, aString aNullableString: String?) -> AllNullableTypes {
    let someThings = AllNullableTypes(aNullableBool: aNullableBool, aNullableInt: aNullableInt, aNullableString: aNullableString)
    return someThings
  }

  func echo(_ aNullableInt: Int64?) -> Int64? {
    return aNullableInt
  }

  func echo(_ aNullableDouble: Double?) -> Double? {
    return aNullableDouble
  }

  func echo(_ aNullableBool: Bool?) -> Bool? {
    return aNullableBool
  }

  func echo(_ aNullableString: String?) -> String? {
    return aNullableString
  }

  func echo(_ aNullableUint8List: FlutterStandardTypedData?) -> FlutterStandardTypedData? {
    return aNullableUint8List
  }

  func echo(_ aNullableObject: Any?) -> Any? {
    return aNullableObject
  }

  func echoNullable(_ aNullableList: [Any?]?) throws -> [Any?]? {
    return aNullableList
  }

  func echoNullable(_ aNullableMap: [String?: Any?]?) throws -> [String?: Any?]? {
    return aNullableMap
  }

  func noopAsync(completion: @escaping (Result<Void, Error>) -> Void) {
    completion(.success(Void()))
  }

  func throwAsyncError(completion: @escaping (Result<Any?, Error>) -> Void) {
    completion(.failure(FlutterError(code: "code", message: "message", details: "details")))
  }

  func throwAsyncErrorFromVoid(completion: @escaping (Result<Void, Error>) -> Void) {
    completion(.failure(FlutterError(code: "code", message: "message", details: "details")))
  }

  func throwAsyncFlutterError(completion: @escaping (Result<Any?, Error>) -> Void) {
    completion(.failure(FlutterError(code: "code", message: "message", details: "details")))
  }

  func echoAsync(_ everything: AllTypes, completion: @escaping (Result<AllTypes, Error>) -> Void) {
    completion(.success(everything))
  }

  func echoAsync(_ everything: AllNullableTypes?, completion: @escaping (Result<AllNullableTypes?, Error>) -> Void) {
    completion(.success(everything))
  }

  func echoAsync(_ anInt: Int64, completion: @escaping (Result<Int64, Error>) -> Void) {
    completion(.success(anInt))
  }

  func echoAsync(_ aDouble: Double, completion: @escaping (Result<Double, Error>) -> Void) {
    completion(.success(aDouble))
  }

  func echoAsync(_ aBool: Bool, completion: @escaping (Result<Bool, Error>) -> Void) {
    completion(.success(aBool))
  }

  func echoAsync(_ aString: String, completion: @escaping (Result<String, Error>) -> Void) {
    completion(.success(aString))
  }

  func echoAsync(_ aUint8List: FlutterStandardTypedData, completion: @escaping (Result<FlutterStandardTypedData, Error>) -> Void) {
    completion(.success(aUint8List))
  }

  func echoAsync(_ anObject: Any, completion: @escaping (Result<Any, Error>) -> Void) {
    completion(.success(anObject))
  }

  func echoAsync(_ aList: [Any?], completion: @escaping (Result<[Any?], Error>) -> Void) {
    completion(.success(aList))
  }

  func echoAsync(_ aMap: [String?: Any?], completion: @escaping (Result<[String?: Any?], Error>) -> Void) {
    completion(.success(aMap))
  }

  func echoAsyncNullable(_ anInt: Int64?, completion: @escaping (Result<Int64?, Error>) -> Void) {
    completion(.success(anInt))
  }

  func echoAsyncNullable(_ aDouble: Double?, completion: @escaping (Result<Double?, Error>) -> Void) {
    completion(.success(aDouble))
  }

  func echoAsyncNullable(_ aBool: Bool?, completion: @escaping (Result<Bool?, Error>) -> Void) {
    completion(.success(aBool))
  }

  func echoAsyncNullable(_ aString: String?, completion: @escaping (Result<String?, Error>) -> Void) {
    completion(.success(aString))
  }

  func echoAsyncNullable(_ aUint8List: FlutterStandardTypedData?, completion: @escaping (Result<FlutterStandardTypedData?, Error>) -> Void) {
    completion(.success(aUint8List))
  }

  func echoAsyncNullable(_ anObject: Any?, completion: @escaping (Result<Any?, Error>) -> Void) {
    completion(.success(anObject))
  }

  func echoAsyncNullable(_ aList: [Any?]?, completion: @escaping (Result<[Any?]?, Error>) -> Void) {
    completion(.success(aList))
  }

  func echAsyncoNullable(_ aMap: [String?: Any?]?, completion: @escaping (Result<[String?: Any?]?, Error>) -> Void) {
    completion(.success(aMap))
  }

  func callFlutterNoop(completion: @escaping (Result<Void, Error>) -> Void) {
    flutterAPI.noop() {
      completion(.success(Void()))
    }
  }

  func callFlutterThrowError(completion: @escaping (Result<Any?, Error>) -> Void) {
    // TODO: (tarrinneal) Once flutter api error handling is added, enable these tests.
    // See issue https://github.com/flutter/flutter/issues/118243
  }

  func callFlutterThrowErrorFromVoid(completion: @escaping (Result<Void, Error>) -> Void) {
    // TODO: (tarrinneal) Once flutter api error handling is added, enable these tests.
    // See issue https://github.com/flutter/flutter/issues/118243
  }

  func callFlutterEcho(_ everything: AllTypes, completion: @escaping (Result<AllTypes, Error>) -> Void) {
    flutterAPI.echo(everything) { 
      completion(.success($0)) 
    }
  }

  func callFlutterSendMultipleNullableTypes(
    aBool aNullableBool: Bool?,
    anInt aNullableInt: Int64?,
    aString aNullableString: String?,
    completion: @escaping (Result<AllNullableTypes, Error>) -> Void
  ) {
    flutterAPI.sendMultipleNullableTypes(
      aBool: aNullableBool,
      anInt: aNullableInt,
      aString: aNullableString
    ) {
      completion(.success($0))
    }
  }

  func callFlutterEcho(_ aBool: Bool, completion: @escaping (Result<Bool, Error>) -> Void) {
    flutterAPI.echo(aBool) {
      completion(.success($0))
    }
  }

  func callFlutterEcho(_ anInt: Int64, completion: @escaping (Result<Int64, Error>) -> Void) {
    flutterAPI.echo(anInt) {
      completion(.success($0))
    }
  }

  func callFlutterEcho(_ aDouble: Double, completion: @escaping (Result<Double, Error>) -> Void) {
    flutterAPI.echo(aDouble) {
      completion(.success($0))
    }
  }

  func callFlutterEcho(_ aString: String, completion: @escaping (Result<String, Error>) -> Void) {
    flutterAPI.echo(aString) {
      completion(.success($0))
    }
  }

  func callFlutterEcho(_ aList: FlutterStandardTypedData, completion: @escaping (Result<FlutterStandardTypedData, Error>) -> Void) {
    flutterAPI.echo(aList) {
      completion(.success($0))
    }
  }

  func callFlutterEcho(_ aList: [Any?], completion: @escaping (Result<[Any?], Error>) -> Void) {
    flutterAPI.echo(aList) {
      completion(.success($0))
    }
  }

  func callFlutterEcho(_ aMap: [String? : Any?], completion: @escaping (Result<[String? : Any?], Error>) -> Void) {
    flutterAPI.echo(aMap) {
      completion(.success($0))
    }
  }

  func callFlutterEchoNullable(_ aBool: Bool?, completion: @escaping (Result<Bool?, Error>) -> Void) {
    flutterAPI.echoNullable(aBool) {
      completion(.success($0))
    }
  }

  func callFlutterEchoNullable(_ anInt: Int64?, completion: @escaping (Result<Int64?, Error>) -> Void) {
    flutterAPI.echoNullable(anInt) {
      completion(.success($0))
    }
  }

  func callFlutterEchoNullable(_ aDouble: Double?, completion: @escaping (Result<Double?, Error>) -> Void) {
    flutterAPI.echoNullable(aDouble) {
      completion(.success($0))
    }
  }

  func callFlutterEchoNullable(_ aString: String?, completion: @escaping (Result<String?, Error>) -> Void) {
    flutterAPI.echoNullable(aString) {
      completion(.success($0))
    }
  }
  
  func callFlutterEchoNullable(_ aList: FlutterStandardTypedData?, completion: @escaping (Result<FlutterStandardTypedData?, Error>) -> Void) {
    flutterAPI.echoNullable(aList) {
      completion(.success($0))
    }
  }

  func callFlutterEchoNullable(_ aList: [Any?]?, completion: @escaping (Result<[Any?]?, Error>) -> Void) {
    flutterAPI.echoNullable(aList) {
      completion(.success($0))
    }
  }

  func callFlutterEchoNullable(_ aMap: [String? : Any?]?, completion: @escaping (Result<[String? : Any?]?, Error>) -> Void) {
    flutterAPI.echoNullable(aMap) {
      completion(.success($0))
    }
  }
}<|MERGE_RESOLUTION|>--- conflicted
+++ resolved
@@ -45,15 +45,11 @@
     throw FlutterError(code: "code", message: "message", details: "details")
   }
 
-<<<<<<< HEAD
   func throwFlutterError() throws -> Any? {
     throw FlutterError(code: "code", message: "message", details: "details")
   }
 
-  func echo(_ anInt: Int32) -> Int32 {
-=======
   func echo(_ anInt: Int64) -> Int64 {
->>>>>>> 55515f6e
     return anInt
   }
 
