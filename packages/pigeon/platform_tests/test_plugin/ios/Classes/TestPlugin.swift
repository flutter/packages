// Copyright 2013 The Flutter Authors. All rights reserved.
// Use of this source code is governed by a BSD-style license that can be
// found in the LICENSE file.

import Flutter
import UIKit

/**
 * This plugin handles the native side of the integration tests in
 * example/integration_test/.
 */
public class TestPlugin: NSObject, FlutterPlugin, HostIntegrationCoreApi {
  var flutterAPI: FlutterIntegrationCoreApi

  public static func register(with registrar: FlutterPluginRegistrar) {
    let plugin = TestPlugin(binaryMessenger: registrar.messenger())
    HostIntegrationCoreApiSetup.setUp(binaryMessenger: registrar.messenger(), api: plugin)
  }

  init(binaryMessenger: FlutterBinaryMessenger) {
    flutterAPI = FlutterIntegrationCoreApi(binaryMessenger: binaryMessenger)
  }

  // MARK: HostIntegrationCoreApi implementation

  func noop() {
  }

  func echo(_ everything: AllTypes) -> AllTypes {
    return everything
  }

  func echo(_ everything: AllNullableTypes?) -> AllNullableTypes? {
    return everything
  }

  func throwError() {
    // TODO(stuartmorgan): Implement this. See
    // https://github.com/flutter/flutter/issues/112483
  }

  func echo(_ anInt: Int32) -> Int32 {
    return anInt
  }

  func echo(_ aDouble: Double) -> Double {
    return aDouble
  }

  func echo(_ aBool: Bool) -> Bool {
    return aBool
  }

  func echo(_ aString: String) -> String {
    return aString
  }

  func echo(_ aUint8List: FlutterStandardTypedData) -> FlutterStandardTypedData {
    return aUint8List
  }

  func echo(_ anObject: Any) -> Any {
    return anObject
  }

  func extractNestedNullableString(from wrapper: AllNullableTypesWrapper) -> String? {
    return wrapper.values.aNullableString;
  }

  func createNestedObject(with nullableString: String?) -> AllNullableTypesWrapper {
    return AllNullableTypesWrapper(values: AllNullableTypes(aNullableString: nullableString))
  }

  func sendMultipleNullableTypes(aBool aNullableBool: Bool?, anInt aNullableInt: Int32?, aString aNullableString: String?) -> AllNullableTypes {
    let someThings = AllNullableTypes(aNullableBool: aNullableBool, aNullableInt: aNullableInt, aNullableString: aNullableString)
    return someThings
  }

  func echo(_ aNullableInt: Int32?) -> Int32? {
    return aNullableInt
  }

  func echo(_ aNullableDouble: Double?) -> Double? {
    return aNullableDouble
  }

  func echo(_ aNullableBool: Bool?) -> Bool? {
    return aNullableBool
  }

  func echo(_ aNullableString: String?) -> String? {
    return aNullableString
  }

  func echo(_ aNullableUint8List: FlutterStandardTypedData?) -> FlutterStandardTypedData? {
    return aNullableUint8List
  }

  func echo(_ aNullableObject: Any?) -> Any? {
    return aNullableObject
  }

  func noopAsync(completion: @escaping () -> Void) {
    completion()
  }

  func echoAsync(_ aString: String, completion: @escaping (String) -> Void) {
    completion(aString)
  }

  func callFlutterNoop(completion: @escaping () -> Void) {
    flutterAPI.noop() {
      completion()
    }
  }

<<<<<<< HEAD
  func callFlutterEcho(_ aString: String, completion: @escaping (String) -> Void) {
    flutterAPI.echo(aString) { flutterString in
      completion(flutterString)
=======
  func callFlutterEchoAllTypes(everything: AllTypes, completion: @escaping (AllTypes) -> Void) {
    flutterAPI.echoAllTypes(everything: everything) { completion($0) }
  }

  func callFlutterSendMultipleNullableTypes(
    aNullableBool: Bool?,
    aNullableInt: Int32?,
    aNullableString: String?,
    completion: @escaping (AllNullableTypes) -> Void
  ) {
    flutterAPI.sendMultipleNullableTypes(
      aNullableBool: aNullableBool,
      aNullableInt: aNullableInt,
      aNullableString: aNullableString
    ) {
      completion($0)
>>>>>>> d87320e7
    }
  }

  func callFlutterEchoBool(aBool: Bool, completion: @escaping (Bool) -> Void) {
    flutterAPI.echoBool(aBool: aBool) { completion($0) }
  }

  func callFlutterEchoInt(anInt: Int32, completion: @escaping (Int32) -> Void) {
    flutterAPI.echoInt(anInt: anInt) { completion($0) }
  }

  func callFlutterEchoDouble(aDouble: Double, completion: @escaping (Double) -> Void) {
    flutterAPI.echoDouble(aDouble: aDouble) { completion($0) }
  }

  func callFlutterEchoString(aString: String, completion: @escaping (String) -> Void) {
    flutterAPI.echoString(aString: aString) { completion($0) }
  }

  func callFlutterEchoUint8List(aList: FlutterStandardTypedData, completion: @escaping (FlutterStandardTypedData) -> Void) {
    flutterAPI.echoUint8List(aList: aList) { completion($0) }
  }

  func callFlutterEchoList(aList: [Any?], completion: @escaping ([Any?]) -> Void) {
    flutterAPI.echoList(aList: aList) { completion($0) }
  }

  func callFlutterEchoMap(aMap: [String? : Any?], completion: @escaping ([String? : Any?]) -> Void) {
    flutterAPI.echoMap(aMap: aMap) { completion($0) }
  }

  func callFlutterEchoNullableBool(aBool: Bool?, completion: @escaping (Bool?) -> Void) {
    flutterAPI.echoNullableBool(aBool: aBool) { completion($0) }
  }

  func callFlutterEchoNullableInt(anInt: Int32?, completion: @escaping (Int32?) -> Void) {
    flutterAPI.echoNullableInt(anInt: anInt) { completion($0) }
  }

  func callFlutterEchoNullableDouble(aDouble: Double?, completion: @escaping (Double?) -> Void) {
    flutterAPI.echoNullableDouble(aDouble: aDouble) { completion($0) }
  }

  func callFlutterEchoNullableString(aString: String?, completion: @escaping (String?) -> Void) {
    flutterAPI.echoNullableString(aString: aString) { completion($0) }
  }

  func callFlutterEchoNullableUint8List(aList: FlutterStandardTypedData?, completion: @escaping (FlutterStandardTypedData?) -> Void) {
    flutterAPI.echoNullableUint8List(aList: aList) { completion($0) }
  }

  func callFlutterEchoNullableList(aList: [Any?]?, completion: @escaping ([Any?]?) -> Void) {
    flutterAPI.echoNullableList(aList: aList) { completion($0) }
  }

  func callFlutterEchoNullableMap(aMap: [String? : Any?]?, completion: @escaping ([String? : Any?]?) -> Void) {
    flutterAPI.echoNullableMap(aMap: aMap) { completion($0) }
  }
}<|MERGE_RESOLUTION|>--- conflicted
+++ resolved
@@ -114,11 +114,6 @@
     }
   }
 
-<<<<<<< HEAD
-  func callFlutterEcho(_ aString: String, completion: @escaping (String) -> Void) {
-    flutterAPI.echo(aString) { flutterString in
-      completion(flutterString)
-=======
   func callFlutterEchoAllTypes(everything: AllTypes, completion: @escaping (AllTypes) -> Void) {
     flutterAPI.echoAllTypes(everything: everything) { completion($0) }
   }
@@ -135,7 +130,6 @@
       aNullableString: aNullableString
     ) {
       completion($0)
->>>>>>> d87320e7
     }
   }
 
