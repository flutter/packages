// Copyright 2013 The Flutter Authors. All rights reserved.
// Use of this source code is governed by a BSD-style license that can be
// found in the LICENSE file.

import Flutter
import XCTest
@testable import test_plugin

class AllDatatypesTests: XCTestCase {

  func testAllNull() throws {
    let everything = AllNullableTypes()
    let binaryMessenger = EchoBinaryMessenger(codec: FlutterIntegrationCoreApiCodec.shared)
    let api = FlutterIntegrationCoreApi(binaryMessenger: binaryMessenger)

    let expectation = XCTestExpectation(description: "callback")

    api.echoAllNullableTypes(everything: everything) { result in
      XCTAssertNil(result.aNullableBool)
      XCTAssertNil(result.aNullableInt)
      XCTAssertNil(result.aNullableDouble)
      XCTAssertNil(result.aNullableString)
      XCTAssertNil(result.aNullableByteArray)
      XCTAssertNil(result.aNullable4ByteArray)
      XCTAssertNil(result.aNullable8ByteArray)
      XCTAssertNil(result.aNullableFloatArray)
      XCTAssertNil(result.aNullableList)
      XCTAssertNil(result.aNullableMap)
      XCTAssertNil(result.nullableNestedList)
      XCTAssertNil(result.nullableMapWithAnnotations)
      XCTAssertNil(result.nullableMapWithObject)
      expectation.fulfill()
    }

    wait(for: [expectation], timeout: 1.0)
  }

  func testAllEquals() throws {
<<<<<<< HEAD
    let everything = AllNullableTypes(
      aNullableBool: false,
      aNullableInt: 1,
      aNullableDouble: 2.0,
      aNullableString: "123",
      aNullableByteArray: [UInt8]("1234".data(using: .utf8)!),
      aNullable4ByteArray: [Int32].init(arrayLiteral: 1, 2, 3, 4),
      aNullable8ByteArray: [Int64].init(arrayLiteral: 1, 2, 3, 4, 5, 6, 7, 8),
      aNullableFloatArray: [Float64].init(arrayLiteral: 1, 2, 3, 4, 5, 6, 7, 8),
      aNullableList: [1, 2],
      aNullableMap: ["hello": 1234],
      nullableNestedList: [[true, false], [true]],
      nullableMapWithAnnotations: ["hello": "world"],
      nullableMapWithObject: ["hello": 1234, "goodbye" : "world"]
=======
    let everything = AllTypes(
      aBool: false,
      anInt: 1,
      aDouble: 2.0,
      aString: "123",
      aByteArray: FlutterStandardTypedData(bytes: "1234".data(using: .utf8)!),
      a4ByteArray: FlutterStandardTypedData(int32: "1234".data(using: .utf8)!),
      a8ByteArray: FlutterStandardTypedData(int64: "12345678".data(using: .utf8)!),
      aFloatArray: FlutterStandardTypedData(float64: "12345678".data(using: .utf8)!),

      aList: [1, 2],
      aMap: ["hello": 1234],
      nestedList: [[true, false], [true]],
      mapWithAnnotations: ["hello": "world"],
      mapWithObject: ["hello": 1234, "goodbye" : "world"]
>>>>>>> 68202884
    )
    let binaryMessenger = EchoBinaryMessenger(codec: FlutterIntegrationCoreApiCodec.shared)
    let api = FlutterIntegrationCoreApi(binaryMessenger: binaryMessenger)

    let expectation = XCTestExpectation(description: "callback")

    api.echoAllNullableTypes(everything: everything) { result in
      XCTAssertEqual(result.aNullableBool, everything.aNullableBool)
      XCTAssertEqual(result.aNullableInt, everything.aNullableInt)
      XCTAssertEqual(result.aNullableDouble, everything.aNullableDouble)
      XCTAssertEqual(result.aNullableString, everything.aNullableString)
      XCTAssertEqual(result.aNullableByteArray, everything.aNullableByteArray)
      XCTAssertEqual(result.aNullable4ByteArray, everything.aNullable4ByteArray)
      XCTAssertEqual(result.aNullable8ByteArray, everything.aNullable8ByteArray)
      XCTAssertEqual(result.aNullableFloatArray, everything.aNullableFloatArray)
      XCTAssert(equalsList(result.aNullableList, everything.aNullableList))
      XCTAssert(equalsDictionary(result.aNullableMap, everything.aNullableMap))
      XCTAssertEqual(result.nullableNestedList, everything.nullableNestedList)
      XCTAssertEqual(result.nullableMapWithAnnotations, everything.nullableMapWithAnnotations)
      XCTAssert(equalsDictionary(result.nullableMapWithObject, everything.nullableMapWithObject))

      expectation.fulfill()
    }

    wait(for: [expectation], timeout: 1.0)
  }
}<|MERGE_RESOLUTION|>--- conflicted
+++ resolved
@@ -36,39 +36,22 @@
   }
 
   func testAllEquals() throws {
-<<<<<<< HEAD
     let everything = AllNullableTypes(
       aNullableBool: false,
       aNullableInt: 1,
       aNullableDouble: 2.0,
       aNullableString: "123",
-      aNullableByteArray: [UInt8]("1234".data(using: .utf8)!),
-      aNullable4ByteArray: [Int32].init(arrayLiteral: 1, 2, 3, 4),
-      aNullable8ByteArray: [Int64].init(arrayLiteral: 1, 2, 3, 4, 5, 6, 7, 8),
-      aNullableFloatArray: [Float64].init(arrayLiteral: 1, 2, 3, 4, 5, 6, 7, 8),
+      aNullableByteArray: FlutterStandardTypedData(bytes: "1234".data(using: .utf8)!),
+      aNullable4ByteArray: FlutterStandardTypedData(int32: "1234".data(using: .utf8)!),
+      aNullable8ByteArray: FlutterStandardTypedData(int64: "12345678".data(using: .utf8)!),
+      aNullableFloatArray: FlutterStandardTypedData(float64: "12345678".data(using: .utf8)!),
       aNullableList: [1, 2],
       aNullableMap: ["hello": 1234],
       nullableNestedList: [[true, false], [true]],
       nullableMapWithAnnotations: ["hello": "world"],
       nullableMapWithObject: ["hello": 1234, "goodbye" : "world"]
-=======
-    let everything = AllTypes(
-      aBool: false,
-      anInt: 1,
-      aDouble: 2.0,
-      aString: "123",
-      aByteArray: FlutterStandardTypedData(bytes: "1234".data(using: .utf8)!),
-      a4ByteArray: FlutterStandardTypedData(int32: "1234".data(using: .utf8)!),
-      a8ByteArray: FlutterStandardTypedData(int64: "12345678".data(using: .utf8)!),
-      aFloatArray: FlutterStandardTypedData(float64: "12345678".data(using: .utf8)!),
-
-      aList: [1, 2],
-      aMap: ["hello": 1234],
-      nestedList: [[true, false], [true]],
-      mapWithAnnotations: ["hello": "world"],
-      mapWithObject: ["hello": 1234, "goodbye" : "world"]
->>>>>>> 68202884
     )
+    
     let binaryMessenger = EchoBinaryMessenger(codec: FlutterIntegrationCoreApiCodec.shared)
     let api = FlutterIntegrationCoreApi(binaryMessenger: binaryMessenger)
 
