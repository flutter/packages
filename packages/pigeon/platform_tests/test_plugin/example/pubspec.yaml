name: test_plugin_example
description: Pigeon test harness for primary plugin languages.
publish_to: 'none'

environment:
  sdk: ^3.9.0

dependencies:
  flutter:
    sdk: flutter
  jni:
    git:
      url: https://github.com/dart-lang/native/
      path: pkgs/jni
      ref: d3c3acb4c67331e5b22010555f7d4f19d4fb5689
  jnigen:
    git:
      url: https://github.com/dart-lang/native/
      path: pkgs/jnigen
      ref: d3c3acb4c67331e5b22010555f7d4f19d4fb5689
  pub_semver: ^2.2.0
  shared_test_plugin_code:
    path: ../../shared_test_plugin_code
  test_plugin:
    path: ../
  ffi: ^2.1.3
  jni:
    git:
      url: https://github.com/dart-lang/native/
      path: pkgs/jni
      ref: d3c3acb4c67331e5b22010555f7d4f19d4fb5689
  jnigen:
    git:
      url: https://github.com/dart-lang/native/
      path: pkgs/jnigen
      ref: d3c3acb4c67331e5b22010555f7d4f19d4fb5689
  swiftgen:
    git:
      url: https://github.com/dart-lang/native/
      path: pkgs/swiftgen
      ref: d3c3acb4c67331e5b22010555f7d4f19d4fb5689
  ffigen: 
    git:
      url: https://github.com/dart-lang/native/
      path: pkgs/ffigen
      ref: d3c3acb4c67331e5b22010555f7d4f19d4fb5689
  pub_semver: ^2.2.0

dev_dependencies:
  flutter_test:
    sdk: flutter
  integration_test:
    sdk: flutter
  logging: ^1.3.0
<<<<<<< HEAD
  swift2objc: ^0.1.0
=======
>>>>>>> f636cdb6

flutter:
  uses-material-design: true

dependency_overrides:
  ffigen: 
    git:
      url: https://github.com/dart-lang/native/
      path: pkgs/ffigen
      ref: d3c3acb4c67331e5b22010555f7d4f19d4fb5689
  objective_c: 
    git:
      url: https://github.com/dart-lang/native/
      path: pkgs/objective_c
      ref: d3c3acb4c67331e5b22010555f7d4f19d4fb5689<|MERGE_RESOLUTION|>--- conflicted
+++ resolved
@@ -52,10 +52,7 @@
   integration_test:
     sdk: flutter
   logging: ^1.3.0
-<<<<<<< HEAD
   swift2objc: ^0.1.0
-=======
->>>>>>> f636cdb6
 
 flutter:
   uses-material-design: true
