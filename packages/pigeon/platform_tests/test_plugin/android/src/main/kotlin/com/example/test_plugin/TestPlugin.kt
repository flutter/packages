--- conflicted
+++ resolved
@@ -963,8 +963,6 @@
     return list
   }
 
-<<<<<<< HEAD
-=======
   override fun echoStringList(stringList: List<String?>): List<String?> {
     return stringList
   }
@@ -981,18 +979,13 @@
     return boolList
   }
 
->>>>>>> f636cdb6
   override fun echoEnumList(enumList: List<NIAnEnum?>): List<NIAnEnum?> {
     return enumList
   }
 
-<<<<<<< HEAD
-  override fun echoClassList(classList: List<NIAllNullableTypes?>): List<NIAllNullableTypes?> {
-=======
   override fun echoClassList(
       classList: List<NIAllNullableTypesWithoutRecursion?>
   ): List<NIAllNullableTypesWithoutRecursion?> {
->>>>>>> f636cdb6
     return classList
   }
 
@@ -1000,13 +993,9 @@
     return enumList
   }
 
-<<<<<<< HEAD
-  override fun echoNonNullClassList(classList: List<NIAllNullableTypes>): List<NIAllNullableTypes> {
-=======
   override fun echoNonNullClassList(
       classList: List<NIAllNullableTypesWithoutRecursion>
   ): List<NIAllNullableTypesWithoutRecursion> {
->>>>>>> f636cdb6
     return classList
   }
 
@@ -1099,13 +1088,8 @@
       aNullableBool: Boolean?,
       aNullableInt: Long?,
       aNullableString: String?
-<<<<<<< HEAD
-  ): NIAllNullableTypes {
-    return NIAllNullableTypes(
-=======
   ): NIAllNullableTypesWithoutRecursion {
     return NIAllNullableTypesWithoutRecursion(
->>>>>>> f636cdb6
         aNullableBool = aNullableBool,
         aNullableInt = aNullableInt,
         aNullableString = aNullableString)
@@ -1167,13 +1151,8 @@
   }
 
   override fun echoNullableClassList(
-<<<<<<< HEAD
-      classList: List<NIAllNullableTypes?>?
-  ): List<NIAllNullableTypes?>? {
-=======
       classList: List<NIAllNullableTypesWithoutRecursion?>?
   ): List<NIAllNullableTypesWithoutRecursion?>? {
->>>>>>> f636cdb6
     return classList
   }
 
@@ -1206,13 +1185,8 @@
   }
 
   override fun echoNullableClassMap(
-<<<<<<< HEAD
-      classMap: Map<Long?, NIAllNullableTypes?>?
-  ): Map<Long?, NIAllNullableTypes?>? {
-=======
       classMap: Map<Long?, NIAllNullableTypesWithoutRecursion?>?
   ): Map<Long?, NIAllNullableTypesWithoutRecursion?>? {
->>>>>>> f636cdb6
     return classMap
   }
 
