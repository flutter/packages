// Copyright 2013 The Flutter Authors. All rights reserved.
// Use of this source code is governed by a BSD-style license that can be
// found in the LICENSE file.

package com.example.test_plugin

import io.flutter.plugin.common.BinaryMessenger
import io.mockk.every
import io.mockk.mockk
import junit.framework.TestCase
import org.junit.Test
import java.nio.ByteBuffer
import java.util.ArrayList


internal class AllDatatypesTest: TestCase() {
    @Test
    fun testNullValues() {
        val everything = AllTypes()
        val binaryMessenger = mockk<BinaryMessenger>()
        val api = FlutterIntegrationCoreApi(binaryMessenger)

        every { binaryMessenger.send(any(), any(), any()) } answers {
            val codec = FlutterIntegrationCoreApi.codec
            val message = arg<ByteBuffer>(1)
            val reply = arg<BinaryMessenger.BinaryReply>(2)
            message.position(0)
            val args = codec.decodeMessage(message) as ArrayList<*>
            val replyData = codec.encodeMessage(args[0])
            replyData?.position(0)
            reply.reply(replyData)
        }

        var didCall = false
        api.echoAllTypes(everything) {
            didCall = true
            assertNull(it.aBool)
            assertNull(it.anInt)
            assertNull(it.aDouble)
            assertNull(it.aString)
            assertNull(it.aByteArray)
            assertNull(it.a4ByteArray)
            assertNull(it.a8ByteArray)
            assertNull(it.aFloatArray)
            assertNull(it.aList)
            assertNull(it.aMap)
            assertNull(it.mapWithObject)
        }

        assertTrue(didCall)
    }

    @Test
    fun testHasValues() {
        val everything = AllTypes(
            aBool = false,
            anInt = 1234L,
            aDouble = 2.0,
            aString = "hello",
            aByteArray = byteArrayOf(1, 2, 3, 4),
            a4ByteArray = intArrayOf(1, 2, 3, 4),
            a8ByteArray = longArrayOf(1, 2, 3, 4),
            aFloatArray = doubleArrayOf(0.5, 0.25, 1.5, 1.25),
            aList = listOf(1, 2, 3),
            aMap = mapOf("hello" to 1234),
            mapWithObject = mapOf("hello" to 1234)
        )
        val binaryMessenger = mockk<BinaryMessenger>()
        val api = FlutterIntegrationCoreApi(binaryMessenger)

        every { binaryMessenger.send(any(), any(), any()) } answers {
            val codec = FlutterIntegrationCoreApi.codec
            val message = arg<ByteBuffer>(1)
            val reply = arg<BinaryMessenger.BinaryReply>(2)
            message.position(0)
            val args = codec.decodeMessage(message) as ArrayList<*>
            val replyData = codec.encodeMessage(args[0])
            replyData?.position(0)
            reply.reply(replyData)
        }

        var didCall = false
        api.echoAllTypes(everything) {
            didCall = true
            assertEquals(everything.aBool, it.aBool)
            assertEquals(everything.anInt, it.anInt)
            assertEquals(everything.aDouble, it.aDouble)
            assertEquals(everything.aString, it.aString)
            assertTrue(everything.aByteArray.contentEquals(it.aByteArray))
            assertTrue(everything.a4ByteArray.contentEquals(it.a4ByteArray))
            assertTrue(everything.a8ByteArray.contentEquals(it.a8ByteArray))
            assertTrue(everything.aFloatArray.contentEquals(it.aFloatArray))
            assertEquals(everything.aList, it.aList)
            assertEquals(everything.aMap, it.aMap)
            assertEquals(everything.mapWithObject, it.mapWithObject)
        }

        assertTrue(didCall)
    }

    @Test
    fun testIntegerToLong() {
<<<<<<< HEAD
        val everything = Everything(anInt = 123L)
        val list = everything.toList()
        assertNotNull(list)
        assertNull(list.first())
        assertNotNull(list[1])
        assertTrue(list[1] == 123L)

        val list2 = listOf(null, 123, null, null, null, null, null, null, null, null, null, null, null)
        val everything2 = Everything.fromList(list2)
=======
        val everything = AllTypes(anInt = 123L)
        val map = everything.toMap()
        assertTrue(map.containsKey("anInt"))

        val map2 = hashMapOf("anInt" to 123)
        val everything2 = AllTypes.fromMap(map2)
>>>>>>> 9f00b52d

        assertEquals(everything.anInt, everything2.anInt)
    }
}<|MERGE_RESOLUTION|>--- conflicted
+++ resolved
@@ -100,8 +100,7 @@
 
     @Test
     fun testIntegerToLong() {
-<<<<<<< HEAD
-        val everything = Everything(anInt = 123L)
+        val everything = AllTypes(anInt = 123L)
         val list = everything.toList()
         assertNotNull(list)
         assertNull(list.first())
@@ -109,15 +108,7 @@
         assertTrue(list[1] == 123L)
 
         val list2 = listOf(null, 123, null, null, null, null, null, null, null, null, null, null, null)
-        val everything2 = Everything.fromList(list2)
-=======
-        val everything = AllTypes(anInt = 123L)
-        val map = everything.toMap()
-        assertTrue(map.containsKey("anInt"))
-
-        val map2 = hashMapOf("anInt" to 123)
-        val everything2 = AllTypes.fromMap(map2)
->>>>>>> 9f00b52d
+        val everything2 = AllTypes.fromList(list2)
 
         assertEquals(everything.anInt, everything2.anInt)
     }
