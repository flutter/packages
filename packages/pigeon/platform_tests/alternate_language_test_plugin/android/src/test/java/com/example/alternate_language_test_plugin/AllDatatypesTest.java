// Copyright 2013 The Flutter Authors. All rights reserved.
// Use of this source code is governed by a BSD-style license that can be
// found in the LICENSE file.

package com.example.alternate_language_test_plugin;

import static org.junit.Assert.*;
import static org.mockito.Mockito.*;

import com.example.alternate_language_test_plugin.CoreTests.AllNullableTypes;
import com.example.alternate_language_test_plugin.CoreTests.FlutterIntegrationCoreApi;
import io.flutter.plugin.common.BinaryMessenger;
import java.nio.ByteBuffer;
import java.util.ArrayList;
import java.util.Arrays;
import java.util.HashMap;
import org.junit.Test;

public class AllDatatypesTest {
  @Test
  public void nullValues() {
    AllNullableTypes everything = new AllNullableTypes();
    BinaryMessenger binaryMessenger = mock(BinaryMessenger.class);
    doAnswer(
            invocation -> {
              ByteBuffer message = invocation.getArgument(1);
              BinaryMessenger.BinaryReply reply = invocation.getArgument(2);
              message.position(0);
              ArrayList<Object> args =
                  (ArrayList<Object>) FlutterIntegrationCoreApi.getCodec().decodeMessage(message);
              ByteBuffer replyData =
                  FlutterIntegrationCoreApi.getCodec().encodeMessage(args.get(0));
              replyData.position(0);
              reply.reply(replyData);
              return null;
            })
        .when(binaryMessenger)
        .send(anyString(), any(), any());
    FlutterIntegrationCoreApi api = new FlutterIntegrationCoreApi(binaryMessenger);
    boolean[] didCall = {false};
    api.echoAllNullableTypes(
        everything,
        (result) -> {
          didCall[0] = true;
          assertNull(everything.getANullableBool());
          assertNull(everything.getANullableInt());
          assertNull(everything.getANullableDouble());
          assertNull(everything.getANullableString());
          assertNull(everything.getANullableByteArray());
          assertNull(everything.getANullable4ByteArray());
          assertNull(everything.getANullable8ByteArray());
          assertNull(everything.getANullableFloatArray());
          assertNull(everything.getANullableList());
          assertNull(everything.getANullableMap());
          assertNull(everything.getNullableMapWithObject());
        });
    assertTrue(didCall[0]);
  }

  private static HashMap<Object, Object> makeMap(String key, Integer value) {
    HashMap<Object, Object> result = new HashMap<Object, Object>();
    result.put(key, value);
    return result;
  }

  private static HashMap<String, Object> makeStringMap(String key, Integer value) {
    HashMap<String, Object> result = new HashMap<String, Object>();
    result.put(key, value);
    return result;
  }

  private static boolean floatArraysEqual(double[] x, double[] y) {
    if (x.length != y.length) {
      return false;
    }
    for (int i = 0; i < x.length; ++i) {
      if (x[i] != y[i]) {
        return false;
      }
    }
    return true;
  }

  @Test
  public void hasValues() {
    AllNullableTypes everything = new AllNullableTypes();
    everything.setANullableBool(false);
    everything.setANullableInt(1234L);
    everything.setANullableDouble(2.0);
    everything.setANullableString("hello");
    everything.setANullableByteArray(new byte[] {1, 2, 3, 4});
    everything.setANullable4ByteArray(new int[] {1, 2, 3, 4});
    everything.setANullable8ByteArray(new long[] {1, 2, 3, 4});
    everything.setANullableFloatArray(new double[] {0.5, 0.25, 1.5, 1.25});
    everything.setANullableList(Arrays.asList(new int[] {1, 2, 3}));
    everything.setANullableMap(makeMap("hello", 1234));
    everything.setNullableMapWithObject(makeStringMap("hello", 1234));
    BinaryMessenger binaryMessenger = mock(BinaryMessenger.class);
    doAnswer(
            invocation -> {
              ByteBuffer message = invocation.getArgument(1);
              BinaryMessenger.BinaryReply reply = invocation.getArgument(2);
              message.position(0);
              ArrayList<Object> args =
                  (ArrayList<Object>) FlutterIntegrationCoreApi.getCodec().decodeMessage(message);
              ByteBuffer replyData =
                  FlutterIntegrationCoreApi.getCodec().encodeMessage(args.get(0));
              replyData.position(0);
              reply.reply(replyData);
              return null;
            })
        .when(binaryMessenger)
        .send(anyString(), any(), any());
    FlutterIntegrationCoreApi api = new FlutterIntegrationCoreApi(binaryMessenger);
    boolean[] didCall = {false};
    api.echoAllNullableTypes(
        everything,
        (result) -> {
          didCall[0] = true;
          assertEquals(everything.getANullableBool(), result.getANullableBool());
          assertEquals(everything.getANullableInt(), result.getANullableInt());
          assertEquals(everything.getANullableDouble(), result.getANullableDouble());
          assertEquals(everything.getANullableString(), result.getANullableString());
          assertArrayEquals(everything.getANullableByteArray(), result.getANullableByteArray());
          assertArrayEquals(everything.getANullable4ByteArray(), result.getANullable4ByteArray());
          assertArrayEquals(everything.getANullable8ByteArray(), result.getANullable8ByteArray());
          assertTrue(
              floatArraysEqual(
                  everything.getANullableFloatArray(), result.getANullableFloatArray()));
          assertArrayEquals(
              everything.getANullableList().toArray(), result.getANullableList().toArray());
          assertArrayEquals(
              everything.getANullableMap().keySet().toArray(),
              result.getANullableMap().keySet().toArray());
          assertArrayEquals(
              everything.getANullableMap().values().toArray(),
              result.getANullableMap().values().toArray());
          assertArrayEquals(
              everything.getNullableMapWithObject().values().toArray(),
              result.getNullableMapWithObject().values().toArray());
        });
    assertTrue(didCall[0]);
  }

  @Test
  public void integerToLong() {
<<<<<<< HEAD
    AllTypes everything = new AllTypes();
    everything.setAnInt(123L);
    ArrayList<Object> list = everything.toList();
    assertNotNull(list);
    assertNull(list.get(0));
    assertNotNull(list.get(1));
    list.set(1, 123);
    AllTypes readEverything = AllTypes.fromList(list);
    assertEquals(readEverything.getAnInt(), everything.getAnInt());
=======
    AllNullableTypes everything = new AllNullableTypes();
    everything.setANullableInt(123L);
    Map<String, Object> map = everything.toMap();
    assertTrue(map.containsKey("aNullableInt"));
    map.put("aNullableInt", 123);
    AllNullableTypes readEverything = AllNullableTypes.fromMap(map);
    assertEquals(readEverything.getANullableInt(), everything.getANullableInt());
>>>>>>> e381bfdb
  }
}<|MERGE_RESOLUTION|>--- conflicted
+++ resolved
@@ -144,24 +144,14 @@
 
   @Test
   public void integerToLong() {
-<<<<<<< HEAD
-    AllTypes everything = new AllTypes();
-    everything.setAnInt(123L);
+    AllNullableTypes everything = new AllNullableTypes();
+    everything.setANullableInt(123L);
     ArrayList<Object> list = everything.toList();
     assertNotNull(list);
     assertNull(list.get(0));
     assertNotNull(list.get(1));
     list.set(1, 123);
-    AllTypes readEverything = AllTypes.fromList(list);
-    assertEquals(readEverything.getAnInt(), everything.getAnInt());
-=======
-    AllNullableTypes everything = new AllNullableTypes();
-    everything.setANullableInt(123L);
-    Map<String, Object> map = everything.toMap();
-    assertTrue(map.containsKey("aNullableInt"));
-    map.put("aNullableInt", 123);
-    AllNullableTypes readEverything = AllNullableTypes.fromMap(map);
+    AllNullableTypes readEverything = AllNullableTypes.fromList(list);
     assertEquals(readEverything.getANullableInt(), everything.getANullableInt());
->>>>>>> e381bfdb
   }
 }