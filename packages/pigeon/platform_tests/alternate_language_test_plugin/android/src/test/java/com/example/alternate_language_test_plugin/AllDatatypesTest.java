// Copyright 2013 The Flutter Authors. All rights reserved.
// Use of this source code is governed by a BSD-style license that can be
// found in the LICENSE file.

package com.example.alternate_language_test_plugin;

import static org.junit.Assert.*;
import static org.mockito.Mockito.*;

import com.example.alternate_language_test_plugin.CoreTests.AllTypes;
import com.example.alternate_language_test_plugin.CoreTests.FlutterIntegrationCoreApi;
import io.flutter.plugin.common.BinaryMessenger;
import java.nio.ByteBuffer;
import java.util.ArrayList;
import java.util.Arrays;
import java.util.HashMap;
import org.junit.Test;

public class AllDatatypesTest {
  @Test
  public void nullValues() {
    AllTypes everything = new AllTypes();
    BinaryMessenger binaryMessenger = mock(BinaryMessenger.class);
    doAnswer(
            invocation -> {
              ByteBuffer message = invocation.getArgument(1);
              BinaryMessenger.BinaryReply reply = invocation.getArgument(2);
              message.position(0);
<<<<<<< HEAD
              ArrayList args = (ArrayList) FlutterEverything.getCodec().decodeMessage(message);
              ByteBuffer replyData = FlutterEverything.getCodec().encodeMessage(args.get(0));
=======
              ArrayList<Object> args =
                  (ArrayList<Object>) FlutterIntegrationCoreApi.getCodec().decodeMessage(message);
              ByteBuffer replyData =
                  FlutterIntegrationCoreApi.getCodec().encodeMessage(args.get(0));
>>>>>>> 9f00b52d
              replyData.position(0);
              reply.reply(replyData);
              return null;
            })
        .when(binaryMessenger)
        .send(anyString(), any(), any());
    FlutterIntegrationCoreApi api = new FlutterIntegrationCoreApi(binaryMessenger);
    boolean[] didCall = {false};
    api.echoAllTypes(
        everything,
        (result) -> {
          didCall[0] = true;
          assertNull(everything.getABool());
          assertNull(everything.getAnInt());
          assertNull(everything.getADouble());
          assertNull(everything.getAString());
          assertNull(everything.getAByteArray());
          assertNull(everything.getA4ByteArray());
          assertNull(everything.getA8ByteArray());
          assertNull(everything.getAFloatArray());
          assertNull(everything.getAList());
          assertNull(everything.getAMap());
          assertNull(everything.getMapWithObject());
        });
    assertTrue(didCall[0]);
  }

  private static HashMap<Object, Object> makeMap(String key, Integer value) {
    HashMap<Object, Object> result = new HashMap<Object, Object>();
    result.put(key, value);
    return result;
  }

  private static HashMap<String, Object> makeStringMap(String key, Integer value) {
    HashMap<String, Object> result = new HashMap<String, Object>();
    result.put(key, value);
    return result;
  }

  private static boolean floatArraysEqual(double[] x, double[] y) {
    if (x.length != y.length) {
      return false;
    }
    for (int i = 0; i < x.length; ++i) {
      if (x[i] != y[i]) {
        return false;
      }
    }
    return true;
  }

  @Test
  public void hasValues() {
    AllTypes everything = new AllTypes();
    everything.setABool(false);
    everything.setAnInt(1234L);
    everything.setADouble(2.0);
    everything.setAString("hello");
    everything.setAByteArray(new byte[] {1, 2, 3, 4});
    everything.setA4ByteArray(new int[] {1, 2, 3, 4});
    everything.setA8ByteArray(new long[] {1, 2, 3, 4});
    everything.setAFloatArray(new double[] {0.5, 0.25, 1.5, 1.25});
    everything.setAList(Arrays.asList(new int[] {1, 2, 3}));
    everything.setAMap(makeMap("hello", 1234));
    everything.setMapWithObject(makeStringMap("hello", 1234));
    BinaryMessenger binaryMessenger = mock(BinaryMessenger.class);
    doAnswer(
            invocation -> {
              ByteBuffer message = invocation.getArgument(1);
              BinaryMessenger.BinaryReply reply = invocation.getArgument(2);
              message.position(0);
<<<<<<< HEAD
              ArrayList args = (ArrayList) FlutterEverything.getCodec().decodeMessage(message);
              ByteBuffer replyData = FlutterEverything.getCodec().encodeMessage(args.get(0));
=======
              ArrayList<Object> args =
                  (ArrayList<Object>) FlutterIntegrationCoreApi.getCodec().decodeMessage(message);
              ByteBuffer replyData =
                  FlutterIntegrationCoreApi.getCodec().encodeMessage(args.get(0));
>>>>>>> 9f00b52d
              replyData.position(0);
              reply.reply(replyData);
              return null;
            })
        .when(binaryMessenger)
        .send(anyString(), any(), any());
    FlutterIntegrationCoreApi api = new FlutterIntegrationCoreApi(binaryMessenger);
    boolean[] didCall = {false};
    api.echoAllTypes(
        everything,
        (result) -> {
          didCall[0] = true;
          assertEquals(everything.getABool(), result.getABool());
          assertEquals(everything.getAnInt(), result.getAnInt());
          assertEquals(everything.getADouble(), result.getADouble());
          assertEquals(everything.getAString(), result.getAString());
          assertArrayEquals(everything.getAByteArray(), result.getAByteArray());
          assertArrayEquals(everything.getA4ByteArray(), result.getA4ByteArray());
          assertArrayEquals(everything.getA8ByteArray(), result.getA8ByteArray());
          assertTrue(floatArraysEqual(everything.getAFloatArray(), result.getAFloatArray()));
          assertArrayEquals(everything.getAList().toArray(), result.getAList().toArray());
          assertArrayEquals(
              everything.getAMap().keySet().toArray(), result.getAMap().keySet().toArray());
          assertArrayEquals(
              everything.getAMap().values().toArray(), result.getAMap().values().toArray());
          assertArrayEquals(
              everything.getMapWithObject().values().toArray(),
              result.getMapWithObject().values().toArray());
        });
    assertTrue(didCall[0]);
  }

  @Test
  public void integerToLong() {
    AllTypes everything = new AllTypes();
    everything.setAnInt(123L);
<<<<<<< HEAD
    ArrayList<Object> list = everything.toList();
    assertNotNull(list);
    assertNull(list.get(0));
    assertNotNull(list.get(1));
    // list.add(1, 123);
    Everything readEverything = Everything.fromList(list);
=======
    Map<String, Object> map = everything.toMap();
    assertTrue(map.containsKey("anInt"));
    map.put("anInt", 123);
    AllTypes readEverything = AllTypes.fromMap(map);
>>>>>>> 9f00b52d
    assertEquals(readEverything.getAnInt(), everything.getAnInt());
  }
}<|MERGE_RESOLUTION|>--- conflicted
+++ resolved
@@ -26,15 +26,10 @@
               ByteBuffer message = invocation.getArgument(1);
               BinaryMessenger.BinaryReply reply = invocation.getArgument(2);
               message.position(0);
-<<<<<<< HEAD
-              ArrayList args = (ArrayList) FlutterEverything.getCodec().decodeMessage(message);
-              ByteBuffer replyData = FlutterEverything.getCodec().encodeMessage(args.get(0));
-=======
               ArrayList<Object> args =
                   (ArrayList<Object>) FlutterIntegrationCoreApi.getCodec().decodeMessage(message);
               ByteBuffer replyData =
                   FlutterIntegrationCoreApi.getCodec().encodeMessage(args.get(0));
->>>>>>> 9f00b52d
               replyData.position(0);
               reply.reply(replyData);
               return null;
@@ -106,15 +101,10 @@
               ByteBuffer message = invocation.getArgument(1);
               BinaryMessenger.BinaryReply reply = invocation.getArgument(2);
               message.position(0);
-<<<<<<< HEAD
-              ArrayList args = (ArrayList) FlutterEverything.getCodec().decodeMessage(message);
-              ByteBuffer replyData = FlutterEverything.getCodec().encodeMessage(args.get(0));
-=======
               ArrayList<Object> args =
                   (ArrayList<Object>) FlutterIntegrationCoreApi.getCodec().decodeMessage(message);
               ByteBuffer replyData =
                   FlutterIntegrationCoreApi.getCodec().encodeMessage(args.get(0));
->>>>>>> 9f00b52d
               replyData.position(0);
               reply.reply(replyData);
               return null;
@@ -151,19 +141,11 @@
   public void integerToLong() {
     AllTypes everything = new AllTypes();
     everything.setAnInt(123L);
-<<<<<<< HEAD
     ArrayList<Object> list = everything.toList();
     assertNotNull(list);
     assertNull(list.get(0));
     assertNotNull(list.get(1));
-    // list.add(1, 123);
-    Everything readEverything = Everything.fromList(list);
-=======
-    Map<String, Object> map = everything.toMap();
-    assertTrue(map.containsKey("anInt"));
-    map.put("anInt", 123);
-    AllTypes readEverything = AllTypes.fromMap(map);
->>>>>>> 9f00b52d
+    AllTypes readEverything = AllTypes.fromList(list);
     assertEquals(readEverything.getAnInt(), everything.getAnInt());
   }
 }