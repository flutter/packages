--- conflicted
+++ resolved
@@ -22,11 +22,7 @@
 apply plugin: 'com.android.library'
 
 android {
-<<<<<<< HEAD
-    namespace = 'com.example.alternate_language_test_plugin'
-=======
     namespace = "com.example.alternate_language_test_plugin"
->>>>>>> 287739d0
     compileSdk = flutter.compileSdkVersion
 
     compileOptions {
