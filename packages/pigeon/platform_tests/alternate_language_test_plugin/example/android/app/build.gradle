--- conflicted
+++ resolved
@@ -23,11 +23,7 @@
 }
 
 android {
-<<<<<<< HEAD
-    namespace = 'com.example.alternate_language_test_plugin_example'
-=======
     namespace = "com.example.alternate_language_test_plugin_example"
->>>>>>> 287739d0
     compileSdk = flutter.compileSdkVersion
     ndkVersion = flutter.ndkVersion
 
