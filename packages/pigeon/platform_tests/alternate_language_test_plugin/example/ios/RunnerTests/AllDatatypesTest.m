// Copyright 2013 The Flutter Authors. All rights reserved.
// Use of this source code is governed by a BSD-style license that can be
// found in the LICENSE file.

@import Flutter;
@import XCTest;

#ifdef LEGACY_HARNESS
#import "CoreTests.gen.h"
#else
@import alternate_language_test_plugin;
#endif

#import "EchoMessenger.h"

///////////////////////////////////////////////////////////////////////////////////////////
@interface AllDatatypesTest : XCTestCase
@end

///////////////////////////////////////////////////////////////////////////////////////////
@implementation AllDatatypesTest

- (void)testAllNull {
  AllTypes *everything = [[AllTypes alloc] init];
  EchoBinaryMessenger *binaryMessenger =
      [[EchoBinaryMessenger alloc] initWithCodec:FlutterIntegrationCoreApiGetCodec()];
  FlutterIntegrationCoreApi *api =
      [[FlutterIntegrationCoreApi alloc] initWithBinaryMessenger:binaryMessenger];
  XCTestExpectation *expectation = [self expectationWithDescription:@"callback"];
<<<<<<< HEAD
  [api echoEverything:everything
           completion:^(Everything *_Nonnull result, NSError *_Nullable error) {
             XCTAssertNil(error);
             XCTAssertNotNil(result);
             XCTAssert([result.aBool isEqual:[NSNull null]]);
             XCTAssert([result.anInt isEqual:[NSNull null]]);
             XCTAssert([result.aDouble isEqual:[NSNull null]]);
             XCTAssert([result.aString isEqual:[NSNull null]]);
             XCTAssert([result.aByteArray isEqual:[NSNull null]]);
             XCTAssert([result.a4ByteArray isEqual:[NSNull null]]);
             XCTAssert([result.a8ByteArray isEqual:[NSNull null]]);
             XCTAssert([result.aFloatArray isEqual:[NSNull null]]);
             XCTAssert([result.aList isEqual:[NSNull null]]);
             XCTAssert([result.aMap isEqual:[NSNull null]]);
             [expectation fulfill];
           }];
=======
  [api echoAllTypes:everything
         completion:^(AllTypes *_Nonnull result, NSError *_Nullable error) {
           XCTAssertNil(result.aBool);
           XCTAssertNil(result.anInt);
           XCTAssertNil(result.aDouble);
           XCTAssertNil(result.aString);
           XCTAssertNil(result.aByteArray);
           XCTAssertNil(result.a4ByteArray);
           XCTAssertNil(result.a8ByteArray);
           XCTAssertNil(result.aFloatArray);
           XCTAssertNil(result.aList);
           XCTAssertNil(result.aMap);
           [expectation fulfill];
         }];
>>>>>>> 9f00b52d
  [self waitForExpectations:@[ expectation ] timeout:1.0];
}

- (void)testAllEquals {
  AllTypes *everything = [[AllTypes alloc] init];
  everything.aBool = @NO;
  everything.anInt = @(1);
  everything.aDouble = @(2.0);
  everything.aString = @"123";
  everything.aByteArray = [FlutterStandardTypedData
      typedDataWithBytes:[@"1234" dataUsingEncoding:NSUTF8StringEncoding]];
  everything.a4ByteArray = [FlutterStandardTypedData
      typedDataWithInt32:[@"1234" dataUsingEncoding:NSUTF8StringEncoding]];
  everything.a8ByteArray = [FlutterStandardTypedData
      typedDataWithInt64:[@"12345678" dataUsingEncoding:NSUTF8StringEncoding]];
  everything.aFloatArray = [FlutterStandardTypedData
      typedDataWithFloat64:[@"12345678" dataUsingEncoding:NSUTF8StringEncoding]];
  everything.aList = @[ @(1), @(2) ];
  everything.aMap = @{@"hello" : @(1234)};
  everything.mapWithObject = @{@"hello" : @(1234), @"goodbye" : @"world"};
  EchoBinaryMessenger *binaryMessenger =
      [[EchoBinaryMessenger alloc] initWithCodec:FlutterIntegrationCoreApiGetCodec()];
  FlutterIntegrationCoreApi *api =
      [[FlutterIntegrationCoreApi alloc] initWithBinaryMessenger:binaryMessenger];
  XCTestExpectation *expectation = [self expectationWithDescription:@"callback"];
  [api echoAllTypes:everything
         completion:^(AllTypes *_Nonnull result, NSError *_Nullable error) {
           XCTAssertEqual(result.aBool, everything.aBool);
           XCTAssertEqual(result.anInt, everything.anInt);
           XCTAssertEqual(result.aDouble, everything.aDouble);
           XCTAssertEqualObjects(result.aString, everything.aString);
           XCTAssertEqualObjects(result.aByteArray.data, everything.aByteArray.data);
           XCTAssertEqualObjects(result.a4ByteArray.data, everything.a4ByteArray.data);
           XCTAssertEqualObjects(result.a8ByteArray.data, everything.a8ByteArray.data);
           XCTAssertEqualObjects(result.aFloatArray.data, everything.aFloatArray.data);
           XCTAssertEqualObjects(result.aList, everything.aList);
           XCTAssertEqualObjects(result.aMap, everything.aMap);
           XCTAssertEqualObjects(result.mapWithObject, everything.mapWithObject);
           [expectation fulfill];
         }];
  [self waitForExpectations:@[ expectation ] timeout:1.0];
}

@end<|MERGE_RESOLUTION|>--- conflicted
+++ resolved
@@ -27,9 +27,8 @@
   FlutterIntegrationCoreApi *api =
       [[FlutterIntegrationCoreApi alloc] initWithBinaryMessenger:binaryMessenger];
   XCTestExpectation *expectation = [self expectationWithDescription:@"callback"];
-<<<<<<< HEAD
-  [api echoEverything:everything
-           completion:^(Everything *_Nonnull result, NSError *_Nullable error) {
+  [api echoAllTypes:everything
+           completion:^(AllTypes *_Nonnull result, NSError *_Nullable error) {
              XCTAssertNil(error);
              XCTAssertNotNil(result);
              XCTAssert([result.aBool isEqual:[NSNull null]]);
@@ -44,22 +43,6 @@
              XCTAssert([result.aMap isEqual:[NSNull null]]);
              [expectation fulfill];
            }];
-=======
-  [api echoAllTypes:everything
-         completion:^(AllTypes *_Nonnull result, NSError *_Nullable error) {
-           XCTAssertNil(result.aBool);
-           XCTAssertNil(result.anInt);
-           XCTAssertNil(result.aDouble);
-           XCTAssertNil(result.aString);
-           XCTAssertNil(result.aByteArray);
-           XCTAssertNil(result.a4ByteArray);
-           XCTAssertNil(result.a8ByteArray);
-           XCTAssertNil(result.aFloatArray);
-           XCTAssertNil(result.aList);
-           XCTAssertNil(result.aMap);
-           [expectation fulfill];
-         }];
->>>>>>> 9f00b52d
   [self waitForExpectations:@[ expectation ] timeout:1.0];
 }
 
