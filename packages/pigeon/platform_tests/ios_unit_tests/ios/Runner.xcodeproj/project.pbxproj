// !$*UTF8*$!
{
	archiveVersion = 1;
	classes = {
	};
	objectVersion = 50;
	objects = {

/* Begin PBXBuildFile section */
		0D02163D27BC7B48009BD76F /* NullableReturns.gen.m in Sources */ = {isa = PBXBuildFile; fileRef = 0D02163C27BC7B48009BD76F /* NullableReturns.gen.m */; };
		0D21E59A27D0502D0051D07D /* BackgroundPlatformChannels.gen.m in Sources */ = {isa = PBXBuildFile; fileRef = 0D21E59827D0502D0051D07D /* BackgroundPlatformChannels.gen.m */; };
		0D36469D27C6BE3C0069B7BF /* NullableReturnsTest.m in Sources */ = {isa = PBXBuildFile; fileRef = 0D36469C27C6BE3C0069B7BF /* NullableReturnsTest.m */; };
		0D3646A027C6DCEC0069B7BF /* MockBinaryMessenger.m in Sources */ = {isa = PBXBuildFile; fileRef = 0D36469F27C6DCEC0069B7BF /* MockBinaryMessenger.m */; };
		0D50127523FF75B100CD5B95 /* RunnerTests.m in Sources */ = {isa = PBXBuildFile; fileRef = 0D50127423FF75B100CD5B95 /* RunnerTests.m */; };
		0D6FD3C526A76D400046D8BD /* Primitive.gen.m in Sources */ = {isa = PBXBuildFile; fileRef = 0D6FD3C426A76D400046D8BD /* Primitive.gen.m */; };
		0D6FD3C726A777C00046D8BD /* PrimitiveTest.m in Sources */ = {isa = PBXBuildFile; fileRef = 0D6FD3C626A777C00046D8BD /* PrimitiveTest.m */; };
		0D7A910A268D4A050056B5E1 /* ListTest.m in Sources */ = {isa = PBXBuildFile; fileRef = 0D7A9109268D4A050056B5E1 /* ListTest.m */; };
		0D8C35EB25D45A7900B76435 /* AsyncHandlersTest.m in Sources */ = {isa = PBXBuildFile; fileRef = 0D8C35EA25D45A7900B76435 /* AsyncHandlersTest.m */; };
		0DA5DFD626CC39D600D2354B /* MultipleArity.gen.m in Sources */ = {isa = PBXBuildFile; fileRef = 0DA5DFD526CC39D600D2354B /* MultipleArity.gen.m */; };
		0DA5DFD826CC3A2100D2354B /* MultipleArityTest.m in Sources */ = {isa = PBXBuildFile; fileRef = 0DA5DFD726CC3A2100D2354B /* MultipleArityTest.m */; };
		0DA5DFDB26CC3B3700D2354B /* HandlerBinaryMessenger.m in Sources */ = {isa = PBXBuildFile; fileRef = 0DA5DFDA26CC3B3700D2354B /* HandlerBinaryMessenger.m */; };
		0DBD8C3E279B73F700E4FDBA /* NonNullFieldsTest.m in Sources */ = {isa = PBXBuildFile; fileRef = 0DBD8C3D279B73F700E4FDBA /* NonNullFieldsTest.m */; };
		0DBD8C41279B741800E4FDBA /* NonNullFields.gen.m in Sources */ = {isa = PBXBuildFile; fileRef = 0DBD8C3F279B741800E4FDBA /* NonNullFields.gen.m */; };
		0DD2E6BA2684031300A7D764 /* VoidArgHost.gen.m in Sources */ = {isa = PBXBuildFile; fileRef = 0DD2E6A62684031200A7D764 /* VoidArgHost.gen.m */; };
		0DD2E6BB2684031300A7D764 /* List.gen.m in Sources */ = {isa = PBXBuildFile; fileRef = 0DD2E6A72684031200A7D764 /* List.gen.m */; };
		0DD2E6BC2684031300A7D764 /* Host2flutter.gen.m in Sources */ = {isa = PBXBuildFile; fileRef = 0DD2E6AB2684031300A7D764 /* Host2flutter.gen.m */; };
		0DD2E6BD2684031300A7D764 /* AsyncHandlers.gen.m in Sources */ = {isa = PBXBuildFile; fileRef = 0DD2E6AF2684031300A7D764 /* AsyncHandlers.gen.m */; };
		0DD2E6BE2684031300A7D764 /* Message.gen.m in Sources */ = {isa = PBXBuildFile; fileRef = 0DD2E6B02684031300A7D764 /* Message.gen.m */; };
		0DD2E6BF2684031300A7D764 /* Enum.gen.m in Sources */ = {isa = PBXBuildFile; fileRef = 0DD2E6B12684031300A7D764 /* Enum.gen.m */; };
		0DD2E6C12684031300A7D764 /* Voidhost.gen.m in Sources */ = {isa = PBXBuildFile; fileRef = 0DD2E6B52684031300A7D764 /* Voidhost.gen.m */; };
		0DD2E6C22684031300A7D764 /* Voidflutter.gen.m in Sources */ = {isa = PBXBuildFile; fileRef = 0DD2E6B62684031300A7D764 /* Voidflutter.gen.m */; };
		0DD2E6C32684031300A7D764 /* VoidArgFlutter.gen.m in Sources */ = {isa = PBXBuildFile; fileRef = 0DD2E6B82684031300A7D764 /* VoidArgFlutter.gen.m */; };
		0DF4E5C5266ECF4A00AEA855 /* AllDatatypesTest.m in Sources */ = {isa = PBXBuildFile; fileRef = 0DF4E5C4266ECF4A00AEA855 /* AllDatatypesTest.m */; };
		0DF4E5C8266ED80900AEA855 /* EchoMessenger.m in Sources */ = {isa = PBXBuildFile; fileRef = 0DF4E5C7266ED80900AEA855 /* EchoMessenger.m */; };
		0DF4E5CB266FDAE300AEA855 /* EnumTest.m in Sources */ = {isa = PBXBuildFile; fileRef = 0DF4E5CA266FDAE300AEA855 /* EnumTest.m */; };
		1498D2341E8E89220040F4C2 /* GeneratedPluginRegistrant.m in Sources */ = {isa = PBXBuildFile; fileRef = 1498D2331E8E89220040F4C2 /* GeneratedPluginRegistrant.m */; };
		3305655A2936D176005D393D /* CoreTests.gen.m in Sources */ = {isa = PBXBuildFile; fileRef = 330565592936D176005D393D /* CoreTests.gen.m */; };
		3B3967161E833CAA004F5970 /* AppFrameworkInfo.plist in Resources */ = {isa = PBXBuildFile; fileRef = 3B3967151E833CAA004F5970 /* AppFrameworkInfo.plist */; };
		978B8F6F1D3862AE00F588F7 /* AppDelegate.m in Sources */ = {isa = PBXBuildFile; fileRef = 7AFFD8EE1D35381100E5BB4D /* AppDelegate.m */; };
		97C146F31CF9000F007C117D /* main.m in Sources */ = {isa = PBXBuildFile; fileRef = 97C146F21CF9000F007C117D /* main.m */; };
		97C146FC1CF9000F007C117D /* Main.storyboard in Resources */ = {isa = PBXBuildFile; fileRef = 97C146FA1CF9000F007C117D /* Main.storyboard */; };
		97C146FE1CF9000F007C117D /* Assets.xcassets in Resources */ = {isa = PBXBuildFile; fileRef = 97C146FD1CF9000F007C117D /* Assets.xcassets */; };
		97C147011CF9000F007C117D /* LaunchScreen.storyboard in Resources */ = {isa = PBXBuildFile; fileRef = 97C146FF1CF9000F007C117D /* LaunchScreen.storyboard */; };
		CEA7789327DE9EEB00FE0824 /* NullFields.gen.m in Sources */ = {isa = PBXBuildFile; fileRef = CEA7789127DE9EEB00FE0824 /* NullFields.gen.m */; };
		CEA7789527DE9F1800FE0824 /* NullFieldsTest.m in Sources */ = {isa = PBXBuildFile; fileRef = CEA7789427DE9F1800FE0824 /* NullFieldsTest.m */; };
/* End PBXBuildFile section */

/* Begin PBXContainerItemProxy section */
		0D50127723FF75B100CD5B95 /* PBXContainerItemProxy */ = {
			isa = PBXContainerItemProxy;
			containerPortal = 97C146E61CF9000F007C117D /* Project object */;
			proxyType = 1;
			remoteGlobalIDString = 97C146ED1CF9000F007C117D;
			remoteInfo = Runner;
		};
/* End PBXContainerItemProxy section */

/* Begin PBXCopyFilesBuildPhase section */
		9705A1C41CF9048500538489 /* Embed Frameworks */ = {
			isa = PBXCopyFilesBuildPhase;
			buildActionMask = 2147483647;
			dstPath = "";
			dstSubfolderSpec = 10;
			files = (
			);
			name = "Embed Frameworks";
			runOnlyForDeploymentPostprocessing = 0;
		};
/* End PBXCopyFilesBuildPhase section */

/* Begin PBXFileReference section */
		0D02163B27BC7B48009BD76F /* NullableReturns.gen.h */ = {isa = PBXFileReference; fileEncoding = 4; lastKnownFileType = sourcecode.c.h; name = NullableReturns.gen.h; path = ../../../alternate_language_test_plugin/ios/Classes/NullableReturns.gen.h; sourceTree = "<group>"; };
		0D02163C27BC7B48009BD76F /* NullableReturns.gen.m */ = {isa = PBXFileReference; fileEncoding = 4; lastKnownFileType = sourcecode.c.objc; name = NullableReturns.gen.m; path = ../../../alternate_language_test_plugin/ios/Classes/NullableReturns.gen.m; sourceTree = "<group>"; };
		0D21E59827D0502D0051D07D /* BackgroundPlatformChannels.gen.m */ = {isa = PBXFileReference; fileEncoding = 4; lastKnownFileType = sourcecode.c.objc; name = BackgroundPlatformChannels.gen.m; path = ../../../alternate_language_test_plugin/ios/Classes/BackgroundPlatformChannels.gen.m; sourceTree = "<group>"; };
		0D21E59927D0502D0051D07D /* BackgroundPlatformChannels.gen.h */ = {isa = PBXFileReference; fileEncoding = 4; lastKnownFileType = sourcecode.c.h; name = BackgroundPlatformChannels.gen.h; path = ../../../alternate_language_test_plugin/ios/Classes/BackgroundPlatformChannels.gen.h; sourceTree = "<group>"; };
		0D36469C27C6BE3C0069B7BF /* NullableReturnsTest.m */ = {isa = PBXFileReference; fileEncoding = 4; lastKnownFileType = sourcecode.c.objc; name = NullableReturnsTest.m; path = ../../../alternate_language_test_plugin/example/ios/RunnerTests/NullableReturnsTest.m; sourceTree = "<group>"; };
		0D36469E27C6DCEC0069B7BF /* MockBinaryMessenger.h */ = {isa = PBXFileReference; lastKnownFileType = sourcecode.c.h; name = MockBinaryMessenger.h; path = ../../../alternate_language_test_plugin/example/ios/RunnerTests/MockBinaryMessenger.h; sourceTree = "<group>"; };
		0D36469F27C6DCEC0069B7BF /* MockBinaryMessenger.m */ = {isa = PBXFileReference; lastKnownFileType = sourcecode.c.objc; name = MockBinaryMessenger.m; path = ../../../alternate_language_test_plugin/example/ios/RunnerTests/MockBinaryMessenger.m; sourceTree = "<group>"; };
		0D50127223FF75B100CD5B95 /* RunnerTests.xctest */ = {isa = PBXFileReference; explicitFileType = wrapper.cfbundle; includeInIndex = 0; path = RunnerTests.xctest; sourceTree = BUILT_PRODUCTS_DIR; };
		0D50127423FF75B100CD5B95 /* RunnerTests.m */ = {isa = PBXFileReference; lastKnownFileType = sourcecode.c.objc; name = RunnerTests.m; path = ../../../alternate_language_test_plugin/example/ios/RunnerTests/RunnerTests.m; sourceTree = "<group>"; };
		0D50127623FF75B100CD5B95 /* Info.plist */ = {isa = PBXFileReference; lastKnownFileType = text.plist.xml; path = Info.plist; sourceTree = "<group>"; };
<<<<<<< HEAD
		0D6FD3C326A76D400046D8BD /* Primitive.gen.h */ = {isa = PBXFileReference; fileEncoding = 4; lastKnownFileType = sourcecode.c.h; path = Primitive.gen.h; sourceTree = "<group>"; };
		0D6FD3C426A76D400046D8BD /* Primitive.gen.m */ = {isa = PBXFileReference; fileEncoding = 4; lastKnownFileType = sourcecode.c.objc; path = Primitive.gen.m; sourceTree = "<group>"; };
		0D6FD3C626A777C00046D8BD /* PrimitiveTest.m */ = {isa = PBXFileReference; lastKnownFileType = sourcecode.c.objc; path = PrimitiveTest.m; sourceTree = "<group>"; };
		0D7A9109268D4A050056B5E1 /* ListTest.m */ = {isa = PBXFileReference; lastKnownFileType = sourcecode.c.objc; path = ListTest.m; sourceTree = "<group>"; };
		0D8C35EA25D45A7900B76435 /* AsyncHandlersTest.m */ = {isa = PBXFileReference; lastKnownFileType = sourcecode.c.objc; path = AsyncHandlersTest.m; sourceTree = "<group>"; };
		0DA5DFD426CC39D600D2354B /* MultipleArity.gen.h */ = {isa = PBXFileReference; fileEncoding = 4; lastKnownFileType = sourcecode.c.h; path = MultipleArity.gen.h; sourceTree = "<group>"; };
		0DA5DFD526CC39D600D2354B /* MultipleArity.gen.m */ = {isa = PBXFileReference; fileEncoding = 4; lastKnownFileType = sourcecode.c.objc; path = MultipleArity.gen.m; sourceTree = "<group>"; };
		0DA5DFD726CC3A2100D2354B /* MultipleArityTest.m */ = {isa = PBXFileReference; lastKnownFileType = sourcecode.c.objc; path = MultipleArityTest.m; sourceTree = "<group>"; };
		0DA5DFD926CC3B3700D2354B /* HandlerBinaryMessenger.h */ = {isa = PBXFileReference; lastKnownFileType = sourcecode.c.h; path = HandlerBinaryMessenger.h; sourceTree = "<group>"; };
		0DA5DFDA26CC3B3700D2354B /* HandlerBinaryMessenger.m */ = {isa = PBXFileReference; lastKnownFileType = sourcecode.c.objc; path = HandlerBinaryMessenger.m; sourceTree = "<group>"; };
		0DBD8C3D279B73F700E4FDBA /* NonNullFieldsTest.m */ = {isa = PBXFileReference; lastKnownFileType = sourcecode.c.objc; path = NonNullFieldsTest.m; sourceTree = "<group>"; };
		0DBD8C3F279B741800E4FDBA /* NonNullFields.gen.m */ = {isa = PBXFileReference; fileEncoding = 4; lastKnownFileType = sourcecode.c.objc; path = NonNullFields.gen.m; sourceTree = "<group>"; };
		0DBD8C40279B741800E4FDBA /* NonNullFields.gen.h */ = {isa = PBXFileReference; fileEncoding = 4; lastKnownFileType = sourcecode.c.h; path = NonNullFields.gen.h; sourceTree = "<group>"; };
		0DD2E6A62684031200A7D764 /* VoidArgHost.gen.m */ = {isa = PBXFileReference; fileEncoding = 4; lastKnownFileType = sourcecode.c.objc; path = VoidArgHost.gen.m; sourceTree = "<group>"; };
		0DD2E6A72684031200A7D764 /* List.gen.m */ = {isa = PBXFileReference; fileEncoding = 4; lastKnownFileType = sourcecode.c.objc; path = List.gen.m; sourceTree = "<group>"; };
		0DD2E6A82684031200A7D764 /* Host2flutter.gen.h */ = {isa = PBXFileReference; fileEncoding = 4; lastKnownFileType = sourcecode.c.h; path = Host2flutter.gen.h; sourceTree = "<group>"; };
		0DD2E6A92684031200A7D764 /* Voidhost.gen.h */ = {isa = PBXFileReference; fileEncoding = 4; lastKnownFileType = sourcecode.c.h; path = Voidhost.gen.h; sourceTree = "<group>"; };
		0DD2E6AB2684031300A7D764 /* Host2flutter.gen.m */ = {isa = PBXFileReference; fileEncoding = 4; lastKnownFileType = sourcecode.c.objc; path = Host2flutter.gen.m; sourceTree = "<group>"; };
		0DD2E6AC2684031300A7D764 /* VoidArgFlutter.gen.h */ = {isa = PBXFileReference; fileEncoding = 4; lastKnownFileType = sourcecode.c.h; path = VoidArgFlutter.gen.h; sourceTree = "<group>"; };
		0DD2E6AD2684031300A7D764 /* List.gen.h */ = {isa = PBXFileReference; fileEncoding = 4; lastKnownFileType = sourcecode.c.h; path = List.gen.h; sourceTree = "<group>"; };
		0DD2E6AE2684031300A7D764 /* AsyncHandlers.gen.h */ = {isa = PBXFileReference; fileEncoding = 4; lastKnownFileType = sourcecode.c.h; path = AsyncHandlers.gen.h; sourceTree = "<group>"; };
		0DD2E6AF2684031300A7D764 /* AsyncHandlers.gen.m */ = {isa = PBXFileReference; fileEncoding = 4; lastKnownFileType = sourcecode.c.objc; path = AsyncHandlers.gen.m; sourceTree = "<group>"; };
		0DD2E6B02684031300A7D764 /* Message.gen.m */ = {isa = PBXFileReference; fileEncoding = 4; lastKnownFileType = sourcecode.c.objc; path = Message.gen.m; sourceTree = "<group>"; };
		0DD2E6B12684031300A7D764 /* Enum.gen.m */ = {isa = PBXFileReference; fileEncoding = 4; lastKnownFileType = sourcecode.c.objc; path = Enum.gen.m; sourceTree = "<group>"; };
		0DD2E6B32684031300A7D764 /* Voidflutter.gen.h */ = {isa = PBXFileReference; fileEncoding = 4; lastKnownFileType = sourcecode.c.h; path = Voidflutter.gen.h; sourceTree = "<group>"; };
		0DD2E6B42684031300A7D764 /* Message.gen.h */ = {isa = PBXFileReference; fileEncoding = 4; lastKnownFileType = sourcecode.c.h; path = Message.gen.h; sourceTree = "<group>"; };
		0DD2E6B52684031300A7D764 /* Voidhost.gen.m */ = {isa = PBXFileReference; fileEncoding = 4; lastKnownFileType = sourcecode.c.objc; path = Voidhost.gen.m; sourceTree = "<group>"; };
		0DD2E6B62684031300A7D764 /* Voidflutter.gen.m */ = {isa = PBXFileReference; fileEncoding = 4; lastKnownFileType = sourcecode.c.objc; path = Voidflutter.gen.m; sourceTree = "<group>"; };
		0DD2E6B72684031300A7D764 /* Enum.gen.h */ = {isa = PBXFileReference; fileEncoding = 4; lastKnownFileType = sourcecode.c.h; path = Enum.gen.h; sourceTree = "<group>"; };
		0DD2E6B82684031300A7D764 /* VoidArgFlutter.gen.m */ = {isa = PBXFileReference; fileEncoding = 4; lastKnownFileType = sourcecode.c.objc; path = VoidArgFlutter.gen.m; sourceTree = "<group>"; };
		0DD2E6B92684031300A7D764 /* VoidArgHost.gen.h */ = {isa = PBXFileReference; fileEncoding = 4; lastKnownFileType = sourcecode.c.h; path = VoidArgHost.gen.h; sourceTree = "<group>"; };
		0DF4E5C4266ECF4A00AEA855 /* AllDatatypesTest.m */ = {isa = PBXFileReference; lastKnownFileType = sourcecode.c.objc; path = AllDatatypesTest.m; sourceTree = "<group>"; };
		0DF4E5C6266ED80900AEA855 /* EchoMessenger.h */ = {isa = PBXFileReference; lastKnownFileType = sourcecode.c.h; path = EchoMessenger.h; sourceTree = "<group>"; };
		0DF4E5C7266ED80900AEA855 /* EchoMessenger.m */ = {isa = PBXFileReference; lastKnownFileType = sourcecode.c.objc; path = EchoMessenger.m; sourceTree = "<group>"; };
		0DF4E5CA266FDAE300AEA855 /* EnumTest.m */ = {isa = PBXFileReference; lastKnownFileType = sourcecode.c.objc; path = EnumTest.m; sourceTree = "<group>"; };
=======
		0D6FD3C326A76D400046D8BD /* Primitive.gen.h */ = {isa = PBXFileReference; fileEncoding = 4; lastKnownFileType = sourcecode.c.h; name = Primitive.gen.h; path = ../../../alternate_language_test_plugin/ios/Classes/Primitive.gen.h; sourceTree = "<group>"; };
		0D6FD3C426A76D400046D8BD /* Primitive.gen.m */ = {isa = PBXFileReference; fileEncoding = 4; lastKnownFileType = sourcecode.c.objc; name = Primitive.gen.m; path = ../../../alternate_language_test_plugin/ios/Classes/Primitive.gen.m; sourceTree = "<group>"; };
		0D6FD3C626A777C00046D8BD /* PrimitiveTest.m */ = {isa = PBXFileReference; lastKnownFileType = sourcecode.c.objc; name = PrimitiveTest.m; path = ../../../alternate_language_test_plugin/example/ios/RunnerTests/PrimitiveTest.m; sourceTree = "<group>"; };
		0D7A9109268D4A050056B5E1 /* ListTest.m */ = {isa = PBXFileReference; lastKnownFileType = sourcecode.c.objc; name = ListTest.m; path = ../../../alternate_language_test_plugin/example/ios/RunnerTests/ListTest.m; sourceTree = "<group>"; };
		0D7A910B268E5D700056B5E1 /* AllVoid.gen.h */ = {isa = PBXFileReference; fileEncoding = 4; lastKnownFileType = sourcecode.c.h; name = AllVoid.gen.h; path = ../../../alternate_language_test_plugin/ios/Classes/AllVoid.gen.h; sourceTree = "<group>"; };
		0D7A910C268E5D700056B5E1 /* AllVoid.gen.m */ = {isa = PBXFileReference; fileEncoding = 4; lastKnownFileType = sourcecode.c.objc; name = AllVoid.gen.m; path = ../../../alternate_language_test_plugin/ios/Classes/AllVoid.gen.m; sourceTree = "<group>"; };
		0D8C35EA25D45A7900B76435 /* AsyncHandlersTest.m */ = {isa = PBXFileReference; lastKnownFileType = sourcecode.c.objc; name = AsyncHandlersTest.m; path = ../../../alternate_language_test_plugin/example/ios/RunnerTests/AsyncHandlersTest.m; sourceTree = "<group>"; };
		0DA5DFD426CC39D600D2354B /* MultipleArity.gen.h */ = {isa = PBXFileReference; fileEncoding = 4; lastKnownFileType = sourcecode.c.h; name = MultipleArity.gen.h; path = ../../../alternate_language_test_plugin/ios/Classes/MultipleArity.gen.h; sourceTree = "<group>"; };
		0DA5DFD526CC39D600D2354B /* MultipleArity.gen.m */ = {isa = PBXFileReference; fileEncoding = 4; lastKnownFileType = sourcecode.c.objc; name = MultipleArity.gen.m; path = ../../../alternate_language_test_plugin/ios/Classes/MultipleArity.gen.m; sourceTree = "<group>"; };
		0DA5DFD726CC3A2100D2354B /* MultipleArityTest.m */ = {isa = PBXFileReference; lastKnownFileType = sourcecode.c.objc; name = MultipleArityTest.m; path = ../../../alternate_language_test_plugin/example/ios/RunnerTests/MultipleArityTest.m; sourceTree = "<group>"; };
		0DA5DFD926CC3B3700D2354B /* HandlerBinaryMessenger.h */ = {isa = PBXFileReference; lastKnownFileType = sourcecode.c.h; name = HandlerBinaryMessenger.h; path = ../../../alternate_language_test_plugin/example/ios/RunnerTests/HandlerBinaryMessenger.h; sourceTree = "<group>"; };
		0DA5DFDA26CC3B3700D2354B /* HandlerBinaryMessenger.m */ = {isa = PBXFileReference; lastKnownFileType = sourcecode.c.objc; name = HandlerBinaryMessenger.m; path = ../../../alternate_language_test_plugin/example/ios/RunnerTests/HandlerBinaryMessenger.m; sourceTree = "<group>"; };
		0DBD8C3D279B73F700E4FDBA /* NonNullFieldsTest.m */ = {isa = PBXFileReference; lastKnownFileType = sourcecode.c.objc; name = NonNullFieldsTest.m; path = ../../../alternate_language_test_plugin/example/ios/RunnerTests/NonNullFieldsTest.m; sourceTree = "<group>"; };
		0DBD8C3F279B741800E4FDBA /* NonNullFields.gen.m */ = {isa = PBXFileReference; fileEncoding = 4; lastKnownFileType = sourcecode.c.objc; name = NonNullFields.gen.m; path = ../../../alternate_language_test_plugin/ios/Classes/NonNullFields.gen.m; sourceTree = "<group>"; };
		0DBD8C40279B741800E4FDBA /* NonNullFields.gen.h */ = {isa = PBXFileReference; fileEncoding = 4; lastKnownFileType = sourcecode.c.h; name = NonNullFields.gen.h; path = ../../../alternate_language_test_plugin/ios/Classes/NonNullFields.gen.h; sourceTree = "<group>"; };
		0DD2E6A62684031200A7D764 /* VoidArgHost.gen.m */ = {isa = PBXFileReference; fileEncoding = 4; lastKnownFileType = sourcecode.c.objc; name = VoidArgHost.gen.m; path = ../../../alternate_language_test_plugin/ios/Classes/VoidArgHost.gen.m; sourceTree = "<group>"; };
		0DD2E6A72684031200A7D764 /* List.gen.m */ = {isa = PBXFileReference; fileEncoding = 4; lastKnownFileType = sourcecode.c.objc; name = List.gen.m; path = ../../../alternate_language_test_plugin/ios/Classes/List.gen.m; sourceTree = "<group>"; };
		0DD2E6A82684031200A7D764 /* Host2flutter.gen.h */ = {isa = PBXFileReference; fileEncoding = 4; lastKnownFileType = sourcecode.c.h; name = Host2flutter.gen.h; path = ../../../alternate_language_test_plugin/ios/Classes/Host2flutter.gen.h; sourceTree = "<group>"; };
		0DD2E6A92684031200A7D764 /* Voidhost.gen.h */ = {isa = PBXFileReference; fileEncoding = 4; lastKnownFileType = sourcecode.c.h; name = Voidhost.gen.h; path = ../../../alternate_language_test_plugin/ios/Classes/Voidhost.gen.h; sourceTree = "<group>"; };
		0DD2E6AA2684031300A7D764 /* AllDatatypes.gen.h */ = {isa = PBXFileReference; fileEncoding = 4; lastKnownFileType = sourcecode.c.h; name = AllDatatypes.gen.h; path = ../../../alternate_language_test_plugin/ios/Classes/AllDatatypes.gen.h; sourceTree = "<group>"; };
		0DD2E6AB2684031300A7D764 /* Host2flutter.gen.m */ = {isa = PBXFileReference; fileEncoding = 4; lastKnownFileType = sourcecode.c.objc; name = Host2flutter.gen.m; path = ../../../alternate_language_test_plugin/ios/Classes/Host2flutter.gen.m; sourceTree = "<group>"; };
		0DD2E6AC2684031300A7D764 /* VoidArgFlutter.gen.h */ = {isa = PBXFileReference; fileEncoding = 4; lastKnownFileType = sourcecode.c.h; name = VoidArgFlutter.gen.h; path = ../../../alternate_language_test_plugin/ios/Classes/VoidArgFlutter.gen.h; sourceTree = "<group>"; };
		0DD2E6AD2684031300A7D764 /* List.gen.h */ = {isa = PBXFileReference; fileEncoding = 4; lastKnownFileType = sourcecode.c.h; name = List.gen.h; path = ../../../alternate_language_test_plugin/ios/Classes/List.gen.h; sourceTree = "<group>"; };
		0DD2E6AE2684031300A7D764 /* AsyncHandlers.gen.h */ = {isa = PBXFileReference; fileEncoding = 4; lastKnownFileType = sourcecode.c.h; name = AsyncHandlers.gen.h; path = ../../../alternate_language_test_plugin/ios/Classes/AsyncHandlers.gen.h; sourceTree = "<group>"; };
		0DD2E6AF2684031300A7D764 /* AsyncHandlers.gen.m */ = {isa = PBXFileReference; fileEncoding = 4; lastKnownFileType = sourcecode.c.objc; name = AsyncHandlers.gen.m; path = ../../../alternate_language_test_plugin/ios/Classes/AsyncHandlers.gen.m; sourceTree = "<group>"; };
		0DD2E6B02684031300A7D764 /* Message.gen.m */ = {isa = PBXFileReference; fileEncoding = 4; lastKnownFileType = sourcecode.c.objc; name = Message.gen.m; path = ../../../alternate_language_test_plugin/ios/Classes/Message.gen.m; sourceTree = "<group>"; };
		0DD2E6B12684031300A7D764 /* Enum.gen.m */ = {isa = PBXFileReference; fileEncoding = 4; lastKnownFileType = sourcecode.c.objc; name = Enum.gen.m; path = ../../../alternate_language_test_plugin/ios/Classes/Enum.gen.m; sourceTree = "<group>"; };
		0DD2E6B22684031300A7D764 /* AllDatatypes.gen.m */ = {isa = PBXFileReference; fileEncoding = 4; lastKnownFileType = sourcecode.c.objc; name = AllDatatypes.gen.m; path = ../../../alternate_language_test_plugin/ios/Classes/AllDatatypes.gen.m; sourceTree = "<group>"; };
		0DD2E6B32684031300A7D764 /* Voidflutter.gen.h */ = {isa = PBXFileReference; fileEncoding = 4; lastKnownFileType = sourcecode.c.h; name = Voidflutter.gen.h; path = ../../../alternate_language_test_plugin/ios/Classes/Voidflutter.gen.h; sourceTree = "<group>"; };
		0DD2E6B42684031300A7D764 /* Message.gen.h */ = {isa = PBXFileReference; fileEncoding = 4; lastKnownFileType = sourcecode.c.h; name = Message.gen.h; path = ../../../alternate_language_test_plugin/ios/Classes/Message.gen.h; sourceTree = "<group>"; };
		0DD2E6B52684031300A7D764 /* Voidhost.gen.m */ = {isa = PBXFileReference; fileEncoding = 4; lastKnownFileType = sourcecode.c.objc; name = Voidhost.gen.m; path = ../../../alternate_language_test_plugin/ios/Classes/Voidhost.gen.m; sourceTree = "<group>"; };
		0DD2E6B62684031300A7D764 /* Voidflutter.gen.m */ = {isa = PBXFileReference; fileEncoding = 4; lastKnownFileType = sourcecode.c.objc; name = Voidflutter.gen.m; path = ../../../alternate_language_test_plugin/ios/Classes/Voidflutter.gen.m; sourceTree = "<group>"; };
		0DD2E6B72684031300A7D764 /* Enum.gen.h */ = {isa = PBXFileReference; fileEncoding = 4; lastKnownFileType = sourcecode.c.h; name = Enum.gen.h; path = ../../../alternate_language_test_plugin/ios/Classes/Enum.gen.h; sourceTree = "<group>"; };
		0DD2E6B82684031300A7D764 /* VoidArgFlutter.gen.m */ = {isa = PBXFileReference; fileEncoding = 4; lastKnownFileType = sourcecode.c.objc; name = VoidArgFlutter.gen.m; path = ../../../alternate_language_test_plugin/ios/Classes/VoidArgFlutter.gen.m; sourceTree = "<group>"; };
		0DD2E6B92684031300A7D764 /* VoidArgHost.gen.h */ = {isa = PBXFileReference; fileEncoding = 4; lastKnownFileType = sourcecode.c.h; name = VoidArgHost.gen.h; path = ../../../alternate_language_test_plugin/ios/Classes/VoidArgHost.gen.h; sourceTree = "<group>"; };
		0DF4E5C4266ECF4A00AEA855 /* AllDatatypesTest.m */ = {isa = PBXFileReference; lastKnownFileType = sourcecode.c.objc; name = AllDatatypesTest.m; path = ../../../alternate_language_test_plugin/example/ios/RunnerTests/AllDatatypesTest.m; sourceTree = "<group>"; };
		0DF4E5C6266ED80900AEA855 /* EchoMessenger.h */ = {isa = PBXFileReference; lastKnownFileType = sourcecode.c.h; name = EchoMessenger.h; path = ../../../alternate_language_test_plugin/example/ios/RunnerTests/EchoMessenger.h; sourceTree = "<group>"; };
		0DF4E5C7266ED80900AEA855 /* EchoMessenger.m */ = {isa = PBXFileReference; lastKnownFileType = sourcecode.c.objc; name = EchoMessenger.m; path = ../../../alternate_language_test_plugin/example/ios/RunnerTests/EchoMessenger.m; sourceTree = "<group>"; };
		0DF4E5CA266FDAE300AEA855 /* EnumTest.m */ = {isa = PBXFileReference; lastKnownFileType = sourcecode.c.objc; name = EnumTest.m; path = ../../../alternate_language_test_plugin/example/ios/RunnerTests/EnumTest.m; sourceTree = "<group>"; };
>>>>>>> e1dc8545
		1498D2321E8E86230040F4C2 /* GeneratedPluginRegistrant.h */ = {isa = PBXFileReference; lastKnownFileType = sourcecode.c.h; path = GeneratedPluginRegistrant.h; sourceTree = "<group>"; };
		1498D2331E8E89220040F4C2 /* GeneratedPluginRegistrant.m */ = {isa = PBXFileReference; fileEncoding = 4; lastKnownFileType = sourcecode.c.objc; path = GeneratedPluginRegistrant.m; sourceTree = "<group>"; };
		330565582936D176005D393D /* CoreTests.gen.h */ = {isa = PBXFileReference; fileEncoding = 4; lastKnownFileType = sourcecode.c.h; path = CoreTests.gen.h; sourceTree = "<group>"; };
		330565592936D176005D393D /* CoreTests.gen.m */ = {isa = PBXFileReference; fileEncoding = 4; lastKnownFileType = sourcecode.c.objc; path = CoreTests.gen.m; sourceTree = "<group>"; };
		3B3967151E833CAA004F5970 /* AppFrameworkInfo.plist */ = {isa = PBXFileReference; fileEncoding = 4; lastKnownFileType = text.plist.xml; name = AppFrameworkInfo.plist; path = Flutter/AppFrameworkInfo.plist; sourceTree = "<group>"; };
		7AFA3C8E1D35360C0083082E /* Release.xcconfig */ = {isa = PBXFileReference; lastKnownFileType = text.xcconfig; name = Release.xcconfig; path = Flutter/Release.xcconfig; sourceTree = "<group>"; };
		7AFFD8ED1D35381100E5BB4D /* AppDelegate.h */ = {isa = PBXFileReference; fileEncoding = 4; lastKnownFileType = sourcecode.c.h; path = AppDelegate.h; sourceTree = "<group>"; };
		7AFFD8EE1D35381100E5BB4D /* AppDelegate.m */ = {isa = PBXFileReference; fileEncoding = 4; lastKnownFileType = sourcecode.c.objc; path = AppDelegate.m; sourceTree = "<group>"; };
		9740EEB21CF90195004384FC /* Debug.xcconfig */ = {isa = PBXFileReference; fileEncoding = 4; lastKnownFileType = text.xcconfig; name = Debug.xcconfig; path = Flutter/Debug.xcconfig; sourceTree = "<group>"; };
		9740EEB31CF90195004384FC /* Generated.xcconfig */ = {isa = PBXFileReference; fileEncoding = 4; lastKnownFileType = text.xcconfig; name = Generated.xcconfig; path = Flutter/Generated.xcconfig; sourceTree = "<group>"; };
		97C146EE1CF9000F007C117D /* Runner.app */ = {isa = PBXFileReference; explicitFileType = wrapper.application; includeInIndex = 0; path = Runner.app; sourceTree = BUILT_PRODUCTS_DIR; };
		97C146F21CF9000F007C117D /* main.m */ = {isa = PBXFileReference; lastKnownFileType = sourcecode.c.objc; path = main.m; sourceTree = "<group>"; };
		97C146FB1CF9000F007C117D /* Base */ = {isa = PBXFileReference; lastKnownFileType = file.storyboard; name = Base; path = Base.lproj/Main.storyboard; sourceTree = "<group>"; };
		97C146FD1CF9000F007C117D /* Assets.xcassets */ = {isa = PBXFileReference; lastKnownFileType = folder.assetcatalog; path = Assets.xcassets; sourceTree = "<group>"; };
		97C147001CF9000F007C117D /* Base */ = {isa = PBXFileReference; lastKnownFileType = file.storyboard; name = Base; path = Base.lproj/LaunchScreen.storyboard; sourceTree = "<group>"; };
		97C147021CF9000F007C117D /* Info.plist */ = {isa = PBXFileReference; lastKnownFileType = text.plist.xml; path = Info.plist; sourceTree = "<group>"; };
		CEA7789127DE9EEB00FE0824 /* NullFields.gen.m */ = {isa = PBXFileReference; fileEncoding = 4; lastKnownFileType = sourcecode.c.objc; name = NullFields.gen.m; path = ../../../alternate_language_test_plugin/ios/Classes/NullFields.gen.m; sourceTree = "<group>"; };
		CEA7789227DE9EEB00FE0824 /* NullFields.gen.h */ = {isa = PBXFileReference; fileEncoding = 4; lastKnownFileType = sourcecode.c.h; name = NullFields.gen.h; path = ../../../alternate_language_test_plugin/ios/Classes/NullFields.gen.h; sourceTree = "<group>"; };
		CEA7789427DE9F1800FE0824 /* NullFieldsTest.m */ = {isa = PBXFileReference; lastKnownFileType = sourcecode.c.objc; name = NullFieldsTest.m; path = ../../../alternate_language_test_plugin/example/ios/RunnerTests/NullFieldsTest.m; sourceTree = "<group>"; };
/* End PBXFileReference section */

/* Begin PBXFrameworksBuildPhase section */
		0D50126F23FF75B100CD5B95 /* Frameworks */ = {
			isa = PBXFrameworksBuildPhase;
			buildActionMask = 2147483647;
			files = (
			);
			runOnlyForDeploymentPostprocessing = 0;
		};
		97C146EB1CF9000F007C117D /* Frameworks */ = {
			isa = PBXFrameworksBuildPhase;
			buildActionMask = 2147483647;
			files = (
			);
			runOnlyForDeploymentPostprocessing = 0;
		};
/* End PBXFrameworksBuildPhase section */

/* Begin PBXGroup section */
		0D50127323FF75B100CD5B95 /* RunnerTests */ = {
			isa = PBXGroup;
			children = (
				0D36469C27C6BE3C0069B7BF /* NullableReturnsTest.m */,
				0D50127423FF75B100CD5B95 /* RunnerTests.m */,
				0D50127623FF75B100CD5B95 /* Info.plist */,
				0D8C35EA25D45A7900B76435 /* AsyncHandlersTest.m */,
				0DF4E5C4266ECF4A00AEA855 /* AllDatatypesTest.m */,
				0DF4E5C6266ED80900AEA855 /* EchoMessenger.h */,
				0DF4E5C7266ED80900AEA855 /* EchoMessenger.m */,
				0DF4E5CA266FDAE300AEA855 /* EnumTest.m */,
				0D7A9109268D4A050056B5E1 /* ListTest.m */,
				0D6FD3C626A777C00046D8BD /* PrimitiveTest.m */,
				0DA5DFD726CC3A2100D2354B /* MultipleArityTest.m */,
				0DA5DFD926CC3B3700D2354B /* HandlerBinaryMessenger.h */,
				0DA5DFDA26CC3B3700D2354B /* HandlerBinaryMessenger.m */,
				0DBD8C3D279B73F700E4FDBA /* NonNullFieldsTest.m */,
				0D36469E27C6DCEC0069B7BF /* MockBinaryMessenger.h */,
				0D36469F27C6DCEC0069B7BF /* MockBinaryMessenger.m */,
				CEA7789427DE9F1800FE0824 /* NullFieldsTest.m */,
			);
			path = RunnerTests;
			sourceTree = "<group>";
		};
		9740EEB11CF90186004384FC /* Flutter */ = {
			isa = PBXGroup;
			children = (
				3B3967151E833CAA004F5970 /* AppFrameworkInfo.plist */,
				9740EEB21CF90195004384FC /* Debug.xcconfig */,
				7AFA3C8E1D35360C0083082E /* Release.xcconfig */,
				9740EEB31CF90195004384FC /* Generated.xcconfig */,
			);
			name = Flutter;
			sourceTree = "<group>";
		};
		97C146E51CF9000F007C117D = {
			isa = PBXGroup;
			children = (
				9740EEB11CF90186004384FC /* Flutter */,
				97C146F01CF9000F007C117D /* Runner */,
				0D50127323FF75B100CD5B95 /* RunnerTests */,
				97C146EF1CF9000F007C117D /* Products */,
			);
			sourceTree = "<group>";
		};
		97C146EF1CF9000F007C117D /* Products */ = {
			isa = PBXGroup;
			children = (
				97C146EE1CF9000F007C117D /* Runner.app */,
				0D50127223FF75B100CD5B95 /* RunnerTests.xctest */,
			);
			name = Products;
			sourceTree = "<group>";
		};
		97C146F01CF9000F007C117D /* Runner */ = {
			isa = PBXGroup;
			children = (
				330565582936D176005D393D /* CoreTests.gen.h */,
				330565592936D176005D393D /* CoreTests.gen.m */,
				CEA7789227DE9EEB00FE0824 /* NullFields.gen.h */,
				CEA7789127DE9EEB00FE0824 /* NullFields.gen.m */,
				0D21E59927D0502D0051D07D /* BackgroundPlatformChannels.gen.h */,
				0D21E59827D0502D0051D07D /* BackgroundPlatformChannels.gen.m */,
				0D02163B27BC7B48009BD76F /* NullableReturns.gen.h */,
				0D02163C27BC7B48009BD76F /* NullableReturns.gen.m */,
				0DBD8C40279B741800E4FDBA /* NonNullFields.gen.h */,
				0DBD8C3F279B741800E4FDBA /* NonNullFields.gen.m */,
				0DA5DFD426CC39D600D2354B /* MultipleArity.gen.h */,
				0DA5DFD526CC39D600D2354B /* MultipleArity.gen.m */,
				0D6FD3C326A76D400046D8BD /* Primitive.gen.h */,
				0D6FD3C426A76D400046D8BD /* Primitive.gen.m */,
				0DD2E6AE2684031300A7D764 /* AsyncHandlers.gen.h */,
				0DD2E6AF2684031300A7D764 /* AsyncHandlers.gen.m */,
				0DD2E6B72684031300A7D764 /* Enum.gen.h */,
				0DD2E6B12684031300A7D764 /* Enum.gen.m */,
				0DD2E6A82684031200A7D764 /* Host2flutter.gen.h */,
				0DD2E6AB2684031300A7D764 /* Host2flutter.gen.m */,
				0DD2E6AD2684031300A7D764 /* List.gen.h */,
				0DD2E6A72684031200A7D764 /* List.gen.m */,
				0DD2E6B42684031300A7D764 /* Message.gen.h */,
				0DD2E6B02684031300A7D764 /* Message.gen.m */,
				0DD2E6AC2684031300A7D764 /* VoidArgFlutter.gen.h */,
				0DD2E6B82684031300A7D764 /* VoidArgFlutter.gen.m */,
				0DD2E6B92684031300A7D764 /* VoidArgHost.gen.h */,
				0DD2E6A62684031200A7D764 /* VoidArgHost.gen.m */,
				0DD2E6B32684031300A7D764 /* Voidflutter.gen.h */,
				0DD2E6B62684031300A7D764 /* Voidflutter.gen.m */,
				0DD2E6A92684031200A7D764 /* Voidhost.gen.h */,
				0DD2E6B52684031300A7D764 /* Voidhost.gen.m */,
				7AFFD8ED1D35381100E5BB4D /* AppDelegate.h */,
				7AFFD8EE1D35381100E5BB4D /* AppDelegate.m */,
				97C146FA1CF9000F007C117D /* Main.storyboard */,
				97C146FD1CF9000F007C117D /* Assets.xcassets */,
				97C146FF1CF9000F007C117D /* LaunchScreen.storyboard */,
				97C147021CF9000F007C117D /* Info.plist */,
				97C146F11CF9000F007C117D /* Supporting Files */,
				1498D2321E8E86230040F4C2 /* GeneratedPluginRegistrant.h */,
				1498D2331E8E89220040F4C2 /* GeneratedPluginRegistrant.m */,
			);
			path = Runner;
			sourceTree = "<group>";
		};
		97C146F11CF9000F007C117D /* Supporting Files */ = {
			isa = PBXGroup;
			children = (
				97C146F21CF9000F007C117D /* main.m */,
			);
			name = "Supporting Files";
			sourceTree = "<group>";
		};
/* End PBXGroup section */

/* Begin PBXNativeTarget section */
		0D50127123FF75B100CD5B95 /* RunnerTests */ = {
			isa = PBXNativeTarget;
			buildConfigurationList = 0D50127923FF75B100CD5B95 /* Build configuration list for PBXNativeTarget "RunnerTests" */;
			buildPhases = (
				0D50126E23FF75B100CD5B95 /* Sources */,
				0D50126F23FF75B100CD5B95 /* Frameworks */,
				0D50127023FF75B100CD5B95 /* Resources */,
			);
			buildRules = (
			);
			dependencies = (
				0D50127823FF75B100CD5B95 /* PBXTargetDependency */,
			);
			name = RunnerTests;
			productName = RunnerTests;
			productReference = 0D50127223FF75B100CD5B95 /* RunnerTests.xctest */;
			productType = "com.apple.product-type.bundle.unit-test";
		};
		97C146ED1CF9000F007C117D /* Runner */ = {
			isa = PBXNativeTarget;
			buildConfigurationList = 97C147051CF9000F007C117D /* Build configuration list for PBXNativeTarget "Runner" */;
			buildPhases = (
				9740EEB61CF901F6004384FC /* Run Script */,
				97C146EA1CF9000F007C117D /* Sources */,
				97C146EB1CF9000F007C117D /* Frameworks */,
				97C146EC1CF9000F007C117D /* Resources */,
				9705A1C41CF9048500538489 /* Embed Frameworks */,
				3B06AD1E1E4923F5004D2608 /* Thin Binary */,
			);
			buildRules = (
			);
			dependencies = (
			);
			name = Runner;
			productName = Runner;
			productReference = 97C146EE1CF9000F007C117D /* Runner.app */;
			productType = "com.apple.product-type.application";
		};
/* End PBXNativeTarget section */

/* Begin PBXProject section */
		97C146E61CF9000F007C117D /* Project object */ = {
			isa = PBXProject;
			attributes = {
				LastUpgradeCheck = 1300;
				ORGANIZATIONNAME = "The Flutter Authors";
				TargetAttributes = {
					0D50127123FF75B100CD5B95 = {
						CreatedOnToolsVersion = 11.3;
						ProvisioningStyle = Automatic;
						TestTargetID = 97C146ED1CF9000F007C117D;
					};
					97C146ED1CF9000F007C117D = {
						CreatedOnToolsVersion = 7.3.1;
					};
				};
			};
			buildConfigurationList = 97C146E91CF9000F007C117D /* Build configuration list for PBXProject "Runner" */;
			compatibilityVersion = "Xcode 3.2";
			developmentRegion = en;
			hasScannedForEncodings = 0;
			knownRegions = (
				en,
				Base,
			);
			mainGroup = 97C146E51CF9000F007C117D;
			productRefGroup = 97C146EF1CF9000F007C117D /* Products */;
			projectDirPath = "";
			projectRoot = "";
			targets = (
				97C146ED1CF9000F007C117D /* Runner */,
				0D50127123FF75B100CD5B95 /* RunnerTests */,
			);
		};
/* End PBXProject section */

/* Begin PBXResourcesBuildPhase section */
		0D50127023FF75B100CD5B95 /* Resources */ = {
			isa = PBXResourcesBuildPhase;
			buildActionMask = 2147483647;
			files = (
			);
			runOnlyForDeploymentPostprocessing = 0;
		};
		97C146EC1CF9000F007C117D /* Resources */ = {
			isa = PBXResourcesBuildPhase;
			buildActionMask = 2147483647;
			files = (
				97C147011CF9000F007C117D /* LaunchScreen.storyboard in Resources */,
				3B3967161E833CAA004F5970 /* AppFrameworkInfo.plist in Resources */,
				97C146FE1CF9000F007C117D /* Assets.xcassets in Resources */,
				97C146FC1CF9000F007C117D /* Main.storyboard in Resources */,
			);
			runOnlyForDeploymentPostprocessing = 0;
		};
/* End PBXResourcesBuildPhase section */

/* Begin PBXShellScriptBuildPhase section */
		3B06AD1E1E4923F5004D2608 /* Thin Binary */ = {
			isa = PBXShellScriptBuildPhase;
			alwaysOutOfDate = 1;
			buildActionMask = 2147483647;
			files = (
			);
			inputPaths = (
			);
			name = "Thin Binary";
			outputPaths = (
			);
			runOnlyForDeploymentPostprocessing = 0;
			shellPath = /bin/sh;
			shellScript = "/bin/sh \"$FLUTTER_ROOT/packages/flutter_tools/bin/xcode_backend.sh\" embed_and_thin";
		};
		9740EEB61CF901F6004384FC /* Run Script */ = {
			isa = PBXShellScriptBuildPhase;
			alwaysOutOfDate = 1;
			buildActionMask = 2147483647;
			files = (
			);
			inputPaths = (
			);
			name = "Run Script";
			outputPaths = (
			);
			runOnlyForDeploymentPostprocessing = 0;
			shellPath = /bin/sh;
			shellScript = "/bin/sh \"$FLUTTER_ROOT/packages/flutter_tools/bin/xcode_backend.sh\" build";
		};
/* End PBXShellScriptBuildPhase section */

/* Begin PBXSourcesBuildPhase section */
		0D50126E23FF75B100CD5B95 /* Sources */ = {
			isa = PBXSourcesBuildPhase;
			buildActionMask = 2147483647;
			files = (
				CEA7789527DE9F1800FE0824 /* NullFieldsTest.m in Sources */,
				0D50127523FF75B100CD5B95 /* RunnerTests.m in Sources */,
				0DBD8C3E279B73F700E4FDBA /* NonNullFieldsTest.m in Sources */,
				0DF4E5C5266ECF4A00AEA855 /* AllDatatypesTest.m in Sources */,
				0DF4E5C8266ED80900AEA855 /* EchoMessenger.m in Sources */,
				0DA5DFD826CC3A2100D2354B /* MultipleArityTest.m in Sources */,
				0D36469D27C6BE3C0069B7BF /* NullableReturnsTest.m in Sources */,
				0DF4E5CB266FDAE300AEA855 /* EnumTest.m in Sources */,
				0D8C35EB25D45A7900B76435 /* AsyncHandlersTest.m in Sources */,
				0D3646A027C6DCEC0069B7BF /* MockBinaryMessenger.m in Sources */,
				0D6FD3C726A777C00046D8BD /* PrimitiveTest.m in Sources */,
				0D7A910A268D4A050056B5E1 /* ListTest.m in Sources */,
				0DA5DFDB26CC3B3700D2354B /* HandlerBinaryMessenger.m in Sources */,
			);
			runOnlyForDeploymentPostprocessing = 0;
		};
		97C146EA1CF9000F007C117D /* Sources */ = {
			isa = PBXSourcesBuildPhase;
			buildActionMask = 2147483647;
			files = (
				0DBD8C41279B741800E4FDBA /* NonNullFields.gen.m in Sources */,
				0DD2E6BD2684031300A7D764 /* AsyncHandlers.gen.m in Sources */,
				0DD2E6C12684031300A7D764 /* Voidhost.gen.m in Sources */,
				0DD2E6BB2684031300A7D764 /* List.gen.m in Sources */,
				978B8F6F1D3862AE00F588F7 /* AppDelegate.m in Sources */,
				0DD2E6C32684031300A7D764 /* VoidArgFlutter.gen.m in Sources */,
				0DD2E6C22684031300A7D764 /* Voidflutter.gen.m in Sources */,
				0D6FD3C526A76D400046D8BD /* Primitive.gen.m in Sources */,
				97C146F31CF9000F007C117D /* main.m in Sources */,
				0DD2E6BC2684031300A7D764 /* Host2flutter.gen.m in Sources */,
				0DA5DFD626CC39D600D2354B /* MultipleArity.gen.m in Sources */,
				CEA7789327DE9EEB00FE0824 /* NullFields.gen.m in Sources */,
				3305655A2936D176005D393D /* CoreTests.gen.m in Sources */,
				0DD2E6BE2684031300A7D764 /* Message.gen.m in Sources */,
				0D21E59A27D0502D0051D07D /* BackgroundPlatformChannels.gen.m in Sources */,
				0DD2E6BA2684031300A7D764 /* VoidArgHost.gen.m in Sources */,
				1498D2341E8E89220040F4C2 /* GeneratedPluginRegistrant.m in Sources */,
				0D02163D27BC7B48009BD76F /* NullableReturns.gen.m in Sources */,
				0DD2E6BF2684031300A7D764 /* Enum.gen.m in Sources */,
			);
			runOnlyForDeploymentPostprocessing = 0;
		};
/* End PBXSourcesBuildPhase section */

/* Begin PBXTargetDependency section */
		0D50127823FF75B100CD5B95 /* PBXTargetDependency */ = {
			isa = PBXTargetDependency;
			target = 97C146ED1CF9000F007C117D /* Runner */;
			targetProxy = 0D50127723FF75B100CD5B95 /* PBXContainerItemProxy */;
		};
/* End PBXTargetDependency section */

/* Begin PBXVariantGroup section */
		97C146FA1CF9000F007C117D /* Main.storyboard */ = {
			isa = PBXVariantGroup;
			children = (
				97C146FB1CF9000F007C117D /* Base */,
			);
			name = Main.storyboard;
			sourceTree = "<group>";
		};
		97C146FF1CF9000F007C117D /* LaunchScreen.storyboard */ = {
			isa = PBXVariantGroup;
			children = (
				97C147001CF9000F007C117D /* Base */,
			);
			name = LaunchScreen.storyboard;
			sourceTree = "<group>";
		};
/* End PBXVariantGroup section */

/* Begin XCBuildConfiguration section */
		0D50127A23FF75B100CD5B95 /* Debug */ = {
			isa = XCBuildConfiguration;
			buildSettings = {
				BUNDLE_LOADER = "$(TEST_HOST)";
				CLANG_ANALYZER_NUMBER_OBJECT_CONVERSION = YES_AGGRESSIVE;
				CLANG_CXX_LANGUAGE_STANDARD = "gnu++14";
				CLANG_ENABLE_OBJC_WEAK = YES;
				CLANG_WARN_DOCUMENTATION_COMMENTS = YES;
				CLANG_WARN_UNGUARDED_AVAILABILITY = YES_AGGRESSIVE;
				CODE_SIGN_STYLE = Automatic;
				GCC_C_LANGUAGE_STANDARD = gnu11;
				GCC_PREPROCESSOR_DEFINITIONS = (
					"$(inherited)",
					"LEGACY_HARNESS=1",
				);
				INFOPLIST_FILE = RunnerTests/Info.plist;
				IPHONEOS_DEPLOYMENT_TARGET = 13.2;
				LD_RUNPATH_SEARCH_PATHS = (
					"$(inherited)",
					"@executable_path/Frameworks",
					"@loader_path/Frameworks",
				);
				MTL_ENABLE_DEBUG_INFO = INCLUDE_SOURCE;
				MTL_FAST_MATH = YES;
				PRODUCT_BUNDLE_IDENTIFIER = com.google.aaclarke.RunnerTests;
				PRODUCT_NAME = "$(TARGET_NAME)";
				TARGETED_DEVICE_FAMILY = "1,2";
				TEST_HOST = "$(BUILT_PRODUCTS_DIR)/Runner.app/Runner";
			};
			name = Debug;
		};
		0D50127B23FF75B100CD5B95 /* Release */ = {
			isa = XCBuildConfiguration;
			buildSettings = {
				BUNDLE_LOADER = "$(TEST_HOST)";
				CLANG_ANALYZER_NUMBER_OBJECT_CONVERSION = YES_AGGRESSIVE;
				CLANG_CXX_LANGUAGE_STANDARD = "gnu++14";
				CLANG_ENABLE_OBJC_WEAK = YES;
				CLANG_WARN_DOCUMENTATION_COMMENTS = YES;
				CLANG_WARN_UNGUARDED_AVAILABILITY = YES_AGGRESSIVE;
				CODE_SIGN_STYLE = Automatic;
				GCC_C_LANGUAGE_STANDARD = gnu11;
				GCC_PREPROCESSOR_DEFINITIONS = (
					"$(inherited)",
					"LEGACY_HARNESS=1",
				);
				INFOPLIST_FILE = RunnerTests/Info.plist;
				IPHONEOS_DEPLOYMENT_TARGET = 13.2;
				LD_RUNPATH_SEARCH_PATHS = (
					"$(inherited)",
					"@executable_path/Frameworks",
					"@loader_path/Frameworks",
				);
				MTL_FAST_MATH = YES;
				PRODUCT_BUNDLE_IDENTIFIER = com.google.aaclarke.RunnerTests;
				PRODUCT_NAME = "$(TARGET_NAME)";
				TARGETED_DEVICE_FAMILY = "1,2";
				TEST_HOST = "$(BUILT_PRODUCTS_DIR)/Runner.app/Runner";
			};
			name = Release;
		};
		0D50127C23FF75B100CD5B95 /* Profile */ = {
			isa = XCBuildConfiguration;
			buildSettings = {
				BUNDLE_LOADER = "$(TEST_HOST)";
				CLANG_ANALYZER_NUMBER_OBJECT_CONVERSION = YES_AGGRESSIVE;
				CLANG_CXX_LANGUAGE_STANDARD = "gnu++14";
				CLANG_ENABLE_OBJC_WEAK = YES;
				CLANG_WARN_DOCUMENTATION_COMMENTS = YES;
				CLANG_WARN_UNGUARDED_AVAILABILITY = YES_AGGRESSIVE;
				CODE_SIGN_STYLE = Automatic;
				GCC_C_LANGUAGE_STANDARD = gnu11;
				GCC_PREPROCESSOR_DEFINITIONS = (
					"$(inherited)",
					"LEGACY_HARNESS=1",
				);
				INFOPLIST_FILE = RunnerTests/Info.plist;
				IPHONEOS_DEPLOYMENT_TARGET = 13.2;
				LD_RUNPATH_SEARCH_PATHS = (
					"$(inherited)",
					"@executable_path/Frameworks",
					"@loader_path/Frameworks",
				);
				MTL_FAST_MATH = YES;
				PRODUCT_BUNDLE_IDENTIFIER = com.google.aaclarke.RunnerTests;
				PRODUCT_NAME = "$(TARGET_NAME)";
				TARGETED_DEVICE_FAMILY = "1,2";
				TEST_HOST = "$(BUILT_PRODUCTS_DIR)/Runner.app/Runner";
			};
			name = Profile;
		};
		249021D3217E4FDB00AE95B9 /* Profile */ = {
			isa = XCBuildConfiguration;
			buildSettings = {
				ALWAYS_SEARCH_USER_PATHS = NO;
				CLANG_ANALYZER_NONNULL = YES;
				CLANG_CXX_LANGUAGE_STANDARD = "gnu++0x";
				CLANG_CXX_LIBRARY = "libc++";
				CLANG_ENABLE_MODULES = YES;
				CLANG_ENABLE_OBJC_ARC = YES;
				CLANG_WARN_BLOCK_CAPTURE_AUTORELEASING = YES;
				CLANG_WARN_BOOL_CONVERSION = YES;
				CLANG_WARN_COMMA = YES;
				CLANG_WARN_CONSTANT_CONVERSION = YES;
				CLANG_WARN_DEPRECATED_OBJC_IMPLEMENTATIONS = YES;
				CLANG_WARN_DIRECT_OBJC_ISA_USAGE = YES_ERROR;
				CLANG_WARN_EMPTY_BODY = YES;
				CLANG_WARN_ENUM_CONVERSION = YES;
				CLANG_WARN_INFINITE_RECURSION = YES;
				CLANG_WARN_INT_CONVERSION = YES;
				CLANG_WARN_NON_LITERAL_NULL_CONVERSION = YES;
				CLANG_WARN_OBJC_IMPLICIT_RETAIN_SELF = YES;
				CLANG_WARN_OBJC_LITERAL_CONVERSION = YES;
				CLANG_WARN_OBJC_ROOT_CLASS = YES_ERROR;
				CLANG_WARN_RANGE_LOOP_ANALYSIS = YES;
				CLANG_WARN_STRICT_PROTOTYPES = YES;
				CLANG_WARN_SUSPICIOUS_MOVE = YES;
				CLANG_WARN_UNREACHABLE_CODE = YES;
				CLANG_WARN__DUPLICATE_METHOD_MATCH = YES;
				"CODE_SIGN_IDENTITY[sdk=iphoneos*]" = "iPhone Developer";
				COPY_PHASE_STRIP = NO;
				DEBUG_INFORMATION_FORMAT = "dwarf-with-dsym";
				ENABLE_NS_ASSERTIONS = NO;
				ENABLE_STRICT_OBJC_MSGSEND = YES;
				GCC_C_LANGUAGE_STANDARD = gnu99;
				GCC_NO_COMMON_BLOCKS = YES;
				GCC_WARN_64_TO_32_BIT_CONVERSION = YES;
				GCC_WARN_ABOUT_RETURN_TYPE = YES_ERROR;
				GCC_WARN_UNDECLARED_SELECTOR = YES;
				GCC_WARN_UNINITIALIZED_AUTOS = YES_AGGRESSIVE;
				GCC_WARN_UNUSED_FUNCTION = YES;
				GCC_WARN_UNUSED_VARIABLE = YES;
				IPHONEOS_DEPLOYMENT_TARGET = 9.0;
				MTL_ENABLE_DEBUG_INFO = NO;
				SDKROOT = iphoneos;
				SUPPORTED_PLATFORMS = iphoneos;
				TARGETED_DEVICE_FAMILY = "1,2";
				VALIDATE_PRODUCT = YES;
			};
			name = Profile;
		};
		249021D4217E4FDB00AE95B9 /* Profile */ = {
			isa = XCBuildConfiguration;
			baseConfigurationReference = 7AFA3C8E1D35360C0083082E /* Release.xcconfig */;
			buildSettings = {
				ASSETCATALOG_COMPILER_APPICON_NAME = AppIcon;
				CURRENT_PROJECT_VERSION = "$(FLUTTER_BUILD_NUMBER)";
				ENABLE_BITCODE = NO;
				FRAMEWORK_SEARCH_PATHS = (
					"$(inherited)",
					"$(PROJECT_DIR)/Flutter",
				);
				INFOPLIST_FILE = Runner/Info.plist;
				LD_RUNPATH_SEARCH_PATHS = (
					"$(inherited)",
					"@executable_path/Frameworks",
				);
				LIBRARY_SEARCH_PATHS = (
					"$(inherited)",
					"$(PROJECT_DIR)/Flutter",
				);
				PRODUCT_BUNDLE_IDENTIFIER = com.example.iosUnitTests;
				PRODUCT_NAME = "$(TARGET_NAME)";
				VERSIONING_SYSTEM = "apple-generic";
			};
			name = Profile;
		};
		97C147031CF9000F007C117D /* Debug */ = {
			isa = XCBuildConfiguration;
			buildSettings = {
				ALWAYS_SEARCH_USER_PATHS = NO;
				CLANG_ANALYZER_NONNULL = YES;
				CLANG_CXX_LANGUAGE_STANDARD = "gnu++0x";
				CLANG_CXX_LIBRARY = "libc++";
				CLANG_ENABLE_MODULES = YES;
				CLANG_ENABLE_OBJC_ARC = YES;
				CLANG_WARN_BLOCK_CAPTURE_AUTORELEASING = YES;
				CLANG_WARN_BOOL_CONVERSION = YES;
				CLANG_WARN_COMMA = YES;
				CLANG_WARN_CONSTANT_CONVERSION = YES;
				CLANG_WARN_DEPRECATED_OBJC_IMPLEMENTATIONS = YES;
				CLANG_WARN_DIRECT_OBJC_ISA_USAGE = YES_ERROR;
				CLANG_WARN_EMPTY_BODY = YES;
				CLANG_WARN_ENUM_CONVERSION = YES;
				CLANG_WARN_INFINITE_RECURSION = YES;
				CLANG_WARN_INT_CONVERSION = YES;
				CLANG_WARN_NON_LITERAL_NULL_CONVERSION = YES;
				CLANG_WARN_OBJC_IMPLICIT_RETAIN_SELF = YES;
				CLANG_WARN_OBJC_LITERAL_CONVERSION = YES;
				CLANG_WARN_OBJC_ROOT_CLASS = YES_ERROR;
				CLANG_WARN_RANGE_LOOP_ANALYSIS = YES;
				CLANG_WARN_STRICT_PROTOTYPES = YES;
				CLANG_WARN_SUSPICIOUS_MOVE = YES;
				CLANG_WARN_UNREACHABLE_CODE = YES;
				CLANG_WARN__DUPLICATE_METHOD_MATCH = YES;
				"CODE_SIGN_IDENTITY[sdk=iphoneos*]" = "iPhone Developer";
				COPY_PHASE_STRIP = NO;
				DEBUG_INFORMATION_FORMAT = dwarf;
				ENABLE_STRICT_OBJC_MSGSEND = YES;
				ENABLE_TESTABILITY = YES;
				GCC_C_LANGUAGE_STANDARD = gnu99;
				GCC_DYNAMIC_NO_PIC = NO;
				GCC_NO_COMMON_BLOCKS = YES;
				GCC_OPTIMIZATION_LEVEL = 0;
				GCC_PREPROCESSOR_DEFINITIONS = (
					"DEBUG=1",
					"$(inherited)",
				);
				GCC_WARN_64_TO_32_BIT_CONVERSION = YES;
				GCC_WARN_ABOUT_RETURN_TYPE = YES_ERROR;
				GCC_WARN_UNDECLARED_SELECTOR = YES;
				GCC_WARN_UNINITIALIZED_AUTOS = YES_AGGRESSIVE;
				GCC_WARN_UNUSED_FUNCTION = YES;
				GCC_WARN_UNUSED_VARIABLE = YES;
				IPHONEOS_DEPLOYMENT_TARGET = 9.0;
				MTL_ENABLE_DEBUG_INFO = YES;
				ONLY_ACTIVE_ARCH = YES;
				SDKROOT = iphoneos;
				TARGETED_DEVICE_FAMILY = "1,2";
			};
			name = Debug;
		};
		97C147041CF9000F007C117D /* Release */ = {
			isa = XCBuildConfiguration;
			buildSettings = {
				ALWAYS_SEARCH_USER_PATHS = NO;
				CLANG_ANALYZER_NONNULL = YES;
				CLANG_CXX_LANGUAGE_STANDARD = "gnu++0x";
				CLANG_CXX_LIBRARY = "libc++";
				CLANG_ENABLE_MODULES = YES;
				CLANG_ENABLE_OBJC_ARC = YES;
				CLANG_WARN_BLOCK_CAPTURE_AUTORELEASING = YES;
				CLANG_WARN_BOOL_CONVERSION = YES;
				CLANG_WARN_COMMA = YES;
				CLANG_WARN_CONSTANT_CONVERSION = YES;
				CLANG_WARN_DEPRECATED_OBJC_IMPLEMENTATIONS = YES;
				CLANG_WARN_DIRECT_OBJC_ISA_USAGE = YES_ERROR;
				CLANG_WARN_EMPTY_BODY = YES;
				CLANG_WARN_ENUM_CONVERSION = YES;
				CLANG_WARN_INFINITE_RECURSION = YES;
				CLANG_WARN_INT_CONVERSION = YES;
				CLANG_WARN_NON_LITERAL_NULL_CONVERSION = YES;
				CLANG_WARN_OBJC_IMPLICIT_RETAIN_SELF = YES;
				CLANG_WARN_OBJC_LITERAL_CONVERSION = YES;
				CLANG_WARN_OBJC_ROOT_CLASS = YES_ERROR;
				CLANG_WARN_RANGE_LOOP_ANALYSIS = YES;
				CLANG_WARN_STRICT_PROTOTYPES = YES;
				CLANG_WARN_SUSPICIOUS_MOVE = YES;
				CLANG_WARN_UNREACHABLE_CODE = YES;
				CLANG_WARN__DUPLICATE_METHOD_MATCH = YES;
				"CODE_SIGN_IDENTITY[sdk=iphoneos*]" = "iPhone Developer";
				COPY_PHASE_STRIP = NO;
				DEBUG_INFORMATION_FORMAT = "dwarf-with-dsym";
				ENABLE_NS_ASSERTIONS = NO;
				ENABLE_STRICT_OBJC_MSGSEND = YES;
				GCC_C_LANGUAGE_STANDARD = gnu99;
				GCC_NO_COMMON_BLOCKS = YES;
				GCC_WARN_64_TO_32_BIT_CONVERSION = YES;
				GCC_WARN_ABOUT_RETURN_TYPE = YES_ERROR;
				GCC_WARN_UNDECLARED_SELECTOR = YES;
				GCC_WARN_UNINITIALIZED_AUTOS = YES_AGGRESSIVE;
				GCC_WARN_UNUSED_FUNCTION = YES;
				GCC_WARN_UNUSED_VARIABLE = YES;
				IPHONEOS_DEPLOYMENT_TARGET = 9.0;
				MTL_ENABLE_DEBUG_INFO = NO;
				SDKROOT = iphoneos;
				SUPPORTED_PLATFORMS = iphoneos;
				TARGETED_DEVICE_FAMILY = "1,2";
				VALIDATE_PRODUCT = YES;
			};
			name = Release;
		};
		97C147061CF9000F007C117D /* Debug */ = {
			isa = XCBuildConfiguration;
			baseConfigurationReference = 9740EEB21CF90195004384FC /* Debug.xcconfig */;
			buildSettings = {
				ASSETCATALOG_COMPILER_APPICON_NAME = AppIcon;
				CURRENT_PROJECT_VERSION = "$(FLUTTER_BUILD_NUMBER)";
				ENABLE_BITCODE = NO;
				FRAMEWORK_SEARCH_PATHS = (
					"$(inherited)",
					"$(PROJECT_DIR)/Flutter",
				);
				INFOPLIST_FILE = Runner/Info.plist;
				LD_RUNPATH_SEARCH_PATHS = (
					"$(inherited)",
					"@executable_path/Frameworks",
				);
				LIBRARY_SEARCH_PATHS = (
					"$(inherited)",
					"$(PROJECT_DIR)/Flutter",
				);
				PRODUCT_BUNDLE_IDENTIFIER = com.example.iosUnitTests;
				PRODUCT_NAME = "$(TARGET_NAME)";
				VERSIONING_SYSTEM = "apple-generic";
			};
			name = Debug;
		};
		97C147071CF9000F007C117D /* Release */ = {
			isa = XCBuildConfiguration;
			baseConfigurationReference = 7AFA3C8E1D35360C0083082E /* Release.xcconfig */;
			buildSettings = {
				ASSETCATALOG_COMPILER_APPICON_NAME = AppIcon;
				CURRENT_PROJECT_VERSION = "$(FLUTTER_BUILD_NUMBER)";
				ENABLE_BITCODE = NO;
				FRAMEWORK_SEARCH_PATHS = (
					"$(inherited)",
					"$(PROJECT_DIR)/Flutter",
				);
				INFOPLIST_FILE = Runner/Info.plist;
				LD_RUNPATH_SEARCH_PATHS = (
					"$(inherited)",
					"@executable_path/Frameworks",
				);
				LIBRARY_SEARCH_PATHS = (
					"$(inherited)",
					"$(PROJECT_DIR)/Flutter",
				);
				PRODUCT_BUNDLE_IDENTIFIER = com.example.iosUnitTests;
				PRODUCT_NAME = "$(TARGET_NAME)";
				VERSIONING_SYSTEM = "apple-generic";
			};
			name = Release;
		};
/* End XCBuildConfiguration section */

/* Begin XCConfigurationList section */
		0D50127923FF75B100CD5B95 /* Build configuration list for PBXNativeTarget "RunnerTests" */ = {
			isa = XCConfigurationList;
			buildConfigurations = (
				0D50127A23FF75B100CD5B95 /* Debug */,
				0D50127B23FF75B100CD5B95 /* Release */,
				0D50127C23FF75B100CD5B95 /* Profile */,
			);
			defaultConfigurationIsVisible = 0;
			defaultConfigurationName = Release;
		};
		97C146E91CF9000F007C117D /* Build configuration list for PBXProject "Runner" */ = {
			isa = XCConfigurationList;
			buildConfigurations = (
				97C147031CF9000F007C117D /* Debug */,
				97C147041CF9000F007C117D /* Release */,
				249021D3217E4FDB00AE95B9 /* Profile */,
			);
			defaultConfigurationIsVisible = 0;
			defaultConfigurationName = Release;
		};
		97C147051CF9000F007C117D /* Build configuration list for PBXNativeTarget "Runner" */ = {
			isa = XCConfigurationList;
			buildConfigurations = (
				97C147061CF9000F007C117D /* Debug */,
				97C147071CF9000F007C117D /* Release */,
				249021D4217E4FDB00AE95B9 /* Profile */,
			);
			defaultConfigurationIsVisible = 0;
			defaultConfigurationName = Release;
		};
/* End XCConfigurationList section */
	};
	rootObject = 97C146E61CF9000F007C117D /* Project object */;
}<|MERGE_RESOLUTION|>--- conflicted
+++ resolved
@@ -3,7 +3,7 @@
 	archiveVersion = 1;
 	classes = {
 	};
-	objectVersion = 50;
+	objectVersion = 46;
 	objects = {
 
 /* Begin PBXBuildFile section */
@@ -27,6 +27,7 @@
 		0DD2E6BD2684031300A7D764 /* AsyncHandlers.gen.m in Sources */ = {isa = PBXBuildFile; fileRef = 0DD2E6AF2684031300A7D764 /* AsyncHandlers.gen.m */; };
 		0DD2E6BE2684031300A7D764 /* Message.gen.m in Sources */ = {isa = PBXBuildFile; fileRef = 0DD2E6B02684031300A7D764 /* Message.gen.m */; };
 		0DD2E6BF2684031300A7D764 /* Enum.gen.m in Sources */ = {isa = PBXBuildFile; fileRef = 0DD2E6B12684031300A7D764 /* Enum.gen.m */; };
+		0DD2E6C02684031300A7D764 /* CoreTests.gen.m in Sources */ = {isa = PBXBuildFile; fileRef = 0DD2E6B22684031300A7D764 /* CoreTests.gen.m */; };
 		0DD2E6C12684031300A7D764 /* Voidhost.gen.m in Sources */ = {isa = PBXBuildFile; fileRef = 0DD2E6B52684031300A7D764 /* Voidhost.gen.m */; };
 		0DD2E6C22684031300A7D764 /* Voidflutter.gen.m in Sources */ = {isa = PBXBuildFile; fileRef = 0DD2E6B62684031300A7D764 /* Voidflutter.gen.m */; };
 		0DD2E6C32684031300A7D764 /* VoidArgFlutter.gen.m in Sources */ = {isa = PBXBuildFile; fileRef = 0DD2E6B82684031300A7D764 /* VoidArgFlutter.gen.m */; };
@@ -34,7 +35,6 @@
 		0DF4E5C8266ED80900AEA855 /* EchoMessenger.m in Sources */ = {isa = PBXBuildFile; fileRef = 0DF4E5C7266ED80900AEA855 /* EchoMessenger.m */; };
 		0DF4E5CB266FDAE300AEA855 /* EnumTest.m in Sources */ = {isa = PBXBuildFile; fileRef = 0DF4E5CA266FDAE300AEA855 /* EnumTest.m */; };
 		1498D2341E8E89220040F4C2 /* GeneratedPluginRegistrant.m in Sources */ = {isa = PBXBuildFile; fileRef = 1498D2331E8E89220040F4C2 /* GeneratedPluginRegistrant.m */; };
-		3305655A2936D176005D393D /* CoreTests.gen.m in Sources */ = {isa = PBXBuildFile; fileRef = 330565592936D176005D393D /* CoreTests.gen.m */; };
 		3B3967161E833CAA004F5970 /* AppFrameworkInfo.plist in Resources */ = {isa = PBXBuildFile; fileRef = 3B3967151E833CAA004F5970 /* AppFrameworkInfo.plist */; };
 		978B8F6F1D3862AE00F588F7 /* AppDelegate.m in Sources */ = {isa = PBXBuildFile; fileRef = 7AFFD8EE1D35381100E5BB4D /* AppDelegate.m */; };
 		97C146F31CF9000F007C117D /* main.m in Sources */ = {isa = PBXBuildFile; fileRef = 97C146F21CF9000F007C117D /* main.m */; };
@@ -79,49 +79,10 @@
 		0D50127223FF75B100CD5B95 /* RunnerTests.xctest */ = {isa = PBXFileReference; explicitFileType = wrapper.cfbundle; includeInIndex = 0; path = RunnerTests.xctest; sourceTree = BUILT_PRODUCTS_DIR; };
 		0D50127423FF75B100CD5B95 /* RunnerTests.m */ = {isa = PBXFileReference; lastKnownFileType = sourcecode.c.objc; name = RunnerTests.m; path = ../../../alternate_language_test_plugin/example/ios/RunnerTests/RunnerTests.m; sourceTree = "<group>"; };
 		0D50127623FF75B100CD5B95 /* Info.plist */ = {isa = PBXFileReference; lastKnownFileType = text.plist.xml; path = Info.plist; sourceTree = "<group>"; };
-<<<<<<< HEAD
-		0D6FD3C326A76D400046D8BD /* Primitive.gen.h */ = {isa = PBXFileReference; fileEncoding = 4; lastKnownFileType = sourcecode.c.h; path = Primitive.gen.h; sourceTree = "<group>"; };
-		0D6FD3C426A76D400046D8BD /* Primitive.gen.m */ = {isa = PBXFileReference; fileEncoding = 4; lastKnownFileType = sourcecode.c.objc; path = Primitive.gen.m; sourceTree = "<group>"; };
-		0D6FD3C626A777C00046D8BD /* PrimitiveTest.m */ = {isa = PBXFileReference; lastKnownFileType = sourcecode.c.objc; path = PrimitiveTest.m; sourceTree = "<group>"; };
-		0D7A9109268D4A050056B5E1 /* ListTest.m */ = {isa = PBXFileReference; lastKnownFileType = sourcecode.c.objc; path = ListTest.m; sourceTree = "<group>"; };
-		0D8C35EA25D45A7900B76435 /* AsyncHandlersTest.m */ = {isa = PBXFileReference; lastKnownFileType = sourcecode.c.objc; path = AsyncHandlersTest.m; sourceTree = "<group>"; };
-		0DA5DFD426CC39D600D2354B /* MultipleArity.gen.h */ = {isa = PBXFileReference; fileEncoding = 4; lastKnownFileType = sourcecode.c.h; path = MultipleArity.gen.h; sourceTree = "<group>"; };
-		0DA5DFD526CC39D600D2354B /* MultipleArity.gen.m */ = {isa = PBXFileReference; fileEncoding = 4; lastKnownFileType = sourcecode.c.objc; path = MultipleArity.gen.m; sourceTree = "<group>"; };
-		0DA5DFD726CC3A2100D2354B /* MultipleArityTest.m */ = {isa = PBXFileReference; lastKnownFileType = sourcecode.c.objc; path = MultipleArityTest.m; sourceTree = "<group>"; };
-		0DA5DFD926CC3B3700D2354B /* HandlerBinaryMessenger.h */ = {isa = PBXFileReference; lastKnownFileType = sourcecode.c.h; path = HandlerBinaryMessenger.h; sourceTree = "<group>"; };
-		0DA5DFDA26CC3B3700D2354B /* HandlerBinaryMessenger.m */ = {isa = PBXFileReference; lastKnownFileType = sourcecode.c.objc; path = HandlerBinaryMessenger.m; sourceTree = "<group>"; };
-		0DBD8C3D279B73F700E4FDBA /* NonNullFieldsTest.m */ = {isa = PBXFileReference; lastKnownFileType = sourcecode.c.objc; path = NonNullFieldsTest.m; sourceTree = "<group>"; };
-		0DBD8C3F279B741800E4FDBA /* NonNullFields.gen.m */ = {isa = PBXFileReference; fileEncoding = 4; lastKnownFileType = sourcecode.c.objc; path = NonNullFields.gen.m; sourceTree = "<group>"; };
-		0DBD8C40279B741800E4FDBA /* NonNullFields.gen.h */ = {isa = PBXFileReference; fileEncoding = 4; lastKnownFileType = sourcecode.c.h; path = NonNullFields.gen.h; sourceTree = "<group>"; };
-		0DD2E6A62684031200A7D764 /* VoidArgHost.gen.m */ = {isa = PBXFileReference; fileEncoding = 4; lastKnownFileType = sourcecode.c.objc; path = VoidArgHost.gen.m; sourceTree = "<group>"; };
-		0DD2E6A72684031200A7D764 /* List.gen.m */ = {isa = PBXFileReference; fileEncoding = 4; lastKnownFileType = sourcecode.c.objc; path = List.gen.m; sourceTree = "<group>"; };
-		0DD2E6A82684031200A7D764 /* Host2flutter.gen.h */ = {isa = PBXFileReference; fileEncoding = 4; lastKnownFileType = sourcecode.c.h; path = Host2flutter.gen.h; sourceTree = "<group>"; };
-		0DD2E6A92684031200A7D764 /* Voidhost.gen.h */ = {isa = PBXFileReference; fileEncoding = 4; lastKnownFileType = sourcecode.c.h; path = Voidhost.gen.h; sourceTree = "<group>"; };
-		0DD2E6AB2684031300A7D764 /* Host2flutter.gen.m */ = {isa = PBXFileReference; fileEncoding = 4; lastKnownFileType = sourcecode.c.objc; path = Host2flutter.gen.m; sourceTree = "<group>"; };
-		0DD2E6AC2684031300A7D764 /* VoidArgFlutter.gen.h */ = {isa = PBXFileReference; fileEncoding = 4; lastKnownFileType = sourcecode.c.h; path = VoidArgFlutter.gen.h; sourceTree = "<group>"; };
-		0DD2E6AD2684031300A7D764 /* List.gen.h */ = {isa = PBXFileReference; fileEncoding = 4; lastKnownFileType = sourcecode.c.h; path = List.gen.h; sourceTree = "<group>"; };
-		0DD2E6AE2684031300A7D764 /* AsyncHandlers.gen.h */ = {isa = PBXFileReference; fileEncoding = 4; lastKnownFileType = sourcecode.c.h; path = AsyncHandlers.gen.h; sourceTree = "<group>"; };
-		0DD2E6AF2684031300A7D764 /* AsyncHandlers.gen.m */ = {isa = PBXFileReference; fileEncoding = 4; lastKnownFileType = sourcecode.c.objc; path = AsyncHandlers.gen.m; sourceTree = "<group>"; };
-		0DD2E6B02684031300A7D764 /* Message.gen.m */ = {isa = PBXFileReference; fileEncoding = 4; lastKnownFileType = sourcecode.c.objc; path = Message.gen.m; sourceTree = "<group>"; };
-		0DD2E6B12684031300A7D764 /* Enum.gen.m */ = {isa = PBXFileReference; fileEncoding = 4; lastKnownFileType = sourcecode.c.objc; path = Enum.gen.m; sourceTree = "<group>"; };
-		0DD2E6B32684031300A7D764 /* Voidflutter.gen.h */ = {isa = PBXFileReference; fileEncoding = 4; lastKnownFileType = sourcecode.c.h; path = Voidflutter.gen.h; sourceTree = "<group>"; };
-		0DD2E6B42684031300A7D764 /* Message.gen.h */ = {isa = PBXFileReference; fileEncoding = 4; lastKnownFileType = sourcecode.c.h; path = Message.gen.h; sourceTree = "<group>"; };
-		0DD2E6B52684031300A7D764 /* Voidhost.gen.m */ = {isa = PBXFileReference; fileEncoding = 4; lastKnownFileType = sourcecode.c.objc; path = Voidhost.gen.m; sourceTree = "<group>"; };
-		0DD2E6B62684031300A7D764 /* Voidflutter.gen.m */ = {isa = PBXFileReference; fileEncoding = 4; lastKnownFileType = sourcecode.c.objc; path = Voidflutter.gen.m; sourceTree = "<group>"; };
-		0DD2E6B72684031300A7D764 /* Enum.gen.h */ = {isa = PBXFileReference; fileEncoding = 4; lastKnownFileType = sourcecode.c.h; path = Enum.gen.h; sourceTree = "<group>"; };
-		0DD2E6B82684031300A7D764 /* VoidArgFlutter.gen.m */ = {isa = PBXFileReference; fileEncoding = 4; lastKnownFileType = sourcecode.c.objc; path = VoidArgFlutter.gen.m; sourceTree = "<group>"; };
-		0DD2E6B92684031300A7D764 /* VoidArgHost.gen.h */ = {isa = PBXFileReference; fileEncoding = 4; lastKnownFileType = sourcecode.c.h; path = VoidArgHost.gen.h; sourceTree = "<group>"; };
-		0DF4E5C4266ECF4A00AEA855 /* AllDatatypesTest.m */ = {isa = PBXFileReference; lastKnownFileType = sourcecode.c.objc; path = AllDatatypesTest.m; sourceTree = "<group>"; };
-		0DF4E5C6266ED80900AEA855 /* EchoMessenger.h */ = {isa = PBXFileReference; lastKnownFileType = sourcecode.c.h; path = EchoMessenger.h; sourceTree = "<group>"; };
-		0DF4E5C7266ED80900AEA855 /* EchoMessenger.m */ = {isa = PBXFileReference; lastKnownFileType = sourcecode.c.objc; path = EchoMessenger.m; sourceTree = "<group>"; };
-		0DF4E5CA266FDAE300AEA855 /* EnumTest.m */ = {isa = PBXFileReference; lastKnownFileType = sourcecode.c.objc; path = EnumTest.m; sourceTree = "<group>"; };
-=======
 		0D6FD3C326A76D400046D8BD /* Primitive.gen.h */ = {isa = PBXFileReference; fileEncoding = 4; lastKnownFileType = sourcecode.c.h; name = Primitive.gen.h; path = ../../../alternate_language_test_plugin/ios/Classes/Primitive.gen.h; sourceTree = "<group>"; };
 		0D6FD3C426A76D400046D8BD /* Primitive.gen.m */ = {isa = PBXFileReference; fileEncoding = 4; lastKnownFileType = sourcecode.c.objc; name = Primitive.gen.m; path = ../../../alternate_language_test_plugin/ios/Classes/Primitive.gen.m; sourceTree = "<group>"; };
 		0D6FD3C626A777C00046D8BD /* PrimitiveTest.m */ = {isa = PBXFileReference; lastKnownFileType = sourcecode.c.objc; name = PrimitiveTest.m; path = ../../../alternate_language_test_plugin/example/ios/RunnerTests/PrimitiveTest.m; sourceTree = "<group>"; };
 		0D7A9109268D4A050056B5E1 /* ListTest.m */ = {isa = PBXFileReference; lastKnownFileType = sourcecode.c.objc; name = ListTest.m; path = ../../../alternate_language_test_plugin/example/ios/RunnerTests/ListTest.m; sourceTree = "<group>"; };
-		0D7A910B268E5D700056B5E1 /* AllVoid.gen.h */ = {isa = PBXFileReference; fileEncoding = 4; lastKnownFileType = sourcecode.c.h; name = AllVoid.gen.h; path = ../../../alternate_language_test_plugin/ios/Classes/AllVoid.gen.h; sourceTree = "<group>"; };
-		0D7A910C268E5D700056B5E1 /* AllVoid.gen.m */ = {isa = PBXFileReference; fileEncoding = 4; lastKnownFileType = sourcecode.c.objc; name = AllVoid.gen.m; path = ../../../alternate_language_test_plugin/ios/Classes/AllVoid.gen.m; sourceTree = "<group>"; };
 		0D8C35EA25D45A7900B76435 /* AsyncHandlersTest.m */ = {isa = PBXFileReference; lastKnownFileType = sourcecode.c.objc; name = AsyncHandlersTest.m; path = ../../../alternate_language_test_plugin/example/ios/RunnerTests/AsyncHandlersTest.m; sourceTree = "<group>"; };
 		0DA5DFD426CC39D600D2354B /* MultipleArity.gen.h */ = {isa = PBXFileReference; fileEncoding = 4; lastKnownFileType = sourcecode.c.h; name = MultipleArity.gen.h; path = ../../../alternate_language_test_plugin/ios/Classes/MultipleArity.gen.h; sourceTree = "<group>"; };
 		0DA5DFD526CC39D600D2354B /* MultipleArity.gen.m */ = {isa = PBXFileReference; fileEncoding = 4; lastKnownFileType = sourcecode.c.objc; name = MultipleArity.gen.m; path = ../../../alternate_language_test_plugin/ios/Classes/MultipleArity.gen.m; sourceTree = "<group>"; };
@@ -135,7 +96,7 @@
 		0DD2E6A72684031200A7D764 /* List.gen.m */ = {isa = PBXFileReference; fileEncoding = 4; lastKnownFileType = sourcecode.c.objc; name = List.gen.m; path = ../../../alternate_language_test_plugin/ios/Classes/List.gen.m; sourceTree = "<group>"; };
 		0DD2E6A82684031200A7D764 /* Host2flutter.gen.h */ = {isa = PBXFileReference; fileEncoding = 4; lastKnownFileType = sourcecode.c.h; name = Host2flutter.gen.h; path = ../../../alternate_language_test_plugin/ios/Classes/Host2flutter.gen.h; sourceTree = "<group>"; };
 		0DD2E6A92684031200A7D764 /* Voidhost.gen.h */ = {isa = PBXFileReference; fileEncoding = 4; lastKnownFileType = sourcecode.c.h; name = Voidhost.gen.h; path = ../../../alternate_language_test_plugin/ios/Classes/Voidhost.gen.h; sourceTree = "<group>"; };
-		0DD2E6AA2684031300A7D764 /* AllDatatypes.gen.h */ = {isa = PBXFileReference; fileEncoding = 4; lastKnownFileType = sourcecode.c.h; name = AllDatatypes.gen.h; path = ../../../alternate_language_test_plugin/ios/Classes/AllDatatypes.gen.h; sourceTree = "<group>"; };
+		0DD2E6AA2684031300A7D764 /* CoreTests.gen.h */ = {isa = PBXFileReference; fileEncoding = 4; lastKnownFileType = sourcecode.c.h; name = CoreTests.gen.h; path = ../../../alternate_language_test_plugin/ios/Classes/CoreTests.gen.h; sourceTree = "<group>"; };
 		0DD2E6AB2684031300A7D764 /* Host2flutter.gen.m */ = {isa = PBXFileReference; fileEncoding = 4; lastKnownFileType = sourcecode.c.objc; name = Host2flutter.gen.m; path = ../../../alternate_language_test_plugin/ios/Classes/Host2flutter.gen.m; sourceTree = "<group>"; };
 		0DD2E6AC2684031300A7D764 /* VoidArgFlutter.gen.h */ = {isa = PBXFileReference; fileEncoding = 4; lastKnownFileType = sourcecode.c.h; name = VoidArgFlutter.gen.h; path = ../../../alternate_language_test_plugin/ios/Classes/VoidArgFlutter.gen.h; sourceTree = "<group>"; };
 		0DD2E6AD2684031300A7D764 /* List.gen.h */ = {isa = PBXFileReference; fileEncoding = 4; lastKnownFileType = sourcecode.c.h; name = List.gen.h; path = ../../../alternate_language_test_plugin/ios/Classes/List.gen.h; sourceTree = "<group>"; };
@@ -143,7 +104,7 @@
 		0DD2E6AF2684031300A7D764 /* AsyncHandlers.gen.m */ = {isa = PBXFileReference; fileEncoding = 4; lastKnownFileType = sourcecode.c.objc; name = AsyncHandlers.gen.m; path = ../../../alternate_language_test_plugin/ios/Classes/AsyncHandlers.gen.m; sourceTree = "<group>"; };
 		0DD2E6B02684031300A7D764 /* Message.gen.m */ = {isa = PBXFileReference; fileEncoding = 4; lastKnownFileType = sourcecode.c.objc; name = Message.gen.m; path = ../../../alternate_language_test_plugin/ios/Classes/Message.gen.m; sourceTree = "<group>"; };
 		0DD2E6B12684031300A7D764 /* Enum.gen.m */ = {isa = PBXFileReference; fileEncoding = 4; lastKnownFileType = sourcecode.c.objc; name = Enum.gen.m; path = ../../../alternate_language_test_plugin/ios/Classes/Enum.gen.m; sourceTree = "<group>"; };
-		0DD2E6B22684031300A7D764 /* AllDatatypes.gen.m */ = {isa = PBXFileReference; fileEncoding = 4; lastKnownFileType = sourcecode.c.objc; name = AllDatatypes.gen.m; path = ../../../alternate_language_test_plugin/ios/Classes/AllDatatypes.gen.m; sourceTree = "<group>"; };
+		0DD2E6B22684031300A7D764 /* CoreTests.gen.m */ = {isa = PBXFileReference; fileEncoding = 4; lastKnownFileType = sourcecode.c.objc; name = CoreTests.gen.m; path = ../../../alternate_language_test_plugin/ios/Classes/CoreTests.gen.m; sourceTree = "<group>"; };
 		0DD2E6B32684031300A7D764 /* Voidflutter.gen.h */ = {isa = PBXFileReference; fileEncoding = 4; lastKnownFileType = sourcecode.c.h; name = Voidflutter.gen.h; path = ../../../alternate_language_test_plugin/ios/Classes/Voidflutter.gen.h; sourceTree = "<group>"; };
 		0DD2E6B42684031300A7D764 /* Message.gen.h */ = {isa = PBXFileReference; fileEncoding = 4; lastKnownFileType = sourcecode.c.h; name = Message.gen.h; path = ../../../alternate_language_test_plugin/ios/Classes/Message.gen.h; sourceTree = "<group>"; };
 		0DD2E6B52684031300A7D764 /* Voidhost.gen.m */ = {isa = PBXFileReference; fileEncoding = 4; lastKnownFileType = sourcecode.c.objc; name = Voidhost.gen.m; path = ../../../alternate_language_test_plugin/ios/Classes/Voidhost.gen.m; sourceTree = "<group>"; };
@@ -155,11 +116,8 @@
 		0DF4E5C6266ED80900AEA855 /* EchoMessenger.h */ = {isa = PBXFileReference; lastKnownFileType = sourcecode.c.h; name = EchoMessenger.h; path = ../../../alternate_language_test_plugin/example/ios/RunnerTests/EchoMessenger.h; sourceTree = "<group>"; };
 		0DF4E5C7266ED80900AEA855 /* EchoMessenger.m */ = {isa = PBXFileReference; lastKnownFileType = sourcecode.c.objc; name = EchoMessenger.m; path = ../../../alternate_language_test_plugin/example/ios/RunnerTests/EchoMessenger.m; sourceTree = "<group>"; };
 		0DF4E5CA266FDAE300AEA855 /* EnumTest.m */ = {isa = PBXFileReference; lastKnownFileType = sourcecode.c.objc; name = EnumTest.m; path = ../../../alternate_language_test_plugin/example/ios/RunnerTests/EnumTest.m; sourceTree = "<group>"; };
->>>>>>> e1dc8545
 		1498D2321E8E86230040F4C2 /* GeneratedPluginRegistrant.h */ = {isa = PBXFileReference; lastKnownFileType = sourcecode.c.h; path = GeneratedPluginRegistrant.h; sourceTree = "<group>"; };
 		1498D2331E8E89220040F4C2 /* GeneratedPluginRegistrant.m */ = {isa = PBXFileReference; fileEncoding = 4; lastKnownFileType = sourcecode.c.objc; path = GeneratedPluginRegistrant.m; sourceTree = "<group>"; };
-		330565582936D176005D393D /* CoreTests.gen.h */ = {isa = PBXFileReference; fileEncoding = 4; lastKnownFileType = sourcecode.c.h; path = CoreTests.gen.h; sourceTree = "<group>"; };
-		330565592936D176005D393D /* CoreTests.gen.m */ = {isa = PBXFileReference; fileEncoding = 4; lastKnownFileType = sourcecode.c.objc; path = CoreTests.gen.m; sourceTree = "<group>"; };
 		3B3967151E833CAA004F5970 /* AppFrameworkInfo.plist */ = {isa = PBXFileReference; fileEncoding = 4; lastKnownFileType = text.plist.xml; name = AppFrameworkInfo.plist; path = Flutter/AppFrameworkInfo.plist; sourceTree = "<group>"; };
 		7AFA3C8E1D35360C0083082E /* Release.xcconfig */ = {isa = PBXFileReference; lastKnownFileType = text.xcconfig; name = Release.xcconfig; path = Flutter/Release.xcconfig; sourceTree = "<group>"; };
 		7AFFD8ED1D35381100E5BB4D /* AppDelegate.h */ = {isa = PBXFileReference; fileEncoding = 4; lastKnownFileType = sourcecode.c.h; path = AppDelegate.h; sourceTree = "<group>"; };
@@ -252,8 +210,6 @@
 		97C146F01CF9000F007C117D /* Runner */ = {
 			isa = PBXGroup;
 			children = (
-				330565582936D176005D393D /* CoreTests.gen.h */,
-				330565592936D176005D393D /* CoreTests.gen.m */,
 				CEA7789227DE9EEB00FE0824 /* NullFields.gen.h */,
 				CEA7789127DE9EEB00FE0824 /* NullFields.gen.m */,
 				0D21E59927D0502D0051D07D /* BackgroundPlatformChannels.gen.h */,
@@ -266,6 +222,8 @@
 				0DA5DFD526CC39D600D2354B /* MultipleArity.gen.m */,
 				0D6FD3C326A76D400046D8BD /* Primitive.gen.h */,
 				0D6FD3C426A76D400046D8BD /* Primitive.gen.m */,
+				0DD2E6AA2684031300A7D764 /* CoreTests.gen.h */,
+				0DD2E6B22684031300A7D764 /* CoreTests.gen.m */,
 				0DD2E6AE2684031300A7D764 /* AsyncHandlers.gen.h */,
 				0DD2E6AF2684031300A7D764 /* AsyncHandlers.gen.m */,
 				0DD2E6B72684031300A7D764 /* Enum.gen.h */,
@@ -408,7 +366,6 @@
 /* Begin PBXShellScriptBuildPhase section */
 		3B06AD1E1E4923F5004D2608 /* Thin Binary */ = {
 			isa = PBXShellScriptBuildPhase;
-			alwaysOutOfDate = 1;
 			buildActionMask = 2147483647;
 			files = (
 			);
@@ -423,7 +380,6 @@
 		};
 		9740EEB61CF901F6004384FC /* Run Script */ = {
 			isa = PBXShellScriptBuildPhase;
-			alwaysOutOfDate = 1;
 			buildActionMask = 2147483647;
 			files = (
 			);
@@ -470,12 +426,12 @@
 				978B8F6F1D3862AE00F588F7 /* AppDelegate.m in Sources */,
 				0DD2E6C32684031300A7D764 /* VoidArgFlutter.gen.m in Sources */,
 				0DD2E6C22684031300A7D764 /* Voidflutter.gen.m in Sources */,
+				0DD2E6C02684031300A7D764 /* CoreTests.gen.m in Sources */,
 				0D6FD3C526A76D400046D8BD /* Primitive.gen.m in Sources */,
 				97C146F31CF9000F007C117D /* main.m in Sources */,
 				0DD2E6BC2684031300A7D764 /* Host2flutter.gen.m in Sources */,
 				0DA5DFD626CC39D600D2354B /* MultipleArity.gen.m in Sources */,
 				CEA7789327DE9EEB00FE0824 /* NullFields.gen.m in Sources */,
-				3305655A2936D176005D393D /* CoreTests.gen.m in Sources */,
 				0DD2E6BE2684031300A7D764 /* Message.gen.m in Sources */,
 				0D21E59A27D0502D0051D07D /* BackgroundPlatformChannels.gen.m in Sources */,
 				0DD2E6BA2684031300A7D764 /* VoidArgHost.gen.m in Sources */,
@@ -532,11 +488,7 @@
 				);
 				INFOPLIST_FILE = RunnerTests/Info.plist;
 				IPHONEOS_DEPLOYMENT_TARGET = 13.2;
-				LD_RUNPATH_SEARCH_PATHS = (
-					"$(inherited)",
-					"@executable_path/Frameworks",
-					"@loader_path/Frameworks",
-				);
+				LD_RUNPATH_SEARCH_PATHS = "$(inherited) @executable_path/Frameworks @loader_path/Frameworks";
 				MTL_ENABLE_DEBUG_INFO = INCLUDE_SOURCE;
 				MTL_FAST_MATH = YES;
 				PRODUCT_BUNDLE_IDENTIFIER = com.google.aaclarke.RunnerTests;
@@ -563,11 +515,7 @@
 				);
 				INFOPLIST_FILE = RunnerTests/Info.plist;
 				IPHONEOS_DEPLOYMENT_TARGET = 13.2;
-				LD_RUNPATH_SEARCH_PATHS = (
-					"$(inherited)",
-					"@executable_path/Frameworks",
-					"@loader_path/Frameworks",
-				);
+				LD_RUNPATH_SEARCH_PATHS = "$(inherited) @executable_path/Frameworks @loader_path/Frameworks";
 				MTL_FAST_MATH = YES;
 				PRODUCT_BUNDLE_IDENTIFIER = com.google.aaclarke.RunnerTests;
 				PRODUCT_NAME = "$(TARGET_NAME)";
@@ -593,11 +541,7 @@
 				);
 				INFOPLIST_FILE = RunnerTests/Info.plist;
 				IPHONEOS_DEPLOYMENT_TARGET = 13.2;
-				LD_RUNPATH_SEARCH_PATHS = (
-					"$(inherited)",
-					"@executable_path/Frameworks",
-					"@loader_path/Frameworks",
-				);
+				LD_RUNPATH_SEARCH_PATHS = "$(inherited) @executable_path/Frameworks @loader_path/Frameworks";
 				MTL_FAST_MATH = YES;
 				PRODUCT_BUNDLE_IDENTIFIER = com.google.aaclarke.RunnerTests;
 				PRODUCT_NAME = "$(TARGET_NAME)";
@@ -668,10 +612,7 @@
 					"$(PROJECT_DIR)/Flutter",
 				);
 				INFOPLIST_FILE = Runner/Info.plist;
-				LD_RUNPATH_SEARCH_PATHS = (
-					"$(inherited)",
-					"@executable_path/Frameworks",
-				);
+				LD_RUNPATH_SEARCH_PATHS = "$(inherited) @executable_path/Frameworks";
 				LIBRARY_SEARCH_PATHS = (
 					"$(inherited)",
 					"$(PROJECT_DIR)/Flutter",
@@ -799,10 +740,7 @@
 					"$(PROJECT_DIR)/Flutter",
 				);
 				INFOPLIST_FILE = Runner/Info.plist;
-				LD_RUNPATH_SEARCH_PATHS = (
-					"$(inherited)",
-					"@executable_path/Frameworks",
-				);
+				LD_RUNPATH_SEARCH_PATHS = "$(inherited) @executable_path/Frameworks";
 				LIBRARY_SEARCH_PATHS = (
 					"$(inherited)",
 					"$(PROJECT_DIR)/Flutter",
@@ -825,10 +763,7 @@
 					"$(PROJECT_DIR)/Flutter",
 				);
 				INFOPLIST_FILE = Runner/Info.plist;
-				LD_RUNPATH_SEARCH_PATHS = (
-					"$(inherited)",
-					"@executable_path/Frameworks",
-				);
+				LD_RUNPATH_SEARCH_PATHS = "$(inherited) @executable_path/Frameworks";
 				LIBRARY_SEARCH_PATHS = (
 					"$(inherited)",
 					"$(PROJECT_DIR)/Flutter",
