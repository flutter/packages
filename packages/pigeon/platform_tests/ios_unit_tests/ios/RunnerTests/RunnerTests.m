--- conflicted
+++ resolved
@@ -5,15 +5,9 @@
 #import <XCTest/XCTest.h>
 #import "message.gen.h"
 
-<<<<<<< HEAD
 @interface ACMessageSearchReply ()
-+ (ACMessageSearchReply*)fromMap:(NSDictionary*)dict;
-- (NSDictionary*)toMap;
-=======
-@interface ACSearchReply ()
-+ (ACSearchReply *)fromMap:(NSDictionary *)dict;
++ (ACMessageSearchReply *)fromMap:(NSDictionary *)dict;
 - (NSDictionary *)toMap;
->>>>>>> 7fc88080
 @end
 
 @interface RunnerTests : XCTestCase
@@ -23,47 +17,26 @@
 @implementation RunnerTests
 
 - (void)testToMapAndBack {
-<<<<<<< HEAD
-  ACMessageSearchReply* reply = [[ACMessageSearchReply alloc] init];
-  reply.result = @"foobar";
-  NSDictionary* dict = [reply toMap];
-  ACMessageSearchReply* copy = [ACMessageSearchReply fromMap:dict];
-=======
-  ACSearchReply *reply = [[ACSearchReply alloc] init];
+  ACMessageSearchReply *reply = [[ACMessageSearchReply alloc] init];
   reply.result = @"foobar";
   NSDictionary *dict = [reply toMap];
-  ACSearchReply *copy = [ACSearchReply fromMap:dict];
->>>>>>> 7fc88080
+  ACMessageSearchReply *copy = [ACMessageSearchReply fromMap:dict];
   XCTAssertEqual(reply.result, copy.result);
 }
 
 - (void)testHandlesNull {
-<<<<<<< HEAD
-  ACMessageSearchReply* reply = [[ACMessageSearchReply alloc] init];
-  reply.result = nil;
-  NSDictionary* dict = [reply toMap];
-  ACMessageSearchReply* copy = [ACMessageSearchReply fromMap:dict];
-=======
-  ACSearchReply *reply = [[ACSearchReply alloc] init];
+  ACMessageSearchReply *reply = [[ACMessageSearchReply alloc] init];
   reply.result = nil;
   NSDictionary *dict = [reply toMap];
-  ACSearchReply *copy = [ACSearchReply fromMap:dict];
->>>>>>> 7fc88080
+  ACMessageSearchReply *copy = [ACMessageSearchReply fromMap:dict];
   XCTAssertNil(copy.result);
 }
 
 - (void)testHandlesNullFirst {
-<<<<<<< HEAD
-  ACMessageSearchReply* reply = [[ACMessageSearchReply alloc] init];
-  reply.error = @"foobar";
-  NSDictionary* dict = [reply toMap];
-  ACMessageSearchReply* copy = [ACMessageSearchReply fromMap:dict];
-=======
-  ACSearchReply *reply = [[ACSearchReply alloc] init];
+  ACMessageSearchReply *reply = [[ACMessageSearchReply alloc] init];
   reply.error = @"foobar";
   NSDictionary *dict = [reply toMap];
-  ACSearchReply *copy = [ACSearchReply fromMap:dict];
->>>>>>> 7fc88080
+  ACMessageSearchReply *copy = [ACMessageSearchReply fromMap:dict];
   XCTAssertEqual(reply.error, copy.error);
 }
 
