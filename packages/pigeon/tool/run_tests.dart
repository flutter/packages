// Copyright 2013 The Flutter Authors. All rights reserved.
// Use of this source code is governed by a BSD-style license that can be
// found in the LICENSE file.

// ignore_for_file: avoid_print

////////////////////////////////////////////////////////////////////////////////
/// Script for executing the Pigeon tests
///
/// usage: dart run tool/run_tests.dart
////////////////////////////////////////////////////////////////////////////////
<<<<<<< HEAD
import 'dart:io' show File, Process, Platform, exit, stderr, stdout;
import 'dart:math';
=======
import 'dart:io' show File, Platform, Process, exit, stderr, stdout;
>>>>>>> a95e400a
import 'package:args/args.dart';
import 'package:meta/meta.dart';

const String _testFlag = 'test';
const String _listFlag = 'list';

@immutable
class _TestInfo {
  const _TestInfo({required this.function, this.description});
  final Future<int> Function() function;
  final String? description;
}

const Map<String, _TestInfo> _tests = <String, _TestInfo>{
  'windows_unittests': _TestInfo(
      function: _runWindowsUnitTests,
      description: 'Unit tests on generated Windows C++ code.'),
  'android_unittests': _TestInfo(
      function: _runAndroidUnitTests,
      description: 'Unit tests on generated Java code.'),
  'android_kotlin_unittests': _TestInfo(
      function: _runAndroidKotlinUnitTests,
      description: 'Unit tests on generated Kotlin code.'),
  'dart_compilation_tests': _TestInfo(
      function: _runDartCompilationTests,
      description: 'Compilation tests on generated Dart code.'),
  'dart_unittests': _TestInfo(
      function: _runDartUnitTests,
      description: "Unit tests on and analysis on Pigeon's implementation."),
  'flutter_unittests': _TestInfo(
      function: _runFlutterUnitTests,
      description: 'Unit tests on generated Dart code.'),
  'ios_e2e_tests': _TestInfo(
      function: _runIosE2eTests,
      description: 'End-to-end Objective-C tests run on iOS Simulator'),
  'ios_unittests': _TestInfo(
      function: _runIosUnitTests,
      description: 'Unit tests on generated Objective-C code.'),
  'ios_swift_unittests': _TestInfo(
      function: _runIosSwiftUnitTests,
      description: 'Unit tests on generated Swift code.'),
  'mock_handler_tests': _TestInfo(
      function: _runMockHandlerTests,
      description: 'Unit tests on generated Dart mock handler code.'),
};

String snakeToPascalCase(String snake) {
  final List<String> parts = snake.split('_');
  return parts
      .map((String part) =>
          part.substring(0, 1).toUpperCase() + part.substring(1))
      .join();
}

Future<Process> _streamOutput(Future<Process> processFuture) async {
  final Process process = await processFuture;
  stdout.addStream(process.stdout);
  stderr.addStream(process.stderr);
  return process;
}

Future<int> _runProcess(String command, List<String> arguments,
    {String? workingDirectory}) async {
  final Process process = await _streamOutput(Process.start(
    command,
    arguments,
    workingDirectory: workingDirectory,
  ));
  return process.exitCode;
}

Future<int> _runAndroidUnitTests() async {
  throw UnimplementedError('See run_tests.sh.');
}

Future<int> _runAndroidKotlinUnitTests() async {
  const String androidKotlinUnitTestsPath =
      './platform_tests/android_kotlin_unit_tests';
  const List<String> tests = <String>[
    'all_datatypes',
    'all_void',
    'android_unittests',
    'async_handlers',
    'background_platform_channels',
    'enum_args',
    'enum',
    'host2flutter',
    'list',
    'message',
    'multiple_arity',
    'non_null_fields',
    'null_fields',
    'nullable_returns',
    'primitive',
    'void_arg_flutter',
    'void_arg_host',
    'voidflutter',
    'voidhost'
  ];
  int generateCode = 0;

  for (final String test in tests) {
    generateCode = await _runPigeon(
      input: './pigeons/$test.dart',
      kotlinOut:
          '$androidKotlinUnitTestsPath/android/app/src/main/kotlin/com/example/android_kotlin_unit_tests/${snakeToPascalCase(test)}.kt',
      kotlinPackage: 'com.example.android_kotlin_unit_tests',
    );
    if (generateCode != 0) {
      return generateCode;
    }
  }

  final Process gradlewExists = await _streamOutput(Process.start(
    './gradlew',
    <String>[],
    workingDirectory: '$androidKotlinUnitTestsPath/android',
    runInShell: true,
  ));
  final int gradlewExistsCode = await gradlewExists.exitCode;
  if (gradlewExistsCode != 0) {
    final Process compile = await _streamOutput(Process.start(
      'flutter',
      <String>['build', 'apk', '--debug'],
      workingDirectory: androidKotlinUnitTestsPath,
      runInShell: true,
    ));
    final int compileCode = await compile.exitCode;
    if (compileCode != 0) {
      return compileCode;
    }
  }

  final Process run = await _streamOutput(Process.start(
    './gradlew',
    <String>[
      'test',
    ],
    workingDirectory: '$androidKotlinUnitTestsPath/android',
  ));

  return run.exitCode;
}

Future<int> _runDartCompilationTests() async {
  throw UnimplementedError('See run_tests.sh.');
}

Future<int> _runDartUnitTests() async {
  int exitCode = await _runProcess('dart', <String>['analyze', 'bin']);
  if (exitCode != 0) {
    return exitCode;
  }
  exitCode = await _runProcess('dart', <String>['analyze', 'lib']);
  if (exitCode != 0) {
    return exitCode;
  }
  exitCode = await _runProcess('dart', <String>['test']);
  return exitCode;
}

/// Generates multiple dart files based on the jobs defined in [jobs] which is
/// in the format of (key: input pigeon file path, value: output dart file
/// path).
Future<int> _generateDart(Map<String, String> jobs) async {
  for (final MapEntry<String, String> job in jobs.entries) {
    // TODO(gaaclarke): Make this run the jobs in parallel.  A bug in Dart
    // blocked this (https://github.com/dart-lang/pub/pull/3285).
    final int result = await _runPigeon(
        input: job.key, dartOut: job.value, streamOutput: false);
    if (result != 0) {
      return result;
    }
  }
  return 0;
}

Future<int> _analyzeFlutterUnitTests(String flutterUnitTestsPath) async {
  final String messagePath = '$flutterUnitTestsPath/lib/message.gen.dart';
  final String messageTestPath = '$flutterUnitTestsPath/test/message_test.dart';
  final int generateTestCode = await _runPigeon(
    input: 'pigeons/message.dart',
    dartOut: messagePath,
    dartTestOut: messageTestPath,
  );
  if (generateTestCode != 0) {
    return generateTestCode;
  }

  final int analyzeCode = await _runProcess(
    'flutter',
    <String>['analyze'],
    workingDirectory: flutterUnitTestsPath,
  );
  if (analyzeCode != 0) {
    return analyzeCode;
  }

  // Delete these files that were just generated to help with the analyzer step.
  File(messagePath).deleteSync();
  File(messageTestPath).deleteSync();
  return 0;
}

Future<int> _runFlutterUnitTests() async {
  const String flutterUnitTestsPath =
      'platform_tests/flutter_null_safe_unit_tests';
  final int generateCode = await _generateDart(<String, String>{
    'pigeons/flutter_unittests.dart':
        '$flutterUnitTestsPath/lib/null_safe_pigeon.dart',
    'pigeons/all_datatypes.dart':
        '$flutterUnitTestsPath/lib/all_datatypes.dart',
    'pigeons/primitive.dart': '$flutterUnitTestsPath/lib/primitive.dart',
    'pigeons/multiple_arity.dart':
        '$flutterUnitTestsPath/lib/multiple_arity.gen.dart',
    'pigeons/non_null_fields.dart':
        '$flutterUnitTestsPath/lib/non_null_fields.gen.dart',
    'pigeons/null_fields.dart':
        '$flutterUnitTestsPath/lib/null_fields.gen.dart',
    'pigeons/nullable_returns.dart':
        '$flutterUnitTestsPath/lib/nullable_returns.gen.dart',
  });
  if (generateCode != 0) {
    return generateCode;
  }

  final int analyzeCode = await _analyzeFlutterUnitTests(flutterUnitTestsPath);
  if (analyzeCode != 0) {
    return analyzeCode;
  }

  final int testCode = await _runProcess(
    'flutter',
    <String>['test'],
    workingDirectory: flutterUnitTestsPath,
  );
  if (testCode != 0) {
    return testCode;
  }

  return 0;
}

Future<int> _runIosE2eTests() async {
  throw UnimplementedError('See run_tests.sh.');
}

Future<int> _runIosUnitTests() async {
  throw UnimplementedError('See run_tests.sh.');
}

Future<int> _runIosSwiftUnitTests() async {
  const String iosSwiftUnitTestsPath = './platform_tests/ios_swift_unit_tests';
  const List<String> tests = <String>[
    'all_datatypes',
    'all_void',
    'async_handlers',
    'enum_args',
    'enum',
    'host2flutter',
    'list',
    'message',
    'multiple_arity',
    'non_null_fields',
    'null_fields',
    'nullable_returns',
    'primitive',
    'void_arg_flutter',
    'void_arg_host',
    'voidflutter',
    'voidhost'
  ];
  int generateCode = 0;

  for (final String test in tests) {
    generateCode = await _runPigeon(
      input: './pigeons/$test.dart',
      iosSwiftOut:
          '$iosSwiftUnitTestsPath/ios/Runner/${snakeToPascalCase(test)}.gen.swift',
    );
    if (generateCode != 0) {
      return generateCode;
    }
  }

  final Process compile = await _streamOutput(Process.start(
    'flutter',
    <String>['build', 'ios', '--simulator'],
    workingDirectory: iosSwiftUnitTestsPath,
    runInShell: true,
  ));
  final int compileCode = await compile.exitCode;
  if (compileCode != 0) {
    return compileCode;
  }

  final Process run = await _streamOutput(Process.start(
    'xcodebuild',
    <String>[
      '-workspace',
      'Runner.xcworkspace',
      '-scheme',
      'RunnerTests',
      '-sdk',
      'iphonesimulator',
      '-destination',
      'platform=iOS Simulator,name=iPhone 8',
      'test',
    ],
    workingDirectory: '$iosSwiftUnitTestsPath/ios',
  ));

  return run.exitCode;
}

Future<int> _runMockHandlerTests() async {
  const String unitTestsPath = './mock_handler_tester';
  final int generateCode = await _runPigeon(
    input: './pigeons/message.dart',
    dartOut: './mock_handler_tester/test/message.dart',
    dartTestOut: './mock_handler_tester/test/test.dart',
  );
  if (generateCode != 0) {
    return generateCode;
  }

  final int testCode = await _runProcess(
    'flutter',
    <String>['test'],
    workingDirectory: unitTestsPath,
  );
  if (testCode != 0) {
    return testCode;
  }
  return 0;
}

Future<int> _runPigeon(
    {required String input,
    String? kotlinOut,
    String? kotlinPackage,
    String? iosSwiftOut,
    String? cppHeaderOut,
    String? cppSourceOut,
    String? cppNamespace,
    String? dartOut,
    String? dartTestOut,
    bool streamOutput = true}) async {
  const bool hasDart = false;
  final List<String> args = <String>[
    'run',
    'pigeon',
    '--input',
    input,
    '--copyright_header',
    './copyright_header.txt',
  ];
  if (kotlinOut != null) {
    args.addAll(<String>['--experimental_kotlin_out', kotlinOut]);
  }
  if (kotlinPackage != null) {
    args.addAll(<String>['--experimental_kotlin_package', kotlinPackage]);
  }
  if (iosSwiftOut != null) {
    args.addAll(<String>['--experimental_swift_out', iosSwiftOut]);
  }
  if (cppHeaderOut != null) {
    args.addAll(<String>[
      '--experimental_cpp_header_out',
      cppHeaderOut,
    ]);
  }
  if (cppSourceOut != null) {
    args.addAll(<String>[
      '--experimental_cpp_source_out',
      cppSourceOut,
    ]);
  }
  if (cppNamespace != null) {
    args.addAll(<String>[
      '--cpp_namespace',
      cppNamespace,
    ]);
  }
  if (dartOut != null) {
    args.addAll(<String>['--dart_out', dartOut]);
  }
  if (dartTestOut != null) {
    args.addAll(<String>['--dart_test_out', dartTestOut]);
  }
  if (!hasDart) {
    args.add('--one_language');
  }
  final Process generate = streamOutput
      ? await _streamOutput(Process.start('dart', args))
      : await Process.start('dart', args);
  final int generateCode = await generate.exitCode;
  if (generateCode != 0) {
    if (!streamOutput) {
      print('dart $args failed:');
      generate.stdout.pipe(stdout);
      generate.stderr.pipe(stderr);
    }
    return generateCode;
  }
  return 0;
}

Future<int> _runWindowsUnitTests() async {
  const String windowsUnitTestsPath = './platform_tests/windows_unit_tests';
  const List<String> tests = <String>[
    'all_datatypes',
    'all_void',
    'async_handlers',
    'enum',
    'host2flutter',
    'list',
    'message',
    'multiple_arity',
    'non_null_fields',
    'null_fields',
    'nullable_returns',
    'primitive',
    'void_arg_flutter',
    'void_arg_host',
    'voidflutter',
    'voidhost'
  ];
  int generateCode = 0;

  for (final String test in tests) {
    generateCode = await _runPigeon(
        input: './pigeons/$test.dart',
        cppHeaderOut: '$windowsUnitTestsPath/windows/test/$test.g.h',
        cppSourceOut: '$windowsUnitTestsPath/windows/test/$test.g.cpp',
        cppNamespace: '${test}_pigeontest');
    if (generateCode != 0) {
      return generateCode;
    }
  }

  final Process compile = await _streamOutput(Process.start(
      'flutter', <String>['build', 'windows', '--debug'],
      workingDirectory: '$windowsUnitTestsPath/example', runInShell: true));
  final int compileCode = await compile.exitCode;
  if (compileCode != 0) {
    return compileCode;
  }

  final Process run = await _streamOutput(Process.start(
      '$windowsUnitTestsPath/example/build/windows/plugins/windows_unit_tests/Debug/windows_unit_tests_test.exe',
      <String>[]));

  return run.exitCode;
}

Future<void> main(List<String> args) async {
  final ArgParser parser = ArgParser()
    ..addOption(_testFlag, abbr: 't', help: 'Only run specified test.')
    ..addFlag(_listFlag,
        negatable: false, abbr: 'l', help: 'List available tests.')
    ..addFlag('help',
        negatable: false, abbr: 'h', help: 'Print this reference.');

  final ArgResults argResults = parser.parse(args);
  List<String> testsToRun = <String>[];
  if (argResults.wasParsed(_listFlag)) {
    print('available tests:');

    final int columnWidth =
        _tests.keys.map((String key) => key.length).reduce(max) + 4;

    for (final MapEntry<String, _TestInfo> info in _tests.entries) {
<<<<<<< HEAD
      print('${info.key.padRight(columnWidth)}- ${info.value.description}');
=======
      final int tabCount = (4 - info.key.length / 8).toInt();
      final String tabs = repeat('\t', tabCount).join();
      print('${info.key}$tabs- ${info.value.description}');
>>>>>>> a95e400a
    }
    exit(0);
  } else if (argResults.wasParsed('help')) {
    print('''
Pigeon run_tests
usage: dart run tool/run_tests.dart [-l | -t <test name>]

${parser.usage}''');
    exit(0);
  } else if (argResults.wasParsed(_testFlag)) {
    testsToRun = <String>[argResults[_testFlag]];
  }

  // If no tests are provided, run a default based on the host platform. This is
  // the mode used by CI.
  if (testsToRun.isEmpty) {
    if (Platform.isWindows) {
      testsToRun = <String>['windows_unittests'];
    } else {
      // TODO(gaaclarke): migrate from run_tests.sh to this script.
    }
  }

  for (final String test in testsToRun) {
    final _TestInfo? info = _tests[test];
    if (info != null) {
      print('# Running $test');
      final int testCode = await info.function();
      if (testCode != 0) {
        exit(testCode);
      }
    } else {
      print('unknown test: $test');
      exit(1);
    }
  }
  exit(0);
}<|MERGE_RESOLUTION|>--- conflicted
+++ resolved
@@ -9,12 +9,8 @@
 ///
 /// usage: dart run tool/run_tests.dart
 ////////////////////////////////////////////////////////////////////////////////
-<<<<<<< HEAD
 import 'dart:io' show File, Process, Platform, exit, stderr, stdout;
 import 'dart:math';
-=======
-import 'dart:io' show File, Platform, Process, exit, stderr, stdout;
->>>>>>> a95e400a
 import 'package:args/args.dart';
 import 'package:meta/meta.dart';
 
@@ -488,13 +484,7 @@
         _tests.keys.map((String key) => key.length).reduce(max) + 4;
 
     for (final MapEntry<String, _TestInfo> info in _tests.entries) {
-<<<<<<< HEAD
       print('${info.key.padRight(columnWidth)}- ${info.value.description}');
-=======
-      final int tabCount = (4 - info.key.length / 8).toInt();
-      final String tabs = repeat('\t', tabCount).join();
-      print('${info.key}$tabs- ${info.value.description}');
->>>>>>> a95e400a
     }
     exit(0);
   } else if (argResults.wasParsed('help')) {
