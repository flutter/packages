// Copyright 2013 The Flutter Authors. All rights reserved.
// Use of this source code is governed by a BSD-style license that can be
// found in the LICENSE file.

// ignore_for_file: avoid_print

////////////////////////////////////////////////////////////////////////////////
/// Script for executing the Pigeon tests
///
/// usage: dart run tool/run_tests.dart
////////////////////////////////////////////////////////////////////////////////
<<<<<<< HEAD
import 'dart:io' show File, exit, Process, Platform, stderr, stdout;
import 'dart:math';
=======
import 'dart:io'
    show
        Directory,
        File,
        Platform,
        Process,
        ProcessResult,
        exit,
        stderr,
        stdout;
>>>>>>> 392a4548
import 'package:args/args.dart';
import 'package:meta/meta.dart';

const String _testFlag = 'test';
const String _listFlag = 'list';

@immutable
class _TestInfo {
  const _TestInfo({required this.function, this.description});
  final Future<int> Function() function;
  final String? description;
}

const Map<String, _TestInfo> _tests = <String, _TestInfo>{
  'windows_unittests': _TestInfo(
      function: _runWindowsUnitTests,
      description: 'Unit tests on generated Windows C++ code.'),
  'android_unittests': _TestInfo(
      function: _runAndroidUnitTests,
      description: 'Unit tests on generated Java code.'),
  'android_kotlin_unittests': _TestInfo(
      function: _runAndroidKotlinUnitTests,
      description: 'Unit tests on generated Kotlin code.'),
  'dart_compilation_tests': _TestInfo(
      function: _runDartCompilationTests,
      description: 'Compilation tests on generated Dart code.'),
  'dart_unittests': _TestInfo(
      function: _runDartUnitTests,
      description: "Unit tests on and analysis on Pigeon's implementation."),
  'flutter_unittests': _TestInfo(
      function: _runFlutterUnitTests,
      description: 'Unit tests on generated Dart code.'),
  'ios_e2e_tests': _TestInfo(
      function: _runIosE2eTests,
      description: 'End-to-end Objective-C tests run on iOS Simulator'),
  'ios_unittests': _TestInfo(
      function: _runIosUnitTests,
      description: 'Unit tests on generated Objective-C code.'),
  'ios_swift_unittests': _TestInfo(
      function: _runIosSwiftUnitTests,
      description: 'Unit tests on generated Swift code.'),
  'mac_swift_unittests': _TestInfo(
      function: _runMacOSSwiftUnitTests,
      description: 'Unit tests on generated Swift code on macOS.'),
  'mock_handler_tests': _TestInfo(
      function: _runMockHandlerTests,
      description: 'Unit tests on generated Dart mock handler code.'),
};

String snakeToPascalCase(String snake) {
  final List<String> parts = snake.split('_');
  return parts
      .map((String part) =>
          part.substring(0, 1).toUpperCase() + part.substring(1))
      .join();
}

Future<Process> _streamOutput(Future<Process> processFuture) async {
  final Process process = await processFuture;
  stdout.addStream(process.stdout);
  stderr.addStream(process.stderr);
  return process;
}

Future<int> _runProcess(String command, List<String> arguments,
    {String? workingDirectory}) async {
  final Process process = await _streamOutput(Process.start(
    command,
    arguments,
    workingDirectory: workingDirectory,
  ));
  return process.exitCode;
}

Future<int> _runAndroidUnitTests() async {
  throw UnimplementedError('See run_tests.sh.');
}

Future<int> _runAndroidKotlinUnitTests() async {
  const String androidKotlinUnitTestsPath =
      './platform_tests/android_kotlin_unit_tests';
  const List<String> tests = <String>[
    'all_datatypes',
    'all_void',
    'android_unittests',
    'async_handlers',
    'background_platform_channels',
    'enum_args',
    'enum',
    'host2flutter',
    'list',
    'message',
    'multiple_arity',
    'non_null_fields',
    'null_fields',
    'nullable_returns',
    'primitive',
    'void_arg_flutter',
    'void_arg_host',
    'voidflutter',
    'voidhost'
  ];
  int generateCode = 0;

  for (final String test in tests) {
    generateCode = await _runPigeon(
      input: './pigeons/$test.dart',
      kotlinOut:
          '$androidKotlinUnitTestsPath/android/app/src/main/kotlin/com/example/android_kotlin_unit_tests/${snakeToPascalCase(test)}.kt',
      kotlinPackage: 'com.example.android_kotlin_unit_tests',
    );
    if (generateCode != 0) {
      return generateCode;
    }
  }

  final Process gradlewExists = await _streamOutput(Process.start(
    './gradlew',
    <String>[],
    workingDirectory: '$androidKotlinUnitTestsPath/android',
    runInShell: true,
  ));
  final int gradlewExistsCode = await gradlewExists.exitCode;
  if (gradlewExistsCode != 0) {
    final Process compile = await _streamOutput(Process.start(
      'flutter',
      <String>['build', 'apk', '--debug'],
      workingDirectory: androidKotlinUnitTestsPath,
      runInShell: true,
    ));
    final int compileCode = await compile.exitCode;
    if (compileCode != 0) {
      return compileCode;
    }
  }

  final Process run = await _streamOutput(Process.start(
    './gradlew',
    <String>[
      'test',
    ],
    workingDirectory: '$androidKotlinUnitTestsPath/android',
  ));

  return run.exitCode;
}

Future<int> _runDartCompilationTests() async {
  throw UnimplementedError('See run_tests.sh.');
}

Future<int> _runDartUnitTests() async {
  int exitCode = await _runProcess('dart', <String>['analyze', 'bin']);
  if (exitCode != 0) {
    return exitCode;
  }
  exitCode = await _runProcess('dart', <String>['analyze', 'lib']);
  if (exitCode != 0) {
    return exitCode;
  }
  exitCode = await _runProcess('dart', <String>['test']);
  return exitCode;
}

/// Generates multiple dart files based on the jobs defined in [jobs] which is
/// in the format of (key: input pigeon file path, value: output dart file
/// path).
Future<int> _generateDart(Map<String, String> jobs) async {
  for (final MapEntry<String, String> job in jobs.entries) {
    // TODO(gaaclarke): Make this run the jobs in parallel.  A bug in Dart
    // blocked this (https://github.com/dart-lang/pub/pull/3285).
    final int result = await _runPigeon(
        input: job.key, dartOut: job.value, streamOutput: false);
    if (result != 0) {
      return result;
    }
  }
  return 0;
}

Future<int> _analyzeFlutterUnitTests(String flutterUnitTestsPath) async {
  final String messagePath = '$flutterUnitTestsPath/lib/message.gen.dart';
  final String messageTestPath = '$flutterUnitTestsPath/test/message_test.dart';
  final int generateTestCode = await _runPigeon(
    input: 'pigeons/message.dart',
    dartOut: messagePath,
    dartTestOut: messageTestPath,
  );
  if (generateTestCode != 0) {
    return generateTestCode;
  }

  final int analyzeCode = await _runProcess(
    'flutter',
    <String>['analyze'],
    workingDirectory: flutterUnitTestsPath,
  );
  if (analyzeCode != 0) {
    return analyzeCode;
  }

  // Delete these files that were just generated to help with the analyzer step.
  File(messagePath).deleteSync();
  File(messageTestPath).deleteSync();
  return 0;
}

Future<int> _runFlutterUnitTests() async {
  const String flutterUnitTestsPath =
      'platform_tests/flutter_null_safe_unit_tests';
  final int generateCode = await _generateDart(<String, String>{
    'pigeons/flutter_unittests.dart':
        '$flutterUnitTestsPath/lib/null_safe_pigeon.dart',
    'pigeons/all_datatypes.dart':
        '$flutterUnitTestsPath/lib/all_datatypes.dart',
    'pigeons/primitive.dart': '$flutterUnitTestsPath/lib/primitive.dart',
    'pigeons/multiple_arity.dart':
        '$flutterUnitTestsPath/lib/multiple_arity.gen.dart',
    'pigeons/non_null_fields.dart':
        '$flutterUnitTestsPath/lib/non_null_fields.gen.dart',
    'pigeons/null_fields.dart':
        '$flutterUnitTestsPath/lib/null_fields.gen.dart',
    'pigeons/nullable_returns.dart':
        '$flutterUnitTestsPath/lib/nullable_returns.gen.dart',
  });
  if (generateCode != 0) {
    return generateCode;
  }

  final int analyzeCode = await _analyzeFlutterUnitTests(flutterUnitTestsPath);
  if (analyzeCode != 0) {
    return analyzeCode;
  }

  final int testCode = await _runProcess(
    'flutter',
    <String>['test'],
    workingDirectory: flutterUnitTestsPath,
  );
  if (testCode != 0) {
    return testCode;
  }

  return 0;
}

Future<int> _runIosE2eTests() async {
  throw UnimplementedError('See run_tests.sh.');
}

Future<int> _runIosUnitTests() async {
  throw UnimplementedError('See run_tests.sh.');
}

Future<int> _runMacOSSwiftUnitTests() async {
  const String macosSwiftUnitTestsPath =
      './platform_tests/macos_swift_unit_tests';
  final int generateCode = await _runPigeon(
    input: '$macosSwiftUnitTestsPath/pigeons/messages.dart',
    iosSwiftOut: '$macosSwiftUnitTestsPath/macos/Classes/messages.g.swift',
  );
  if (generateCode != 0) {
    return generateCode;
  }
  final Directory oldCwd = Directory.current;
  try {
    Directory.current = Directory('$macosSwiftUnitTestsPath/macos');
    final ProcessResult lintResult =
        Process.runSync('pod', <String>['lib', 'lint']);
    if (lintResult.exitCode != 0) {
      return lintResult.exitCode;
    }
  } finally {
    Directory.current = oldCwd;
  }

  return 0;
}

Future<int> _runIosSwiftUnitTests() async {
  const String iosSwiftUnitTestsPath = './platform_tests/ios_swift_unit_tests';
  const List<String> tests = <String>[
    'all_datatypes',
    'all_void',
    'async_handlers',
    'enum_args',
    'enum',
    'host2flutter',
    'list',
    'message',
    'multiple_arity',
    'non_null_fields',
    'null_fields',
    'nullable_returns',
    'primitive',
    'void_arg_flutter',
    'void_arg_host',
    'voidflutter',
    'voidhost'
  ];
  int generateCode = 0;

  for (final String test in tests) {
    generateCode = await _runPigeon(
      input: './pigeons/$test.dart',
      iosSwiftOut:
          '$iosSwiftUnitTestsPath/ios/Runner/${snakeToPascalCase(test)}.gen.swift',
    );
    if (generateCode != 0) {
      return generateCode;
    }
  }

  final Process compile = await _streamOutput(Process.start(
    'flutter',
    <String>['build', 'ios', '--simulator'],
    workingDirectory: iosSwiftUnitTestsPath,
    runInShell: true,
  ));
  final int compileCode = await compile.exitCode;
  if (compileCode != 0) {
    return compileCode;
  }

  final Process run = await _streamOutput(Process.start(
    'xcodebuild',
    <String>[
      '-workspace',
      'Runner.xcworkspace',
      '-scheme',
      'RunnerTests',
      '-sdk',
      'iphonesimulator',
      '-destination',
      'platform=iOS Simulator,name=iPhone 8',
      'test',
    ],
    workingDirectory: '$iosSwiftUnitTestsPath/ios',
  ));

  return run.exitCode;
}

Future<int> _runMockHandlerTests() async {
  const String unitTestsPath = './mock_handler_tester';
  final int generateCode = await _runPigeon(
    input: './pigeons/message.dart',
    dartOut: './mock_handler_tester/test/message.dart',
    dartTestOut: './mock_handler_tester/test/test.dart',
  );
  if (generateCode != 0) {
    return generateCode;
  }

  final int testCode = await _runProcess(
    'flutter',
    <String>['test'],
    workingDirectory: unitTestsPath,
  );
  if (testCode != 0) {
    return testCode;
  }
  return 0;
}

Future<int> _runPigeon(
    {required String input,
    String? kotlinOut,
    String? kotlinPackage,
    String? iosSwiftOut,
    String? cppHeaderOut,
    String? cppSourceOut,
    String? cppNamespace,
    String? dartOut,
    String? dartTestOut,
    bool streamOutput = true}) async {
  const bool hasDart = false;
  final List<String> args = <String>[
    'run',
    'pigeon',
    '--input',
    input,
    '--copyright_header',
    './copyright_header.txt',
  ];
  if (kotlinOut != null) {
    args.addAll(<String>['--experimental_kotlin_out', kotlinOut]);
  }
  if (kotlinPackage != null) {
    args.addAll(<String>['--experimental_kotlin_package', kotlinPackage]);
  }
  if (iosSwiftOut != null) {
    args.addAll(<String>['--experimental_swift_out', iosSwiftOut]);
  }
  if (cppHeaderOut != null) {
    args.addAll(<String>[
      '--experimental_cpp_header_out',
      cppHeaderOut,
    ]);
  }
  if (cppSourceOut != null) {
    args.addAll(<String>[
      '--experimental_cpp_source_out',
      cppSourceOut,
    ]);
  }
  if (cppNamespace != null) {
    args.addAll(<String>[
      '--cpp_namespace',
      cppNamespace,
    ]);
  }
  if (dartOut != null) {
    args.addAll(<String>['--dart_out', dartOut]);
  }
  if (dartTestOut != null) {
    args.addAll(<String>['--dart_test_out', dartTestOut]);
  }
  if (!hasDart) {
    args.add('--one_language');
  }
  final Process generate = streamOutput
      ? await _streamOutput(Process.start('dart', args))
      : await Process.start('dart', args);
  final int generateCode = await generate.exitCode;
  if (generateCode != 0) {
    if (!streamOutput) {
      print('dart $args failed:');
      generate.stdout.pipe(stdout);
      generate.stderr.pipe(stderr);
    }
    return generateCode;
  }
  return 0;
}

Future<int> _runWindowsUnitTests() async {
  const String windowsUnitTestsPath = './platform_tests/windows_unit_tests';
  const List<String> tests = <String>[
    'all_datatypes',
    'all_void',
    'async_handlers',
    'enum',
    'host2flutter',
    'list',
    'message',
    'multiple_arity',
    'non_null_fields',
    'null_fields',
    'nullable_returns',
    'primitive',
    'void_arg_flutter',
    'void_arg_host',
    'voidflutter',
    'voidhost'
  ];
  int generateCode = 0;

  for (final String test in tests) {
    generateCode = await _runPigeon(
        input: './pigeons/$test.dart',
        cppHeaderOut: '$windowsUnitTestsPath/windows/test/$test.g.h',
        cppSourceOut: '$windowsUnitTestsPath/windows/test/$test.g.cpp',
        cppNamespace: '${test}_pigeontest');
    if (generateCode != 0) {
      return generateCode;
    }
  }

  final Process compile = await _streamOutput(Process.start(
      'flutter', <String>['build', 'windows', '--debug'],
      workingDirectory: '$windowsUnitTestsPath/example', runInShell: true));
  final int compileCode = await compile.exitCode;
  if (compileCode != 0) {
    return compileCode;
  }

  final Process run = await _streamOutput(Process.start(
      '$windowsUnitTestsPath/example/build/windows/plugins/windows_unit_tests/Debug/windows_unit_tests_test.exe',
      <String>[]));

  return run.exitCode;
}

Future<void> main(List<String> args) async {
  final ArgParser parser = ArgParser()
    ..addOption(_testFlag, abbr: 't', help: 'Only run specified test.')
    ..addFlag(_listFlag,
        negatable: false, abbr: 'l', help: 'List available tests.')
    ..addFlag('help',
        negatable: false, abbr: 'h', help: 'Print this reference.');

  final ArgResults argResults = parser.parse(args);
  List<String> testsToRun = <String>[];
  if (argResults.wasParsed(_listFlag)) {
    print('available tests:');

    final int columnWidth =
        _tests.keys.map((String key) => key.length).reduce(max) + 4;

    for (final MapEntry<String, _TestInfo> info in _tests.entries) {
      print('${info.key.padRight(columnWidth)}- ${info.value.description}');
    }
    exit(0);
  } else if (argResults.wasParsed('help')) {
    print('''
Pigeon run_tests
usage: dart run tool/run_tests.dart [-l | -t <test name>]

${parser.usage}''');
    exit(0);
  } else if (argResults.wasParsed(_testFlag)) {
    testsToRun = <String>[argResults[_testFlag]];
  }

  // If no tests are provided, run a default based on the host platform. This is
  // the mode used by CI.
  if (testsToRun.isEmpty) {
    if (Platform.isWindows) {
      testsToRun = <String>['windows_unittests'];
    } else {
      // TODO(gaaclarke): migrate from run_tests.sh to this script.
    }
  }

  for (final String test in testsToRun) {
    final _TestInfo? info = _tests[test];
    if (info != null) {
      print('# Running $test');
      final int testCode = await info.function();
      if (testCode != 0) {
        exit(testCode);
      }
    } else {
      print('unknown test: $test');
      exit(1);
    }
  }
  exit(0);
}<|MERGE_RESOLUTION|>--- conflicted
+++ resolved
@@ -9,21 +9,18 @@
 ///
 /// usage: dart run tool/run_tests.dart
 ////////////////////////////////////////////////////////////////////////////////
-<<<<<<< HEAD
-import 'dart:io' show File, exit, Process, Platform, stderr, stdout;
-import 'dart:math';
-=======
 import 'dart:io'
     show
         Directory,
+        exit,
         File,
         Platform,
         Process,
         ProcessResult,
-        exit,
         stderr,
         stdout;
->>>>>>> 392a4548
+import 'dart:math';
+
 import 'package:args/args.dart';
 import 'package:meta/meta.dart';
 
