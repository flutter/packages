// Copyright 2013 The Flutter Authors
// Use of this source code is governed by a BSD-style license that can be
// found in the LICENSE file.

import 'dart:io' show Platform;

import 'package:path/path.dart' as p;
import 'package:pigeon/pigeon.dart';
import 'package:pigeon/src/ast.dart';
import 'package:pigeon/src/generator_tools.dart';

import 'process_utils.dart';

enum GeneratorLanguage { cpp, dart, gobject, java, kotlin, objc, swift }

// A map of pigeons/ files to the languages that they can't yet be generated
// for due to limitations of that generator.
const Map<String, Set<GeneratorLanguage>> _unsupportedFiles =
    <String, Set<GeneratorLanguage>>{
<<<<<<< HEAD
  'event_channel_tests': <GeneratorLanguage>{
    GeneratorLanguage.cpp,
    GeneratorLanguage.gobject,
    GeneratorLanguage.java,
    GeneratorLanguage.objc,
  },
  'event_channel_without_classes_tests': <GeneratorLanguage>{
    GeneratorLanguage.cpp,
    GeneratorLanguage.gobject,
    GeneratorLanguage.java,
    GeneratorLanguage.objc,
  },
  'proxy_api_tests': <GeneratorLanguage>{
    GeneratorLanguage.cpp,
    GeneratorLanguage.gobject,
    GeneratorLanguage.java,
    GeneratorLanguage.objc,
  },
  'ni_tests': <GeneratorLanguage>{
    GeneratorLanguage.cpp,
    GeneratorLanguage.gobject,
    GeneratorLanguage.java,
    GeneratorLanguage.objc,
  },
};
=======
      'event_channel_tests': <GeneratorLanguage>{
        GeneratorLanguage.cpp,
        GeneratorLanguage.gobject,
        GeneratorLanguage.java,
        GeneratorLanguage.objc,
      },
      'event_channel_without_classes_tests': <GeneratorLanguage>{
        GeneratorLanguage.cpp,
        GeneratorLanguage.gobject,
        GeneratorLanguage.java,
        GeneratorLanguage.objc,
      },
      'proxy_api_tests': <GeneratorLanguage>{
        GeneratorLanguage.cpp,
        GeneratorLanguage.gobject,
        GeneratorLanguage.java,
        GeneratorLanguage.objc,
      },
    };
>>>>>>> 1c0be204

String _snakeToPascalCase(String snake) {
  final List<String> parts = snake.split('_');
  return parts
      .map(
        (String part) => part.substring(0, 1).toUpperCase() + part.substring(1),
      )
      .join();
}

// Remaps some file names for Java output, since the filename on Java will be
// the name of the generated top-level class. In some cases this is necessary
// (e.g., "list", which collides with the Java List class in tests), and in
// others it is just preserving previous behavior from the earlier Bash version
// of the generation to minimize churn during the migration.
// TODO(stuartmorgan): Remove the need for this when addressing
// https://github.com/flutter/flutter/issues/115168.
String _javaFilenameForName(String inputName) {
  const Map<String, String> specialCases = <String, String>{
    'message': 'MessagePigeon',
  };
  return specialCases[inputName] ?? _snakeToPascalCase(inputName);
}

Future<int> generateExamplePigeons() async {
  int success = 0;
  success = await runPigeon(
    input: './example/app/pigeons/messages.dart',
    basePath: './example/app',
    suppressVersion: true,
  );
  success += await runPigeon(
    input: './example/app/pigeons/event_channel_messages.dart',
    basePath: './example/app',
    suppressVersion: true,
  );
  return success;
}

Future<int> generateTestPigeons({
  required String baseDir,
  bool includeOverflow = false,
}) async {
  // TODO(stuartmorgan): Make this dynamic rather than hard-coded. Or eliminate
  // it entirely; see https://github.com/flutter/flutter/issues/115169.
  const Set<String> inputs = <String>{
    'core_tests',
    'enum',
    'event_channel_tests',
    'event_channel_without_classes_tests',
    'flutter_unittests', // Only for Dart unit tests in shared_test_plugin_code
    'message',
    'multiple_arity',
    'non_null_fields',
    'null_fields',
    'nullable_returns',
    'primitive',
    'proxy_api_tests',
    'ni_tests'
  };

  const String testPluginName = 'test_plugin';
  const String alternateTestPluginName = 'alternate_language_test_plugin';
  final String outputBase = p.join(baseDir, 'platform_tests', testPluginName);
  final String alternateOutputBase = p.join(
    baseDir,
    'platform_tests',
    alternateTestPluginName,
  );
  final String sharedDartOutputBase = p.join(
    baseDir,
    'platform_tests',
    'shared_test_plugin_code',
  );

  for (final String input in inputs) {
    final String pascalCaseName = _snakeToPascalCase(input);
    final Set<GeneratorLanguage> skipLanguages =
        _unsupportedFiles[input] ?? <GeneratorLanguage>{};

    final bool kotlinErrorClassGenerationTestFiles =
        input == 'core_tests' || input == 'primitive';

    final String kotlinErrorName =
        kotlinErrorClassGenerationTestFiles
            ? 'FlutterError'
            : '${pascalCaseName}Error';

    final bool swiftErrorUseDefaultErrorName =
        input == 'core_tests' || input == 'primitive';

    final String? swiftErrorClassName =
        swiftErrorUseDefaultErrorName ? null : '${pascalCaseName}Error';

    // Generate the default language test plugin output.
    int generateCode = await runPigeon(
      input: './pigeons/$input.dart',
      dartOut: '$sharedDartOutputBase/lib/src/generated/$input.gen.dart',
      dartTestOut:
          input == 'message'
              ? '$sharedDartOutputBase/test/test_message.gen.dart'
              : null,
      dartPackageName: 'pigeon_integration_tests',
      suppressVersion: true,
      // Android
      kotlinOut:
          skipLanguages.contains(GeneratorLanguage.kotlin)
              ? null
              : '$outputBase/android/src/main/kotlin/com/example/test_plugin/$pascalCaseName.gen.kt',
      kotlinPackage: 'com.example.test_plugin',
      kotlinErrorClassName: kotlinErrorName,
      kotlinUseJni: input == 'ni_tests',
      kotlinAppDirectory: '$outputBase/example',
      kotlinIncludeErrorClass: input != 'primitive',
      // iOS/macOS
      swiftOut:
          skipLanguages.contains(GeneratorLanguage.swift)
              ? null
              : '$outputBase/darwin/$testPluginName/Sources/$testPluginName/$pascalCaseName.gen.swift',
      swiftErrorClassName: swiftErrorClassName,
      swiftIncludeErrorClass: input != 'primitive',
      swiftUseFfi: input == 'ni_tests',
      swiftAppDirectory: '$outputBase/example',
      // Linux
      gobjectHeaderOut:
          skipLanguages.contains(GeneratorLanguage.gobject)
              ? null
              : '$outputBase/linux/pigeon/$input.gen.h',
      gobjectSourceOut:
          skipLanguages.contains(GeneratorLanguage.gobject)
              ? null
              : '$outputBase/linux/pigeon/$input.gen.cc',
      gobjectModule: '${pascalCaseName}PigeonTest',
      // Windows
      cppHeaderOut:
          skipLanguages.contains(GeneratorLanguage.cpp)
              ? null
              : '$outputBase/windows/pigeon/$input.gen.h',
      cppSourceOut:
          skipLanguages.contains(GeneratorLanguage.cpp)
              ? null
              : '$outputBase/windows/pigeon/$input.gen.cpp',
      cppNamespace: '${input}_pigeontest',
      injectOverflowTypes: includeOverflow && input == 'core_tests',
    );
    if (generateCode != 0) {
      return generateCode;
    }

    // Generate the alternate language test plugin output.
    final String objcBase =
        '$alternateOutputBase/darwin/$alternateTestPluginName/Sources/$alternateTestPluginName/';
    final String objcBaseRelativeHeaderPath =
        'include/$alternateTestPluginName/$pascalCaseName.gen.h';
    generateCode = await runPigeon(
      input: './pigeons/$input.dart',
      // Android
      // This doesn't use the '.gen' suffix since Java has strict file naming
      // rules.
      javaOut:
          skipLanguages.contains(GeneratorLanguage.java)
              ? null
              : '$alternateOutputBase/android/src/main/java/com/example/'
                  'alternate_language_test_plugin/${_javaFilenameForName(input)}.java',
      javaPackage: 'com.example.alternate_language_test_plugin',
      // iOS/macOS
      objcHeaderOut:
          skipLanguages.contains(GeneratorLanguage.objc)
              ? null
              : '$objcBase/$objcBaseRelativeHeaderPath',
      objcSourceOut:
          skipLanguages.contains(GeneratorLanguage.objc)
              ? null
              : '$objcBase/$pascalCaseName.gen.m',
      objcHeaderIncludePath: './$objcBaseRelativeHeaderPath',
      objcPrefix:
          input == 'core_tests'
              ? 'FLT'
              : input == 'enum'
              ? 'PGN'
              : '',
      suppressVersion: true,
      dartPackageName: 'pigeon_integration_tests',
      injectOverflowTypes: includeOverflow && input == 'core_tests',
      mergeDefinitionFileOptions: input != 'enum',
    );
    if (generateCode != 0) {
      return generateCode;
    }
  }
  return 0;
}

Future<int> runPigeon({
  required String input,
  String? kotlinOut,
  String? kotlinPackage,
  String? kotlinErrorClassName,
  bool kotlinUseJni = false,
  bool kotlinIncludeErrorClass = true,
  String kotlinAppDirectory = '',
  bool swiftIncludeErrorClass = true,
  String? swiftOut,
  String? swiftErrorClassName,
  bool swiftUseFfi = false,
  String swiftAppDirectory = '',
  String? cppHeaderOut,
  String? cppSourceOut,
  String? cppNamespace,
  String? dartOut,
  String? dartTestOut,
  String? gobjectHeaderOut,
  String? gobjectSourceOut,
  String? gobjectModule,
  String? javaOut,
  String? javaPackage,
  String? objcHeaderOut,
  String? objcSourceOut,
  String objcPrefix = '',
  String? objcHeaderIncludePath,
  bool suppressVersion = false,
  String copyrightHeader = './copyright_header.txt',
  String? basePath,
  String? dartPackageName,
  bool injectOverflowTypes = false,
  bool mergeDefinitionFileOptions = true,
}) async {
  // Temporarily suppress the version output via the global flag if requested.
  // This is done because having the version in all the generated test output
  // means every version bump updates every test file, which is problematic in
  // review. For files where CI validates that this generation is up to date,
  // having the version in these files isn't useful.
  // TODO(stuartmorgan): Remove the option and do this unconditionally once
  // all the checked in files are being validated; currently only
  // generatePigeons is being checked in CI.
  final bool originalWarningSetting = includeVersionInGeneratedWarning;
  if (suppressVersion) {
    includeVersionInGeneratedWarning = false;
  }

  // parse results in advance when overflow is included to avoid exposing as public option
  final ParseResults parseResults = Pigeon().parseFile(input);
  if (injectOverflowTypes) {
    final List<Enum> addedEnums = List<Enum>.generate(
      totalCustomCodecKeysAllowed - 1,
      (final int tag) {
        return Enum(
          name: 'FillerEnum$tag',
          members: <EnumMember>[EnumMember(name: 'FillerMember$tag')],
        );
      },
    );
    addedEnums.addAll(parseResults.root.enums);
    parseResults.root.enums = addedEnums;
  }
  print(input);
  final int result = await Pigeon.runWithOptions(
    PigeonOptions(
      input: input,
      copyrightHeader: copyrightHeader,
      dartOut: dartOut,
      dartTestOut: dartTestOut,
      dartOptions: const DartOptions(),
      cppHeaderOut: cppHeaderOut,
      cppSourceOut: cppSourceOut,
      cppOptions: CppOptions(namespace: cppNamespace),
      gobjectHeaderOut: injectOverflowTypes ? null : gobjectHeaderOut,
      gobjectSourceOut: injectOverflowTypes ? null : gobjectSourceOut,
      gobjectOptions:
          injectOverflowTypes ? null : GObjectOptions(module: gobjectModule),
      javaOut: javaOut,
      javaOptions: JavaOptions(package: javaPackage),
      kotlinOut: kotlinOut,
      kotlinOptions: KotlinOptions(
        package: kotlinPackage,
        errorClassName: kotlinErrorClassName,
        includeErrorClass: kotlinIncludeErrorClass,
        useJni: kotlinUseJni,
        appDirectory: kotlinAppDirectory,
      ),
      objcHeaderOut: objcHeaderOut,
      objcSourceOut: objcSourceOut,
      objcOptions: ObjcOptions(
        prefix: objcPrefix,
        headerIncludePath: objcHeaderIncludePath,
      ),
      swiftOut: swiftOut,
      swiftOptions: SwiftOptions(
        errorClassName: swiftErrorClassName,
        includeErrorClass: swiftIncludeErrorClass,
        useFfi: swiftUseFfi,
        appDirectory: swiftAppDirectory,
      ),
      basePath: basePath,
      dartPackageName: dartPackageName,
    ),
    // ignore: invalid_use_of_visible_for_testing_member
    parseResults: injectOverflowTypes ? parseResults : null,
    mergeDefinitionFileOptions: mergeDefinitionFileOptions,
  );
  includeVersionInGeneratedWarning = originalWarningSetting;
  return result;
}

/// Runs the repository tooling's format command on this package.
///
/// This is intended for formatting generated output, but since there's no
/// way to filter to specific files in with the repo tooling it runs over the
/// entire package.
Future<int> formatAllFiles({
  required String repositoryRoot,
  Set<GeneratorLanguage> languages = const <GeneratorLanguage>{
    GeneratorLanguage.cpp,
    GeneratorLanguage.dart,
    GeneratorLanguage.gobject,
    GeneratorLanguage.java,
    GeneratorLanguage.kotlin,
    GeneratorLanguage.objc,
    GeneratorLanguage.swift,
  },
}) {
  final String dartCommand = Platform.isWindows ? 'dart.exe' : 'dart';
  return runProcess(
    dartCommand,
    <String>[
      'run',
      'script/tool/bin/flutter_plugin_tools.dart',
      'format',
      '--packages=pigeon',
      if (languages.contains(GeneratorLanguage.cpp) ||
          languages.contains(GeneratorLanguage.gobject) ||
          languages.contains(GeneratorLanguage.objc))
        '--clang-format'
      else
        '--no-clang-format',
      if (languages.contains(GeneratorLanguage.java)) '--java' else '--no-java',
      if (languages.contains(GeneratorLanguage.dart)) '--dart' else '--no-dart',
      if (languages.contains(GeneratorLanguage.kotlin))
        '--kotlin'
      else
        '--no-kotlin',
      if (languages.contains(GeneratorLanguage.swift))
        '--swift'
      else
        '--no-swift',
    ],
    workingDirectory: repositoryRoot,
    streamOutput: false,
    logFailure: true,
  );
}<|MERGE_RESOLUTION|>--- conflicted
+++ resolved
@@ -17,33 +17,6 @@
 // for due to limitations of that generator.
 const Map<String, Set<GeneratorLanguage>> _unsupportedFiles =
     <String, Set<GeneratorLanguage>>{
-<<<<<<< HEAD
-  'event_channel_tests': <GeneratorLanguage>{
-    GeneratorLanguage.cpp,
-    GeneratorLanguage.gobject,
-    GeneratorLanguage.java,
-    GeneratorLanguage.objc,
-  },
-  'event_channel_without_classes_tests': <GeneratorLanguage>{
-    GeneratorLanguage.cpp,
-    GeneratorLanguage.gobject,
-    GeneratorLanguage.java,
-    GeneratorLanguage.objc,
-  },
-  'proxy_api_tests': <GeneratorLanguage>{
-    GeneratorLanguage.cpp,
-    GeneratorLanguage.gobject,
-    GeneratorLanguage.java,
-    GeneratorLanguage.objc,
-  },
-  'ni_tests': <GeneratorLanguage>{
-    GeneratorLanguage.cpp,
-    GeneratorLanguage.gobject,
-    GeneratorLanguage.java,
-    GeneratorLanguage.objc,
-  },
-};
-=======
       'event_channel_tests': <GeneratorLanguage>{
         GeneratorLanguage.cpp,
         GeneratorLanguage.gobject,
@@ -62,8 +35,13 @@
         GeneratorLanguage.java,
         GeneratorLanguage.objc,
       },
+      'ni_tests': <GeneratorLanguage>{
+        GeneratorLanguage.cpp,
+        GeneratorLanguage.gobject,
+        GeneratorLanguage.java,
+        GeneratorLanguage.objc,
+      },
     };
->>>>>>> 1c0be204
 
 String _snakeToPascalCase(String snake) {
   final List<String> parts = snake.split('_');
@@ -122,7 +100,7 @@
     'nullable_returns',
     'primitive',
     'proxy_api_tests',
-    'ni_tests'
+    'ni_tests',
   };
 
   const String testPluginName = 'test_plugin';
