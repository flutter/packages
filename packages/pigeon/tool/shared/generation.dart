--- conflicted
+++ resolved
@@ -36,10 +36,6 @@
         GeneratorLanguage.objc,
       },
       'ni_tests': <GeneratorLanguage>{
-<<<<<<< HEAD
-=======
-        GeneratorLanguage.swift,
->>>>>>> f636cdb6
         GeneratorLanguage.cpp,
         GeneratorLanguage.gobject,
         GeneratorLanguage.java,
@@ -158,10 +154,6 @@
       kotlinPackage: 'com.example.test_plugin',
       kotlinErrorClassName: kotlinErrorName,
       kotlinUseJni: input == 'ni_tests',
-<<<<<<< HEAD
-      kotlinAppDirectory: '$outputBase/example',
-=======
->>>>>>> f636cdb6
       kotlinIncludeErrorClass: input != 'primitive',
       // iOS/macOS
       swiftOut:
@@ -329,10 +321,6 @@
         errorClassName: kotlinErrorClassName,
         includeErrorClass: kotlinIncludeErrorClass,
         useJni: kotlinUseJni,
-<<<<<<< HEAD
-        appDirectory: kotlinAppDirectory,
-=======
->>>>>>> f636cdb6
       ),
       objcHeaderOut: objcHeaderOut,
       objcSourceOut: objcSourceOut,
