--- conflicted
+++ resolved
@@ -99,14 +99,11 @@
     int generateCode = await runPigeon(
       input: './pigeons/$input.dart',
       dartOut: '$sharedDartOutputBase/lib/src/generated/$input.gen.dart',
-<<<<<<< HEAD
-      dartPackageName: 'pigeon_integration_tests',
-      suppressVersion: true,
-=======
       dartTestOut: input == 'message'
           ? '$sharedDartOutputBase/test/test_message.gen.dart'
           : null,
->>>>>>> 8a2c4e49
+      dartPackageName: 'pigeon_integration_tests',
+      suppressVersion: true,
       // Android
       kotlinOut: skipLanguages.contains(GeneratorLanguage.kotlin)
           ? null
