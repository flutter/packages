#!/bin/bash
# Copyright 2013 The Flutter Authors. All rights reserved.
# Use of this source code is governed by a BSD-style license that can be
# found in the LICENSE file.

###############################################################################
# run_tests.sh
#
# This runs all the different types of tests for pigeon.  It should be run from
# the directory that contains the script.
###############################################################################

# exit when any command fails
set -e

# TODO(blasten): Enable on stable when possible.
# https://github.com/flutter/flutter/issues/75187
if [[ "$CHANNEL" == "stable" ]]; then
  exit 0
fi

###############################################################################
# Variables
###############################################################################
flutter=$(which flutter)
flutter_bin=$(dirname $flutter)
framework_path="$flutter_bin/cache/artifacts/engine/ios/"

java_linter=checkstyle-8.41-all.jar
java_formatter=google-java-format-1.3-all-deps.jar
google_checks=google_checks.xml
google_checks_version=7190c47ca5515ad8cb827bc4065ae7664d2766c1
java_error_prone=error_prone_core-2.5.1-with-dependencies.jar
dataflow_shaded=dataflow-shaded-3.7.1.jar
jformat_string=jFormatString-3.0.0.jar
java_version=$(java -version 2>&1 | head -1 | cut -d'"' -f2 | sed '/^1\./s///' | cut -d'.' -f1)
javac_jar=javac-9+181-r4173-1.jar
if [ $java_version == "8" ]; then
  javac_bootclasspath="-J-Xbootclasspath/p:ci/$javac_jar"
else
  javac_bootclasspath=
fi
run_pigeon="dart bin/pigeon.dart.dill --copyright_header ./copyright_header.txt"

###############################################################################
# Helper Functions
###############################################################################

# Create a temporary directory in a way that works on both Linux and macOS.
#
# The mktemp commands have slighly semantics on the BSD systems vs GNU systems.
mktmpdir() {
  mktemp -d flutter_pigeon.XXXXXX 2>/dev/null || mktemp -d -t flutter_pigeon.
}

# test_pigeon_android(<path to pigeon file>)
#
# Compiles the pigeon file to a temp directory and attempts to compile the java
# code.
test_pigeon_android() {
  echo "test_pigeon_android($1)"
  temp_dir=$(mktmpdir)

  $run_pigeon \
    --input $1 \
    --dart_out $temp_dir/pigeon.dart \
    --java_out $temp_dir/Pigeon.java \
    --java_package foo

  java -jar ci/$java_formatter --replace "$temp_dir/Pigeon.java"
  java -jar ci/$java_linter -c "ci/$google_checks" "$temp_dir/Pigeon.java"
  if ! javac \
    $javac_bootclasspath \
    -XDcompilePolicy=simple \
    -processorpath "ci/$java_error_prone:ci/$dataflow_shaded:ci/$jformat_string" \
    '-Xplugin:ErrorProne -Xep:CatchingUnchecked:ERROR' \
    -classpath "$flutter_bin/cache/artifacts/engine/android-x64/flutter.jar" \
    $temp_dir/Pigeon.java; then
    echo "javac $temp_dir/Pigeon.java failed"
    exit 1
  fi

  rm -rf $temp_dir
}

# test_null_safe_dart(<path to pigeon file>)
#
# Compiles the pigeon file to a temp directory and attempts to run the dart
# analyzer on it.
test_pigeon_dart() {
  echo "test_pigeon_dart($1, $2)"
  local flutter_project_dir=$2

  $run_pigeon \
    --input $1 \
    --dart_out $flutter_project_dir/lib/pigeon.dart

  dart analyze $flutter_project_dir/lib/pigeon.dart --fatal-infos --fatal-warnings

  rm $flutter_project_dir/lib/pigeon.dart
}

print_usage() {
  echo "usage: ./run_tests.sh [-l] [-t test_name]

flags:
  -t test_name: Run only specified test.
  -l          : List available tests.
"
}

gen_ios_unittests_code() {
  local input=$1
  local prefix=$2
  local filename=${input##*/}
  local name="${filename%.dart}"
  $run_pigeon \
    --input $input \
    --objc_prefix "$prefix" \
    --dart_out /dev/null \
    --objc_header_out platform_tests/ios_unit_tests/ios/Runner/$name.gen.h \
    --objc_source_out platform_tests/ios_unit_tests/ios/Runner/$name.gen.m
}

gen_android_unittests_code() {
  local input=$1
  local javaName=$2
  local javaOut="platform_tests/android_unit_tests/android/app/src/main/java/com/example/android_unit_tests/$javaName.java"
  $run_pigeon \
    --input $input \
    --dart_out /dev/null \
    --java_out $javaOut \
    --java_package "com.example.android_unit_tests"

  java -jar ci/$java_formatter --replace $javaOut
  java -jar ci/$java_linter -c "ci/$google_checks" "$javaOut"
}

###############################################################################
# Stages
###############################################################################
get_java_linter_formatter() {
  if [ ! -f "ci/$java_linter" ]; then
    curl -L https://github.com/checkstyle/checkstyle/releases/download/checkstyle-8.41/$java_linter >"ci/$java_linter"
  fi
  if [ ! -f "ci/$java_formatter" ]; then
    curl -L https://github.com/google/google-java-format/releases/download/google-java-format-1.3/$java_formatter >"ci/$java_formatter"
  fi
  if [ ! -f "ci/$google_checks" ]; then
    curl -L https://raw.githubusercontent.com/checkstyle/checkstyle/$google_checks_version/src/main/resources/$google_checks >"ci/$google_checks"
  fi
  if [ ! -f "ci/$java_error_prone" ]; then
    curl https://repo1.maven.org/maven2/com/google/errorprone/error_prone_core/2.5.1/$java_error_prone >"ci/$java_error_prone"
  fi
  if [ ! -f "ci/$dataflow_shaded" ]; then
    curl https://repo1.maven.org/maven2/org/checkerframework/dataflow-shaded/3.7.1/$dataflow_shaded >"ci/$dataflow_shaded"
  fi
  if [ ! -f "ci/$jformat_string" ]; then
    curl https://repo1.maven.org/maven2/com/google/code/findbugs/jFormatString/3.0.0/$jformat_string >"ci/$jformat_string"
  fi
  if [ ! -f "ci/$javac_jar" ]; then
    curl https://repo1.maven.org/maven2/com/google/errorprone/javac/9+181-r4173-1/$javac_jar >"ci/$javac_jar"
  fi
}

run_dart_unittests() {
  dart run tool/run_tests.dart -t dart_unittests
}

test_command_line() {
  # Test with no arguments.
  $run_pigeon 1>/dev/null
  # Test one_language flag. With this flag specified, java_out can be generated
  # without dart_out.
  $run_pigeon \
    --input pigeons/message.dart \
    --one_language \
    --java_out stdout \
    | grep "public class Message">/dev/null
  # Test dartOut in ConfigurePigeon overrides output.
  $run_pigeon --input pigeons/configure_pigeon_dart_out.dart 1>/dev/null
  # Make sure AST generation exits correctly.
  $run_pigeon --input pigeons/message.dart --one_language --ast_out /dev/null
}

run_flutter_unittests() {
  dart run tool/run_tests.dart -t flutter_unittests
}

run_mock_handler_tests() {
  dart run tool/run_tests.dart -t mock_handler_tests
}

run_ios_swift_unittests() {
  dart run tool/run_tests.dart -t ios_swift_unittests
}

run_macos_swift_unittests() {
  dart run tool/run_tests.dart -t mac_swift_unittests
}

run_android_kotlin_unittests() {
  dart run tool/run_tests.dart -t android_kotlin_unittests
}

run_dart_compilation_tests() {
  local temp_dir=$(mktmpdir)
  local flutter_project_dir=$temp_dir/project

  flutter create --platforms="android" $flutter_project_dir 1> /dev/null

  test_pigeon_dart ./pigeons/all_void.dart $flutter_project_dir
  test_pigeon_dart ./pigeons/async_handlers.dart $flutter_project_dir
  test_pigeon_dart ./pigeons/host2flutter.dart $flutter_project_dir
  test_pigeon_dart ./pigeons/list.dart $flutter_project_dir
  test_pigeon_dart ./pigeons/message.dart $flutter_project_dir
  test_pigeon_dart ./pigeons/void_arg_flutter.dart $flutter_project_dir
  test_pigeon_dart ./pigeons/void_arg_host.dart $flutter_project_dir
  test_pigeon_dart ./pigeons/voidflutter.dart $flutter_project_dir
  test_pigeon_dart ./pigeons/voidhost.dart $flutter_project_dir

  rm -rf $temp_dir
}

run_ios_unittests() {
  gen_ios_unittests_code ./pigeons/all_void.dart ""
  gen_ios_unittests_code ./pigeons/all_datatypes.dart ""
  gen_ios_unittests_code ./pigeons/async_handlers.dart ""
  gen_ios_unittests_code ./pigeons/background_platform_channels.dart "BC"
  gen_ios_unittests_code ./pigeons/enum.dart "AC"
  gen_ios_unittests_code ./pigeons/enum_args.dart "EA"
  gen_ios_unittests_code ./pigeons/host2flutter.dart ""
  gen_ios_unittests_code ./pigeons/list.dart "LST"
  gen_ios_unittests_code ./pigeons/message.dart ""
  gen_ios_unittests_code ./pigeons/multiple_arity.dart ""
  gen_ios_unittests_code ./pigeons/non_null_fields.dart "NNF"
  gen_ios_unittests_code ./pigeons/null_fields.dart ""
  gen_ios_unittests_code ./pigeons/nullable_returns.dart "NR"
  gen_ios_unittests_code ./pigeons/primitive.dart ""
  gen_ios_unittests_code ./pigeons/void_arg_flutter.dart "VAF"
  gen_ios_unittests_code ./pigeons/void_arg_host.dart "VAH"
  gen_ios_unittests_code ./pigeons/voidflutter.dart "VF"
  gen_ios_unittests_code ./pigeons/voidhost.dart "VH"
  pushd $PWD
  cd platform_tests/ios_unit_tests
  flutter build ios --simulator
  cd ios
  xcodebuild \
    -workspace Runner.xcworkspace \
    -scheme RunnerTests \
    -sdk iphonesimulator \
    -destination 'platform=iOS Simulator,name=iPhone 8' \
    test
  popd
}

run_ios_e2e_tests() {
  DARTLE_H="e2e_tests/test_objc/ios/Runner/dartle.h"
  DARTLE_M="e2e_tests/test_objc/ios/Runner/dartle.m"
  DARTLE_DART="e2e_tests/test_objc/lib/dartle.dart"
  PIGEON_JAVA="e2e_tests/test_objc/android/app/src/main/java/io/flutter/plugins/Pigeon.java"
  $run_pigeon \
    --input pigeons/message.dart \
    --dart_out $DARTLE_DART \
    --objc_header_out $DARTLE_H \
    --objc_source_out $DARTLE_M \
    --java_out $PIGEON_JAVA
  dart format $DARTLE_DART

  pushd $PWD
  cd e2e_tests/test_objc
  flutter build ios -t test_driver/e2e_test.dart --simulator
  # TODO(gaaclarke): Transition to integration_test. `e2e` has been deprecated
  # and has stopped working.
  # cd ios
  # xcodebuild \
  #   -workspace Runner.xcworkspace \
  #   -scheme RunnerTests \
  #   -sdk iphonesimulator \
  #   -destination 'platform=iOS Simulator,name=iPhone 8' \
  #   test
  popd
}

run_android_unittests() {
  pushd $PWD
  gen_android_unittests_code ./pigeons/all_datatypes.dart AllDatatypes
  gen_android_unittests_code ./pigeons/all_void.dart AllVoid
  gen_android_unittests_code ./pigeons/android_unittests.dart Pigeon
  gen_android_unittests_code ./pigeons/async_handlers.dart AsyncHandlers
  gen_android_unittests_code ./pigeons/background_platform_channels.dart BackgroundPlatformChannels
  gen_android_unittests_code ./pigeons/enum.dart Enum
  gen_android_unittests_code ./pigeons/enum_args.dart EnumArgs
  gen_android_unittests_code ./pigeons/host2flutter.dart Host2Flutter
  gen_android_unittests_code ./pigeons/java_double_host_api.dart JavaDoubleHostApi
  gen_android_unittests_code ./pigeons/list.dart PigeonList
  gen_android_unittests_code ./pigeons/message.dart MessagePigeon
  gen_android_unittests_code ./pigeons/multiple_arity.dart MultipleArity
  gen_android_unittests_code ./pigeons/non_null_fields.dart NonNullFields
  gen_android_unittests_code ./pigeons/null_fields.dart NullFields
  gen_android_unittests_code ./pigeons/nullable_returns.dart NullableReturns
  gen_android_unittests_code ./pigeons/primitive.dart Primitive
  gen_android_unittests_code ./pigeons/void_arg_flutter.dart VoidArgFlutter
  gen_android_unittests_code ./pigeons/void_arg_host.dart VoidArgHost
  gen_android_unittests_code ./pigeons/voidflutter.dart VoidFlutter
  gen_android_unittests_code ./pigeons/voidhost.dart VoidHost
  cd platform_tests/android_unit_tests
  if [ ! -f "android/gradlew" ]; then
    flutter build apk --debug
  fi
  cd android
  ./gradlew test
  popd
}

###############################################################################
# main
###############################################################################
should_run_android_unittests=true
should_run_dart_compilation_tests=true
should_run_dart_unittests=true
should_run_flutter_unittests=true
should_run_ios_e2e_tests=true
should_run_ios_unittests=true
should_run_ios_swift_unittests=true
should_run_mock_handler_tests=true
should_run_macos_swift_unittests=true
should_run_android_kotlin_unittests=true
while getopts "t:l?h" opt; do
  case $opt in
  t)
    should_run_android_unittests=false
    should_run_dart_compilation_tests=false
    should_run_dart_unittests=false
    should_run_flutter_unittests=false
    should_run_ios_e2e_tests=false
    should_run_ios_unittests=false
    should_run_ios_swift_unittests=false
    should_run_mock_handler_tests=false
    should_run_macos_swift_unittests=false
    should_run_android_kotlin_unittests=false
    case $OPTARG in
    android_unittests) should_run_android_unittests=true ;;
    dart_compilation_tests) should_run_dart_compilation_tests=true ;;
    dart_unittests) should_run_dart_unittests=true ;;
    flutter_unittests) should_run_flutter_unittests=true ;;
    ios_e2e_tests) should_run_ios_e2e_tests=true ;;
    ios_unittests) should_run_ios_unittests=true ;;
    ios_swift_unittests) should_run_ios_swift_unittests=true ;;
    mock_handler_tests) should_run_mock_handler_tests=true ;;
    macos_swift_unittests) should_run_macos_swift_unittests=true ;;
    android_kotlin_unittests) should_run_android_kotlin_unittests=true ;;
    *)
      echo "unrecognized test: $OPTARG"
      exit 1
      ;;
    esac
    ;;
  l)
    echo "available tests for -t:
<<<<<<< HEAD
  android_unittests      - Unit tests on generated Java code.
  dart_compilation_tests - Compilation tests on generated Dart code.
  dart_unittests         - Unit tests on and analysis on Pigeon's implementation.
  flutter_unittests      - Unit tests on generated Dart code.
  ios_e2e_tests          - End-to-end objc tests run on iOS Simulator
  ios_unittests          - Unit tests on generated Objc code.
  ios_swift_unittests    - Unit tests on generated Swift code.
  mock_handler_tests     - Unit tests on generated Dart mock handler code.
  macos_swift_unittests  - Unit tests on generated Swift code on macOS.
=======
  android_unittests        - Unit tests on generated Java code.
  android_kotlin_unittests - Unit tests on generated Kotlin code on Android.
  dart_compilation_tests   - Compilation tests on generated Dart code.
  dart_unittests           - Unit tests on and analysis on Pigeon's implementation.
  flutter_unittests        - Unit tests on generated Dart code.
  ios_e2e_tests            - End-to-end objc tests run on iOS Simulator
  ios_unittests            - Unit tests on generated Objc code.
  mock_handler_tests       - Unit tests on generated Dart mock handler code.
  macos_swift_unittests    - Unit tests on generated Swift code on macOS.
>>>>>>> d2fd81de
  "
    exit 1
    ;;
  \h)
    print_usage
    exit 1
    ;;
  \?)
    print_usage
    exit 1
    ;;
  ?)
    print_usage
    exit 1
    ;;
  esac
done

##############################################################################
dart pub get
dart --snapshot-kind=kernel --snapshot=bin/pigeon.dart.dill bin/pigeon.dart
if [ "$should_run_android_unittests" = true ]; then
  get_java_linter_formatter
fi
test_command_line
if [ "$should_run_dart_unittests" = true ]; then
  run_dart_unittests
fi
if [ "$should_run_flutter_unittests" = true ]; then
  run_flutter_unittests
fi
if [ "$should_run_mock_handler_tests" = true ]; then
  run_mock_handler_tests
fi
if [ "$should_run_dart_compilation_tests" = true ]; then
  run_dart_compilation_tests
fi
if [ "$should_run_ios_unittests" = true ]; then
  run_ios_unittests
fi
if [ "$should_run_ios_swift_unittests" = true ]; then
  run_ios_swift_unittests
fi
if [ "$should_run_ios_e2e_tests" = true ]; then
  run_ios_e2e_tests
fi
if [ "$should_run_android_unittests" = true ]; then
  run_android_unittests
fi
if [ "$should_run_macos_swift_unittests" = true ]; then
  run_macos_swift_unittests
fi
if [ "$should_run_android_kotlin_unittests" = true ]; then
  run_android_kotlin_unittests
fi<|MERGE_RESOLUTION|>--- conflicted
+++ resolved
@@ -358,17 +358,6 @@
     ;;
   l)
     echo "available tests for -t:
-<<<<<<< HEAD
-  android_unittests      - Unit tests on generated Java code.
-  dart_compilation_tests - Compilation tests on generated Dart code.
-  dart_unittests         - Unit tests on and analysis on Pigeon's implementation.
-  flutter_unittests      - Unit tests on generated Dart code.
-  ios_e2e_tests          - End-to-end objc tests run on iOS Simulator
-  ios_unittests          - Unit tests on generated Objc code.
-  ios_swift_unittests    - Unit tests on generated Swift code.
-  mock_handler_tests     - Unit tests on generated Dart mock handler code.
-  macos_swift_unittests  - Unit tests on generated Swift code on macOS.
-=======
   android_unittests        - Unit tests on generated Java code.
   android_kotlin_unittests - Unit tests on generated Kotlin code on Android.
   dart_compilation_tests   - Compilation tests on generated Dart code.
@@ -376,9 +365,9 @@
   flutter_unittests        - Unit tests on generated Dart code.
   ios_e2e_tests            - End-to-end objc tests run on iOS Simulator
   ios_unittests            - Unit tests on generated Objc code.
+  ios_swift_unittests      - Unit tests on generated Swift code.
   mock_handler_tests       - Unit tests on generated Dart mock handler code.
   macos_swift_unittests    - Unit tests on generated Swift code on macOS.
->>>>>>> d2fd81de
   "
     exit 1
     ;;
