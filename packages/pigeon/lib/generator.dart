// Copyright 2013 The Flutter Authors. All rights reserved.
// Use of this source code is governed by a BSD-style license that can be
// found in the LICENSE file.

import 'ast.dart';
import 'generator_tools.dart';

/// A superclass of generator classes.
///
/// This provides the structure that is common across generators for different languages.
abstract class Generator<T> {
  /// Generates files for specified language with specified [languageOptions]
<<<<<<< HEAD
  ///
  /// This method, when overridden, should follow a generic structure that is currently:
  /// 1. Create Indent
  /// 2. Write File Headers
  /// 3. Generate File
  void generate(
    T languageOptions,
    Root root,
    StringSink sink,
  );

  /// Adds specified file headers.
  void writeFileHeaders(
    T languageOptions,
    Root root,
    StringSink sink,
    Indent indent,
  );
=======
  void generate(
      T languageOptions, Root root, StringSink sink, FileType fileType);
>>>>>>> d189d11a
}<|MERGE_RESOLUTION|>--- conflicted
+++ resolved
@@ -10,7 +10,6 @@
 /// This provides the structure that is common across generators for different languages.
 abstract class Generator<T> {
   /// Generates files for specified language with specified [languageOptions]
-<<<<<<< HEAD
   ///
   /// This method, when overridden, should follow a generic structure that is currently:
   /// 1. Create Indent
@@ -20,6 +19,7 @@
     T languageOptions,
     Root root,
     StringSink sink,
+    FileType fileType,
   );
 
   /// Adds specified file headers.
@@ -28,9 +28,6 @@
     Root root,
     StringSink sink,
     Indent indent,
+    FileType fileType,
   );
-=======
-  void generate(
-      T languageOptions, Root root, StringSink sink, FileType fileType);
->>>>>>> d189d11a
 }