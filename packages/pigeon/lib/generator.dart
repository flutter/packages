--- conflicted
+++ resolved
@@ -9,11 +9,7 @@
 ///
 /// This provides the structure that is common across generators for different languages.
 abstract class Generator<T> {
-<<<<<<< HEAD
-  /// Generates files for the specified language with specified [languageOptions]
-=======
   /// Generates files for specified language with specified [generatorOptions]
->>>>>>> 5636c815
   ///
   /// This method, when overridden, should follow a generic structure that is currently:
   /// 1. Create Indent
@@ -55,21 +51,19 @@
 
   /// Writes a single data class to file.
   void writeDataClass(
-    T languageOptions,
+    T generatorOptions,
     Root root,
     StringSink sink,
     Indent indent,
-    FileType fileType,
     Class klass,
   );
 
   /// Writes a single class encode method to file.
   void writeClassEncode(
-    T languageOptions,
+    T generatorOptions,
     Root root,
     StringSink sink,
     Indent indent,
-    FileType fileType,
     Class klass,
     Set<String> customClassNames,
     Set<String> customEnumNames,
@@ -77,21 +71,20 @@
 
   /// Writes a single class decode method to file.
   void writeClassDecode(
-    T languageOptions,
+    T generatorOptions,
     Root root,
     StringSink sink,
     Indent indent,
-    FileType fileType,
     Class klass,
     Set<String> customClassNames,
     Set<String> customEnumNames,
   );
 
   // /// Writes a single Flutter Api to file.
-  // void writeFlutterApi(T languageOptions, Root root, StringSink sink,
+  // void writeFlutterApi(T generatorOptions, Root root, StringSink sink,
   //     Indent indent, FileType fileType, Api api,);
 
   // /// Writes a single Host Api to file.
-  // void writeHostApi(T languageOptions, Root root, StringSink sink,
+  // void writeHostApi(T generatorOptions, Root root, StringSink sink,
   //     Indent indent, FileType fileType, Api api,);
 }