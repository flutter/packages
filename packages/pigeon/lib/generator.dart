--- conflicted
+++ resolved
@@ -22,29 +22,17 @@
     StringSink sink,
   );
 
-<<<<<<< HEAD
   /// Adds specified headers to file.
-  void writeHeaders(
-    T languageOptions,
-=======
-  /// Adds specified file headers.
   void writeFileHeaders(
     T generatorOptions,
->>>>>>> ec289bc5
     Root root,
     StringSink sink,
     Indent indent,
   );
 
-<<<<<<< HEAD
   /// Adds specified imports to file.
-  void writeImports(
-    T languageOptions,
-=======
-  /// Adds specified imports.
   void writeFileImports(
     T generatorOptions,
->>>>>>> ec289bc5
     Root root,
     StringSink sink,
     Indent indent,
@@ -52,11 +40,10 @@
 
   /// Writes single Enum to file.
   void writeEnum(
-    T languageOptions,
+    T generatorOptions,
     Root root,
     StringSink sink,
     Indent indent,
-    FileType fileType,
     Enum anEnum,
   );
 }