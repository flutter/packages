// Copyright 2013 The Flutter Authors. All rights reserved.
// Use of this source code is governed by a BSD-style license that can be
// found in the LICENSE file.

import 'ast.dart';
import 'functional.dart';
import 'generator_tools.dart';
import 'pigeon_lib.dart' show TaskQueueType;

/// Documentation open symbol.
const String _docCommentPrefix = '/**';

/// Documentation continuation symbol.
const String _docCommentContinuation = ' *';

/// Documentation close symbol.
const String _docCommentSuffix = ' */';

/// Documentation comment spec.
const DocumentCommentSpecification _docCommentSpec =
    DocumentCommentSpecification(
  _docCommentPrefix,
  closeCommentToken: _docCommentSuffix,
  blockContinuationToken: _docCommentContinuation,
);

/// Options that control how Kotlin code will be generated.
class KotlinOptions {
  /// Creates a [KotlinOptions] object
  const KotlinOptions({
    this.package,
    this.copyrightHeader,
  });

  /// The package where the generated class will live.
  final String? package;

  /// A copyright header that will get prepended to generated code.
  final Iterable<String>? copyrightHeader;

  /// Creates a [KotlinOptions] from a Map representation where:
  /// `x = KotlinOptions.fromMap(x.toMap())`.
  static KotlinOptions fromMap(Map<String, Object> map) {
    return KotlinOptions(
      package: map['package'] as String?,
      copyrightHeader: map['copyrightHeader'] as Iterable<String>?,
    );
  }

  /// Converts a [KotlinOptions] to a Map representation where:
  /// `x = KotlinOptions.fromMap(x.toMap())`.
  Map<String, Object> toMap() {
    final Map<String, Object> result = <String, Object>{
      if (package != null) 'package': package!,
      if (copyrightHeader != null) 'copyrightHeader': copyrightHeader!,
    };
    return result;
  }

  /// Overrides any non-null parameters from [options] into this to make a new
  /// [KotlinOptions].
  KotlinOptions merge(KotlinOptions options) {
    return KotlinOptions.fromMap(mergeMaps(toMap(), options.toMap()));
  }
}

/// Calculates the name of the codec that will be generated for [api].
String _getCodecName(Api api) => '${api.name}Codec';

/// Writes the codec class that will be used by [api].
/// Example:
/// private static class FooCodec extends StandardMessageCodec {...}
void _writeCodec(Indent indent, Api api, Root root) {
  final Iterable<EnumeratedClass> codecClasses = getCodecClasses(api, root);
  if (codecClasses.isEmpty) {
    return;
  }
  final String codecName = _getCodecName(api);
  indent.writeln('@Suppress("UNCHECKED_CAST")');
  indent.write('private object $codecName : StandardMessageCodec() ');
  indent.scoped('{', '}', () {
    indent.write(
        'override fun readValueOfType(type: Byte, buffer: ByteBuffer): Any? ');
    indent.scoped('{', '}', () {
      indent.write('return when (type) ');
      indent.scoped('{', '}', () {
        for (final EnumeratedClass customClass in codecClasses) {
          indent.write('${customClass.enumeration}.toByte() -> ');
          indent.scoped('{', '}', () {
            indent.write(
                'return (readValue(buffer) as? Map<String, Any?>)?.let ');
            indent.scoped('{', '}', () {
              indent.writeln('${customClass.name}.fromMap(it)');
            });
          });
        }
        indent.writeln('else -> super.readValueOfType(type, buffer)');
      });
    });

    indent.write(
        'override fun writeValue(stream: ByteArrayOutputStream, value: Any?) ');
    indent.writeScoped('{', '}', () {
      indent.write('when (value) ');
      indent.scoped('{', '}', () {
        for (final EnumeratedClass customClass in codecClasses) {
          indent.write('is ${customClass.name} -> ');
          indent.scoped('{', '}', () {
            indent.writeln('stream.write(${customClass.enumeration})');
            indent.writeln('writeValue(stream, value.toMap())');
          });
        }
        indent.writeln('else -> super.writeValue(stream, value)');
      });
    });
  });
}

/// Write the kotlin code that represents a host [Api], [api].
/// Example:
/// interface Foo {
///   Int add(x: Int, y: Int);
///   companion object {
///     fun setUp(binaryMessenger: BinaryMessenger, api: Api) {...}
///   }
/// }
void _writeHostApi(Indent indent, Api api, Root root) {
  assert(api.location == ApiLocation.host);

  final String apiName = api.name;

<<<<<<< HEAD
  final bool isCustomCodec = getCodecClasses(api, root).isNotEmpty;

  indent.writeln(
      '/** Generated interface from Pigeon that represents a handler of messages from Flutter. */');
=======
  const List<String> generatedMessages = <String>[
    ' Generated interface from Pigeon that represents a handler of messages from Flutter.'
  ];
  addDocumentationComments(indent, api.documentationComments, _docCommentSpec,
      generatorComments: generatedMessages);

>>>>>>> 77e7a143
  indent.write('interface $apiName ');
  indent.scoped('{', '}', () {
    for (final Method method in api.methods) {
      final List<String> argSignature = <String>[];
      if (method.arguments.isNotEmpty) {
        final Iterable<String> argTypes = method.arguments
            .map((NamedType e) => _nullsafeKotlinTypeForDartType(e.type));
        final Iterable<String> argNames =
            method.arguments.map((NamedType e) => e.name);
        argSignature
            .addAll(map2(argTypes, argNames, (String argType, String argName) {
          return '$argName: $argType';
        }));
      }

      final String returnType = method.returnType.isVoid
          ? ''
          : _nullsafeKotlinTypeForDartType(method.returnType);

      addDocumentationComments(
          indent, method.documentationComments, _docCommentSpec);

      if (method.isAsynchronous) {
        argSignature.add('callback: ($returnType) -> Unit');
        indent.writeln('fun ${method.name}(${argSignature.join(', ')})');
      } else if (method.returnType.isVoid) {
        indent.writeln('fun ${method.name}(${argSignature.join(', ')})');
      } else {
        indent.writeln(
            'fun ${method.name}(${argSignature.join(', ')}): $returnType');
      }
    }

    indent.addln('');
    indent.write('companion object ');
    indent.scoped('{', '}', () {
      indent.writeln('/** The codec used by $apiName. */');
      indent.write('val codec: MessageCodec<Any?> by lazy ');
      indent.scoped('{', '}', () {
        if (isCustomCodec) {
          indent.writeln(_getCodecName(api));
        } else {
          indent.writeln('StandardMessageCodec()');
        }
      });
      indent.writeln(
          '/** Sets up an instance of `$apiName` to handle messages through the `binaryMessenger`. */');
      indent.writeln('@Suppress("UNCHECKED_CAST")');
      indent.write(
          'fun setUp(binaryMessenger: BinaryMessenger, api: $apiName?) ');
      indent.scoped('{', '}', () {
        for (final Method method in api.methods) {
          indent.write('run ');
          indent.scoped('{', '}', () {
            String? taskQueue;
            if (method.taskQueueType != TaskQueueType.serial) {
              taskQueue = 'taskQueue';
              indent.writeln(
                  'val $taskQueue = binaryMessenger.makeBackgroundTaskQueue()');
            }

            final String channelName = makeChannelName(api, method);

            indent.write(
                'val channel = BasicMessageChannel<Any?>(binaryMessenger, "$channelName", codec');

            if (taskQueue != null) {
              indent.addln(', $taskQueue)');
            } else {
              indent.addln(')');
            }

            indent.write('if (api != null) ');
            indent.scoped('{', '}', () {
              final String messageVarName =
                  method.arguments.isNotEmpty ? 'message' : '_';

              indent.write('channel.setMessageHandler ');
              indent.scoped('{ $messageVarName, reply ->', '}', () {
                indent.writeln('val wrapped = hashMapOf<String, Any?>()');

                indent.write('try ');
                indent.scoped('{', '}', () {
                  final List<String> methodArgument = <String>[];
                  if (method.arguments.isNotEmpty) {
                    indent.writeln('val args = message as List<Any?>');
                    enumerate(method.arguments, (int index, NamedType arg) {
                      final String argName = _getSafeArgumentName(index, arg);
                      final String argIndex = 'args[$index]';
                      indent.writeln(
                          'val $argName = ${_castForceUnwrap(argIndex, arg.type, root)}');
                      methodArgument.add(argName);
                    });
                  }
                  final String call =
                      'api.${method.name}(${methodArgument.join(', ')})';
                  if (method.isAsynchronous) {
                    indent.write('$call ');
                    if (method.returnType.isVoid) {
                      indent.scoped('{', '}', () {
                        indent.writeln('reply.reply(null)');
                      });
                    } else {
                      indent.scoped('{', '}', () {
                        indent.writeln('reply.reply(wrapResult(it))');
                      });
                    }
                  } else if (method.returnType.isVoid) {
                    indent.writeln(call);
                    indent.writeln('wrapped["${Keys.result}"] = null');
                  } else {
                    indent.writeln('wrapped["${Keys.result}"] = $call');
                  }
                }, addTrailingNewline: false);
                indent.add(' catch (exception: Error) ');
                indent.scoped('{', '', () {
                  indent.writeln(
                      'wrapped["${Keys.error}"] = wrapError(exception)');
                  if (method.isAsynchronous) {
                    indent.writeln('reply.reply(wrapped)');
                  }
                });
                if (!method.isAsynchronous) {
                  indent.writeln('reply.reply(wrapped)');
                }
              });
            }, addTrailingNewline: false);
            indent.scoped('} else {', '}', () {
              indent.writeln('channel.setMessageHandler(null)');
            });
          });
        }
      });
    });
  });
}

String _getArgumentName(int count, NamedType argument) =>
    argument.name.isEmpty ? 'arg$count' : argument.name;

/// Returns an argument name that can be used in a context where it is possible to collide.
String _getSafeArgumentName(int count, NamedType argument) =>
    '${_getArgumentName(count, argument)}Arg';

/// Writes the code for a flutter [Api], [api].
/// Example:
/// class Foo(private val binaryMessenger: BinaryMessenger) {
///   fun add(x: Int, y: Int, callback: (Int?) -> Unit) {...}
/// }
void _writeFlutterApi(Indent indent, Api api, Root root) {
  assert(api.location == ApiLocation.flutter);
<<<<<<< HEAD
  final bool isCustomCodec = getCodecClasses(api, root).isNotEmpty;

  indent.writeln(
      '/** Generated class from Pigeon that represents Flutter messages that can be called from Kotlin. */');
=======
  const List<String> generatedMessages = <String>[
    ' Generated class from Pigeon that represents Flutter messages that can be called from Kotlin.'
  ];
  addDocumentationComments(indent, api.documentationComments, _docCommentSpec,
      generatorComments: generatedMessages);

>>>>>>> 77e7a143
  final String apiName = api.name;
  indent.writeln('@Suppress("UNCHECKED_CAST")');
  indent.write('class $apiName(private val binaryMessenger: BinaryMessenger) ');
  indent.scoped('{', '}', () {
    indent.write('companion object ');
    indent.scoped('{', '}', () {
      indent.writeln('/** The codec used by $apiName. */');
      indent.write('val codec: MessageCodec<Any?> by lazy ');
      indent.scoped('{', '}', () {
        if (isCustomCodec) {
          indent.writeln(_getCodecName(api));
        } else {
          indent.writeln('StandardMessageCodec()');
        }
      });
    });

    for (final Method func in api.methods) {
      final String channelName = makeChannelName(api, func);
      final String returnType = func.returnType.isVoid
          ? ''
          : _nullsafeKotlinTypeForDartType(func.returnType);
      String sendArgument;

      addDocumentationComments(
          indent, func.documentationComments, _docCommentSpec);

      if (func.arguments.isEmpty) {
        indent.write('fun ${func.name}(callback: ($returnType) -> Unit) ');
        sendArgument = 'null';
      } else {
        final Iterable<String> argTypes = func.arguments
            .map((NamedType e) => _nullsafeKotlinTypeForDartType(e.type));
        final Iterable<String> argNames =
            indexMap(func.arguments, _getSafeArgumentName);
        sendArgument = 'listOf(${argNames.join(', ')})';
        final String argsSignature = map2(argTypes, argNames,
            (String type, String name) => '$name: $type').join(', ');
        if (func.returnType.isVoid) {
          indent
              .write('fun ${func.name}($argsSignature, callback: () -> Unit) ');
        } else {
          indent.write(
              'fun ${func.name}($argsSignature, callback: ($returnType) -> Unit) ');
        }
      }
      indent.scoped('{', '}', () {
        const String channel = 'channel';
        indent.writeln(
            'val $channel = BasicMessageChannel<Any?>(binaryMessenger, "$channelName", codec)');
        indent.write('$channel.send($sendArgument) ');
        if (func.returnType.isVoid) {
          indent.scoped('{', '}', () {
            indent.writeln('callback()');
          });
        } else {
          final String forceUnwrap = func.returnType.isNullable ? '?' : '';
          indent.scoped('{', '}', () {
            indent.writeln('val result = it as$forceUnwrap $returnType');
            indent.writeln('callback(result)');
          });
        }
      });
    }
  });
}

String _castForceUnwrap(String value, TypeDeclaration type, Root root) {
  if (isEnum(root, type)) {
    final String forceUnwrap = type.isNullable ? '' : '!!';
    final String nullableConditionPrefix =
        type.isNullable ? '$value == null ? null : ' : '';
    return '$nullableConditionPrefix${_kotlinTypeForDartType(type)}.ofRaw($value as Int)$forceUnwrap';
  } else {
    final String castUnwrap = type.isNullable ? '?' : '';

    // The StandardMessageCodec can give us [Integer, Long] for
    // a Dart 'int'.  To keep things simple we just use 64bit
    // longs in Pigeon with Kotlin.
    if (type.baseName == 'int') {
      return '$value.let { if (it is Int) it.toLong() else it as$castUnwrap Long }';
    } else {
      return '$value as$castUnwrap ${_kotlinTypeForDartType(type)}';
    }
  }
}

/// Converts a [List] of [TypeDeclaration]s to a comma separated [String] to be
/// used in Kotlin code.
String _flattenTypeArguments(List<TypeDeclaration> args) {
  return args.map(_kotlinTypeForDartType).join(', ');
}

String _kotlinTypeForBuiltinGenericDartType(TypeDeclaration type) {
  if (type.typeArguments.isEmpty) {
    switch (type.baseName) {
      case 'List':
        return 'List<Any?>';
      case 'Map':
        return 'Map<Any, Any?>';
      default:
        return 'Any';
    }
  } else {
    switch (type.baseName) {
      case 'List':
        return 'List<${_nullsafeKotlinTypeForDartType(type.typeArguments.first)}>';
      case 'Map':
        return 'Map<${_nullsafeKotlinTypeForDartType(type.typeArguments.first)}, ${_nullsafeKotlinTypeForDartType(type.typeArguments.last)}>';
      default:
        return '${type.baseName}<${_flattenTypeArguments(type.typeArguments)}>';
    }
  }
}

String? _kotlinTypeForBuiltinDartType(TypeDeclaration type) {
  const Map<String, String> kotlinTypeForDartTypeMap = <String, String>{
    'void': 'Void',
    'bool': 'Boolean',
    'String': 'String',
    'int': 'Long',
    'double': 'Double',
    'Uint8List': 'ByteArray',
    'Int32List': 'IntArray',
    'Int64List': 'LongArray',
    'Float32List': 'FloatArray',
    'Float64List': 'DoubleArray',
    'Object': 'Any',
  };
  if (kotlinTypeForDartTypeMap.containsKey(type.baseName)) {
    return kotlinTypeForDartTypeMap[type.baseName];
  } else if (type.baseName == 'List' || type.baseName == 'Map') {
    return _kotlinTypeForBuiltinGenericDartType(type);
  } else {
    return null;
  }
}

String _kotlinTypeForDartType(TypeDeclaration type) {
  return _kotlinTypeForBuiltinDartType(type) ?? type.baseName;
}

String _nullsafeKotlinTypeForDartType(TypeDeclaration type) {
  final String nullSafe = type.isNullable ? '?' : '';
  return '${_kotlinTypeForDartType(type)}$nullSafe';
}

/// Generates the ".kotlin" file for the AST represented by [root] to [sink] with the
/// provided [options].
void generateKotlin(KotlinOptions options, Root root, StringSink sink) {
  final Set<String> rootClassNameSet =
      root.classes.map((Class x) => x.name).toSet();
  final Set<String> rootEnumNameSet =
      root.enums.map((Enum x) => x.name).toSet();
  final Indent indent = Indent(sink);

  HostDatatype getHostDatatype(NamedType field) {
    return getFieldHostDatatype(field, root.classes, root.enums,
        (TypeDeclaration x) => _kotlinTypeForBuiltinDartType(x));
  }

  void writeHeader() {
    if (options.copyrightHeader != null) {
      addLines(indent, options.copyrightHeader!, linePrefix: '// ');
    }
    indent.writeln('// $generatedCodeWarning');
    indent.writeln('// $seeAlsoWarning');
  }

  void writeImports() {
    indent.writeln('import android.util.Log');
    indent.writeln('import io.flutter.plugin.common.BasicMessageChannel');
    indent.writeln('import io.flutter.plugin.common.BinaryMessenger');
    indent.writeln('import io.flutter.plugin.common.MessageCodec');
    indent.writeln('import io.flutter.plugin.common.StandardMessageCodec');
    indent.writeln('import java.io.ByteArrayOutputStream');
    indent.writeln('import java.nio.ByteBuffer');
  }

  void writeEnum(Enum anEnum) {
    addDocumentationComments(
        indent, anEnum.documentationComments, _docCommentSpec);
    indent.write('enum class ${anEnum.name}(val raw: Int) ');
    indent.scoped('{', '}', () {
      // We use explicit indexing here as use of the ordinal() method is
      // discouraged. The toMap and fromMap API matches class API to allow
      // the same code to work with enums and classes, but this
      // can also be done directly in the host and flutter APIs.
      int index = 0;
      for (final String member in anEnum.members) {
        indent.write('${member.toUpperCase()}($index)');
        if (index != anEnum.members.length - 1) {
          indent.addln(',');
        } else {
          indent.addln(';');
        }
        index++;
      }

      indent.writeln('');
      indent.write('companion object ');
      indent.scoped('{', '}', () {
        indent.write('fun ofRaw(raw: Int): ${anEnum.name}? ');
        indent.scoped('{', '}', () {
          indent.writeln('return values().firstOrNull { it.raw == raw }');
        });
      });
    });
  }

  void writeDataClass(Class klass) {
    void writeField(NamedType field) {
      addDocumentationComments(
          indent, field.documentationComments, _docCommentSpec);
      indent.write(
          'val ${field.name}: ${_nullsafeKotlinTypeForDartType(field.type)}');
      final String defaultNil = field.type.isNullable ? ' = null' : '';
      indent.add(defaultNil);
    }

    void writeToMap() {
      indent.write('fun toMap(): Map<String, Any?> ');
      indent.scoped('{', '}', () {
        indent.writeln('val map = mutableMapOf<String, Any?>()');

        for (final NamedType field in klass.fields) {
          final HostDatatype hostDatatype = getHostDatatype(field);
          String toWriteValue = '';
          final String fieldName = field.name;
          final String prefix = field.type.isNullable ? 'it' : fieldName;
          if (!hostDatatype.isBuiltin &&
              rootClassNameSet.contains(field.type.baseName)) {
            toWriteValue = '$prefix.toMap()';
          } else if (!hostDatatype.isBuiltin &&
              rootEnumNameSet.contains(field.type.baseName)) {
            toWriteValue = '$prefix.raw';
          } else {
            toWriteValue = prefix;
          }

          if (field.type.isNullable) {
            indent.writeln(
                '$fieldName?.let { map["${field.name}"] = $toWriteValue }');
          } else {
            indent.writeln('map["${field.name}"] = $toWriteValue');
          }
        }

        indent.writeln('return map');
      });
    }

    void writeFromMap() {
      final String className = klass.name;

      indent.write('companion object ');
      indent.scoped('{', '}', () {
        indent.writeln('@Suppress("UNCHECKED_CAST")');
        indent.write('fun fromMap(map: Map<String, Any?>): $className ');

        indent.scoped('{', '}', () {
          for (final NamedType field in klass.fields) {
            final HostDatatype hostDatatype = getHostDatatype(field);

            // The StandardMessageCodec can give us [Integer, Long] for
            // a Dart 'int'.  To keep things simple we just use 64bit
            // longs in Pigeon with Kotlin.
            final bool isInt = field.type.baseName == 'int';

            final String mapValue = 'map["${field.name}"]';
            final String fieldType = _kotlinTypeForDartType(field.type);

            if (field.type.isNullable) {
              if (!hostDatatype.isBuiltin &&
                  rootClassNameSet.contains(field.type.baseName)) {
                indent.write('val ${field.name}: $fieldType? = ');
                indent.add('($mapValue as? Map<String, Any?>)?.let ');
                indent.scoped('{', '}', () {
                  indent.writeln('$fieldType.fromMap(it)');
                });
              } else if (!hostDatatype.isBuiltin &&
                  rootEnumNameSet.contains(field.type.baseName)) {
                indent.write('val ${field.name}: $fieldType? = ');
                indent.add('($mapValue as? Int)?.let ');
                indent.scoped('{', '}', () {
                  indent.writeln('$fieldType.ofRaw(it)');
                });
              } else if (isInt) {
                indent.write('val ${field.name} = $mapValue');
                indent.addln(
                    '.let { if (it is Int) it.toLong() else it as? Long }');
              } else {
                indent.writeln('val ${field.name} = $mapValue as? $fieldType');
              }
            } else {
              if (!hostDatatype.isBuiltin &&
                  rootClassNameSet.contains(field.type.baseName)) {
                indent.writeln(
                    'val ${field.name} = $fieldType.fromMap($mapValue as Map<String, Any?>)');
              } else if (!hostDatatype.isBuiltin &&
                  rootEnumNameSet.contains(field.type.baseName)) {
                indent.write(
                    'val ${field.name} = $fieldType.ofRaw($mapValue as Int)!!');
              } else {
                indent.writeln('val ${field.name} = $mapValue as $fieldType');
              }
            }
          }

          indent.writeln('');
          indent.write('return $className(');
          for (final NamedType field in klass.fields) {
            final String comma = klass.fields.last == field ? '' : ', ';
            indent.add('${field.name}$comma');
          }
          indent.addln(')');
        });
      });
    }

<<<<<<< HEAD
    indent.writeln(
        '/** Generated class from Pigeon that represents data sent in messages. */');
    indent.write('data class ${klass.name} ');
    indent.scoped('(', '', () {
=======
    const List<String> generatedMessages = <String>[
      ' Generated class from Pigeon that represents data sent in messages.'
    ];
    addDocumentationComments(
        indent, klass.documentationComments, _docCommentSpec,
        generatorComments: generatedMessages);

    indent.write('data class ${klass.name}(');
    indent.scoped('', '', () {
>>>>>>> 77e7a143
      for (final NamedType element in klass.fields) {
        writeField(element);
        if (klass.fields.last != element) {
          indent.addln(',');
        } else {
          indent.addln('');
        }
      }
    });

    indent.scoped(') {', '}', () {
      writeFromMap();
      writeToMap();
    });
  }

  void writeApi(Api api) {
    if (api.location == ApiLocation.host) {
      _writeHostApi(indent, api, root);
    } else if (api.location == ApiLocation.flutter) {
      _writeFlutterApi(indent, api, root);
    }
  }

  void writeWrapResult() {
    indent.write('private fun wrapResult(result: Any?): Map<String, Any?> ');
    indent.scoped('{', '}', () {
      indent.writeln('return hashMapOf("result" to result)');
    });
  }

  void writeWrapError() {
    indent.write(
        'private fun wrapError(exception: Throwable): Map<String, Any> ');
    indent.scoped('{', '}', () {
      indent.write('return ');
      indent.scoped('hashMapOf<String, Any>(', ')', () {
        indent.write('"error" to ');
        indent.scoped('hashMapOf<String, Any>(', ')', () {
          indent.writeln(
              '"${Keys.errorCode}" to exception.javaClass.simpleName,');
          indent.writeln('"${Keys.errorMessage}" to exception.toString(),');
          indent.writeln(
              '"${Keys.errorDetails}" to "Cause: " + exception.cause + ", Stacktrace: " + Log.getStackTraceString(exception)');
        });
      });
    });
  }

  writeHeader();
  indent.addln('');
  if (options.package != null) {
    indent.writeln('package ${options.package}');
  }
  indent.addln('');
  writeImports();
  indent.addln('');
  indent.writeln('/** Generated class from Pigeon. */');
  for (final Enum anEnum in root.enums) {
    indent.writeln('');
    writeEnum(anEnum);
  }

  for (final Class klass in root.classes) {
    indent.addln('');
    writeDataClass(klass);
  }

  if (root.apis.any((Api api) =>
      api.location == ApiLocation.host &&
      api.methods.any((Method it) => it.isAsynchronous))) {
    indent.addln('');
  }

  for (final Api api in root.apis) {
    _writeCodec(indent, api, root);
    indent.addln('');
    writeApi(api);
  }

  indent.addln('');
  writeWrapResult();
  indent.addln('');
  writeWrapError();
}<|MERGE_RESOLUTION|>--- conflicted
+++ resolved
@@ -129,19 +129,14 @@
 
   final String apiName = api.name;
 
-<<<<<<< HEAD
   final bool isCustomCodec = getCodecClasses(api, root).isNotEmpty;
 
-  indent.writeln(
-      '/** Generated interface from Pigeon that represents a handler of messages from Flutter. */');
-=======
   const List<String> generatedMessages = <String>[
     ' Generated interface from Pigeon that represents a handler of messages from Flutter.'
   ];
   addDocumentationComments(indent, api.documentationComments, _docCommentSpec,
       generatorComments: generatedMessages);
 
->>>>>>> 77e7a143
   indent.write('interface $apiName ');
   indent.scoped('{', '}', () {
     for (final Method method in api.methods) {
@@ -293,19 +288,14 @@
 /// }
 void _writeFlutterApi(Indent indent, Api api, Root root) {
   assert(api.location == ApiLocation.flutter);
-<<<<<<< HEAD
   final bool isCustomCodec = getCodecClasses(api, root).isNotEmpty;
 
-  indent.writeln(
-      '/** Generated class from Pigeon that represents Flutter messages that can be called from Kotlin. */');
-=======
   const List<String> generatedMessages = <String>[
     ' Generated class from Pigeon that represents Flutter messages that can be called from Kotlin.'
   ];
   addDocumentationComments(indent, api.documentationComments, _docCommentSpec,
       generatorComments: generatedMessages);
 
->>>>>>> 77e7a143
   final String apiName = api.name;
   indent.writeln('@Suppress("UNCHECKED_CAST")');
   indent.write('class $apiName(private val binaryMessenger: BinaryMessenger) ');
@@ -626,12 +616,6 @@
       });
     }
 
-<<<<<<< HEAD
-    indent.writeln(
-        '/** Generated class from Pigeon that represents data sent in messages. */');
-    indent.write('data class ${klass.name} ');
-    indent.scoped('(', '', () {
-=======
     const List<String> generatedMessages = <String>[
       ' Generated class from Pigeon that represents data sent in messages.'
     ];
@@ -639,9 +623,8 @@
         indent, klass.documentationComments, _docCommentSpec,
         generatorComments: generatedMessages);
 
-    indent.write('data class ${klass.name}(');
-    indent.scoped('', '', () {
->>>>>>> 77e7a143
+    indent.write('data class ${klass.name} ');
+    indent.scoped('(', '', () {
       for (final NamedType element in klass.fields) {
         writeField(element);
         if (klass.fields.last != element) {
