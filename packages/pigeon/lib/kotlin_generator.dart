// Copyright 2013 The Flutter Authors. All rights reserved.
// Use of this source code is governed by a BSD-style license that can be
// found in the LICENSE file.

import 'ast.dart';
import 'functional.dart';
import 'generator.dart';
import 'generator_tools.dart';
import 'pigeon_lib.dart' show TaskQueueType;

/// Documentation open symbol.
const String _docCommentPrefix = '/**';

/// Documentation continuation symbol.
const String _docCommentContinuation = ' *';

/// Documentation close symbol.
const String _docCommentSuffix = ' */';

/// Documentation comment spec.
const DocumentCommentSpecification _docCommentSpec =
    DocumentCommentSpecification(
  _docCommentPrefix,
  closeCommentToken: _docCommentSuffix,
  blockContinuationToken: _docCommentContinuation,
);

/// Options that control how Kotlin code will be generated.
class KotlinOptions {
  /// Creates a [KotlinOptions] object
  const KotlinOptions({
    this.package,
    this.copyrightHeader,
  });

  /// The package where the generated class will live.
  final String? package;

  /// A copyright header that will get prepended to generated code.
  final Iterable<String>? copyrightHeader;

  /// Creates a [KotlinOptions] from a Map representation where:
  /// `x = KotlinOptions.fromMap(x.toMap())`.
  static KotlinOptions fromMap(Map<String, Object> map) {
    return KotlinOptions(
      package: map['package'] as String?,
      copyrightHeader: map['copyrightHeader'] as Iterable<String>?,
    );
  }

  /// Converts a [KotlinOptions] to a Map representation where:
  /// `x = KotlinOptions.fromMap(x.toMap())`.
  Map<String, Object> toMap() {
    final Map<String, Object> result = <String, Object>{
      if (package != null) 'package': package!,
      if (copyrightHeader != null) 'copyrightHeader': copyrightHeader!,
    };
    return result;
  }

  /// Overrides any non-null parameters from [options] into this to make a new
  /// [KotlinOptions].
  KotlinOptions merge(KotlinOptions options) {
    return KotlinOptions.fromMap(mergeMaps(toMap(), options.toMap()));
  }
}

/// Class that manages all Kotlin code generation.
class KotlinGenerator extends Generator<KotlinOptions> {
  /// Instantiates a Kotlin Generator.
  KotlinGenerator();

  /// Generates Kotlin files with specified [KotlinOptions]
  @override
<<<<<<< HEAD
  void generate(KotlinOptions languageOptions, Root root, StringSink sink,
      FileType fileType) {
    assert(fileType == FileType.source);
    final Indent indent = Indent(sink);

    writeFileHeaders(languageOptions, root, sink, indent, fileType);
    writeFileImports(languageOptions, root, sink, indent, fileType);
    generateKotlin(languageOptions, root, sink, indent);
  }

  @override
  void writeFileHeaders(KotlinOptions languageOptions, Root root,
      StringSink sink, Indent indent, FileType fileType) {
    writeHeader(languageOptions, root, sink, indent);
  }

  @override
  void writeFileImports(KotlinOptions languageOptions, Root root,
      StringSink sink, Indent indent, FileType fileType) {
    writeImports(languageOptions, root, sink, indent);
=======
  void generate(
    KotlinOptions generatorOptions,
    Root root,
    StringSink sink,
  ) {
    final Indent indent = Indent(sink);

    writeFileHeaders(generatorOptions, root, sink, indent);
    generateKotlin(generatorOptions, root, sink, indent);
  }

  @override
  void writeFileHeaders(KotlinOptions generatorOptions, Root root,
      StringSink sink, Indent indent) {
    writeHeader(generatorOptions, root, sink, indent);
>>>>>>> 9664a066
  }
}

/// Calculates the name of the codec that will be generated for [api].
String _getCodecName(Api api) => '${api.name}Codec';

/// Writes the codec class that will be used by [api].
/// Example:
/// private static class FooCodec extends StandardMessageCodec {...}
void _writeCodec(Indent indent, Api api, Root root) {
  assert(getCodecClasses(api, root).isNotEmpty);
  final Iterable<EnumeratedClass> codecClasses = getCodecClasses(api, root);
  final String codecName = _getCodecName(api);
  indent.writeln('@Suppress("UNCHECKED_CAST")');
  indent.write('private object $codecName : StandardMessageCodec() ');
  indent.scoped('{', '}', () {
    indent.write(
        'override fun readValueOfType(type: Byte, buffer: ByteBuffer): Any? ');
    indent.scoped('{', '}', () {
      indent.write('return when (type) ');
      indent.scoped('{', '}', () {
        for (final EnumeratedClass customClass in codecClasses) {
          indent.write('${customClass.enumeration}.toByte() -> ');
          indent.scoped('{', '}', () {
            indent.write('return (readValue(buffer) as? List<Any?>)?.let ');
            indent.scoped('{', '}', () {
              indent.writeln('${customClass.name}.fromList(it)');
            });
          });
        }
        indent.writeln('else -> super.readValueOfType(type, buffer)');
      });
    });

    indent.write(
        'override fun writeValue(stream: ByteArrayOutputStream, value: Any?) ');
    indent.writeScoped('{', '}', () {
      indent.write('when (value) ');
      indent.scoped('{', '}', () {
        for (final EnumeratedClass customClass in codecClasses) {
          indent.write('is ${customClass.name} -> ');
          indent.scoped('{', '}', () {
            indent.writeln('stream.write(${customClass.enumeration})');
            indent.writeln('writeValue(stream, value.toList())');
          });
        }
        indent.writeln('else -> super.writeValue(stream, value)');
      });
    });
  });
}

/// Write the kotlin code that represents a host [Api], [api].
/// Example:
/// interface Foo {
///   Int add(x: Int, y: Int);
///   companion object {
///     fun setUp(binaryMessenger: BinaryMessenger, api: Api) {...}
///   }
/// }
void _writeHostApi(Indent indent, Api api, Root root) {
  assert(api.location == ApiLocation.host);

  final String apiName = api.name;

  final bool isCustomCodec = getCodecClasses(api, root).isNotEmpty;

  const List<String> generatedMessages = <String>[
    ' Generated interface from Pigeon that represents a handler of messages from Flutter.'
  ];
  addDocumentationComments(indent, api.documentationComments, _docCommentSpec,
      generatorComments: generatedMessages);

  indent.write('interface $apiName ');
  indent.scoped('{', '}', () {
    for (final Method method in api.methods) {
      final List<String> argSignature = <String>[];
      if (method.arguments.isNotEmpty) {
        final Iterable<String> argTypes = method.arguments
            .map((NamedType e) => _nullsafeKotlinTypeForDartType(e.type));
        final Iterable<String> argNames =
            method.arguments.map((NamedType e) => e.name);
        argSignature
            .addAll(map2(argTypes, argNames, (String argType, String argName) {
          return '$argName: $argType';
        }));
      }

      final String returnType = method.returnType.isVoid
          ? ''
          : _nullsafeKotlinTypeForDartType(method.returnType);

      addDocumentationComments(
          indent, method.documentationComments, _docCommentSpec);

      if (method.isAsynchronous) {
        argSignature.add('callback: ($returnType) -> Unit');
        indent.writeln('fun ${method.name}(${argSignature.join(', ')})');
      } else if (method.returnType.isVoid) {
        indent.writeln('fun ${method.name}(${argSignature.join(', ')})');
      } else {
        indent.writeln(
            'fun ${method.name}(${argSignature.join(', ')}): $returnType');
      }
    }

    indent.addln('');
    indent.write('companion object ');
    indent.scoped('{', '}', () {
      indent.writeln('/** The codec used by $apiName. */');
      indent.write('val codec: MessageCodec<Any?> by lazy ');
      indent.scoped('{', '}', () {
        if (isCustomCodec) {
          indent.writeln(_getCodecName(api));
        } else {
          indent.writeln('StandardMessageCodec()');
        }
      });
      indent.writeln(
          '/** Sets up an instance of `$apiName` to handle messages through the `binaryMessenger`. */');
      indent.writeln('@Suppress("UNCHECKED_CAST")');
      indent.write(
          'fun setUp(binaryMessenger: BinaryMessenger, api: $apiName?) ');
      indent.scoped('{', '}', () {
        for (final Method method in api.methods) {
          indent.write('run ');
          indent.scoped('{', '}', () {
            String? taskQueue;
            if (method.taskQueueType != TaskQueueType.serial) {
              taskQueue = 'taskQueue';
              indent.writeln(
                  'val $taskQueue = binaryMessenger.makeBackgroundTaskQueue()');
            }

            final String channelName = makeChannelName(api, method);

            indent.write(
                'val channel = BasicMessageChannel<Any?>(binaryMessenger, "$channelName", codec');

            if (taskQueue != null) {
              indent.addln(', $taskQueue)');
            } else {
              indent.addln(')');
            }

            indent.write('if (api != null) ');
            indent.scoped('{', '}', () {
              final String messageVarName =
                  method.arguments.isNotEmpty ? 'message' : '_';

              indent.write('channel.setMessageHandler ');
              indent.scoped('{ $messageVarName, reply ->', '}', () {
                indent.writeln('var wrapped = listOf<Any?>()');
                indent.write('try ');
                indent.scoped('{', '}', () {
                  final List<String> methodArgument = <String>[];
                  if (method.arguments.isNotEmpty) {
                    indent.writeln('val args = message as List<Any?>');
                    enumerate(method.arguments, (int index, NamedType arg) {
                      final String argName = _getSafeArgumentName(index, arg);
                      final String argIndex = 'args[$index]';
                      indent.writeln(
                          'val $argName = ${_castForceUnwrap(argIndex, arg.type, root)}');
                      methodArgument.add(argName);
                    });
                  }
                  final String call =
                      'api.${method.name}(${methodArgument.join(', ')})';
                  if (method.isAsynchronous) {
                    indent.write('$call ');
                    final String resultValue =
                        method.returnType.isVoid ? 'null' : 'it';
                    indent.scoped('{', '}', () {
                      indent.writeln('reply.reply(wrapResult($resultValue))');
                    });
                  } else if (method.returnType.isVoid) {
                    indent.writeln(call);
                    indent.writeln('wrapped = listOf<Any?>(null)');
                  } else {
                    indent.writeln('wrapped = listOf<Any?>($call)');
                  }
                }, addTrailingNewline: false);
                indent.add(' catch (exception: Error) ');
                indent.scoped('{', '}', () {
                  indent.writeln('wrapped = wrapError(exception)');
                  if (method.isAsynchronous) {
                    indent.writeln('reply.reply(wrapped)');
                  }
                });
                if (!method.isAsynchronous) {
                  indent.writeln('reply.reply(wrapped)');
                }
              });
            }, addTrailingNewline: false);
            indent.scoped(' else {', '}', () {
              indent.writeln('channel.setMessageHandler(null)');
            });
          });
        }
      });
    });
  });
}

String _getArgumentName(int count, NamedType argument) =>
    argument.name.isEmpty ? 'arg$count' : argument.name;

/// Returns an argument name that can be used in a context where it is possible to collide.
String _getSafeArgumentName(int count, NamedType argument) =>
    '${_getArgumentName(count, argument)}Arg';

/// Writes the code for a flutter [Api], [api].
/// Example:
/// class Foo(private val binaryMessenger: BinaryMessenger) {
///   fun add(x: Int, y: Int, callback: (Int?) -> Unit) {...}
/// }
void _writeFlutterApi(Indent indent, Api api, Root root) {
  assert(api.location == ApiLocation.flutter);
  final bool isCustomCodec = getCodecClasses(api, root).isNotEmpty;

  const List<String> generatedMessages = <String>[
    ' Generated class from Pigeon that represents Flutter messages that can be called from Kotlin.'
  ];
  addDocumentationComments(indent, api.documentationComments, _docCommentSpec,
      generatorComments: generatedMessages);

  final String apiName = api.name;
  indent.writeln('@Suppress("UNCHECKED_CAST")');
  indent.write('class $apiName(private val binaryMessenger: BinaryMessenger) ');
  indent.scoped('{', '}', () {
    indent.write('companion object ');
    indent.scoped('{', '}', () {
      indent.writeln('/** The codec used by $apiName. */');
      indent.write('val codec: MessageCodec<Any?> by lazy ');
      indent.scoped('{', '}', () {
        if (isCustomCodec) {
          indent.writeln(_getCodecName(api));
        } else {
          indent.writeln('StandardMessageCodec()');
        }
      });
    });

    for (final Method func in api.methods) {
      final String channelName = makeChannelName(api, func);
      final String returnType = func.returnType.isVoid
          ? ''
          : _nullsafeKotlinTypeForDartType(func.returnType);
      String sendArgument;

      addDocumentationComments(
          indent, func.documentationComments, _docCommentSpec);

      if (func.arguments.isEmpty) {
        indent.write('fun ${func.name}(callback: ($returnType) -> Unit) ');
        sendArgument = 'null';
      } else {
        final Iterable<String> argTypes = func.arguments
            .map((NamedType e) => _nullsafeKotlinTypeForDartType(e.type));
        final Iterable<String> argNames =
            indexMap(func.arguments, _getSafeArgumentName);
        sendArgument = 'listOf(${argNames.join(', ')})';
        final String argsSignature = map2(argTypes, argNames,
            (String type, String name) => '$name: $type').join(', ');
        if (func.returnType.isVoid) {
          indent
              .write('fun ${func.name}($argsSignature, callback: () -> Unit) ');
        } else {
          indent.write(
              'fun ${func.name}($argsSignature, callback: ($returnType) -> Unit) ');
        }
      }
      indent.scoped('{', '}', () {
        const String channel = 'channel';
        indent.writeln(
            'val $channel = BasicMessageChannel<Any?>(binaryMessenger, "$channelName", codec)');
        indent.write('$channel.send($sendArgument) ');
        if (func.returnType.isVoid) {
          indent.scoped('{', '}', () {
            indent.writeln('callback()');
          });
        } else {
          final String forceUnwrap = func.returnType.isNullable ? '?' : '';
          indent.scoped('{', '}', () {
            indent.writeln('val result = it as$forceUnwrap $returnType');
            indent.writeln('callback(result)');
          });
        }
      });
    }
  });
}

String _castForceUnwrap(String value, TypeDeclaration type, Root root) {
  if (isEnum(root, type)) {
    final String forceUnwrap = type.isNullable ? '' : '!!';
    final String nullableConditionPrefix =
        type.isNullable ? '$value == null ? null : ' : '';
    return '$nullableConditionPrefix${_kotlinTypeForDartType(type)}.ofRaw($value as Int)$forceUnwrap';
  } else {
    final String castUnwrap = type.isNullable ? '?' : '';

    // The StandardMessageCodec can give us [Integer, Long] for
    // a Dart 'int'.  To keep things simple we just use 64bit
    // longs in Pigeon with Kotlin.
    if (type.baseName == 'int') {
      return '$value.let { if (it is Int) it.toLong() else it as$castUnwrap Long }';
    } else {
      return '$value as$castUnwrap ${_kotlinTypeForDartType(type)}';
    }
  }
}

/// Converts a [List] of [TypeDeclaration]s to a comma separated [String] to be
/// used in Kotlin code.
String _flattenTypeArguments(List<TypeDeclaration> args) {
  return args.map(_kotlinTypeForDartType).join(', ');
}

String _kotlinTypeForBuiltinGenericDartType(TypeDeclaration type) {
  if (type.typeArguments.isEmpty) {
    switch (type.baseName) {
      case 'List':
        return 'List<Any?>';
      case 'Map':
        return 'Map<Any, Any?>';
      default:
        return 'Any';
    }
  } else {
    switch (type.baseName) {
      case 'List':
        return 'List<${_nullsafeKotlinTypeForDartType(type.typeArguments.first)}>';
      case 'Map':
        return 'Map<${_nullsafeKotlinTypeForDartType(type.typeArguments.first)}, ${_nullsafeKotlinTypeForDartType(type.typeArguments.last)}>';
      default:
        return '${type.baseName}<${_flattenTypeArguments(type.typeArguments)}>';
    }
  }
}

String? _kotlinTypeForBuiltinDartType(TypeDeclaration type) {
  const Map<String, String> kotlinTypeForDartTypeMap = <String, String>{
    'void': 'Void',
    'bool': 'Boolean',
    'String': 'String',
    'int': 'Long',
    'double': 'Double',
    'Uint8List': 'ByteArray',
    'Int32List': 'IntArray',
    'Int64List': 'LongArray',
    'Float32List': 'FloatArray',
    'Float64List': 'DoubleArray',
    'Object': 'Any',
  };
  if (kotlinTypeForDartTypeMap.containsKey(type.baseName)) {
    return kotlinTypeForDartTypeMap[type.baseName];
  } else if (type.baseName == 'List' || type.baseName == 'Map') {
    return _kotlinTypeForBuiltinGenericDartType(type);
  } else {
    return null;
  }
}

String _kotlinTypeForDartType(TypeDeclaration type) {
  return _kotlinTypeForBuiltinDartType(type) ?? type.baseName;
}

String _nullsafeKotlinTypeForDartType(TypeDeclaration type) {
  final String nullSafe = type.isNullable ? '?' : '';
  return '${_kotlinTypeForDartType(type)}$nullSafe';
}

/// Writes file header to sink.
void writeHeader(
    KotlinOptions options, Root root, StringSink sink, Indent indent) {
  if (options.copyrightHeader != null) {
    addLines(indent, options.copyrightHeader!, linePrefix: '// ');
  }
  indent.writeln('// $generatedCodeWarning');
  indent.writeln('// $seeAlsoWarning');
  indent.addln('');
}

<<<<<<< HEAD
/// Writes file imports to sink.
void writeImports(
    KotlinOptions options, Root root, StringSink sink, Indent indent) {
  if (options.package != null) {
    indent.writeln('package ${options.package}');
  }
  indent.addln('');
  indent.writeln('import android.util.Log');
  indent.writeln('import io.flutter.plugin.common.BasicMessageChannel');
  indent.writeln('import io.flutter.plugin.common.BinaryMessenger');
  indent.writeln('import io.flutter.plugin.common.MessageCodec');
  indent.writeln('import io.flutter.plugin.common.StandardMessageCodec');
  indent.writeln('import java.io.ByteArrayOutputStream');
  indent.writeln('import java.nio.ByteBuffer');
  indent.addln('');
}

=======
>>>>>>> 9664a066
/// Generates the ".kotlin" file for the AST represented by [root] to [sink] with the
/// provided [options].
void generateKotlin(
    KotlinOptions options, Root root, StringSink sink, Indent indent) {
  final Set<String> rootClassNameSet =
      root.classes.map((Class x) => x.name).toSet();
  final Set<String> rootEnumNameSet =
      root.enums.map((Enum x) => x.name).toSet();

  HostDatatype getHostDatatype(NamedType field) {
    return getFieldHostDatatype(field, root.classes, root.enums,
        (TypeDeclaration x) => _kotlinTypeForBuiltinDartType(x));
  }

<<<<<<< HEAD
=======
  void writeImports() {
    indent.writeln('import android.util.Log');
    indent.writeln('import io.flutter.plugin.common.BasicMessageChannel');
    indent.writeln('import io.flutter.plugin.common.BinaryMessenger');
    indent.writeln('import io.flutter.plugin.common.MessageCodec');
    indent.writeln('import io.flutter.plugin.common.StandardMessageCodec');
    indent.writeln('import java.io.ByteArrayOutputStream');
    indent.writeln('import java.nio.ByteBuffer');
  }

>>>>>>> 9664a066
  void writeEnum(Enum anEnum) {
    addDocumentationComments(
        indent, anEnum.documentationComments, _docCommentSpec);
    indent.write('enum class ${anEnum.name}(val raw: Int) ');
    indent.scoped('{', '}', () {
      enumerate(anEnum.members, (int index, final EnumMember member) {
        addDocumentationComments(
            indent, member.documentationComments, _docCommentSpec);
        indent.write('${member.name.toUpperCase()}($index)');
        if (index != anEnum.members.length - 1) {
          indent.addln(',');
        } else {
          indent.addln(';');
        }
      });

      indent.writeln('');
      indent.write('companion object ');
      indent.scoped('{', '}', () {
        indent.write('fun ofRaw(raw: Int): ${anEnum.name}? ');
        indent.scoped('{', '}', () {
          indent.writeln('return values().firstOrNull { it.raw == raw }');
        });
      });
    });
  }

  void writeDataClass(Class klass) {
    void writeField(NamedType field) {
      addDocumentationComments(
          indent, field.documentationComments, _docCommentSpec);
      indent.write(
          'val ${field.name}: ${_nullsafeKotlinTypeForDartType(field.type)}');
      final String defaultNil = field.type.isNullable ? ' = null' : '';
      indent.add(defaultNil);
    }

    void writeToList() {
      indent.write('fun toList(): List<Any?> ');
      indent.scoped('{', '}', () {
        indent.write('return listOf<Any?>');
        indent.scoped('(', ')', () {
          for (final NamedType field in getFieldsInSerializationOrder(klass)) {
            final HostDatatype hostDatatype = getHostDatatype(field);
            String toWriteValue = '';
            final String fieldName = field.name;
            if (!hostDatatype.isBuiltin &&
                rootClassNameSet.contains(field.type.baseName)) {
              toWriteValue = '$fieldName?.toList()';
            } else if (!hostDatatype.isBuiltin &&
                rootEnumNameSet.contains(field.type.baseName)) {
              toWriteValue = '$fieldName?.raw';
            } else {
              toWriteValue = fieldName;
            }
            indent.writeln('$toWriteValue,');
          }
        });
      });
    }

    void writeFromList() {
      final String className = klass.name;

      indent.write('companion object ');
      indent.scoped('{', '}', () {
        indent.writeln('@Suppress("UNCHECKED_CAST")');
        indent.write('fun fromList(list: List<Any?>): $className ');

        indent.scoped('{', '}', () {
          enumerate(getFieldsInSerializationOrder(klass),
              (int index, final NamedType field) {
            final HostDatatype hostDatatype = getHostDatatype(field);

            // The StandardMessageCodec can give us [Integer, Long] for
            // a Dart 'int'.  To keep things simple we just use 64bit
            // longs in Pigeon with Kotlin.
            final bool isInt = field.type.baseName == 'int';

            final String listValue = 'list[$index]';
            final String fieldType = _kotlinTypeForDartType(field.type);

            if (field.type.isNullable) {
              if (!hostDatatype.isBuiltin &&
                  rootClassNameSet.contains(field.type.baseName)) {
                indent.write('val ${field.name}: $fieldType? = ');
                indent.add('($listValue as? List<Any?>)?.let ');
                indent.scoped('{', '}', () {
                  indent.writeln('$fieldType.fromList(it)');
                });
              } else if (!hostDatatype.isBuiltin &&
                  rootEnumNameSet.contains(field.type.baseName)) {
                indent.write('val ${field.name}: $fieldType? = ');
                indent.add('($listValue as? Int)?.let ');
                indent.scoped('{', '}', () {
                  indent.writeln('$fieldType.ofRaw(it)');
                });
              } else if (isInt) {
                indent.write('val ${field.name} = $listValue');
                indent.addln(
                    '.let { if (it is Int) it.toLong() else it as? Long }');
              } else {
                indent.writeln('val ${field.name} = $listValue as? $fieldType');
              }
            } else {
              if (!hostDatatype.isBuiltin &&
                  rootClassNameSet.contains(field.type.baseName)) {
                indent.writeln(
                    'val ${field.name} = $fieldType.fromList($listValue as List<Any?>)');
              } else if (!hostDatatype.isBuiltin &&
                  rootEnumNameSet.contains(field.type.baseName)) {
                indent.write(
                    'val ${field.name} = $fieldType.ofRaw($listValue as Int)!!');
              } else {
                indent.writeln('val ${field.name} = $listValue as $fieldType');
              }
            }
          });

          indent.writeln('');
          indent.write('return $className(');
          for (final NamedType field in getFieldsInSerializationOrder(klass)) {
            final String comma =
                getFieldsInSerializationOrder(klass).last == field ? '' : ', ';
            indent.add('${field.name}$comma');
          }
          indent.addln(')');
        });
      });
    }

    const List<String> generatedMessages = <String>[
      ' Generated class from Pigeon that represents data sent in messages.'
    ];
    addDocumentationComments(
        indent, klass.documentationComments, _docCommentSpec,
        generatorComments: generatedMessages);

    indent.write('data class ${klass.name} ');
    indent.scoped('(', '', () {
      for (final NamedType element in getFieldsInSerializationOrder(klass)) {
        writeField(element);
        if (getFieldsInSerializationOrder(klass).last != element) {
          indent.addln(',');
        } else {
          indent.addln('');
        }
      }
    });

    indent.scoped(') {', '}', () {
      writeFromList();
      writeToList();
    });
  }

  void writeApi(Api api) {
    if (api.location == ApiLocation.host) {
      _writeHostApi(indent, api, root);
    } else if (api.location == ApiLocation.flutter) {
      _writeFlutterApi(indent, api, root);
    }
  }

  void writeWrapResult() {
    indent.write('private fun wrapResult(result: Any?): List<Any?> ');
    indent.scoped('{', '}', () {
      indent.writeln('return listOf(result)');
    });
  }

  void writeWrapError() {
    indent.write('private fun wrapError(exception: Throwable): List<Any> ');
    indent.scoped('{', '}', () {
      indent.write('return ');
      indent.scoped('listOf<Any>(', ')', () {
        indent.writeln('exception.javaClass.simpleName,');
        indent.writeln('exception.toString(),');
        indent.writeln(
            '"Cause: " + exception.cause + ", Stacktrace: " + Log.getStackTraceString(exception)');
      });
    });
  }

<<<<<<< HEAD
=======
  if (options.package != null) {
    indent.writeln('package ${options.package}');
  }
  indent.addln('');
  writeImports();
  indent.addln('');
>>>>>>> 9664a066
  indent.writeln('/** Generated class from Pigeon. */');
  for (final Enum anEnum in root.enums) {
    indent.writeln('');
    writeEnum(anEnum);
  }

  for (final Class klass in root.classes) {
    indent.addln('');
    writeDataClass(klass);
  }

  if (root.apis.any((Api api) =>
      api.location == ApiLocation.host &&
      api.methods.any((Method it) => it.isAsynchronous))) {
    indent.addln('');
  }

  for (final Api api in root.apis) {
    if (getCodecClasses(api, root).isNotEmpty) {
      _writeCodec(indent, api, root);
      indent.addln('');
    }
    writeApi(api);
  }

  indent.addln('');
  writeWrapResult();
  indent.addln('');
  writeWrapError();
}<|MERGE_RESOLUTION|>--- conflicted
+++ resolved
@@ -72,36 +72,11 @@
 
   /// Generates Kotlin files with specified [KotlinOptions]
   @override
-<<<<<<< HEAD
-  void generate(KotlinOptions languageOptions, Root root, StringSink sink,
-      FileType fileType) {
-    assert(fileType == FileType.source);
+  void generate(KotlinOptions generatorOptions, Root root, StringSink sink) {
     final Indent indent = Indent(sink);
 
-    writeFileHeaders(languageOptions, root, sink, indent, fileType);
-    writeFileImports(languageOptions, root, sink, indent, fileType);
-    generateKotlin(languageOptions, root, sink, indent);
-  }
-
-  @override
-  void writeFileHeaders(KotlinOptions languageOptions, Root root,
-      StringSink sink, Indent indent, FileType fileType) {
-    writeHeader(languageOptions, root, sink, indent);
-  }
-
-  @override
-  void writeFileImports(KotlinOptions languageOptions, Root root,
-      StringSink sink, Indent indent, FileType fileType) {
-    writeImports(languageOptions, root, sink, indent);
-=======
-  void generate(
-    KotlinOptions generatorOptions,
-    Root root,
-    StringSink sink,
-  ) {
-    final Indent indent = Indent(sink);
-
     writeFileHeaders(generatorOptions, root, sink, indent);
+    writeFileImports(generatorOptions, root, sink, indent);
     generateKotlin(generatorOptions, root, sink, indent);
   }
 
@@ -109,7 +84,12 @@
   void writeFileHeaders(KotlinOptions generatorOptions, Root root,
       StringSink sink, Indent indent) {
     writeHeader(generatorOptions, root, sink, indent);
->>>>>>> 9664a066
+  }
+
+  @override
+  void writeFileImports(KotlinOptions generatorOptions, Root root,
+      StringSink sink, Indent indent) {
+    writeImports(generatorOptions, root, sink, indent);
   }
 }
 
@@ -494,7 +474,6 @@
   indent.addln('');
 }
 
-<<<<<<< HEAD
 /// Writes file imports to sink.
 void writeImports(
     KotlinOptions options, Root root, StringSink sink, Indent indent) {
@@ -512,8 +491,6 @@
   indent.addln('');
 }
 
-=======
->>>>>>> 9664a066
 /// Generates the ".kotlin" file for the AST represented by [root] to [sink] with the
 /// provided [options].
 void generateKotlin(
@@ -528,19 +505,6 @@
         (TypeDeclaration x) => _kotlinTypeForBuiltinDartType(x));
   }
 
-<<<<<<< HEAD
-=======
-  void writeImports() {
-    indent.writeln('import android.util.Log');
-    indent.writeln('import io.flutter.plugin.common.BasicMessageChannel');
-    indent.writeln('import io.flutter.plugin.common.BinaryMessenger');
-    indent.writeln('import io.flutter.plugin.common.MessageCodec');
-    indent.writeln('import io.flutter.plugin.common.StandardMessageCodec');
-    indent.writeln('import java.io.ByteArrayOutputStream');
-    indent.writeln('import java.nio.ByteBuffer');
-  }
-
->>>>>>> 9664a066
   void writeEnum(Enum anEnum) {
     addDocumentationComments(
         indent, anEnum.documentationComments, _docCommentSpec);
@@ -725,15 +689,6 @@
     });
   }
 
-<<<<<<< HEAD
-=======
-  if (options.package != null) {
-    indent.writeln('package ${options.package}');
-  }
-  indent.addln('');
-  writeImports();
-  indent.addln('');
->>>>>>> 9664a066
   indent.writeln('/** Generated class from Pigeon. */');
   for (final Enum anEnum in root.enums) {
     indent.writeln('');
