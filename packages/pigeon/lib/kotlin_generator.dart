--- conflicted
+++ resolved
@@ -75,22 +75,21 @@
   void generate(KotlinOptions generatorOptions, Root root, StringSink sink) {
     final Indent indent = Indent(sink);
 
-<<<<<<< HEAD
-    writeHeaders(languageOptions, root, sink, indent, fileType);
-    writeImports(languageOptions, root, sink, indent, fileType);
+    writeFileHeaders(generatorOptions, root, sink, indent);
+    writeFileImports(generatorOptions, root, sink, indent);
     indent.writeln('/** Generated class from Pigeon. */');
     for (final Enum anEnum in root.enums) {
       indent.writeln('');
-      writeEnum(languageOptions, root, sink, indent, fileType, anEnum);
-    }
-    generateKotlin(languageOptions, root, sink, indent);
+      writeEnum(generatorOptions, root, sink, indent, anEnum);
+    }
+    generateKotlin(generatorOptions, root, sink, indent);
   }
 
   @override
-  void writeHeaders(KotlinOptions languageOptions, Root root, StringSink sink,
-      Indent indent, FileType fileType) {
-    if (languageOptions.copyrightHeader != null) {
-      addLines(indent, languageOptions.copyrightHeader!, linePrefix: '// ');
+  void writeFileHeaders(KotlinOptions generatorOptions, Root root,
+      StringSink sink, Indent indent) {
+    if (generatorOptions.copyrightHeader != null) {
+      addLines(indent, generatorOptions.copyrightHeader!, linePrefix: '// ');
     }
     indent.writeln('// $generatedCodeWarning');
     indent.writeln('// $seeAlsoWarning');
@@ -98,10 +97,10 @@
   }
 
   @override
-  void writeImports(KotlinOptions languageOptions, Root root, StringSink sink,
-      Indent indent, FileType fileType) {
-    if (languageOptions.package != null) {
-      indent.writeln('package ${languageOptions.package}');
+  void writeFileImports(KotlinOptions generatorOptions, Root root,
+      StringSink sink, Indent indent) {
+    if (generatorOptions.package != null) {
+      indent.writeln('package ${generatorOptions.package}');
     }
     indent.addln('');
     indent.writeln('import android.util.Log');
@@ -115,8 +114,8 @@
   }
 
   @override
-  void writeEnum(KotlinOptions languageOptions, Root root, StringSink sink,
-      Indent indent, FileType fileType, Enum anEnum) {
+  void writeEnum(KotlinOptions generatorOptions, Root root, StringSink sink,
+      Indent indent, Enum anEnum) {
     addDocumentationComments(
         indent, anEnum.documentationComments, _docCommentSpec);
     indent.write('enum class ${anEnum.name}(val raw: Int) ');
@@ -141,23 +140,6 @@
         });
       });
     });
-=======
-    writeFileHeaders(generatorOptions, root, sink, indent);
-    writeFileImports(generatorOptions, root, sink, indent);
-    generateKotlin(generatorOptions, root, sink, indent);
-  }
-
-  @override
-  void writeFileHeaders(KotlinOptions generatorOptions, Root root,
-      StringSink sink, Indent indent) {
-    writeHeader(generatorOptions, root, sink, indent);
-  }
-
-  @override
-  void writeFileImports(KotlinOptions generatorOptions, Root root,
-      StringSink sink, Indent indent) {
-    writeImports(generatorOptions, root, sink, indent);
->>>>>>> ec289bc5
   }
 }
 
