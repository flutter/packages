--- conflicted
+++ resolved
@@ -72,23 +72,18 @@
 
   /// Generates Kotlin files with specified [KotlinOptions]
   @override
-<<<<<<< HEAD
-  void generate(KotlinOptions languageOptions, Root root, StringSink sink) {
+  void generate(KotlinOptions languageOptions, Root root, StringSink sink,
+      FileType fileType) {
     final Indent indent = Indent(sink);
 
-    writeFileHeaders(languageOptions, root, sink, indent);
+    writeFileHeaders(languageOptions, root, sink, indent, fileType);
     generateKotlin(languageOptions, root, sink, indent);
   }
 
   @override
   void writeFileHeaders(KotlinOptions languageOptions, Root root,
-      StringSink sink, Indent indent) {
+      StringSink sink, Indent indent, FileType fileType) {
     writeHeader(languageOptions, root, sink, indent);
-=======
-  void generate(
-      KotlinOptions languageOptions, Root root, StringSink sink, FileType _) {
-    generateKotlin(languageOptions, root, sink);
->>>>>>> d189d11a
   }
 }
 
