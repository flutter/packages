// Copyright 2013 The Flutter Authors. All rights reserved.
// Use of this source code is governed by a BSD-style license that can be
// found in the LICENSE file.

import 'ast.dart';
import 'functional.dart';
import 'generator.dart';
import 'generator_tools.dart';
import 'pigeon_lib.dart' show TaskQueueType;

/// Documentation open symbol.
const String _docCommentPrefix = '/**';

/// Documentation continuation symbol.
const String _docCommentContinuation = ' *';

/// Documentation close symbol.
const String _docCommentSuffix = ' */';

/// Documentation comment spec.
const DocumentCommentSpecification _docCommentSpec =
    DocumentCommentSpecification(
  _docCommentPrefix,
  closeCommentToken: _docCommentSuffix,
  blockContinuationToken: _docCommentContinuation,
);

/// Options that control how Kotlin code will be generated.
class KotlinOptions {
  /// Creates a [KotlinOptions] object
  const KotlinOptions({
    this.package,
    this.copyrightHeader,
    this.errorClassName,
    this.includeErrorClass = true,
  });

  /// The package where the generated class will live.
  final String? package;

  /// A copyright header that will get prepended to generated code.
  final Iterable<String>? copyrightHeader;

  /// The name of the error class used for passing custom error parameters.
  final String? errorClassName;

  /// Whether to include the error class in generation.
  ///
  /// This should only ever be set to false if you have another generated
  /// Kotlin file in the same directory.
  final bool includeErrorClass;

  /// Creates a [KotlinOptions] from a Map representation where:
  /// `x = KotlinOptions.fromMap(x.toMap())`.
  static KotlinOptions fromMap(Map<String, Object> map) {
    return KotlinOptions(
      package: map['package'] as String?,
      copyrightHeader: map['copyrightHeader'] as Iterable<String>?,
      errorClassName: map['errorClassName'] as String?,
      includeErrorClass: map['includeErrorClass'] as bool? ?? true,
    );
  }

  /// Converts a [KotlinOptions] to a Map representation where:
  /// `x = KotlinOptions.fromMap(x.toMap())`.
  Map<String, Object> toMap() {
    final Map<String, Object> result = <String, Object>{
      if (package != null) 'package': package!,
      if (copyrightHeader != null) 'copyrightHeader': copyrightHeader!,
      if (errorClassName != null) 'errorClassName': errorClassName!,
      'includeErrorClass': includeErrorClass,
    };
    return result;
  }

  /// Overrides any non-null parameters from [options] into this to make a new
  /// [KotlinOptions].
  KotlinOptions merge(KotlinOptions options) {
    return KotlinOptions.fromMap(mergeMaps(toMap(), options.toMap()));
  }
}

/// Class that manages all Kotlin code generation.
class KotlinGenerator extends StructuredGenerator<KotlinOptions> {
  /// Instantiates a Kotlin Generator.
  const KotlinGenerator();

  @override
  void writeFilePrologue(
    KotlinOptions generatorOptions,
    Root root,
    Indent indent, {
    required String dartPackageName,
  }) {
    if (generatorOptions.copyrightHeader != null) {
      addLines(indent, generatorOptions.copyrightHeader!, linePrefix: '// ');
    }
    indent.writeln('// ${getGeneratedCodeWarning()}');
    indent.writeln('// $seeAlsoWarning');
    indent.writeln('@file:Suppress("UNCHECKED_CAST", "ArrayInDataClass")');
  }

  @override
  void writeFileImports(
    KotlinOptions generatorOptions,
    Root root,
    Indent indent, {
    required String dartPackageName,
  }) {
    indent.newln();
    if (generatorOptions.package != null) {
      indent.writeln('package ${generatorOptions.package}');
    }
    indent.newln();
    indent.writeln('import android.util.Log');
    indent.writeln('import io.flutter.plugin.common.BasicMessageChannel');
    indent.writeln('import io.flutter.plugin.common.BinaryMessenger');
    indent.writeln('import io.flutter.plugin.common.MessageCodec');
    indent.writeln('import io.flutter.plugin.common.StandardMessageCodec');
    indent.writeln('import java.io.ByteArrayOutputStream');
    indent.writeln('import java.nio.ByteBuffer');
  }

  @override
  void writeEnum(
    KotlinOptions generatorOptions,
    Root root,
    Indent indent,
    Enum anEnum, {
    required String dartPackageName,
  }) {
    indent.newln();
    addDocumentationComments(
        indent, anEnum.documentationComments, _docCommentSpec);
    indent.write('enum class ${anEnum.name}(val raw: Int) ');
    indent.addScoped('{', '}', () {
      enumerate(anEnum.members, (int index, final EnumMember member) {
        addDocumentationComments(
            indent, member.documentationComments, _docCommentSpec);
        final String nameScreamingSnakeCase = member.name
            .replaceAllMapped(
                RegExp(r'(?<=[a-z])[A-Z]'), (Match m) => '_${m.group(0)}')
            .toUpperCase();
        indent.write('$nameScreamingSnakeCase($index)');
        if (index != anEnum.members.length - 1) {
          indent.addln(',');
        } else {
          indent.addln(';');
        }
      });

      indent.newln();
      indent.write('companion object ');
      indent.addScoped('{', '}', () {
        indent.write('fun ofRaw(raw: Int): ${anEnum.name}? ');
        indent.addScoped('{', '}', () {
          indent.writeln('return values().firstOrNull { it.raw == raw }');
        });
      });
    });
  }

  @override
  void writeDataClass(
    KotlinOptions generatorOptions,
    Root root,
    Indent indent,
    Class classDefinition, {
    required String dartPackageName,
  }) {
    const List<String> generatedMessages = <String>[
      ' Generated class from Pigeon that represents data sent in messages.'
    ];
    indent.newln();
    addDocumentationComments(
        indent, classDefinition.documentationComments, _docCommentSpec,
        generatorComments: generatedMessages);
    indent.write('data class ${classDefinition.name} ');
    indent.addScoped('(', '', () {
      for (final NamedType element
          in getFieldsInSerializationOrder(classDefinition)) {
        _writeClassField(indent, element);
        if (getFieldsInSerializationOrder(classDefinition).last != element) {
          indent.addln(',');
        } else {
          indent.newln();
        }
      }
    });

    indent.addScoped(') {', '}', () {
      writeClassDecode(
        generatorOptions,
        root,
        indent,
        classDefinition,
        dartPackageName: dartPackageName,
      );
      writeClassEncode(
        generatorOptions,
        root,
        indent,
        classDefinition,
        dartPackageName: dartPackageName,
      );
    });
  }

  @override
  void writeClassEncode(
    KotlinOptions generatorOptions,
    Root root,
    Indent indent,
    Class classDefinition, {
    required String dartPackageName,
  }) {
    indent.write('fun toList(): List<Any?> ');
    indent.addScoped('{', '}', () {
      indent.write('return listOf<Any?>');
      indent.addScoped('(', ')', () {
        for (final NamedType field
            in getFieldsInSerializationOrder(classDefinition)) {
          final HostDatatype hostDatatype = _getHostDatatype(root, field);
          String toWriteValue = '';
          final String fieldName = field.name;
          final String safeCall = field.type.isNullable ? '?' : '';
          if (!hostDatatype.isBuiltin && field.type.isEnum) {
            toWriteValue = '$fieldName$safeCall.raw';
          } else {
            toWriteValue = fieldName;
          }
          indent.writeln('$toWriteValue,');
        }
      });
    });
  }

  @override
  void writeClassDecode(
    KotlinOptions generatorOptions,
    Root root,
    Indent indent,
    Class classDefinition, {
    required String dartPackageName,
  }) {
    final String className = classDefinition.name;

    indent.write('companion object ');
    indent.addScoped('{', '}', () {
      indent.writeln('@Suppress("LocalVariableName")');
      indent
          .write('fun fromList(${varNamePrefix}list: List<Any?>): $className ');

      indent.addScoped('{', '}', () {
        enumerate(getFieldsInSerializationOrder(classDefinition),
            (int index, final NamedType field) {
          final String listValue = '${varNamePrefix}list[$index]';
          final String fieldType = _kotlinTypeForDartType(field.type);

          if (field.type.isNullable) {
            if (field.type.isEnum) {
              indent.write('val ${field.name}: $fieldType? = ');
              indent.add('($listValue as Int?)?.let ');
              indent.addScoped('{ num ->', '}', () {
                indent.writeln('$fieldType.ofRaw(num)');
              });
            } else {
              indent.writeln(
                  'val ${field.name} = ${_cast(indent, listValue, type: field.type)}');
            }
          } else {
            if (field.type.isEnum) {
              indent.writeln(
                  'val ${field.name} = $fieldType.ofRaw($listValue as Int)!!');
            } else {
              indent.writeln(
                  'val ${field.name} = ${_cast(indent, listValue, type: field.type)}');
            }
          }
        });

        indent.write('return $className(');
        for (final NamedType field
            in getFieldsInSerializationOrder(classDefinition)) {
          final String comma =
              getFieldsInSerializationOrder(classDefinition).last == field
                  ? ''
                  : ', ';
          indent.add('${field.name}$comma');
        }
        indent.addln(')');
      });
    });
  }

  void _writeClassField(Indent indent, NamedType field) {
    addDocumentationComments(
        indent, field.documentationComments, _docCommentSpec);
    indent.write(
        'val ${field.name}: ${_nullSafeKotlinTypeForDartType(field.type)}');
    final String defaultNil = field.type.isNullable ? ' = null' : '';
    indent.add(defaultNil);
  }

  @override
  void writeApis(
    KotlinOptions generatorOptions,
    Root root,
    Indent indent, {
    required String dartPackageName,
  }) {
    if (root.apis.any((Api api) =>
        api is AstHostApi &&
        api.methods.any((Method it) => it.isAsynchronous))) {
      indent.newln();
    }
    super.writeApis(generatorOptions, root, indent,
        dartPackageName: dartPackageName);
  }

  /// Writes the code for a flutter [Api], [api].
  /// Example:
  /// class Foo(private val binaryMessenger: BinaryMessenger) {
  ///   fun add(x: Int, y: Int, callback: (Int?) -> Unit) {...}
  /// }
  @override
  void writeFlutterApi(
    KotlinOptions generatorOptions,
    Root root,
    Indent indent,
    AstFlutterApi api, {
    required String dartPackageName,
  }) {
    final bool isCustomCodec = getCodecClasses(api, root).isNotEmpty;
    if (isCustomCodec) {
      _writeCodec(indent, api, root);
    }

    const List<String> generatedMessages = <String>[
      ' Generated class from Pigeon that represents Flutter messages that can be called from Kotlin.'
    ];
    addDocumentationComments(indent, api.documentationComments, _docCommentSpec,
        generatorComments: generatedMessages);

    final String apiName = api.name;
<<<<<<< HEAD
    indent
        .write('class $apiName(private val binaryMessenger: BinaryMessenger) ');
=======
    indent.writeln('@Suppress("UNCHECKED_CAST")');
    indent.write(
        'class $apiName(private val binaryMessenger: BinaryMessenger, private val messageChannelSuffix: String = "") ');
>>>>>>> 88572212
    indent.addScoped('{', '}', () {
      indent.write('companion object ');
      indent.addScoped('{', '}', () {
        indent.writeln('/** The codec used by $apiName. */');
        indent.write('val codec: MessageCodec<Any?> by lazy ');
        indent.addScoped('{', '}', () {
          if (isCustomCodec) {
            indent.writeln(_getCodecName(api));
          } else {
            indent.writeln('StandardMessageCodec()');
          }
        });
      });

      for (final Method method in api.methods) {
        _writeFlutterMethod(
          indent,
          generatorOptions: generatorOptions,
          name: method.name,
          parameters: method.parameters,
          returnType: method.returnType,
          channelName: makeChannelName(api, method, dartPackageName),
          documentationComments: method.documentationComments,
          dartPackageName: dartPackageName,
        );
      }
    });
  }

  /// Write the kotlin code that represents a host [Api], [api].
  /// Example:
  /// interface Foo {
  ///   Int add(x: Int, y: Int);
  ///   companion object {
  ///     fun setUp(binaryMessenger: BinaryMessenger, api: Api) {...}
  ///   }
  /// }
  ///
  @override
  void writeHostApi(
    KotlinOptions generatorOptions,
    Root root,
    Indent indent,
    AstHostApi api, {
    required String dartPackageName,
  }) {
    final String apiName = api.name;

    final bool isCustomCodec = getCodecClasses(api, root).isNotEmpty;
    if (isCustomCodec) {
      _writeCodec(indent, api, root);
    }

    const List<String> generatedMessages = <String>[
      ' Generated interface from Pigeon that represents a handler of messages from Flutter.'
    ];
    addDocumentationComments(indent, api.documentationComments, _docCommentSpec,
        generatorComments: generatedMessages);

    indent.write('interface $apiName ');
    indent.addScoped('{', '}', () {
      for (final Method method in api.methods) {
        _writeMethodDeclaration(
          indent,
          name: method.name,
          documentationComments: method.documentationComments,
          returnType: method.returnType,
          parameters: method.parameters,
          isAsynchronous: method.isAsynchronous,
        );
      }

      indent.newln();
      indent.write('companion object ');
      indent.addScoped('{', '}', () {
        indent.writeln('/** The codec used by $apiName. */');
        indent.write('val codec: MessageCodec<Any?> by lazy ');
        indent.addScoped('{', '}', () {
          if (isCustomCodec) {
            indent.writeln(_getCodecName(api));
          } else {
            indent.writeln('StandardMessageCodec()');
          }
        });
        indent.writeln(
            '/** Sets up an instance of `$apiName` to handle messages through the `binaryMessenger`. */');
        indent.write(
            'fun setUp(binaryMessenger: BinaryMessenger, api: $apiName?, messageChannelSuffix: String = "") ');
        indent.addScoped('{', '}', () {
          indent.writeln(
              r'val separatedMessageChannelSuffix = if (messageChannelSuffix.isNotEmpty()) ".$messageChannelSuffix" else ""');
          for (final Method method in api.methods) {
            _writeHostMethodMessageHandler(
              indent,
              api: api,
              name: method.name,
              channelName: makeChannelName(api, method, dartPackageName),
              taskQueueType: method.taskQueueType,
              parameters: method.parameters,
              returnType: method.returnType,
              isAsynchronous: method.isAsynchronous,
            );
          }
        });
      });
    });
  }

  /// Writes the codec class that will be used by [api].
  /// Example:
  /// private static class FooCodec extends StandardMessageCodec {...}
  void _writeCodec(Indent indent, Api api, Root root) {
    assert(getCodecClasses(api, root).isNotEmpty);
    final Iterable<EnumeratedClass> codecClasses = getCodecClasses(api, root);
    final String codecName = _getCodecName(api);
    indent.write('private object $codecName : StandardMessageCodec() ');
    indent.addScoped('{', '}', () {
      indent.write(
          'override fun readValueOfType(type: Byte, buffer: ByteBuffer): Any? ');
      indent.addScoped('{', '}', () {
        indent.write('return when (type) ');
        indent.addScoped('{', '}', () {
          for (final EnumeratedClass customClass in codecClasses) {
            indent.write('${customClass.enumeration}.toByte() -> ');
            indent.addScoped('{', '}', () {
              indent.write('return (readValue(buffer) as? List<Any?>)?.let ');
              indent.addScoped('{', '}', () {
                indent.writeln('${customClass.name}.fromList(it)');
              });
            });
          }
          indent.writeln('else -> super.readValueOfType(type, buffer)');
        });
      });

      indent.write(
          'override fun writeValue(stream: ByteArrayOutputStream, value: Any?) ');
      indent.writeScoped('{', '}', () {
        indent.write('when (value) ');
        indent.addScoped('{', '}', () {
          for (final EnumeratedClass customClass in codecClasses) {
            indent.write('is ${customClass.name} -> ');
            indent.addScoped('{', '}', () {
              indent.writeln('stream.write(${customClass.enumeration})');
              indent.writeln('writeValue(stream, value.toList())');
            });
          }
          indent.writeln('else -> super.writeValue(stream, value)');
        });
      });
    });
    indent.newln();
  }

  void _writeWrapResult(Indent indent) {
    indent.newln();
    indent.write('private fun wrapResult(result: Any?): List<Any?> ');
    indent.addScoped('{', '}', () {
      indent.writeln('return listOf(result)');
    });
  }

  void _writeWrapError(KotlinOptions generatorOptions, Indent indent) {
    indent.newln();
    indent.write('private fun wrapError(exception: Throwable): List<Any?> ');
    indent.addScoped('{', '}', () {
      indent.write(
          'return if (exception is ${_getErrorClassName(generatorOptions)}) ');
      indent.addScoped('{', '}', () {
        indent.writeScoped('listOf(', ')', () {
          indent.writeln('exception.code,');
          indent.writeln('exception.message,');
          indent.writeln('exception.details');
        });
      }, addTrailingNewline: false);
      indent.addScoped(' else {', '}', () {
        indent.writeScoped('listOf(', ')', () {
          indent.writeln('exception.javaClass.simpleName,');
          indent.writeln('exception.toString(),');
          indent.writeln(
              '"Cause: " + exception.cause + ", Stacktrace: " + Log.getStackTraceString(exception)');
        });
      });
    });
  }

  void _writeErrorClass(KotlinOptions generatorOptions, Indent indent) {
    indent.newln();
    indent.writeln('/**');
    indent.writeln(
        ' * Error class for passing custom error details to Flutter via a thrown PlatformException.');
    indent.writeln(' * @property code The error code.');
    indent.writeln(' * @property message The error message.');
    indent.writeln(
        ' * @property details The error details. Must be a datatype supported by the api codec.');
    indent.writeln(' */');
    indent.write('class ${_getErrorClassName(generatorOptions)} ');
    indent.addScoped('(', ')', () {
      indent.writeln('val code: String,');
      indent.writeln('override val message: String? = null,');
      indent.writeln('val details: Any? = null');
    }, addTrailingNewline: false);
    indent.addln(' : Throwable()');
  }

  void _writeCreateConnectionError(
      KotlinOptions generatorOptions, Indent indent) {
    final String errorClassName = _getErrorClassName(generatorOptions);
    indent.newln();
    indent.write(
        'private fun createConnectionError(channelName: String): $errorClassName ');
    indent.addScoped('{', '}', () {
      indent.write(
          'return $errorClassName("channel-error",  "Unable to establish connection on channel: \'\$channelName\'.", "")');
    });
  }

  @override
  void writeGeneralUtilities(
    KotlinOptions generatorOptions,
    Root root,
    Indent indent, {
    required String dartPackageName,
  }) {
    final bool hasHostApi = root.apis
        .whereType<AstHostApi>()
        .any((Api api) => api.methods.isNotEmpty);
    final bool hasFlutterApi = root.apis
        .whereType<AstFlutterApi>()
        .any((Api api) => api.methods.isNotEmpty);

    if (hasHostApi) {
      _writeWrapResult(indent);
      _writeWrapError(generatorOptions, indent);
    }
    if (hasFlutterApi) {
      _writeCreateConnectionError(generatorOptions, indent);
    }
    if (generatorOptions.includeErrorClass) {
      _writeErrorClass(generatorOptions, indent);
    }
  }

  static void _writeMethodDeclaration(
    Indent indent, {
    required String name,
    required TypeDeclaration returnType,
    required List<Parameter> parameters,
    List<String> documentationComments = const <String>[],
    int? minApiRequirement,
    bool isAsynchronous = false,
    bool isAbstract = false,
    String Function(int index, NamedType type) getArgumentName =
        _getArgumentName,
  }) {
    final List<String> argSignature = <String>[];
    if (parameters.isNotEmpty) {
      final Iterable<String> argTypes = parameters
          .map((NamedType e) => _nullSafeKotlinTypeForDartType(e.type));
      final Iterable<String> argNames = indexMap(parameters, getArgumentName);
      argSignature.addAll(
        map2(
          argTypes,
          argNames,
          (String argType, String argName) {
            return '$argName: $argType';
          },
        ),
      );
    }

    final String returnTypeString =
        returnType.isVoid ? '' : _nullSafeKotlinTypeForDartType(returnType);

    final String resultType = returnType.isVoid ? 'Unit' : returnTypeString;
    addDocumentationComments(indent, documentationComments, _docCommentSpec);

    if (minApiRequirement != null) {
      indent.writeln(
        '@androidx.annotation.RequiresApi(api = $minApiRequirement)',
      );
    }

    final String abstractKeyword = isAbstract ? 'abstract ' : '';

    if (isAsynchronous) {
      argSignature.add('callback: (Result<$resultType>) -> Unit');
      indent.writeln('${abstractKeyword}fun $name(${argSignature.join(', ')})');
    } else if (returnType.isVoid) {
      indent.writeln('${abstractKeyword}fun $name(${argSignature.join(', ')})');
    } else {
      indent.writeln(
        '${abstractKeyword}fun $name(${argSignature.join(', ')}): $returnTypeString',
      );
    }
  }

  void _writeHostMethodMessageHandler(
    Indent indent, {
    required Api api,
    required String name,
    required String channelName,
    required TaskQueueType taskQueueType,
    required List<Parameter> parameters,
    required TypeDeclaration returnType,
    bool isAsynchronous = false,
    String Function(List<String> safeArgNames, {required String apiVarName})?
        onCreateCall,
  }) {
    indent.write('run ');
    indent.addScoped('{', '}', () {
      String? taskQueue;
      if (taskQueueType != TaskQueueType.serial) {
        taskQueue = 'taskQueue';
        indent.writeln(
            'val $taskQueue = binaryMessenger.makeBackgroundTaskQueue()');
      }
      indent.write(
          'val channel = BasicMessageChannel<Any?>(binaryMessenger, "$channelName\$separatedMessageChannelSuffix", codec');

      if (taskQueue != null) {
        indent.addln(', $taskQueue)');
      } else {
        indent.addln(')');
      }

      indent.write('if (api != null) ');
      indent.addScoped('{', '}', () {
        final String messageVarName = parameters.isNotEmpty ? 'message' : '_';

        indent.write('channel.setMessageHandler ');
        indent.addScoped('{ $messageVarName, reply ->', '}', () {
          final List<String> methodArguments = <String>[];
          if (parameters.isNotEmpty) {
            indent.writeln('val args = message as List<Any?>');
            enumerate(parameters, (int index, NamedType arg) {
              final String argName = _getSafeArgumentName(index, arg);
              final String argIndex = 'args[$index]';
              indent.writeln(
                  'val $argName = ${_castForceUnwrap(argIndex, arg.type, indent)}');
              methodArguments.add(argName);
            });
          }
          final String call = onCreateCall != null
              ? onCreateCall(methodArguments, apiVarName: 'api')
              : 'api.$name(${methodArguments.join(', ')})';

          if (isAsynchronous) {
            indent.write('$call ');
            final String resultType = returnType.isVoid
                ? 'Unit'
                : _nullSafeKotlinTypeForDartType(returnType);
            indent.addScoped('{ result: Result<$resultType> ->', '}', () {
              indent.writeln('val error = result.exceptionOrNull()');
              indent.writeScoped('if (error != null) {', '}', () {
                indent.writeln('reply.reply(wrapError(error))');
              }, addTrailingNewline: false);
              indent.addScoped(' else {', '}', () {
                final String enumTagNullablePrefix =
                    returnType.isNullable ? '?' : '!!';
                final String enumTag =
                    returnType.isEnum ? '$enumTagNullablePrefix.raw' : '';
                if (returnType.isVoid) {
                  indent.writeln('reply.reply(wrapResult(null))');
                } else {
                  indent.writeln('val data = result.getOrNull()');
                  indent.writeln('reply.reply(wrapResult(data$enumTag))');
                }
              });
            });
          } else {
            indent.writeScoped('val wrapped: List<Any?> = try {', '}', () {
              if (returnType.isVoid) {
                indent.writeln(call);
                indent.writeln('listOf<Any?>(null)');
              } else {
                String enumTag = '';
                if (returnType.isEnum) {
                  final String safeUnwrap = returnType.isNullable ? '?' : '';
                  enumTag = '$safeUnwrap.raw';
                }
                indent.writeln('listOf<Any?>($call$enumTag)');
              }
            }, addTrailingNewline: false);
            indent.add(' catch (exception: Throwable) ');
            indent.addScoped('{', '}', () {
              indent.writeln('wrapError(exception)');
            });
            indent.writeln('reply.reply(wrapped)');
          }
        });
      }, addTrailingNewline: false);
      indent.addScoped(' else {', '}', () {
        indent.writeln('channel.setMessageHandler(null)');
      });
    });
  }

  void _writeFlutterMethod(
    Indent indent, {
    required KotlinOptions generatorOptions,
    required String name,
    required List<Parameter> parameters,
    required TypeDeclaration returnType,
    required String channelName,
    required String dartPackageName,
    List<String> documentationComments = const <String>[],
    int? minApiRequirement,
  }) {
    _writeMethodDeclaration(
      indent,
      name: name,
      returnType: returnType,
      parameters: parameters,
      documentationComments: documentationComments,
      isAsynchronous: true,
      minApiRequirement: minApiRequirement,
      getArgumentName: _getSafeArgumentName,
    );

    final String errorClassName = _getErrorClassName(generatorOptions);
    indent.addScoped('{', '}', () {
      _writeFlutterMethodMessageCall(
        indent,
        parameters: parameters,
        returnType: returnType,
        channelName: channelName,
        errorClassName: errorClassName,
      );
    });
  }

  static void _writeFlutterMethodMessageCall(
    Indent indent, {
    required List<Parameter> parameters,
    required TypeDeclaration returnType,
    required String channelName,
    required String errorClassName,
  }) {
    String sendArgument;

    if (parameters.isEmpty) {
      sendArgument = 'null';
    } else {
      final Iterable<String> enumSafeArgNames = indexMap(
          parameters,
          (int count, NamedType type) =>
              _getEnumSafeArgumentExpression(count, type));
      sendArgument = 'listOf(${enumSafeArgNames.join(', ')})';
    }

    const String channel = 'channel';
    indent.writeln(
        r'val separatedMessageChannelSuffix = if (messageChannelSuffix.isNotEmpty()) ".$messageChannelSuffix" else ""');
    indent.writeln(
        'val channelName = "$channelName\$separatedMessageChannelSuffix"');
    indent.writeln(
        'val $channel = BasicMessageChannel<Any?>(binaryMessenger, channelName, codec)');
    indent.writeScoped('$channel.send($sendArgument) {', '}', () {
      indent.writeScoped('if (it is List<*>) {', '} ', () {
        indent.writeScoped('if (it.size > 1) {', '} ', () {
          indent.writeln(
              'callback(Result.failure($errorClassName(it[0] as String, it[1] as String, it[2] as String?)))');
        }, addTrailingNewline: false);
        if (!returnType.isNullable && !returnType.isVoid) {
          indent.addScoped('else if (it[0] == null) {', '} ', () {
            indent.writeln(
                'callback(Result.failure($errorClassName("null-error", "Flutter api returned null value for non-null return value.", "")))');
          }, addTrailingNewline: false);
        }
        indent.addScoped('else {', '}', () {
          if (returnType.isVoid) {
            indent.writeln('callback(Result.success(Unit))');
          } else {
            const String output = 'output';
            // Nullable enums require special handling.
            if (returnType.isEnum && returnType.isNullable) {
              indent.writeScoped(
                  'val $output = (it[0] as Int?)?.let { num ->', '}', () {
                indent.writeln('${returnType.baseName}.ofRaw(num)');
              });
            } else {
              indent.writeln(
                  'val $output = ${_cast(indent, 'it[0]', type: returnType)}');
            }
            indent.writeln('callback(Result.success($output))');
          }
        });
      }, addTrailingNewline: false);
      indent.addScoped('else {', '} ', () {
        indent.writeln(
            'callback(Result.failure(createConnectionError(channelName)))');
      });
    });
  }
}

HostDatatype _getHostDatatype(Root root, NamedType field) {
  return getFieldHostDatatype(
      field, (TypeDeclaration x) => _kotlinTypeForBuiltinDartType(x));
}

/// Calculates the name of the codec that will be generated for [api].
String _getCodecName(Api api) => '${api.name}Codec';

String _getErrorClassName(KotlinOptions generatorOptions) =>
    generatorOptions.errorClassName ?? 'FlutterError';

String _getArgumentName(int count, NamedType argument) =>
    argument.name.isEmpty ? 'arg$count' : argument.name;

/// Returns an argument name that can be used in a context where it is possible to collide
/// and append `.index` to enums.
String _getEnumSafeArgumentExpression(int count, NamedType argument) {
  if (argument.type.isEnum) {
    return argument.type.isNullable
        ? '${_getArgumentName(count, argument)}Arg?.raw'
        : '${_getArgumentName(count, argument)}Arg.raw';
  }
  return '${_getArgumentName(count, argument)}Arg';
}

/// Returns an argument name that can be used in a context where it is possible to collide.
String _getSafeArgumentName(int count, NamedType argument) =>
    '${_getArgumentName(count, argument)}Arg';

String _castForceUnwrap(String value, TypeDeclaration type, Indent indent) {
  if (type.isEnum) {
    final String forceUnwrap = type.isNullable ? '' : '!!';
    final String nullableConditionPrefix =
        type.isNullable ? 'if ($value == null) null else ' : '';
    return '$nullableConditionPrefix${_kotlinTypeForDartType(type)}.ofRaw($value as Int)$forceUnwrap';
  } else {
    return _cast(indent, value, type: type);
  }
}

/// Converts a [List] of [TypeDeclaration]s to a comma separated [String] to be
/// used in Kotlin code.
String _flattenTypeArguments(List<TypeDeclaration> args) {
  return args.map(_kotlinTypeForDartType).join(', ');
}

String _kotlinTypeForBuiltinGenericDartType(TypeDeclaration type) {
  if (type.typeArguments.isEmpty) {
    switch (type.baseName) {
      case 'List':
        return 'List<Any?>';
      case 'Map':
        return 'Map<Any, Any?>';
      default:
        return 'Any';
    }
  } else {
    switch (type.baseName) {
      case 'List':
        return 'List<${_nullSafeKotlinTypeForDartType(type.typeArguments.first)}>';
      case 'Map':
        return 'Map<${_nullSafeKotlinTypeForDartType(type.typeArguments.first)}, ${_nullSafeKotlinTypeForDartType(type.typeArguments.last)}>';
      default:
        return '${type.baseName}<${_flattenTypeArguments(type.typeArguments)}>';
    }
  }
}

String? _kotlinTypeForBuiltinDartType(TypeDeclaration type) {
  const Map<String, String> kotlinTypeForDartTypeMap = <String, String>{
    'void': 'Void',
    'bool': 'Boolean',
    'String': 'String',
    'int': 'Long',
    'double': 'Double',
    'Uint8List': 'ByteArray',
    'Int32List': 'IntArray',
    'Int64List': 'LongArray',
    'Float32List': 'FloatArray',
    'Float64List': 'DoubleArray',
    'Object': 'Any',
  };
  if (kotlinTypeForDartTypeMap.containsKey(type.baseName)) {
    return kotlinTypeForDartTypeMap[type.baseName];
  } else if (type.baseName == 'List' || type.baseName == 'Map') {
    return _kotlinTypeForBuiltinGenericDartType(type);
  } else {
    return null;
  }
}

String _kotlinTypeForDartType(TypeDeclaration type) {
  return _kotlinTypeForBuiltinDartType(type) ?? type.baseName;
}

String _nullSafeKotlinTypeForDartType(TypeDeclaration type) {
  final String nullSafe = type.isNullable ? '?' : '';
  return '${_kotlinTypeForDartType(type)}$nullSafe';
}

/// Returns an expression to cast [variable] to [kotlinType].
String _cast(Indent indent, String variable, {required TypeDeclaration type}) {
  // Special-case Any, since no-op casts cause warnings.
  final String typeString = _kotlinTypeForDartType(type);
  if (type.isNullable && typeString == 'Any') {
    return variable;
  }
  if (typeString == 'Int' || typeString == 'Long') {
    return '$variable${_castInt(type.isNullable)}';
  }
  if (type.isEnum) {
    if (type.isNullable) {
      return '($variable as Int?)?.let { num ->\n'
          '${indent.str}  $typeString.ofRaw(num)\n'
          '${indent.str}}';
    }
    return '${type.baseName}.ofRaw($variable as Int)!!';
  }
  return '$variable as ${_nullSafeKotlinTypeForDartType(type)}';
}

String _castInt(bool isNullable) {
  final String nullability = isNullable ? '?' : '';
  return '.let { num -> if (num is Int) num.toLong() else num as Long$nullability }';
}<|MERGE_RESOLUTION|>--- conflicted
+++ resolved
@@ -343,14 +343,9 @@
         generatorComments: generatedMessages);
 
     final String apiName = api.name;
-<<<<<<< HEAD
-    indent
-        .write('class $apiName(private val binaryMessenger: BinaryMessenger) ');
-=======
     indent.writeln('@Suppress("UNCHECKED_CAST")');
     indent.write(
         'class $apiName(private val binaryMessenger: BinaryMessenger, private val messageChannelSuffix: String = "") ');
->>>>>>> 88572212
     indent.addScoped('{', '}', () {
       indent.write('companion object ');
       indent.addScoped('{', '}', () {
