// Copyright 2013 The Flutter Authors. All rights reserved.
// Use of this source code is governed by a BSD-style license that can be
// found in the LICENSE file.

import 'ast.dart';
import 'functional.dart';
import 'generator.dart';
import 'generator_tools.dart';
import 'pigeon_lib.dart' show TaskQueueType;

/// Documentation open symbol.
const String _docCommentPrefix = '/**';

/// Documentation continuation symbol.
const String _docCommentContinuation = ' *';

/// Documentation close symbol.
const String _docCommentSuffix = ' */';

/// Documentation comment spec.
const DocumentCommentSpecification _docCommentSpec =
    DocumentCommentSpecification(
  _docCommentPrefix,
  closeCommentToken: _docCommentSuffix,
  blockContinuationToken: _docCommentContinuation,
);

/// Options that control how Kotlin code will be generated.
class KotlinOptions {
  /// Creates a [KotlinOptions] object
  const KotlinOptions({
    this.package,
    this.copyrightHeader,
  });

  /// The package where the generated class will live.
  final String? package;

  /// A copyright header that will get prepended to generated code.
  final Iterable<String>? copyrightHeader;

  /// Creates a [KotlinOptions] from a Map representation where:
  /// `x = KotlinOptions.fromMap(x.toMap())`.
  static KotlinOptions fromMap(Map<String, Object> map) {
    return KotlinOptions(
      package: map['package'] as String?,
      copyrightHeader: map['copyrightHeader'] as Iterable<String>?,
    );
  }

  /// Converts a [KotlinOptions] to a Map representation where:
  /// `x = KotlinOptions.fromMap(x.toMap())`.
  Map<String, Object> toMap() {
    final Map<String, Object> result = <String, Object>{
      if (package != null) 'package': package!,
      if (copyrightHeader != null) 'copyrightHeader': copyrightHeader!,
    };
    return result;
  }

  /// Overrides any non-null parameters from [options] into this to make a new
  /// [KotlinOptions].
  KotlinOptions merge(KotlinOptions options) {
    return KotlinOptions.fromMap(mergeMaps(toMap(), options.toMap()));
  }
}

/// Class that manages all Kotlin code generation.
class KotlinGenerator extends Generator<KotlinOptions> {
  /// Instantiates a Kotlin Generator.
  KotlinGenerator();

  /// Generates Kotlin files with specified [KotlinOptions]
  @override
  void generate(KotlinOptions languageOptions, Root root, StringSink sink,
      FileType fileType) {
<<<<<<< HEAD
    final Indent indent = Indent(sink);

    writeFileHeaders(languageOptions, root, sink, indent, fileType);
    generateKotlin(languageOptions, root, sink, indent);
  }

  @override
  void writeFileHeaders(KotlinOptions languageOptions, Root root,
      StringSink sink, Indent indent, FileType fileType) {
    writeHeader(languageOptions, root, sink, indent);
=======
    assert(fileType == FileType.source);
    generateKotlin(languageOptions, root, sink);
>>>>>>> b7abbe40
  }
}

/// Calculates the name of the codec that will be generated for [api].
String _getCodecName(Api api) => '${api.name}Codec';

/// Writes the codec class that will be used by [api].
/// Example:
/// private static class FooCodec extends StandardMessageCodec {...}
void _writeCodec(Indent indent, Api api, Root root) {
  assert(getCodecClasses(api, root).isNotEmpty);
  final Iterable<EnumeratedClass> codecClasses = getCodecClasses(api, root);
  final String codecName = _getCodecName(api);
  indent.writeln('@Suppress("UNCHECKED_CAST")');
  indent.write('private object $codecName : StandardMessageCodec() ');
  indent.scoped('{', '}', () {
    indent.write(
        'override fun readValueOfType(type: Byte, buffer: ByteBuffer): Any? ');
    indent.scoped('{', '}', () {
      indent.write('return when (type) ');
      indent.scoped('{', '}', () {
        for (final EnumeratedClass customClass in codecClasses) {
          indent.write('${customClass.enumeration}.toByte() -> ');
          indent.scoped('{', '}', () {
            indent.write('return (readValue(buffer) as? List<Any?>)?.let ');
            indent.scoped('{', '}', () {
              indent.writeln('${customClass.name}.fromList(it)');
            });
          });
        }
        indent.writeln('else -> super.readValueOfType(type, buffer)');
      });
    });

    indent.write(
        'override fun writeValue(stream: ByteArrayOutputStream, value: Any?) ');
    indent.writeScoped('{', '}', () {
      indent.write('when (value) ');
      indent.scoped('{', '}', () {
        for (final EnumeratedClass customClass in codecClasses) {
          indent.write('is ${customClass.name} -> ');
          indent.scoped('{', '}', () {
            indent.writeln('stream.write(${customClass.enumeration})');
            indent.writeln('writeValue(stream, value.toList())');
          });
        }
        indent.writeln('else -> super.writeValue(stream, value)');
      });
    });
  });
}

/// Write the kotlin code that represents a host [Api], [api].
/// Example:
/// interface Foo {
///   Int add(x: Int, y: Int);
///   companion object {
///     fun setUp(binaryMessenger: BinaryMessenger, api: Api) {...}
///   }
/// }
void _writeHostApi(Indent indent, Api api, Root root) {
  assert(api.location == ApiLocation.host);

  final String apiName = api.name;

  final bool isCustomCodec = getCodecClasses(api, root).isNotEmpty;

  const List<String> generatedMessages = <String>[
    ' Generated interface from Pigeon that represents a handler of messages from Flutter.'
  ];
  addDocumentationComments(indent, api.documentationComments, _docCommentSpec,
      generatorComments: generatedMessages);

  indent.write('interface $apiName ');
  indent.scoped('{', '}', () {
    for (final Method method in api.methods) {
      final List<String> argSignature = <String>[];
      if (method.arguments.isNotEmpty) {
        final Iterable<String> argTypes = method.arguments
            .map((NamedType e) => _nullsafeKotlinTypeForDartType(e.type));
        final Iterable<String> argNames =
            method.arguments.map((NamedType e) => e.name);
        argSignature
            .addAll(map2(argTypes, argNames, (String argType, String argName) {
          return '$argName: $argType';
        }));
      }

      final String returnType = method.returnType.isVoid
          ? ''
          : _nullsafeKotlinTypeForDartType(method.returnType);

      addDocumentationComments(
          indent, method.documentationComments, _docCommentSpec);

      if (method.isAsynchronous) {
        argSignature.add('callback: ($returnType) -> Unit');
        indent.writeln('fun ${method.name}(${argSignature.join(', ')})');
      } else if (method.returnType.isVoid) {
        indent.writeln('fun ${method.name}(${argSignature.join(', ')})');
      } else {
        indent.writeln(
            'fun ${method.name}(${argSignature.join(', ')}): $returnType');
      }
    }

    indent.addln('');
    indent.write('companion object ');
    indent.scoped('{', '}', () {
      indent.writeln('/** The codec used by $apiName. */');
      indent.write('val codec: MessageCodec<Any?> by lazy ');
      indent.scoped('{', '}', () {
        if (isCustomCodec) {
          indent.writeln(_getCodecName(api));
        } else {
          indent.writeln('StandardMessageCodec()');
        }
      });
      indent.writeln(
          '/** Sets up an instance of `$apiName` to handle messages through the `binaryMessenger`. */');
      indent.writeln('@Suppress("UNCHECKED_CAST")');
      indent.write(
          'fun setUp(binaryMessenger: BinaryMessenger, api: $apiName?) ');
      indent.scoped('{', '}', () {
        for (final Method method in api.methods) {
          indent.write('run ');
          indent.scoped('{', '}', () {
            String? taskQueue;
            if (method.taskQueueType != TaskQueueType.serial) {
              taskQueue = 'taskQueue';
              indent.writeln(
                  'val $taskQueue = binaryMessenger.makeBackgroundTaskQueue()');
            }

            final String channelName = makeChannelName(api, method);

            indent.write(
                'val channel = BasicMessageChannel<Any?>(binaryMessenger, "$channelName", codec');

            if (taskQueue != null) {
              indent.addln(', $taskQueue)');
            } else {
              indent.addln(')');
            }

            indent.write('if (api != null) ');
            indent.scoped('{', '}', () {
              final String messageVarName =
                  method.arguments.isNotEmpty ? 'message' : '_';

              indent.write('channel.setMessageHandler ');
              indent.scoped('{ $messageVarName, reply ->', '}', () {
                indent.writeln('var wrapped = listOf<Any?>()');
                indent.write('try ');
                indent.scoped('{', '}', () {
                  final List<String> methodArgument = <String>[];
                  if (method.arguments.isNotEmpty) {
                    indent.writeln('val args = message as List<Any?>');
                    enumerate(method.arguments, (int index, NamedType arg) {
                      final String argName = _getSafeArgumentName(index, arg);
                      final String argIndex = 'args[$index]';
                      indent.writeln(
                          'val $argName = ${_castForceUnwrap(argIndex, arg.type, root)}');
                      methodArgument.add(argName);
                    });
                  }
                  final String call =
                      'api.${method.name}(${methodArgument.join(', ')})';
                  if (method.isAsynchronous) {
                    indent.write('$call ');
                    final String resultValue =
                        method.returnType.isVoid ? 'null' : 'it';
                    indent.scoped('{', '}', () {
                      indent.writeln('reply.reply(wrapResult($resultValue))');
                    });
                  } else if (method.returnType.isVoid) {
                    indent.writeln(call);
                    indent.writeln('wrapped = listOf<Any?>(null)');
                  } else {
                    indent.writeln('wrapped = listOf<Any?>($call)');
                  }
                }, addTrailingNewline: false);
                indent.add(' catch (exception: Error) ');
                indent.scoped('{', '}', () {
                  indent.writeln('wrapped = wrapError(exception)');
                  if (method.isAsynchronous) {
                    indent.writeln('reply.reply(wrapped)');
                  }
                });
                if (!method.isAsynchronous) {
                  indent.writeln('reply.reply(wrapped)');
                }
              });
            }, addTrailingNewline: false);
            indent.scoped(' else {', '}', () {
              indent.writeln('channel.setMessageHandler(null)');
            });
          });
        }
      });
    });
  });
}

String _getArgumentName(int count, NamedType argument) =>
    argument.name.isEmpty ? 'arg$count' : argument.name;

/// Returns an argument name that can be used in a context where it is possible to collide.
String _getSafeArgumentName(int count, NamedType argument) =>
    '${_getArgumentName(count, argument)}Arg';

/// Writes the code for a flutter [Api], [api].
/// Example:
/// class Foo(private val binaryMessenger: BinaryMessenger) {
///   fun add(x: Int, y: Int, callback: (Int?) -> Unit) {...}
/// }
void _writeFlutterApi(Indent indent, Api api, Root root) {
  assert(api.location == ApiLocation.flutter);
  final bool isCustomCodec = getCodecClasses(api, root).isNotEmpty;

  const List<String> generatedMessages = <String>[
    ' Generated class from Pigeon that represents Flutter messages that can be called from Kotlin.'
  ];
  addDocumentationComments(indent, api.documentationComments, _docCommentSpec,
      generatorComments: generatedMessages);

  final String apiName = api.name;
  indent.writeln('@Suppress("UNCHECKED_CAST")');
  indent.write('class $apiName(private val binaryMessenger: BinaryMessenger) ');
  indent.scoped('{', '}', () {
    indent.write('companion object ');
    indent.scoped('{', '}', () {
      indent.writeln('/** The codec used by $apiName. */');
      indent.write('val codec: MessageCodec<Any?> by lazy ');
      indent.scoped('{', '}', () {
        if (isCustomCodec) {
          indent.writeln(_getCodecName(api));
        } else {
          indent.writeln('StandardMessageCodec()');
        }
      });
    });

    for (final Method func in api.methods) {
      final String channelName = makeChannelName(api, func);
      final String returnType = func.returnType.isVoid
          ? ''
          : _nullsafeKotlinTypeForDartType(func.returnType);
      String sendArgument;

      addDocumentationComments(
          indent, func.documentationComments, _docCommentSpec);

      if (func.arguments.isEmpty) {
        indent.write('fun ${func.name}(callback: ($returnType) -> Unit) ');
        sendArgument = 'null';
      } else {
        final Iterable<String> argTypes = func.arguments
            .map((NamedType e) => _nullsafeKotlinTypeForDartType(e.type));
        final Iterable<String> argNames =
            indexMap(func.arguments, _getSafeArgumentName);
        sendArgument = 'listOf(${argNames.join(', ')})';
        final String argsSignature = map2(argTypes, argNames,
            (String type, String name) => '$name: $type').join(', ');
        if (func.returnType.isVoid) {
          indent
              .write('fun ${func.name}($argsSignature, callback: () -> Unit) ');
        } else {
          indent.write(
              'fun ${func.name}($argsSignature, callback: ($returnType) -> Unit) ');
        }
      }
      indent.scoped('{', '}', () {
        const String channel = 'channel';
        indent.writeln(
            'val $channel = BasicMessageChannel<Any?>(binaryMessenger, "$channelName", codec)');
        indent.write('$channel.send($sendArgument) ');
        if (func.returnType.isVoid) {
          indent.scoped('{', '}', () {
            indent.writeln('callback()');
          });
        } else {
          final String forceUnwrap = func.returnType.isNullable ? '?' : '';
          indent.scoped('{', '}', () {
            indent.writeln('val result = it as$forceUnwrap $returnType');
            indent.writeln('callback(result)');
          });
        }
      });
    }
  });
}

String _castForceUnwrap(String value, TypeDeclaration type, Root root) {
  if (isEnum(root, type)) {
    final String forceUnwrap = type.isNullable ? '' : '!!';
    final String nullableConditionPrefix =
        type.isNullable ? '$value == null ? null : ' : '';
    return '$nullableConditionPrefix${_kotlinTypeForDartType(type)}.ofRaw($value as Int)$forceUnwrap';
  } else {
    final String castUnwrap = type.isNullable ? '?' : '';

    // The StandardMessageCodec can give us [Integer, Long] for
    // a Dart 'int'.  To keep things simple we just use 64bit
    // longs in Pigeon with Kotlin.
    if (type.baseName == 'int') {
      return '$value.let { if (it is Int) it.toLong() else it as$castUnwrap Long }';
    } else {
      return '$value as$castUnwrap ${_kotlinTypeForDartType(type)}';
    }
  }
}

/// Converts a [List] of [TypeDeclaration]s to a comma separated [String] to be
/// used in Kotlin code.
String _flattenTypeArguments(List<TypeDeclaration> args) {
  return args.map(_kotlinTypeForDartType).join(', ');
}

String _kotlinTypeForBuiltinGenericDartType(TypeDeclaration type) {
  if (type.typeArguments.isEmpty) {
    switch (type.baseName) {
      case 'List':
        return 'List<Any?>';
      case 'Map':
        return 'Map<Any, Any?>';
      default:
        return 'Any';
    }
  } else {
    switch (type.baseName) {
      case 'List':
        return 'List<${_nullsafeKotlinTypeForDartType(type.typeArguments.first)}>';
      case 'Map':
        return 'Map<${_nullsafeKotlinTypeForDartType(type.typeArguments.first)}, ${_nullsafeKotlinTypeForDartType(type.typeArguments.last)}>';
      default:
        return '${type.baseName}<${_flattenTypeArguments(type.typeArguments)}>';
    }
  }
}

String? _kotlinTypeForBuiltinDartType(TypeDeclaration type) {
  const Map<String, String> kotlinTypeForDartTypeMap = <String, String>{
    'void': 'Void',
    'bool': 'Boolean',
    'String': 'String',
    'int': 'Long',
    'double': 'Double',
    'Uint8List': 'ByteArray',
    'Int32List': 'IntArray',
    'Int64List': 'LongArray',
    'Float32List': 'FloatArray',
    'Float64List': 'DoubleArray',
    'Object': 'Any',
  };
  if (kotlinTypeForDartTypeMap.containsKey(type.baseName)) {
    return kotlinTypeForDartTypeMap[type.baseName];
  } else if (type.baseName == 'List' || type.baseName == 'Map') {
    return _kotlinTypeForBuiltinGenericDartType(type);
  } else {
    return null;
  }
}

String _kotlinTypeForDartType(TypeDeclaration type) {
  return _kotlinTypeForBuiltinDartType(type) ?? type.baseName;
}

String _nullsafeKotlinTypeForDartType(TypeDeclaration type) {
  final String nullSafe = type.isNullable ? '?' : '';
  return '${_kotlinTypeForDartType(type)}$nullSafe';
}

/// Writes file header to sink.
void writeHeader(
    KotlinOptions options, Root root, StringSink sink, Indent indent) {
  if (options.copyrightHeader != null) {
    addLines(indent, options.copyrightHeader!, linePrefix: '// ');
  }
  indent.writeln('// $generatedCodeWarning');
  indent.writeln('// $seeAlsoWarning');
  indent.addln('');
}

/// Generates the ".kotlin" file for the AST represented by [root] to [sink] with the
/// provided [options].
void generateKotlin(
    KotlinOptions options, Root root, StringSink sink, Indent indent) {
  final Set<String> rootClassNameSet =
      root.classes.map((Class x) => x.name).toSet();
  final Set<String> rootEnumNameSet =
      root.enums.map((Enum x) => x.name).toSet();

  HostDatatype getHostDatatype(NamedType field) {
    return getFieldHostDatatype(field, root.classes, root.enums,
        (TypeDeclaration x) => _kotlinTypeForBuiltinDartType(x));
  }

  void writeImports() {
    indent.writeln('import android.util.Log');
    indent.writeln('import io.flutter.plugin.common.BasicMessageChannel');
    indent.writeln('import io.flutter.plugin.common.BinaryMessenger');
    indent.writeln('import io.flutter.plugin.common.MessageCodec');
    indent.writeln('import io.flutter.plugin.common.StandardMessageCodec');
    indent.writeln('import java.io.ByteArrayOutputStream');
    indent.writeln('import java.nio.ByteBuffer');
  }

  void writeEnum(Enum anEnum) {
    addDocumentationComments(
        indent, anEnum.documentationComments, _docCommentSpec);
    indent.write('enum class ${anEnum.name}(val raw: Int) ');
    indent.scoped('{', '}', () {
      enumerate(anEnum.members, (int index, final EnumMember member) {
        addDocumentationComments(
            indent, member.documentationComments, _docCommentSpec);
        indent.write('${member.name.toUpperCase()}($index)');
        if (index != anEnum.members.length - 1) {
          indent.addln(',');
        } else {
          indent.addln(';');
        }
      });

      indent.writeln('');
      indent.write('companion object ');
      indent.scoped('{', '}', () {
        indent.write('fun ofRaw(raw: Int): ${anEnum.name}? ');
        indent.scoped('{', '}', () {
          indent.writeln('return values().firstOrNull { it.raw == raw }');
        });
      });
    });
  }

  void writeDataClass(Class klass) {
    void writeField(NamedType field) {
      addDocumentationComments(
          indent, field.documentationComments, _docCommentSpec);
      indent.write(
          'val ${field.name}: ${_nullsafeKotlinTypeForDartType(field.type)}');
      final String defaultNil = field.type.isNullable ? ' = null' : '';
      indent.add(defaultNil);
    }

    void writeToList() {
      indent.write('fun toList(): List<Any?> ');
      indent.scoped('{', '}', () {
        indent.write('return listOf<Any?>');
        indent.scoped('(', ')', () {
          for (final NamedType field in getFieldsInSerializationOrder(klass)) {
            final HostDatatype hostDatatype = getHostDatatype(field);
            String toWriteValue = '';
            final String fieldName = field.name;
            if (!hostDatatype.isBuiltin &&
                rootClassNameSet.contains(field.type.baseName)) {
              toWriteValue = '$fieldName?.toList()';
            } else if (!hostDatatype.isBuiltin &&
                rootEnumNameSet.contains(field.type.baseName)) {
              toWriteValue = '$fieldName?.raw';
            } else {
              toWriteValue = fieldName;
            }
            indent.writeln('$toWriteValue,');
          }
        });
      });
    }

    void writeFromList() {
      final String className = klass.name;

      indent.write('companion object ');
      indent.scoped('{', '}', () {
        indent.writeln('@Suppress("UNCHECKED_CAST")');
        indent.write('fun fromList(list: List<Any?>): $className ');

        indent.scoped('{', '}', () {
          enumerate(getFieldsInSerializationOrder(klass),
              (int index, final NamedType field) {
            final HostDatatype hostDatatype = getHostDatatype(field);

            // The StandardMessageCodec can give us [Integer, Long] for
            // a Dart 'int'.  To keep things simple we just use 64bit
            // longs in Pigeon with Kotlin.
            final bool isInt = field.type.baseName == 'int';

            final String listValue = 'list[$index]';
            final String fieldType = _kotlinTypeForDartType(field.type);

            if (field.type.isNullable) {
              if (!hostDatatype.isBuiltin &&
                  rootClassNameSet.contains(field.type.baseName)) {
                indent.write('val ${field.name}: $fieldType? = ');
                indent.add('($listValue as? List<Any?>)?.let ');
                indent.scoped('{', '}', () {
                  indent.writeln('$fieldType.fromList(it)');
                });
              } else if (!hostDatatype.isBuiltin &&
                  rootEnumNameSet.contains(field.type.baseName)) {
                indent.write('val ${field.name}: $fieldType? = ');
                indent.add('($listValue as? Int)?.let ');
                indent.scoped('{', '}', () {
                  indent.writeln('$fieldType.ofRaw(it)');
                });
              } else if (isInt) {
                indent.write('val ${field.name} = $listValue');
                indent.addln(
                    '.let { if (it is Int) it.toLong() else it as? Long }');
              } else {
                indent.writeln('val ${field.name} = $listValue as? $fieldType');
              }
            } else {
              if (!hostDatatype.isBuiltin &&
                  rootClassNameSet.contains(field.type.baseName)) {
                indent.writeln(
                    'val ${field.name} = $fieldType.fromList($listValue as List<Any?>)');
              } else if (!hostDatatype.isBuiltin &&
                  rootEnumNameSet.contains(field.type.baseName)) {
                indent.write(
                    'val ${field.name} = $fieldType.ofRaw($listValue as Int)!!');
              } else {
                indent.writeln('val ${field.name} = $listValue as $fieldType');
              }
            }
          });

          indent.writeln('');
          indent.write('return $className(');
          for (final NamedType field in getFieldsInSerializationOrder(klass)) {
            final String comma =
                getFieldsInSerializationOrder(klass).last == field ? '' : ', ';
            indent.add('${field.name}$comma');
          }
          indent.addln(')');
        });
      });
    }

    const List<String> generatedMessages = <String>[
      ' Generated class from Pigeon that represents data sent in messages.'
    ];
    addDocumentationComments(
        indent, klass.documentationComments, _docCommentSpec,
        generatorComments: generatedMessages);

    indent.write('data class ${klass.name} ');
    indent.scoped('(', '', () {
      for (final NamedType element in getFieldsInSerializationOrder(klass)) {
        writeField(element);
        if (getFieldsInSerializationOrder(klass).last != element) {
          indent.addln(',');
        } else {
          indent.addln('');
        }
      }
    });

    indent.scoped(') {', '}', () {
      writeFromList();
      writeToList();
    });
  }

  void writeApi(Api api) {
    if (api.location == ApiLocation.host) {
      _writeHostApi(indent, api, root);
    } else if (api.location == ApiLocation.flutter) {
      _writeFlutterApi(indent, api, root);
    }
  }

  void writeWrapResult() {
    indent.write('private fun wrapResult(result: Any?): List<Any?> ');
    indent.scoped('{', '}', () {
      indent.writeln('return listOf(result)');
    });
  }

  void writeWrapError() {
    indent.write('private fun wrapError(exception: Throwable): List<Any> ');
    indent.scoped('{', '}', () {
      indent.write('return ');
      indent.scoped('listOf<Any>(', ')', () {
        indent.writeln('exception.javaClass.simpleName,');
        indent.writeln('exception.toString(),');
        indent.writeln(
            '"Cause: " + exception.cause + ", Stacktrace: " + Log.getStackTraceString(exception)');
      });
    });
  }

  if (options.package != null) {
    indent.writeln('package ${options.package}');
  }
  indent.addln('');
  writeImports();
  indent.addln('');
  indent.writeln('/** Generated class from Pigeon. */');
  for (final Enum anEnum in root.enums) {
    indent.writeln('');
    writeEnum(anEnum);
  }

  for (final Class klass in root.classes) {
    indent.addln('');
    writeDataClass(klass);
  }

  if (root.apis.any((Api api) =>
      api.location == ApiLocation.host &&
      api.methods.any((Method it) => it.isAsynchronous))) {
    indent.addln('');
  }

  for (final Api api in root.apis) {
    if (getCodecClasses(api, root).isNotEmpty) {
      _writeCodec(indent, api, root);
      indent.addln('');
    }
    writeApi(api);
  }

  indent.addln('');
  writeWrapResult();
  indent.addln('');
  writeWrapError();
}<|MERGE_RESOLUTION|>--- conflicted
+++ resolved
@@ -74,7 +74,7 @@
   @override
   void generate(KotlinOptions languageOptions, Root root, StringSink sink,
       FileType fileType) {
-<<<<<<< HEAD
+    assert(fileType == FileType.source);
     final Indent indent = Indent(sink);
 
     writeFileHeaders(languageOptions, root, sink, indent, fileType);
@@ -85,10 +85,6 @@
   void writeFileHeaders(KotlinOptions languageOptions, Root root,
       StringSink sink, Indent indent, FileType fileType) {
     writeHeader(languageOptions, root, sink, indent);
-=======
-    assert(fileType == FileType.source);
-    generateKotlin(languageOptions, root, sink);
->>>>>>> b7abbe40
   }
 }
 
