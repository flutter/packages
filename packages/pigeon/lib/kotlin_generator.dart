// Copyright 2013 The Flutter Authors. All rights reserved.
// Use of this source code is governed by a BSD-style license that can be
// found in the LICENSE file.

import 'ast.dart';
import 'functional.dart';
import 'generator.dart';
import 'generator_tools.dart';
import 'pigeon_lib.dart' show TaskQueueType;

/// Documentation open symbol.
const String _docCommentPrefix = '/**';

/// Documentation continuation symbol.
const String _docCommentContinuation = ' *';

/// Documentation close symbol.
const String _docCommentSuffix = ' */';

/// Documentation comment spec.
const DocumentCommentSpecification _docCommentSpec =
    DocumentCommentSpecification(
  _docCommentPrefix,
  closeCommentToken: _docCommentSuffix,
  blockContinuationToken: _docCommentContinuation,
);

/// Options that control how Kotlin code will be generated.
class KotlinOptions {
  /// Creates a [KotlinOptions] object
  const KotlinOptions({
    this.package,
    this.copyrightHeader,
  });

  /// The package where the generated class will live.
  final String? package;

  /// A copyright header that will get prepended to generated code.
  final Iterable<String>? copyrightHeader;

  /// Creates a [KotlinOptions] from a Map representation where:
  /// `x = KotlinOptions.fromMap(x.toMap())`.
  static KotlinOptions fromMap(Map<String, Object> map) {
    return KotlinOptions(
      package: map['package'] as String?,
      copyrightHeader: map['copyrightHeader'] as Iterable<String>?,
    );
  }

  /// Converts a [KotlinOptions] to a Map representation where:
  /// `x = KotlinOptions.fromMap(x.toMap())`.
  Map<String, Object> toMap() {
    final Map<String, Object> result = <String, Object>{
      if (package != null) 'package': package!,
      if (copyrightHeader != null) 'copyrightHeader': copyrightHeader!,
    };
    return result;
  }

  /// Overrides any non-null parameters from [options] into this to make a new
  /// [KotlinOptions].
  KotlinOptions merge(KotlinOptions options) {
    return KotlinOptions.fromMap(mergeMaps(toMap(), options.toMap()));
  }
}

/// Class that manages all Kotlin code generation.
class KotlinGenerator extends Generator<KotlinOptions> {
  /// Instantiates a Kotlin Generator.
  KotlinGenerator();

  /// Generates Kotlin files with specified [KotlinOptions]
  @override
  void generate(KotlinOptions generatorOptions, Root root, StringSink sink) {
    final Indent indent = Indent(sink);

    writeFileHeaders(generatorOptions, root, sink, indent);
    writeFileImports(generatorOptions, root, sink, indent);
    indent.writeln('/** Generated class from Pigeon. */');
    for (final Enum anEnum in root.enums) {
      indent.writeln('');
      writeEnum(generatorOptions, root, sink, indent, anEnum);
    }
<<<<<<< HEAD
    for (final Class klass in root.classes) {
      indent.addln('');
      writeDataClass(languageOptions, root, sink, indent, fileType, klass);
    }
    generateKotlin(languageOptions, root, sink, indent);
=======
    generateKotlin(generatorOptions, root, sink, indent);
>>>>>>> 5636c815
  }

  @override
  void writeFileHeaders(KotlinOptions generatorOptions, Root root,
      StringSink sink, Indent indent) {
    if (generatorOptions.copyrightHeader != null) {
      addLines(indent, generatorOptions.copyrightHeader!, linePrefix: '// ');
    }
    indent.writeln('// $generatedCodeWarning');
    indent.writeln('// $seeAlsoWarning');
    indent.addln('');
  }

  @override
  void writeFileImports(KotlinOptions generatorOptions, Root root,
      StringSink sink, Indent indent) {
    if (generatorOptions.package != null) {
      indent.writeln('package ${generatorOptions.package}');
    }
    indent.addln('');
    indent.writeln('import android.util.Log');
    indent.writeln('import io.flutter.plugin.common.BasicMessageChannel');
    indent.writeln('import io.flutter.plugin.common.BinaryMessenger');
    indent.writeln('import io.flutter.plugin.common.MessageCodec');
    indent.writeln('import io.flutter.plugin.common.StandardMessageCodec');
    indent.writeln('import java.io.ByteArrayOutputStream');
    indent.writeln('import java.nio.ByteBuffer');
    indent.addln('');
  }

  @override
  void writeEnum(KotlinOptions generatorOptions, Root root, StringSink sink,
      Indent indent, Enum anEnum) {
    addDocumentationComments(
        indent, anEnum.documentationComments, _docCommentSpec);
    indent.write('enum class ${anEnum.name}(val raw: Int) ');
    indent.scoped('{', '}', () {
      enumerate(anEnum.members, (int index, final EnumMember member) {
        addDocumentationComments(
            indent, member.documentationComments, _docCommentSpec);
        indent.write('${member.name.toUpperCase()}($index)');
        if (index != anEnum.members.length - 1) {
          indent.addln(',');
        } else {
          indent.addln(';');
        }
      });

      indent.writeln('');
      indent.write('companion object ');
      indent.scoped('{', '}', () {
        indent.write('fun ofRaw(raw: Int): ${anEnum.name}? ');
        indent.scoped('{', '}', () {
          indent.writeln('return values().firstOrNull { it.raw == raw }');
        });
      });
    });
  }

  @override
  void writeDataClass(KotlinOptions languageOptions, Root root, StringSink sink,
      Indent indent, FileType fileType, Class klass) {
    final Set<String> customClassNames =
        root.classes.map((Class x) => x.name).toSet();
    final Set<String> customEnumNames =
        root.enums.map((Enum x) => x.name).toSet();

    const List<String> generatedMessages = <String>[
      ' Generated class from Pigeon that represents data sent in messages.'
    ];
    addDocumentationComments(
        indent, klass.documentationComments, _docCommentSpec,
        generatorComments: generatedMessages);

    indent.write('data class ${klass.name} ');
    indent.scoped('(', '', () {
      for (final NamedType element in getFieldsInSerializationOrder(klass)) {
        _writeClassField(indent, element);
        if (getFieldsInSerializationOrder(klass).last != element) {
          indent.addln(',');
        } else {
          indent.addln('');
        }
      }
    });

    indent.scoped(') {', '}', () {
      writeClassDecode(languageOptions, root, sink, indent, fileType, klass,
          customClassNames, customEnumNames);
      writeClassEncode(languageOptions, root, sink, indent, fileType, klass,
          customClassNames, customEnumNames);
    });
  }

  @override
  void writeClassEncode(
    KotlinOptions languageOptions,
    Root root,
    StringSink sink,
    Indent indent,
    FileType fileType,
    Class klass,
    Set<String> customClassNames,
    Set<String> customEnumNames,
  ) {
    indent.write('fun toList(): List<Any?> ');
    indent.scoped('{', '}', () {
      indent.write('return listOf<Any?>');
      indent.scoped('(', ')', () {
        for (final NamedType field in getFieldsInSerializationOrder(klass)) {
          final HostDatatype hostDatatype = _getHostDatatype(root, field);
          String toWriteValue = '';
          final String fieldName = field.name;
          if (!hostDatatype.isBuiltin &&
              customClassNames.contains(field.type.baseName)) {
            toWriteValue = '$fieldName?.toList()';
          } else if (!hostDatatype.isBuiltin &&
              customEnumNames.contains(field.type.baseName)) {
            toWriteValue = '$fieldName?.raw';
          } else {
            toWriteValue = fieldName;
          }
          indent.writeln('$toWriteValue,');
        }
      });
    });
  }

  @override
  void writeClassDecode(
    KotlinOptions languageOptions,
    Root root,
    StringSink sink,
    Indent indent,
    FileType fileType,
    Class klass,
    Set<String> customClassNames,
    Set<String> customEnumNames,
  ) {
    final String className = klass.name;

    indent.write('companion object ');
    indent.scoped('{', '}', () {
      indent.writeln('@Suppress("UNCHECKED_CAST")');
      indent.write('fun fromList(list: List<Any?>): $className ');

      indent.scoped('{', '}', () {
        enumerate(getFieldsInSerializationOrder(klass),
            (int index, final NamedType field) {
          final HostDatatype hostDatatype = _getHostDatatype(root, field);

          // The StandardMessageCodec can give us [Integer, Long] for
          // a Dart 'int'.  To keep things simple we just use 64bit
          // longs in Pigeon with Kotlin.
          final bool isInt = field.type.baseName == 'int';

          final String listValue = 'list[$index]';
          final String fieldType = _kotlinTypeForDartType(field.type);

          if (field.type.isNullable) {
            if (!hostDatatype.isBuiltin &&
                customClassNames.contains(field.type.baseName)) {
              indent.write('val ${field.name}: $fieldType? = ');
              indent.add('($listValue as? List<Any?>)?.let ');
              indent.scoped('{', '}', () {
                indent.writeln('$fieldType.fromList(it)');
              });
            } else if (!hostDatatype.isBuiltin &&
                customEnumNames.contains(field.type.baseName)) {
              indent.write('val ${field.name}: $fieldType? = ');
              indent.add('($listValue as? Int)?.let ');
              indent.scoped('{', '}', () {
                indent.writeln('$fieldType.ofRaw(it)');
              });
            } else if (isInt) {
              indent.write('val ${field.name} = $listValue');
              indent.addln(
                  '.let { if (it is Int) it.toLong() else it as? Long }');
            } else {
              indent.writeln('val ${field.name} = $listValue as? $fieldType');
            }
          } else {
            if (!hostDatatype.isBuiltin &&
                customClassNames.contains(field.type.baseName)) {
              indent.writeln(
                  'val ${field.name} = $fieldType.fromList($listValue as List<Any?>)');
            } else if (!hostDatatype.isBuiltin &&
                customEnumNames.contains(field.type.baseName)) {
              indent.write(
                  'val ${field.name} = $fieldType.ofRaw($listValue as Int)!!');
            } else {
              indent.writeln('val ${field.name} = $listValue as $fieldType');
            }
          }
        });

        indent.writeln('');
        indent.write('return $className(');
        for (final NamedType field in getFieldsInSerializationOrder(klass)) {
          final String comma =
              getFieldsInSerializationOrder(klass).last == field ? '' : ', ';
          indent.add('${field.name}$comma');
        }
        indent.addln(')');
      });
    });
  }

  void _writeClassField(Indent indent, NamedType field) {
    addDocumentationComments(
        indent, field.documentationComments, _docCommentSpec);
    indent.write(
        'val ${field.name}: ${_nullsafeKotlinTypeForDartType(field.type)}');
    final String defaultNil = field.type.isNullable ? ' = null' : '';
    indent.add(defaultNil);
  }

  HostDatatype _getHostDatatype(Root root, NamedType field) {
    return getFieldHostDatatype(field, root.classes, root.enums,
        (TypeDeclaration x) => _kotlinTypeForBuiltinDartType(x));
  }
}

/// Calculates the name of the codec that will be generated for [api].
String _getCodecName(Api api) => '${api.name}Codec';

/// Writes the codec class that will be used by [api].
/// Example:
/// private static class FooCodec extends StandardMessageCodec {...}
void _writeCodec(Indent indent, Api api, Root root) {
  assert(getCodecClasses(api, root).isNotEmpty);
  final Iterable<EnumeratedClass> codecClasses = getCodecClasses(api, root);
  final String codecName = _getCodecName(api);
  indent.writeln('@Suppress("UNCHECKED_CAST")');
  indent.write('private object $codecName : StandardMessageCodec() ');
  indent.scoped('{', '}', () {
    indent.write(
        'override fun readValueOfType(type: Byte, buffer: ByteBuffer): Any? ');
    indent.scoped('{', '}', () {
      indent.write('return when (type) ');
      indent.scoped('{', '}', () {
        for (final EnumeratedClass customClass in codecClasses) {
          indent.write('${customClass.enumeration}.toByte() -> ');
          indent.scoped('{', '}', () {
            indent.write('return (readValue(buffer) as? List<Any?>)?.let ');
            indent.scoped('{', '}', () {
              indent.writeln('${customClass.name}.fromList(it)');
            });
          });
        }
        indent.writeln('else -> super.readValueOfType(type, buffer)');
      });
    });

    indent.write(
        'override fun writeValue(stream: ByteArrayOutputStream, value: Any?) ');
    indent.writeScoped('{', '}', () {
      indent.write('when (value) ');
      indent.scoped('{', '}', () {
        for (final EnumeratedClass customClass in codecClasses) {
          indent.write('is ${customClass.name} -> ');
          indent.scoped('{', '}', () {
            indent.writeln('stream.write(${customClass.enumeration})');
            indent.writeln('writeValue(stream, value.toList())');
          });
        }
        indent.writeln('else -> super.writeValue(stream, value)');
      });
    });
  });
}

/// Write the kotlin code that represents a host [Api], [api].
/// Example:
/// interface Foo {
///   Int add(x: Int, y: Int);
///   companion object {
///     fun setUp(binaryMessenger: BinaryMessenger, api: Api) {...}
///   }
/// }
void _writeHostApi(Indent indent, Api api, Root root) {
  assert(api.location == ApiLocation.host);

  final String apiName = api.name;

  final bool isCustomCodec = getCodecClasses(api, root).isNotEmpty;

  const List<String> generatedMessages = <String>[
    ' Generated interface from Pigeon that represents a handler of messages from Flutter.'
  ];
  addDocumentationComments(indent, api.documentationComments, _docCommentSpec,
      generatorComments: generatedMessages);

  indent.write('interface $apiName ');
  indent.scoped('{', '}', () {
    for (final Method method in api.methods) {
      final List<String> argSignature = <String>[];
      if (method.arguments.isNotEmpty) {
        final Iterable<String> argTypes = method.arguments
            .map((NamedType e) => _nullsafeKotlinTypeForDartType(e.type));
        final Iterable<String> argNames =
            method.arguments.map((NamedType e) => e.name);
        argSignature
            .addAll(map2(argTypes, argNames, (String argType, String argName) {
          return '$argName: $argType';
        }));
      }

      final String returnType = method.returnType.isVoid
          ? ''
          : _nullsafeKotlinTypeForDartType(method.returnType);

      addDocumentationComments(
          indent, method.documentationComments, _docCommentSpec);

      if (method.isAsynchronous) {
        argSignature.add('callback: ($returnType) -> Unit');
        indent.writeln('fun ${method.name}(${argSignature.join(', ')})');
      } else if (method.returnType.isVoid) {
        indent.writeln('fun ${method.name}(${argSignature.join(', ')})');
      } else {
        indent.writeln(
            'fun ${method.name}(${argSignature.join(', ')}): $returnType');
      }
    }

    indent.addln('');
    indent.write('companion object ');
    indent.scoped('{', '}', () {
      indent.writeln('/** The codec used by $apiName. */');
      indent.write('val codec: MessageCodec<Any?> by lazy ');
      indent.scoped('{', '}', () {
        if (isCustomCodec) {
          indent.writeln(_getCodecName(api));
        } else {
          indent.writeln('StandardMessageCodec()');
        }
      });
      indent.writeln(
          '/** Sets up an instance of `$apiName` to handle messages through the `binaryMessenger`. */');
      indent.writeln('@Suppress("UNCHECKED_CAST")');
      indent.write(
          'fun setUp(binaryMessenger: BinaryMessenger, api: $apiName?) ');
      indent.scoped('{', '}', () {
        for (final Method method in api.methods) {
          indent.write('run ');
          indent.scoped('{', '}', () {
            String? taskQueue;
            if (method.taskQueueType != TaskQueueType.serial) {
              taskQueue = 'taskQueue';
              indent.writeln(
                  'val $taskQueue = binaryMessenger.makeBackgroundTaskQueue()');
            }

            final String channelName = makeChannelName(api, method);

            indent.write(
                'val channel = BasicMessageChannel<Any?>(binaryMessenger, "$channelName", codec');

            if (taskQueue != null) {
              indent.addln(', $taskQueue)');
            } else {
              indent.addln(')');
            }

            indent.write('if (api != null) ');
            indent.scoped('{', '}', () {
              final String messageVarName =
                  method.arguments.isNotEmpty ? 'message' : '_';

              indent.write('channel.setMessageHandler ');
              indent.scoped('{ $messageVarName, reply ->', '}', () {
                indent.writeln('var wrapped = listOf<Any?>()');
                indent.write('try ');
                indent.scoped('{', '}', () {
                  final List<String> methodArgument = <String>[];
                  if (method.arguments.isNotEmpty) {
                    indent.writeln('val args = message as List<Any?>');
                    enumerate(method.arguments, (int index, NamedType arg) {
                      final String argName = _getSafeArgumentName(index, arg);
                      final String argIndex = 'args[$index]';
                      indent.writeln(
                          'val $argName = ${_castForceUnwrap(argIndex, arg.type, root)}');
                      methodArgument.add(argName);
                    });
                  }
                  final String call =
                      'api.${method.name}(${methodArgument.join(', ')})';
                  if (method.isAsynchronous) {
                    indent.write('$call ');
                    final String resultValue =
                        method.returnType.isVoid ? 'null' : 'it';
                    indent.scoped('{', '}', () {
                      indent.writeln('reply.reply(wrapResult($resultValue))');
                    });
                  } else if (method.returnType.isVoid) {
                    indent.writeln(call);
                    indent.writeln('wrapped = listOf<Any?>(null)');
                  } else {
                    indent.writeln('wrapped = listOf<Any?>($call)');
                  }
                }, addTrailingNewline: false);
                indent.add(' catch (exception: Error) ');
                indent.scoped('{', '}', () {
                  indent.writeln('wrapped = wrapError(exception)');
                  if (method.isAsynchronous) {
                    indent.writeln('reply.reply(wrapped)');
                  }
                });
                if (!method.isAsynchronous) {
                  indent.writeln('reply.reply(wrapped)');
                }
              });
            }, addTrailingNewline: false);
            indent.scoped(' else {', '}', () {
              indent.writeln('channel.setMessageHandler(null)');
            });
          });
        }
      });
    });
  });
}

String _getArgumentName(int count, NamedType argument) =>
    argument.name.isEmpty ? 'arg$count' : argument.name;

/// Returns an argument name that can be used in a context where it is possible to collide.
String _getSafeArgumentName(int count, NamedType argument) =>
    '${_getArgumentName(count, argument)}Arg';

/// Writes the code for a flutter [Api], [api].
/// Example:
/// class Foo(private val binaryMessenger: BinaryMessenger) {
///   fun add(x: Int, y: Int, callback: (Int?) -> Unit) {...}
/// }
void _writeFlutterApi(Indent indent, Api api, Root root) {
  assert(api.location == ApiLocation.flutter);
  final bool isCustomCodec = getCodecClasses(api, root).isNotEmpty;

  const List<String> generatedMessages = <String>[
    ' Generated class from Pigeon that represents Flutter messages that can be called from Kotlin.'
  ];
  addDocumentationComments(indent, api.documentationComments, _docCommentSpec,
      generatorComments: generatedMessages);

  final String apiName = api.name;
  indent.writeln('@Suppress("UNCHECKED_CAST")');
  indent.write('class $apiName(private val binaryMessenger: BinaryMessenger) ');
  indent.scoped('{', '}', () {
    indent.write('companion object ');
    indent.scoped('{', '}', () {
      indent.writeln('/** The codec used by $apiName. */');
      indent.write('val codec: MessageCodec<Any?> by lazy ');
      indent.scoped('{', '}', () {
        if (isCustomCodec) {
          indent.writeln(_getCodecName(api));
        } else {
          indent.writeln('StandardMessageCodec()');
        }
      });
    });

    for (final Method func in api.methods) {
      final String channelName = makeChannelName(api, func);
      final String returnType = func.returnType.isVoid
          ? ''
          : _nullsafeKotlinTypeForDartType(func.returnType);
      String sendArgument;

      addDocumentationComments(
          indent, func.documentationComments, _docCommentSpec);

      if (func.arguments.isEmpty) {
        indent.write('fun ${func.name}(callback: ($returnType) -> Unit) ');
        sendArgument = 'null';
      } else {
        final Iterable<String> argTypes = func.arguments
            .map((NamedType e) => _nullsafeKotlinTypeForDartType(e.type));
        final Iterable<String> argNames =
            indexMap(func.arguments, _getSafeArgumentName);
        sendArgument = 'listOf(${argNames.join(', ')})';
        final String argsSignature = map2(argTypes, argNames,
            (String type, String name) => '$name: $type').join(', ');
        if (func.returnType.isVoid) {
          indent
              .write('fun ${func.name}($argsSignature, callback: () -> Unit) ');
        } else {
          indent.write(
              'fun ${func.name}($argsSignature, callback: ($returnType) -> Unit) ');
        }
      }
      indent.scoped('{', '}', () {
        const String channel = 'channel';
        indent.writeln(
            'val $channel = BasicMessageChannel<Any?>(binaryMessenger, "$channelName", codec)');
        indent.write('$channel.send($sendArgument) ');
        if (func.returnType.isVoid) {
          indent.scoped('{', '}', () {
            indent.writeln('callback()');
          });
        } else {
          final String forceUnwrap = func.returnType.isNullable ? '?' : '';
          indent.scoped('{', '}', () {
            indent.writeln('val result = it as$forceUnwrap $returnType');
            indent.writeln('callback(result)');
          });
        }
      });
    }
  });
}

String _castForceUnwrap(String value, TypeDeclaration type, Root root) {
  if (isEnum(root, type)) {
    final String forceUnwrap = type.isNullable ? '' : '!!';
    final String nullableConditionPrefix =
        type.isNullable ? '$value == null ? null : ' : '';
    return '$nullableConditionPrefix${_kotlinTypeForDartType(type)}.ofRaw($value as Int)$forceUnwrap';
  } else {
    final String castUnwrap = type.isNullable ? '?' : '';

    // The StandardMessageCodec can give us [Integer, Long] for
    // a Dart 'int'.  To keep things simple we just use 64bit
    // longs in Pigeon with Kotlin.
    if (type.baseName == 'int') {
      return '$value.let { if (it is Int) it.toLong() else it as$castUnwrap Long }';
    } else {
      return '$value as$castUnwrap ${_kotlinTypeForDartType(type)}';
    }
  }
}

/// Converts a [List] of [TypeDeclaration]s to a comma separated [String] to be
/// used in Kotlin code.
String _flattenTypeArguments(List<TypeDeclaration> args) {
  return args.map(_kotlinTypeForDartType).join(', ');
}

String _kotlinTypeForBuiltinGenericDartType(TypeDeclaration type) {
  if (type.typeArguments.isEmpty) {
    switch (type.baseName) {
      case 'List':
        return 'List<Any?>';
      case 'Map':
        return 'Map<Any, Any?>';
      default:
        return 'Any';
    }
  } else {
    switch (type.baseName) {
      case 'List':
        return 'List<${_nullsafeKotlinTypeForDartType(type.typeArguments.first)}>';
      case 'Map':
        return 'Map<${_nullsafeKotlinTypeForDartType(type.typeArguments.first)}, ${_nullsafeKotlinTypeForDartType(type.typeArguments.last)}>';
      default:
        return '${type.baseName}<${_flattenTypeArguments(type.typeArguments)}>';
    }
  }
}

String? _kotlinTypeForBuiltinDartType(TypeDeclaration type) {
  const Map<String, String> kotlinTypeForDartTypeMap = <String, String>{
    'void': 'Void',
    'bool': 'Boolean',
    'String': 'String',
    'int': 'Long',
    'double': 'Double',
    'Uint8List': 'ByteArray',
    'Int32List': 'IntArray',
    'Int64List': 'LongArray',
    'Float32List': 'FloatArray',
    'Float64List': 'DoubleArray',
    'Object': 'Any',
  };
  if (kotlinTypeForDartTypeMap.containsKey(type.baseName)) {
    return kotlinTypeForDartTypeMap[type.baseName];
  } else if (type.baseName == 'List' || type.baseName == 'Map') {
    return _kotlinTypeForBuiltinGenericDartType(type);
  } else {
    return null;
  }
}

String _kotlinTypeForDartType(TypeDeclaration type) {
  return _kotlinTypeForBuiltinDartType(type) ?? type.baseName;
}

String _nullsafeKotlinTypeForDartType(TypeDeclaration type) {
  final String nullSafe = type.isNullable ? '?' : '';
  return '${_kotlinTypeForDartType(type)}$nullSafe';
}

/// Generates the ".kotlin" file for the AST represented by [root] to [sink] with the
/// provided [options].
void generateKotlin(
    KotlinOptions options, Root root, StringSink sink, Indent indent) {
  void writeApi(Api api) {
    if (api.location == ApiLocation.host) {
      _writeHostApi(indent, api, root);
    } else if (api.location == ApiLocation.flutter) {
      _writeFlutterApi(indent, api, root);
    }
  }

  void writeWrapResult() {
    indent.write('private fun wrapResult(result: Any?): List<Any?> ');
    indent.scoped('{', '}', () {
      indent.writeln('return listOf(result)');
    });
  }

  void writeWrapError() {
    indent.write('private fun wrapError(exception: Throwable): List<Any> ');
    indent.scoped('{', '}', () {
      indent.write('return ');
      indent.scoped('listOf<Any>(', ')', () {
        indent.writeln('exception.javaClass.simpleName,');
        indent.writeln('exception.toString(),');
        indent.writeln(
            '"Cause: " + exception.cause + ", Stacktrace: " + Log.getStackTraceString(exception)');
      });
    });
  }

  if (root.apis.any((Api api) =>
      api.location == ApiLocation.host &&
      api.methods.any((Method it) => it.isAsynchronous))) {
    indent.addln('');
  }

  for (final Api api in root.apis) {
    if (getCodecClasses(api, root).isNotEmpty) {
      _writeCodec(indent, api, root);
      indent.addln('');
    }
    writeApi(api);
  }

  indent.addln('');
  writeWrapResult();
  indent.addln('');
  writeWrapError();
}<|MERGE_RESOLUTION|>--- conflicted
+++ resolved
@@ -82,15 +82,11 @@
       indent.writeln('');
       writeEnum(generatorOptions, root, sink, indent, anEnum);
     }
-<<<<<<< HEAD
     for (final Class klass in root.classes) {
       indent.addln('');
-      writeDataClass(languageOptions, root, sink, indent, fileType, klass);
-    }
-    generateKotlin(languageOptions, root, sink, indent);
-=======
+      writeDataClass(generatorOptions, root, sink, indent, klass);
+    }
     generateKotlin(generatorOptions, root, sink, indent);
->>>>>>> 5636c815
   }
 
   @override
@@ -151,8 +147,8 @@
   }
 
   @override
-  void writeDataClass(KotlinOptions languageOptions, Root root, StringSink sink,
-      Indent indent, FileType fileType, Class klass) {
+  void writeDataClass(KotlinOptions generatorOptions, Root root,
+      StringSink sink, Indent indent, Class klass) {
     final Set<String> customClassNames =
         root.classes.map((Class x) => x.name).toSet();
     final Set<String> customEnumNames =
@@ -178,20 +174,19 @@
     });
 
     indent.scoped(') {', '}', () {
-      writeClassDecode(languageOptions, root, sink, indent, fileType, klass,
+      writeClassDecode(generatorOptions, root, sink, indent, klass,
           customClassNames, customEnumNames);
-      writeClassEncode(languageOptions, root, sink, indent, fileType, klass,
+      writeClassEncode(generatorOptions, root, sink, indent, klass,
           customClassNames, customEnumNames);
     });
   }
 
   @override
   void writeClassEncode(
-    KotlinOptions languageOptions,
+    KotlinOptions generatorOptions,
     Root root,
     StringSink sink,
     Indent indent,
-    FileType fileType,
     Class klass,
     Set<String> customClassNames,
     Set<String> customEnumNames,
@@ -221,11 +216,10 @@
 
   @override
   void writeClassDecode(
-    KotlinOptions languageOptions,
+    KotlinOptions generatorOptions,
     Root root,
     StringSink sink,
     Indent indent,
-    FileType fileType,
     Class klass,
     Set<String> customClassNames,
     Set<String> customEnumNames,
