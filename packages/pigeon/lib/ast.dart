// Copyright 2013 The Flutter Authors. All rights reserved.
// Use of this source code is governed by a BSD-style license that can be
// found in the LICENSE file.

import 'package:collection/collection.dart' show ListEquality;
import 'package:meta/meta.dart';

import 'generator_tools.dart';
import 'kotlin_generator.dart' show KotlinProxyApiOptions;
import 'pigeon_lib.dart';
import 'swift_generator.dart' show SwiftProxyApiOptions;

typedef _ListEquals = bool Function(List<Object?>, List<Object?>);

final _ListEquals _listEquals = const ListEquality<dynamic>().equals;

/// Enum that represents where an [Api] is located, on the host or Flutter.
enum ApiLocation {
  /// The API is for calling functions defined on the host.
  host,

  /// The API is for calling functions defined in Flutter.
  flutter,
}

/// Superclass for all AST nodes.
class Node {}

/// Represents a method on an [Api].
class Method extends Node {
  /// Parametric constructor for [Method].
  Method({
    required this.name,
    required this.returnType,
    required this.parameters,
    required this.location,
    this.isRequired = true,
    this.isAsynchronous = false,
    this.isStatic = false,
    this.offset,
    this.objcSelector = '',
    this.swiftFunction = '',
    this.taskQueueType = TaskQueueType.serial,
    this.documentationComments = const <String>[],
  });

  /// The name of the method.
  String name;

  /// The data-type of the return value.
  TypeDeclaration returnType;

  /// The parameters passed into the [Method].
  List<Parameter> parameters;

  /// Whether the receiver of this method is expected to return synchronously or not.
  bool isAsynchronous;

  /// The offset in the source file where the field appears.
  int? offset;

  /// An override for the generated objc selector (ex. "divideNumber:by:").
  String objcSelector;

  /// An override for the generated swift function signature (ex. "divideNumber(_:by:)").
  String swiftFunction;

  /// Specifies how handlers are dispatched with respect to threading.
  TaskQueueType taskQueueType;

  /// List of documentation comments, separated by line.
  ///
  /// Lines should not include the comment marker itself, but should include any
  /// leading whitespace, so that any indentation in the original comment is preserved.
  /// For example: [" List of documentation comments, separated by line.", ...]
  List<String> documentationComments;

  /// Where the implementation of this method is located, host or Flutter.
  ApiLocation location;

  /// Whether this method is required to be implemented.
  ///
  /// This flag is typically used to determine whether a callback method for
  /// a `ProxyApi` is nullable or not.
  bool isRequired;

  /// Whether this is a static method of a ProxyApi.
  bool isStatic;

  @override
  String toString() {
    final String objcSelectorStr =
        objcSelector.isEmpty ? '' : ' objcSelector:$objcSelector';
    final String swiftFunctionStr =
        swiftFunction.isEmpty ? '' : ' swiftFunction:$swiftFunction';
    return '(Method name:$name returnType:$returnType parameters:$parameters isAsynchronous:$isAsynchronous$objcSelectorStr$swiftFunctionStr documentationComments:$documentationComments)';
  }
}

/// Represents a collection of [Method]s that are implemented on the platform
/// side.
class AstHostApi extends Api {
  /// Parametric constructor for [AstHostApi].
  AstHostApi({
    required super.name,
    required super.methods,
    super.documentationComments = const <String>[],
    this.dartHostTestHandler,
  });

  /// The name of the Dart test interface to generate to help with testing.
  String? dartHostTestHandler;

  @override
  String toString() {
    return '(HostApi name:$name methods:$methods documentationComments:$documentationComments dartHostTestHandler:$dartHostTestHandler)';
  }
}

/// Represents a collection of [Method]s that are hosted on the Flutter side.
class AstFlutterApi extends Api {
  /// Parametric constructor for [AstFlutterApi].
  AstFlutterApi({
    required super.name,
    required super.methods,
    super.documentationComments = const <String>[],
  });

  @override
  String toString() {
    return '(FlutterApi name:$name methods:$methods documentationComments:$documentationComments)';
  }
}

/// Represents an API that wraps a native class.
class AstProxyApi extends Api {
  /// Parametric constructor for [AstProxyApi].
  AstProxyApi({
    required super.name,
    required super.methods,
    super.documentationComments = const <String>[],
    required this.constructors,
    required this.fields,
    this.superClass,
    this.interfaces = const <TypeDeclaration>{},
<<<<<<< HEAD
    this.swiftOptions,
=======
    this.kotlinOptions,
>>>>>>> c9c00043
  });

  /// List of constructors inside the API.
  final List<Constructor> constructors;

  /// List of fields inside the API.
  List<ApiField> fields;

  /// Name of the class this class considers the super class.
  TypeDeclaration? superClass;

  /// Name of the classes this class considers to be implemented.
  Set<TypeDeclaration> interfaces;

<<<<<<< HEAD
  /// Options that control how Swift code will be generated for a specific
  /// ProxyApi.
  final SwiftProxyApiOptions? swiftOptions;
=======
  /// Options that control how Kotlin code will be generated for a specific
  /// ProxyApi.
  final KotlinProxyApiOptions? kotlinOptions;
>>>>>>> c9c00043

  /// Methods implemented in the host platform language.
  Iterable<Method> get hostMethods => methods.where(
        (Method method) => method.location == ApiLocation.host,
      );

  /// Methods implemented in Flutter.
  Iterable<Method> get flutterMethods => methods.where(
        (Method method) => method.location == ApiLocation.flutter,
      );

  /// All fields that are attached.
  ///
  /// See [attached].
  Iterable<ApiField> get attachedFields => fields.where(
        (ApiField field) => field.isAttached,
      );

  /// All fields that are not attached.
  ///
  /// See [attached].
  Iterable<ApiField> get unattachedFields => fields.where(
        (ApiField field) => !field.isAttached,
      );

  /// A list of AstProxyApis where each `extends` the API that follows it.
  ///
  /// Returns an empty list if this api does not extend a ProxyApi.
  ///
  /// This method assumes the super classes of each ProxyApi doesn't create a
  /// loop. Throws a [ArgumentError] if a loop is found.
  ///
  /// This method also assumes that all super classes are ProxyApis. Otherwise,
  /// throws an [ArgumentError].
  Iterable<AstProxyApi> allSuperClasses() {
    final List<AstProxyApi> superClassChain = <AstProxyApi>[];

    if (superClass != null && !superClass!.isProxyApi) {
      throw ArgumentError(
        'Could not find a ProxyApi for super class: ${superClass!.baseName}',
      );
    }

    AstProxyApi? currentProxyApi = superClass?.associatedProxyApi;
    while (currentProxyApi != null) {
      if (superClassChain.contains(currentProxyApi)) {
        throw ArgumentError(
          'Loop found when processing super classes for a ProxyApi: '
          '$name, ${superClassChain.map((AstProxyApi api) => api.name)}',
        );
      }

      superClassChain.add(currentProxyApi);

      if (currentProxyApi.superClass != null &&
          !currentProxyApi.superClass!.isProxyApi) {
        throw ArgumentError(
          'Could not find a ProxyApi for super class: '
          '${currentProxyApi.superClass!.baseName}',
        );
      }

      currentProxyApi = currentProxyApi.superClass?.associatedProxyApi;
    }

    return superClassChain;
  }

  /// All ProxyApis this API `implements` and all the interfaces those APIs
  /// `implements`.
  Iterable<AstProxyApi> apisOfInterfaces() => _recursiveFindAllInterfaceApis();

  /// All methods inherited from interfaces and the interfaces of interfaces.
  Iterable<Method> flutterMethodsFromInterfaces() sync* {
    for (final AstProxyApi proxyApi in apisOfInterfaces()) {
      yield* proxyApi.methods;
    }
  }

  /// A list of Flutter methods inherited from the ProxyApi that this ProxyApi
  /// `extends`.
  ///
  /// This also recursively checks the ProxyApi that the super class `extends`
  /// and so on.
  ///
  /// This also includes methods that super classes inherited from interfaces
  /// with `implements`.
  Iterable<Method> flutterMethodsFromSuperClasses() sync* {
    for (final AstProxyApi proxyApi in allSuperClasses().toList().reversed) {
      yield* proxyApi.flutterMethods;
    }
    if (superClass != null) {
      final Set<AstProxyApi> interfaceApisFromSuperClasses =
          superClass!.associatedProxyApi!._recursiveFindAllInterfaceApis();
      for (final AstProxyApi proxyApi in interfaceApisFromSuperClasses) {
        yield* proxyApi.methods;
      }
    }
  }

  /// Whether the API has a method that callbacks to Dart to add a new instance
  /// to the InstanceManager.
  ///
  /// This is possible as long as no callback methods are required to
  /// instantiate the class.
  bool hasCallbackConstructor() {
    return flutterMethods
        .followedBy(flutterMethodsFromSuperClasses())
        .followedBy(flutterMethodsFromInterfaces())
        .every((Method method) => !method.isRequired);
  }

  /// Whether the API has any message calls from Dart to host.
  bool hasAnyHostMessageCalls() =>
      constructors.isNotEmpty ||
      attachedFields.isNotEmpty ||
      hostMethods.isNotEmpty;

  /// Whether the API has any message calls from host to Dart.
  bool hasAnyFlutterMessageCalls() =>
      hasCallbackConstructor() || flutterMethods.isNotEmpty;

  /// Whether the host proxy API class will have methods that need to be
  /// implemented.
  bool hasMethodsRequiringImplementation() =>
      hasAnyHostMessageCalls() || unattachedFields.isNotEmpty;

  // Recursively search for all the interfaces apis from a list of names of
  // interfaces.
  //
  // This method assumes that all interfaces are ProxyApis and an api doesn't
  // contains itself as an interface. Otherwise, throws an [ArgumentError].
  Set<AstProxyApi> _recursiveFindAllInterfaceApis([
    Set<AstProxyApi> seenApis = const <AstProxyApi>{},
  ]) {
    final Set<AstProxyApi> allInterfaces = <AstProxyApi>{};

    allInterfaces.addAll(
      interfaces.map(
        (TypeDeclaration type) {
          if (!type.isProxyApi) {
            throw ArgumentError(
              'Could not find a valid ProxyApi for an interface: $type',
            );
          } else if (seenApis.contains(type.associatedProxyApi)) {
            throw ArgumentError(
              'A ProxyApi cannot be a super class of itself: ${type.baseName}',
            );
          }
          return type.associatedProxyApi!;
        },
      ),
    );

    // Adds the current api since it would be invalid for it to be an interface
    // of itself.
    final Set<AstProxyApi> newSeenApis = <AstProxyApi>{...seenApis, this};

    for (final AstProxyApi interfaceApi in <AstProxyApi>{...allInterfaces}) {
      allInterfaces.addAll(
        interfaceApi._recursiveFindAllInterfaceApis(newSeenApis),
      );
    }

    return allInterfaces;
  }

  @override
  String toString() {
    return '(ProxyApi name:$name methods:$methods field:$fields '
        'documentationComments:$documentationComments '
        'superClassName:$superClass interfacesNames:$interfaces)';
  }
}

/// Represents a constructor for an API.
class Constructor extends Method {
  /// Parametric constructor for [Constructor].
  Constructor({
    required super.name,
    required super.parameters,
    super.offset,
    super.swiftFunction = '',
    super.documentationComments = const <String>[],
  }) : super(
          returnType: const TypeDeclaration.voidDeclaration(),
          location: ApiLocation.host,
        );

  @override
  String toString() {
    final String swiftFunctionStr =
        swiftFunction.isEmpty ? '' : ' swiftFunction:$swiftFunction';
    return '(Constructor name:$name parameters:$parameters $swiftFunctionStr documentationComments:$documentationComments)';
  }
}

/// Represents a field of an API.
class ApiField extends NamedType {
  /// Constructor for [ApiField].
  ApiField({
    required super.name,
    required super.type,
    super.offset,
    super.documentationComments,
    this.isAttached = false,
    this.isStatic = false,
  }) : assert(!isStatic || isAttached);

  /// Whether this is an attached field for a [AstProxyApi].
  ///
  /// See [attached].
  final bool isAttached;

  /// Whether this is a static field of a [AstProxyApi].
  ///
  /// A static field must also be attached. See [attached].
  final bool isStatic;

  /// Returns a copy of [Parameter] instance with new attached [TypeDeclaration].
  @override
  ApiField copyWithType(TypeDeclaration type) {
    return ApiField(
      name: name,
      type: type,
      offset: offset,
      documentationComments: documentationComments,
      isAttached: isAttached,
      isStatic: isStatic,
    );
  }

  @override
  String toString() {
    return '(Field name:$name type:$type isAttached:$isAttached '
        'isStatic:$isStatic documentationComments:$documentationComments)';
  }
}

/// Represents a collection of [Method]s.
sealed class Api extends Node {
  /// Parametric constructor for [Api].
  Api({
    required this.name,
    required this.methods,
    this.documentationComments = const <String>[],
  });

  /// The name of the API.
  String name;

  /// List of methods inside the API.
  List<Method> methods;

  /// List of documentation comments, separated by line.
  ///
  /// Lines should not include the comment marker itself, but should include any
  /// leading whitespace, so that any indentation in the original comment is preserved.
  /// For example: [" List of documentation comments, separated by line.", ...]
  List<String> documentationComments;

  @override
  String toString() {
    return '(Api name:$name methods:$methods documentationComments:$documentationComments)';
  }
}

/// A specific instance of a type.
@immutable
class TypeDeclaration {
  /// Constructor for [TypeDeclaration].
  const TypeDeclaration({
    required this.baseName,
    required this.isNullable,
    this.associatedEnum,
    this.associatedClass,
    this.associatedProxyApi,
    this.typeArguments = const <TypeDeclaration>[],
  });

  /// Void constructor.
  const TypeDeclaration.voidDeclaration()
      : baseName = 'void',
        isNullable = false,
        associatedEnum = null,
        associatedClass = null,
        associatedProxyApi = null,
        typeArguments = const <TypeDeclaration>[];

  /// The base name of the [TypeDeclaration] (ex 'Foo' to 'Foo<Bar>?').
  final String baseName;

  /// Whether the declaration represents 'void'.
  bool get isVoid => baseName == 'void';

  /// Whether the type arguments to the entity (ex 'Bar' to 'Foo<Bar>?').
  final List<TypeDeclaration> typeArguments;

  /// Whether the type is nullable.
  final bool isNullable;

  /// Whether the [TypeDeclaration] has an [associatedEnum].
  bool get isEnum => associatedEnum != null;

  /// Associated [Enum], if any.
  final Enum? associatedEnum;

  /// Whether the [TypeDeclaration] has an [associatedClass].
  bool get isClass => associatedClass != null;

  /// Associated [Class], if any.
  final Class? associatedClass;

  /// Whether the [TypeDeclaration] has an [associatedProxyApi].
  bool get isProxyApi => associatedProxyApi != null;

  /// Associated [AstProxyApi], if any.
  final AstProxyApi? associatedProxyApi;

  @override
  int get hashCode {
    // This has to be implemented because TypeDeclaration is used as a Key to a
    // Map in generator_tools.dart.
    int hash = 17;
    hash = hash * 37 + baseName.hashCode;
    hash = hash * 37 + isNullable.hashCode;
    for (final TypeDeclaration typeArgument in typeArguments) {
      hash = hash * 37 + typeArgument.hashCode;
    }
    return hash;
  }

  @override
  bool operator ==(Object other) {
    if (other.runtimeType != runtimeType) {
      return false;
    } else {
      return other is TypeDeclaration &&
          baseName == other.baseName &&
          isNullable == other.isNullable &&
          _listEquals(typeArguments, other.typeArguments) &&
          isEnum == other.isEnum &&
          isClass == other.isClass &&
          associatedClass == other.associatedClass &&
          associatedEnum == other.associatedEnum;
    }
  }

  /// Returns duplicated `TypeDeclaration` with attached `associatedEnum` value.
  TypeDeclaration copyWithEnum(Enum enumDefinition) {
    return TypeDeclaration(
      baseName: baseName,
      isNullable: isNullable,
      associatedEnum: enumDefinition,
      typeArguments: typeArguments,
    );
  }

  /// Returns duplicated `TypeDeclaration` with attached `associatedClass` value.
  TypeDeclaration copyWithClass(Class classDefinition) {
    return TypeDeclaration(
      baseName: baseName,
      isNullable: isNullable,
      associatedClass: classDefinition,
      typeArguments: typeArguments,
    );
  }

  /// Returns duplicated `TypeDeclaration` with attached `associatedProxyApi` value.
  TypeDeclaration copyWithProxyApi(AstProxyApi proxyApiDefinition) {
    return TypeDeclaration(
      baseName: baseName,
      isNullable: isNullable,
      associatedProxyApi: proxyApiDefinition,
      typeArguments: typeArguments,
    );
  }

  /// Returns duplicated `TypeDeclaration` with attached `associatedProxyApi` value.
  TypeDeclaration copyWithTypeArguments(List<TypeDeclaration> types) {
    return TypeDeclaration(
      baseName: baseName,
      isNullable: isNullable,
      typeArguments: types,
      associatedClass: associatedClass,
      associatedEnum: associatedEnum,
      associatedProxyApi: associatedProxyApi,
    );
  }

  @override
  String toString() {
    final String typeArgumentsStr =
        typeArguments.isEmpty ? '' : ' typeArguments:$typeArguments';
    return '(TypeDeclaration baseName:$baseName isNullable:$isNullable$typeArgumentsStr isEnum:$isEnum isClass:$isClass isProxyApi:$isProxyApi)';
  }
}

/// Represents a named entity that has a type.
@immutable
class NamedType extends Node {
  /// Parametric constructor for [NamedType].
  NamedType({
    required this.name,
    required this.type,
    this.offset,
    this.defaultValue,
    this.documentationComments = const <String>[],
  });

  /// The name of the entity.
  final String name;

  /// The type.
  final TypeDeclaration type;

  /// The offset in the source file where the [NamedType] appears.
  final int? offset;

  /// Stringified version of the default value of types that have default values.
  final String? defaultValue;

  /// List of documentation comments, separated by line.
  ///
  /// Lines should not include the comment marker itself, but should include any
  /// leading whitespace, so that any indentation in the original comment is preserved.
  /// For example: [" List of documentation comments, separated by line.", ...]
  final List<String> documentationComments;

  /// Returns a copy of [NamedType] instance with new attached [TypeDeclaration].
  @mustBeOverridden
  NamedType copyWithType(TypeDeclaration type) {
    return NamedType(
      name: name,
      type: type,
      offset: offset,
      defaultValue: defaultValue,
      documentationComments: documentationComments,
    );
  }

  @override
  String toString() {
    return '(NamedType name:$name type:$type defaultValue:$defaultValue documentationComments:$documentationComments)';
  }
}

/// Represents a [Method]'s parameter that has a type and a name.
@immutable
class Parameter extends NamedType {
  /// Parametric constructor for [Parameter].
  Parameter({
    required super.name,
    required super.type,
    super.offset,
    super.defaultValue,
    bool? isNamed,
    bool? isOptional,
    bool? isPositional,
    bool? isRequired,
    super.documentationComments,
  })  : isNamed = isNamed ?? false,
        isOptional = isOptional ?? false,
        isPositional = isPositional ?? true,
        isRequired = isRequired ?? true;

  /// Whether this parameter is a named parameter.
  ///
  /// Defaults to `true`.
  final bool isNamed;

  /// Whether this parameter is an optional parameter.
  ///
  /// Defaults to `false`.
  final bool isOptional;

  /// Whether this parameter is a positional parameter.
  ///
  /// Defaults to `true`.
  final bool isPositional;

  /// Whether this parameter is a required parameter.
  ///
  /// Defaults to `true`.
  final bool isRequired;

  /// Returns a copy of [Parameter] instance with new attached [TypeDeclaration].
  @override
  Parameter copyWithType(TypeDeclaration type) {
    return Parameter(
      name: name,
      type: type,
      offset: offset,
      defaultValue: defaultValue,
      isNamed: isNamed,
      isOptional: isOptional,
      isPositional: isPositional,
      isRequired: isRequired,
      documentationComments: documentationComments,
    );
  }

  @override
  String toString() {
    return '(Parameter name:$name type:$type isNamed:$isNamed isOptional:$isOptional isPositional:$isPositional isRequired:$isRequired documentationComments:$documentationComments)';
  }
}

/// Represents a class with fields.
class Class extends Node {
  /// Parametric constructor for [Class].
  Class({
    required this.name,
    required this.fields,
    this.isReferenced = true,
    this.isSwiftClass = false,
    this.documentationComments = const <String>[],
  });

  /// The name of the class.
  String name;

  /// All the fields contained in the class.
  List<NamedType> fields;

  /// Whether the class is referenced in any API.
  bool isReferenced;

  /// Determines whether the defined class should be represented as a struct or
  /// a class in Swift generation.
  ///
  /// Defaults to false, which would represent a struct.
  bool isSwiftClass;

  /// List of documentation comments, separated by line.
  ///
  /// Lines should not include the comment marker itself, but should include any
  /// leading whitespace, so that any indentation in the original comment is preserved.
  /// For example: [" List of documentation comments, separated by line.", ...]
  List<String> documentationComments;

  @override
  String toString() {
    return '(Class name:$name fields:$fields documentationComments:$documentationComments)';
  }
}

/// Represents a Enum.
class Enum extends Node {
  /// Parametric constructor for [Enum].
  Enum({
    required this.name,
    required this.members,
    this.documentationComments = const <String>[],
  });

  /// The name of the enum.
  String name;

  /// All of the members of the enum.
  List<EnumMember> members;

  /// List of documentation comments, separated by line.
  ///
  /// Lines should not include the comment marker itself, but should include any
  /// leading whitespace, so that any indentation in the original comment is preserved.
  /// For example: [" List of documentation comments, separated by line.", ...]
  List<String> documentationComments;

  @override
  String toString() {
    return '(Enum name:$name members:$members documentationComments:$documentationComments)';
  }
}

/// Represents a Enum member.
class EnumMember extends Node {
  /// Parametric constructor for [EnumMember].
  EnumMember({
    required this.name,
    this.documentationComments = const <String>[],
  });

  /// The name of the enum member.
  final String name;

  /// List of documentation comments, separated by line.
  ///
  /// Lines should not include the comment marker itself, but should include any
  /// leading whitespace, so that any indentation in the original comment is preserved.
  /// For example: [" List of documentation comments, separated by line.", ...]
  final List<String> documentationComments;

  @override
  String toString() {
    return '(EnumMember name:$name documentationComments:$documentationComments)';
  }
}

/// Top-level node for the AST.
class Root extends Node {
  /// Parametric constructor for [Root].
  Root({
    required this.classes,
    required this.apis,
    required this.enums,
  });

  /// Factory function for generating an empty root, usually used when early errors are encountered.
  factory Root.makeEmpty() {
    return Root(apis: <Api>[], classes: <Class>[], enums: <Enum>[]);
  }

  /// All the classes contained in the AST.
  List<Class> classes;

  /// All the API's contained in the AST.
  List<Api> apis;

  /// All of the enums contained in the AST.
  List<Enum> enums;

  /// Returns true if the number of custom types would exceed the available enumerations
  /// on the standard codec.
  bool get requiresOverflowClass =>
      classes.length + enums.length >= totalCustomCodecKeysAllowed;

  @override
  String toString() {
    return '(Root classes:$classes apis:$apis enums:$enums)';
  }
}<|MERGE_RESOLUTION|>--- conflicted
+++ resolved
@@ -143,11 +143,8 @@
     required this.fields,
     this.superClass,
     this.interfaces = const <TypeDeclaration>{},
-<<<<<<< HEAD
     this.swiftOptions,
-=======
     this.kotlinOptions,
->>>>>>> c9c00043
   });
 
   /// List of constructors inside the API.
@@ -162,15 +159,13 @@
   /// Name of the classes this class considers to be implemented.
   Set<TypeDeclaration> interfaces;
 
-<<<<<<< HEAD
   /// Options that control how Swift code will be generated for a specific
   /// ProxyApi.
   final SwiftProxyApiOptions? swiftOptions;
-=======
+
   /// Options that control how Kotlin code will be generated for a specific
   /// ProxyApi.
   final KotlinProxyApiOptions? kotlinOptions;
->>>>>>> c9c00043
 
   /// Methods implemented in the host platform language.
   Iterable<Method> get hostMethods => methods.where(
