// Copyright 2013 The Flutter Authors. All rights reserved.
// Use of this source code is governed by a BSD-style license that can be
// found in the LICENSE file.

import 'ast.dart';
import 'functional.dart';
import 'generator.dart';
import 'generator_tools.dart';
import 'pigeon_lib.dart' show Error, TaskQueueType;

/// Documentation comment open symbol.
const String _docCommentPrefix = '///';

/// Documentation comment spec.
const DocumentCommentSpecification _docCommentSpec =
    DocumentCommentSpecification(_docCommentPrefix);

const String _overflowClassName = '${classNamePrefix}CodecOverflow';

final NamedType _overflowInt = NamedType(
    name: 'type',
    type: const TypeDeclaration(baseName: 'int', isNullable: false));
final NamedType _overflowObject = NamedType(
    name: 'wrapped',
    type: const TypeDeclaration(baseName: 'Object', isNullable: true));
final List<NamedType> _overflowFields = <NamedType>[
  _overflowInt,
  _overflowObject,
];
final Class _overflowClass =
    Class(name: _overflowClassName, fields: _overflowFields);
final EnumeratedType _enumeratedOverflow = EnumeratedType(
    _overflowClassName, maximumCodecFieldKey, CustomTypes.customClass,
    associatedClass: _overflowClass);

/// Options that control how Objective-C code will be generated.
class ObjcOptions {
  /// Parametric constructor for ObjcOptions.
  const ObjcOptions({
    this.headerIncludePath,
    this.prefix,
    this.copyrightHeader,
    this.fileSpecificClassNameComponent,
  });

  /// The path to the header that will get placed in the source filed (example:
  /// "foo.h").
  final String? headerIncludePath;

  /// Prefix that will be appended before all generated classes and protocols.
  final String? prefix;

  /// A copyright header that will get prepended to generated code.
  final Iterable<String>? copyrightHeader;

  /// A String to augment class names to avoid cross file collisions.
  final String? fileSpecificClassNameComponent;

  /// Creates a [ObjcOptions] from a Map representation where:
  /// `x = ObjcOptions.fromMap(x.toMap())`.
  static ObjcOptions fromMap(Map<String, Object> map) {
    final Iterable<dynamic>? copyrightHeader =
        map['copyrightHeader'] as Iterable<dynamic>?;
    return ObjcOptions(
      headerIncludePath: map['headerIncludePath'] as String?,
      prefix: map['prefix'] as String?,
      copyrightHeader: copyrightHeader?.cast<String>(),
      fileSpecificClassNameComponent:
          map['fileSpecificClassNameComponent'] as String?,
    );
  }

  /// Converts a [ObjcOptions] to a Map representation where:
  /// `x = ObjcOptions.fromMap(x.toMap())`.
  Map<String, Object> toMap() {
    final Map<String, Object> result = <String, Object>{
      if (headerIncludePath != null) 'headerIncludePath': headerIncludePath!,
      if (prefix != null) 'prefix': prefix!,
      if (copyrightHeader != null) 'copyrightHeader': copyrightHeader!,
      if (fileSpecificClassNameComponent != null)
        'fileSpecificClassNameComponent': fileSpecificClassNameComponent!,
    };
    return result;
  }

  /// Overrides any non-null parameters from [options] into this to make a new
  /// [ObjcOptions].
  ObjcOptions merge(ObjcOptions options) {
    return ObjcOptions.fromMap(mergeMaps(toMap(), options.toMap()));
  }
}

/// Class that manages all Objc code generation.
class ObjcGenerator extends Generator<OutputFileOptions<ObjcOptions>> {
  /// Instantiates a Objc Generator.
  const ObjcGenerator();

  /// Generates Objc file of type specified in [generatorOptions]
  @override
  void generate(
    OutputFileOptions<ObjcOptions> generatorOptions,
    Root root,
    StringSink sink, {
    required String dartPackageName,
  }) {
    if (generatorOptions.fileType == FileType.header) {
      const ObjcHeaderGenerator().generate(
        generatorOptions.languageOptions,
        root,
        sink,
        dartPackageName: dartPackageName,
      );
    } else if (generatorOptions.fileType == FileType.source) {
      const ObjcSourceGenerator().generate(
        generatorOptions.languageOptions,
        root,
        sink,
        dartPackageName: dartPackageName,
      );
    }
  }
}

/// Generates Objc .h file.
class ObjcHeaderGenerator extends StructuredGenerator<ObjcOptions> {
  /// Constructor.
  const ObjcHeaderGenerator();

  @override
  void writeFilePrologue(
    ObjcOptions generatorOptions,
    Root root,
    Indent indent, {
    required String dartPackageName,
  }) {
    if (generatorOptions.copyrightHeader != null) {
      addLines(indent, generatorOptions.copyrightHeader!, linePrefix: '// ');
    }
    indent.writeln('// ${getGeneratedCodeWarning()}');
    indent.writeln('// $seeAlsoWarning');
    indent.newln();
  }

  @override
  void writeFileImports(
    ObjcOptions generatorOptions,
    Root root,
    Indent indent, {
    required String dartPackageName,
  }) {
    indent.writeln('#import <Foundation/Foundation.h>');
    indent.newln();

    indent.writeln('@protocol FlutterBinaryMessenger;');
    indent.writeln('@protocol FlutterMessageCodec;');
    indent.writeln('@class FlutterError;');
    indent.writeln('@class FlutterStandardTypedData;');
    indent.newln();
    indent.writeln('NS_ASSUME_NONNULL_BEGIN');
  }

  @override
  void writeEnum(
    ObjcOptions generatorOptions,
    Root root,
    Indent indent,
    Enum anEnum, {
    required String dartPackageName,
  }) {
    final String enumName =
        _enumName(anEnum.name, prefix: generatorOptions.prefix);
    indent.newln();
    addDocumentationComments(
        indent, anEnum.documentationComments, _docCommentSpec);

    indent.write('typedef NS_ENUM(NSUInteger, $enumName) ');
    indent.addScoped('{', '};', () {
      enumerate(anEnum.members, (int index, final EnumMember member) {
        addDocumentationComments(
            indent, member.documentationComments, _docCommentSpec);
        // Capitalized first letter to ensure Swift compatibility
        indent.writeln(
            '$enumName${member.name[0].toUpperCase()}${member.name.substring(1)} = $index,');
      });
    });
    _writeEnumWrapper(indent, enumName);
  }

  void _writeEnumWrapper(Indent indent, String enumName) {
    indent.newln();
    indent.writeln('/// Wrapper for $enumName to allow for nullability.');
    indent.writeln(
        '@interface ${_enumName(enumName, prefix: '', box: true)} : NSObject');
    indent.writeln('@property(nonatomic, assign) $enumName value;');
    indent.writeln('- (instancetype)initWithValue:($enumName)value;');
    indent.writeln('@end');
  }

  @override
  void writeDataClasses(
    ObjcOptions generatorOptions,
    Root root,
    Indent indent, {
    required String dartPackageName,
  }) {
    indent.newln();
    for (final Class classDefinition in root.classes) {
      indent.writeln(
          '@class ${_className(generatorOptions.prefix, classDefinition.name)};');
    }
    indent.newln();
    super.writeDataClasses(
      generatorOptions,
      root,
      indent,
      dartPackageName: dartPackageName,
    );
  }

  @override
  void writeDataClass(
    ObjcOptions generatorOptions,
    Root root,
    Indent indent,
    Class classDefinition, {
    required String dartPackageName,
  }) {
    _writeDataClassDeclaration(
      generatorOptions,
      root,
      indent,
      classDefinition,
    );
  }

  @override
  void writeClassEncode(
    ObjcOptions generatorOptions,
    Root root,
    Indent indent,
    Class classDefinition, {
    required String dartPackageName,
  }) {}

  @override
  void writeClassDecode(
    ObjcOptions generatorOptions,
    Root root,
    Indent indent,
    Class classDefinition, {
    required String dartPackageName,
  }) {}

  @override
  void writeGeneralCodec(
    ObjcOptions generatorOptions,
    Root root,
    Indent indent, {
    required String dartPackageName,
  }) {
    indent.writeln('$_docCommentPrefix The codec used by all APIs.');
    indent.writeln(
        'NSObject<FlutterMessageCodec> *${generatorOptions.prefix}Get${toUpperCamelCase(generatorOptions.fileSpecificClassNameComponent ?? '')}Codec(void);');
  }

  @override
  void writeApis(
    ObjcOptions generatorOptions,
    Root root,
    Indent indent, {
    required String dartPackageName,
  }) {
    super.writeApis(generatorOptions, root, indent,
        dartPackageName: dartPackageName);
    indent.writeln('NS_ASSUME_NONNULL_END');
  }

  @override
  void writeFlutterApi(
    ObjcOptions generatorOptions,
    Root root,
    Indent indent,
    Api api, {
    required String dartPackageName,
  }) {
    indent.newln();
    final String apiName = _className(generatorOptions.prefix, api.name);
    addDocumentationComments(
        indent, api.documentationComments, _docCommentSpec);

    indent.writeln('@interface $apiName : NSObject');
    indent.writeln(
        '- (instancetype)initWithBinaryMessenger:(id<FlutterBinaryMessenger>)binaryMessenger;');
    indent.writeln(
        '- (instancetype)initWithBinaryMessenger:(id<FlutterBinaryMessenger>)binaryMessenger messageChannelSuffix:(nullable NSString *)messageChannelSuffix;');
    for (final Method func in api.methods) {
      final _ObjcType returnType = _objcTypeForDartType(
        generatorOptions.prefix, func.returnType,
        // Nullability is required since the return must be nil if NSError is set.
        forceBox: true,
      );
      final String callbackType =
          _callbackForType(func.returnType, returnType, generatorOptions);
      addDocumentationComments(
          indent, func.documentationComments, _docCommentSpec);

      indent.writeln('${_makeObjcSignature(
        func: func,
        options: generatorOptions,
        returnType: 'void',
        lastArgName: 'completion',
        lastArgType: callbackType,
      )};');
    }
    indent.writeln('@end');
    indent.newln();
  }

  @override
  void writeHostApi(
    ObjcOptions generatorOptions,
    Root root,
    Indent indent,
    Api api, {
    required String dartPackageName,
  }) {
    indent.newln();
    final String apiName = _className(generatorOptions.prefix, api.name);
    addDocumentationComments(
        indent, api.documentationComments, _docCommentSpec);

    indent.writeln('@protocol $apiName');
    for (final Method func in api.methods) {
      final _ObjcType returnTypeName = _objcTypeForDartType(
        generatorOptions.prefix,
        func.returnType,
        // Nullability is required since the return must be nil if NSError is
        // set.
        forceBox: true,
      );

      String? lastArgName;
      String? lastArgType;
      String? returnType;
      final String enumReturnType = _enumName(
        func.returnType.baseName,
        suffix: ' *_Nullable',
        prefix: generatorOptions.prefix,
        box: true,
      );
      if (func.isAsynchronous) {
        returnType = 'void';
        lastArgName = 'completion';
        if (func.returnType.isVoid) {
          lastArgType = 'void (^)(FlutterError *_Nullable)';
        } else if (func.returnType.isEnum) {
          lastArgType = 'void (^)($enumReturnType, FlutterError *_Nullable)';
        } else {
          lastArgType =
              'void (^)(${returnTypeName.beforeString}_Nullable, FlutterError *_Nullable)';
        }
      } else {
        if (func.returnType.isVoid) {
          returnType = 'void';
        } else if (func.returnType.isEnum) {
          returnType = enumReturnType;
        } else {
          returnType = 'nullable $returnTypeName';
        }

        lastArgType = 'FlutterError *_Nullable *_Nonnull';
        lastArgName = 'error';
      }
      final List<String> generatorComments = <String>[];
      if (!func.returnType.isNullable &&
          !func.returnType.isVoid &&
          !func.isAsynchronous) {
        generatorComments.add(' @return `nil` only when `error != nil`.');
      }
      addDocumentationComments(
          indent, func.documentationComments, _docCommentSpec,
          generatorComments: generatorComments);

      final String signature = _makeObjcSignature(
        func: func,
        options: generatorOptions,
        returnType: returnType,
        lastArgName: lastArgName,
        lastArgType: lastArgType,
      );
      indent.writeln('$signature;');
    }
    indent.writeln('@end');
    indent.newln();
    indent.writeln(
        'extern void SetUp$apiName(id<FlutterBinaryMessenger> binaryMessenger, NSObject<$apiName> *_Nullable api);');
    indent.newln();
    indent.writeln(
        'extern void SetUp${apiName}WithSuffix(id<FlutterBinaryMessenger> binaryMessenger, NSObject<$apiName> *_Nullable api, NSString *messageChannelSuffix);');
    indent.newln();
  }
}

/// Generates Objc .m file.
class ObjcSourceGenerator extends StructuredGenerator<ObjcOptions> {
  /// Constructor.
  const ObjcSourceGenerator();

  @override
  void writeFilePrologue(
    ObjcOptions generatorOptions,
    Root root,
    Indent indent, {
    required String dartPackageName,
  }) {
    if (generatorOptions.copyrightHeader != null) {
      addLines(indent, generatorOptions.copyrightHeader!, linePrefix: '// ');
    }
    indent.writeln('// ${getGeneratedCodeWarning()}');
    indent.writeln('// $seeAlsoWarning');
    indent.newln();
  }

  @override
  void writeFileImports(
    ObjcOptions generatorOptions,
    Root root,
    Indent indent, {
    required String dartPackageName,
  }) {
    indent.writeln('#import "${generatorOptions.headerIncludePath}"');
    indent.newln();
    indent.writeln('#if TARGET_OS_OSX');
    indent.writeln('#import <FlutterMacOS/FlutterMacOS.h>');
    indent.writeln('#else');
    indent.writeln('#import <Flutter/Flutter.h>');
    indent.writeln('#endif');
    indent.newln();

    indent.writeln('#if !__has_feature(objc_arc)');
    indent.writeln('#error File requires ARC to be enabled.');
    indent.writeln('#endif');
    indent.newln();
  }

  @override
  void writeEnum(
    ObjcOptions generatorOptions,
    Root root,
    Indent indent,
    Enum anEnum, {
    required String dartPackageName,
  }) {
    final String enumName =
        _enumName(anEnum.name, prefix: generatorOptions.prefix);
    indent.newln();
    addDocumentationComments(
        indent, anEnum.documentationComments, _docCommentSpec);
    indent.writeln(
        '@implementation ${_enumName(enumName, prefix: '', box: true)}');
    indent.writeScoped('- (instancetype)initWithValue:($enumName)value {', '}',
        () {
      indent.writeln('self = [super init];');
      indent.writeScoped('if (self) {', '}', () {
        indent.writeln('_value = value;');
      });

      indent.writeln('return self;');
    });
    indent.writeln('@end');
  }

  @override
  void writeDataClasses(
    ObjcOptions generatorOptions,
    Root root,
    Indent indent, {
    required String dartPackageName,
  }) {
    for (final Class classDefinition in root.classes) {
      _writeObjcSourceDataClassExtension(
        generatorOptions,
        indent,
        classDefinition,
      );
    }
    indent.newln();
    super.writeDataClasses(
      generatorOptions,
      root,
      indent,
      dartPackageName: dartPackageName,
    );
  }

  @override
  void writeDataClass(
    ObjcOptions generatorOptions,
    Root root,
    Indent indent,
    Class classDefinition, {
    required String dartPackageName,
  }) {
    final String className =
        _className(generatorOptions.prefix, classDefinition.name);

    indent.writeln('@implementation $className');
    _writeObjcSourceClassInitializer(
        generatorOptions, root, indent, classDefinition, className);
    writeClassDecode(
      generatorOptions,
      root,
      indent,
      classDefinition,
      dartPackageName: dartPackageName,
    );
    writeClassEncode(
      generatorOptions,
      root,
      indent,
      classDefinition,
      dartPackageName: dartPackageName,
    );
    indent.writeln('@end');
    indent.newln();
  }

  @override
  void writeClassEncode(
    ObjcOptions generatorOptions,
    Root root,
    Indent indent,
    Class classDefinition, {
    required String dartPackageName,
  }) {
    indent.write('- (NSArray<id> *)toList ');
    indent.addScoped('{', '}', () {
      indent.write('return');
      indent.addScoped(' @[', '];', () {
        for (final NamedType field in classDefinition.fields) {
          indent.writeln('${_arrayValue(field, generatorOptions.prefix)},');
        }
      });
    });
  }

  @override
  void writeClassDecode(
    ObjcOptions generatorOptions,
    Root root,
    Indent indent,
    Class classDefinition, {
    required String dartPackageName,
  }) {
    final String className =
        _className(generatorOptions.prefix, classDefinition.name);
    indent.write('+ ($className *)fromList:(NSArray<id> *)list ');
    indent.addScoped('{', '}', () {
      const String resultName = 'pigeonResult';
      indent.writeln('$className *$resultName = [[$className alloc] init];');
      enumerate(getFieldsInSerializationOrder(classDefinition),
          (int index, final NamedType field) {
        final String valueGetter = 'GetNullableObjectAtIndex(list, $index)';
        final String? primitiveExtractionMethod =
            _nsnumberExtractionMethod(field.type);
        final String ivarValueExpression;
        if (field.type.isEnum && !field.type.isNullable) {
          final String varName =
              'boxed${_enumName(field.type.baseName, prefix: generatorOptions.prefix)}';
          _writeEnumBoxToEnum(
            indent,
            field,
            varName,
            valueGetter,
            prefix: generatorOptions.prefix,
          );
          ivarValueExpression = '$varName.value';
        } else if (primitiveExtractionMethod != null) {
          ivarValueExpression = '[$valueGetter $primitiveExtractionMethod]';
        } else {
          ivarValueExpression = valueGetter;
        }
        indent.writeln('$resultName.${field.name} = $ivarValueExpression;');
      });
      indent.writeln('return $resultName;');
    });

    indent.write(
        '+ (nullable $className *)nullableFromList:(NSArray<id> *)list ');
    indent.addScoped('{', '}', () {
      indent.writeln('return (list) ? [$className fromList:list] : nil;');
    });
  }

  void _writeCodecOverflowUtilities(
    ObjcOptions generatorOptions,
    Root root,
    Indent indent,
    List<EnumeratedType> types, {
    required String dartPackageName,
  }) {
    _writeObjcSourceDataClassExtension(
      generatorOptions,
      indent,
      _overflowClass,
      returnType: 'id',
      isOverflowClass: true,
    );
    indent.newln();
    indent.writeln(
        '@implementation ${_className(generatorOptions.prefix, _overflowClassName)}');

    _writeObjcSourceClassInitializer(
        generatorOptions,
        root,
        indent,
        _overflowClass,
        _className(generatorOptions.prefix, _overflowClassName));
    writeClassEncode(
      generatorOptions,
      root,
      indent,
      _overflowClass,
      dartPackageName: dartPackageName,
    );

    indent.format('''
+ (id)fromList:(NSArray<id> *)list {
  ${_className(generatorOptions.prefix, _overflowClassName)} *wrapper = [[${_className(generatorOptions.prefix, _overflowClassName)} alloc] init];
  wrapper.type = [GetNullableObjectAtIndex(list, 0) integerValue];
  wrapper.wrapped = GetNullableObjectAtIndex(list, 1);
  return [wrapper unwrap];
}
''');

    indent.writeScoped('- (id) unwrap {', '}', () {
      indent.format('''
if (self.wrapped == nil) {
  return nil;
}
    ''');
      indent.writeScoped('switch (self.type) {', '}', () {
        for (int i = totalCustomCodecKeysAllowed; i < types.length; i++) {
          indent.write('case ${i - totalCustomCodecKeysAllowed}:');
          _writeCodecDecode(
            indent,
            types[i],
            generatorOptions.prefix ?? '',
            isOverflowClass: true,
          );
        }
        indent.writeScoped('default: ', '', () {
          indent.writeln('return nil;');
        }, addTrailingNewline: false);
      });
    });
    indent.writeln('@end');
  }

  void _writeCodecDecode(
      Indent indent, EnumeratedType customType, String? prefix,
      {bool isOverflowClass = false}) {
    String readValue = '[self readValue]';
    if (isOverflowClass) {
      readValue = 'self.wrapped';
    }
    if (customType.type == CustomTypes.customClass) {
      indent.addScoped('', null, () {
        indent.writeln(
            'return [${_className(prefix, customType.name)} fromList:$readValue];');
      }, addTrailingNewline: false);
    } else if (customType.type == CustomTypes.customEnum) {
      indent.addScoped(
          !isOverflowClass ? '{' : '', !isOverflowClass ? '}' : null, () {
        String enumAsNumber = 'enumAsNumber';
        if (!isOverflowClass) {
          indent.writeln('NSNumber *$enumAsNumber = $readValue;');
          indent.write('return $enumAsNumber == nil ? nil : ');
        } else {
          enumAsNumber = 'self.wrapped';
          indent.write('return ');
        }
        indent.addln(
            '[[${_enumName(customType.name, prefix: prefix, box: true)} alloc] initWithValue:[$enumAsNumber integerValue]];');
      }, addTrailingNewline: !isOverflowClass);
    }
  }

  @override
  void writeGeneralCodec(
    ObjcOptions generatorOptions,
    Root root,
    Indent indent, {
    required String dartPackageName,
  }) {
    const String codecName = 'PigeonCodec';
    final List<EnumeratedType> enumeratedTypes =
        getEnumeratedTypes(root).toList();
    final String readerWriterName =
        '${generatorOptions.prefix}${toUpperCamelCase(generatorOptions.fileSpecificClassNameComponent ?? '')}${codecName}ReaderWriter';
    final String readerName =
        '${generatorOptions.prefix}${toUpperCamelCase(generatorOptions.fileSpecificClassNameComponent ?? '')}${codecName}Reader';
    final String writerName =
        '${generatorOptions.prefix}${toUpperCamelCase(generatorOptions.fileSpecificClassNameComponent ?? '')}${codecName}Writer';

    if (root.requiresOverflowClass) {
      _writeCodecOverflowUtilities(
          generatorOptions, root, indent, enumeratedTypes,
          dartPackageName: dartPackageName);
    }

    indent.writeln('@interface $readerName : FlutterStandardReader');
    indent.writeln('@end');
    indent.writeln('@implementation $readerName');
    indent.write('- (nullable id)readValueOfType:(UInt8)type ');
    indent.addScoped('{', '}', () {
      indent.writeScoped('switch (type) {', '}', () {
        for (final EnumeratedType customType in enumeratedTypes) {
          if (customType.enumeration < maximumCodecFieldKey) {
            indent.write('case ${customType.enumeration}: ');
            _writeCodecDecode(
                indent, customType, generatorOptions.prefix ?? '');
          }
        }
        if (root.requiresOverflowClass) {
          indent.write('case $maximumCodecFieldKey: ');
          _writeCodecDecode(
            indent,
            _enumeratedOverflow,
            generatorOptions.prefix,
          );
        }
        indent.writeln('default:');
        indent.nest(1, () {
          indent.writeln('return [super readValueOfType:type];');
        });
      });
    });
    indent.writeln('@end');
    indent.newln();
    indent.writeln('@interface $writerName : FlutterStandardWriter');
    indent.writeln('@end');
    indent.writeln('@implementation $writerName');
    indent.write('- (void)writeValue:(id)value ');
    indent.addScoped('{', '}', () {
      indent.write('');
      for (final EnumeratedType customType in enumeratedTypes) {
        final String encodeString = customType.type == CustomTypes.customClass
            ? '[value toList]'
            : '(value == nil ? [NSNull null] : [NSNumber numberWithInteger:box.value])';
        final String valueString = customType.enumeration < maximumCodecFieldKey
            ? encodeString
            : '[wrap toList]';
        final String className = customType.type == CustomTypes.customClass
            ? _className(generatorOptions.prefix, customType.name)
            : _enumName(customType.name,
                prefix: generatorOptions.prefix, box: true);
        indent.addScoped(
            'if ([value isKindOfClass:[$className class]]) {', '} else ', () {
          if (customType.type == CustomTypes.customEnum) {
            indent.writeln('$className *box = ($className *)value;');
          }
          final int enumeration = customType.enumeration < maximumCodecFieldKey
              ? customType.enumeration
              : maximumCodecFieldKey;
          if (customType.enumeration >= maximumCodecFieldKey) {
            indent.writeln(
                '${_className(generatorOptions.prefix, _overflowClassName)} *wrap = [${_className(generatorOptions.prefix, _overflowClassName)} makeWithType:${customType.enumeration - maximumCodecFieldKey} wrapped:$encodeString];');
          }
          indent.writeln('[self writeByte:$enumeration];');
          indent.writeln('[self writeValue:$valueString];');
        }, addTrailingNewline: false);
      }
      indent.addScoped('{', '}', () {
        indent.writeln('[super writeValue:value];');
      });
    });
    indent.writeln('@end');
    indent.newln();
    indent.format('''
@interface $readerWriterName : FlutterStandardReaderWriter
@end
@implementation $readerWriterName
- (FlutterStandardWriter *)writerWithData:(NSMutableData *)data {
\treturn [[$writerName alloc] initWithData:data];
}
- (FlutterStandardReader *)readerWithData:(NSData *)data {
\treturn [[$readerName alloc] initWithData:data];
}
@end''');
    indent.newln();

    indent.write(
        'NSObject<FlutterMessageCodec> *${generatorOptions.prefix}Get${toUpperCamelCase(generatorOptions.fileSpecificClassNameComponent ?? '')}Codec(void) ');
    indent.addScoped('{', '}', () {
      indent
          .writeln('static FlutterStandardMessageCodec *sSharedObject = nil;');

      indent.writeln('static dispatch_once_t sPred = 0;');
      indent.write('dispatch_once(&sPred, ^');
      indent.addScoped('{', '});', () {
        indent.writeln(
            '$readerWriterName *readerWriter = [[$readerWriterName alloc] init];');
        indent.writeln(
            'sSharedObject = [FlutterStandardMessageCodec codecWithReaderWriter:readerWriter];');
      });

      indent.writeln('return sSharedObject;');
    });
  }

  @override
  void writeFlutterApi(
    ObjcOptions generatorOptions,
    Root root,
    Indent indent,
    AstFlutterApi api, {
    required String dartPackageName,
  }) {
    final String apiName = _className(generatorOptions.prefix, api.name);

    _writeExtension(indent, apiName);
    indent.newln();
    indent.writeln('@implementation $apiName');
    indent.newln();
    _writeInitializers(indent);
    for (final Method func in api.methods) {
      _writeMethod(
        generatorOptions,
        root,
        indent,
        api,
        func,
        dartPackageName: dartPackageName,
      );
    }
    indent.writeln('@end');
    indent.newln();
  }

  @override
  void writeHostApi(
    ObjcOptions generatorOptions,
    Root root,
    Indent indent,
    AstHostApi api, {
    required String dartPackageName,
  }) {
    final String apiName = _className(generatorOptions.prefix, api.name);

    const String channelName = 'channel';
    indent.write(
        'void SetUp$apiName(id<FlutterBinaryMessenger> binaryMessenger, NSObject<$apiName> *api) ');
    indent.addScoped('{', '}', () {
      indent.writeln('SetUp${apiName}WithSuffix(binaryMessenger, api, @"");');
    });
    indent.newln();
    indent.write(
        'void SetUp${apiName}WithSuffix(id<FlutterBinaryMessenger> binaryMessenger, NSObject<$apiName> *api, NSString *messageChannelSuffix) ');
    indent.addScoped('{', '}', () {
      indent.writeln(
          'messageChannelSuffix = messageChannelSuffix.length > 0 ? [NSString stringWithFormat: @".%@", messageChannelSuffix] : @"";');
      for (final Method func in api.methods) {
        addDocumentationComments(
            indent, func.documentationComments, _docCommentSpec);

        indent.writeScoped('{', '}', () {
          String? taskQueue;
          if (func.taskQueueType != TaskQueueType.serial) {
            taskQueue = 'taskQueue';
            indent.writeln(
                'NSObject<FlutterTaskQueue> *$taskQueue = [binaryMessenger makeBackgroundTaskQueue];');
          }
          _writeChannelAllocation(
            generatorOptions,
            indent,
            api,
            func,
            channelName,
            taskQueue,
            dartPackageName: dartPackageName,
          );
          indent.write('if (api) ');
          indent.addScoped('{', '}', () {
            _writeChannelApiBinding(
                generatorOptions, root, indent, apiName, func, channelName);
          }, addTrailingNewline: false);
          indent.add(' else ');
          indent.addScoped('{', '}', () {
            indent.writeln('[$channelName setMessageHandler:nil];');
          });
        });
      }
    });
  }

  @override
  void writeGeneralUtilities(
    ObjcOptions generatorOptions,
    Root root,
    Indent indent, {
    required String dartPackageName,
  }) {
    final bool hasHostApi = root.apis
        .whereType<AstHostApi>()
        .any((Api api) => api.methods.isNotEmpty);
    final bool hasFlutterApi = root.apis
        .whereType<AstFlutterApi>()
        .any((Api api) => api.methods.isNotEmpty);

    if (hasHostApi) {
      _writeWrapError(indent);
      indent.newln();
    }
    if (hasFlutterApi) {
      _writeCreateConnectionError(indent);
      indent.newln();
    }

    if (hasHostApi || hasFlutterApi) {
      _writeGetNullableObjectAtIndex(indent);
    }

    if (root.requiresOverflowClass) {
      _writeDataClassDeclaration(
        generatorOptions,
        root,
        indent,
        _overflowClass,
      );
    }
  }

  void _writeWrapError(Indent indent) {
    indent.format('''
static NSArray<id> *wrapResult(id result, FlutterError *error) {
\tif (error) {
\t\treturn @[
\t\t\terror.code ?: [NSNull null], error.message ?: [NSNull null], error.details ?: [NSNull null]
\t\t];
\t}
\treturn @[ result ?: [NSNull null] ];
}''');
  }

  void _writeGetNullableObjectAtIndex(Indent indent) {
    indent.format('''
static id GetNullableObjectAtIndex(NSArray<id> *array, NSInteger key) {
\tid result = array[key];
\treturn (result == [NSNull null]) ? nil : result;
}''');
  }

  void _writeCreateConnectionError(Indent indent) {
    indent.format('''
static FlutterError *createConnectionError(NSString *channelName) {
\treturn [FlutterError errorWithCode:@"channel-error" message:[NSString stringWithFormat:@"%@/%@/%@", @"Unable to establish connection on channel: '", channelName, @"'."] details:@""];
}''');
  }

  void _writeChannelApiBinding(ObjcOptions generatorOptions, Root root,
      Indent indent, String apiName, Method func, String channel) {
    void unpackArgs(String variable) {
      indent.writeln('NSArray<id> *args = $variable;');
      int count = 0;
      for (final NamedType arg in func.parameters) {
        final String argName = _getSafeArgName(count, arg);
        final String valueGetter = 'GetNullableObjectAtIndex(args, $count)';
        final String? primitiveExtractionMethod =
            _nsnumberExtractionMethod(arg.type);
        final _ObjcType objcArgType = _objcTypeForDartType(
          generatorOptions.prefix,
          arg.type,
        );
        final String ivarValueExpression;
        String beforeString = objcArgType.beforeString;
        if (arg.type.isEnum && !arg.type.isNullable) {
          final String varName =
              'boxed${_enumName(arg.type.baseName, prefix: generatorOptions.prefix)}';
          _writeEnumBoxToEnum(
            indent,
            arg,
            varName,
            valueGetter,
            prefix: generatorOptions.prefix,
          );
          ivarValueExpression = '$varName.value';
        } else if (primitiveExtractionMethod != null) {
          ivarValueExpression = '[$valueGetter $primitiveExtractionMethod]';
        } else {
          if (arg.type.isEnum) {
            beforeString = _enumName(
              arg.type.baseName,
              prefix: generatorOptions.prefix,
              box: true,
              suffix: ' *',
            );
          }
          ivarValueExpression = valueGetter;
        }
        indent.writeln('$beforeString$argName = $ivarValueExpression;');
        count++;
      }
    }

    void writeAsyncBindings(Iterable<String> selectorComponents,
        String callSignature, _ObjcType returnType) {
      if (func.returnType.isVoid) {
        const String callback = 'callback(wrapResult(nil, error));';
        if (func.parameters.isEmpty) {
          indent.writeScoped(
              '[api ${selectorComponents.first}:^(FlutterError *_Nullable error) {',
              '}];', () {
            indent.writeln(callback);
          });
        } else {
          indent.writeScoped(
              '[api $callSignature ${selectorComponents.last}:^(FlutterError *_Nullable error) {',
              '}];', () {
            indent.writeln(callback);
          });
        }
      } else {
        const String callback = 'callback(wrapResult(output, error));';
        String returnTypeString = '${returnType.beforeString}_Nullable output';

        if (func.returnType.isEnum) {
          returnTypeString =
              '${_enumName(func.returnType.baseName, suffix: ' *_Nullable', prefix: generatorOptions.prefix, box: true)} output';
        }
        if (func.parameters.isEmpty) {
          indent.writeScoped(
              '[api ${selectorComponents.first}:^($returnTypeString, FlutterError *_Nullable error) {',
              '}];', () {
            indent.writeln(callback);
          });
        } else {
          indent.writeScoped(
              '[api $callSignature ${selectorComponents.last}:^($returnTypeString, FlutterError *_Nullable error) {',
              '}];', () {
            indent.writeln(callback);
          });
        }
      }
    }

    void writeSyncBindings(String call, _ObjcType returnType) {
      indent.writeln('FlutterError *error;');
      if (func.returnType.isVoid) {
        indent.writeln('$call;');
        indent.writeln('callback(wrapResult(nil, error));');
      } else {
        if (func.returnType.isEnum) {
          indent.writeln(
              '${_enumName(func.returnType.baseName, suffix: ' *', prefix: generatorOptions.prefix, box: true)} output = $call;');
        } else {
          indent.writeln('${returnType.beforeString}output = $call;');
        }
        indent.writeln('callback(wrapResult(output, error));');
      }
    }

    // TODO(gaaclarke): Incorporate this into _getSelectorComponents.
    final String lastSelectorComponent =
        func.isAsynchronous ? 'completion' : 'error';
    final String selector = _getSelector(func, lastSelectorComponent);
    indent.writeln(
        'NSCAssert([api respondsToSelector:@selector($selector)], @"$apiName api (%@) doesn\'t respond to @selector($selector)", api);');
    indent.write(
        '[$channel setMessageHandler:^(id _Nullable message, FlutterReply callback) ');
    indent.addScoped('{', '}];', () {
      final _ObjcType returnType = _objcTypeForDartType(
        generatorOptions.prefix, func.returnType,
        // Nullability is required since the return must be nil if NSError is set.
        forceBox: true,
      );
      final Iterable<String> selectorComponents =
          _getSelectorComponents(func, lastSelectorComponent);
      final Iterable<String> argNames =
          indexMap(func.parameters, _getSafeArgName);
      final String callSignature =
          map2(selectorComponents.take(argNames.length), argNames,
              (String selectorComponent, String argName) {
        return '$selectorComponent:$argName';
      }).join(' ');
      if (func.parameters.isNotEmpty) {
        unpackArgs('message');
      }
      if (func.isAsynchronous) {
        writeAsyncBindings(selectorComponents, callSignature, returnType);
      } else {
        final String syncCall = func.parameters.isEmpty
            ? '[api ${selectorComponents.first}:&error]'
            : '[api $callSignature error:&error]';
        writeSyncBindings(syncCall, returnType);
      }
    });
  }

  void _writeChannelAllocation(
    ObjcOptions generatorOptions,
    Indent indent,
    Api api,
    Method func,
    String varName,
    String? taskQueue, {
    required String dartPackageName,
  }) {
    indent.writeln('FlutterBasicMessageChannel *$varName =');
    indent.nest(1, () {
      indent.writeln('[[FlutterBasicMessageChannel alloc]');
      indent.nest(1, () {
        indent.writeln(
            'initWithName:[NSString stringWithFormat:@"%@%@", @"${makeChannelName(api, func, dartPackageName)}", messageChannelSuffix]');
        indent.writeln('binaryMessenger:binaryMessenger');
        indent.write('codec:');
        indent.add(
            '${generatorOptions.prefix}Get${toUpperCamelCase(generatorOptions.fileSpecificClassNameComponent ?? '')}Codec()');

        if (taskQueue != null) {
          indent.newln();
          indent.addln('taskQueue:$taskQueue];');
        } else {
          indent.addln('];');
        }
      });
    });
  }

  void _writeObjcSourceDataClassExtension(
    ObjcOptions languageOptions,
    Indent indent,
    Class classDefinition, {
    String? returnType,
    bool isOverflowClass = false,
  }) {
    final String className =
        _className(languageOptions.prefix, classDefinition.name);
    returnType = returnType ?? className;
    indent.newln();
    indent.writeln('@interface $className ()');
    indent.writeln(
        '+ ($returnType${isOverflowClass ? '' : ' *'})fromList:(NSArray<id> *)list;');
    if (!isOverflowClass) {
      indent.writeln(
          '+ (nullable $returnType *)nullableFromList:(NSArray<id> *)list;');
    }
    indent.writeln('- (NSArray<id> *)toList;');
    indent.writeln('@end');
  }

  void _writeObjcSourceClassInitializer(
    ObjcOptions languageOptions,
    Root root,
    Indent indent,
    Class classDefinition,
    String className,
  ) {
    _writeObjcSourceClassInitializerDeclaration(
      indent,
      languageOptions,
      root,
      classDefinition,
      languageOptions.prefix,
    );
    indent.writeScoped(' {', '}', () {
      const String result = 'pigeonResult';
      indent.writeln('$className* $result = [[$className alloc] init];');
      for (final NamedType field
          in getFieldsInSerializationOrder(classDefinition)) {
        indent.writeln('$result.${field.name} = ${field.name};');
      }
      indent.writeln('return $result;');
    });
  }
}

void _writeMethod(
  ObjcOptions languageOptions,
  Root root,
  Indent indent,
  Api api,
  Method func, {
  required String dartPackageName,
}) {
  final _ObjcType returnType = _objcTypeForDartType(
    languageOptions.prefix,
    func.returnType,
    // Nullability is required since the return must be nil if NSError is set.
    forceBox: true,
  );
  final String callbackType =
      _callbackForType(func.returnType, returnType, languageOptions);

  String argNameFunc(int count, NamedType arg) => _getSafeArgName(count, arg);
  String sendArgument;
  if (func.parameters.isEmpty) {
    sendArgument = 'nil';
  } else {
    int count = 0;
    String makeVarOrNSNullExpression(NamedType arg) {
      final String argName = argNameFunc(count, arg);
      String varExpression = _collectionSafeExpression(argName, arg.type);
      if (arg.type.isEnum) {
        if (arg.type.isNullable) {
          varExpression =
              '${argNameFunc(count, arg)} == nil ? [NSNull null] : $argName';
        } else {
          varExpression = _getEnumToEnumBox(arg, argNameFunc(count, arg),
              prefix: languageOptions.prefix);
        }
      }
      count++;
      return varExpression;
    }

    sendArgument =
        '@[${func.parameters.map(makeVarOrNSNullExpression).join(', ')}]';
  }
  indent.write(_makeObjcSignature(
    func: func,
    options: languageOptions,
    returnType: 'void',
    lastArgName: 'completion',
    lastArgType: callbackType,
    argNameFunc: argNameFunc,
  ));
  indent.addScoped(' {', '}', () {
    indent.writeln(
        'NSString *channelName = [NSString stringWithFormat:@"%@%@", @"${makeChannelName(api, func, dartPackageName)}", _messageChannelSuffix];');
    indent.writeln('FlutterBasicMessageChannel *channel =');

    indent.nest(1, () {
      indent.writeln('[FlutterBasicMessageChannel');
      indent.nest(1, () {
        indent.writeln('messageChannelWithName:channelName');
        indent.writeln('binaryMessenger:self.binaryMessenger');
        indent.write(
            'codec:${languageOptions.prefix}Get${toUpperCamelCase(languageOptions.fileSpecificClassNameComponent ?? '')}Codec()');
        indent.addln('];');
      });
    });
    final String valueOnErrorResponse = func.returnType.isVoid ? '' : 'nil, ';
    indent.write(
        '[channel sendMessage:$sendArgument reply:^(NSArray<id> *reply) ');
    indent.addScoped('{', '}];', () {
      indent.writeScoped('if (reply != nil) {', '} ', () {
        indent.writeScoped('if (reply.count > 1) {', '} ', () {
          indent.writeln(
              'completion($valueOnErrorResponse[FlutterError errorWithCode:reply[0] message:reply[1] details:reply[2]]);');
        }, addTrailingNewline: false);
        indent.addScoped('else {', '}', () {
          const String nullCheck = 'reply[0] == [NSNull null] ? nil : reply[0]';
          if (func.returnType.isVoid) {
            indent.writeln('completion(nil);');
          } else {
            if (func.returnType.isEnum) {
              final String enumName = _enumName(func.returnType.baseName,
                  prefix: languageOptions.prefix, box: true);
              indent.writeln('$enumName *output = $nullCheck;');
            } else {
              indent.writeln('${returnType.beforeString}output = $nullCheck;');
            }
            indent.writeln('completion(output, nil);');
          }
        });
      }, addTrailingNewline: false);
      indent.addScoped('else {', '} ', () {
        indent.writeln(
            'completion(${valueOnErrorResponse}createConnectionError(channelName));');
      });
    });
  });
}

/// Writes the method declaration for the initializer.
///
/// Example '+ (instancetype)makeWithFoo:(NSString *)foo'
void _writeObjcSourceClassInitializerDeclaration(
  Indent indent,
  ObjcOptions generatorOptions,
  Root root,
  Class classDefinition,
  String? prefix,
) {
  indent.write('+ (instancetype)makeWith');
  bool isFirst = true;
  indent.nest(2, () {
    for (final NamedType field
        in getFieldsInSerializationOrder(classDefinition)) {
      final String label = isFirst ? _capitalize(field.name) : field.name;
      final void Function(String) printer = isFirst
          ? indent.add
          : (String x) {
              indent.newln();
              indent.write(x);
            };
      isFirst = false;
      final HostDatatype hostDatatype = getFieldHostDatatype(
          field,
          (TypeDeclaration x) => _objcTypeStringForPrimitiveDartType(prefix, x,
              beforeString: true),
          customResolver: field.type.isEnum
              ? (String x) => field.type.isNullable
                  ? _enumName(x, suffix: ' *', prefix: prefix, box: true)
                  : _enumName(x, prefix: prefix)
              : (String x) => '${_className(prefix, x)} *');
      final String nullable = field.type.isNullable ? 'nullable ' : '';
      printer('$label:($nullable${hostDatatype.datatype})${field.name}');
    }
  });
}

String _enumName(String name,
        {required String? prefix, String suffix = '', bool box = false}) =>
    '${prefix ?? ''}$name${box ? 'Box' : ''}$suffix';

/// Calculates the ObjC class name, possibly prefixed.
String _className(String? prefix, String className) {
  if (prefix != null) {
    return '$prefix$className';
  } else {
    return className;
  }
}

/// Calculates callback block signature for async methods.
String _callbackForType(
    TypeDeclaration type, _ObjcType objcType, ObjcOptions options) {
  if (type.isVoid) {
    return 'void (^)(FlutterError *_Nullable)';
  } else if (type.isEnum) {
    return 'void (^)(${_enumName(type.baseName, suffix: ' *_Nullable', prefix: options.prefix, box: true)}, FlutterError *_Nullable)';
  } else {
    return 'void (^)(${objcType.beforeString}_Nullable, FlutterError *_Nullable)';
  }
}

/// Represents an Objective-C type, including pointer (id, NSString*, etc.) and
/// primitive (BOOL, NSInteger, etc.) types.
class _ObjcType {
  const _ObjcType({required this.baseName, bool isPointer = true})
      : hasAsterisk = isPointer && baseName != 'id';
  final String baseName;
  final bool hasAsterisk;

  @override
  String toString() =>
      hasAsterisk ? '$baseName$listGenericTag *' : '$baseName$listGenericTag';

  String get listGenericTag => baseName == 'NSArray' ? '<id>' : '';

  /// Returns a version of the string form that can be used directly before
  /// another string (e.g., a variable name) and handle spacing correctly for
  /// a right-aligned pointer format.
  String get beforeString => hasAsterisk ? toString() : '$this ';
}

/// Maps between Dart types to ObjC pointer types (ex 'String' => 'NSString *').
const Map<String, _ObjcType> _objcTypeForNullableDartTypeMap =
    <String, _ObjcType>{
  'bool': _ObjcType(baseName: 'NSNumber'),
  'int': _ObjcType(baseName: 'NSNumber'),
  'String': _ObjcType(baseName: 'NSString'),
  'double': _ObjcType(baseName: 'NSNumber'),
  'Uint8List': _ObjcType(baseName: 'FlutterStandardTypedData'),
  'Int32List': _ObjcType(baseName: 'FlutterStandardTypedData'),
  'Int64List': _ObjcType(baseName: 'FlutterStandardTypedData'),
  'Float64List': _ObjcType(baseName: 'FlutterStandardTypedData'),
  'List': _ObjcType(baseName: 'NSArray'),
  'Map': _ObjcType(baseName: 'NSDictionary'),
  'Object': _ObjcType(baseName: 'id'),
};

/// Maps between Dart types to ObjC pointer types (ex 'String' => 'NSString *').
const Map<String, _ObjcType> _objcTypeForNonNullableDartTypeMap =
    <String, _ObjcType>{
  'bool': _ObjcType(baseName: 'BOOL', isPointer: false),
  'int': _ObjcType(baseName: 'NSInteger', isPointer: false),
  'String': _ObjcType(baseName: 'NSString'),
  'double': _ObjcType(baseName: 'double', isPointer: false),
  'Uint8List': _ObjcType(baseName: 'FlutterStandardTypedData'),
  'Int32List': _ObjcType(baseName: 'FlutterStandardTypedData'),
  'Int64List': _ObjcType(baseName: 'FlutterStandardTypedData'),
  'Float64List': _ObjcType(baseName: 'FlutterStandardTypedData'),
  'List': _ObjcType(baseName: 'NSArray'),
  'Map': _ObjcType(baseName: 'NSDictionary'),
  'Object': _ObjcType(baseName: 'id'),
};

bool _usesPrimitive(TypeDeclaration type) {
  // Only non-nullable types are unboxed.
  if (!type.isNullable) {
    if (type.isEnum) {
      return true;
    }
    switch (type.baseName) {
      case 'bool':
      case 'int':
      case 'double':
        return true;
    }
  }
  return false;
}

String _collectionSafeExpression(
  String expression,
  TypeDeclaration type,
) {
  return _usesPrimitive(type)
      ? '@($expression)'
      : '$expression ?: [NSNull null]';
}

/// Returns the method to convert [type] from a boxed NSNumber to its
/// corresponding primitive value, if any.
String? _nsnumberExtractionMethod(
  TypeDeclaration type,
) {
  // Only non-nullable types are unboxed.
  if (!type.isNullable) {
    if (type.isEnum) {
      return 'integerValue';
    }
    switch (type.baseName) {
      case 'bool':
        return 'boolValue';
      case 'int':
        return 'integerValue';
      case 'double':
        return 'doubleValue';
    }
  }
  return null;
}

/// Converts list of [TypeDeclaration] to a code string representing the type
/// arguments for use in generics.
/// Example: ('FOO', ['Foo', 'Bar']) -> 'FOOFoo *, FOOBar *').
String _flattenTypeArguments(String? classPrefix, List<TypeDeclaration> args) {
  final String result = args.map<String>((TypeDeclaration e) {
    if (e.isEnum) {
      return _enumName(e.baseName,
          prefix: classPrefix, box: true, suffix: ' *');
    }
<<<<<<< HEAD
    return _objcTypeForDartType(classPrefix, e, forceNullability: true)
        .toString();
=======
    return _objcTypeForDartType(classPrefix, e, forceBox: true).toString();
>>>>>>> c7406b3c
  }).join(', ');
  return result;
}

_ObjcType? _objcTypeForPrimitiveDartType(TypeDeclaration type,
    {bool forceBox = false}) {
  return forceBox || type.isNullable
      ? _objcTypeForNullableDartTypeMap[type.baseName]
      : _objcTypeForNonNullableDartTypeMap[type.baseName];
}

String? _objcTypeStringForPrimitiveDartType(
    String? classPrefix, TypeDeclaration type,
    {required bool beforeString, bool forceBox = false}) {
  final _ObjcType? objcType;
  if (forceBox || type.isNullable) {
    objcType = _objcTypeForNullableDartTypeMap.containsKey(type.baseName)
        ? _objcTypeForDartType(classPrefix, type)
        : null;
  } else {
    objcType = _objcTypeForNonNullableDartTypeMap.containsKey(type.baseName)
        ? _objcTypeForDartType(classPrefix, type)
        : null;
  }
  return beforeString ? objcType?.beforeString : objcType?.toString();
}

/// Returns the Objective-C type for a Dart [field], prepending the
/// [classPrefix] for generated classes.
_ObjcType _objcTypeForDartType(String? classPrefix, TypeDeclaration field,
    {bool forceBox = false}) {
  final _ObjcType? primitiveType =
      _objcTypeForPrimitiveDartType(field, forceBox: forceBox);
  return primitiveType == null
      ? _ObjcType(
          baseName: _className(classPrefix, field.baseName),
          // Non-nullable enums are non-pointer types.
          isPointer: !field.isEnum || (field.isNullable || forceBox))
      : field.typeArguments.isEmpty
          ? primitiveType
          : _ObjcType(
              baseName:
                  '${primitiveType.baseName}<${_flattenTypeArguments(classPrefix, field.typeArguments)}>');
}

/// Maps a type to a properties memory semantics (ie strong, copy).
String _propertyTypeForDartType(TypeDeclaration type,
    {required bool isNullable, required bool isEnum}) {
  if (isEnum) {
    // Only the nullable versions are objects.
    return isNullable ? 'strong' : 'assign';
  }
  switch (type.baseName) {
    case 'List':
    case 'Map':
    case 'String':
      // Standard Objective-C practice is to copy strings and collections to
      // avoid unexpected mutation if set to mutable versions.
      return 'copy';
    case 'double':
    case 'bool':
    case 'int':
      // Only the nullable versions are objects.
      return isNullable ? 'strong' : 'assign';
  }
  // Anything else is a standard object, and should therefore be strong.
  return 'strong';
}

String _capitalize(String str) =>
    (str.isEmpty) ? '' : str[0].toUpperCase() + str.substring(1);

/// Returns the components of the objc selector that will be generated from
/// [func], ie the strings between the semicolons.  [lastSelectorComponent] is
/// the last component of the selector aka the label of the last parameter which
/// isn't included in [func].
/// Example:
///   f('void add(int x, int y)', 'count') -> ['addX', 'y', 'count']
Iterable<String> _getSelectorComponents(
    Method func, String lastSelectorComponent) sync* {
  if (func.objcSelector.isEmpty) {
    final Iterator<NamedType> it = func.parameters.iterator;
    final bool hasArguments = it.moveNext();
    final String namePostfix =
        (lastSelectorComponent.isNotEmpty && func.parameters.isEmpty)
            ? 'With${_capitalize(lastSelectorComponent)}'
            : '';
    yield '${func.name}${hasArguments ? _capitalize(func.parameters[0].name) : namePostfix}';
    while (it.moveNext()) {
      yield it.current.name;
    }
  } else {
    assert(':'.allMatches(func.objcSelector).length == func.parameters.length);
    final Iterable<String> customComponents = func.objcSelector
        .split(':')
        .where((String element) => element.isNotEmpty);
    yield* customComponents;
  }
  if (lastSelectorComponent.isNotEmpty && func.parameters.isNotEmpty) {
    yield lastSelectorComponent;
  }
}

/// Generates the objc source code method signature for [func].  [returnType] is
/// the return value of method, this may not match the return value in [func]
/// since [func] may be asynchronous.  The function requires you specify a
/// [lastArgType] and [lastArgName] for arguments that aren't represented in
/// [func].  This is typically used for passing in 'error' or 'completion'
/// arguments that don't exist in the pigeon file but are required in the objc
/// output.  [argNameFunc] is the function used to generate the argument name
/// [func.parameters].
String _makeObjcSignature({
  required Method func,
  required ObjcOptions options,
  required String returnType,
  required String lastArgType,
  required String lastArgName,
  String Function(int, NamedType)? argNameFunc,
}) {
  argNameFunc = argNameFunc ??
      (int _, NamedType e) =>
          e.type.isNullable && e.type.isEnum ? '${e.name}Boxed' : e.name;
  final Iterable<String> argNames =
      followedByOne(indexMap(func.parameters, argNameFunc), lastArgName);
  final Iterable<String> selectorComponents =
      _getSelectorComponents(func, lastArgName);
  final Iterable<String> argTypes = followedByOne(
    func.parameters.map((NamedType arg) {
      if (arg.type.isEnum) {
        return '${arg.type.isNullable ? 'nullable ' : ''}${_enumName(arg.type.baseName, suffix: arg.type.isNullable ? ' *' : '', prefix: options.prefix, box: arg.type.isNullable)}';
      } else {
        final String nullable = arg.type.isNullable ? 'nullable ' : '';
        final _ObjcType argType =
            _objcTypeForDartType(options.prefix, arg.type);
        return '$nullable$argType';
      }
    }),
    lastArgType,
  );

  final String argSignature = map3(
    selectorComponents,
    argTypes,
    argNames,
    (String component, String argType, String argName) =>
        '$component:($argType)$argName',
  ).join(' ');
  return '- ($returnType)$argSignature';
}

/// Generates the ".h" file for the AST represented by [root] to [sink] with the
/// provided [options].
void generateObjcHeader(ObjcOptions options, Root root, Indent indent) {}

String _arrayValue(NamedType field, String? prefix) {
  if (field.type.isEnum && !field.type.isNullable) {
    return _getEnumToEnumBox(field, 'self.${field.name}', prefix: prefix);
  } else {
    return _collectionSafeExpression(
      'self.${field.name}',
      field.type,
    );
  }
}

String _getSelector(Method func, String lastSelectorComponent) =>
    '${_getSelectorComponents(func, lastSelectorComponent).join(':')}:';

/// Returns an argument name that can be used in a context where it is possible to collide.
String _getSafeArgName(int count, NamedType arg) =>
    arg.name.isEmpty ? 'arg$count' : 'arg_${arg.name}';

void _writeExtension(Indent indent, String apiName) {
  indent.writeln('@interface $apiName ()');
  indent.writeln(
      '@property(nonatomic, strong) NSObject<FlutterBinaryMessenger> *binaryMessenger;');
  indent
      .writeln('@property(nonatomic, strong) NSString *messageChannelSuffix;');
  indent.writeln('@end');
}

void _writeInitializers(Indent indent) {
  indent.write(
      '- (instancetype)initWithBinaryMessenger:(NSObject<FlutterBinaryMessenger> *)binaryMessenger ');
  indent.addScoped('{', '}', () {
    indent.writeln(
        'return [self initWithBinaryMessenger:binaryMessenger messageChannelSuffix:@""];');
  });
  indent.write(
      '- (instancetype)initWithBinaryMessenger:(NSObject<FlutterBinaryMessenger> *)binaryMessenger messageChannelSuffix:(nullable NSString*)messageChannelSuffix');
  indent.addScoped('{', '}', () {
    indent.writeln('self = [self init];');
    indent.write('if (self) ');
    indent.addScoped('{', '}', () {
      indent.writeln('_binaryMessenger = binaryMessenger;');
      indent.writeln(
          '_messageChannelSuffix = [messageChannelSuffix length] == 0 ? @"" : [NSString stringWithFormat: @".%@", messageChannelSuffix];');
    });
    indent.writeln('return self;');
  });
}

/// Looks through the AST for features that aren't supported by the ObjC
/// generator.
List<Error> validateObjc(ObjcOptions options, Root root) {
  final List<Error> errors = <Error>[];
  for (final Api api in root.apis) {
    for (final Method method in api.methods) {
      for (final NamedType arg in method.parameters) {
        if (arg.type.isEnum && arg.type.isNullable) {
          // TODO(gaaclarke): Add line number.
          errors.add(Error(
              message:
                  "Nullable enum types aren't support in ObjC arguments in method:${api.name}.${method.name} argument:(${arg.type.baseName} ${arg.name})."));
        }
      }
    }
  }

  return errors;
}

void _writeEnumBoxToEnum(
  Indent indent,
  NamedType field,
  String varName,
  String valueGetter, {
  String? prefix = '',
}) {
  indent.writeln(
      '${_enumName(field.type.baseName, prefix: prefix, box: true, suffix: ' *')}$varName = $valueGetter;');
}

String _getEnumToEnumBox(
  NamedType field,
  String valueSetter, {
  String? prefix = '',
}) {
  return '[[${_enumName(field.type.baseName, prefix: prefix, box: true)} alloc] initWithValue:$valueSetter]';
}

void _writeDataClassDeclaration(
  ObjcOptions generatorOptions,
  Root root,
  Indent indent,
  Class classDefinition,
) {
  final String? prefix = generatorOptions.prefix;

  addDocumentationComments(
      indent, classDefinition.documentationComments, _docCommentSpec);

  indent.writeln(
      '@interface ${_className(prefix, classDefinition.name)} : NSObject');
  if (getFieldsInSerializationOrder(classDefinition).isNotEmpty) {
    if (getFieldsInSerializationOrder(classDefinition)
        .map((NamedType e) => !e.type.isNullable)
        .any((bool e) => e)) {
      indent.writeln(
          '$_docCommentPrefix `init` unavailable to enforce nonnull fields, see the `make` class method.');
      indent.writeln('- (instancetype)init NS_UNAVAILABLE;');
    }
    _writeObjcSourceClassInitializerDeclaration(
      indent,
      generatorOptions,
      root,
      classDefinition,
      prefix,
    );
    indent.addln(';');
  }
  for (final NamedType field
      in getFieldsInSerializationOrder(classDefinition)) {
    final HostDatatype hostDatatype = getFieldHostDatatype(
        field,
        (TypeDeclaration x) =>
            _objcTypeStringForPrimitiveDartType(prefix, x, beforeString: true),
        customResolver: field.type.isEnum
            ? (String x) => _enumName(x, prefix: prefix)
            : (String x) => '${_className(prefix, x)} *');
    late final String propertyType;
    addDocumentationComments(
        indent, field.documentationComments, _docCommentSpec);
    propertyType = _propertyTypeForDartType(field.type,
        isNullable: field.type.isNullable, isEnum: field.type.isEnum);
    final String nullability = field.type.isNullable ? ', nullable' : '';
    final String fieldType = field.type.isEnum && field.type.isNullable
        ? _enumName(field.type.baseName,
            suffix: ' *',
            prefix: generatorOptions.prefix,
            box: field.type.isNullable)
        : hostDatatype.datatype;
    indent.writeln(
        '@property(nonatomic, $propertyType$nullability) $fieldType ${field.name};');
  }
  indent.writeln('@end');
  indent.newln();
}<|MERGE_RESOLUTION|>--- conflicted
+++ resolved
@@ -1444,12 +1444,7 @@
       return _enumName(e.baseName,
           prefix: classPrefix, box: true, suffix: ' *');
     }
-<<<<<<< HEAD
-    return _objcTypeForDartType(classPrefix, e, forceNullability: true)
-        .toString();
-=======
     return _objcTypeForDartType(classPrefix, e, forceBox: true).toString();
->>>>>>> c7406b3c
   }).join(', ');
   return result;
 }
