// Copyright 2013 The Flutter Authors. All rights reserved.
// Use of this source code is governed by a BSD-style license that can be
// found in the LICENSE file.

import 'ast.dart';
import 'functional.dart';
import 'generator.dart';
import 'generator_tools.dart';
import 'pigeon_lib.dart' show Error, TaskQueueType;

/// Documentation comment open symbol.
const String _docCommentPrefix = '///';

/// Documentation comment spec.
const DocumentCommentSpecification _docCommentSpec =
    DocumentCommentSpecification(_docCommentPrefix);

/// Options that control how Objective-C code will be generated.
class ObjcOptions {
  /// Parametric constructor for ObjcOptions.
  const ObjcOptions({
    this.headerIncludePath,
    this.prefix,
    this.copyrightHeader,
  });

  /// The path to the header that will get placed in the source filed (example:
  /// "foo.h").
  final String? headerIncludePath;

  /// Prefix that will be appended before all generated classes and protocols.
  final String? prefix;

  /// A copyright header that will get prepended to generated code.
  final Iterable<String>? copyrightHeader;

  /// Creates a [ObjcOptions] from a Map representation where:
  /// `x = ObjcOptions.fromMap(x.toMap())`.
  static ObjcOptions fromMap(Map<String, Object> map) {
    final Iterable<dynamic>? copyrightHeader =
        map['copyrightHeader'] as Iterable<dynamic>?;
    return ObjcOptions(
      headerIncludePath: map['header'] as String?,
      prefix: map['prefix'] as String?,
      copyrightHeader: copyrightHeader?.cast<String>(),
    );
  }

  /// Converts a [ObjcOptions] to a Map representation where:
  /// `x = ObjcOptions.fromMap(x.toMap())`.
  Map<String, Object> toMap() {
    final Map<String, Object> result = <String, Object>{
      if (headerIncludePath != null) 'header': headerIncludePath!,
      if (prefix != null) 'prefix': prefix!,
      if (copyrightHeader != null) 'copyrightHeader': copyrightHeader!,
    };
    return result;
  }

  /// Overrides any non-null parameters from [options] into this to make a new
  /// [ObjcOptions].
  ObjcOptions merge(ObjcOptions options) {
    return ObjcOptions.fromMap(mergeMaps(toMap(), options.toMap()));
  }
}

/// Class that manages all Objc header code generation.
class ObjcGenerator extends Generator<OutputFileOptions<ObjcOptions>> {
  /// Instantiates a Objc Generator.
  ObjcGenerator();

  /// Generates Objc header files with specified [ObjcOptions]
  @override
  void generate(OutputFileOptions<ObjcOptions> generatorOptions, Root root,
      StringSink sink) {
    final Indent indent = Indent(sink);

<<<<<<< HEAD
    writeHeaders(languageOptions, root, sink, indent, fileType);
    writeImports(languageOptions, root, sink, indent, fileType);
    if (fileType == FileType.header) {
      indent.writeln('NS_ASSUME_NONNULL_BEGIN');

      for (final Enum anEnum in root.enums) {
        indent.writeln('');
        writeEnum(languageOptions, root, sink, indent, fileType, anEnum);
      }
      indent.writeln('');
      generateObjcHeader(languageOptions, root, sink, indent);
=======
    writeFileHeaders(generatorOptions, root, sink, indent);
    writeFileImports(generatorOptions, root, sink, indent);
    if (generatorOptions.fileType == FileType.header) {
      generateObjcHeader(generatorOptions.languageOptions, root, sink, indent);
>>>>>>> ec289bc5
    } else {
      generateObjcSource(generatorOptions.languageOptions, root, sink, indent);
    }
  }

  @override
<<<<<<< HEAD
  void writeHeaders(ObjcOptions languageOptions, Root root, StringSink sink,
      Indent indent, FileType fileType) {
    if (fileType == FileType.header) {
      writeObjcHeaderHeader(languageOptions, root, sink, indent);
=======
  void writeFileHeaders(OutputFileOptions<ObjcOptions> generatorOptions,
      Root root, StringSink sink, Indent indent) {
    if (generatorOptions.fileType == FileType.header) {
      writeObjcHeaderHeader(
          generatorOptions.languageOptions, root, sink, indent);
>>>>>>> ec289bc5
    } else {
      writeObjcSourceHeader(
          generatorOptions.languageOptions, root, sink, indent);
    }
  }

  @override
<<<<<<< HEAD
  void writeImports(ObjcOptions languageOptions, Root root, StringSink sink,
      Indent indent, FileType fileType) {
    if (fileType == FileType.header) {
      writeObjcHeaderImports(languageOptions, root, sink, indent);
=======
  void writeFileImports(OutputFileOptions<ObjcOptions> generatorOptions,
      Root root, StringSink sink, Indent indent) {
    if (generatorOptions.fileType == FileType.header) {
      writeObjcHeaderImports(
          generatorOptions.languageOptions, root, sink, indent);
>>>>>>> ec289bc5
    } else {
      writeObjcSourceImports(
          generatorOptions.languageOptions, root, sink, indent);
    }
  }

  @override
  void writeEnum(ObjcOptions languageOptions, Root root, StringSink sink,
      Indent indent, FileType fileType, Enum anEnum) {
    if (fileType == FileType.header) {
      writeObjcHeaderEnum(languageOptions, root, sink, indent, anEnum);
    }
  }
}

/// Calculates the ObjC class name, possibly prefixed.
String _className(String? prefix, String className) {
  if (prefix != null) {
    return '$prefix$className';
  } else {
    return className;
  }
}

/// Calculates callback block signature for for async methods.
String _callbackForType(TypeDeclaration type, _ObjcPtr objcType) {
  return type.isVoid
      ? 'void(^)(NSError *_Nullable)'
      : 'void(^)(${objcType.ptr.trim()}_Nullable, NSError *_Nullable)';
}

/// Represents an ObjC pointer (ex 'id', 'NSString *').
class _ObjcPtr {
  const _ObjcPtr({required this.baseName}) : hasAsterisk = baseName != 'id';
  final String baseName;
  final bool hasAsterisk;
  String get ptr => '$baseName${hasAsterisk ? ' *' : ' '}';
}

/// Maps between Dart types to ObjC pointer types (ex 'String' => 'NSString *').
const Map<String, _ObjcPtr> _objcTypeForDartTypeMap = <String, _ObjcPtr>{
  'bool': _ObjcPtr(baseName: 'NSNumber'),
  'int': _ObjcPtr(baseName: 'NSNumber'),
  'String': _ObjcPtr(baseName: 'NSString'),
  'double': _ObjcPtr(baseName: 'NSNumber'),
  'Uint8List': _ObjcPtr(baseName: 'FlutterStandardTypedData'),
  'Int32List': _ObjcPtr(baseName: 'FlutterStandardTypedData'),
  'Int64List': _ObjcPtr(baseName: 'FlutterStandardTypedData'),
  'Float64List': _ObjcPtr(baseName: 'FlutterStandardTypedData'),
  'List': _ObjcPtr(baseName: 'NSArray'),
  'Map': _ObjcPtr(baseName: 'NSDictionary'),
  'Object': _ObjcPtr(baseName: 'id'),
};

/// Converts list of [TypeDeclaration] to a code string representing the type
/// arguments for use in generics.
/// Example: ('FOO', ['Foo', 'Bar']) -> 'FOOFoo *, FOOBar *').
String _flattenTypeArguments(String? classPrefix, List<TypeDeclaration> args) {
  final String result = args
      .map<String>((TypeDeclaration e) =>
          _objcTypeForDartType(classPrefix, e).ptr.trim())
      .join(', ');
  return result;
}

String? _objcTypePtrForPrimitiveDartType(
    String? classPrefix, TypeDeclaration type) {
  return _objcTypeForDartTypeMap.containsKey(type.baseName)
      ? _objcTypeForDartType(classPrefix, type).ptr
      : null;
}

/// Returns the objc type for a dart [type], prepending the [classPrefix] for
/// generated classes.  For example:
/// _objcTypeForDartType(null, 'int') => 'NSNumber'.
_ObjcPtr _objcTypeForDartType(String? classPrefix, TypeDeclaration field) {
  return _objcTypeForDartTypeMap.containsKey(field.baseName)
      ? field.typeArguments.isEmpty
          ? _objcTypeForDartTypeMap[field.baseName]!
          : _ObjcPtr(
              baseName:
                  '${_objcTypeForDartTypeMap[field.baseName]!.baseName}<${_flattenTypeArguments(classPrefix, field.typeArguments)}>')
      : _ObjcPtr(baseName: _className(classPrefix, field.baseName));
}

/// Maps a type to a properties memory semantics (ie strong, copy).
String _propertyTypeForDartType(NamedType field) {
  const Map<String, String> propertyTypeForDartTypeMap = <String, String>{
    'String': 'copy',
    'bool': 'strong',
    'int': 'strong',
    'double': 'strong',
    'Uint8List': 'strong',
    'Int32List': 'strong',
    'Int64List': 'strong',
    'Float64List': 'strong',
    'List': 'strong',
    'Map': 'strong',
  };

  final String? result = propertyTypeForDartTypeMap[field.type.baseName];
  if (result == null) {
    return 'strong';
  } else {
    return result;
  }
}

bool _isNullable(HostDatatype hostDatatype, TypeDeclaration type) =>
    hostDatatype.datatype.contains('*') && type.isNullable;

/// Writes the method declaration for the initializer.
///
/// Example '+ (instancetype)makeWithFoo:(NSString *)foo'
void _writeInitializerDeclaration(Indent indent, Class klass,
    List<Class> classes, List<Enum> enums, String? prefix) {
  final List<String> enumNames = enums.map((Enum x) => x.name).toList();
  indent.write('+ (instancetype)makeWith');
  bool isFirst = true;
  indent.nest(2, () {
    for (final NamedType field in getFieldsInSerializationOrder(klass)) {
      final String label = isFirst ? _capitalize(field.name) : field.name;
      final void Function(String) printer = isFirst
          ? indent.add
          : (String x) {
              indent.addln('');
              indent.write(x);
            };
      isFirst = false;
      final HostDatatype hostDatatype = getFieldHostDatatype(
          field,
          classes,
          enums,
          (TypeDeclaration x) => _objcTypePtrForPrimitiveDartType(prefix, x),
          customResolver: enumNames.contains(field.type.baseName)
              ? (String x) => _className(prefix, x)
              : (String x) => '${_className(prefix, x)} *');
      final String nullable =
          _isNullable(hostDatatype, field.type) ? 'nullable ' : '';
      printer('$label:($nullable${hostDatatype.datatype})${field.name}');
    }
  });
}

/// Writes the class declaration for a data class.
///
/// Example:
/// @interface Foo : NSObject
/// @property (nonatomic, copy) NSString *bar;
/// @end
void _writeClassDeclarations(
    Indent indent, List<Class> classes, List<Enum> enums, String? prefix) {
  final List<String> enumNames = enums.map((Enum x) => x.name).toList();
  for (final Class klass in classes) {
    addDocumentationComments(
        indent, klass.documentationComments, _docCommentSpec);

    indent.writeln('@interface ${_className(prefix, klass.name)} : NSObject');
    if (getFieldsInSerializationOrder(klass).isNotEmpty) {
      if (getFieldsInSerializationOrder(klass)
          .map((NamedType e) => !e.type.isNullable)
          .any((bool e) => e)) {
        indent.writeln(
            '$_docCommentPrefix `init` unavailable to enforce nonnull fields, see the `make` class method.');
        indent.writeln('- (instancetype)init NS_UNAVAILABLE;');
      }
      _writeInitializerDeclaration(indent, klass, classes, enums, prefix);
      indent.addln(';');
    }
    for (final NamedType field in getFieldsInSerializationOrder(klass)) {
      final HostDatatype hostDatatype = getFieldHostDatatype(
          field,
          classes,
          enums,
          (TypeDeclaration x) => _objcTypePtrForPrimitiveDartType(prefix, x),
          customResolver: enumNames.contains(field.type.baseName)
              ? (String x) => _className(prefix, x)
              : (String x) => '${_className(prefix, x)} *');
      late final String propertyType;
      addDocumentationComments(
          indent, field.documentationComments, _docCommentSpec);
      if (enumNames.contains(field.type.baseName)) {
        propertyType = 'assign';
      } else {
        propertyType = _propertyTypeForDartType(field);
      }
      final String nullability =
          _isNullable(hostDatatype, field.type) ? ', nullable' : '';
      indent.writeln(
          '@property(nonatomic, $propertyType$nullability) ${hostDatatype.datatype} ${field.name};');
    }
    indent.writeln('@end');
    indent.writeln('');
  }
}

/// Generates the name of the codec that will be generated.
String _getCodecName(String? prefix, String className) =>
    '${_className(prefix, className)}Codec';

/// Generates the name of the function for accessing the codec instance used by
/// the api class named [className].
String _getCodecGetterName(String? prefix, String className) =>
    '${_className(prefix, className)}GetCodec';

/// Writes the codec that will be used for encoding messages for the [api].
///
/// Example:
/// @interface FooHostApiCodecReader : FlutterStandardReader
/// ...
/// @interface FooHostApiCodecWriter : FlutterStandardWriter
/// ...
/// @interface FooHostApiCodecReaderWriter : FlutterStandardReaderWriter
/// ...
/// NSObject<FlutterMessageCodec> *FooHostApiCodecGetCodec() {...}
void _writeCodec(
    Indent indent, String name, ObjcOptions options, Api api, Root root) {
  assert(getCodecClasses(api, root).isNotEmpty);
  final Iterable<EnumeratedClass> codecClasses = getCodecClasses(api, root);
  final String readerWriterName = '${name}ReaderWriter';
  final String readerName = '${name}Reader';
  final String writerName = '${name}Writer';
  indent.writeln('@interface $readerName : FlutterStandardReader');
  indent.writeln('@end');
  indent.writeln('@implementation $readerName');
  indent.writeln('- (nullable id)readValueOfType:(UInt8)type ');
  indent.scoped('{', '}', () {
    indent.write('switch (type) ');
    indent.scoped('{', '}', () {
      for (final EnumeratedClass customClass in codecClasses) {
        indent.write('case ${customClass.enumeration}: ');
        indent.writeScoped('', '', () {
          indent.writeln(
              'return [${_className(options.prefix, customClass.name)} fromList:[self readValue]];');
        });
      }
      indent.write('default:');
      indent.writeScoped('', '', () {
        indent.writeln('return [super readValueOfType:type];');
      });
    });
  });
  indent.writeln('@end');
  indent.addln('');
  indent.writeln('@interface $writerName : FlutterStandardWriter');
  indent.writeln('@end');
  indent.writeln('@implementation $writerName');
  indent.writeln('- (void)writeValue:(id)value ');
  indent.scoped('{', '}', () {
    for (final EnumeratedClass customClass in codecClasses) {
      indent.write(
          'if ([value isKindOfClass:[${_className(options.prefix, customClass.name)} class]]) ');
      indent.scoped('{', '} else ', () {
        indent.writeln('[self writeByte:${customClass.enumeration}];');
        indent.writeln('[self writeValue:[value toList]];');
      });
    }
    indent.scoped('{', '}', () {
      indent.writeln('[super writeValue:value];');
    });
  });
  indent.writeln('@end');
  indent.addln('');
  indent.format('''
@interface $readerWriterName : FlutterStandardReaderWriter
@end
@implementation $readerWriterName
- (FlutterStandardWriter *)writerWithData:(NSMutableData *)data {
\treturn [[$writerName alloc] initWithData:data];
}
- (FlutterStandardReader *)readerWithData:(NSData *)data {
\treturn [[$readerName alloc] initWithData:data];
}
@end
''');
}

void _writeCodecGetter(
    Indent indent, String name, ObjcOptions options, Api api, Root root) {
  final String readerWriterName = '${name}ReaderWriter';

  indent.write(
      'NSObject<FlutterMessageCodec> *${_getCodecGetterName(options.prefix, api.name)}() ');
  indent.scoped('{', '}', () {
    indent.writeln('static FlutterStandardMessageCodec *sSharedObject = nil;');
    if (getCodecClasses(api, root).isNotEmpty) {
      indent.writeln('static dispatch_once_t sPred = 0;');
      indent.write('dispatch_once(&sPred, ^');
      indent.scoped('{', '});', () {
        indent.writeln(
            '$readerWriterName *readerWriter = [[$readerWriterName alloc] init];');
        indent.writeln(
            'sSharedObject = [FlutterStandardMessageCodec codecWithReaderWriter:readerWriter];');
      });
    } else {
      indent.writeln(
          'sSharedObject = [FlutterStandardMessageCodec sharedInstance];');
    }

    indent.writeln('return sSharedObject;');
  });
}

String _capitalize(String str) =>
    (str.isEmpty) ? '' : str[0].toUpperCase() + str.substring(1);

/// Returns the components of the objc selector that will be generated from
/// [func], ie the strings between the semicolons.  [lastSelectorComponent] is
/// the last component of the selector aka the label of the last parameter which
/// isn't included in [func].
/// Example:
///   f('void add(int x, int y)', 'count') -> ['addX', 'y', 'count']
Iterable<String> _getSelectorComponents(
    Method func, String lastSelectorComponent) sync* {
  if (func.objcSelector.isEmpty) {
    final Iterator<NamedType> it = func.arguments.iterator;
    final bool hasArguments = it.moveNext();
    final String namePostfix =
        (lastSelectorComponent.isNotEmpty && func.arguments.isEmpty)
            ? 'With${_capitalize(lastSelectorComponent)}'
            : '';
    yield '${func.name}${hasArguments ? _capitalize(func.arguments[0].name) : namePostfix}';
    while (it.moveNext()) {
      yield it.current.name;
    }
  } else {
    assert(':'.allMatches(func.objcSelector).length == func.arguments.length);
    final Iterable<String> customComponents = func.objcSelector
        .split(':')
        .where((String element) => element.isNotEmpty);
    yield* customComponents;
  }
  if (lastSelectorComponent.isNotEmpty && func.arguments.isNotEmpty) {
    yield lastSelectorComponent;
  }
}

/// Generates the objc source code method signature for [func].  [returnType] is
/// the return value of method, this may not match the return value in [func]
/// since [func] may be asynchronous.  The function requires you specify a
/// [lastArgType] and [lastArgName] for arguments that aren't represented in
/// [func].  This is typically used for passing in 'error' or 'completion'
/// arguments that don't exist in the pigeon file but are required in the objc
/// output.  [argNameFunc] is the function used to generate the argument name
/// [func.arguments].
String _makeObjcSignature({
  required Method func,
  required ObjcOptions options,
  required String returnType,
  required String lastArgType,
  required String lastArgName,
  required bool Function(TypeDeclaration) isEnum,
  String Function(int, NamedType)? argNameFunc,
}) {
  argNameFunc = argNameFunc ?? (int _, NamedType e) => e.name;
  final Iterable<String> argNames =
      followedByOne(indexMap(func.arguments, argNameFunc), lastArgName);
  final Iterable<String> selectorComponents =
      _getSelectorComponents(func, lastArgName);
  final Iterable<String> argTypes = followedByOne(
    func.arguments.map((NamedType arg) {
      if (isEnum(arg.type)) {
        return _className(options.prefix, arg.type.baseName);
      } else {
        final String nullable = arg.type.isNullable ? 'nullable ' : '';
        final _ObjcPtr argType = _objcTypeForDartType(options.prefix, arg.type);
        return '$nullable${argType.ptr.trim()}';
      }
    }),
    lastArgType,
  );

  final String argSignature = map3(
    selectorComponents,
    argTypes,
    argNames,
    (String component, String argType, String argName) =>
        '$component:($argType)$argName',
  ).join(' ');
  return '- ($returnType)$argSignature';
}

/// Writes the declaration for an host [Api].
///
/// Example:
/// @protocol Foo
/// - (NSInteger)add:(NSInteger)x to:(NSInteger)y error:(NSError**)error;
/// @end
///
/// extern void FooSetup(id<FlutterBinaryMessenger> binaryMessenger, NSObject<Foo> *_Nullable api);
void _writeHostApiDeclaration(
    Indent indent, Api api, ObjcOptions options, Root root) {
  final String apiName = _className(options.prefix, api.name);
  addDocumentationComments(indent, api.documentationComments, _docCommentSpec);

  indent.writeln('@protocol $apiName');
  for (final Method func in api.methods) {
    final _ObjcPtr returnTypeName =
        _objcTypeForDartType(options.prefix, func.returnType);

    String? lastArgName;
    String? lastArgType;
    String? returnType;
    if (func.isAsynchronous) {
      returnType = 'void';
      if (func.returnType.isVoid) {
        lastArgType = 'void(^)(FlutterError *_Nullable)';
        lastArgName = 'completion';
      } else {
        lastArgType =
            'void(^)(${returnTypeName.ptr}_Nullable, FlutterError *_Nullable)';
        lastArgName = 'completion';
      }
    } else {
      returnType = func.returnType.isVoid
          ? 'void'
          : 'nullable ${returnTypeName.ptr.trim()}';
      lastArgType = 'FlutterError *_Nullable *_Nonnull';
      lastArgName = 'error';
    }
    final List<String> generatorComments = <String>[];
    if (!func.returnType.isNullable &&
        !func.returnType.isVoid &&
        !func.isAsynchronous) {
      generatorComments.add(' @return `nil` only when `error != nil`.');
    }
    addDocumentationComments(
        indent, func.documentationComments, _docCommentSpec,
        generatorComments: generatorComments);

    final String signature = _makeObjcSignature(
      func: func,
      options: options,
      returnType: returnType,
      lastArgName: lastArgName,
      lastArgType: lastArgType,
      isEnum: (TypeDeclaration t) => isEnum(root, t),
    );
    indent.writeln('$signature;');
  }
  indent.writeln('@end');
  indent.writeln('');
  indent.writeln(
      'extern void ${apiName}Setup(id<FlutterBinaryMessenger> binaryMessenger, NSObject<$apiName> *_Nullable api);');
  indent.writeln('');
}

/// Writes the declaration for an flutter [Api].
///
/// Example:
///
/// @interface Foo : NSObject
/// - (instancetype)initWithBinaryMessenger:(id<FlutterBinaryMessenger>)binaryMessenger;
/// - (void)add:(NSInteger)x to:(NSInteger)y completion:(void(^)(NSError *, NSInteger result)completion;
/// @end
void _writeFlutterApiDeclaration(
    Indent indent, Api api, ObjcOptions options, Root root) {
  final String apiName = _className(options.prefix, api.name);
  addDocumentationComments(indent, api.documentationComments, _docCommentSpec);

  indent.writeln('@interface $apiName : NSObject');
  indent.writeln(
      '- (instancetype)initWithBinaryMessenger:(id<FlutterBinaryMessenger>)binaryMessenger;');
  for (final Method func in api.methods) {
    final _ObjcPtr returnType =
        _objcTypeForDartType(options.prefix, func.returnType);
    final String callbackType = _callbackForType(func.returnType, returnType);
    addDocumentationComments(
        indent, func.documentationComments, _docCommentSpec);

    indent.writeln('${_makeObjcSignature(
      func: func,
      options: options,
      returnType: 'void',
      lastArgName: 'completion',
      lastArgType: callbackType,
      isEnum: (TypeDeclaration t) => isEnum(root, t),
    )};');
  }
  indent.writeln('@end');
}

/// Writes Objc header file header to sink.
void writeObjcHeaderHeader(
    ObjcOptions options, Root root, StringSink sink, Indent indent) {
  if (options.copyrightHeader != null) {
    addLines(indent, options.copyrightHeader!, linePrefix: '// ');
  }
  indent.writeln('// $generatedCodeWarning');
  indent.writeln('// $seeAlsoWarning');
  indent.addln('');
}

/// Writes Objc header file imports to sink.
void writeObjcHeaderImports(
    ObjcOptions options, Root root, StringSink sink, Indent indent) {
  indent.writeln('#import <Foundation/Foundation.h>');
  indent.addln('');

  indent.writeln('@protocol FlutterBinaryMessenger;');
  indent.writeln('@protocol FlutterMessageCodec;');
  indent.writeln('@class FlutterError;');
  indent.writeln('@class FlutterStandardTypedData;');
  indent.addln('');
}

/// Writes single Objc header enum.
void writeObjcHeaderEnum(ObjcOptions options, Root root, StringSink sink,
    Indent indent, Enum anEnum) {
  final String enumName = _className(options.prefix, anEnum.name);
  addDocumentationComments(
      indent, anEnum.documentationComments, _docCommentSpec);

  indent.write('typedef NS_ENUM(NSUInteger, $enumName) ');
  indent.scoped('{', '};', () {
    enumerate(anEnum.members, (int index, final EnumMember member) {
      addDocumentationComments(
          indent, member.documentationComments, _docCommentSpec);
      // Capitalized first letter to ensure Swift compatibility
      indent.writeln(
          '$enumName${member.name[0].toUpperCase()}${member.name.substring(1)} = $index,');
    });
  });
}

/// Generates the ".h" file for the AST represented by [root] to [sink] with the
/// provided [options].
void generateObjcHeader(
    ObjcOptions options, Root root, StringSink sink, Indent indent) {
  for (final Class klass in root.classes) {
    indent.writeln('@class ${_className(options.prefix, klass.name)};');
  }

  indent.writeln('');

  _writeClassDeclarations(indent, root.classes, root.enums, options.prefix);

  for (final Api api in root.apis) {
    indent.writeln(
        '$_docCommentPrefix The codec used by ${_className(options.prefix, api.name)}.');
    indent.writeln(
        'NSObject<FlutterMessageCodec> *${_getCodecGetterName(options.prefix, api.name)}(void);');
    indent.addln('');
    if (api.location == ApiLocation.host) {
      _writeHostApiDeclaration(indent, api, options, root);
    } else if (api.location == ApiLocation.flutter) {
      _writeFlutterApiDeclaration(indent, api, options, root);
    }
  }

  indent.writeln('NS_ASSUME_NONNULL_END');
}

String _listGetter(List<String> classNames, String list, NamedType field,
    int index, String? prefix) {
  if (classNames.contains(field.type.baseName)) {
    String className = field.type.baseName;
    if (prefix != null) {
      className = '$prefix$className';
    }
    return '[$className nullableFromList:(GetNullableObjectAtIndex($list, $index))]';
  } else {
    return 'GetNullableObjectAtIndex($list, $index)';
  }
}

String _arrayValue(
    List<String> classNames, List<String> enumNames, NamedType field) {
  if (classNames.contains(field.type.baseName)) {
    return '(self.${field.name} ? [self.${field.name} toList] : [NSNull null])';
  } else if (enumNames.contains(field.type.baseName)) {
    return '@(self.${field.name})';
  } else {
    return '(self.${field.name} ?: [NSNull null])';
  }
}

String _getSelector(Method func, String lastSelectorComponent) =>
    '${_getSelectorComponents(func, lastSelectorComponent).join(':')}:';

/// Returns an argument name that can be used in a context where it is possible to collide.
String _getSafeArgName(int count, NamedType arg) =>
    arg.name.isEmpty ? 'arg$count' : 'arg_${arg.name}';

/// Writes the definition code for a host [Api].
/// See also: [_writeHostApiDeclaration]
void _writeHostApiSource(
    Indent indent, ObjcOptions options, Api api, Root root) {
  assert(api.location == ApiLocation.host);
  final String apiName = _className(options.prefix, api.name);

  void writeChannelAllocation(Method func, String varName, String? taskQueue) {
    indent.writeln('FlutterBasicMessageChannel *$varName =');
    indent.inc();
    indent.writeln('[[FlutterBasicMessageChannel alloc]');
    indent.inc();
    indent.writeln('initWithName:@"${makeChannelName(api, func)}"');
    indent.writeln('binaryMessenger:binaryMessenger');
    indent.write('codec:');
    indent.add('${_getCodecGetterName(options.prefix, api.name)}()');

    if (taskQueue != null) {
      indent.addln('');
      indent.addln('taskQueue:$taskQueue];');
    } else {
      indent.addln('];');
    }
    indent.dec();
    indent.dec();
  }

  void writeChannelApiBinding(Method func, String channel) {
    void unpackArgs(String variable, Iterable<String> argNames) {
      indent.writeln('NSArray *args = $variable;');
      map3(wholeNumbers.take(func.arguments.length), argNames, func.arguments,
          (int count, String argName, NamedType arg) {
        if (isEnum(root, arg.type)) {
          return '${_className(options.prefix, arg.type.baseName)} $argName = [GetNullableObjectAtIndex(args, $count) integerValue];';
        } else {
          final _ObjcPtr argType =
              _objcTypeForDartType(options.prefix, arg.type);
          return '${argType.ptr}$argName = GetNullableObjectAtIndex(args, $count);';
        }
      }).forEach(indent.writeln);
    }

    void writeAsyncBindings(Iterable<String> selectorComponents,
        String callSignature, _ObjcPtr returnType) {
      if (func.returnType.isVoid) {
        const String callback = 'callback(wrapResult(nil, error));';
        if (func.arguments.isEmpty) {
          indent.writeScoped(
              '[api ${selectorComponents.first}:^(FlutterError *_Nullable error) {',
              '}];', () {
            indent.writeln(callback);
          });
        } else {
          indent.writeScoped(
              '[api $callSignature ${selectorComponents.last}:^(FlutterError *_Nullable error) {',
              '}];', () {
            indent.writeln(callback);
          });
        }
      } else {
        const String callback = 'callback(wrapResult(output, error));';
        if (func.arguments.isEmpty) {
          indent.writeScoped(
              '[api ${selectorComponents.first}:^(${returnType.ptr}_Nullable output, FlutterError *_Nullable error) {',
              '}];', () {
            indent.writeln(callback);
          });
        } else {
          indent.writeScoped(
              '[api $callSignature ${selectorComponents.last}:^(${returnType.ptr}_Nullable output, FlutterError *_Nullable error) {',
              '}];', () {
            indent.writeln(callback);
          });
        }
      }
    }

    void writeSyncBindings(String call, _ObjcPtr returnType) {
      indent.writeln('FlutterError *error;');
      if (func.returnType.isVoid) {
        indent.writeln('$call;');
        indent.writeln('callback(wrapResult(nil, error));');
      } else {
        indent.writeln('${returnType.ptr}output = $call;');
        indent.writeln('callback(wrapResult(output, error));');
      }
    }

    // TODO(gaaclarke): Incorporate this into _getSelectorComponents.
    final String lastSelectorComponent =
        func.isAsynchronous ? 'completion' : 'error';
    final String selector = _getSelector(func, lastSelectorComponent);
    indent.writeln(
        'NSCAssert([api respondsToSelector:@selector($selector)], @"$apiName api (%@) doesn\'t respond to @selector($selector)", api);');
    indent.write(
        '[$channel setMessageHandler:^(id _Nullable message, FlutterReply callback) ');
    indent.scoped('{', '}];', () {
      final _ObjcPtr returnType =
          _objcTypeForDartType(options.prefix, func.returnType);
      final Iterable<String> selectorComponents =
          _getSelectorComponents(func, lastSelectorComponent);
      final Iterable<String> argNames =
          indexMap(func.arguments, _getSafeArgName);
      final String callSignature =
          map2(selectorComponents.take(argNames.length), argNames,
              (String selectorComponent, String argName) {
        return '$selectorComponent:$argName';
      }).join(' ');
      if (func.arguments.isNotEmpty) {
        unpackArgs('message', argNames);
      }
      if (func.isAsynchronous) {
        writeAsyncBindings(selectorComponents, callSignature, returnType);
      } else {
        final String syncCall = func.arguments.isEmpty
            ? '[api ${selectorComponents.first}:&error]'
            : '[api $callSignature error:&error]';
        writeSyncBindings(syncCall, returnType);
      }
    });
  }

  const String channelName = 'channel';
  indent.write(
      'void ${apiName}Setup(id<FlutterBinaryMessenger> binaryMessenger, NSObject<$apiName> *api) ');
  indent.scoped('{', '}', () {
    for (final Method func in api.methods) {
      indent.write('');
      addDocumentationComments(
          indent, func.documentationComments, _docCommentSpec);

      indent.scoped('{', '}', () {
        String? taskQueue;
        if (func.taskQueueType != TaskQueueType.serial) {
          taskQueue = 'taskQueue';
          indent.writeln(
              'NSObject<FlutterTaskQueue> *$taskQueue = [binaryMessenger makeBackgroundTaskQueue];');
        }
        writeChannelAllocation(func, channelName, taskQueue);
        indent.write('if (api) ');
        indent.scoped('{', '}', () {
          writeChannelApiBinding(func, channelName);
        });
        indent.write('else ');
        indent.scoped('{', '}', () {
          indent.writeln('[$channelName setMessageHandler:nil];');
        });
      });
    }
  });
}

/// Writes the definition code for a flutter [Api].
/// See also: [_writeFlutterApiDeclaration]
void _writeFlutterApiSource(
    Indent indent, ObjcOptions options, Api api, Root root) {
  assert(api.location == ApiLocation.flutter);
  final String apiName = _className(options.prefix, api.name);

  void writeExtension() {
    indent.writeln('@interface $apiName ()');
    indent.writeln(
        '@property (nonatomic, strong) NSObject<FlutterBinaryMessenger> *binaryMessenger;');
    indent.writeln('@end');
  }

  void writeInitializer() {
    indent.write(
        '- (instancetype)initWithBinaryMessenger:(NSObject<FlutterBinaryMessenger> *)binaryMessenger ');
    indent.scoped('{', '}', () {
      indent.writeln('self = [super init];');
      indent.write('if (self) ');
      indent.scoped('{', '}', () {
        indent.writeln('_binaryMessenger = binaryMessenger;');
      });
      indent.writeln('return self;');
    });
  }

  void writeMethod(Method func) {
    final _ObjcPtr returnType =
        _objcTypeForDartType(options.prefix, func.returnType);
    final String callbackType = _callbackForType(func.returnType, returnType);

    String argNameFunc(int count, NamedType arg) => _getSafeArgName(count, arg);
    final Iterable<String> argNames = indexMap(func.arguments, argNameFunc);
    String sendArgument;
    if (func.arguments.isEmpty) {
      sendArgument = 'nil';
    } else {
      String makeVarOrNSNullExpression(String x) => '$x ?: [NSNull null]';
      sendArgument = '@[${argNames.map(makeVarOrNSNullExpression).join(', ')}]';
    }
    indent.write(_makeObjcSignature(
      func: func,
      options: options,
      returnType: 'void',
      lastArgName: 'completion',
      lastArgType: callbackType,
      argNameFunc: argNameFunc,
      isEnum: (TypeDeclaration t) => isEnum(root, t),
    ));
    indent.scoped(' {', '}', () {
      indent.writeln('FlutterBasicMessageChannel *channel =');
      indent.inc();
      indent.writeln('[FlutterBasicMessageChannel');
      indent.inc();
      indent.writeln('messageChannelWithName:@"${makeChannelName(api, func)}"');
      indent.writeln('binaryMessenger:self.binaryMessenger');
      indent.write('codec:${_getCodecGetterName(options.prefix, api.name)}()');
      indent.addln('];');
      indent.dec();
      indent.dec();
      indent.write('[channel sendMessage:$sendArgument reply:^(id reply) ');
      indent.scoped('{', '}];', () {
        if (func.returnType.isVoid) {
          indent.writeln('completion(nil);');
        } else {
          indent.writeln('${returnType.ptr}output = reply;');
          indent.writeln('completion(output, nil);');
        }
      });
    });
  }

  writeExtension();
  indent.addln('');
  indent.writeln('@implementation $apiName');
  indent.addln('');
  writeInitializer();
  api.methods.forEach(writeMethod);
  indent.writeln('@end');
}

/// Writes Objc Source file header to sink.
void writeObjcSourceHeader(
    ObjcOptions options, Root root, StringSink sink, Indent indent) {
  if (options.copyrightHeader != null) {
    addLines(indent, options.copyrightHeader!, linePrefix: '// ');
  }
  indent.writeln('// $generatedCodeWarning');
  indent.writeln('// $seeAlsoWarning');
  indent.addln('');
}

/// Writes Objc source file imports to sink.
void writeObjcSourceImports(
    ObjcOptions options, Root root, StringSink sink, Indent indent) {
  indent.writeln('#import "${options.headerIncludePath}"');
  indent.writeln('#import <Flutter/Flutter.h>');
  indent.addln('');

  indent.writeln('#if !__has_feature(objc_arc)');
  indent.writeln('#error File requires ARC to be enabled.');
  indent.writeln('#endif');
  indent.addln('');
}

/// Generates the ".m" file for the AST represented by [root] to [sink] with the
/// provided [options].
void generateObjcSource(
    ObjcOptions options, Root root, StringSink sink, Indent indent) {
  final List<String> classNames =
      root.classes.map((Class x) => x.name).toList();
  final List<String> enumNames = root.enums.map((Enum x) => x.name).toList();

  void writeHelperFunctions() {
    indent.format('''
static NSArray *wrapResult(id result, FlutterError *error) {
\tif (error) {
\t\treturn @[ error.code ?: [NSNull null], error.message ?: [NSNull null], error.details ?: [NSNull null] ];
\t}
\treturn @[ result ?: [NSNull null]  ];
}''');
    indent.format('''
static id GetNullableObject(NSDictionary* dict, id key) {
\tid result = dict[key];
\treturn (result == [NSNull null]) ? nil : result;
}
static id GetNullableObjectAtIndex(NSArray* array, NSInteger key) {
\tid result = array[key];
\treturn (result == [NSNull null]) ? nil : result;
}
''');
  }

  void writeDataClassExtension(Class klass) {
    final String className = _className(options.prefix, klass.name);
    indent.writeln('@interface $className ()');
    indent.writeln('+ ($className *)fromList:(NSArray *)list;');
    indent
        .writeln('+ (nullable $className *)nullableFromList:(NSArray *)list;');
    indent.writeln('- (NSArray *)toList;');
    indent.writeln('@end');
  }

  void writeDataClassImplementation(Class klass) {
    final String className = _className(options.prefix, klass.name);
    void writeInitializer() {
      _writeInitializerDeclaration(
          indent, klass, root.classes, root.enums, options.prefix);
      indent.writeScoped(' {', '}', () {
        const String result = 'pigeonResult';
        indent.writeln('$className* $result = [[$className alloc] init];');
        for (final NamedType field in getFieldsInSerializationOrder(klass)) {
          indent.writeln('$result.${field.name} = ${field.name};');
        }
        indent.writeln('return $result;');
      });
    }

    void writeFromList() {
      indent.write('+ ($className *)fromList:(NSArray *)list ');
      indent.scoped('{', '}', () {
        const String resultName = 'pigeonResult';
        indent.writeln('$className *$resultName = [[$className alloc] init];');
        enumerate(getFieldsInSerializationOrder(klass),
            (int index, final NamedType field) {
          if (enumNames.contains(field.type.baseName)) {
            indent.writeln(
                '$resultName.${field.name} = [${_listGetter(classNames, 'list', field, index, options.prefix)} integerValue];');
          } else {
            indent.writeln(
                '$resultName.${field.name} = ${_listGetter(classNames, 'list', field, index, options.prefix)};');
            if (!field.type.isNullable) {
              indent
                  .writeln('NSAssert($resultName.${field.name} != nil, @"");');
            }
          }
        });
        indent.writeln('return $resultName;');
      });

      indent.writeln(
          '+ (nullable $className *)nullableFromList:(NSArray *)list { return (list) ? [$className fromList:list] : nil; }');
    }

    void writeToList() {
      indent.write('- (NSArray *)toList ');
      indent.scoped('{', '}', () {
        indent.write('return');
        indent.scoped(' @[', '];', () {
          for (final NamedType field in klass.fields) {
            indent.writeln('${_arrayValue(classNames, enumNames, field)},');
          }
        });
      });
    }

    indent.writeln('@implementation $className');
    writeInitializer();
    writeFromList();
    writeToList();
    indent.writeln('@end');
  }

  void writeApi(Api api) {
    final String codecName = _getCodecName(options.prefix, api.name);
    if (getCodecClasses(api, root).isNotEmpty) {
      _writeCodec(indent, codecName, options, api, root);
      indent.addln('');
    }
    _writeCodecGetter(indent, codecName, options, api, root);
    indent.addln('');
    if (api.location == ApiLocation.host) {
      _writeHostApiSource(indent, options, api, root);
    } else if (api.location == ApiLocation.flutter) {
      _writeFlutterApiSource(indent, options, api, root);
    }
  }

  writeHelperFunctions();
  indent.addln('');
  root.classes.forEach(writeDataClassExtension);
  indent.writeln('');
  for (final Class klass in root.classes) {
    writeDataClassImplementation(klass);
    indent.writeln('');
  }
  root.apis.forEach(writeApi);
}

/// Looks through the AST for features that aren't supported by the ObjC
/// generator.
List<Error> validateObjc(ObjcOptions options, Root root) {
  final List<Error> errors = <Error>[];
  for (final Api api in root.apis) {
    for (final Method method in api.methods) {
      for (final NamedType arg in method.arguments) {
        if (isEnum(root, arg.type) && arg.type.isNullable) {
          // TODO(gaaclarke): Add line number.
          errors.add(Error(
              message:
                  "Nullable enum types aren't support in ObjC arguments in method:${api.name}.${method.name} argument:(${arg.type.baseName} ${arg.name})."));
        }
      }
    }
  }

  return errors;
}<|MERGE_RESOLUTION|>--- conflicted
+++ resolved
@@ -75,42 +75,28 @@
       StringSink sink) {
     final Indent indent = Indent(sink);
 
-<<<<<<< HEAD
-    writeHeaders(languageOptions, root, sink, indent, fileType);
-    writeImports(languageOptions, root, sink, indent, fileType);
-    if (fileType == FileType.header) {
-      indent.writeln('NS_ASSUME_NONNULL_BEGIN');
-
-      for (final Enum anEnum in root.enums) {
-        indent.writeln('');
-        writeEnum(languageOptions, root, sink, indent, fileType, anEnum);
-      }
-      indent.writeln('');
-      generateObjcHeader(languageOptions, root, sink, indent);
-=======
     writeFileHeaders(generatorOptions, root, sink, indent);
     writeFileImports(generatorOptions, root, sink, indent);
     if (generatorOptions.fileType == FileType.header) {
+      indent.writeln('NS_ASSUME_NONNULL_BEGIN');
+
+      for (final Enum anEnum in root.enums) {
+        indent.writeln('');
+        writeEnum(generatorOptions, root, sink, indent, anEnum);
+      }
+      indent.writeln('');
       generateObjcHeader(generatorOptions.languageOptions, root, sink, indent);
->>>>>>> ec289bc5
     } else {
       generateObjcSource(generatorOptions.languageOptions, root, sink, indent);
     }
   }
 
   @override
-<<<<<<< HEAD
-  void writeHeaders(ObjcOptions languageOptions, Root root, StringSink sink,
-      Indent indent, FileType fileType) {
-    if (fileType == FileType.header) {
-      writeObjcHeaderHeader(languageOptions, root, sink, indent);
-=======
   void writeFileHeaders(OutputFileOptions<ObjcOptions> generatorOptions,
       Root root, StringSink sink, Indent indent) {
     if (generatorOptions.fileType == FileType.header) {
       writeObjcHeaderHeader(
           generatorOptions.languageOptions, root, sink, indent);
->>>>>>> ec289bc5
     } else {
       writeObjcSourceHeader(
           generatorOptions.languageOptions, root, sink, indent);
@@ -118,18 +104,11 @@
   }
 
   @override
-<<<<<<< HEAD
-  void writeImports(ObjcOptions languageOptions, Root root, StringSink sink,
-      Indent indent, FileType fileType) {
-    if (fileType == FileType.header) {
-      writeObjcHeaderImports(languageOptions, root, sink, indent);
-=======
   void writeFileImports(OutputFileOptions<ObjcOptions> generatorOptions,
       Root root, StringSink sink, Indent indent) {
     if (generatorOptions.fileType == FileType.header) {
       writeObjcHeaderImports(
           generatorOptions.languageOptions, root, sink, indent);
->>>>>>> ec289bc5
     } else {
       writeObjcSourceImports(
           generatorOptions.languageOptions, root, sink, indent);
@@ -137,10 +116,11 @@
   }
 
   @override
-  void writeEnum(ObjcOptions languageOptions, Root root, StringSink sink,
-      Indent indent, FileType fileType, Enum anEnum) {
-    if (fileType == FileType.header) {
-      writeObjcHeaderEnum(languageOptions, root, sink, indent, anEnum);
+  void writeEnum(OutputFileOptions<ObjcOptions> generatorOptions, Root root,
+      StringSink sink, Indent indent, Enum anEnum) {
+    if (generatorOptions.fileType == FileType.header) {
+      writeObjcHeaderEnum(
+          generatorOptions.languageOptions, root, sink, indent, anEnum);
     }
   }
 }
