--- conflicted
+++ resolved
@@ -75,19 +75,11 @@
       StringSink sink) {
     final Indent indent = Indent(sink);
 
-<<<<<<< HEAD
-    writeFileHeaders(generatorOptions, root, sink, indent);
+    writeFilePrologue(generatorOptions, root, sink, indent);
     writeFileImports(generatorOptions, root, sink, indent);
     if (generatorOptions.fileType == FileType.header) {
       generateObjcHeader(generatorOptions.languageOptions, root, sink, indent);
     } else {
-=======
-    if (fileType == FileType.header) {
-      writeFilePrologue(generatorOptions, root, sink, indent);
-      generateObjcHeader(generatorOptions.languageOptions, root, sink, indent);
-    } else {
-      writeFilePrologue(generatorOptions, root, sink, indent);
->>>>>>> 02fd734a
       generateObjcSource(generatorOptions.languageOptions, root, sink, indent);
     }
   }
@@ -95,14 +87,8 @@
   @override
   void writeFilePrologue(OutputFileOptions<ObjcOptions> generatorOptions,
       Root root, StringSink sink, Indent indent) {
-<<<<<<< HEAD
     if (generatorOptions.fileType == FileType.header) {
-      writeObjcHeaderHeader(
-=======
-    final FileType fileType = generatorOptions.fileType;
-    if (fileType == FileType.header) {
       writeObjcHeaderPrologue(
->>>>>>> 02fd734a
           generatorOptions.languageOptions, root, sink, indent);
     } else {
       writeObjcSourcePrologue(
