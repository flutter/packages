// Copyright 2013 The Flutter Authors. All rights reserved.
// Use of this source code is governed by a BSD-style license that can be
// found in the LICENSE file.

import 'ast.dart';
import 'functional.dart';
import 'generator.dart';
import 'generator_tools.dart';
import 'pigeon_lib.dart' show Error, TaskQueueType;

/// Documentation comment open symbol.
const String _docCommentPrefix = '///';

/// Documentation comment spec.
const DocumentCommentSpecification _docCommentSpec =
    DocumentCommentSpecification(_docCommentPrefix);

/// Options that control how Objective-C code will be generated.
class ObjcOptions {
  /// Parametric constructor for ObjcOptions.
  const ObjcOptions({
    this.headerIncludePath,
    this.prefix,
    this.copyrightHeader,
  });

  /// The path to the header that will get placed in the source filed (example:
  /// "foo.h").
  final String? headerIncludePath;

  /// Prefix that will be appended before all generated classes and protocols.
  final String? prefix;

  /// A copyright header that will get prepended to generated code.
  final Iterable<String>? copyrightHeader;

  /// Creates a [ObjcOptions] from a Map representation where:
  /// `x = ObjcOptions.fromMap(x.toMap())`.
  static ObjcOptions fromMap(Map<String, Object> map) {
    final Iterable<dynamic>? copyrightHeader =
        map['copyrightHeader'] as Iterable<dynamic>?;
    return ObjcOptions(
      headerIncludePath: map['header'] as String?,
      prefix: map['prefix'] as String?,
      copyrightHeader: copyrightHeader?.cast<String>(),
    );
  }

  /// Converts a [ObjcOptions] to a Map representation where:
  /// `x = ObjcOptions.fromMap(x.toMap())`.
  Map<String, Object> toMap() {
    final Map<String, Object> result = <String, Object>{
      if (headerIncludePath != null) 'header': headerIncludePath!,
      if (prefix != null) 'prefix': prefix!,
      if (copyrightHeader != null) 'copyrightHeader': copyrightHeader!,
    };
    return result;
  }

  /// Overrides any non-null parameters from [options] into this to make a new
  /// [ObjcOptions].
  ObjcOptions merge(ObjcOptions options) {
    return ObjcOptions.fromMap(mergeMaps(toMap(), options.toMap()));
  }
}

/// Class that manages all Objc header code generation.
class ObjcGenerator extends Generator<OutputFileOptions<ObjcOptions>> {
  /// Instantiates a Objc Generator.
  ObjcGenerator();

  /// Generates Objc header files with specified [ObjcOptions]
  @override
  void generate(OutputFileOptions<ObjcOptions> generatorOptions, Root root,
      StringSink sink) {
    final Indent indent = Indent(sink);

    writeFileHeaders(generatorOptions, root, sink, indent);
    writeFileImports(generatorOptions, root, sink, indent);
    if (generatorOptions.fileType == FileType.header) {
      indent.writeln('NS_ASSUME_NONNULL_BEGIN');

      for (final Enum anEnum in root.enums) {
        indent.writeln('');
        writeEnum(generatorOptions, root, sink, indent, anEnum);
      }
      indent.writeln('');
<<<<<<< HEAD
      for (final Class klass in root.classes) {
        indent.writeln(
            '@class ${_className(languageOptions.prefix, klass.name)};');
      }
      indent.addln('');
    } else if (fileType == FileType.source) {
      _writeObjcSourceHelperFunctions(indent);
      indent.addln('');

      for (final Class klass in root.classes) {
        _writeObjcSourceDataClassExtension(languageOptions, indent, klass);
      }
      indent.writeln('');
    }

    for (final Class klass in root.classes) {
      writeDataClass(languageOptions, root, sink, indent, fileType, klass);
    }

    if (fileType == FileType.header) {
      generateObjcHeader(languageOptions, root, sink, indent);
=======
      generateObjcHeader(generatorOptions.languageOptions, root, sink, indent);
>>>>>>> 5636c815
    } else {
      generateObjcSource(generatorOptions.languageOptions, root, sink, indent);
    }
  }

  @override
<<<<<<< HEAD
  void writeHeaders(ObjcOptions languageOptions, Root root, StringSink sink,
      Indent indent, FileType fileType) {
    if (fileType == FileType.header) {
      _writeObjcHeaderHeader(languageOptions, root, sink, indent);
    } else {
      _writeObjcSourceHeader(languageOptions, root, sink, indent);
=======
  void writeFileHeaders(OutputFileOptions<ObjcOptions> generatorOptions,
      Root root, StringSink sink, Indent indent) {
    if (generatorOptions.fileType == FileType.header) {
      writeObjcHeaderHeader(
          generatorOptions.languageOptions, root, sink, indent);
    } else {
      writeObjcSourceHeader(
          generatorOptions.languageOptions, root, sink, indent);
>>>>>>> 5636c815
    }
  }

  @override
<<<<<<< HEAD
  void writeImports(ObjcOptions languageOptions, Root root, StringSink sink,
      Indent indent, FileType fileType) {
    if (fileType == FileType.header) {
      _writeObjcHeaderImports(languageOptions, root, sink, indent);
    } else {
      _writeObjcSourceImports(languageOptions, root, sink, indent);
=======
  void writeFileImports(OutputFileOptions<ObjcOptions> generatorOptions,
      Root root, StringSink sink, Indent indent) {
    if (generatorOptions.fileType == FileType.header) {
      writeObjcHeaderImports(
          generatorOptions.languageOptions, root, sink, indent);
    } else {
      writeObjcSourceImports(
          generatorOptions.languageOptions, root, sink, indent);
>>>>>>> 5636c815
    }
  }

  @override
<<<<<<< HEAD
  void writeEnum(ObjcOptions languageOptions, Root root, StringSink sink,
      Indent indent, FileType fileType, Enum anEnum) {
    if (fileType == FileType.header) {
      _writeObjcHeaderEnum(languageOptions, root, sink, indent, anEnum);
    }
  }

  @override
  void writeDataClass(ObjcOptions languageOptions, Root root, StringSink sink,
      Indent indent, FileType fileType, Class klass) {
    if (fileType == FileType.header) {
      _writeObjcHeaderDataClass(languageOptions, root, sink, indent, klass);
    } else {
      _writeObjcSourceDataClassImplementation(
          languageOptions, root, sink, indent, fileType, klass);
      indent.writeln('');
    }
  }

  @override
  void writeClassEncode(
    ObjcOptions languageOptions,
    Root root,
    StringSink sink,
    Indent indent,
    FileType fileType,
    Class klass,
    Set<String> customClassNames,
    Set<String> customEnumNames,
  ) {
    if (fileType == FileType.source) {
      final String className = _className(languageOptions.prefix, klass.name);

      _writeObjcSourceClassEncode(languageOptions, root, sink, indent, klass,
          customClassNames, customEnumNames, className);
    }
  }

  @override
  void writeClassDecode(
    ObjcOptions languageOptions,
    Root root,
    StringSink sink,
    Indent indent,
    FileType fileType,
    Class klass,
    Set<String> customClassNames,
    Set<String> customEnumNames,
  ) {
    if (fileType == FileType.source) {
      final String className = _className(languageOptions.prefix, klass.name);

      _writeObjcSourceClassDecode(languageOptions, root, sink, indent, klass,
          customClassNames, customEnumNames, className);
    }
  }

  // Header File Methods.

  /// Writes Objc header file header to sink.
  void _writeObjcHeaderHeader(
      ObjcOptions options, Root root, StringSink sink, Indent indent) {
    if (options.copyrightHeader != null) {
      addLines(indent, options.copyrightHeader!, linePrefix: '// ');
    }
    indent.writeln('// $generatedCodeWarning');
    indent.writeln('// $seeAlsoWarning');
    indent.addln('');
  }

  /// Writes Objc header file imports to sink.
  void _writeObjcHeaderImports(
      ObjcOptions options, Root root, StringSink sink, Indent indent) {
    indent.writeln('#import <Foundation/Foundation.h>');
    indent.addln('');

    indent.writeln('@protocol FlutterBinaryMessenger;');
    indent.writeln('@protocol FlutterMessageCodec;');
    indent.writeln('@class FlutterError;');
    indent.writeln('@class FlutterStandardTypedData;');
    indent.addln('');
  }

  /// Writes single Objc header enum.
  void _writeObjcHeaderEnum(ObjcOptions options, Root root, StringSink sink,
      Indent indent, Enum anEnum) {
    final String enumName = _className(options.prefix, anEnum.name);
    addDocumentationComments(
        indent, anEnum.documentationComments, _docCommentSpec);

    indent.write('typedef NS_ENUM(NSUInteger, $enumName) ');
    indent.scoped('{', '};', () {
      enumerate(anEnum.members, (int index, final EnumMember member) {
        addDocumentationComments(
            indent, member.documentationComments, _docCommentSpec);
        // Capitalized first letter to ensure Swift compatibility
        indent.writeln(
            '$enumName${member.name[0].toUpperCase()}${member.name.substring(1)} = $index,');
      });
    });
  }

  /// Writes the class declaration for a data class.
  ///
  /// Example:
  /// @interface Foo : NSObject
  /// @property (nonatomic, copy) NSString *bar;
  /// @end
  void _writeObjcHeaderDataClass(ObjcOptions languageOptions, Root root,
      StringSink sink, Indent indent, Class klass) {
    final List<Class> classes = root.classes;
    final List<Enum> enums = root.enums;
    final String? prefix = languageOptions.prefix;
    final List<String> customEnumNames = enums.map((Enum x) => x.name).toList();

    addDocumentationComments(
        indent, klass.documentationComments, _docCommentSpec);

    indent.writeln('@interface ${_className(prefix, klass.name)} : NSObject');
    if (getFieldsInSerializationOrder(klass).isNotEmpty) {
      if (getFieldsInSerializationOrder(klass)
          .map((NamedType e) => !e.type.isNullable)
          .any((bool e) => e)) {
        indent.writeln(
            '$_docCommentPrefix `init` unavailable to enforce nonnull fields, see the `make` class method.');
        indent.writeln('- (instancetype)init NS_UNAVAILABLE;');
      }
      _writeObjcSourceClassInitializerDeclaration(
          indent, klass, classes, enums, prefix);
      indent.addln(';');
    }
    for (final NamedType field in getFieldsInSerializationOrder(klass)) {
      final HostDatatype hostDatatype = getFieldHostDatatype(
          field,
          classes,
          enums,
          (TypeDeclaration x) => _objcTypePtrForPrimitiveDartType(prefix, x),
          customResolver: customEnumNames.contains(field.type.baseName)
              ? (String x) => _className(prefix, x)
              : (String x) => '${_className(prefix, x)} *');
      late final String propertyType;
      addDocumentationComments(
          indent, field.documentationComments, _docCommentSpec);
      if (customEnumNames.contains(field.type.baseName)) {
        propertyType = 'assign';
      } else {
        propertyType = _propertyTypeForDartType(field);
      }
      final String nullability =
          _isNullable(hostDatatype, field.type) ? ', nullable' : '';
      indent.writeln(
          '@property(nonatomic, $propertyType$nullability) ${hostDatatype.datatype} ${field.name};');
=======
  void writeEnum(OutputFileOptions<ObjcOptions> generatorOptions, Root root,
      StringSink sink, Indent indent, Enum anEnum) {
    if (generatorOptions.fileType == FileType.header) {
      writeObjcHeaderEnum(
          generatorOptions.languageOptions, root, sink, indent, anEnum);
>>>>>>> 5636c815
    }
    indent.writeln('@end');
    indent.writeln('');
  }

  // Source File Methods.

  /// Writes Objc Source file header to sink.
  void _writeObjcSourceHeader(
      ObjcOptions options, Root root, StringSink sink, Indent indent) {
    if (options.copyrightHeader != null) {
      addLines(indent, options.copyrightHeader!, linePrefix: '// ');
    }
    indent.writeln('// $generatedCodeWarning');
    indent.writeln('// $seeAlsoWarning');
    indent.addln('');
  }

  /// Writes Objc source file imports to sink.
  void _writeObjcSourceImports(
      ObjcOptions options, Root root, StringSink sink, Indent indent) {
    indent.writeln('#import "${options.headerIncludePath}"');
    indent.writeln('#import <Flutter/Flutter.h>');
    indent.addln('');

    indent.writeln('#if !__has_feature(objc_arc)');
    indent.writeln('#error File requires ARC to be enabled.');
    indent.writeln('#endif');
    indent.addln('');
  }

  void _writeObjcSourceHelperFunctions(Indent indent) {
    indent.format('''
static NSArray *wrapResult(id result, FlutterError *error) {
\tif (error) {
\t\treturn @[ error.code ?: [NSNull null], error.message ?: [NSNull null], error.details ?: [NSNull null] ];
\t}
\treturn @[ result ?: [NSNull null]  ];
}''');
    indent.format('''
static id GetNullableObject(NSDictionary* dict, id key) {
\tid result = dict[key];
\treturn (result == [NSNull null]) ? nil : result;
}
static id GetNullableObjectAtIndex(NSArray* array, NSInteger key) {
\tid result = array[key];
\treturn (result == [NSNull null]) ? nil : result;
}
''');
  }

  void _writeObjcSourceDataClassExtension(
      ObjcOptions languageOptions, Indent indent, Class klass) {
    final String className = _className(languageOptions.prefix, klass.name);
    indent.writeln('@interface $className ()');
    indent.writeln('+ ($className *)fromList:(NSArray *)list;');
    indent
        .writeln('+ (nullable $className *)nullableFromList:(NSArray *)list;');
    indent.writeln('- (NSArray *)toList;');
    indent.writeln('@end');
  }

  void _writeObjcSourceDataClassImplementation(ObjcOptions options, Root root,
      StringSink sink, Indent indent, FileType fileType, Class klass) {
    final Set<String> customClassNames =
        root.classes.map((Class x) => x.name).toSet();
    final Set<String> customEnumNames =
        root.enums.map((Enum x) => x.name).toSet();
    final String className = _className(options.prefix, klass.name);

    indent.writeln('@implementation $className');
    _writeObjcSourceClassInitializer(options, root, sink, indent, klass,
        customClassNames, customEnumNames, className);
    writeClassDecode(options, root, sink, indent, fileType, klass,
        customClassNames, customEnumNames);
    writeClassEncode(options, root, sink, indent, fileType, klass,
        customClassNames, customEnumNames);
    indent.writeln('@end');
  }

  void _writeObjcSourceClassInitializer(
    ObjcOptions options,
    Root root,
    StringSink sink,
    Indent indent,
    Class klass,
    Set<String> customClassNames,
    Set<String> customEnumNames,
    String className,
  ) {
    _writeObjcSourceClassInitializerDeclaration(
        indent, klass, root.classes, root.enums, options.prefix);
    indent.writeScoped(' {', '}', () {
      const String result = 'pigeonResult';
      indent.writeln('$className* $result = [[$className alloc] init];');
      for (final NamedType field in getFieldsInSerializationOrder(klass)) {
        indent.writeln('$result.${field.name} = ${field.name};');
      }
      indent.writeln('return $result;');
    });
  }

  void _writeObjcSourceClassDecode(
    ObjcOptions options,
    Root root,
    StringSink sink,
    Indent indent,
    Class klass,
    Set<String> customClassNames,
    Set<String> customEnumNames,
    String className,
  ) {
    indent.write('+ ($className *)fromList:(NSArray *)list ');
    indent.scoped('{', '}', () {
      const String resultName = 'pigeonResult';
      indent.writeln('$className *$resultName = [[$className alloc] init];');
      enumerate(getFieldsInSerializationOrder(klass),
          (int index, final NamedType field) {
        if (customEnumNames.contains(field.type.baseName)) {
          indent.writeln(
              '$resultName.${field.name} = [${_listGetter(customClassNames, 'list', field, index, options.prefix)} integerValue];');
        } else {
          indent.writeln(
              '$resultName.${field.name} = ${_listGetter(customClassNames, 'list', field, index, options.prefix)};');
          if (!field.type.isNullable) {
            indent.writeln('NSAssert($resultName.${field.name} != nil, @"");');
          }
        }
      });
      indent.writeln('return $resultName;');
    });

    indent.writeln(
        '+ (nullable $className *)nullableFromList:(NSArray *)list { return (list) ? [$className fromList:list] : nil; }');
  }

  void _writeObjcSourceClassEncode(
    ObjcOptions options,
    Root root,
    StringSink sink,
    Indent indent,
    Class klass,
    Set<String> customClassNames,
    Set<String> customEnumNames,
    String className,
  ) {
    indent.write('- (NSArray *)toList ');
    indent.scoped('{', '}', () {
      indent.write('return');
      indent.scoped(' @[', '];', () {
        for (final NamedType field in klass.fields) {
          indent.writeln(
              '${_arrayValue(customClassNames, customEnumNames, field)},');
        }
      });
    });
  }
}

/// Calculates the ObjC class name, possibly prefixed.
String _className(String? prefix, String className) {
  if (prefix != null) {
    return '$prefix$className';
  } else {
    return className;
  }
}

/// Calculates callback block signature for for async methods.
String _callbackForType(TypeDeclaration type, _ObjcPtr objcType) {
  return type.isVoid
      ? 'void(^)(NSError *_Nullable)'
      : 'void(^)(${objcType.ptr.trim()}_Nullable, NSError *_Nullable)';
}

/// Represents an ObjC pointer (ex 'id', 'NSString *').
class _ObjcPtr {
  const _ObjcPtr({required this.baseName}) : hasAsterisk = baseName != 'id';
  final String baseName;
  final bool hasAsterisk;
  String get ptr => '$baseName${hasAsterisk ? ' *' : ' '}';
}

/// Maps between Dart types to ObjC pointer types (ex 'String' => 'NSString *').
const Map<String, _ObjcPtr> _objcTypeForDartTypeMap = <String, _ObjcPtr>{
  'bool': _ObjcPtr(baseName: 'NSNumber'),
  'int': _ObjcPtr(baseName: 'NSNumber'),
  'String': _ObjcPtr(baseName: 'NSString'),
  'double': _ObjcPtr(baseName: 'NSNumber'),
  'Uint8List': _ObjcPtr(baseName: 'FlutterStandardTypedData'),
  'Int32List': _ObjcPtr(baseName: 'FlutterStandardTypedData'),
  'Int64List': _ObjcPtr(baseName: 'FlutterStandardTypedData'),
  'Float64List': _ObjcPtr(baseName: 'FlutterStandardTypedData'),
  'List': _ObjcPtr(baseName: 'NSArray'),
  'Map': _ObjcPtr(baseName: 'NSDictionary'),
  'Object': _ObjcPtr(baseName: 'id'),
};

/// Converts list of [TypeDeclaration] to a code string representing the type
/// arguments for use in generics.
/// Example: ('FOO', ['Foo', 'Bar']) -> 'FOOFoo *, FOOBar *').
String _flattenTypeArguments(String? classPrefix, List<TypeDeclaration> args) {
  final String result = args
      .map<String>((TypeDeclaration e) =>
          _objcTypeForDartType(classPrefix, e).ptr.trim())
      .join(', ');
  return result;
}

String? _objcTypePtrForPrimitiveDartType(
    String? classPrefix, TypeDeclaration type) {
  return _objcTypeForDartTypeMap.containsKey(type.baseName)
      ? _objcTypeForDartType(classPrefix, type).ptr
      : null;
}

/// Returns the objc type for a dart [type], prepending the [classPrefix] for
/// generated classes.  For example:
/// _objcTypeForDartType(null, 'int') => 'NSNumber'.
_ObjcPtr _objcTypeForDartType(String? classPrefix, TypeDeclaration field) {
  return _objcTypeForDartTypeMap.containsKey(field.baseName)
      ? field.typeArguments.isEmpty
          ? _objcTypeForDartTypeMap[field.baseName]!
          : _ObjcPtr(
              baseName:
                  '${_objcTypeForDartTypeMap[field.baseName]!.baseName}<${_flattenTypeArguments(classPrefix, field.typeArguments)}>')
      : _ObjcPtr(baseName: _className(classPrefix, field.baseName));
}

/// Maps a type to a properties memory semantics (ie strong, copy).
String _propertyTypeForDartType(NamedType field) {
  const Map<String, String> propertyTypeForDartTypeMap = <String, String>{
    'String': 'copy',
    'bool': 'strong',
    'int': 'strong',
    'double': 'strong',
    'Uint8List': 'strong',
    'Int32List': 'strong',
    'Int64List': 'strong',
    'Float64List': 'strong',
    'List': 'strong',
    'Map': 'strong',
  };

  final String? result = propertyTypeForDartTypeMap[field.type.baseName];
  if (result == null) {
    return 'strong';
  } else {
    return result;
  }
}

bool _isNullable(HostDatatype hostDatatype, TypeDeclaration type) =>
    hostDatatype.datatype.contains('*') && type.isNullable;

/// Writes the method declaration for the initializer.
///
/// Example '+ (instancetype)makeWithFoo:(NSString *)foo'
void _writeObjcSourceClassInitializerDeclaration(Indent indent, Class klass,
    List<Class> classes, List<Enum> enums, String? prefix) {
  final List<String> customEnumNames = enums.map((Enum x) => x.name).toList();
  indent.write('+ (instancetype)makeWith');
  bool isFirst = true;
  indent.nest(2, () {
    for (final NamedType field in getFieldsInSerializationOrder(klass)) {
      final String label = isFirst ? _capitalize(field.name) : field.name;
      final void Function(String) printer = isFirst
          ? indent.add
          : (String x) {
              indent.addln('');
              indent.write(x);
            };
      isFirst = false;
      final HostDatatype hostDatatype = getFieldHostDatatype(
          field,
          classes,
          enums,
          (TypeDeclaration x) => _objcTypePtrForPrimitiveDartType(prefix, x),
          customResolver: customEnumNames.contains(field.type.baseName)
              ? (String x) => _className(prefix, x)
              : (String x) => '${_className(prefix, x)} *');
      final String nullable =
          _isNullable(hostDatatype, field.type) ? 'nullable ' : '';
      printer('$label:($nullable${hostDatatype.datatype})${field.name}');
    }
  });
}

/// Generates the name of the codec that will be generated.
String _getCodecName(String? prefix, String className) =>
    '${_className(prefix, className)}Codec';

/// Generates the name of the function for accessing the codec instance used by
/// the api class named [className].
String _getCodecGetterName(String? prefix, String className) =>
    '${_className(prefix, className)}GetCodec';

/// Writes the codec that will be used for encoding messages for the [api].
///
/// Example:
/// @interface FooHostApiCodecReader : FlutterStandardReader
/// ...
/// @interface FooHostApiCodecWriter : FlutterStandardWriter
/// ...
/// @interface FooHostApiCodecReaderWriter : FlutterStandardReaderWriter
/// ...
/// NSObject<FlutterMessageCodec> *FooHostApiCodecGetCodec() {...}
void _writeCodec(
    Indent indent, String name, ObjcOptions options, Api api, Root root) {
  assert(getCodecClasses(api, root).isNotEmpty);
  final Iterable<EnumeratedClass> codecClasses = getCodecClasses(api, root);
  final String readerWriterName = '${name}ReaderWriter';
  final String readerName = '${name}Reader';
  final String writerName = '${name}Writer';
  indent.writeln('@interface $readerName : FlutterStandardReader');
  indent.writeln('@end');
  indent.writeln('@implementation $readerName');
  indent.writeln('- (nullable id)readValueOfType:(UInt8)type ');
  indent.scoped('{', '}', () {
    indent.write('switch (type) ');
    indent.scoped('{', '}', () {
      for (final EnumeratedClass customClass in codecClasses) {
        indent.write('case ${customClass.enumeration}: ');
        indent.writeScoped('', '', () {
          indent.writeln(
              'return [${_className(options.prefix, customClass.name)} fromList:[self readValue]];');
        });
      }
      indent.write('default:');
      indent.writeScoped('', '', () {
        indent.writeln('return [super readValueOfType:type];');
      });
    });
  });
  indent.writeln('@end');
  indent.addln('');
  indent.writeln('@interface $writerName : FlutterStandardWriter');
  indent.writeln('@end');
  indent.writeln('@implementation $writerName');
  indent.writeln('- (void)writeValue:(id)value ');
  indent.scoped('{', '}', () {
    for (final EnumeratedClass customClass in codecClasses) {
      indent.write(
          'if ([value isKindOfClass:[${_className(options.prefix, customClass.name)} class]]) ');
      indent.scoped('{', '} else ', () {
        indent.writeln('[self writeByte:${customClass.enumeration}];');
        indent.writeln('[self writeValue:[value toList]];');
      });
    }
    indent.scoped('{', '}', () {
      indent.writeln('[super writeValue:value];');
    });
  });
  indent.writeln('@end');
  indent.addln('');
  indent.format('''
@interface $readerWriterName : FlutterStandardReaderWriter
@end
@implementation $readerWriterName
- (FlutterStandardWriter *)writerWithData:(NSMutableData *)data {
\treturn [[$writerName alloc] initWithData:data];
}
- (FlutterStandardReader *)readerWithData:(NSData *)data {
\treturn [[$readerName alloc] initWithData:data];
}
@end
''');
}

void _writeCodecGetter(
    Indent indent, String name, ObjcOptions options, Api api, Root root) {
  final String readerWriterName = '${name}ReaderWriter';

  indent.write(
      'NSObject<FlutterMessageCodec> *${_getCodecGetterName(options.prefix, api.name)}() ');
  indent.scoped('{', '}', () {
    indent.writeln('static FlutterStandardMessageCodec *sSharedObject = nil;');
    if (getCodecClasses(api, root).isNotEmpty) {
      indent.writeln('static dispatch_once_t sPred = 0;');
      indent.write('dispatch_once(&sPred, ^');
      indent.scoped('{', '});', () {
        indent.writeln(
            '$readerWriterName *readerWriter = [[$readerWriterName alloc] init];');
        indent.writeln(
            'sSharedObject = [FlutterStandardMessageCodec codecWithReaderWriter:readerWriter];');
      });
    } else {
      indent.writeln(
          'sSharedObject = [FlutterStandardMessageCodec sharedInstance];');
    }

    indent.writeln('return sSharedObject;');
  });
}

String _capitalize(String str) =>
    (str.isEmpty) ? '' : str[0].toUpperCase() + str.substring(1);

/// Returns the components of the objc selector that will be generated from
/// [func], ie the strings between the semicolons.  [lastSelectorComponent] is
/// the last component of the selector aka the label of the last parameter which
/// isn't included in [func].
/// Example:
///   f('void add(int x, int y)', 'count') -> ['addX', 'y', 'count']
Iterable<String> _getSelectorComponents(
    Method func, String lastSelectorComponent) sync* {
  if (func.objcSelector.isEmpty) {
    final Iterator<NamedType> it = func.arguments.iterator;
    final bool hasArguments = it.moveNext();
    final String namePostfix =
        (lastSelectorComponent.isNotEmpty && func.arguments.isEmpty)
            ? 'With${_capitalize(lastSelectorComponent)}'
            : '';
    yield '${func.name}${hasArguments ? _capitalize(func.arguments[0].name) : namePostfix}';
    while (it.moveNext()) {
      yield it.current.name;
    }
  } else {
    assert(':'.allMatches(func.objcSelector).length == func.arguments.length);
    final Iterable<String> customComponents = func.objcSelector
        .split(':')
        .where((String element) => element.isNotEmpty);
    yield* customComponents;
  }
  if (lastSelectorComponent.isNotEmpty && func.arguments.isNotEmpty) {
    yield lastSelectorComponent;
  }
}

/// Generates the objc source code method signature for [func].  [returnType] is
/// the return value of method, this may not match the return value in [func]
/// since [func] may be asynchronous.  The function requires you specify a
/// [lastArgType] and [lastArgName] for arguments that aren't represented in
/// [func].  This is typically used for passing in 'error' or 'completion'
/// arguments that don't exist in the pigeon file but are required in the objc
/// output.  [argNameFunc] is the function used to generate the argument name
/// [func.arguments].
String _makeObjcSignature({
  required Method func,
  required ObjcOptions options,
  required String returnType,
  required String lastArgType,
  required String lastArgName,
  required bool Function(TypeDeclaration) isEnum,
  String Function(int, NamedType)? argNameFunc,
}) {
  argNameFunc = argNameFunc ?? (int _, NamedType e) => e.name;
  final Iterable<String> argNames =
      followedByOne(indexMap(func.arguments, argNameFunc), lastArgName);
  final Iterable<String> selectorComponents =
      _getSelectorComponents(func, lastArgName);
  final Iterable<String> argTypes = followedByOne(
    func.arguments.map((NamedType arg) {
      if (isEnum(arg.type)) {
        return _className(options.prefix, arg.type.baseName);
      } else {
        final String nullable = arg.type.isNullable ? 'nullable ' : '';
        final _ObjcPtr argType = _objcTypeForDartType(options.prefix, arg.type);
        return '$nullable${argType.ptr.trim()}';
      }
    }),
    lastArgType,
  );

  final String argSignature = map3(
    selectorComponents,
    argTypes,
    argNames,
    (String component, String argType, String argName) =>
        '$component:($argType)$argName',
  ).join(' ');
  return '- ($returnType)$argSignature';
}

/// Writes the declaration for an host [Api].
///
/// Example:
/// @protocol Foo
/// - (NSInteger)add:(NSInteger)x to:(NSInteger)y error:(NSError**)error;
/// @end
///
/// extern void FooSetup(id<FlutterBinaryMessenger> binaryMessenger, NSObject<Foo> *_Nullable api);
void _writeHostApiDeclaration(
    Indent indent, Api api, ObjcOptions options, Root root) {
  final String apiName = _className(options.prefix, api.name);
  addDocumentationComments(indent, api.documentationComments, _docCommentSpec);

  indent.writeln('@protocol $apiName');
  for (final Method func in api.methods) {
    final _ObjcPtr returnTypeName =
        _objcTypeForDartType(options.prefix, func.returnType);

    String? lastArgName;
    String? lastArgType;
    String? returnType;
    if (func.isAsynchronous) {
      returnType = 'void';
      if (func.returnType.isVoid) {
        lastArgType = 'void(^)(FlutterError *_Nullable)';
        lastArgName = 'completion';
      } else {
        lastArgType =
            'void(^)(${returnTypeName.ptr}_Nullable, FlutterError *_Nullable)';
        lastArgName = 'completion';
      }
    } else {
      returnType = func.returnType.isVoid
          ? 'void'
          : 'nullable ${returnTypeName.ptr.trim()}';
      lastArgType = 'FlutterError *_Nullable *_Nonnull';
      lastArgName = 'error';
    }
    final List<String> generatorComments = <String>[];
    if (!func.returnType.isNullable &&
        !func.returnType.isVoid &&
        !func.isAsynchronous) {
      generatorComments.add(' @return `nil` only when `error != nil`.');
    }
    addDocumentationComments(
        indent, func.documentationComments, _docCommentSpec,
        generatorComments: generatorComments);

    final String signature = _makeObjcSignature(
      func: func,
      options: options,
      returnType: returnType,
      lastArgName: lastArgName,
      lastArgType: lastArgType,
      isEnum: (TypeDeclaration t) => isEnum(root, t),
    );
    indent.writeln('$signature;');
  }
  indent.writeln('@end');
  indent.writeln('');
  indent.writeln(
      'extern void ${apiName}Setup(id<FlutterBinaryMessenger> binaryMessenger, NSObject<$apiName> *_Nullable api);');
  indent.writeln('');
}

/// Writes the declaration for an flutter [Api].
///
/// Example:
///
/// @interface Foo : NSObject
/// - (instancetype)initWithBinaryMessenger:(id<FlutterBinaryMessenger>)binaryMessenger;
/// - (void)add:(NSInteger)x to:(NSInteger)y completion:(void(^)(NSError *, NSInteger result)completion;
/// @end
void _writeFlutterApiDeclaration(
    Indent indent, Api api, ObjcOptions options, Root root) {
  final String apiName = _className(options.prefix, api.name);
  addDocumentationComments(indent, api.documentationComments, _docCommentSpec);

  indent.writeln('@interface $apiName : NSObject');
  indent.writeln(
      '- (instancetype)initWithBinaryMessenger:(id<FlutterBinaryMessenger>)binaryMessenger;');
  for (final Method func in api.methods) {
    final _ObjcPtr returnType =
        _objcTypeForDartType(options.prefix, func.returnType);
    final String callbackType = _callbackForType(func.returnType, returnType);
    addDocumentationComments(
        indent, func.documentationComments, _docCommentSpec);

    indent.writeln('${_makeObjcSignature(
      func: func,
      options: options,
      returnType: 'void',
      lastArgName: 'completion',
      lastArgType: callbackType,
      isEnum: (TypeDeclaration t) => isEnum(root, t),
    )};');
  }
  indent.writeln('@end');
}

/// Generates the ".h" file for the AST represented by [root] to [sink] with the
/// provided [options].
void generateObjcHeader(
    ObjcOptions options, Root root, StringSink sink, Indent indent) {
  indent.writeln('');

  for (final Api api in root.apis) {
    indent.writeln(
        '$_docCommentPrefix The codec used by ${_className(options.prefix, api.name)}.');
    indent.writeln(
        'NSObject<FlutterMessageCodec> *${_getCodecGetterName(options.prefix, api.name)}(void);');
    indent.addln('');
    if (api.location == ApiLocation.host) {
      _writeHostApiDeclaration(indent, api, options, root);
    } else if (api.location == ApiLocation.flutter) {
      _writeFlutterApiDeclaration(indent, api, options, root);
    }
  }

  indent.writeln('NS_ASSUME_NONNULL_END');
}

String _listGetter(Set<String> customClassNames, String list, NamedType field,
    int index, String? prefix) {
  if (customClassNames.contains(field.type.baseName)) {
    String className = field.type.baseName;
    if (prefix != null) {
      className = '$prefix$className';
    }
    return '[$className nullableFromList:(GetNullableObjectAtIndex($list, $index))]';
  } else {
    return 'GetNullableObjectAtIndex($list, $index)';
  }
}

String _arrayValue(Set<String> customClassNames, Set<String> customEnumNames,
    NamedType field) {
  if (customClassNames.contains(field.type.baseName)) {
    return '(self.${field.name} ? [self.${field.name} toList] : [NSNull null])';
  } else if (customEnumNames.contains(field.type.baseName)) {
    return '@(self.${field.name})';
  } else {
    return '(self.${field.name} ?: [NSNull null])';
  }
}

String _getSelector(Method func, String lastSelectorComponent) =>
    '${_getSelectorComponents(func, lastSelectorComponent).join(':')}:';

/// Returns an argument name that can be used in a context where it is possible to collide.
String _getSafeArgName(int count, NamedType arg) =>
    arg.name.isEmpty ? 'arg$count' : 'arg_${arg.name}';

/// Writes the definition code for a host [Api].
/// See also: [_writeHostApiDeclaration]
void _writeHostApiSource(
    Indent indent, ObjcOptions options, Api api, Root root) {
  assert(api.location == ApiLocation.host);
  final String apiName = _className(options.prefix, api.name);

  void writeChannelAllocation(Method func, String varName, String? taskQueue) {
    indent.writeln('FlutterBasicMessageChannel *$varName =');
    indent.inc();
    indent.writeln('[[FlutterBasicMessageChannel alloc]');
    indent.inc();
    indent.writeln('initWithName:@"${makeChannelName(api, func)}"');
    indent.writeln('binaryMessenger:binaryMessenger');
    indent.write('codec:');
    indent.add('${_getCodecGetterName(options.prefix, api.name)}()');

    if (taskQueue != null) {
      indent.addln('');
      indent.addln('taskQueue:$taskQueue];');
    } else {
      indent.addln('];');
    }
    indent.dec();
    indent.dec();
  }

  void writeChannelApiBinding(Method func, String channel) {
    void unpackArgs(String variable, Iterable<String> argNames) {
      indent.writeln('NSArray *args = $variable;');
      map3(wholeNumbers.take(func.arguments.length), argNames, func.arguments,
          (int count, String argName, NamedType arg) {
        if (isEnum(root, arg.type)) {
          return '${_className(options.prefix, arg.type.baseName)} $argName = [GetNullableObjectAtIndex(args, $count) integerValue];';
        } else {
          final _ObjcPtr argType =
              _objcTypeForDartType(options.prefix, arg.type);
          return '${argType.ptr}$argName = GetNullableObjectAtIndex(args, $count);';
        }
      }).forEach(indent.writeln);
    }

    void writeAsyncBindings(Iterable<String> selectorComponents,
        String callSignature, _ObjcPtr returnType) {
      if (func.returnType.isVoid) {
        const String callback = 'callback(wrapResult(nil, error));';
        if (func.arguments.isEmpty) {
          indent.writeScoped(
              '[api ${selectorComponents.first}:^(FlutterError *_Nullable error) {',
              '}];', () {
            indent.writeln(callback);
          });
        } else {
          indent.writeScoped(
              '[api $callSignature ${selectorComponents.last}:^(FlutterError *_Nullable error) {',
              '}];', () {
            indent.writeln(callback);
          });
        }
      } else {
        const String callback = 'callback(wrapResult(output, error));';
        if (func.arguments.isEmpty) {
          indent.writeScoped(
              '[api ${selectorComponents.first}:^(${returnType.ptr}_Nullable output, FlutterError *_Nullable error) {',
              '}];', () {
            indent.writeln(callback);
          });
        } else {
          indent.writeScoped(
              '[api $callSignature ${selectorComponents.last}:^(${returnType.ptr}_Nullable output, FlutterError *_Nullable error) {',
              '}];', () {
            indent.writeln(callback);
          });
        }
      }
    }

    void writeSyncBindings(String call, _ObjcPtr returnType) {
      indent.writeln('FlutterError *error;');
      if (func.returnType.isVoid) {
        indent.writeln('$call;');
        indent.writeln('callback(wrapResult(nil, error));');
      } else {
        indent.writeln('${returnType.ptr}output = $call;');
        indent.writeln('callback(wrapResult(output, error));');
      }
    }

    // TODO(gaaclarke): Incorporate this into _getSelectorComponents.
    final String lastSelectorComponent =
        func.isAsynchronous ? 'completion' : 'error';
    final String selector = _getSelector(func, lastSelectorComponent);
    indent.writeln(
        'NSCAssert([api respondsToSelector:@selector($selector)], @"$apiName api (%@) doesn\'t respond to @selector($selector)", api);');
    indent.write(
        '[$channel setMessageHandler:^(id _Nullable message, FlutterReply callback) ');
    indent.scoped('{', '}];', () {
      final _ObjcPtr returnType =
          _objcTypeForDartType(options.prefix, func.returnType);
      final Iterable<String> selectorComponents =
          _getSelectorComponents(func, lastSelectorComponent);
      final Iterable<String> argNames =
          indexMap(func.arguments, _getSafeArgName);
      final String callSignature =
          map2(selectorComponents.take(argNames.length), argNames,
              (String selectorComponent, String argName) {
        return '$selectorComponent:$argName';
      }).join(' ');
      if (func.arguments.isNotEmpty) {
        unpackArgs('message', argNames);
      }
      if (func.isAsynchronous) {
        writeAsyncBindings(selectorComponents, callSignature, returnType);
      } else {
        final String syncCall = func.arguments.isEmpty
            ? '[api ${selectorComponents.first}:&error]'
            : '[api $callSignature error:&error]';
        writeSyncBindings(syncCall, returnType);
      }
    });
  }

  const String channelName = 'channel';
  indent.write(
      'void ${apiName}Setup(id<FlutterBinaryMessenger> binaryMessenger, NSObject<$apiName> *api) ');
  indent.scoped('{', '}', () {
    for (final Method func in api.methods) {
      indent.write('');
      addDocumentationComments(
          indent, func.documentationComments, _docCommentSpec);

      indent.scoped('{', '}', () {
        String? taskQueue;
        if (func.taskQueueType != TaskQueueType.serial) {
          taskQueue = 'taskQueue';
          indent.writeln(
              'NSObject<FlutterTaskQueue> *$taskQueue = [binaryMessenger makeBackgroundTaskQueue];');
        }
        writeChannelAllocation(func, channelName, taskQueue);
        indent.write('if (api) ');
        indent.scoped('{', '}', () {
          writeChannelApiBinding(func, channelName);
        });
        indent.write('else ');
        indent.scoped('{', '}', () {
          indent.writeln('[$channelName setMessageHandler:nil];');
        });
      });
    }
  });
}

/// Writes the definition code for a flutter [Api].
/// See also: [_writeFlutterApiDeclaration]
void _writeFlutterApiSource(
    Indent indent, ObjcOptions options, Api api, Root root) {
  assert(api.location == ApiLocation.flutter);
  final String apiName = _className(options.prefix, api.name);

  void writeExtension() {
    indent.writeln('@interface $apiName ()');
    indent.writeln(
        '@property (nonatomic, strong) NSObject<FlutterBinaryMessenger> *binaryMessenger;');
    indent.writeln('@end');
  }

  void writeInitializer() {
    indent.write(
        '- (instancetype)initWithBinaryMessenger:(NSObject<FlutterBinaryMessenger> *)binaryMessenger ');
    indent.scoped('{', '}', () {
      indent.writeln('self = [super init];');
      indent.write('if (self) ');
      indent.scoped('{', '}', () {
        indent.writeln('_binaryMessenger = binaryMessenger;');
      });
      indent.writeln('return self;');
    });
  }

  void writeMethod(Method func) {
    final _ObjcPtr returnType =
        _objcTypeForDartType(options.prefix, func.returnType);
    final String callbackType = _callbackForType(func.returnType, returnType);

    String argNameFunc(int count, NamedType arg) => _getSafeArgName(count, arg);
    final Iterable<String> argNames = indexMap(func.arguments, argNameFunc);
    String sendArgument;
    if (func.arguments.isEmpty) {
      sendArgument = 'nil';
    } else {
      String makeVarOrNSNullExpression(String x) => '$x ?: [NSNull null]';
      sendArgument = '@[${argNames.map(makeVarOrNSNullExpression).join(', ')}]';
    }
    indent.write(_makeObjcSignature(
      func: func,
      options: options,
      returnType: 'void',
      lastArgName: 'completion',
      lastArgType: callbackType,
      argNameFunc: argNameFunc,
      isEnum: (TypeDeclaration t) => isEnum(root, t),
    ));
    indent.scoped(' {', '}', () {
      indent.writeln('FlutterBasicMessageChannel *channel =');
      indent.inc();
      indent.writeln('[FlutterBasicMessageChannel');
      indent.inc();
      indent.writeln('messageChannelWithName:@"${makeChannelName(api, func)}"');
      indent.writeln('binaryMessenger:self.binaryMessenger');
      indent.write('codec:${_getCodecGetterName(options.prefix, api.name)}()');
      indent.addln('];');
      indent.dec();
      indent.dec();
      indent.write('[channel sendMessage:$sendArgument reply:^(id reply) ');
      indent.scoped('{', '}];', () {
        if (func.returnType.isVoid) {
          indent.writeln('completion(nil);');
        } else {
          indent.writeln('${returnType.ptr}output = reply;');
          indent.writeln('completion(output, nil);');
        }
      });
    });
  }

  writeExtension();
  indent.addln('');
  indent.writeln('@implementation $apiName');
  indent.addln('');
  writeInitializer();
  api.methods.forEach(writeMethod);
  indent.writeln('@end');
}

/// Generates the ".m" file for the AST represented by [root] to [sink] with the
/// provided [options].
void generateObjcSource(
    ObjcOptions options, Root root, StringSink sink, Indent indent) {
  void writeApi(Api api) {
    final String codecName = _getCodecName(options.prefix, api.name);
    if (getCodecClasses(api, root).isNotEmpty) {
      _writeCodec(indent, codecName, options, api, root);
      indent.addln('');
    }
    _writeCodecGetter(indent, codecName, options, api, root);
    indent.addln('');
    if (api.location == ApiLocation.host) {
      _writeHostApiSource(indent, options, api, root);
    } else if (api.location == ApiLocation.flutter) {
      _writeFlutterApiSource(indent, options, api, root);
    }
  }

  root.apis.forEach(writeApi);
}

/// Looks through the AST for features that aren't supported by the ObjC
/// generator.
List<Error> validateObjc(ObjcOptions options, Root root) {
  final List<Error> errors = <Error>[];
  for (final Api api in root.apis) {
    for (final Method method in api.methods) {
      for (final NamedType arg in method.arguments) {
        if (isEnum(root, arg.type) && arg.type.isNullable) {
          // TODO(gaaclarke): Add line number.
          errors.add(Error(
              message:
                  "Nullable enum types aren't support in ObjC arguments in method:${api.name}.${method.name} argument:(${arg.type.baseName} ${arg.name})."));
        }
      }
    }
  }

  return errors;
}<|MERGE_RESOLUTION|>--- conflicted
+++ resolved
@@ -85,134 +85,114 @@
         writeEnum(generatorOptions, root, sink, indent, anEnum);
       }
       indent.writeln('');
-<<<<<<< HEAD
       for (final Class klass in root.classes) {
         indent.writeln(
-            '@class ${_className(languageOptions.prefix, klass.name)};');
+            '@class ${_className(generatorOptions.languageOptions.prefix, klass.name)};');
       }
       indent.addln('');
-    } else if (fileType == FileType.source) {
+    } else if (generatorOptions.fileType == FileType.source) {
       _writeObjcSourceHelperFunctions(indent);
       indent.addln('');
 
       for (final Class klass in root.classes) {
-        _writeObjcSourceDataClassExtension(languageOptions, indent, klass);
+        _writeObjcSourceDataClassExtension(
+            generatorOptions.languageOptions, indent, klass);
       }
       indent.writeln('');
     }
 
     for (final Class klass in root.classes) {
-      writeDataClass(languageOptions, root, sink, indent, fileType, klass);
-    }
-
-    if (fileType == FileType.header) {
-      generateObjcHeader(languageOptions, root, sink, indent);
-=======
+      writeDataClass(generatorOptions, root, sink, indent, klass);
+    }
+
+    if (generatorOptions.fileType == FileType.header) {
       generateObjcHeader(generatorOptions.languageOptions, root, sink, indent);
->>>>>>> 5636c815
     } else {
       generateObjcSource(generatorOptions.languageOptions, root, sink, indent);
     }
   }
 
   @override
-<<<<<<< HEAD
-  void writeHeaders(ObjcOptions languageOptions, Root root, StringSink sink,
-      Indent indent, FileType fileType) {
-    if (fileType == FileType.header) {
-      _writeObjcHeaderHeader(languageOptions, root, sink, indent);
-    } else {
-      _writeObjcSourceHeader(languageOptions, root, sink, indent);
-=======
   void writeFileHeaders(OutputFileOptions<ObjcOptions> generatorOptions,
       Root root, StringSink sink, Indent indent) {
     if (generatorOptions.fileType == FileType.header) {
-      writeObjcHeaderHeader(
+      _writeObjcHeaderHeader(
           generatorOptions.languageOptions, root, sink, indent);
     } else {
-      writeObjcSourceHeader(
+      _writeObjcSourceHeader(
           generatorOptions.languageOptions, root, sink, indent);
->>>>>>> 5636c815
     }
   }
 
   @override
-<<<<<<< HEAD
-  void writeImports(ObjcOptions languageOptions, Root root, StringSink sink,
-      Indent indent, FileType fileType) {
-    if (fileType == FileType.header) {
-      _writeObjcHeaderImports(languageOptions, root, sink, indent);
-    } else {
-      _writeObjcSourceImports(languageOptions, root, sink, indent);
-=======
   void writeFileImports(OutputFileOptions<ObjcOptions> generatorOptions,
       Root root, StringSink sink, Indent indent) {
     if (generatorOptions.fileType == FileType.header) {
-      writeObjcHeaderImports(
+      _writeObjcHeaderImports(
           generatorOptions.languageOptions, root, sink, indent);
     } else {
-      writeObjcSourceImports(
+      _writeObjcSourceImports(
           generatorOptions.languageOptions, root, sink, indent);
->>>>>>> 5636c815
     }
   }
 
   @override
-<<<<<<< HEAD
-  void writeEnum(ObjcOptions languageOptions, Root root, StringSink sink,
-      Indent indent, FileType fileType, Enum anEnum) {
-    if (fileType == FileType.header) {
-      _writeObjcHeaderEnum(languageOptions, root, sink, indent, anEnum);
+  void writeEnum(OutputFileOptions<ObjcOptions> generatorOptions, Root root,
+      StringSink sink, Indent indent, Enum anEnum) {
+    if (generatorOptions.fileType == FileType.header) {
+      _writeObjcHeaderEnum(
+          generatorOptions.languageOptions, root, sink, indent, anEnum);
     }
   }
 
   @override
-  void writeDataClass(ObjcOptions languageOptions, Root root, StringSink sink,
-      Indent indent, FileType fileType, Class klass) {
-    if (fileType == FileType.header) {
-      _writeObjcHeaderDataClass(languageOptions, root, sink, indent, klass);
+  void writeDataClass(OutputFileOptions<ObjcOptions> generatorOptions,
+      Root root, StringSink sink, Indent indent, Class klass) {
+    if (generatorOptions.fileType == FileType.header) {
+      _writeObjcHeaderDataClass(
+          generatorOptions.languageOptions, root, sink, indent, klass);
     } else {
       _writeObjcSourceDataClassImplementation(
-          languageOptions, root, sink, indent, fileType, klass);
+          generatorOptions, root, sink, indent, klass);
       indent.writeln('');
     }
   }
 
   @override
   void writeClassEncode(
-    ObjcOptions languageOptions,
+    OutputFileOptions<ObjcOptions> generatorOptions,
     Root root,
     StringSink sink,
     Indent indent,
-    FileType fileType,
     Class klass,
     Set<String> customClassNames,
     Set<String> customEnumNames,
   ) {
-    if (fileType == FileType.source) {
-      final String className = _className(languageOptions.prefix, klass.name);
-
-      _writeObjcSourceClassEncode(languageOptions, root, sink, indent, klass,
-          customClassNames, customEnumNames, className);
+    if (generatorOptions.fileType == FileType.source) {
+      final String className =
+          _className(generatorOptions.languageOptions.prefix, klass.name);
+
+      _writeObjcSourceClassEncode(generatorOptions.languageOptions, root, sink,
+          indent, klass, customClassNames, customEnumNames, className);
     }
   }
 
   @override
   void writeClassDecode(
-    ObjcOptions languageOptions,
+    OutputFileOptions<ObjcOptions> generatorOptions,
     Root root,
     StringSink sink,
     Indent indent,
-    FileType fileType,
     Class klass,
     Set<String> customClassNames,
     Set<String> customEnumNames,
   ) {
-    if (fileType == FileType.source) {
-      final String className = _className(languageOptions.prefix, klass.name);
-
-      _writeObjcSourceClassDecode(languageOptions, root, sink, indent, klass,
-          customClassNames, customEnumNames, className);
+    if (generatorOptions.fileType == FileType.source) {
+      final String className =
+          _className(generatorOptions.languageOptions.prefix, klass.name);
+
+      _writeObjcSourceClassDecode(generatorOptions.languageOptions, root, sink,
+          indent, klass, customClassNames, customEnumNames, className);
     }
   }
 
@@ -220,9 +200,9 @@
 
   /// Writes Objc header file header to sink.
   void _writeObjcHeaderHeader(
-      ObjcOptions options, Root root, StringSink sink, Indent indent) {
-    if (options.copyrightHeader != null) {
-      addLines(indent, options.copyrightHeader!, linePrefix: '// ');
+      ObjcOptions languageOptions, Root root, StringSink sink, Indent indent) {
+    if (languageOptions.copyrightHeader != null) {
+      addLines(indent, languageOptions.copyrightHeader!, linePrefix: '// ');
     }
     indent.writeln('// $generatedCodeWarning');
     indent.writeln('// $seeAlsoWarning');
@@ -231,7 +211,7 @@
 
   /// Writes Objc header file imports to sink.
   void _writeObjcHeaderImports(
-      ObjcOptions options, Root root, StringSink sink, Indent indent) {
+      ObjcOptions languageOptions, Root root, StringSink sink, Indent indent) {
     indent.writeln('#import <Foundation/Foundation.h>');
     indent.addln('');
 
@@ -243,9 +223,9 @@
   }
 
   /// Writes single Objc header enum.
-  void _writeObjcHeaderEnum(ObjcOptions options, Root root, StringSink sink,
-      Indent indent, Enum anEnum) {
-    final String enumName = _className(options.prefix, anEnum.name);
+  void _writeObjcHeaderEnum(ObjcOptions languageOptions, Root root,
+      StringSink sink, Indent indent, Enum anEnum) {
+    final String enumName = _className(languageOptions.prefix, anEnum.name);
     addDocumentationComments(
         indent, anEnum.documentationComments, _docCommentSpec);
 
@@ -267,11 +247,11 @@
   /// @interface Foo : NSObject
   /// @property (nonatomic, copy) NSString *bar;
   /// @end
-  void _writeObjcHeaderDataClass(ObjcOptions languageOptions, Root root,
+  void _writeObjcHeaderDataClass(ObjcOptions generatorOptions, Root root,
       StringSink sink, Indent indent, Class klass) {
     final List<Class> classes = root.classes;
     final List<Enum> enums = root.enums;
-    final String? prefix = languageOptions.prefix;
+    final String? prefix = generatorOptions.prefix;
     final List<String> customEnumNames = enums.map((Enum x) => x.name).toList();
 
     addDocumentationComments(
@@ -311,13 +291,6 @@
           _isNullable(hostDatatype, field.type) ? ', nullable' : '';
       indent.writeln(
           '@property(nonatomic, $propertyType$nullability) ${hostDatatype.datatype} ${field.name};');
-=======
-  void writeEnum(OutputFileOptions<ObjcOptions> generatorOptions, Root root,
-      StringSink sink, Indent indent, Enum anEnum) {
-    if (generatorOptions.fileType == FileType.header) {
-      writeObjcHeaderEnum(
-          generatorOptions.languageOptions, root, sink, indent, anEnum);
->>>>>>> 5636c815
     }
     indent.writeln('@end');
     indent.writeln('');
@@ -327,9 +300,9 @@
 
   /// Writes Objc Source file header to sink.
   void _writeObjcSourceHeader(
-      ObjcOptions options, Root root, StringSink sink, Indent indent) {
-    if (options.copyrightHeader != null) {
-      addLines(indent, options.copyrightHeader!, linePrefix: '// ');
+      ObjcOptions languageOptions, Root root, StringSink sink, Indent indent) {
+    if (languageOptions.copyrightHeader != null) {
+      addLines(indent, languageOptions.copyrightHeader!, linePrefix: '// ');
     }
     indent.writeln('// $generatedCodeWarning');
     indent.writeln('// $seeAlsoWarning');
@@ -338,8 +311,8 @@
 
   /// Writes Objc source file imports to sink.
   void _writeObjcSourceImports(
-      ObjcOptions options, Root root, StringSink sink, Indent indent) {
-    indent.writeln('#import "${options.headerIncludePath}"');
+      ObjcOptions languageOptions, Root root, StringSink sink, Indent indent) {
+    indent.writeln('#import "${languageOptions.headerIncludePath}"');
     indent.writeln('#import <Flutter/Flutter.h>');
     indent.addln('');
 
@@ -380,26 +353,31 @@
     indent.writeln('@end');
   }
 
-  void _writeObjcSourceDataClassImplementation(ObjcOptions options, Root root,
-      StringSink sink, Indent indent, FileType fileType, Class klass) {
+  void _writeObjcSourceDataClassImplementation(
+      OutputFileOptions<ObjcOptions> generatorOptions,
+      Root root,
+      StringSink sink,
+      Indent indent,
+      Class klass) {
     final Set<String> customClassNames =
         root.classes.map((Class x) => x.name).toSet();
     final Set<String> customEnumNames =
         root.enums.map((Enum x) => x.name).toSet();
-    final String className = _className(options.prefix, klass.name);
+    final String className =
+        _className(generatorOptions.languageOptions.prefix, klass.name);
 
     indent.writeln('@implementation $className');
-    _writeObjcSourceClassInitializer(options, root, sink, indent, klass,
-        customClassNames, customEnumNames, className);
-    writeClassDecode(options, root, sink, indent, fileType, klass,
+    _writeObjcSourceClassInitializer(generatorOptions.languageOptions, root,
+        sink, indent, klass, customClassNames, customEnumNames, className);
+    writeClassDecode(generatorOptions, root, sink, indent, klass,
         customClassNames, customEnumNames);
-    writeClassEncode(options, root, sink, indent, fileType, klass,
+    writeClassEncode(generatorOptions, root, sink, indent, klass,
         customClassNames, customEnumNames);
     indent.writeln('@end');
   }
 
   void _writeObjcSourceClassInitializer(
-    ObjcOptions options,
+    ObjcOptions languageOptions,
     Root root,
     StringSink sink,
     Indent indent,
@@ -409,7 +387,7 @@
     String className,
   ) {
     _writeObjcSourceClassInitializerDeclaration(
-        indent, klass, root.classes, root.enums, options.prefix);
+        indent, klass, root.classes, root.enums, languageOptions.prefix);
     indent.writeScoped(' {', '}', () {
       const String result = 'pigeonResult';
       indent.writeln('$className* $result = [[$className alloc] init];');
@@ -421,7 +399,7 @@
   }
 
   void _writeObjcSourceClassDecode(
-    ObjcOptions options,
+    ObjcOptions languageOptions,
     Root root,
     StringSink sink,
     Indent indent,
@@ -438,10 +416,10 @@
           (int index, final NamedType field) {
         if (customEnumNames.contains(field.type.baseName)) {
           indent.writeln(
-              '$resultName.${field.name} = [${_listGetter(customClassNames, 'list', field, index, options.prefix)} integerValue];');
+              '$resultName.${field.name} = [${_listGetter(customClassNames, 'list', field, index, languageOptions.prefix)} integerValue];');
         } else {
           indent.writeln(
-              '$resultName.${field.name} = ${_listGetter(customClassNames, 'list', field, index, options.prefix)};');
+              '$resultName.${field.name} = ${_listGetter(customClassNames, 'list', field, index, languageOptions.prefix)};');
           if (!field.type.isNullable) {
             indent.writeln('NSAssert($resultName.${field.name} != nil, @"");');
           }
@@ -455,7 +433,7 @@
   }
 
   void _writeObjcSourceClassEncode(
-    ObjcOptions options,
+    ObjcOptions languageOptions,
     Root root,
     StringSink sink,
     Indent indent,
