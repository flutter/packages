--- conflicted
+++ resolved
@@ -65,72 +65,46 @@
 }
 
 /// Class that manages all Objc header code generation.
-<<<<<<< HEAD
-class ObjcGenerator extends Generator<ObjcOptions> {
-=======
 class ObjcGenerator extends Generator<OutputFileOptions<ObjcOptions>> {
->>>>>>> 9664a066
   /// Instantiates a Objc Generator.
   ObjcGenerator();
 
   /// Generates Objc header files with specified [ObjcOptions]
   @override
-<<<<<<< HEAD
-  void generate(ObjcOptions languageOptions, Root root, StringSink sink,
-      FileType fileType) {
-    final Indent indent = Indent(sink);
-
-    writeFileHeaders(languageOptions, root, sink, indent, fileType);
-    writeFileImports(languageOptions, root, sink, indent, fileType);
-    if (fileType == FileType.header) {
-      generateObjcHeader(languageOptions, root, sink, indent);
-    } else {
-      generateObjcSource(languageOptions, root, sink, indent);
-=======
   void generate(OutputFileOptions<ObjcOptions> generatorOptions, Root root,
       StringSink sink) {
-    final FileType fileType = generatorOptions.fileType;
     final Indent indent = Indent(sink);
 
-    if (fileType == FileType.header) {
-      writeFileHeaders(generatorOptions, root, sink, indent);
+    writeFileHeaders(generatorOptions, root, sink, indent);
+    writeFileImports(generatorOptions, root, sink, indent);
+    if (generatorOptions.fileType == FileType.header) {
       generateObjcHeader(generatorOptions.languageOptions, root, sink, indent);
     } else {
-      writeFileHeaders(generatorOptions, root, sink, indent);
       generateObjcSource(generatorOptions.languageOptions, root, sink, indent);
->>>>>>> 9664a066
     }
   }
 
   @override
-<<<<<<< HEAD
-  void writeFileHeaders(ObjcOptions languageOptions, Root root, StringSink sink,
-      Indent indent, FileType fileType) {
-    if (fileType == FileType.header) {
-      writeObjcHeaderHeader(languageOptions, root, sink, indent);
-    } else {
-      writeObjcSourceHeader(languageOptions, root, sink, indent);
-    }
-  }
-
-  @override
-  void writeFileImports(ObjcOptions languageOptions, Root root, StringSink sink,
-      Indent indent, FileType fileType) {
-    if (fileType == FileType.header) {
-      writeObjcHeaderImports(languageOptions, root, sink, indent);
-    } else {
-      writeObjcSourceImports(languageOptions, root, sink, indent);
-=======
   void writeFileHeaders(OutputFileOptions<ObjcOptions> generatorOptions,
       Root root, StringSink sink, Indent indent) {
-    final FileType fileType = generatorOptions.fileType;
-    if (fileType == FileType.header) {
+    if (generatorOptions.fileType == FileType.header) {
       writeObjcHeaderHeader(
           generatorOptions.languageOptions, root, sink, indent);
     } else {
       writeObjcSourceHeader(
           generatorOptions.languageOptions, root, sink, indent);
->>>>>>> 9664a066
+    }
+  }
+
+  @override
+  void writeFileImports(OutputFileOptions<ObjcOptions> generatorOptions,
+      Root root, StringSink sink, Indent indent) {
+    if (generatorOptions.fileType == FileType.header) {
+      writeObjcHeaderImports(
+          generatorOptions.languageOptions, root, sink, indent);
+    } else {
+      writeObjcSourceImports(
+          generatorOptions.languageOptions, root, sink, indent);
     }
   }
 }
@@ -613,21 +587,11 @@
   indent.addln('');
 }
 
-<<<<<<< HEAD
 /// Writes Objc header file imports to sink.
 void writeObjcHeaderImports(
     ObjcOptions options, Root root, StringSink sink, Indent indent) {
   indent.writeln('#import <Foundation/Foundation.h>');
   indent.addln('');
-=======
-/// Generates the ".h" file for the AST represented by [root] to [sink] with the
-/// provided [options].
-void generateObjcHeader(
-    ObjcOptions options, Root root, StringSink sink, Indent indent) {
-  void writeImports() {
-    indent.writeln('#import <Foundation/Foundation.h>');
-  }
->>>>>>> 9664a066
 
   indent.writeln('@protocol FlutterBinaryMessenger;');
   indent.writeln('@protocol FlutterMessageCodec;');
@@ -657,11 +621,6 @@
     });
   }
 
-<<<<<<< HEAD
-=======
-  writeImports();
-  writeForwardDeclarations();
->>>>>>> 9664a066
   indent.writeln('');
 
   indent.writeln('NS_ASSUME_NONNULL_BEGIN');
@@ -972,7 +931,6 @@
   indent.addln('');
 }
 
-<<<<<<< HEAD
 /// Writes Objc source file imports to sink.
 void writeObjcSourceImports(
     ObjcOptions options, Root root, StringSink sink, Indent indent) {
@@ -986,8 +944,6 @@
   indent.addln('');
 }
 
-=======
->>>>>>> 9664a066
 /// Generates the ".m" file for the AST represented by [root] to [sink] with the
 /// provided [options].
 void generateObjcSource(
@@ -996,20 +952,6 @@
       root.classes.map((Class x) => x.name).toList();
   final List<String> enumNames = root.enums.map((Enum x) => x.name).toList();
 
-<<<<<<< HEAD
-=======
-  void writeImports() {
-    indent.writeln('#import "${options.headerIncludePath}"');
-    indent.writeln('#import <Flutter/Flutter.h>');
-  }
-
-  void writeArcEnforcer() {
-    indent.writeln('#if !__has_feature(objc_arc)');
-    indent.writeln('#error File requires ARC to be enabled.');
-    indent.writeln('#endif');
-  }
-
->>>>>>> 9664a066
   void writeHelperFunctions() {
     indent.format('''
 static NSArray *wrapResult(id result, FlutterError *error) {
@@ -1115,13 +1057,6 @@
     }
   }
 
-<<<<<<< HEAD
-=======
-  writeImports();
-  indent.writeln('');
-  writeArcEnforcer();
-  indent.addln('');
->>>>>>> 9664a066
   writeHelperFunctions();
   indent.addln('');
   root.classes.forEach(writeDataClassExtension);
