--- conflicted
+++ resolved
@@ -69,42 +69,32 @@
   /// Instantiates a Objc Generator.
   ObjcGenerator();
 
-<<<<<<< HEAD
   /// Generates Objc header files with specified [ObjcOptions]
   @override
-  void generate(ObjcOptions languageOptions, Root root, StringSink sink,
-      FileType fileType) {
+  void generate(OutputFileOptions<ObjcOptions> generatorOptions, Root root,
+      StringSink sink) {
+    final FileType fileType = generatorOptions.fileType;
     final Indent indent = Indent(sink);
 
     if (fileType == FileType.header) {
-      writeFileHeaders(languageOptions, root, sink, indent, fileType);
-      generateObjcHeader(languageOptions, root, sink, indent);
+      writeFileHeaders(generatorOptions, root, sink, indent);
+      generateObjcHeader(generatorOptions.languageOptions, root, sink, indent);
     } else {
-      writeFileHeaders(languageOptions, root, sink, indent, fileType);
-      generateObjcSource(languageOptions, root, sink, indent);
+      writeFileHeaders(generatorOptions, root, sink, indent);
+      generateObjcSource(generatorOptions.languageOptions, root, sink, indent);
     }
   }
 
   @override
-  void writeFileHeaders(ObjcOptions languageOptions, Root root, StringSink sink,
-      Indent indent, FileType fileType) {
+  void writeFileHeaders(OutputFileOptions<ObjcOptions> generatorOptions,
+      Root root, StringSink sink, Indent indent) {
+    final FileType fileType = generatorOptions.fileType;
     if (fileType == FileType.header) {
-      writeObjcHeaderHeader(languageOptions, root, sink, indent);
+      writeObjcHeaderHeader(
+          generatorOptions.languageOptions, root, sink, indent);
     } else {
-      writeObjcSourceHeader(languageOptions, root, sink, indent);
-=======
-  /// Generates Objc files with specified [OutputFileOptions<ObjcOptions>]
-  @override
-  void generate(OutputFileOptions<ObjcOptions> languageOptions, Root root,
-      StringSink sink) {
-    final FileType fileType = languageOptions.fileType;
-    assert(fileType == FileType.header || fileType == FileType.source);
-
-    if (fileType == FileType.header) {
-      generateObjcHeader(languageOptions.languageOptions, root, sink);
-    } else {
-      generateObjcSource(languageOptions.languageOptions, root, sink);
->>>>>>> 922ba3c5
+      writeObjcSourceHeader(
+          generatorOptions.languageOptions, root, sink, indent);
     }
   }
 }
