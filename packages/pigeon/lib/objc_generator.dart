// Copyright 2013 The Flutter Authors. All rights reserved.
// Use of this source code is governed by a BSD-style license that can be
// found in the LICENSE file.

import 'ast.dart';
import 'functional.dart';
import 'generator.dart';
import 'generator_tools.dart';
import 'pigeon_lib.dart' show Error, TaskQueueType;

/// Documentation comment open symbol.
const String _docCommentPrefix = '///';

/// Documentation comment spec.
const DocumentCommentSpecification _docCommentSpec =
    DocumentCommentSpecification(_docCommentPrefix);

/// Options that control how Objective-C code will be generated.
class ObjcOptions {
  /// Parametric constructor for ObjcOptions.
  const ObjcOptions({
    this.headerIncludePath,
    this.prefix,
    this.copyrightHeader,
  });

  /// The path to the header that will get placed in the source filed (example:
  /// "foo.h").
  final String? headerIncludePath;

  /// Prefix that will be appended before all generated classes and protocols.
  final String? prefix;

  /// A copyright header that will get prepended to generated code.
  final Iterable<String>? copyrightHeader;

  /// Creates a [ObjcOptions] from a Map representation where:
  /// `x = ObjcOptions.fromMap(x.toMap())`.
  static ObjcOptions fromMap(Map<String, Object> map) {
    final Iterable<dynamic>? copyrightHeader =
        map['copyrightHeader'] as Iterable<dynamic>?;
    return ObjcOptions(
      headerIncludePath: map['header'] as String?,
      prefix: map['prefix'] as String?,
      copyrightHeader: copyrightHeader?.cast<String>(),
    );
  }

  /// Converts a [ObjcOptions] to a Map representation where:
  /// `x = ObjcOptions.fromMap(x.toMap())`.
  Map<String, Object> toMap() {
    final Map<String, Object> result = <String, Object>{
      if (headerIncludePath != null) 'header': headerIncludePath!,
      if (prefix != null) 'prefix': prefix!,
      if (copyrightHeader != null) 'copyrightHeader': copyrightHeader!,
    };
    return result;
  }

  /// Overrides any non-null parameters from [options] into this to make a new
  /// [ObjcOptions].
  ObjcOptions merge(ObjcOptions options) {
    return ObjcOptions.fromMap(mergeMaps(toMap(), options.toMap()));
  }
}

/// Class that manages all Objc header code generation.
class ObjcGenerator extends Generator<OutputFileOptions<ObjcOptions>> {
  /// Instantiates a Objc Generator.
  ObjcGenerator();

  /// Generates Objc header files with specified [ObjcOptions]
  @override
  void generate(OutputFileOptions<ObjcOptions> generatorOptions, Root root,
      StringSink sink) {
    final Indent indent = Indent(sink);

    writeFilePrologue(generatorOptions, root, sink, indent);
    writeFileImports(generatorOptions, root, sink, indent);
    if (generatorOptions.fileType == FileType.header) {
      indent.writeln('NS_ASSUME_NONNULL_BEGIN');

      for (final Enum anEnum in root.enums) {
        indent.writeln('');
        writeEnum(generatorOptions, root, sink, indent, anEnum);
      }
      indent.writeln('');
      for (final Class klass in root.classes) {
        indent.writeln(
            '@class ${_className(generatorOptions.languageOptions.prefix, klass.name)};');
      }
      indent.addln('');
    } else if (generatorOptions.fileType == FileType.source) {
      _writeObjcSourceHelperFunctions(indent);
      indent.addln('');

      for (final Class klass in root.classes) {
        _writeObjcSourceDataClassExtension(
            generatorOptions.languageOptions, indent, klass);
      }
      indent.writeln('');
    }

    for (final Class klass in root.classes) {
      writeDataClass(generatorOptions, root, sink, indent, klass);
    }

    if (generatorOptions.fileType == FileType.header) {
      generateObjcHeader(generatorOptions.languageOptions, root, sink, indent);
    } else {
      generateObjcSource(generatorOptions.languageOptions, root, sink, indent);
    }
  }

  @override
  void writeFilePrologue(OutputFileOptions<ObjcOptions> generatorOptions,
      Root root, StringSink sink, Indent indent) {
    if (generatorOptions.fileType == FileType.header) {
<<<<<<< HEAD
      _writeObjcHeaderHeader(
          generatorOptions.languageOptions, root, sink, indent);
    } else {
      _writeObjcSourceHeader(
=======
      writeObjcHeaderPrologue(
          generatorOptions.languageOptions, root, sink, indent);
    } else {
      writeObjcSourcePrologue(
>>>>>>> 7f013f97
          generatorOptions.languageOptions, root, sink, indent);
    }
  }

  @override
  void writeFileImports(OutputFileOptions<ObjcOptions> generatorOptions,
      Root root, StringSink sink, Indent indent) {
    if (generatorOptions.fileType == FileType.header) {
      _writeObjcHeaderImports(
          generatorOptions.languageOptions, root, sink, indent);
    } else {
      _writeObjcSourceImports(
          generatorOptions.languageOptions, root, sink, indent);
    }
  }

  @override
  void writeEnum(OutputFileOptions<ObjcOptions> generatorOptions, Root root,
      StringSink sink, Indent indent, Enum anEnum) {
    if (generatorOptions.fileType == FileType.header) {
      _writeObjcHeaderEnum(
          generatorOptions.languageOptions, root, sink, indent, anEnum);
    }
  }

  @override
  void writeDataClass(OutputFileOptions<ObjcOptions> generatorOptions,
      Root root, StringSink sink, Indent indent, Class klass) {
    if (generatorOptions.fileType == FileType.header) {
      _writeObjcHeaderDataClass(
          generatorOptions.languageOptions, root, sink, indent, klass);
    } else {
      _writeObjcSourceDataClassImplementation(
          generatorOptions, root, sink, indent, klass);
      indent.writeln('');
    }
  }

  @override
  void writeClassEncode(
    OutputFileOptions<ObjcOptions> generatorOptions,
    Root root,
    StringSink sink,
    Indent indent,
    Class klass,
    Set<String> customClassNames,
    Set<String> customEnumNames,
  ) {
    if (generatorOptions.fileType == FileType.source) {
      final String className =
          _className(generatorOptions.languageOptions.prefix, klass.name);

      _writeObjcSourceClassEncode(generatorOptions.languageOptions, root, sink,
          indent, klass, customClassNames, customEnumNames, className);
    }
  }

  @override
  void writeClassDecode(
    OutputFileOptions<ObjcOptions> generatorOptions,
    Root root,
    StringSink sink,
    Indent indent,
    Class klass,
    Set<String> customClassNames,
    Set<String> customEnumNames,
  ) {
    if (generatorOptions.fileType == FileType.source) {
      final String className =
          _className(generatorOptions.languageOptions.prefix, klass.name);

      _writeObjcSourceClassDecode(generatorOptions.languageOptions, root, sink,
          indent, klass, customClassNames, customEnumNames, className);
    }
  }

  // Header File Methods.

  /// Writes Objc header file header to sink.
  void _writeObjcHeaderHeader(
      ObjcOptions languageOptions, Root root, StringSink sink, Indent indent) {
    if (languageOptions.copyrightHeader != null) {
      addLines(indent, languageOptions.copyrightHeader!, linePrefix: '// ');
    }
    indent.writeln('// $generatedCodeWarning');
    indent.writeln('// $seeAlsoWarning');
    indent.addln('');
  }

  /// Writes Objc header file imports to sink.
  void _writeObjcHeaderImports(
      ObjcOptions languageOptions, Root root, StringSink sink, Indent indent) {
    indent.writeln('#import <Foundation/Foundation.h>');
    indent.addln('');

    indent.writeln('@protocol FlutterBinaryMessenger;');
    indent.writeln('@protocol FlutterMessageCodec;');
    indent.writeln('@class FlutterError;');
    indent.writeln('@class FlutterStandardTypedData;');
    indent.addln('');
  }

  /// Writes single Objc header enum.
  void _writeObjcHeaderEnum(ObjcOptions languageOptions, Root root,
      StringSink sink, Indent indent, Enum anEnum) {
    final String enumName = _className(languageOptions.prefix, anEnum.name);
    addDocumentationComments(
        indent, anEnum.documentationComments, _docCommentSpec);

    indent.write('typedef NS_ENUM(NSUInteger, $enumName) ');
    indent.scoped('{', '};', () {
      enumerate(anEnum.members, (int index, final EnumMember member) {
        addDocumentationComments(
            indent, member.documentationComments, _docCommentSpec);
        // Capitalized first letter to ensure Swift compatibility
        indent.writeln(
            '$enumName${member.name[0].toUpperCase()}${member.name.substring(1)} = $index,');
      });
    });
  }

  /// Writes the class declaration for a data class.
  ///
  /// Example:
  /// @interface Foo : NSObject
  /// @property (nonatomic, copy) NSString *bar;
  /// @end
  void _writeObjcHeaderDataClass(ObjcOptions generatorOptions, Root root,
      StringSink sink, Indent indent, Class klass) {
    final List<Class> classes = root.classes;
    final List<Enum> enums = root.enums;
    final String? prefix = generatorOptions.prefix;
    final List<String> customEnumNames = enums.map((Enum x) => x.name).toList();

    addDocumentationComments(
        indent, klass.documentationComments, _docCommentSpec);

    indent.writeln('@interface ${_className(prefix, klass.name)} : NSObject');
    if (getFieldsInSerializationOrder(klass).isNotEmpty) {
      if (getFieldsInSerializationOrder(klass)
          .map((NamedType e) => !e.type.isNullable)
          .any((bool e) => e)) {
        indent.writeln(
            '$_docCommentPrefix `init` unavailable to enforce nonnull fields, see the `make` class method.');
        indent.writeln('- (instancetype)init NS_UNAVAILABLE;');
      }
      _writeObjcSourceClassInitializerDeclaration(
          indent, klass, classes, enums, prefix);
      indent.addln(';');
    }
    for (final NamedType field in getFieldsInSerializationOrder(klass)) {
      final HostDatatype hostDatatype = getFieldHostDatatype(
          field,
          classes,
          enums,
          (TypeDeclaration x) => _objcTypePtrForPrimitiveDartType(prefix, x),
          customResolver: customEnumNames.contains(field.type.baseName)
              ? (String x) => _className(prefix, x)
              : (String x) => '${_className(prefix, x)} *');
      late final String propertyType;
      addDocumentationComments(
          indent, field.documentationComments, _docCommentSpec);
      if (customEnumNames.contains(field.type.baseName)) {
        propertyType = 'assign';
      } else {
        propertyType = _propertyTypeForDartType(field);
      }
      final String nullability =
          _isNullable(hostDatatype, field.type) ? ', nullable' : '';
      indent.writeln(
          '@property(nonatomic, $propertyType$nullability) ${hostDatatype.datatype} ${field.name};');
    }
    indent.writeln('@end');
    indent.writeln('');
  }

  // Source File Methods.

  /// Writes Objc Source file header to sink.
  void _writeObjcSourceHeader(
      ObjcOptions languageOptions, Root root, StringSink sink, Indent indent) {
    if (languageOptions.copyrightHeader != null) {
      addLines(indent, languageOptions.copyrightHeader!, linePrefix: '// ');
    }
    indent.writeln('// $generatedCodeWarning');
    indent.writeln('// $seeAlsoWarning');
    indent.addln('');
  }

  /// Writes Objc source file imports to sink.
  void _writeObjcSourceImports(
      ObjcOptions languageOptions, Root root, StringSink sink, Indent indent) {
    indent.writeln('#import "${languageOptions.headerIncludePath}"');
    indent.writeln('#import <Flutter/Flutter.h>');
    indent.addln('');

    indent.writeln('#if !__has_feature(objc_arc)');
    indent.writeln('#error File requires ARC to be enabled.');
    indent.writeln('#endif');
    indent.addln('');
  }

  void _writeObjcSourceHelperFunctions(Indent indent) {
    indent.format('''
static NSArray *wrapResult(id result, FlutterError *error) {
\tif (error) {
\t\treturn @[ error.code ?: [NSNull null], error.message ?: [NSNull null], error.details ?: [NSNull null] ];
\t}
\treturn @[ result ?: [NSNull null]  ];
}''');
    indent.format('''
static id GetNullableObject(NSDictionary* dict, id key) {
\tid result = dict[key];
\treturn (result == [NSNull null]) ? nil : result;
}
static id GetNullableObjectAtIndex(NSArray* array, NSInteger key) {
\tid result = array[key];
\treturn (result == [NSNull null]) ? nil : result;
}
''');
  }

  void _writeObjcSourceDataClassExtension(
      ObjcOptions languageOptions, Indent indent, Class klass) {
    final String className = _className(languageOptions.prefix, klass.name);
    indent.writeln('@interface $className ()');
    indent.writeln('+ ($className *)fromList:(NSArray *)list;');
    indent
        .writeln('+ (nullable $className *)nullableFromList:(NSArray *)list;');
    indent.writeln('- (NSArray *)toList;');
    indent.writeln('@end');
  }

  void _writeObjcSourceDataClassImplementation(
      OutputFileOptions<ObjcOptions> generatorOptions,
      Root root,
      StringSink sink,
      Indent indent,
      Class klass) {
    final Set<String> customClassNames =
        root.classes.map((Class x) => x.name).toSet();
    final Set<String> customEnumNames =
        root.enums.map((Enum x) => x.name).toSet();
    final String className =
        _className(generatorOptions.languageOptions.prefix, klass.name);

    indent.writeln('@implementation $className');
    _writeObjcSourceClassInitializer(generatorOptions.languageOptions, root,
        sink, indent, klass, customClassNames, customEnumNames, className);
    writeClassDecode(generatorOptions, root, sink, indent, klass,
        customClassNames, customEnumNames);
    writeClassEncode(generatorOptions, root, sink, indent, klass,
        customClassNames, customEnumNames);
    indent.writeln('@end');
  }

  void _writeObjcSourceClassInitializer(
    ObjcOptions languageOptions,
    Root root,
    StringSink sink,
    Indent indent,
    Class klass,
    Set<String> customClassNames,
    Set<String> customEnumNames,
    String className,
  ) {
    _writeObjcSourceClassInitializerDeclaration(
        indent, klass, root.classes, root.enums, languageOptions.prefix);
    indent.writeScoped(' {', '}', () {
      const String result = 'pigeonResult';
      indent.writeln('$className* $result = [[$className alloc] init];');
      for (final NamedType field in getFieldsInSerializationOrder(klass)) {
        indent.writeln('$result.${field.name} = ${field.name};');
      }
      indent.writeln('return $result;');
    });
  }

  void _writeObjcSourceClassDecode(
    ObjcOptions languageOptions,
    Root root,
    StringSink sink,
    Indent indent,
    Class klass,
    Set<String> customClassNames,
    Set<String> customEnumNames,
    String className,
  ) {
    indent.write('+ ($className *)fromList:(NSArray *)list ');
    indent.scoped('{', '}', () {
      const String resultName = 'pigeonResult';
      indent.writeln('$className *$resultName = [[$className alloc] init];');
      enumerate(getFieldsInSerializationOrder(klass),
          (int index, final NamedType field) {
        if (customEnumNames.contains(field.type.baseName)) {
          indent.writeln(
              '$resultName.${field.name} = [${_listGetter(customClassNames, 'list', field, index, languageOptions.prefix)} integerValue];');
        } else {
          indent.writeln(
              '$resultName.${field.name} = ${_listGetter(customClassNames, 'list', field, index, languageOptions.prefix)};');
          if (!field.type.isNullable) {
            indent.writeln('NSAssert($resultName.${field.name} != nil, @"");');
          }
        }
      });
      indent.writeln('return $resultName;');
    });

    indent.writeln(
        '+ (nullable $className *)nullableFromList:(NSArray *)list { return (list) ? [$className fromList:list] : nil; }');
  }

  void _writeObjcSourceClassEncode(
    ObjcOptions languageOptions,
    Root root,
    StringSink sink,
    Indent indent,
    Class klass,
    Set<String> customClassNames,
    Set<String> customEnumNames,
    String className,
  ) {
    indent.write('- (NSArray *)toList ');
    indent.scoped('{', '}', () {
      indent.write('return');
      indent.scoped(' @[', '];', () {
        for (final NamedType field in klass.fields) {
          indent.writeln(
              '${_arrayValue(customClassNames, customEnumNames, field)},');
        }
      });
    });
  }
}

/// Calculates the ObjC class name, possibly prefixed.
String _className(String? prefix, String className) {
  if (prefix != null) {
    return '$prefix$className';
  } else {
    return className;
  }
}

/// Calculates callback block signature for for async methods.
String _callbackForType(TypeDeclaration type, _ObjcPtr objcType) {
  return type.isVoid
      ? 'void(^)(NSError *_Nullable)'
      : 'void(^)(${objcType.ptr.trim()}_Nullable, NSError *_Nullable)';
}

/// Represents an ObjC pointer (ex 'id', 'NSString *').
class _ObjcPtr {
  const _ObjcPtr({required this.baseName}) : hasAsterisk = baseName != 'id';
  final String baseName;
  final bool hasAsterisk;
  String get ptr => '$baseName${hasAsterisk ? ' *' : ' '}';
}

/// Maps between Dart types to ObjC pointer types (ex 'String' => 'NSString *').
const Map<String, _ObjcPtr> _objcTypeForDartTypeMap = <String, _ObjcPtr>{
  'bool': _ObjcPtr(baseName: 'NSNumber'),
  'int': _ObjcPtr(baseName: 'NSNumber'),
  'String': _ObjcPtr(baseName: 'NSString'),
  'double': _ObjcPtr(baseName: 'NSNumber'),
  'Uint8List': _ObjcPtr(baseName: 'FlutterStandardTypedData'),
  'Int32List': _ObjcPtr(baseName: 'FlutterStandardTypedData'),
  'Int64List': _ObjcPtr(baseName: 'FlutterStandardTypedData'),
  'Float64List': _ObjcPtr(baseName: 'FlutterStandardTypedData'),
  'List': _ObjcPtr(baseName: 'NSArray'),
  'Map': _ObjcPtr(baseName: 'NSDictionary'),
  'Object': _ObjcPtr(baseName: 'id'),
};

/// Converts list of [TypeDeclaration] to a code string representing the type
/// arguments for use in generics.
/// Example: ('FOO', ['Foo', 'Bar']) -> 'FOOFoo *, FOOBar *').
String _flattenTypeArguments(String? classPrefix, List<TypeDeclaration> args) {
  final String result = args
      .map<String>((TypeDeclaration e) =>
          _objcTypeForDartType(classPrefix, e).ptr.trim())
      .join(', ');
  return result;
}

String? _objcTypePtrForPrimitiveDartType(
    String? classPrefix, TypeDeclaration type) {
  return _objcTypeForDartTypeMap.containsKey(type.baseName)
      ? _objcTypeForDartType(classPrefix, type).ptr
      : null;
}

/// Returns the objc type for a dart [type], prepending the [classPrefix] for
/// generated classes.  For example:
/// _objcTypeForDartType(null, 'int') => 'NSNumber'.
_ObjcPtr _objcTypeForDartType(String? classPrefix, TypeDeclaration field) {
  return _objcTypeForDartTypeMap.containsKey(field.baseName)
      ? field.typeArguments.isEmpty
          ? _objcTypeForDartTypeMap[field.baseName]!
          : _ObjcPtr(
              baseName:
                  '${_objcTypeForDartTypeMap[field.baseName]!.baseName}<${_flattenTypeArguments(classPrefix, field.typeArguments)}>')
      : _ObjcPtr(baseName: _className(classPrefix, field.baseName));
}

/// Maps a type to a properties memory semantics (ie strong, copy).
String _propertyTypeForDartType(NamedType field) {
  const Map<String, String> propertyTypeForDartTypeMap = <String, String>{
    'String': 'copy',
    'bool': 'strong',
    'int': 'strong',
    'double': 'strong',
    'Uint8List': 'strong',
    'Int32List': 'strong',
    'Int64List': 'strong',
    'Float64List': 'strong',
    'List': 'strong',
    'Map': 'strong',
  };

  final String? result = propertyTypeForDartTypeMap[field.type.baseName];
  if (result == null) {
    return 'strong';
  } else {
    return result;
  }
}

bool _isNullable(HostDatatype hostDatatype, TypeDeclaration type) =>
    hostDatatype.datatype.contains('*') && type.isNullable;

/// Writes the method declaration for the initializer.
///
/// Example '+ (instancetype)makeWithFoo:(NSString *)foo'
void _writeObjcSourceClassInitializerDeclaration(Indent indent, Class klass,
    List<Class> classes, List<Enum> enums, String? prefix) {
  final List<String> customEnumNames = enums.map((Enum x) => x.name).toList();
  indent.write('+ (instancetype)makeWith');
  bool isFirst = true;
  indent.nest(2, () {
    for (final NamedType field in getFieldsInSerializationOrder(klass)) {
      final String label = isFirst ? _capitalize(field.name) : field.name;
      final void Function(String) printer = isFirst
          ? indent.add
          : (String x) {
              indent.addln('');
              indent.write(x);
            };
      isFirst = false;
      final HostDatatype hostDatatype = getFieldHostDatatype(
          field,
          classes,
          enums,
          (TypeDeclaration x) => _objcTypePtrForPrimitiveDartType(prefix, x),
          customResolver: customEnumNames.contains(field.type.baseName)
              ? (String x) => _className(prefix, x)
              : (String x) => '${_className(prefix, x)} *');
      final String nullable =
          _isNullable(hostDatatype, field.type) ? 'nullable ' : '';
      printer('$label:($nullable${hostDatatype.datatype})${field.name}');
    }
  });
}

/// Generates the name of the codec that will be generated.
String _getCodecName(String? prefix, String className) =>
    '${_className(prefix, className)}Codec';

/// Generates the name of the function for accessing the codec instance used by
/// the api class named [className].
String _getCodecGetterName(String? prefix, String className) =>
    '${_className(prefix, className)}GetCodec';

/// Writes the codec that will be used for encoding messages for the [api].
///
/// Example:
/// @interface FooHostApiCodecReader : FlutterStandardReader
/// ...
/// @interface FooHostApiCodecWriter : FlutterStandardWriter
/// ...
/// @interface FooHostApiCodecReaderWriter : FlutterStandardReaderWriter
/// ...
/// NSObject<FlutterMessageCodec> *FooHostApiCodecGetCodec() {...}
void _writeCodec(
    Indent indent, String name, ObjcOptions options, Api api, Root root) {
  assert(getCodecClasses(api, root).isNotEmpty);
  final Iterable<EnumeratedClass> codecClasses = getCodecClasses(api, root);
  final String readerWriterName = '${name}ReaderWriter';
  final String readerName = '${name}Reader';
  final String writerName = '${name}Writer';
  indent.writeln('@interface $readerName : FlutterStandardReader');
  indent.writeln('@end');
  indent.writeln('@implementation $readerName');
  indent.writeln('- (nullable id)readValueOfType:(UInt8)type ');
  indent.scoped('{', '}', () {
    indent.write('switch (type) ');
    indent.scoped('{', '}', () {
      for (final EnumeratedClass customClass in codecClasses) {
        indent.write('case ${customClass.enumeration}: ');
        indent.writeScoped('', '', () {
          indent.writeln(
              'return [${_className(options.prefix, customClass.name)} fromList:[self readValue]];');
        });
      }
      indent.write('default:');
      indent.writeScoped('', '', () {
        indent.writeln('return [super readValueOfType:type];');
      });
    });
  });
  indent.writeln('@end');
  indent.addln('');
  indent.writeln('@interface $writerName : FlutterStandardWriter');
  indent.writeln('@end');
  indent.writeln('@implementation $writerName');
  indent.writeln('- (void)writeValue:(id)value ');
  indent.scoped('{', '}', () {
    for (final EnumeratedClass customClass in codecClasses) {
      indent.write(
          'if ([value isKindOfClass:[${_className(options.prefix, customClass.name)} class]]) ');
      indent.scoped('{', '} else ', () {
        indent.writeln('[self writeByte:${customClass.enumeration}];');
        indent.writeln('[self writeValue:[value toList]];');
      });
    }
    indent.scoped('{', '}', () {
      indent.writeln('[super writeValue:value];');
    });
  });
  indent.writeln('@end');
  indent.addln('');
  indent.format('''
@interface $readerWriterName : FlutterStandardReaderWriter
@end
@implementation $readerWriterName
- (FlutterStandardWriter *)writerWithData:(NSMutableData *)data {
\treturn [[$writerName alloc] initWithData:data];
}
- (FlutterStandardReader *)readerWithData:(NSData *)data {
\treturn [[$readerName alloc] initWithData:data];
}
@end
''');
}

void _writeCodecGetter(
    Indent indent, String name, ObjcOptions options, Api api, Root root) {
  final String readerWriterName = '${name}ReaderWriter';

  indent.write(
      'NSObject<FlutterMessageCodec> *${_getCodecGetterName(options.prefix, api.name)}() ');
  indent.scoped('{', '}', () {
    indent.writeln('static FlutterStandardMessageCodec *sSharedObject = nil;');
    if (getCodecClasses(api, root).isNotEmpty) {
      indent.writeln('static dispatch_once_t sPred = 0;');
      indent.write('dispatch_once(&sPred, ^');
      indent.scoped('{', '});', () {
        indent.writeln(
            '$readerWriterName *readerWriter = [[$readerWriterName alloc] init];');
        indent.writeln(
            'sSharedObject = [FlutterStandardMessageCodec codecWithReaderWriter:readerWriter];');
      });
    } else {
      indent.writeln(
          'sSharedObject = [FlutterStandardMessageCodec sharedInstance];');
    }

    indent.writeln('return sSharedObject;');
  });
}

String _capitalize(String str) =>
    (str.isEmpty) ? '' : str[0].toUpperCase() + str.substring(1);

/// Returns the components of the objc selector that will be generated from
/// [func], ie the strings between the semicolons.  [lastSelectorComponent] is
/// the last component of the selector aka the label of the last parameter which
/// isn't included in [func].
/// Example:
///   f('void add(int x, int y)', 'count') -> ['addX', 'y', 'count']
Iterable<String> _getSelectorComponents(
    Method func, String lastSelectorComponent) sync* {
  if (func.objcSelector.isEmpty) {
    final Iterator<NamedType> it = func.arguments.iterator;
    final bool hasArguments = it.moveNext();
    final String namePostfix =
        (lastSelectorComponent.isNotEmpty && func.arguments.isEmpty)
            ? 'With${_capitalize(lastSelectorComponent)}'
            : '';
    yield '${func.name}${hasArguments ? _capitalize(func.arguments[0].name) : namePostfix}';
    while (it.moveNext()) {
      yield it.current.name;
    }
  } else {
    assert(':'.allMatches(func.objcSelector).length == func.arguments.length);
    final Iterable<String> customComponents = func.objcSelector
        .split(':')
        .where((String element) => element.isNotEmpty);
    yield* customComponents;
  }
  if (lastSelectorComponent.isNotEmpty && func.arguments.isNotEmpty) {
    yield lastSelectorComponent;
  }
}

/// Generates the objc source code method signature for [func].  [returnType] is
/// the return value of method, this may not match the return value in [func]
/// since [func] may be asynchronous.  The function requires you specify a
/// [lastArgType] and [lastArgName] for arguments that aren't represented in
/// [func].  This is typically used for passing in 'error' or 'completion'
/// arguments that don't exist in the pigeon file but are required in the objc
/// output.  [argNameFunc] is the function used to generate the argument name
/// [func.arguments].
String _makeObjcSignature({
  required Method func,
  required ObjcOptions options,
  required String returnType,
  required String lastArgType,
  required String lastArgName,
  required bool Function(TypeDeclaration) isEnum,
  String Function(int, NamedType)? argNameFunc,
}) {
  argNameFunc = argNameFunc ?? (int _, NamedType e) => e.name;
  final Iterable<String> argNames =
      followedByOne(indexMap(func.arguments, argNameFunc), lastArgName);
  final Iterable<String> selectorComponents =
      _getSelectorComponents(func, lastArgName);
  final Iterable<String> argTypes = followedByOne(
    func.arguments.map((NamedType arg) {
      if (isEnum(arg.type)) {
        return _className(options.prefix, arg.type.baseName);
      } else {
        final String nullable = arg.type.isNullable ? 'nullable ' : '';
        final _ObjcPtr argType = _objcTypeForDartType(options.prefix, arg.type);
        return '$nullable${argType.ptr.trim()}';
      }
    }),
    lastArgType,
  );

  final String argSignature = map3(
    selectorComponents,
    argTypes,
    argNames,
    (String component, String argType, String argName) =>
        '$component:($argType)$argName',
  ).join(' ');
  return '- ($returnType)$argSignature';
}

/// Writes the declaration for an host [Api].
///
/// Example:
/// @protocol Foo
/// - (NSInteger)add:(NSInteger)x to:(NSInteger)y error:(NSError**)error;
/// @end
///
/// extern void FooSetup(id<FlutterBinaryMessenger> binaryMessenger, NSObject<Foo> *_Nullable api);
void _writeHostApiDeclaration(
    Indent indent, Api api, ObjcOptions options, Root root) {
  final String apiName = _className(options.prefix, api.name);
  addDocumentationComments(indent, api.documentationComments, _docCommentSpec);

  indent.writeln('@protocol $apiName');
  for (final Method func in api.methods) {
    final _ObjcPtr returnTypeName =
        _objcTypeForDartType(options.prefix, func.returnType);

    String? lastArgName;
    String? lastArgType;
    String? returnType;
    if (func.isAsynchronous) {
      returnType = 'void';
      if (func.returnType.isVoid) {
        lastArgType = 'void(^)(FlutterError *_Nullable)';
        lastArgName = 'completion';
      } else {
        lastArgType =
            'void(^)(${returnTypeName.ptr}_Nullable, FlutterError *_Nullable)';
        lastArgName = 'completion';
      }
    } else {
      returnType = func.returnType.isVoid
          ? 'void'
          : 'nullable ${returnTypeName.ptr.trim()}';
      lastArgType = 'FlutterError *_Nullable *_Nonnull';
      lastArgName = 'error';
    }
    final List<String> generatorComments = <String>[];
    if (!func.returnType.isNullable &&
        !func.returnType.isVoid &&
        !func.isAsynchronous) {
      generatorComments.add(' @return `nil` only when `error != nil`.');
    }
    addDocumentationComments(
        indent, func.documentationComments, _docCommentSpec,
        generatorComments: generatorComments);

    final String signature = _makeObjcSignature(
      func: func,
      options: options,
      returnType: returnType,
      lastArgName: lastArgName,
      lastArgType: lastArgType,
      isEnum: (TypeDeclaration t) => isEnum(root, t),
    );
    indent.writeln('$signature;');
  }
  indent.writeln('@end');
  indent.writeln('');
  indent.writeln(
      'extern void ${apiName}Setup(id<FlutterBinaryMessenger> binaryMessenger, NSObject<$apiName> *_Nullable api);');
  indent.writeln('');
}

/// Writes the declaration for an flutter [Api].
///
/// Example:
///
/// @interface Foo : NSObject
/// - (instancetype)initWithBinaryMessenger:(id<FlutterBinaryMessenger>)binaryMessenger;
/// - (void)add:(NSInteger)x to:(NSInteger)y completion:(void(^)(NSError *, NSInteger result)completion;
/// @end
void _writeFlutterApiDeclaration(
    Indent indent, Api api, ObjcOptions options, Root root) {
  final String apiName = _className(options.prefix, api.name);
  addDocumentationComments(indent, api.documentationComments, _docCommentSpec);

  indent.writeln('@interface $apiName : NSObject');
  indent.writeln(
      '- (instancetype)initWithBinaryMessenger:(id<FlutterBinaryMessenger>)binaryMessenger;');
  for (final Method func in api.methods) {
    final _ObjcPtr returnType =
        _objcTypeForDartType(options.prefix, func.returnType);
    final String callbackType = _callbackForType(func.returnType, returnType);
    addDocumentationComments(
        indent, func.documentationComments, _docCommentSpec);

    indent.writeln('${_makeObjcSignature(
      func: func,
      options: options,
      returnType: 'void',
      lastArgName: 'completion',
      lastArgType: callbackType,
      isEnum: (TypeDeclaration t) => isEnum(root, t),
    )};');
  }
  indent.writeln('@end');
}

<<<<<<< HEAD
=======
/// Writes Objc header file header to sink.
void writeObjcHeaderPrologue(
    ObjcOptions options, Root root, StringSink sink, Indent indent) {
  if (options.copyrightHeader != null) {
    addLines(indent, options.copyrightHeader!, linePrefix: '// ');
  }
  indent.writeln('// $generatedCodeWarning');
  indent.writeln('// $seeAlsoWarning');
  indent.addln('');
}

/// Writes Objc header file imports to sink.
void writeObjcHeaderImports(
    ObjcOptions options, Root root, StringSink sink, Indent indent) {
  indent.writeln('#import <Foundation/Foundation.h>');
  indent.addln('');

  indent.writeln('@protocol FlutterBinaryMessenger;');
  indent.writeln('@protocol FlutterMessageCodec;');
  indent.writeln('@class FlutterError;');
  indent.writeln('@class FlutterStandardTypedData;');
  indent.addln('');
}

/// Writes single Objc header enum.
void writeObjcHeaderEnum(ObjcOptions options, Root root, StringSink sink,
    Indent indent, Enum anEnum) {
  final String enumName = _className(options.prefix, anEnum.name);
  addDocumentationComments(
      indent, anEnum.documentationComments, _docCommentSpec);

  indent.write('typedef NS_ENUM(NSUInteger, $enumName) ');
  indent.scoped('{', '};', () {
    enumerate(anEnum.members, (int index, final EnumMember member) {
      addDocumentationComments(
          indent, member.documentationComments, _docCommentSpec);
      // Capitalized first letter to ensure Swift compatibility
      indent.writeln(
          '$enumName${member.name[0].toUpperCase()}${member.name.substring(1)} = $index,');
    });
  });
}

>>>>>>> 7f013f97
/// Generates the ".h" file for the AST represented by [root] to [sink] with the
/// provided [options].
void generateObjcHeader(
    ObjcOptions options, Root root, StringSink sink, Indent indent) {
  indent.writeln('');

  for (final Api api in root.apis) {
    indent.writeln(
        '$_docCommentPrefix The codec used by ${_className(options.prefix, api.name)}.');
    indent.writeln(
        'NSObject<FlutterMessageCodec> *${_getCodecGetterName(options.prefix, api.name)}(void);');
    indent.addln('');
    if (api.location == ApiLocation.host) {
      _writeHostApiDeclaration(indent, api, options, root);
    } else if (api.location == ApiLocation.flutter) {
      _writeFlutterApiDeclaration(indent, api, options, root);
    }
  }

  indent.writeln('NS_ASSUME_NONNULL_END');
}

String _listGetter(Set<String> customClassNames, String list, NamedType field,
    int index, String? prefix) {
  if (customClassNames.contains(field.type.baseName)) {
    String className = field.type.baseName;
    if (prefix != null) {
      className = '$prefix$className';
    }
    return '[$className nullableFromList:(GetNullableObjectAtIndex($list, $index))]';
  } else {
    return 'GetNullableObjectAtIndex($list, $index)';
  }
}

String _arrayValue(Set<String> customClassNames, Set<String> customEnumNames,
    NamedType field) {
  if (customClassNames.contains(field.type.baseName)) {
    return '(self.${field.name} ? [self.${field.name} toList] : [NSNull null])';
  } else if (customEnumNames.contains(field.type.baseName)) {
    return '@(self.${field.name})';
  } else {
    return '(self.${field.name} ?: [NSNull null])';
  }
}

String _getSelector(Method func, String lastSelectorComponent) =>
    '${_getSelectorComponents(func, lastSelectorComponent).join(':')}:';

/// Returns an argument name that can be used in a context where it is possible to collide.
String _getSafeArgName(int count, NamedType arg) =>
    arg.name.isEmpty ? 'arg$count' : 'arg_${arg.name}';

/// Writes the definition code for a host [Api].
/// See also: [_writeHostApiDeclaration]
void _writeHostApiSource(
    Indent indent, ObjcOptions options, Api api, Root root) {
  assert(api.location == ApiLocation.host);
  final String apiName = _className(options.prefix, api.name);

  void writeChannelAllocation(Method func, String varName, String? taskQueue) {
    indent.writeln('FlutterBasicMessageChannel *$varName =');
    indent.inc();
    indent.writeln('[[FlutterBasicMessageChannel alloc]');
    indent.inc();
    indent.writeln('initWithName:@"${makeChannelName(api, func)}"');
    indent.writeln('binaryMessenger:binaryMessenger');
    indent.write('codec:');
    indent.add('${_getCodecGetterName(options.prefix, api.name)}()');

    if (taskQueue != null) {
      indent.addln('');
      indent.addln('taskQueue:$taskQueue];');
    } else {
      indent.addln('];');
    }
    indent.dec();
    indent.dec();
  }

  void writeChannelApiBinding(Method func, String channel) {
    void unpackArgs(String variable, Iterable<String> argNames) {
      indent.writeln('NSArray *args = $variable;');
      map3(wholeNumbers.take(func.arguments.length), argNames, func.arguments,
          (int count, String argName, NamedType arg) {
        if (isEnum(root, arg.type)) {
          return '${_className(options.prefix, arg.type.baseName)} $argName = [GetNullableObjectAtIndex(args, $count) integerValue];';
        } else {
          final _ObjcPtr argType =
              _objcTypeForDartType(options.prefix, arg.type);
          return '${argType.ptr}$argName = GetNullableObjectAtIndex(args, $count);';
        }
      }).forEach(indent.writeln);
    }

    void writeAsyncBindings(Iterable<String> selectorComponents,
        String callSignature, _ObjcPtr returnType) {
      if (func.returnType.isVoid) {
        const String callback = 'callback(wrapResult(nil, error));';
        if (func.arguments.isEmpty) {
          indent.writeScoped(
              '[api ${selectorComponents.first}:^(FlutterError *_Nullable error) {',
              '}];', () {
            indent.writeln(callback);
          });
        } else {
          indent.writeScoped(
              '[api $callSignature ${selectorComponents.last}:^(FlutterError *_Nullable error) {',
              '}];', () {
            indent.writeln(callback);
          });
        }
      } else {
        const String callback = 'callback(wrapResult(output, error));';
        if (func.arguments.isEmpty) {
          indent.writeScoped(
              '[api ${selectorComponents.first}:^(${returnType.ptr}_Nullable output, FlutterError *_Nullable error) {',
              '}];', () {
            indent.writeln(callback);
          });
        } else {
          indent.writeScoped(
              '[api $callSignature ${selectorComponents.last}:^(${returnType.ptr}_Nullable output, FlutterError *_Nullable error) {',
              '}];', () {
            indent.writeln(callback);
          });
        }
      }
    }

    void writeSyncBindings(String call, _ObjcPtr returnType) {
      indent.writeln('FlutterError *error;');
      if (func.returnType.isVoid) {
        indent.writeln('$call;');
        indent.writeln('callback(wrapResult(nil, error));');
      } else {
        indent.writeln('${returnType.ptr}output = $call;');
        indent.writeln('callback(wrapResult(output, error));');
      }
    }

    // TODO(gaaclarke): Incorporate this into _getSelectorComponents.
    final String lastSelectorComponent =
        func.isAsynchronous ? 'completion' : 'error';
    final String selector = _getSelector(func, lastSelectorComponent);
    indent.writeln(
        'NSCAssert([api respondsToSelector:@selector($selector)], @"$apiName api (%@) doesn\'t respond to @selector($selector)", api);');
    indent.write(
        '[$channel setMessageHandler:^(id _Nullable message, FlutterReply callback) ');
    indent.scoped('{', '}];', () {
      final _ObjcPtr returnType =
          _objcTypeForDartType(options.prefix, func.returnType);
      final Iterable<String> selectorComponents =
          _getSelectorComponents(func, lastSelectorComponent);
      final Iterable<String> argNames =
          indexMap(func.arguments, _getSafeArgName);
      final String callSignature =
          map2(selectorComponents.take(argNames.length), argNames,
              (String selectorComponent, String argName) {
        return '$selectorComponent:$argName';
      }).join(' ');
      if (func.arguments.isNotEmpty) {
        unpackArgs('message', argNames);
      }
      if (func.isAsynchronous) {
        writeAsyncBindings(selectorComponents, callSignature, returnType);
      } else {
        final String syncCall = func.arguments.isEmpty
            ? '[api ${selectorComponents.first}:&error]'
            : '[api $callSignature error:&error]';
        writeSyncBindings(syncCall, returnType);
      }
    });
  }

  const String channelName = 'channel';
  indent.write(
      'void ${apiName}Setup(id<FlutterBinaryMessenger> binaryMessenger, NSObject<$apiName> *api) ');
  indent.scoped('{', '}', () {
    for (final Method func in api.methods) {
      indent.write('');
      addDocumentationComments(
          indent, func.documentationComments, _docCommentSpec);

      indent.scoped('{', '}', () {
        String? taskQueue;
        if (func.taskQueueType != TaskQueueType.serial) {
          taskQueue = 'taskQueue';
          indent.writeln(
              'NSObject<FlutterTaskQueue> *$taskQueue = [binaryMessenger makeBackgroundTaskQueue];');
        }
        writeChannelAllocation(func, channelName, taskQueue);
        indent.write('if (api) ');
        indent.scoped('{', '}', () {
          writeChannelApiBinding(func, channelName);
        });
        indent.write('else ');
        indent.scoped('{', '}', () {
          indent.writeln('[$channelName setMessageHandler:nil];');
        });
      });
    }
  });
}

/// Writes the definition code for a flutter [Api].
/// See also: [_writeFlutterApiDeclaration]
void _writeFlutterApiSource(
    Indent indent, ObjcOptions options, Api api, Root root) {
  assert(api.location == ApiLocation.flutter);
  final String apiName = _className(options.prefix, api.name);

  void writeExtension() {
    indent.writeln('@interface $apiName ()');
    indent.writeln(
        '@property (nonatomic, strong) NSObject<FlutterBinaryMessenger> *binaryMessenger;');
    indent.writeln('@end');
  }

  void writeInitializer() {
    indent.write(
        '- (instancetype)initWithBinaryMessenger:(NSObject<FlutterBinaryMessenger> *)binaryMessenger ');
    indent.scoped('{', '}', () {
      indent.writeln('self = [super init];');
      indent.write('if (self) ');
      indent.scoped('{', '}', () {
        indent.writeln('_binaryMessenger = binaryMessenger;');
      });
      indent.writeln('return self;');
    });
  }

  void writeMethod(Method func) {
    final _ObjcPtr returnType =
        _objcTypeForDartType(options.prefix, func.returnType);
    final String callbackType = _callbackForType(func.returnType, returnType);

    String argNameFunc(int count, NamedType arg) => _getSafeArgName(count, arg);
    final Iterable<String> argNames = indexMap(func.arguments, argNameFunc);
    String sendArgument;
    if (func.arguments.isEmpty) {
      sendArgument = 'nil';
    } else {
      String makeVarOrNSNullExpression(String x) => '$x ?: [NSNull null]';
      sendArgument = '@[${argNames.map(makeVarOrNSNullExpression).join(', ')}]';
    }
    indent.write(_makeObjcSignature(
      func: func,
      options: options,
      returnType: 'void',
      lastArgName: 'completion',
      lastArgType: callbackType,
      argNameFunc: argNameFunc,
      isEnum: (TypeDeclaration t) => isEnum(root, t),
    ));
    indent.scoped(' {', '}', () {
      indent.writeln('FlutterBasicMessageChannel *channel =');
      indent.inc();
      indent.writeln('[FlutterBasicMessageChannel');
      indent.inc();
      indent.writeln('messageChannelWithName:@"${makeChannelName(api, func)}"');
      indent.writeln('binaryMessenger:self.binaryMessenger');
      indent.write('codec:${_getCodecGetterName(options.prefix, api.name)}()');
      indent.addln('];');
      indent.dec();
      indent.dec();
      indent.write('[channel sendMessage:$sendArgument reply:^(id reply) ');
      indent.scoped('{', '}];', () {
        if (func.returnType.isVoid) {
          indent.writeln('completion(nil);');
        } else {
          indent.writeln('${returnType.ptr}output = reply;');
          indent.writeln('completion(output, nil);');
        }
      });
    });
  }

  writeExtension();
  indent.addln('');
  indent.writeln('@implementation $apiName');
  indent.addln('');
  writeInitializer();
  api.methods.forEach(writeMethod);
  indent.writeln('@end');
}

<<<<<<< HEAD
=======
/// Writes Objc Source file header to sink.
void writeObjcSourcePrologue(
    ObjcOptions options, Root root, StringSink sink, Indent indent) {
  if (options.copyrightHeader != null) {
    addLines(indent, options.copyrightHeader!, linePrefix: '// ');
  }
  indent.writeln('// $generatedCodeWarning');
  indent.writeln('// $seeAlsoWarning');
  indent.addln('');
}

/// Writes Objc source file imports to sink.
void writeObjcSourceImports(
    ObjcOptions options, Root root, StringSink sink, Indent indent) {
  indent.writeln('#import "${options.headerIncludePath}"');
  indent.writeln('#import <Flutter/Flutter.h>');
  indent.addln('');

  indent.writeln('#if !__has_feature(objc_arc)');
  indent.writeln('#error File requires ARC to be enabled.');
  indent.writeln('#endif');
  indent.addln('');
}

>>>>>>> 7f013f97
/// Generates the ".m" file for the AST represented by [root] to [sink] with the
/// provided [options].
void generateObjcSource(
    ObjcOptions options, Root root, StringSink sink, Indent indent) {
  void writeApi(Api api) {
    final String codecName = _getCodecName(options.prefix, api.name);
    if (getCodecClasses(api, root).isNotEmpty) {
      _writeCodec(indent, codecName, options, api, root);
      indent.addln('');
    }
    _writeCodecGetter(indent, codecName, options, api, root);
    indent.addln('');
    if (api.location == ApiLocation.host) {
      _writeHostApiSource(indent, options, api, root);
    } else if (api.location == ApiLocation.flutter) {
      _writeFlutterApiSource(indent, options, api, root);
    }
  }

  root.apis.forEach(writeApi);
}

/// Looks through the AST for features that aren't supported by the ObjC
/// generator.
List<Error> validateObjc(ObjcOptions options, Root root) {
  final List<Error> errors = <Error>[];
  for (final Api api in root.apis) {
    for (final Method method in api.methods) {
      for (final NamedType arg in method.arguments) {
        if (isEnum(root, arg.type) && arg.type.isNullable) {
          // TODO(gaaclarke): Add line number.
          errors.add(Error(
              message:
                  "Nullable enum types aren't support in ObjC arguments in method:${api.name}.${method.name} argument:(${arg.type.baseName} ${arg.name})."));
        }
      }
    }
  }

  return errors;
}<|MERGE_RESOLUTION|>--- conflicted
+++ resolved
@@ -116,17 +116,10 @@
   void writeFilePrologue(OutputFileOptions<ObjcOptions> generatorOptions,
       Root root, StringSink sink, Indent indent) {
     if (generatorOptions.fileType == FileType.header) {
-<<<<<<< HEAD
-      _writeObjcHeaderHeader(
+      _writeObjcHeaderPrologue(
           generatorOptions.languageOptions, root, sink, indent);
     } else {
-      _writeObjcSourceHeader(
-=======
-      writeObjcHeaderPrologue(
-          generatorOptions.languageOptions, root, sink, indent);
-    } else {
-      writeObjcSourcePrologue(
->>>>>>> 7f013f97
+      _writeObjcSourcePrologue(
           generatorOptions.languageOptions, root, sink, indent);
     }
   }
@@ -206,7 +199,7 @@
   // Header File Methods.
 
   /// Writes Objc header file header to sink.
-  void _writeObjcHeaderHeader(
+  void _writeObjcHeaderPrologue(
       ObjcOptions languageOptions, Root root, StringSink sink, Indent indent) {
     if (languageOptions.copyrightHeader != null) {
       addLines(indent, languageOptions.copyrightHeader!, linePrefix: '// ');
@@ -306,7 +299,7 @@
   // Source File Methods.
 
   /// Writes Objc Source file header to sink.
-  void _writeObjcSourceHeader(
+  void _writeObjcSourcePrologue(
       ObjcOptions languageOptions, Root root, StringSink sink, Indent indent) {
     if (languageOptions.copyrightHeader != null) {
       addLines(indent, languageOptions.copyrightHeader!, linePrefix: '// ');
@@ -877,52 +870,6 @@
   indent.writeln('@end');
 }
 
-<<<<<<< HEAD
-=======
-/// Writes Objc header file header to sink.
-void writeObjcHeaderPrologue(
-    ObjcOptions options, Root root, StringSink sink, Indent indent) {
-  if (options.copyrightHeader != null) {
-    addLines(indent, options.copyrightHeader!, linePrefix: '// ');
-  }
-  indent.writeln('// $generatedCodeWarning');
-  indent.writeln('// $seeAlsoWarning');
-  indent.addln('');
-}
-
-/// Writes Objc header file imports to sink.
-void writeObjcHeaderImports(
-    ObjcOptions options, Root root, StringSink sink, Indent indent) {
-  indent.writeln('#import <Foundation/Foundation.h>');
-  indent.addln('');
-
-  indent.writeln('@protocol FlutterBinaryMessenger;');
-  indent.writeln('@protocol FlutterMessageCodec;');
-  indent.writeln('@class FlutterError;');
-  indent.writeln('@class FlutterStandardTypedData;');
-  indent.addln('');
-}
-
-/// Writes single Objc header enum.
-void writeObjcHeaderEnum(ObjcOptions options, Root root, StringSink sink,
-    Indent indent, Enum anEnum) {
-  final String enumName = _className(options.prefix, anEnum.name);
-  addDocumentationComments(
-      indent, anEnum.documentationComments, _docCommentSpec);
-
-  indent.write('typedef NS_ENUM(NSUInteger, $enumName) ');
-  indent.scoped('{', '};', () {
-    enumerate(anEnum.members, (int index, final EnumMember member) {
-      addDocumentationComments(
-          indent, member.documentationComments, _docCommentSpec);
-      // Capitalized first letter to ensure Swift compatibility
-      indent.writeln(
-          '$enumName${member.name[0].toUpperCase()}${member.name.substring(1)} = $index,');
-    });
-  });
-}
-
->>>>>>> 7f013f97
 /// Generates the ".h" file for the AST represented by [root] to [sink] with the
 /// provided [options].
 void generateObjcHeader(
@@ -1210,33 +1157,6 @@
   indent.writeln('@end');
 }
 
-<<<<<<< HEAD
-=======
-/// Writes Objc Source file header to sink.
-void writeObjcSourcePrologue(
-    ObjcOptions options, Root root, StringSink sink, Indent indent) {
-  if (options.copyrightHeader != null) {
-    addLines(indent, options.copyrightHeader!, linePrefix: '// ');
-  }
-  indent.writeln('// $generatedCodeWarning');
-  indent.writeln('// $seeAlsoWarning');
-  indent.addln('');
-}
-
-/// Writes Objc source file imports to sink.
-void writeObjcSourceImports(
-    ObjcOptions options, Root root, StringSink sink, Indent indent) {
-  indent.writeln('#import "${options.headerIncludePath}"');
-  indent.writeln('#import <Flutter/Flutter.h>');
-  indent.addln('');
-
-  indent.writeln('#if !__has_feature(objc_arc)');
-  indent.writeln('#error File requires ARC to be enabled.');
-  indent.writeln('#endif');
-  indent.addln('');
-}
-
->>>>>>> 7f013f97
 /// Generates the ".m" file for the AST represented by [root] to [sink] with the
 /// provided [options].
 void generateObjcSource(
