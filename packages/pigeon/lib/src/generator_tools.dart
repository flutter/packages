--- conflicted
+++ resolved
@@ -14,11 +14,7 @@
 /// The current version of pigeon.
 ///
 /// This must match the version in pubspec.yaml.
-<<<<<<< HEAD
-const String pigeonVersion = '24.0.1';
-=======
-const String pigeonVersion = '24.1.0';
->>>>>>> cb189781
+const String pigeonVersion = '24.1.1';
 
 /// Read all the content from [stdin] to a String.
 String readStdin() {
