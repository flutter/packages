// Copyright 2013 The Flutter Authors. All rights reserved.
// Use of this source code is governed by a BSD-style license that can be
// found in the LICENSE file.

import 'dart:convert';
import 'dart:io';
import 'dart:math';
import 'dart:mirrors';

import 'package:yaml/yaml.dart' as yaml;

import 'ast.dart';

/// The current version of pigeon.
///
/// This must match the version in pubspec.yaml.
<<<<<<< HEAD
const String pigeonVersion = '24.1.2';
=======
const String pigeonVersion = '24.2.0';
>>>>>>> cb4fb13e

/// Read all the content from [stdin] to a String.
String readStdin() {
  final List<int> bytes = <int>[];
  int byte = stdin.readByteSync();
  while (byte >= 0) {
    bytes.add(byte);
    byte = stdin.readByteSync();
  }
  return utf8.decode(bytes);
}

/// True if the generator line number should be printed out at the end of newlines.
bool debugGenerators = false;

/// A helper class for managing indentation, wrapping a [StringSink].
class Indent {
  /// Constructor which takes a [StringSink] [Indent] will wrap.
  Indent(this._sink);

  int _count = 0;
  final StringSink _sink;

  /// String used for newlines (ex "\n").
  String get newline {
    if (debugGenerators) {
      final List<String> frames = StackTrace.current.toString().split('\n');
      return ' //${frames.firstWhere((String x) => x.contains('_generator.dart'))}\n';
    } else {
      return '\n';
    }
  }

  /// String used to represent a tab.
  final String tab = '  ';

  /// Increase the indentation level.
  void inc([int level = 1]) {
    _count += level;
  }

  /// Decrement the indentation level.
  void dec([int level = 1]) {
    _count -= level;
  }

  /// Returns the String representing the current indentation.
  String str() {
    String result = '';
    for (int i = 0; i < _count; i++) {
      result += tab;
    }
    return result;
  }

  /// Replaces the newlines and tabs of input and adds it to the stream.
  ///
  /// [trimIndentation] flag finds the line with the fewest leading empty
  /// spaces and trims the beginning of all lines by this number.
  void format(
    String input, {
    bool leadingSpace = true,
    bool trailingNewline = true,
    bool trimIndentation = true,
  }) {
    final List<String> lines = input.split('\n');

    final int indentationToRemove = !trimIndentation
        ? 0
        : lines
            .where((String line) => line.trim().isNotEmpty)
            .map((String line) => line.length - line.trimLeft().length)
            .reduce(min);

    for (int i = 0; i < lines.length; ++i) {
      final String line = lines[i].length >= indentationToRemove
          ? lines[i].substring(indentationToRemove)
          : lines[i];

      if (i == 0 && !leadingSpace) {
        add(line.replaceAll('\t', tab));
      } else if (line.isNotEmpty) {
        write(line.replaceAll('\t', tab));
      }
      if (trailingNewline || i < lines.length - 1) {
        addln('');
      }
    }
  }

  /// Scoped increase of the indent level.
  ///
  /// For the execution of [func] the indentation will be incremented.
  void addScoped(
    String? begin,
    String? end,
    Function func, {
    bool addTrailingNewline = true,
    int nestCount = 1,
  }) {
    if (begin != null) {
      _sink.write(begin + newline);
    }
    nest(nestCount, func);
    if (end != null) {
      _sink.write(str() + end);
      if (addTrailingNewline) {
        _sink.write(newline);
      }
    }
  }

  /// Like `addScoped` but writes the current indentation level.
  void writeScoped(
    String? begin,
    String end,
    Function func, {
    bool addTrailingNewline = true,
  }) {
    addScoped(str() + (begin ?? ''), end, func,
        addTrailingNewline: addTrailingNewline);
  }

  /// Scoped increase of the indent level.
  ///
  /// For the execution of [func] the indentation will be incremented by the given amount.
  void nest(int count, Function func) {
    inc(count);
    func(); // ignore: avoid_dynamic_calls
    dec(count);
  }

  /// Add [text] with indentation and a newline.
  void writeln(String text) {
    if (text.isEmpty) {
      _sink.write(newline);
    } else {
      _sink.write(str() + text + newline);
    }
  }

  /// Add [text] with indentation.
  void write(String text) {
    _sink.write(str() + text);
  }

  /// Add [text] with a newline.
  void addln(String text) {
    _sink.write(text + newline);
  }

  /// Just adds [text].
  void add(String text) {
    _sink.write(text);
  }

  /// Adds [lines] number of newlines.
  void newln([int lines = 1]) {
    for (; lines > 0; lines--) {
      _sink.write(newline);
    }
  }
}

/// Create the generated channel name for a [method] on an [api].
String makeChannelName(Api api, Method method, String dartPackageName) {
  return makeChannelNameWithStrings(
    apiName: api.name,
    methodName: method.name,
    dartPackageName: dartPackageName,
  );
}

/// Create the generated channel name for a method on an api.
String makeChannelNameWithStrings({
  required String apiName,
  required String methodName,
  required String dartPackageName,
}) {
  return 'dev.flutter.pigeon.$dartPackageName.$apiName.$methodName';
}

// TODO(tarrinneal): Determine whether HostDataType is needed.

/// Represents the mapping of a Dart datatype to a Host datatype.
class HostDatatype {
  /// Parametric constructor for HostDatatype.
  HostDatatype({
    required this.datatype,
    required this.isBuiltin,
    required this.isNullable,
    required this.isEnum,
  });

  /// The [String] that can be printed into host code to represent the type.
  final String datatype;

  /// `true` if the host datatype is something builtin.
  final bool isBuiltin;

  /// `true` if the type corresponds to a nullable Dart datatype.
  final bool isNullable;

  /// `true if the type is a custom enum.
  final bool isEnum;
}

/// Calculates the [HostDatatype] for the provided [NamedType].
///
/// It will check the field against [classes], the list of custom classes, to
/// check if it is a builtin type. [builtinResolver] will return the host
/// datatype for the Dart datatype for builtin types.
///
/// [customResolver] can modify the datatype of custom types.
HostDatatype getFieldHostDatatype(
    NamedType field, String? Function(TypeDeclaration) builtinResolver,
    {String Function(String)? customResolver}) {
  return _getHostDatatype(field.type, builtinResolver,
      customResolver: customResolver, fieldName: field.name);
}

/// Calculates the [HostDatatype] for the provided [TypeDeclaration].
///
/// It will check the field against [classes], the list of custom classes, to
/// check if it is a builtin type. [builtinResolver] will return the host
/// datatype for the Dart datatype for builtin types.
///
/// [customResolver] can modify the datatype of custom types.
HostDatatype getHostDatatype(
    TypeDeclaration type, String? Function(TypeDeclaration) builtinResolver,
    {String Function(String)? customResolver}) {
  return _getHostDatatype(type, builtinResolver,
      customResolver: customResolver);
}

HostDatatype _getHostDatatype(
    TypeDeclaration type, String? Function(TypeDeclaration) builtinResolver,
    {String Function(String)? customResolver, String? fieldName}) {
  final String? datatype = builtinResolver(type);
  if (datatype == null) {
    if (type.isClass) {
      final String customName = customResolver != null
          ? customResolver(type.baseName)
          : type.baseName;
      return HostDatatype(
        datatype: customName,
        isBuiltin: false,
        isNullable: type.isNullable,
        isEnum: false,
      );
    } else if (type.isEnum) {
      final String customName = customResolver != null
          ? customResolver(type.baseName)
          : type.baseName;
      return HostDatatype(
        datatype: customName,
        isBuiltin: false,
        isNullable: type.isNullable,
        isEnum: true,
      );
    } else {
      throw Exception(
          'unrecognized datatype ${fieldName == null ? '' : 'for field:"$fieldName" '}of type:"${type.baseName}"');
    }
  } else {
    return HostDatatype(
      datatype: datatype,
      isBuiltin: true,
      isNullable: type.isNullable,
      isEnum: false,
    );
  }
}

/// Whether or not to include the version in the generated warning.
///
/// This is a global rather than an option because it's only intended to be
/// used internally, to avoid churn in Pigeon test files.
bool includeVersionInGeneratedWarning = true;

/// Warning printed at the top of all generated code.
@Deprecated('Use getGeneratedCodeWarning() instead')
const String generatedCodeWarning =
    'Autogenerated from Pigeon (v$pigeonVersion), do not edit directly.';

/// Warning printed at the top of all generated code.
String getGeneratedCodeWarning() {
  final String versionString =
      includeVersionInGeneratedWarning ? ' (v$pigeonVersion)' : '';
  return 'Autogenerated from Pigeon$versionString, do not edit directly.';
}

/// String to be printed after `getGeneratedCodeWarning()'s warning`.
const String seeAlsoWarning = 'See also: https://pub.dev/packages/pigeon';

/// Prefix for generated internal classes.
///
/// This lowers the chances of variable name collisions with user defined
/// parameters.
const String classNamePrefix = 'PigeonInternal';

/// Prefix for classes generated to use with ProxyApis.
///
/// This lowers the chances of variable name collisions with user defined
/// parameters.
const String proxyApiClassNamePrefix = 'Pigeon';

/// Prefix for APIs generated for ProxyApi.
///
/// Since ProxyApis are intended to wrap a class and will often share the name
/// of said class, host APIs should prefix the API with this protected name.
const String hostProxyApiPrefix = '${proxyApiClassNamePrefix}Api';

/// Prefix for class member names not defined by the user.
///
/// This lowers the chances of variable name collisions with user defined
/// parameters.
const String classMemberNamePrefix = 'pigeon_';

/// Prefix for variable names not defined by the user.
///
/// This lowers the chances of variable name collisions with user defined
/// parameters.
const String varNamePrefix = 'pigeonVar_';

/// Prefixes that are not allowed for any names of any types or methods.
const List<String> disallowedPrefixes = <String>[
  classNamePrefix,
  classMemberNamePrefix,
  hostProxyApiPrefix,
  proxyApiClassNamePrefix,
  varNamePrefix,
  'pigeonChannelCodec'
];

/// Collection of keys used in dictionaries across generators.
class Keys {
  /// The key in the result hash for the 'result' value.
  static const String result = 'result';

  /// The key in the result hash for the 'error' value.
  static const String error = 'error';

  /// The key in an error hash for the 'code' value.
  static const String errorCode = 'code';

  /// The key in an error hash for the 'message' value.
  static const String errorMessage = 'message';

  /// The key in an error hash for the 'details' value.
  static const String errorDetails = 'details';
}

/// Returns true if `type` represents 'void'.
bool isVoid(TypeMirror type) {
  return MirrorSystem.getName(type.simpleName) == 'void';
}

/// Adds the [lines] to [indent].
void addLines(Indent indent, Iterable<String> lines, {String? linePrefix}) {
  final String prefix = linePrefix ?? '';
  for (final String line in lines) {
    indent.writeln(line.isNotEmpty ? '$prefix$line' : prefix.trimRight());
  }
}

/// Recursively merges [modification] into [base].
///
/// In other words, whenever there is a conflict over the value of a key path,
/// [modification]'s value for that key path is selected.
Map<String, Object> mergeMaps(
  Map<String, Object> base,
  Map<String, Object> modification,
) {
  final Map<String, Object> result = <String, Object>{};
  for (final MapEntry<String, Object> entry in modification.entries) {
    if (base.containsKey(entry.key)) {
      final Object entryValue = entry.value;
      if (entryValue is Map<String, Object>) {
        assert(base[entry.key] is Map<String, Object>);
        result[entry.key] =
            mergeMaps((base[entry.key] as Map<String, Object>?)!, entryValue);
      } else {
        result[entry.key] = entry.value;
      }
    } else {
      result[entry.key] = entry.value;
    }
  }
  for (final MapEntry<String, Object> entry in base.entries) {
    if (!result.containsKey(entry.key)) {
      result[entry.key] = entry.value;
    }
  }
  return result;
}

/// A type name that is enumerated.
class EnumeratedType {
  /// Constructor.
  EnumeratedType(this.name, this.enumeration, this.type,
      {this.associatedClass, this.associatedEnum});

  /// The name of the type.
  final String name;

  /// The enumeration of the class.
  final int enumeration;

  /// The type of custom type of the enumerated type.
  final CustomTypes type;

  /// The associated Class that is represented by the [EnumeratedType].
  final Class? associatedClass;

  /// The associated Enum that is represented by the [EnumeratedType].
  final Enum? associatedEnum;

  /// Returns the offset of the enumeration.
  int offset(int offset) => enumeration - offset;
}

/// Supported basic datatypes.
const List<String> validTypes = <String>[
  'String',
  'bool',
  'int',
  'double',
  'Uint8List',
  'Int32List',
  'Int64List',
  'Float64List',
  'List',
  'Map',
  'Object',
];

/// The dedicated key for accessing an InstanceManager in ProxyApi base codecs.
///
/// Generated codecs override the `StandardMessageCodec` which reserves the byte
/// keys of 0-127, so this value is chosen because it is the lowest available
/// key.
///
/// See https://api.flutter.dev/flutter/services/StandardMessageCodec/writeValue.html
/// for more information on keys in MessageCodecs.
const int proxyApiCodecInstanceManagerKey = 128;

/// Custom codecs' custom types are enumerations begin at this number to
/// avoid collisions with the StandardMessageCodec.
const int minimumCodecFieldKey = proxyApiCodecInstanceManagerKey + 1;

/// The maximum codec enumeration allowed.
const int maximumCodecFieldKey = 255;

/// The total number of keys allowed in the custom codec.
const int totalCustomCodecKeysAllowed =
    maximumCodecFieldKey - minimumCodecFieldKey;

Iterable<TypeDeclaration> _getTypeArguments(TypeDeclaration type) sync* {
  for (final TypeDeclaration typeArg in type.typeArguments) {
    yield* _getTypeArguments(typeArg);
  }
  yield type;
}

bool _isUnseenCustomType(
    TypeDeclaration type, Set<String> referencedTypeNames) {
  return !referencedTypeNames.contains(type.baseName) &&
      !validTypes.contains(type.baseName);
}

class _Bag<Key, Value> {
  Map<Key, List<Value>> map = <Key, List<Value>>{};
  void add(Key key, Value? value) {
    if (!map.containsKey(key)) {
      map[key] = value == null ? <Value>[] : <Value>[value];
    } else {
      if (value != null) {
        map[key]!.add(value);
      }
    }
  }

  void addMany(Iterable<Key> keys, Value? value) {
    for (final Key key in keys) {
      add(key, value);
    }
  }
}

/// Recurses into a list of [Api]s and produces a list of all referenced types
/// and an associated [List] of the offsets where they are found.
Map<TypeDeclaration, List<int>> getReferencedTypes(
    List<Api> apis, List<Class> classes) {
  final _Bag<TypeDeclaration, int> references = _Bag<TypeDeclaration, int>();
  for (final Api api in apis) {
    for (final Method method in api.methods) {
      for (final NamedType field in method.parameters) {
        references.addMany(_getTypeArguments(field.type), field.offset);
      }
      references.addMany(_getTypeArguments(method.returnType), method.offset);
    }
    if (api is AstProxyApi) {
      for (final Constructor constructor in api.constructors) {
        for (final NamedType parameter in constructor.parameters) {
          references.addMany(
            _getTypeArguments(parameter.type),
            parameter.offset,
          );
        }
      }
      for (final ApiField field in api.fields) {
        references.addMany(_getTypeArguments(field.type), field.offset);
      }
    }
  }

  final Set<String> referencedTypeNames =
      references.map.keys.map((TypeDeclaration e) => e.baseName).toSet();
  final List<String> classesToCheck = List<String>.from(referencedTypeNames);
  while (classesToCheck.isNotEmpty) {
    final String next = classesToCheck.removeLast();
    final Class aClass = classes.firstWhere((Class x) => x.name == next,
        orElse: () => Class(name: '', fields: <NamedType>[]));
    for (final NamedType field in aClass.fields) {
      if (_isUnseenCustomType(field.type, referencedTypeNames)) {
        references.add(field.type, field.offset);
        classesToCheck.add(field.type.baseName);
      }
      for (final TypeDeclaration typeArg in field.type.typeArguments) {
        if (_isUnseenCustomType(typeArg, referencedTypeNames)) {
          references.add(typeArg, field.offset);
          classesToCheck.add(typeArg.baseName);
        }
      }
    }
  }
  return references.map;
}

/// Find the [TypeDeclaration] that has the highest API requirement and its
/// version, [T].
///
/// [T] depends on the language. For example, Android uses an int while iOS uses
/// semantic versioning.
({TypeDeclaration type, T version})?
    findHighestApiRequirement<T extends Object>(
  Iterable<TypeDeclaration> types, {
  required T? Function(TypeDeclaration) onGetApiRequirement,
  required Comparator<T> onCompare,
}) {
  Iterable<TypeDeclaration> addAllRecursive(TypeDeclaration type) sync* {
    yield type;
    if (type.typeArguments.isNotEmpty) {
      for (final TypeDeclaration typeArg in type.typeArguments) {
        yield* addAllRecursive(typeArg);
      }
    }
  }

  final Iterable<TypeDeclaration> allReferencedTypes = types
      .expand(addAllRecursive)
      .where((TypeDeclaration type) => onGetApiRequirement(type) != null);

  if (allReferencedTypes.isEmpty) {
    return null;
  }

  final TypeDeclaration typeWithHighestRequirement = allReferencedTypes.reduce(
    (TypeDeclaration one, TypeDeclaration two) {
      return onCompare(onGetApiRequirement(one)!, onGetApiRequirement(two)!) > 0
          ? one
          : two;
    },
  );

  return (
    type: typeWithHighestRequirement,
    version: onGetApiRequirement(typeWithHighestRequirement)!,
  );
}

/// All custom definable data types.
enum CustomTypes {
  /// A custom Class.
  customClass,

  /// A custom Enum.
  customEnum,
}

/// Return the enumerated types that must exist in the codec
/// where the enumeration should be the key used in the buffer.
Iterable<EnumeratedType> getEnumeratedTypes(
  Root root, {
  bool excludeSealedClasses = false,
}) sync* {
  int index = 0;

  for (final Enum customEnum in root.enums) {
    yield EnumeratedType(
      customEnum.name,
      index + minimumCodecFieldKey,
      CustomTypes.customEnum,
      associatedEnum: customEnum,
    );
    index += 1;
  }

  for (final Class customClass in root.classes) {
    if (!excludeSealedClasses || !customClass.isSealed) {
      yield EnumeratedType(
        customClass.name,
        index + minimumCodecFieldKey,
        CustomTypes.customClass,
        associatedClass: customClass,
      );
      index += 1;
    }
  }
}

/// Checks if [root] contains enough custom types to require overflow codec tools.
bool customTypeOverflowCheck(Root root) {
  return root.classes.length + root.enums.length >
      maximumCodecFieldKey - minimumCodecFieldKey;
}

/// Describes how to format a document comment.
class DocumentCommentSpecification {
  /// Constructor for [DocumentationCommentSpecification]
  const DocumentCommentSpecification(
    this.openCommentToken, {
    this.closeCommentToken = '',
    this.blockContinuationToken = '',
  });

  /// Token that represents the open symbol for a documentation comment.
  final String openCommentToken;

  /// Token that represents the closing symbol for a documentation comment.
  final String closeCommentToken;

  /// Token that represents the continuation symbol for a block of documentation comments.
  final String blockContinuationToken;
}

/// Formats documentation comments and adds them to current Indent.
///
/// The [comments] list is meant for comments written in the input Dart file.
/// The [generatorComments] list is meant for comments added by the generators.
/// Include white space for all tokens when called, no assumptions are made.
void addDocumentationComments(
  Indent indent,
  List<String> comments,
  DocumentCommentSpecification commentSpec, {
  List<String> generatorComments = const <String>[],
}) {
  asDocumentationComments(
    comments,
    commentSpec,
    generatorComments: generatorComments,
  ).forEach(indent.writeln);
}

/// Formats documentation comments and adds them to current Indent.
///
/// The [comments] list is meant for comments written in the input Dart file.
/// The [generatorComments] list is meant for comments added by the generators.
/// Include white space for all tokens when called, no assumptions are made.
Iterable<String> asDocumentationComments(
  Iterable<String> comments,
  DocumentCommentSpecification commentSpec, {
  List<String> generatorComments = const <String>[],
}) sync* {
  final List<String> allComments = <String>[
    ...comments,
    if (comments.isNotEmpty && generatorComments.isNotEmpty) '',
    ...generatorComments,
  ];
  String currentLineOpenToken = commentSpec.openCommentToken;
  if (allComments.length > 1) {
    if (commentSpec.closeCommentToken != '') {
      yield commentSpec.openCommentToken;
      currentLineOpenToken = commentSpec.blockContinuationToken;
    }
    for (String line in allComments) {
      if (line.isNotEmpty && line[0] != ' ') {
        line = ' $line';
      }
      yield '$currentLineOpenToken$line';
    }
    if (commentSpec.closeCommentToken != '') {
      yield commentSpec.closeCommentToken;
    }
  } else if (allComments.length == 1) {
    yield '$currentLineOpenToken${allComments.first}${commentSpec.closeCommentToken}';
  }
}

/// Returns an ordered list of fields to provide consistent serialization order.
Iterable<NamedType> getFieldsInSerializationOrder(Class classDefinition) {
  // This returns the fields in the order they are declared in the pigeon file.
  return classDefinition.fields;
}

/// Crawls up the path of [dartFilePath] until it finds a pubspec.yaml in a
/// parent directory and returns its path.
String? _findPubspecPath(String dartFilePath) {
  try {
    Directory dir = File(dartFilePath).parent;
    String? pubspecPath;
    while (pubspecPath == null) {
      if (dir.existsSync()) {
        final Iterable<String> pubspecPaths = dir
            .listSync()
            .map((FileSystemEntity e) => e.path)
            .where((String path) => path.endsWith('pubspec.yaml'));
        if (pubspecPaths.isNotEmpty) {
          pubspecPath = pubspecPaths.first;
        } else {
          dir = dir.parent;
        }
      } else {
        break;
      }
    }
    return pubspecPath;
  } catch (ex) {
    return null;
  }
}

/// Given the path of a Dart file, [mainDartFile], the name of the package will
/// be deduced by locating and parsing its associated pubspec.yaml.
String? deducePackageName(String mainDartFile) {
  final String? pubspecPath = _findPubspecPath(mainDartFile);
  if (pubspecPath == null) {
    return null;
  }

  try {
    final String text = File(pubspecPath).readAsStringSync();
    return (yaml.loadYaml(text) as Map<dynamic, dynamic>)['name'] as String?;
  } catch (_) {
    return null;
  }
}

/// Enum to specify api type when generating code.
enum ApiType {
  /// Flutter api.
  flutter,

  /// Host api.
  host,
}

/// Enum to specify which file will be generated for multi-file generators
enum FileType {
  /// header file.
  header,

  /// source file.
  source,

  /// file type is not applicable.
  na,
}

/// Options for [Generator]s that have multiple output file types.
///
/// Specifies which file to write as well as wraps all language options.
class OutputFileOptions<T> {
  /// Constructor.
  OutputFileOptions({required this.fileType, required this.languageOptions});

  /// To specify which file type should be created.
  FileType fileType;

  /// Options for specified language across all file types.
  T languageOptions;
}

/// Converts strings to Upper Camel Case.
String toUpperCamelCase(String text) {
  final RegExp separatorPattern = RegExp(r'[ _-]');
  return text.split(separatorPattern).map((String word) {
    return word.isEmpty
        ? ''
        : word.substring(0, 1).toUpperCase() + word.substring(1);
  }).join();
}

/// Converts strings to Lower Camel Case.
String toLowerCamelCase(String text) {
  final RegExp separatorPattern = RegExp(r'[ _-]');
  bool firstWord = true;
  return text.split(separatorPattern).map((String word) {
    if (word.isEmpty) {
      return '';
    }
    if (firstWord) {
      firstWord = false;
      return word.substring(0, 1).toLowerCase() + word.substring(1);
    }
    return word.substring(0, 1).toUpperCase() + word.substring(1);
  }).join();
}

/// Converts string to SCREAMING_SNAKE_CASE.
String toScreamingSnakeCase(String string) {
  return string
      .replaceAllMapped(
          RegExp(r'(?<=[a-z])[A-Z]'), (Match m) => '_${m.group(0)}')
      .toUpperCase();
}

/// The channel name for the `removeStrongReference` method of the
/// `InstanceManager` API.
///
/// This ensures the channel name is the same for all languages.
String makeRemoveStrongReferenceChannelName(String dartPackageName) {
  return makeChannelNameWithStrings(
    apiName: '${classNamePrefix}InstanceManager',
    methodName: 'removeStrongReference',
    dartPackageName: dartPackageName,
  );
}

/// The channel name for the `clear` method of the `InstanceManager` API.
///
/// This ensures the channel name is the same for all languages.
String makeClearChannelName(String dartPackageName) {
  return makeChannelNameWithStrings(
    apiName: '${classNamePrefix}InstanceManager',
    methodName: 'clear',
    dartPackageName: dartPackageName,
  );
}<|MERGE_RESOLUTION|>--- conflicted
+++ resolved
@@ -14,11 +14,7 @@
 /// The current version of pigeon.
 ///
 /// This must match the version in pubspec.yaml.
-<<<<<<< HEAD
-const String pigeonVersion = '24.1.2';
-=======
-const String pigeonVersion = '24.2.0';
->>>>>>> cb4fb13e
+const String pigeonVersion = '24.2.1';
 
 /// Read all the content from [stdin] to a String.
 String readStdin() {
