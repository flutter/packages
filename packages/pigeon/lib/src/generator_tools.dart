// Copyright 2013 The Flutter Authors
// Use of this source code is governed by a BSD-style license that can be
// found in the LICENSE file.

import 'dart:convert';
import 'dart:io';
import 'dart:math';
import 'dart:mirrors';

import 'package:yaml/yaml.dart' as yaml;

import 'ast.dart';
import 'generator.dart';

/// The current version of pigeon.
///
/// This must match the version in pubspec.yaml.
<<<<<<< HEAD
const String pigeonVersion = '26.0.2';
=======
const String pigeonVersion = '26.0.3';
>>>>>>> 850087bf

/// Read all the content from [stdin] to a String.
String readStdin() {
  final List<int> bytes = <int>[];
  int byte = stdin.readByteSync();
  while (byte >= 0) {
    bytes.add(byte);
    byte = stdin.readByteSync();
  }
  return utf8.decode(bytes);
}

/// True if the generator line number should be printed out at the end of newlines.
bool debugGenerators = false;

/// A helper class for managing indentation, wrapping a [StringSink].
class Indent {
  /// Constructor which takes a [StringSink] [Indent] will wrap.
  Indent(this._sink);

  int _count = 0;
  final StringSink _sink;

  /// String used for newlines (ex "\n").
  String get newline {
    if (debugGenerators) {
      final List<String> frames = StackTrace.current.toString().split('\n');
      return ' //${frames.firstWhere((String x) => x.contains('_generator.dart'))}\n';
    } else {
      return '\n';
    }
  }

  /// String used to represent a tab.
  final String tab = '  ';

  /// Increase the indentation level.
  void inc([int level = 1]) {
    _count += level;
  }

  /// Decrement the indentation level.
  void dec([int level = 1]) {
    _count -= level;
  }

  /// Returns the String representing the current indentation.
  String str() {
    String result = '';
    for (int i = 0; i < _count; i++) {
      result += tab;
    }
    return result;
  }

  /// Replaces the newlines and tabs of input and adds it to the stream.
  ///
  /// [trimIndentation] flag finds the line with the fewest leading empty
  /// spaces and trims the beginning of all lines by this number.
  void format(
    String input, {
    bool leadingSpace = true,
    bool trailingNewline = true,
    bool trimIndentation = true,
  }) {
    final List<String> lines = input.split('\n');

    final int indentationToRemove =
        !trimIndentation
            ? 0
            : lines
                .where((String line) => line.trim().isNotEmpty)
                .map((String line) => line.length - line.trimLeft().length)
                .reduce(min);

    for (int i = 0; i < lines.length; ++i) {
      final String line =
          lines[i].length >= indentationToRemove
              ? lines[i].substring(indentationToRemove)
              : lines[i];

      if (i == 0 && !leadingSpace) {
        add(line.replaceAll('\t', tab));
      } else if (line.isNotEmpty) {
        write(line.replaceAll('\t', tab));
      }
      if (trailingNewline || i < lines.length - 1) {
        addln('');
      }
    }
  }

  /// Scoped increase of the indent level.
  ///
  /// For the execution of [func] the indentation will be incremented.
  void addScoped(
    String? begin,
    String? end,
    Function func, {
    bool addTrailingNewline = true,
    int nestCount = 1,
  }) {
    if (begin != null) {
      _sink.write(begin + newline);
    }
    nest(nestCount, func);
    if (end != null && end.isNotEmpty) {
      _sink.write(str() + end);
      if (addTrailingNewline) {
        _sink.write(newline);
      }
    }
  }

  /// Like `addScoped` but writes the current indentation level.
  void writeScoped(
    String? begin,
    String? end,
    Function func, {
    int nestCount = 1,
    bool addTrailingNewline = true,
  }) {
    addScoped(
      str() + (begin ?? ''),
      end,
      func,
      nestCount: nestCount,
      addTrailingNewline: addTrailingNewline,
    );
  }

  /// Scoped increase of the indent level.
  ///
  /// For the execution of [func] the indentation will be incremented by the given amount.
  void nest(int count, Function func) {
    inc(count);
    func(); // ignore: avoid_dynamic_calls
    dec(count);
  }

  /// Add [text] with indentation and a newline.
  void writeln(String text) {
    if (text.isEmpty) {
      _sink.write(newline);
    } else {
      _sink.write(str() + text + newline);
    }
  }

  /// Add [text] with indentation.
  void write(String text) {
    _sink.write(str() + text);
  }

  /// Add [text] with a newline.
  void addln(String text) {
    _sink.write(text + newline);
  }

  /// Just adds [text].
  void add(String text) {
    _sink.write(text);
  }

  /// Adds [lines] number of newlines.
  void newln([int lines = 1]) {
    for (; lines > 0; lines--) {
      _sink.write(newline);
    }
  }
}

/// Create the generated channel name for a [method] on an [api].
String makeChannelName(Api api, Method method, String dartPackageName) {
  return makeChannelNameWithStrings(
    apiName: api.name,
    methodName: method.name,
    dartPackageName: dartPackageName,
  );
}

/// Create the generated channel name for a method on an api.
String makeChannelNameWithStrings({
  required String apiName,
  required String methodName,
  required String dartPackageName,
}) {
  return 'dev.flutter.pigeon.$dartPackageName.$apiName.$methodName';
}

// TODO(tarrinneal): Determine whether HostDataType is needed.

/// Represents the mapping of a Dart datatype to a Host datatype.
class HostDatatype {
  /// Parametric constructor for HostDatatype.
  HostDatatype({
    required this.datatype,
    required this.isBuiltin,
    required this.isNullable,
    required this.isEnum,
  });

  /// The [String] that can be printed into host code to represent the type.
  final String datatype;

  /// `true` if the host datatype is something builtin.
  final bool isBuiltin;

  /// `true` if the type corresponds to a nullable Dart datatype.
  final bool isNullable;

  /// `true if the type is a custom enum.
  final bool isEnum;
}

/// Calculates the [HostDatatype] for the provided [NamedType].
///
/// It will check the field against [classes], the list of custom classes, to
/// check if it is a builtin type. [builtinResolver] will return the host
/// datatype for the Dart datatype for builtin types.
///
/// [customResolver] can modify the datatype of custom types.
HostDatatype getFieldHostDatatype(
  NamedType field,
  String? Function(TypeDeclaration) builtinResolver, {
  String Function(String)? customResolver,
}) {
  return _getHostDatatype(
    field.type,
    builtinResolver,
    customResolver: customResolver,
    fieldName: field.name,
  );
}

/// Calculates the [HostDatatype] for the provided [TypeDeclaration].
///
/// It will check the field against [classes], the list of custom classes, to
/// check if it is a builtin type. [builtinResolver] will return the host
/// datatype for the Dart datatype for builtin types.
///
/// [customResolver] can modify the datatype of custom types.
HostDatatype getHostDatatype(
  TypeDeclaration type,
  String? Function(TypeDeclaration) builtinResolver, {
  String Function(String)? customResolver,
}) {
  return _getHostDatatype(
    type,
    builtinResolver,
    customResolver: customResolver,
  );
}

HostDatatype _getHostDatatype(
  TypeDeclaration type,
  String? Function(TypeDeclaration) builtinResolver, {
  String Function(String)? customResolver,
  String? fieldName,
}) {
  final String? datatype = builtinResolver(type);
  if (datatype == null) {
    if (type.isClass) {
      final String customName =
          customResolver != null
              ? customResolver(type.baseName)
              : type.baseName;
      return HostDatatype(
        datatype: customName,
        isBuiltin: false,
        isNullable: type.isNullable,
        isEnum: false,
      );
    } else if (type.isEnum) {
      final String customName =
          customResolver != null
              ? customResolver(type.baseName)
              : type.baseName;
      return HostDatatype(
        datatype: customName,
        isBuiltin: false,
        isNullable: type.isNullable,
        isEnum: true,
      );
    } else {
      throw Exception(
        'unrecognized datatype ${fieldName == null ? '' : 'for field:"$fieldName" '}of type:"${type.baseName}"',
      );
    }
  } else {
    return HostDatatype(
      datatype: datatype,
      isBuiltin: true,
      isNullable: type.isNullable,
      isEnum: false,
    );
  }
}

/// Whether or not to include the version in the generated warning.
///
/// This is a global rather than an option because it's only intended to be
/// used internally, to avoid churn in Pigeon test files.
bool includeVersionInGeneratedWarning = true;

/// Warning printed at the top of all generated code.
@Deprecated('Use getGeneratedCodeWarning() instead')
const String generatedCodeWarning =
    'Autogenerated from Pigeon (v$pigeonVersion), do not edit directly.';

/// Warning printed at the top of all generated code.
String getGeneratedCodeWarning() {
  final String versionString =
      includeVersionInGeneratedWarning ? ' (v$pigeonVersion)' : '';
  return 'Autogenerated from Pigeon$versionString, do not edit directly.';
}

/// String to be printed after `getGeneratedCodeWarning()'s warning`.
const String seeAlsoWarning = 'See also: https://pub.dev/packages/pigeon';

/// Prefix for generated internal classes.
///
/// This lowers the chances of variable name collisions with user defined
/// parameters.
const String classNamePrefix = 'PigeonInternal';

/// Prefix for utility classes generated to be used with ProxyAPIs.
///
/// This lowers the chances of variable name collisions with user defined
/// parameters.
const String proxyApiClassNamePrefix = 'Pigeon';

/// Prefix for the name of generated native type APIs of ProxyAPIs.
const String hostProxyApiPrefix = '${proxyApiClassNamePrefix}Api';

/// Prefix for class member names not defined by the user.
///
/// This lowers the chances of variable name collisions with user defined
/// parameters.
const String classMemberNamePrefix = 'pigeon_';

/// Prefix for variable names not defined by the user.
///
/// This lowers the chances of variable name collisions with user defined
/// parameters.
const String varNamePrefix = 'pigeonVar_';

/// Prefixes that are not allowed for any names of any types or methods.
const List<String> disallowedPrefixes = <String>[
  classNamePrefix,
  classMemberNamePrefix,
  hostProxyApiPrefix,
  proxyApiClassNamePrefix,
  varNamePrefix,
  'pigeonChannelCodec',
];

/// Collection of keys used in dictionaries across generators.
class Keys {
  /// The key in the result hash for the 'result' value.
  static const String result = 'result';

  /// The key in the result hash for the 'error' value.
  static const String error = 'error';

  /// The key in an error hash for the 'code' value.
  static const String errorCode = 'code';

  /// The key in an error hash for the 'message' value.
  static const String errorMessage = 'message';

  /// The key in an error hash for the 'details' value.
  static const String errorDetails = 'details';
}

/// Returns true if `type` represents 'void'.
bool isVoid(TypeMirror type) {
  return MirrorSystem.getName(type.simpleName) == 'void';
}

/// Adds the [lines] to [indent].
void addLines(Indent indent, Iterable<String> lines, {String? linePrefix}) {
  final String prefix = linePrefix ?? '';
  for (final String line in lines) {
    indent.writeln(line.isNotEmpty ? '$prefix$line' : prefix.trimRight());
  }
}

/// Recursively merges [modification] into [base].
///
/// In other words, whenever there is a conflict over the value of a key path,
/// [modification]'s value for that key path is selected.
Map<String, Object> mergeMaps(
  Map<String, Object> base,
  Map<String, Object> modification,
) {
  final Map<String, Object> result = <String, Object>{};
  for (final MapEntry<String, Object> entry in modification.entries) {
    if (base.containsKey(entry.key)) {
      final Object entryValue = entry.value;
      if (entryValue is Map<String, Object>) {
        assert(base[entry.key] is Map<String, Object>);
        result[entry.key] = mergeMaps(
          (base[entry.key] as Map<String, Object>?)!,
          entryValue,
        );
      } else {
        result[entry.key] = entry.value;
      }
    } else {
      result[entry.key] = entry.value;
    }
  }
  for (final MapEntry<String, Object> entry in base.entries) {
    if (!result.containsKey(entry.key)) {
      result[entry.key] = entry.value;
    }
  }
  return result;
}

/// A type name that is enumerated.
class EnumeratedType {
  /// Constructor.
  EnumeratedType(
    this.name,
    this.enumeration,
    this.type, {
    this.associatedClass,
    this.associatedEnum,
  });

  /// The name of the type.
  final String name;

  /// The enumeration of the class.
  final int enumeration;

  /// The type of custom type of the enumerated type.
  final CustomTypes type;

  /// The associated Class that is represented by the [EnumeratedType].
  final Class? associatedClass;

  /// The associated Enum that is represented by the [EnumeratedType].
  final Enum? associatedEnum;

  /// Returns the offset of the enumeration.
  int offset(int offset) => enumeration - offset;
}

/// Supported basic datatypes.
const List<String> validTypes = <String>[
  'String',
  'bool',
  'int',
  'double',
  'Uint8List',
  'Int32List',
  'Int64List',
  'Float64List',
  'List',
  'Map',
  'Object',
];

/// The dedicated key for the base codecs used to access references in the
/// InstanceManager.
///
/// Generated codecs override the `StandardMessageCodec` which reserves the byte
/// keys of 0-127, so this value is chosen because it is the lowest available
/// key.
///
/// See https://api.flutter.dev/flutter/services/StandardMessageCodec/writeValue.html
/// for more information on keys in MessageCodecs.
const int proxyApiCodecInstanceManagerKey = 128;

/// Custom codecs' custom types are enumerations begin at this number to
/// avoid collisions with the StandardMessageCodec.
const int minimumCodecFieldKey = proxyApiCodecInstanceManagerKey + 1;

/// The maximum codec enumeration allowed.
const int maximumCodecFieldKey = 255;

/// The total number of keys allowed in the custom codec.
const int totalCustomCodecKeysAllowed =
    maximumCodecFieldKey - minimumCodecFieldKey;

Iterable<TypeDeclaration> _getTypeArguments(TypeDeclaration type) sync* {
  for (final TypeDeclaration typeArg in type.typeArguments) {
    yield* _getTypeArguments(typeArg);
  }
  yield type;
}

bool _isUnseenCustomType(
  TypeDeclaration type,
  Set<String> referencedTypeNames,
) {
  return !referencedTypeNames.contains(type.baseName) &&
      !validTypes.contains(type.baseName);
}

class _Bag<Key, Value> {
  Map<Key, List<Value>> map = <Key, List<Value>>{};
  void add(Key key, Value? value) {
    if (!map.containsKey(key)) {
      map[key] = value == null ? <Value>[] : <Value>[value];
    } else {
      if (value != null) {
        map[key]!.add(value);
      }
    }
  }

  void addMany(Iterable<Key> keys, Value? value) {
    for (final Key key in keys) {
      add(key, value);
    }
  }
}

/// Recurses into a list of [Api]s and produces a list of all referenced types
/// and an associated [List] of the offsets where they are found.
Map<TypeDeclaration, List<int>> getReferencedTypes(
  List<Api> apis,
  List<Class> classes,
) {
  final _Bag<TypeDeclaration, int> references = _Bag<TypeDeclaration, int>();
  for (final Api api in apis) {
    for (final Method method in api.methods) {
      for (final NamedType field in method.parameters) {
        references.addMany(_getTypeArguments(field.type), field.offset);
      }
      references.addMany(_getTypeArguments(method.returnType), method.offset);
    }
    if (api is AstProxyApi) {
      for (final Constructor constructor in api.constructors) {
        for (final NamedType parameter in constructor.parameters) {
          references.addMany(
            _getTypeArguments(parameter.type),
            parameter.offset,
          );
        }
      }
      for (final ApiField field in api.fields) {
        references.addMany(_getTypeArguments(field.type), field.offset);
      }
    }
  }

  final Set<String> referencedTypeNames =
      references.map.keys.map((TypeDeclaration e) => e.baseName).toSet();
  final List<String> classesToCheck = List<String>.from(referencedTypeNames);
  while (classesToCheck.isNotEmpty) {
    final String next = classesToCheck.removeLast();
    final Class aClass = classes.firstWhere(
      (Class x) => x.name == next,
      orElse: () => Class(name: '', fields: <NamedType>[]),
    );
    for (final NamedType field in aClass.fields) {
      if (_isUnseenCustomType(field.type, referencedTypeNames)) {
        references.add(field.type, field.offset);
        classesToCheck.add(field.type.baseName);
      }
      for (final TypeDeclaration typeArg in field.type.typeArguments) {
        if (_isUnseenCustomType(typeArg, referencedTypeNames)) {
          references.add(typeArg, field.offset);
          classesToCheck.add(typeArg.baseName);
        }
      }
    }
  }
  return references.map;
}

/// Find the [TypeDeclaration] that has the highest API requirement and its
/// version, [T].
///
/// [T] depends on the language. For example, Android uses an int while iOS uses
/// semantic versioning.
({TypeDeclaration type, T version})?
findHighestApiRequirement<T extends Object>(
  Iterable<TypeDeclaration> types, {
  required T? Function(TypeDeclaration) onGetApiRequirement,
  required Comparator<T> onCompare,
}) {
  Iterable<TypeDeclaration> addAllRecursive(TypeDeclaration type) sync* {
    yield type;
    if (type.typeArguments.isNotEmpty) {
      for (final TypeDeclaration typeArg in type.typeArguments) {
        yield* addAllRecursive(typeArg);
      }
    }
  }

  final Iterable<TypeDeclaration> allReferencedTypes = types
      .expand(addAllRecursive)
      .where((TypeDeclaration type) => onGetApiRequirement(type) != null);

  if (allReferencedTypes.isEmpty) {
    return null;
  }

  final TypeDeclaration typeWithHighestRequirement = allReferencedTypes.reduce((
    TypeDeclaration one,
    TypeDeclaration two,
  ) {
    return onCompare(onGetApiRequirement(one)!, onGetApiRequirement(two)!) > 0
        ? one
        : two;
  });

  return (
    type: typeWithHighestRequirement,
    version: onGetApiRequirement(typeWithHighestRequirement)!,
  );
}

/// All custom definable data types.
enum CustomTypes {
  /// A custom Class.
  customClass,

  /// A custom Enum.
  customEnum,
}

/// Return the enumerated types that must exist in the codec
/// where the enumeration should be the key used in the buffer.
Iterable<EnumeratedType> getEnumeratedTypes(
  Root root, {
  bool excludeSealedClasses = false,
}) sync* {
  int index = 0;

  for (final Enum customEnum in root.enums) {
    yield EnumeratedType(
      customEnum.name,
      index + minimumCodecFieldKey,
      CustomTypes.customEnum,
      associatedEnum: customEnum,
    );
    index += 1;
  }

  for (final Class customClass in root.classes) {
    if (!excludeSealedClasses || !customClass.isSealed) {
      yield EnumeratedType(
        customClass.name,
        index + minimumCodecFieldKey,
        CustomTypes.customClass,
        associatedClass: customClass,
      );
      index += 1;
    }
  }
}

/// Checks if [root] contains enough custom types to require overflow codec tools.
bool customTypeOverflowCheck(Root root) {
  return root.classes.length + root.enums.length >
      maximumCodecFieldKey - minimumCodecFieldKey;
}

/// Describes how to format a document comment.
class DocumentCommentSpecification {
  /// Constructor for [DocumentationCommentSpecification]
  const DocumentCommentSpecification(
    this.openCommentToken, {
    this.closeCommentToken = '',
    this.blockContinuationToken = '',
  });

  /// Token that represents the open symbol for a documentation comment.
  final String openCommentToken;

  /// Token that represents the closing symbol for a documentation comment.
  final String closeCommentToken;

  /// Token that represents the continuation symbol for a block of documentation comments.
  final String blockContinuationToken;
}

/// Formats documentation comments and adds them to current Indent.
///
/// The [comments] list is meant for comments written in the input Dart file.
/// The [generatorComments] list is meant for comments added by the generators.
/// Include white space for all tokens when called, no assumptions are made.
void addDocumentationComments(
  Indent indent,
  List<String> comments,
  DocumentCommentSpecification commentSpec, {
  List<String> generatorComments = const <String>[],
}) {
  asDocumentationComments(
    comments,
    commentSpec,
    generatorComments: generatorComments,
  ).forEach(indent.writeln);
}

/// Formats documentation comments and adds them to current Indent.
///
/// The [comments] list is meant for comments written in the input Dart file.
/// The [generatorComments] list is meant for comments added by the generators.
/// Include white space for all tokens when called, no assumptions are made.
Iterable<String> asDocumentationComments(
  Iterable<String> comments,
  DocumentCommentSpecification commentSpec, {
  List<String> generatorComments = const <String>[],
}) sync* {
  final List<String> allComments = <String>[
    ...comments,
    if (comments.isNotEmpty && generatorComments.isNotEmpty) '',
    ...generatorComments,
  ];
  String currentLineOpenToken = commentSpec.openCommentToken;
  if (allComments.length > 1) {
    if (commentSpec.closeCommentToken != '') {
      yield commentSpec.openCommentToken;
      currentLineOpenToken = commentSpec.blockContinuationToken;
    }
    for (String line in allComments) {
      if (line.isNotEmpty && line[0] != ' ') {
        line = ' $line';
      }
      yield '$currentLineOpenToken$line';
    }
    if (commentSpec.closeCommentToken != '') {
      yield commentSpec.closeCommentToken;
    }
  } else if (allComments.length == 1) {
    yield '$currentLineOpenToken${allComments.first}${commentSpec.closeCommentToken}';
  }
}

/// Returns an ordered list of fields to provide consistent serialization order.
Iterable<NamedType> getFieldsInSerializationOrder(Class classDefinition) {
  // This returns the fields in the order they are declared in the pigeon file.
  return classDefinition.fields;
}

/// Crawls up the path of [dartFilePath] until it finds a pubspec.yaml in a
/// parent directory and returns its path.
String? _findPubspecPath(String dartFilePath) {
  try {
    Directory dir = File(dartFilePath).parent;
    String? pubspecPath;
    while (pubspecPath == null) {
      if (dir.existsSync()) {
        final Iterable<String> pubspecPaths = dir
            .listSync()
            .map((FileSystemEntity e) => e.path)
            .where((String path) => path.endsWith('pubspec.yaml'));
        if (pubspecPaths.isNotEmpty) {
          pubspecPath = pubspecPaths.first;
        } else {
          dir = dir.parent;
        }
      } else {
        break;
      }
    }
    return pubspecPath;
  } catch (ex) {
    return null;
  }
}

/// Given the path of a Dart file, [mainDartFile], the name of the package will
/// be deduced by locating and parsing its associated pubspec.yaml.
String? deducePackageName(String mainDartFile) {
  final String? pubspecPath = _findPubspecPath(mainDartFile);
  if (pubspecPath == null) {
    return null;
  }

  try {
    final String text = File(pubspecPath).readAsStringSync();
    return (yaml.loadYaml(text) as Map<dynamic, dynamic>)['name'] as String?;
  } catch (_) {
    return null;
  }
}

/// Enum to specify api type when generating code.
enum ApiType {
  /// Flutter api.
  flutter,

  /// Host api.
  host,
}

/// Enum to specify which file will be generated for multi-file generators
enum FileType {
  /// header file.
  header,

  /// source file.
  source,

  /// file type is not applicable.
  na,
}

/// Options for [Generator]s that have multiple output file types.
///
/// Specifies which file to write as well as wraps all language options.
class OutputFileOptions<T extends InternalOptions> extends InternalOptions {
  /// Constructor.
  OutputFileOptions({required this.fileType, required this.languageOptions});

  /// To specify which file type should be created.
  FileType fileType;

  /// Options for specified language across all file types.
  T languageOptions;
}

/// Converts strings to Upper Camel Case.
String toUpperCamelCase(String text) {
  final RegExp separatorPattern = RegExp(r'[ _-]');
  return text.split(separatorPattern).map((String word) {
    return word.isEmpty
        ? ''
        : word.substring(0, 1).toUpperCase() + word.substring(1);
  }).join();
}

/// Converts strings to Lower Camel Case.
String toLowerCamelCase(String text) {
  final RegExp separatorPattern = RegExp(r'[ _-]');
  bool firstWord = true;
  return text.split(separatorPattern).map((String word) {
    if (word.isEmpty) {
      return '';
    }
    if (firstWord) {
      firstWord = false;
      return word.substring(0, 1).toLowerCase() + word.substring(1);
    }
    return word.substring(0, 1).toUpperCase() + word.substring(1);
  }).join();
}

/// Converts string to SCREAMING_SNAKE_CASE.
String toScreamingSnakeCase(String string) {
  return string
      .replaceAllMapped(
        RegExp(r'(?<=[a-z])[A-Z]'),
        (Match m) => '_${m.group(0)}',
      )
      .toUpperCase();
}

/// The channel name for the `removeStrongReference` method of the
/// `InstanceManager` API.
///
/// This ensures the channel name is the same for all languages.
String makeRemoveStrongReferenceChannelName(String dartPackageName) {
  return makeChannelNameWithStrings(
    apiName: '${classNamePrefix}InstanceManager',
    methodName: 'removeStrongReference',
    dartPackageName: dartPackageName,
  );
}

/// The channel name for the `clear` method of the `InstanceManager` API.
///
/// This ensures the channel name is the same for all languages.
String makeClearChannelName(String dartPackageName) {
  return makeChannelNameWithStrings(
    apiName: '${classNamePrefix}InstanceManager',
    methodName: 'clear',
    dartPackageName: dartPackageName,
  );
}

/// Whether the type is a collection.
bool isCollectionType(TypeDeclaration type) {
  return !type.isClass &&
      !type.isEnum &&
      !type.isProxyApi &&
      (type.baseName.contains('List') || type.baseName == 'Map');
}<|MERGE_RESOLUTION|>--- conflicted
+++ resolved
@@ -15,11 +15,7 @@
 /// The current version of pigeon.
 ///
 /// This must match the version in pubspec.yaml.
-<<<<<<< HEAD
-const String pigeonVersion = '26.0.2';
-=======
-const String pigeonVersion = '26.0.3';
->>>>>>> 850087bf
+const String pigeonVersion = '26.0.4';
 
 /// Read all the content from [stdin] to a String.
 String readStdin() {
