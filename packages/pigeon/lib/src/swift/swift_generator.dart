--- conflicted
+++ resolved
@@ -1,6 +1,8 @@
 // Copyright 2013 The Flutter Authors
 // Use of this source code is governed by a BSD-style license that can be
 // found in the LICENSE file.
+
+import 'dart:math';
 
 import 'package:graphs/graphs.dart';
 import 'package:pub_semver/pub_semver.dart';
@@ -115,26 +117,16 @@
     SwiftOptions options, {
     required this.swiftOut,
     Iterable<String>? copyrightHeader,
-<<<<<<< HEAD
-  })  : copyrightHeader = options.copyrightHeader ?? copyrightHeader,
-        fileSpecificClassNameComponent =
-            options.fileSpecificClassNameComponent ??
-                swiftOut.split('/').lastOrNull?.split('.').firstOrNull ??
-                '',
-        errorClassName = options.errorClassName,
-        useFfi = options.useFfi,
-        ffiModuleName = options.ffiModuleName,
-        appDirectory = options.appDirectory,
-        includeErrorClass = options.includeErrorClass;
-=======
   }) : copyrightHeader = options.copyrightHeader ?? copyrightHeader,
        fileSpecificClassNameComponent =
            options.fileSpecificClassNameComponent ??
            swiftOut.split('/').lastOrNull?.split('.').firstOrNull ??
            '',
        errorClassName = options.errorClassName,
+       useFfi = options.useFfi,
+       ffiModuleName = options.ffiModuleName,
+       appDirectory = options.appDirectory,
        includeErrorClass = options.includeErrorClass;
->>>>>>> 1c0be204
 
   /// A copyright header that will get prepended to generated code.
   final Iterable<String>? copyrightHeader;
@@ -284,7 +276,8 @@
     );
 
     indent.write(
-        '${generatorOptions.useFfi ? '@objc ' : ''}enum ${anEnum.name}: Int ');
+      '${generatorOptions.useFfi ? '@objc ' : ''}enum ${anEnum.name}: Int ',
+    );
     indent.addScoped('{', '}', () {
       enumerate(anEnum.members, (int index, final EnumMember member) {
         addDocumentationComments(
@@ -617,38 +610,26 @@
     Indent indent,
     Class classDefinition, {
     bool private = false,
-<<<<<<< HEAD
     bool useFfi = false,
+    bool hashable = true,
   }) {
     final String privateString = private ? 'private ' : '';
     final String objcString = useFfi ? '@objc ' : '';
     final String bridge = useFfi ? 'Bridge' : '';
-    final String nsExtends = !useFfi
-        ? ''
-        : classDefinition.superClass != null
-            ? ', NSObject '
-            : ': NSObject';
-    final String extendsString = classDefinition.superClass != null
-        ? ': ${classDefinition.superClass!.name}$nsExtends'
-        : nsExtends;
+    String extendsString = '';
+    if (classDefinition.superClass != null) {
+      extendsString = ': ${classDefinition.superClass!.name}';
+    } else if (hashable && !useFfi) {
+      extendsString = ': Hashable';
+    }
+    if (useFfi) {
+      extendsString +=
+          classDefinition.superClass != null ? ', NSObject ' : ': NSObject';
+    }
     if (classDefinition.isSwiftClass || useFfi) {
       indent.write(
-          '$privateString${objcString}class ${classDefinition.name}$bridge$extendsString ');
-=======
-    bool hashable = true,
-  }) {
-    final String privateString = private ? 'private ' : '';
-    final String extendsString =
-        classDefinition.superClass != null
-            ? ': ${classDefinition.superClass!.name}'
-            : hashable
-            ? ': Hashable'
-            : '';
-    if (classDefinition.isSwiftClass) {
-      indent.write(
-        '${privateString}class ${classDefinition.name}$extendsString ',
-      );
->>>>>>> 1c0be204
+        '$privateString${objcString}class ${classDefinition.name}$bridge$extendsString ',
+      );
     } else if (classDefinition.isSealed) {
       indent.write('protocol ${classDefinition.name} ');
     } else {
@@ -668,19 +649,17 @@
 
       for (final NamedType field in fields) {
         addDocumentationComments(
-<<<<<<< HEAD
-            indent, field.documentationComments, _docCommentSpec);
-        indent.write('${objcString}var ');
-        _writeClassField(indent, field,
-            addNil: !classDefinition.isSwiftClass, useFfi: useFfi);
-=======
           indent,
           field.documentationComments,
           _docCommentSpec,
         );
-        indent.write('var ');
-        _writeClassField(indent, field, addNil: !classDefinition.isSwiftClass);
->>>>>>> 1c0be204
+        indent.write('${objcString}var ');
+        _writeClassField(
+          indent,
+          field,
+          addNil: !classDefinition.isSwiftClass,
+          useFfi: useFfi,
+        );
         indent.newln();
       }
     }, addTrailingNewline: false);
@@ -841,12 +820,15 @@
     required String dartPackageName,
   }) {
     final List<String> generatedComments = <String>[
-      ' Generated bridge class from Pigeon that moves data from Swift to Objective-C.'
+      ' Generated bridge class from Pigeon that moves data from Swift to Objective-C.',
     ];
     indent.newln();
     addDocumentationComments(
-        indent, classDefinition.documentationComments, _docCommentSpec,
-        generatorComments: generatedComments);
+      indent,
+      classDefinition.documentationComments,
+      _docCommentSpec,
+      generatorComments: generatedComments,
+    );
     indent.writeln('@available(iOS 13, macOS 16.0.0, *)');
     _writeDataClassSignature(indent, classDefinition, useFfi: true);
     indent.writeScoped('', '}', () {
@@ -854,35 +836,49 @@
         return;
       }
       indent.writeScoped(
-          'static func fromSwift(_ ${varNamePrefix}Class: ${classDefinition.name}?) -> ${classDefinition.name}Bridge? {',
-          '}', () {
-        indent.writeScoped('if (isNullish(${varNamePrefix}Class)) {', '}', () {
-          indent.writeln('return nil');
-        });
-        indent.writeScoped('return ${classDefinition.name}Bridge(', ')', () {
-          for (final NamedType field in classDefinition.fields) {
-            indent.writeln(
-                '${field.name}: ${_varToObjc('${varNamePrefix}Class!.${field.name}', field.type)},');
-          }
-        });
-      });
-      indent.writeScoped('func toSwift() -> ${classDefinition.name} {', '}',
-          () {
-        indent.writeScoped('return ${classDefinition.name} (', ')', () {
-          for (final NamedType field in classDefinition.fields) {
-            indent.writeln(
-                '${field.name}: ${_varToSwift(field.name, field.type)},');
-          }
-        });
-      });
+        'static func fromSwift(_ ${varNamePrefix}Class: ${classDefinition.name}?) -> ${classDefinition.name}Bridge? {',
+        '}',
+        () {
+          indent.writeScoped(
+            'if (isNullish(${varNamePrefix}Class)) {',
+            '}',
+            () {
+              indent.writeln('return nil');
+            },
+          );
+          indent.writeScoped('return ${classDefinition.name}Bridge(', ')', () {
+            for (final NamedType field in classDefinition.fields) {
+              indent.writeln(
+                '${field.name}: ${_varToObjc('${varNamePrefix}Class!.${field.name}', field.type)},',
+              );
+            }
+          });
+        },
+      );
+      indent.writeScoped(
+        'func toSwift() -> ${classDefinition.name} {',
+        '}',
+        () {
+          indent.writeScoped('return ${classDefinition.name} (', ')', () {
+            for (final NamedType field in classDefinition.fields) {
+              indent.writeln(
+                '${field.name}: ${_varToSwift(field.name, field.type)},',
+              );
+            }
+          });
+        },
+      );
     });
   }
 
   /////////// THESE NEED TO BE RECONCILED
   // TODO
 
-  String _varToObjc(String varName, TypeDeclaration type,
-      {bool forceNullable = false}) {
+  String _varToObjc(
+    String varName,
+    TypeDeclaration type, {
+    bool forceNullable = false,
+  }) {
     final String nullable = type.isNullable || forceNullable ? '?' : '';
     switch (type.baseName) {
       case 'int':
@@ -912,8 +908,11 @@
   String _numberToObjc(String varName, {String getter = ''}) =>
       'isNullish($varName) ? nil : NSNumber(value: $varName$getter)';
 
-  String _varToSwift(String varName, TypeDeclaration type,
-      {bool forceNullable = false}) {
+  String _varToSwift(
+    String varName,
+    TypeDeclaration type, {
+    bool forceNullable = false,
+  }) {
     final String nullable = type.isNullable ? '?' : '';
     switch (type.baseName) {
       case 'int':
@@ -940,9 +939,10 @@
               : varName;
         }
         if (type.isClass) {
-          final String checkNullish = type.isNullable || forceNullable
-              ? 'isNullish($varName) ? nil : '
-              : '';
+          final String checkNullish =
+              type.isNullable || forceNullable
+                  ? 'isNullish($varName) ? nil : '
+                  : '';
           return '$checkNullish$varName${nullable.isEmpty ? '' : '!'}.toSwift()';
         }
         return varName;
@@ -986,8 +986,12 @@
   }
   //////////
 
-  void _writeClassInit(Indent indent, List<NamedType> fields, String objc,
-      {bool useFfi = false}) {
+  void _writeClassInit(
+    Indent indent,
+    List<NamedType> fields,
+    String objc, {
+    bool useFfi = false,
+  }) {
     indent.writeScoped('${objc}init(', ')', () {
       for (int i = 0; i < fields.length; i++) {
         indent.write('');
@@ -1006,11 +1010,16 @@
     });
   }
 
-  void _writeClassField(Indent indent, NamedType field,
-      {bool addNil = true, bool useFfi = false}) {
+  void _writeClassField(
+    Indent indent,
+    NamedType field, {
+    bool addNil = true,
+    bool useFfi = false,
+  }) {
     final String defaultNil = field.type.isNullable && addNil ? ' = nil' : '';
     indent.add(
-        '${field.name}: ${_nullSafeSwiftTypeForDartType(field.type, useFfi: useFfi)}$defaultNil');
+      '${field.name}: ${_nullSafeSwiftTypeForDartType(field.type, useFfi: useFfi)}$defaultNil',
+    );
   }
 
   void _writeClassFieldInit(Indent indent, NamedType field) {
@@ -1142,22 +1151,17 @@
     )) {
       indent.newln();
     }
-<<<<<<< HEAD
     if (generatorOptions.useFfi) {
       indent.writeln(
         'let defaultInstanceName = "PigeonDefaultClassName32uh4ui3lh445uh4h3l2l455g4y34u";',
       );
     }
-    super.writeApis(generatorOptions, root, indent,
-        dartPackageName: dartPackageName);
-=======
     super.writeApis(
       generatorOptions,
       root,
       indent,
       dartPackageName: dartPackageName,
     );
->>>>>>> 1c0be204
   }
 
   /// Writes the code for a flutter [Api], [api].
@@ -1254,70 +1258,82 @@
   }) {
     indent.newln();
     indent.writeln(
-        '$_docCommentPrefix Generated setup class from Pigeon to register implemented ${api.name} classes.');
+      '$_docCommentPrefix Generated setup class from Pigeon to register implemented ${api.name} classes.',
+    );
     indent.writeScoped('@objc class ${api.name}Setup: NSObject {', '}', () {
       if (generatorOptions.useFfi) {
         indent.writeln('private var api: ${api.name}?');
         indent.writeln('override init() {}');
         indent.writeScoped(
-            'static func register(api: ${api.name}?, name: String = defaultInstanceName) {',
-            '}', () {
-          indent.writeln('let wrapper = ${api.name}Setup()');
-          indent.writeln('wrapper.api = api');
-          indent.writeln('instancesOf${api.name}[name] = wrapper');
-        });
+          'static func register(api: ${api.name}?, name: String = defaultInstanceName) {',
+          '}',
+          () {
+            indent.writeln('let wrapper = ${api.name}Setup()');
+            indent.writeln('wrapper.api = api');
+            indent.writeln('instancesOf${api.name}[name] = wrapper');
+          },
+        );
         indent.writeScoped(
-            '@objc static func getInstance(name: String) -> ${api.name}Setup? {',
-            '}', () {
-          indent.writeln('return instancesOf${api.name}[name] ?? nil');
-        });
+          '@objc static func getInstance(name: String) -> ${api.name}Setup? {',
+          '}',
+          () {
+            indent.writeln('return instancesOf${api.name}[name] ?? nil');
+          },
+        );
       }
       for (final Method method in api.methods) {
         addDocumentationComments(
-            indent, method.documentationComments, _docCommentSpec);
+          indent,
+          method.documentationComments,
+          _docCommentSpec,
+        );
         indent.writeln('@available(iOS 13, macOS 16.0.0, *)');
-        indent.write(_getMethodSignature(
-          name: method.name,
-          parameters: method.parameters,
-          returnType: method.returnType,
-          errorTypeName: generatorOptions.errorClassName ?? 'Error',
-          useFfi: generatorOptions.useFfi,
-          isAsynchronous: method.isAsynchronous,
-          swiftFunction: method.swiftFunction,
-        ));
+        indent.write(
+          _getMethodSignature(
+            name: method.name,
+            parameters: method.parameters,
+            returnType: method.returnType,
+            errorTypeName: generatorOptions.errorClassName ?? 'Error',
+            useFfi: generatorOptions.useFfi,
+            isAsynchronous: method.isAsynchronous,
+            swiftFunction: method.swiftFunction,
+          ),
+        );
         indent.addScoped(' {', '}', () {
-          indent.writeScoped(
-            'do {',
+          indent.writeScoped('do {', '}', () {
+            if (method.returnType.isNullable && method.returnType.isEnum) {
+              indent.writeln(
+                'let res = try api!.${method.name}(${method.parameters.map((NamedType param) {
+                  return '${param.name}: ${_varToSwift(param.name, param.type)}';
+                }).join(', ')})?.rawValue',
+              );
+              indent.writeln(
+                'return isNullish(res) ? nil : NSNumber(value: res!)',
+              );
+            } else {
+              indent.writeln(
+                'return try ${_swiftToFfiConversion(method.returnType, 'api!.${method.name}(${method.parameters.map((NamedType param) {
+                  return '${param.name}: ${_varToSwift(param.name, param.type)}';
+                }).join(', ')})')}',
+              );
+            }
+          }, addTrailingNewline: false);
+          indent.addScoped(
+            ' catch let error as ${_getErrorClassName(generatorOptions)} {',
             '}',
             () {
-              if (method.returnType.isNullable && method.returnType.isEnum) {
-                indent.writeln(
-                    'let res = try api!.${method.name}(${method.parameters.map((NamedType param) {
-                  return '${param.name}: ${_varToSwift(param.name, param.type)}';
-                }).join(', ')})?.rawValue');
-                indent.writeln(
-                    'return isNullish(res) ? nil : NSNumber(value: res!)');
-              } else {
-                indent.writeln(
-                    'return try ${_swiftToFfiConversion(method.returnType, 'api!.${method.name}(${method.parameters.map((NamedType param) {
-                          return '${param.name}: ${_varToSwift(param.name, param.type)}';
-                        }).join(', ')})')}');
-              }
+              indent.writeln('wrappedError.code = error.code');
+              indent.writeln('wrappedError.message = error.message');
+              indent.writeln('wrappedError.details = error.details');
             },
             addTrailingNewline: false,
           );
-          indent.addScoped(
-              ' catch let error as ${_getErrorClassName(generatorOptions)} {',
-              '}', () {
-            indent.writeln('wrappedError.code = error.code');
-            indent.writeln('wrappedError.message = error.message');
-            indent.writeln('wrappedError.details = error.details');
-          }, addTrailingNewline: false);
           indent.addScoped(' catch let error {', '}', () {
             indent.writeln(r'wrappedError.code = "\(error)"');
             indent.writeln(r'wrappedError.message = "\(type(of: error))"');
             indent.writeln(
-                r'wrappedError.details = "Stacktrace: \(Thread.callStackSymbols)"');
+              r'wrappedError.details = "Stacktrace: \(Thread.callStackSymbols)"',
+            );
           });
           indent.writeln('return${method.returnType.isVoid ? '' : ' nil'}');
         });
@@ -1341,7 +1357,8 @@
     final String apiName = api.name;
     if (generatorOptions.useFfi) {
       indent.writeln(
-          'var instancesOf$apiName = Dictionary<String, ${apiName}Setup?>()');
+        'var instancesOf$apiName = Dictionary<String, ${apiName}Setup?>()',
+      );
     }
 
     const List<String> generatedComments = <String>[
@@ -1375,21 +1392,20 @@
       }
     });
     if (generatorOptions.useFfi) {
-      _writeFfiHostApi(generatorOptions, root, indent, api,
-          dartPackageName: dartPackageName);
+      _writeFfiHostApi(
+        generatorOptions,
+        root,
+        indent,
+        api,
+        dartPackageName: dartPackageName,
+      );
       return;
     }
     indent.newln();
     indent.writeln(
-<<<<<<< HEAD
-        '$_docCommentPrefix Generated setup class from Pigeon to handle messages through the `binaryMessenger`.');
+      '$_docCommentPrefix Generated setup class from Pigeon to handle messages through the `binaryMessenger`.',
+    );
     indent.writeScoped('class ${apiName}Setup {', '}', () {
-=======
-      '$_docCommentPrefix Generated setup class from Pigeon to handle messages through the `binaryMessenger`.',
-    );
-    indent.write('class ${apiName}Setup ');
-    indent.addScoped('{', '}', () {
->>>>>>> 1c0be204
       indent.writeln(
         'static var codec: FlutterStandardMessageCodec { ${_getMessageCodecName(generatorOptions)}.shared }',
       );
@@ -2058,30 +2074,38 @@
 
   void _writeNumberWrapper(Root root, Indent indent) {
     indent.newln();
-    indent.writeScoped('@objc class NumberWrapper: NSObject, NSCopying {', '}',
-        () {
-      indent.writeScoped('@objc required init(', ')', () {
-        indent.writeln('number: NSNumber,');
-        indent.writeln('type: Int,');
-      }, addTrailingNewline: false);
-      indent.writeScoped('{', '}', () {
-        indent.writeln('self.number = number');
-        indent.writeln('self.type = type');
-      });
-      indent.writeScoped('func copy(with zone: NSZone? = nil) -> Any {', '}',
+    indent.writeScoped(
+      '@objc class NumberWrapper: NSObject, NSCopying {',
+      '}',
+      () {
+        indent.writeScoped('@objc required init(', ')', () {
+          indent.writeln('number: NSNumber,');
+          indent.writeln('type: Int,');
+        }, addTrailingNewline: false);
+        indent.writeScoped('{', '}', () {
+          indent.writeln('self.number = number');
+          indent.writeln('self.type = type');
+        });
+        indent.writeScoped(
+          'func copy(with zone: NSZone? = nil) -> Any {',
+          '}',
           () {
-        indent.writeln('return Self(number: number, type: type)');
-      });
-
-      indent.writeln('@objc var number: NSNumber');
-      indent.writeln('@objc var type: Int');
-    });
+            indent.writeln('return Self(number: number, type: type)');
+          },
+        );
+
+        indent.writeln('@objc var number: NSNumber');
+        indent.writeln('@objc var type: Int');
+      },
+    );
     indent.newln();
     indent.writeScoped(
-        'private func wrapNumber(number: Any) -> NumberWrapper {', '}', () {
-      indent.writeScoped('switch number {', '}', () {
-        int caseNum = 4;
-        indent.format('''
+      'private func wrapNumber(number: Any) -> NumberWrapper {',
+      '}',
+      () {
+        indent.writeScoped('switch number {', '}', () {
+          int caseNum = 4;
+          indent.format('''
     case _ as Int:
         return NumberWrapper(number:NSNumber(value: number as! Int), type: 1)
     case _ as Int64:
@@ -2093,52 +2117,60 @@
     case _ as Bool:
         return NumberWrapper(number: NSNumber(value: number as! Bool), type: 3)
 ''');
-        for (final Enum anEnum in root.enums) {
-          indent.writeln('case _ as ${anEnum.name}:');
+          for (final Enum anEnum in root.enums) {
+            indent.writeln('case _ as ${anEnum.name}:');
+            indent.inc();
+            indent.writeln(
+              'return NumberWrapper(number: NSNumber(value: (number as! ${anEnum.name}).rawValue), type: ${caseNum++})',
+            );
+            indent.dec();
+          }
+          indent.writeln('default:');
           indent.inc();
           indent.writeln(
-              'return NumberWrapper(number: NSNumber(value: (number as! ${anEnum.name}).rawValue), type: ${caseNum++})');
+            'return NumberWrapper(number: NSNumber(value: 0), type: 0)',
+          );
           indent.dec();
-        }
-        indent.writeln('default:');
-        indent.inc();
-        indent.writeln(
-            'return NumberWrapper(number: NSNumber(value: 0), type: 0)');
-        indent.dec();
-      });
-    });
+        });
+      },
+    );
     indent.newln();
     indent.writeScoped(
-        'private func unwrapNumber(wrappedNumber: NumberWrapper) -> Any {', '}',
-        () {
-      indent.writeScoped('switch (wrappedNumber.type) {', '}', () {
-        int caseNum = 4;
-        indent.format('''
+      'private func unwrapNumber(wrappedNumber: NumberWrapper) -> Any {',
+      '}',
+      () {
+        indent.writeScoped('switch (wrappedNumber.type) {', '}', () {
+          int caseNum = 4;
+          indent.format('''
     case 1:
         return wrappedNumber.number.int64Value
     case 2:
         return wrappedNumber.number.doubleValue
     case 3:
         return wrappedNumber.number.boolValue''');
-        for (final Enum anEnum in root.enums) {
-          indent.writeln('case ${caseNum++}:');
+          for (final Enum anEnum in root.enums) {
+            indent.writeln('case ${caseNum++}:');
+            indent.inc();
+            indent.writeln(
+              'return ${anEnum.name}(rawValue: wrappedNumber.number.intValue)!',
+            );
+            indent.dec();
+          }
+          indent.writeln('default:');
           indent.inc();
-          indent.writeln(
-              'return ${anEnum.name}(rawValue: wrappedNumber.number.intValue)!');
+          indent.writeln('return wrappedNumber.number.int64Value');
           indent.dec();
-        }
-        indent.writeln('default:');
-        indent.inc();
-        indent.writeln('return wrappedNumber.number.int64Value');
-        indent.dec();
-      });
-    });
+        });
+      },
+    );
     indent.newln();
-    indent.writeScoped('private func numberCodec(number: Any) -> Int {', '}',
-        () {
-      indent.writeScoped('switch number {', '}', () {
-        int caseNum = 4;
-        indent.format('''
+    indent.writeScoped(
+      'private func numberCodec(number: Any) -> Int {',
+      '}',
+      () {
+        indent.writeScoped('switch number {', '}', () {
+          int caseNum = 4;
+          indent.format('''
     case _ as Int:
         return 1
     case _ as Double:
@@ -2147,18 +2179,19 @@
         return 2
     case _ as Bool:
         return 3''');
-        for (final Enum anEnum in root.enums) {
-          indent.writeln('case _ as ${anEnum.name}:');
+          for (final Enum anEnum in root.enums) {
+            indent.writeln('case _ as ${anEnum.name}:');
+            indent.inc();
+            indent.writeln('return ${caseNum++}');
+            indent.dec();
+          }
+          indent.writeln('default:');
           indent.inc();
-          indent.writeln('return ${caseNum++}');
+          indent.writeln('return 0');
           indent.dec();
-        }
-        indent.writeln('default:');
-        indent.inc();
-        indent.writeln('return 0');
-        indent.dec();
-      });
-    });
+        });
+      },
+    );
   }
 
   @override
@@ -3347,45 +3380,25 @@
       '/// Error class for passing custom error details to Dart side.',
     );
     indent.writeScoped(
-<<<<<<< HEAD
-        '${objc}final class ${_getErrorClassName(generatorOptions)}: ${generatorOptions.useFfi ? 'NSObject, ' : ''}Error {',
-        '}', () {
-      final String declaration = generatorOptions.useFfi ? '${objc}var' : 'let';
-      indent.writeln(
-          '$declaration code: String${generatorOptions.useFfi ? '?' : ''}');
-      indent.writeln('$declaration message: String?');
-      indent.writeln(
-          '$declaration details: ${generatorOptions.useFfi ? 'String' : 'Sendable'}?');
-      if (generatorOptions.useFfi) {
-        indent.newln();
-        indent.writeln('@objc override init() {}');
-      }
-      indent.newln();
-      indent.writeScoped(
-          '${objc}init(code: String${generatorOptions.useFfi ? '?' : ''}, message: String?, details: ${generatorOptions.useFfi ? 'String' : 'Sendable'}?) {',
-          '}', () {
-        indent.writeln('self.code = code');
-        indent.writeln('self.message = message');
-        indent.writeln('self.details = details');
-      });
-      indent.newln();
-      indent.writeScoped('var localizedDescription: String {', '}', () {
-        indent.writeScoped('return', '', () {
-          indent.writeln(
-              '"${_getErrorClassName(generatorOptions)}(code: \\(code${generatorOptions.useFfi ? ' ?? "<nil>"' : ''}), message: \\(message ?? "<nil>"), details: \\(details ?? "<nil>")"');
-        }, addTrailingNewline: false);
-      });
-    });
-=======
-      'final class ${_getErrorClassName(generatorOptions)}: Error {',
+      '${objc}final class ${_getErrorClassName(generatorOptions)}: ${generatorOptions.useFfi ? 'NSObject, ' : ''}Error {',
       '}',
       () {
-        indent.writeln('let code: String');
-        indent.writeln('let message: String?');
-        indent.writeln('let details: Sendable?');
+        final String declaration =
+            generatorOptions.useFfi ? '${objc}var' : 'let';
+        indent.writeln(
+          '$declaration code: String${generatorOptions.useFfi ? '?' : ''}',
+        );
+        indent.writeln('$declaration message: String?');
+        indent.writeln(
+          '$declaration details: ${generatorOptions.useFfi ? 'String' : 'Sendable'}?',
+        );
+        if (generatorOptions.useFfi) {
+          indent.newln();
+          indent.writeln('@objc override init() {}');
+        }
         indent.newln();
         indent.writeScoped(
-          'init(code: String, message: String?, details: Sendable?) {',
+          '${objc}init(code: String${generatorOptions.useFfi ? '?' : ''}, message: String?, details: ${generatorOptions.useFfi ? 'String' : 'Sendable'}?) {',
           '}',
           () {
             indent.writeln('self.code = code');
@@ -3397,13 +3410,12 @@
         indent.writeScoped('var localizedDescription: String {', '}', () {
           indent.writeScoped('return', '', () {
             indent.writeln(
-              '"${_getErrorClassName(generatorOptions)}(code: \\(code), message: \\(message ?? "<nil>"), details: \\(details ?? "<nil>")"',
+              '"${_getErrorClassName(generatorOptions)}(code: \\(code${generatorOptions.useFfi ? ' ?? "<nil>"' : ''}), message: \\(message ?? "<nil>"), details: \\(details ?? "<nil>")"',
             );
           }, addTrailingNewline: false);
         });
       },
     );
->>>>>>> 1c0be204
   }
 
   void _writeProxyApiImports(Indent indent, Iterable<AstProxyApi> apis) {
@@ -3570,8 +3582,10 @@
 
 /// Converts a [List] of [TypeDeclaration]s to a comma separated [String] to be
 /// used in Swift code.
-String _flattenSwiftTypeArguments(List<TypeDeclaration> args,
-    {bool useFfi = false}) {
+String _flattenSwiftTypeArguments(
+  List<TypeDeclaration> args, {
+  bool useFfi = false,
+}) {
   return args
       .map((TypeDeclaration e) => _swiftTypeForDartType(e, useFfi: useFfi))
       .join(', ');
@@ -3583,8 +3597,10 @@
   return args.map((TypeDeclaration e) => _ffiTypeForDartType(e)).join(', ');
 }
 
-String _swiftTypeForBuiltinGenericDartType(TypeDeclaration type,
-    {bool useFfi = false}) {
+String _swiftTypeForBuiltinGenericDartType(
+  TypeDeclaration type, {
+  bool useFfi = false,
+}) {
   if (useFfi) {
     return _ffiTypeForBuiltinGenericDartType(type);
   }
@@ -3726,8 +3742,11 @@
       (useFfi && type.isClass ? '${type.baseName}Bridge' : type.baseName);
 }
 
-String _ffiTypeForDartType(TypeDeclaration type,
-    {bool collectionSubType = false, bool forceNullable = false}) {
+String _ffiTypeForDartType(
+  TypeDeclaration type, {
+  bool collectionSubType = false,
+  bool forceNullable = false,
+}) {
   return _ffiTypeForBuiltinDartType(
         type,
         collectionSubType: collectionSubType,
@@ -3745,8 +3764,11 @@
   return '${_swiftTypeForDartType(type, mapKey: mapKey, useFfi: useFfi)}$nullSafe';
 }
 
-String _nullSafeFfiTypeForDartType(TypeDeclaration type,
-    {bool collectionSubType = false, bool forceNullable = false}) {
+String _nullSafeFfiTypeForDartType(
+  TypeDeclaration type, {
+  bool collectionSubType = false,
+  bool forceNullable = false,
+}) {
   return '${_ffiTypeForDartType(type, collectionSubType: collectionSubType, forceNullable: forceNullable)}${(type.isNullable && type.baseName != 'Object' && !collectionSubType) || forceNullable ? '?' : ''}';
 }
 
@@ -3771,35 +3793,32 @@
   String returnTypeString =
       returnType.isVoid ? 'Void' : _nullSafeSwiftTypeForDartType(returnType);
 
-<<<<<<< HEAD
-  Iterable<String> types =
-      parameters.map((NamedType e) => _nullSafeSwiftTypeForDartType(e.type));
-  final Iterable<String> labels = indexMap(components.arguments,
-      (int index, _SwiftFunctionArgument argument) {
-=======
-  final Iterable<String> types = parameters.map(
+  Iterable<String> types = parameters.map(
     (NamedType e) => _nullSafeSwiftTypeForDartType(e.type),
   );
   final Iterable<String> labels = indexMap(components.arguments, (
     int index,
     _SwiftFunctionArgument argument,
   ) {
->>>>>>> 1c0be204
     return argument.label ?? _getArgumentName(index, argument.namedType);
   });
 
   final String objc = useFfi ? '@objc ' : '';
   String throwString = ' throws';
-  String errorParam = isAsynchronous
-      ? '${parameters.isEmpty ? '' : ', '}completion: @escaping (Result<$returnTypeString, $errorTypeName>) -> Void'
-      : '';
+  String errorParam =
+      isAsynchronous
+          ? '${parameters.isEmpty ? '' : ', '}completion: @escaping (Result<$returnTypeString, $errorTypeName>) -> Void'
+          : '';
 
   if (useFfi) {
     methodName = name;
-    returnTypeString =
-        _nullSafeFfiTypeForDartType(returnType, forceNullable: true);
-    types =
-        parameters.map((NamedType e) => _nullSafeFfiTypeForDartType(e.type));
+    returnTypeString = _nullSafeFfiTypeForDartType(
+      returnType,
+      forceNullable: true,
+    );
+    types = parameters.map(
+      (NamedType e) => _nullSafeFfiTypeForDartType(e.type),
+    );
     throwString = '';
     errorParam =
         '${parameters.isEmpty ? '' : ', '}wrappedError: $errorTypeName';
