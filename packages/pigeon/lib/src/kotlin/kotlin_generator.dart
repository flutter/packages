// Copyright 2013 The Flutter Authors
// Use of this source code is governed by a BSD-style license that can be
// found in the LICENSE file.

import 'package:graphs/graphs.dart';

import '../ast.dart';
import '../functional.dart';
import '../generator.dart';
import '../generator_tools.dart';
import '../types/task_queue.dart';
import 'templates.dart';

/// Documentation open symbol.
const String _docCommentPrefix = '/**';

/// Documentation continuation symbol.
const String _docCommentContinuation = ' *';

/// Documentation close symbol.
const String _docCommentSuffix = ' */';

/// Documentation comment spec.
const DocumentCommentSpecification _docCommentSpec =
    DocumentCommentSpecification(
      _docCommentPrefix,
      closeCommentToken: _docCommentSuffix,
      blockContinuationToken: _docCommentContinuation,
    );

const String _codecName = 'PigeonCodec';

/// Name of field used for host API codec.
const String _pigeonMethodChannelCodec = 'PigeonMethodCodec';

const String _overflowClassName = '${classNamePrefix}CodecOverflow';

/// Options that control how Kotlin code will be generated.
class KotlinOptions {
  /// Creates a [KotlinOptions] object
  const KotlinOptions({
    this.package,
    this.copyrightHeader,
    this.useJni = false,
    this.appDirectory,
    this.errorClassName,
    this.includeErrorClass = true,
    this.fileSpecificClassNameComponent,
  });

  /// The package where the generated class will live.
  final String? package;

  /// A copyright header that will get prepended to generated code.
  final Iterable<String>? copyrightHeader;

  /// Whether to use Jni when possible.
  final bool useJni;

  /// The directory that the app exists in, this is required for Jni APIs.
  final String? appDirectory;

  /// The name of the error class used for passing custom error parameters.
  final String? errorClassName;

  /// Whether to include the error class in generation.
  ///
  /// This should only ever be set to false if you have another generated
  /// Kotlin file in the same directory.
  final bool includeErrorClass;

  /// A String to augment class names to avoid cross file collisions.
  final String? fileSpecificClassNameComponent;

  /// Creates a [KotlinOptions] from a Map representation where:
  /// `x = KotlinOptions.fromMap(x.toMap())`.
  static KotlinOptions fromMap(Map<String, Object> map) {
    return KotlinOptions(
      package: map['package'] as String?,
      useJni: map['useJni'] as bool? ?? false,
      appDirectory: map['appDirectory'] as String?,
      copyrightHeader: map['copyrightHeader'] as Iterable<String>?,
      errorClassName: map['errorClassName'] as String?,
      includeErrorClass: map['includeErrorClass'] as bool? ?? true,
      fileSpecificClassNameComponent:
          map['fileSpecificClassNameComponent'] as String?,
    );
  }

  /// Converts a [KotlinOptions] to a Map representation where:
  /// `x = KotlinOptions.fromMap(x.toMap())`.
  Map<String, Object> toMap() {
    final Map<String, Object> result = <String, Object>{
      if (package != null) 'package': package!,
      if (useJni) 'useJni': useJni,
      if (appDirectory != null) 'appDirectory': appDirectory!,
      if (copyrightHeader != null) 'copyrightHeader': copyrightHeader!,
      if (errorClassName != null) 'errorClassName': errorClassName!,
      'includeErrorClass': includeErrorClass,
      if (fileSpecificClassNameComponent != null)
        'fileSpecificClassNameComponent': fileSpecificClassNameComponent!,
    };
    return result;
  }

  /// Overrides any non-null parameters from [options] into this to make a new
  /// [KotlinOptions].
  KotlinOptions merge(KotlinOptions options) {
    return KotlinOptions.fromMap(mergePigeonMaps(toMap(), options.toMap()));
  }
}

/// Options that control how Kotlin code will be generated.
class InternalKotlinOptions extends InternalOptions {
  /// Creates a [InternalKotlinOptions] object
  const InternalKotlinOptions({
    this.package,
    required this.kotlinOut,
    this.copyrightHeader,
    this.errorClassName,
    this.includeErrorClass = true,
    this.useJni = false,
    this.appDirectory,
    this.fileSpecificClassNameComponent,
  });

  /// Creates InternalKotlinOptions from KotlinOptions.
  InternalKotlinOptions.fromKotlinOptions(
    KotlinOptions options, {
    required this.kotlinOut,
    Iterable<String>? copyrightHeader,
<<<<<<< HEAD
  })  : package = options.package,
        copyrightHeader = options.copyrightHeader ?? copyrightHeader,
        errorClassName = options.errorClassName,
        includeErrorClass = options.includeErrorClass,
        useJni = options.useJni,
        appDirectory = options.appDirectory,
        fileSpecificClassNameComponent =
            options.fileSpecificClassNameComponent ??
                kotlinOut.split('/').lastOrNull?.split('.').first;
=======
  }) : package = options.package,
       copyrightHeader = options.copyrightHeader ?? copyrightHeader,
       errorClassName = options.errorClassName,
       includeErrorClass = options.includeErrorClass,
       fileSpecificClassNameComponent =
           options.fileSpecificClassNameComponent ??
           kotlinOut.split('/').lastOrNull?.split('.').first;
>>>>>>> 1c0be204

  /// The package where the generated class will live.
  final String? package;

  /// Path to the kotlin file that will be generated.
  final String kotlinOut;

  /// A copyright header that will get prepended to generated code.
  final Iterable<String>? copyrightHeader;

  /// The name of the error class used for passing custom error parameters.
  final String? errorClassName;

  /// Whether to include the error class in generation.
  ///
  /// This should only ever be set to false if you have another generated
  /// Kotlin file in the same directory.
  final bool includeErrorClass;

  /// Whether to use Jni for generating kotlin interop code.
  final bool useJni;

  /// The directory that the app exists in, this is required for Jni APIs.
  final String? appDirectory;

  /// A String to augment class names to avoid cross file collisions.
  final String? fileSpecificClassNameComponent;
}

/// Options that control how Kotlin code will be generated for a specific
/// ProxyApi.
class KotlinProxyApiOptions {
  /// Construct a [KotlinProxyApiOptions].
  const KotlinProxyApiOptions({this.fullClassName, this.minAndroidApi});

  /// The name of the full runtime Kotlin class name (including the package).
  final String? fullClassName;

  /// The minimum Android api version.
  ///
  /// This adds the [RequiresApi](https://developer.android.com/reference/androidx/annotation/RequiresApi)
  /// annotations on top of any constructor, field, or method that references
  /// this element.
  final int? minAndroidApi;
}

/// Options for Kotlin implementation of Event Channels.
class KotlinEventChannelOptions {
  /// Construct a [KotlinEventChannelOptions].
  const KotlinEventChannelOptions({this.includeSharedClasses = true});

  /// Whether to include the shared Event Channel classes in generation.
  ///
  /// This should only ever be set to false if you have another generated
  /// Kotlin file with Event Channels in the same directory.
  final bool includeSharedClasses;
}

/// Class that manages all Kotlin code generation.
class KotlinGenerator extends StructuredGenerator<InternalKotlinOptions> {
  /// Instantiates a Kotlin Generator.
  const KotlinGenerator();

  @override
  void writeFilePrologue(
    InternalKotlinOptions generatorOptions,
    Root root,
    Indent indent, {
    required String dartPackageName,
  }) {
    if (generatorOptions.copyrightHeader != null) {
      addLines(indent, generatorOptions.copyrightHeader!, linePrefix: '// ');
    }
    indent.writeln('// ${getGeneratedCodeWarning()}');
    indent.writeln('// $seeAlsoWarning');
    indent.writeln('@file:Suppress("UNCHECKED_CAST", "ArrayInDataClass")');
  }

  @override
  void writeFileImports(
    InternalKotlinOptions generatorOptions,
    Root root,
    Indent indent, {
    required String dartPackageName,
  }) {
    indent.newln();
    if (generatorOptions.package != null && !generatorOptions.useJni) {
      indent.writeln('package ${generatorOptions.package}');
    }
    indent.newln();
    indent.writeln('import android.util.Log');
    if (generatorOptions.useJni) {
      indent.writeln('import androidx.annotation.Keep');
    }
    indent.writeln('import io.flutter.plugin.common.BasicMessageChannel');
    indent.writeln('import io.flutter.plugin.common.BinaryMessenger');
    indent.writeln('import io.flutter.plugin.common.EventChannel');
    indent.writeln('import io.flutter.plugin.common.MessageCodec');
    indent.writeln('import io.flutter.plugin.common.StandardMethodCodec');
    indent.writeln('import io.flutter.plugin.common.StandardMessageCodec');
    indent.writeln('import java.io.ByteArrayOutputStream');
    indent.writeln('import java.nio.ByteBuffer');
  }

  @override
  void writeEnum(
    InternalKotlinOptions generatorOptions,
    Root root,
    Indent indent,
    Enum anEnum, {
    required String dartPackageName,
  }) {
    indent.newln();
    addDocumentationComments(
      indent,
      anEnum.documentationComments,
      _docCommentSpec,
    );
    indent.write('enum class ${anEnum.name}(val raw: Int) ');
    indent.addScoped('{', '}', () {
      enumerate(anEnum.members, (int index, final EnumMember member) {
        addDocumentationComments(
          indent,
          member.documentationComments,
          _docCommentSpec,
        );
        final String nameScreamingSnakeCase = toScreamingSnakeCase(member.name);
        indent.write('$nameScreamingSnakeCase($index)');
        if (index != anEnum.members.length - 1) {
          indent.addln(',');
        } else {
          indent.addln(';');
        }
      });

      indent.newln();
      indent.write('companion object ');
      indent.addScoped('{', '}', () {
        indent.write('fun ofRaw(raw: Int): ${anEnum.name}? ');
        indent.addScoped('{', '}', () {
          indent.writeln('return entries.firstOrNull { it.raw == raw }');
        });
      });
    });
  }

  @override
  void writeDataClass(
    InternalKotlinOptions generatorOptions,
    Root root,
    Indent indent,
    Class classDefinition, {
    required String dartPackageName,
  }) {
    final List<String> generatedMessages = <String>[
      ' Generated class from Pigeon that represents data sent in messages.',
    ];
    if (classDefinition.isSealed) {
      generatedMessages.add(
        ' This class should not be extended by any user class outside of the generated file.',
      );
    }
    indent.newln();
    addDocumentationComments(
      indent,
      classDefinition.documentationComments,
      _docCommentSpec,
      generatorComments: generatedMessages,
    );
    _writeDataClassSignature(indent, classDefinition);
    if (classDefinition.isSealed) {
      return;
    }
    indent.addScoped(' {', '}', () {
      writeClassDecode(
        generatorOptions,
        root,
        indent,
        classDefinition,
        dartPackageName: dartPackageName,
      );
      writeClassEncode(
        generatorOptions,
        root,
        indent,
        classDefinition,
        dartPackageName: dartPackageName,
      );
      writeClassEquality(
        generatorOptions,
        root,
        indent,
        classDefinition,
        dartPackageName: dartPackageName,
      );
    });
  }

  @override
  void writeClassEquality(
    InternalKotlinOptions generatorOptions,
    Root root,
    Indent indent,
    Class classDefinition, {
    required String dartPackageName,
  }) {
    indent.writeScoped('override fun equals(other: Any?): Boolean {', '}', () {
      indent.writeScoped('if (other !is ${classDefinition.name}) {', '}', () {
        indent.writeln('return false');
      });
      indent.writeScoped('if (this === other) {', '}', () {
        indent.writeln('return true');
      });
      indent.write(
        'return ${_getUtilsClassName(generatorOptions)}.deepEquals(toList(), other.toList())',
      );
    });

    indent.newln();
    indent.writeln('override fun hashCode(): Int = toList().hashCode()');
  }

  void _writeDataClassSignature(
    Indent indent,
    Class classDefinition, {
    bool private = false,
  }) {
    final String privateString = private ? 'private ' : '';
    final String classType = classDefinition.isSealed ? 'sealed' : 'data';
    final String inheritance =
        classDefinition.superClass != null
            ? ' : ${classDefinition.superClassName}()'
            : '';
    indent.write('$privateString$classType class ${classDefinition.name} ');
    if (classDefinition.isSealed) {
      return;
    }
    indent.addScoped('(', ')$inheritance', () {
      for (final NamedType element in getFieldsInSerializationOrder(
        classDefinition,
      )) {
        _writeClassField(indent, element);
        if (getFieldsInSerializationOrder(classDefinition).last != element) {
          indent.addln(',');
        } else {
          indent.newln();
        }
      }
    });
  }

  @override
  void writeClassEncode(
    InternalKotlinOptions generatorOptions,
    Root root,
    Indent indent,
    Class classDefinition, {
    required String dartPackageName,
  }) {
    indent.write('fun toList(): List<Any?> ');
    indent.addScoped('{', '}', () {
      indent.write('return listOf');
      indent.addScoped('(', ')', () {
        for (final NamedType field in getFieldsInSerializationOrder(
          classDefinition,
        )) {
          final String fieldName = field.name;
          indent.writeln('$fieldName,');
        }
      });
    });
  }

  @override
  void writeClassDecode(
    InternalKotlinOptions generatorOptions,
    Root root,
    Indent indent,
    Class classDefinition, {
    required String dartPackageName,
  }) {
    final String className = classDefinition.name;

    indent.write('companion object ');
    indent.addScoped('{', '}', () {
      indent.write(
        'fun fromList(${varNamePrefix}list: List<Any?>): $className ',
      );

      indent.addScoped('{', '}', () {
        enumerate(getFieldsInSerializationOrder(classDefinition), (
          int index,
          final NamedType field,
        ) {
          final String listValue = '${varNamePrefix}list[$index]';
          indent.writeln(
            'val ${field.name} = ${_cast(indent, listValue, type: field.type)}',
          );
        });

        indent.write('return $className(');
        for (final NamedType field in getFieldsInSerializationOrder(
          classDefinition,
        )) {
          final String comma =
              getFieldsInSerializationOrder(classDefinition).last == field
                  ? ''
                  : ', ';
          indent.add('${field.name}$comma');
        }
        indent.addln(')');
      });
    });
  }

  void _writeClassField(Indent indent, NamedType field) {
    addDocumentationComments(
      indent,
      field.documentationComments,
      _docCommentSpec,
    );
    indent.write(
      'val ${field.name}: ${_nullSafeKotlinTypeForDartType(field.type)}',
    );
    final String defaultNil = field.type.isNullable ? ' = null' : '';
    indent.add(defaultNil);
  }

  @override
  void writeApis(
    InternalKotlinOptions generatorOptions,
    Root root,
    Indent indent, {
    required String dartPackageName,
  }) {
    if (root.apis.any(
      (Api api) =>
          api is AstHostApi &&
          api.methods.any((Method it) => it.isAsynchronous),
    )) {
      indent.newln();
    }
    super.writeApis(
      generatorOptions,
      root,
      indent,
      dartPackageName: dartPackageName,
    );
  }

  @override
  void writeGeneralCodec(
    InternalKotlinOptions generatorOptions,
    Root root,
    Indent indent, {
    required String dartPackageName,
  }) {
    if (generatorOptions.useJni &&
        !root.containsEventChannel &&
        !root.containsFlutterApi &&
        !root.containsProxyApi) {
      return;
    }
    final List<EnumeratedType> enumeratedTypes =
        getEnumeratedTypes(root, excludeSealedClasses: true).toList();

    void writeEncodeLogic(EnumeratedType customType) {
      final String encodeString =
          customType.type == CustomTypes.customClass ? 'toList()' : 'raw';
      final String valueString =
          customType.enumeration < maximumCodecFieldKey
              ? 'value.$encodeString'
              : 'wrap.toList()';
      final int enumeration =
          customType.enumeration < maximumCodecFieldKey
              ? customType.enumeration
              : maximumCodecFieldKey;
      indent.writeScoped('is ${customType.name} -> {', '}', () {
        if (customType.enumeration >= maximumCodecFieldKey) {
          indent.writeln(
            'val wrap = ${generatorOptions.fileSpecificClassNameComponent}$_overflowClassName(type = ${customType.enumeration - maximumCodecFieldKey}, wrapped = value.$encodeString)',
          );
        }
        indent.writeln('stream.write($enumeration)');
        indent.writeln('writeValue(stream, $valueString)');
      });
    }

    void writeDecodeLogic(EnumeratedType customType) {
      indent.write('${customType.enumeration}.toByte() -> ');
      indent.addScoped('{', '}', () {
        if (customType.type == CustomTypes.customClass) {
          indent.write('return (readValue(buffer) as? List<Any?>)?.let ');
          indent.addScoped('{', '}', () {
            indent.writeln('${customType.name}.fromList(it)');
          });
        } else if (customType.type == CustomTypes.customEnum) {
          indent.write('return (readValue(buffer) as Long?)?.let ');
          indent.addScoped('{', '}', () {
            indent.writeln('${customType.name}.ofRaw(it.toInt())');
          });
        }
      });
    }

    final EnumeratedType overflowClass = EnumeratedType(
      '${generatorOptions.fileSpecificClassNameComponent}$_overflowClassName',
      maximumCodecFieldKey,
      CustomTypes.customClass,
    );

    if (root.requiresOverflowClass) {
      _writeCodecOverflowUtilities(
        generatorOptions,
        root,
        indent,
        enumeratedTypes,
        dartPackageName: dartPackageName,
      );
    }

    indent.write(
      'private open class ${generatorOptions.fileSpecificClassNameComponent}$_codecName : StandardMessageCodec() ',
    );
    indent.addScoped('{', '}', () {
      indent.write(
        'override fun readValueOfType(type: Byte, buffer: ByteBuffer): Any? ',
      );
      indent.addScoped('{', '}', () {
        indent.write('return ');
        if (root.classes.isNotEmpty || root.enums.isNotEmpty) {
          indent.add('when (type) ');
          indent.addScoped('{', '}', () {
            for (final EnumeratedType customType in enumeratedTypes) {
              if (customType.enumeration < maximumCodecFieldKey) {
                writeDecodeLogic(customType);
              }
            }
            if (root.requiresOverflowClass) {
              writeDecodeLogic(overflowClass);
            }
            indent.writeln('else -> super.readValueOfType(type, buffer)');
          });
        } else {
          indent.writeln('super.readValueOfType(type, buffer)');
        }
      });

      indent.write(
        'override fun writeValue(stream: ByteArrayOutputStream, value: Any?) ',
      );
      indent.writeScoped('{', '}', () {
        if (root.classes.isNotEmpty || root.enums.isNotEmpty) {
          indent.write('when (value) ');
          indent.addScoped('{', '}', () {
            enumeratedTypes.forEach(writeEncodeLogic);
            indent.writeln('else -> super.writeValue(stream, value)');
          });
        } else {
          indent.writeln('super.writeValue(stream, value)');
        }
      });
    });
    indent.newln();
    if (root.containsEventChannel) {
      indent.writeln(
        'val ${generatorOptions.fileSpecificClassNameComponent}$_pigeonMethodChannelCodec = StandardMethodCodec(${generatorOptions.fileSpecificClassNameComponent}$_codecName())',
      );
      indent.newln();
    }
  }

  void _writeCodecOverflowUtilities(
    InternalKotlinOptions generatorOptions,
    Root root,
    Indent indent,
    List<EnumeratedType> types, {
    required String dartPackageName,
  }) {
    final NamedType overflowInt = NamedType(
      name: 'type',
      type: const TypeDeclaration(baseName: 'int', isNullable: false),
    );
    final NamedType overflowObject = NamedType(
      name: 'wrapped',
      type: const TypeDeclaration(baseName: 'Object', isNullable: true),
    );
    final List<NamedType> overflowFields = <NamedType>[
      overflowInt,
      overflowObject,
    ];
    final Class overflowClass = Class(
      name:
          '${generatorOptions.fileSpecificClassNameComponent}$_overflowClassName',
      fields: overflowFields,
    );

    _writeDataClassSignature(indent, overflowClass, private: true);
    indent.addScoped(' {', '}', () {
      writeClassEncode(
        generatorOptions,
        root,
        indent,
        overflowClass,
        dartPackageName: dartPackageName,
      );

      indent.format('''
companion object {
  fun fromList(${varNamePrefix}list: List<Any?>): Any? {
    val wrapper = ${generatorOptions.fileSpecificClassNameComponent}$_overflowClassName(
      type = ${varNamePrefix}list[0] as Long,
      wrapped = ${varNamePrefix}list[1],
    );
    return wrapper.unwrap()
  }
}
''');

      indent.writeScoped('fun unwrap(): Any? {', '}', () {
        indent.format('''
if (wrapped == null) {
  return null
}
    ''');
        indent.writeScoped('when (type.toInt()) {', '}', () {
          for (int i = totalCustomCodecKeysAllowed; i < types.length; i++) {
            indent.writeScoped('${i - totalCustomCodecKeysAllowed} ->', '', () {
              if (types[i].type == CustomTypes.customClass) {
                indent.writeln(
                  'return ${types[i].name}.fromList(wrapped as List<Any?>)',
                );
              } else if (types[i].type == CustomTypes.customEnum) {
                indent.writeln(
                  'return ${types[i].name}.ofRaw((wrapped as Long).toInt())',
                );
              }
            });
          }
        });
        indent.writeln('return null');
      });
    });
  }

  void _writeJniFlutterApi(
    InternalKotlinOptions generatorOptions,
    Root root,
    Indent indent,
    AstFlutterApi api, {
    required String dartPackageName,
  }) {
    indent.format('''
val registered${api.name}: MutableMap<String, ${api.name}> = mutableMapOf()
class ${api.name}Registrar() {
  /// Map that stores instances

  fun registerInstance(api: ${api.name}, name: String = defaultInstanceName) {
    registered${api.name}[name] = api
  }

  fun getInstance(name: String = defaultInstanceName): ${api.name}? {
    return registered${api.name}[name]
  }
}
''');
    indent.writeScoped('interface ${api.name} {', '}', () {
      for (final Method method in api.methods) {
        _writeMethodDeclaration(
          indent,
          name: method.name,
          documentationComments: method.documentationComments,
          returnType: method.returnType,
          parameters: method.parameters,
          isAsynchronous: method.isAsynchronous,
          useJni: true,
        );
      }
    });
  }

  /// Writes the code for a flutter [Api], [api].
  /// Example:
  /// class Foo(private val binaryMessenger: BinaryMessenger) {
  ///   fun add(x: Int, y: Int, callback: (Int?) -> Unit) {...}
  /// }
  @override
  void writeFlutterApi(
    InternalKotlinOptions generatorOptions,
    Root root,
    Indent indent,
    AstFlutterApi api, {
    required String dartPackageName,
  }) {
    const List<String> generatedMessages = <String>[
      ' Generated class from Pigeon that represents Flutter messages that can be called from Kotlin.',
    ];
<<<<<<< HEAD
    addDocumentationComments(indent, api.documentationComments, _docCommentSpec,
        generatorComments: generatedMessages);
    if (generatorOptions.useJni) {
      _writeJniFlutterApi(generatorOptions, root, indent, api,
          dartPackageName: dartPackageName);
      return;
    }
=======
    addDocumentationComments(
      indent,
      api.documentationComments,
      _docCommentSpec,
      generatorComments: generatedMessages,
    );

>>>>>>> 1c0be204
    final String apiName = api.name;
    indent.write(
      'class $apiName(private val binaryMessenger: BinaryMessenger, private val messageChannelSuffix: String = "") ',
    );
    indent.addScoped('{', '}', () {
      indent.write('companion object ');
      indent.addScoped('{', '}', () {
        indent.writeln('/** The codec used by $apiName. */');
        indent.write('val codec: MessageCodec<Any?> by lazy ');
        indent.addScoped('{', '}', () {
          indent.writeln(
            '${generatorOptions.fileSpecificClassNameComponent}$_codecName()',
          );
        });
      });

      for (final Method method in api.methods) {
        _writeFlutterMethod(
          indent,
          generatorOptions: generatorOptions,
          name: method.name,
          parameters: method.parameters,
          returnType: method.returnType,
          channelName: makeChannelName(api, method, dartPackageName),
          documentationComments: method.documentationComments,
          dartPackageName: dartPackageName,
          onWriteBody: (
            Indent indent, {
            required InternalKotlinOptions generatorOptions,
            required List<Parameter> parameters,
            required TypeDeclaration returnType,
            required String channelName,
            required String errorClassName,
          }) {
            indent.writeln(
              r'val separatedMessageChannelSuffix = if (messageChannelSuffix.isNotEmpty()) ".$messageChannelSuffix" else ""',
            );
            _writeFlutterMethodMessageCall(
              indent,
              generatorOptions: generatorOptions,
              parameters: parameters,
              returnType: returnType,
              channelName: '$channelName\$separatedMessageChannelSuffix',
              errorClassName: errorClassName,
            );
          },
        );
      }
    });
  }

  void _writeJniHostApi(
    InternalKotlinOptions generatorOptions,
    Root root,
    Indent indent,
    AstHostApi api, {
    required String dartPackageName,
  }) {
    indent.writeln(
        'val ${api.name}Instances: MutableMap<String, ${api.name}Registrar> = mutableMapOf()');
    indent.writeln('@Keep');
    indent.writeScoped('abstract class ${api.name} {', '}', () {
      for (final Method method in api.methods) {
        _writeMethodDeclaration(
          indent,
          name: method.name,
          documentationComments: method.documentationComments,
          returnType: method.returnType,
          parameters: method.parameters,
          isAsynchronous: method.isAsynchronous,
          useJni: true,
          isAbstract: true,
        );
      }
    });

    indent.writeln('@Keep');
    indent.writeScoped('class ${api.name}Registrar : ${api.name}() {', '}', () {
      indent.writeln('var api: ${api.name}? = null');

      indent.writeScoped('fun register(', '):', () {
        indent.writeln('api: ${api.name},');
        indent.writeln('name: String = defaultInstanceName');
      }, addTrailingNewline: false);
      indent.writeScoped(' ${api.name}Registrar {', '}', () {
        indent.writeln('this.api = api');
        indent.writeln('${api.name}Instances[name] = this');
        indent.writeln('return this');
      });

      indent.writeln('@Keep');
      indent.writeScoped(
          'fun getInstance(name: String): ${api.name}Registrar? {', '}', () {
        indent.writeln('return ${api.name}Instances[name]');
      });

      for (final Method method in api.methods) {
        _writeMethodDeclaration(
          indent,
          name: method.name,
          documentationComments: method.documentationComments,
          returnType: method.returnType,
          parameters: method.parameters,
          isAsynchronous: method.isAsynchronous,
          isOverride: true,
          useJni: true,
        );
        final String argNames =
            method.parameters.map((Parameter arg) => arg.name).join(', ');
        indent.addScoped(' {', '}', () {
          indent.writeScoped('api?.let {', '}', () {
            indent.writeScoped(
              'try {',
              '}',
              () {
                indent.writeln('return api!!.${method.name}($argNames)');
              },
              addTrailingNewline: false,
            );
            indent.addScoped(' catch (e: Exception) {', '}', () {
              indent.writeln('throw e');
            });
          });

          indent.writeln('error("${api.name} has not been set")');
        });
      }
    });
  }

  /// Write the kotlin code that represents a host [Api], [api].
  /// Example:
  /// interface Foo {
  ///   Int add(x: Int, y: Int);
  ///   companion object {
  ///     fun setUp(binaryMessenger: BinaryMessenger, api: Api) {...}
  ///   }
  /// }
  ///
  @override
  void writeHostApi(
    InternalKotlinOptions generatorOptions,
    Root root,
    Indent indent,
    AstHostApi api, {
    required String dartPackageName,
  }) {
    if (generatorOptions.useJni) {
      _writeJniHostApi(generatorOptions, root, indent, api,
          dartPackageName: dartPackageName);
      return;
    }
    final String apiName = api.name;

    const List<String> generatedMessages = <String>[
      ' Generated interface from Pigeon that represents a handler of messages from Flutter.',
    ];
    addDocumentationComments(
      indent,
      api.documentationComments,
      _docCommentSpec,
      generatorComments: generatedMessages,
    );

    indent.write('interface $apiName ');
    indent.addScoped('{', '}', () {
      for (final Method method in api.methods) {
        _writeMethodDeclaration(
          indent,
          name: method.name,
          documentationComments: method.documentationComments,
          returnType: method.returnType,
          parameters: method.parameters,
          isAsynchronous: method.isAsynchronous,
        );
      }

      indent.newln();
      indent.write('companion object ');
      indent.addScoped('{', '}', () {
        indent.writeln('/** The codec used by $apiName. */');
        indent.write('val codec: MessageCodec<Any?> by lazy ');
        indent.addScoped('{', '}', () {
          indent.writeln(
            '${generatorOptions.fileSpecificClassNameComponent}$_codecName()',
          );
        });
        indent.writeln(
          '/** Sets up an instance of `$apiName` to handle messages through the `binaryMessenger`. */',
        );
        indent.writeln('@JvmOverloads');
        indent.write(
          'fun setUp(binaryMessenger: BinaryMessenger, api: $apiName?, messageChannelSuffix: String = "") ',
        );
        indent.addScoped('{', '}', () {
          indent.writeln(
            r'val separatedMessageChannelSuffix = if (messageChannelSuffix.isNotEmpty()) ".$messageChannelSuffix" else ""',
          );
          String? serialBackgroundQueue;
          if (api.methods.any(
            (Method m) =>
                m.taskQueueType == TaskQueueType.serialBackgroundThread,
          )) {
            serialBackgroundQueue = 'taskQueue';
            indent.writeln(
              'val $serialBackgroundQueue = binaryMessenger.makeBackgroundTaskQueue()',
            );
          }
          for (final Method method in api.methods) {
            _writeHostMethodMessageHandler(
              indent,
              generatorOptions: generatorOptions,
              name: method.name,
              channelName:
                  '${makeChannelName(api, method, dartPackageName)}\$separatedMessageChannelSuffix',
              taskQueueType: method.taskQueueType,
              parameters: method.parameters,
              returnType: method.returnType,
              isAsynchronous: method.isAsynchronous,
              serialBackgroundQueue:
                  method.taskQueueType == TaskQueueType.serialBackgroundThread
                      ? serialBackgroundQueue
                      : null,
            );
          }
        });
      });
    });
  }

  @override
  void writeInstanceManager(
    InternalKotlinOptions generatorOptions,
    Root root,
    Indent indent, {
    required String dartPackageName,
  }) {
    indent.format(instanceManagerTemplate(generatorOptions));
    indent.newln();
  }

  @override
  void writeInstanceManagerApi(
    InternalKotlinOptions generatorOptions,
    Root root,
    Indent indent, {
    required String dartPackageName,
  }) {
    final String instanceManagerApiName =
        '${kotlinInstanceManagerClassName(generatorOptions)}Api';

    addDocumentationComments(indent, <String>[
      ' Generated API for managing the Dart and native `InstanceManager`s.',
    ], _docCommentSpec);
    indent.writeScoped(
      'private class $instanceManagerApiName(val binaryMessenger: BinaryMessenger) {',
      '}',
      () {
        indent.writeScoped('companion object {', '}', () {
          addDocumentationComments(indent, <String>[
            ' The codec used by $instanceManagerApiName.',
          ], _docCommentSpec);
          indent.writeScoped('val codec: MessageCodec<Any?> by lazy {', '}', () {
            indent.writeln(
              '${generatorOptions.fileSpecificClassNameComponent}$_codecName()',
            );
          });
          indent.newln();

          addDocumentationComments(indent, <String>[
            ' Sets up an instance of `$instanceManagerApiName` to handle messages from the',
            ' `binaryMessenger`.',
          ], _docCommentSpec);
          indent.writeScoped(
            'fun setUpMessageHandlers(binaryMessenger: BinaryMessenger, instanceManager: ${kotlinInstanceManagerClassName(generatorOptions)}?) {',
            '}',
            () {
              const String setHandlerCondition = 'instanceManager != null';
              _writeHostMethodMessageHandler(
                indent,
                generatorOptions: generatorOptions,
                name: 'removeStrongReference',
                channelName: makeRemoveStrongReferenceChannelName(
                  dartPackageName,
                ),
                taskQueueType: TaskQueueType.serial,
                parameters: <Parameter>[
                  Parameter(
                    name: 'identifier',
                    type: const TypeDeclaration(
                      baseName: 'int',
                      isNullable: false,
                    ),
                  ),
                ],
                returnType: const TypeDeclaration.voidDeclaration(),
                setHandlerCondition: setHandlerCondition,
                onCreateCall: (
                  List<String> safeArgNames, {
                  required String apiVarName,
                }) {
                  return 'instanceManager.remove<Any?>(${safeArgNames.single})';
                },
              );
              _writeHostMethodMessageHandler(
                indent,
                generatorOptions: generatorOptions,
                name: 'clear',
                channelName: makeClearChannelName(dartPackageName),
                taskQueueType: TaskQueueType.serial,
                parameters: <Parameter>[],
                returnType: const TypeDeclaration.voidDeclaration(),
                setHandlerCondition: setHandlerCondition,
                onCreateCall: (
                  List<String> safeArgNames, {
                  required String apiVarName,
                }) {
                  return 'instanceManager.clear()';
                },
              );
            },
          );
        });
        indent.newln();

        _writeFlutterMethod(
          indent,
          generatorOptions: generatorOptions,
          name: 'removeStrongReference',
          parameters: <Parameter>[
            Parameter(
              name: 'identifier',
              type: const TypeDeclaration(baseName: 'int', isNullable: false),
            ),
          ],
          returnType: const TypeDeclaration.voidDeclaration(),
          channelName: makeRemoveStrongReferenceChannelName(dartPackageName),
          dartPackageName: dartPackageName,
        );
      },
    );
  }

  @override
  void writeProxyApiBaseCodec(
    InternalKotlinOptions generatorOptions,
    Root root,
    Indent indent,
  ) {
    final Iterable<AstProxyApi> allProxyApis =
        root.apis.whereType<AstProxyApi>();

    _writeProxyApiRegistrar(
      indent,
      generatorOptions: generatorOptions,
      allProxyApis: allProxyApis,
    );

    // Sort APIs where edges are an API's super class and interfaces.
    //
    // This sorts the APIs to have child classes be listed before their parent
    // classes. This prevents the scenario where a method might return the super
    // class of the actual class, so the incorrect Dart class gets created
    // because the 'value is <SuperClass>' was checked first in the codec. For
    // example:
    //
    // class Shape {}
    // class Circle extends Shape {}
    //
    // class SomeClass {
    //   Shape giveMeAShape() => Circle();
    // }
    final List<AstProxyApi> sortedApis = topologicalSort(allProxyApis, (
      AstProxyApi api,
    ) {
      return <AstProxyApi>[
        if (api.superClass?.associatedProxyApi != null)
          api.superClass!.associatedProxyApi!,
        ...api.interfaces.map(
          (TypeDeclaration interface) => interface.associatedProxyApi!,
        ),
      ];
    });

    indent.writeScoped(
      'private class ${proxyApiCodecName(generatorOptions)}(val registrar: ${proxyApiRegistrarName(generatorOptions)}) : '
          '${generatorOptions.fileSpecificClassNameComponent}$_codecName() {',
      '}',
      () {
        indent.format('''
          override fun readValueOfType(type: Byte, buffer: ByteBuffer): Any? {
            return when (type) {
              $proxyApiCodecInstanceManagerKey.toByte() -> {
                val identifier: Long = readValue(buffer) as Long
                val instance: Any? = registrar.instanceManager.getInstance(identifier)
                if (instance == null) {
                  Log.e(
                    "${proxyApiCodecName(const InternalKotlinOptions(kotlinOut: ''))}",
                    "Failed to find instance with identifier: \$identifier"
                  )
                }
                return instance
              }
              else -> super.readValueOfType(type, buffer)
            }
          }''');
        indent.newln();

        indent.writeScoped(
          'override fun writeValue(stream: ByteArrayOutputStream, value: Any?) {',
          '}',
          () {
            final List<String> nonProxyApiTypes = <String>[
              'Boolean',
              'ByteArray',
              'Double',
              'DoubleArray',
              'FloatArray',
              'Int',
              'IntArray',
              'List<*>',
              'Long',
              'LongArray',
              'Map<*, *>',
              'String',
              ...root.enums.map((Enum anEnum) => anEnum.name),
            ];
            final String isSupportedExpression = nonProxyApiTypes
                .map((String kotlinType) => 'value is $kotlinType')
                .followedBy(<String>['value == null'])
                .join(' || ');
            // Non ProxyApi types are checked first to handle the scenario
            // where a client wraps the `Object` class which all the
            // classes above extend.
            indent.writeScoped('if ($isSupportedExpression) {', '}', () {
              indent.writeln('super.writeValue(stream, value)');
              indent.writeln('return');
            });
            indent.newln();

            indent.format('''
              fun logNewInstanceFailure(apiName: String, value: Any, exception: Throwable?) {
                Log.w(
                  "${proxyApiCodecName(const InternalKotlinOptions(kotlinOut: ''))}",
                  "Failed to create new Dart proxy instance of \$apiName: \$value. \$exception"
                )
              }
              ''');

            enumerate(sortedApis, (int index, AstProxyApi api) {
              final String className =
                  api.kotlinOptions?.fullClassName ?? api.name;

              final int? minApi = api.kotlinOptions?.minAndroidApi;
              final String versionCheck =
                  minApi != null
                      ? 'android.os.Build.VERSION.SDK_INT >= $minApi && '
                      : '';

              indent.format('''
                  ${index > 0 ? ' else ' : ''}if (${versionCheck}value is $className) {
                    registrar.get$hostProxyApiPrefix${api.name}().${classMemberNamePrefix}newInstance(value) {
                      if (it.isFailure) {
                        logNewInstanceFailure("${api.name}", value, it.exceptionOrNull())
                      }
                    }
                  }''');
            });
            indent.newln();

            indent.format('''
              when {
                registrar.instanceManager.containsInstance(value) -> {
                  stream.write($proxyApiCodecInstanceManagerKey)
                  writeValue(stream, registrar.instanceManager.getIdentifierForStrongReference(value))
                }
                else -> throw IllegalArgumentException("Unsupported value: '\$value' of type '\${value.javaClass.name}'")
              }''');
          },
        );
      },
    );
  }

  @override
  void writeProxyApi(
    InternalKotlinOptions generatorOptions,
    Root root,
    Indent indent,
    AstProxyApi api, {
    required String dartPackageName,
  }) {
    final String kotlinApiName = '$hostProxyApiPrefix${api.name}';

    addDocumentationComments(
      indent,
      api.documentationComments,
      _docCommentSpec,
    );
    indent.writeln('@Suppress("UNCHECKED_CAST")');
    // The API only needs to be abstract if there are methods to override.
    final String classModifier =
        api.hasMethodsRequiringImplementation() ? 'abstract' : 'open';
    indent.writeScoped(
      '$classModifier class $kotlinApiName(open val pigeonRegistrar: ${proxyApiRegistrarName(generatorOptions)}) {',
      '}',
      () {
        final String fullKotlinClassName =
            api.kotlinOptions?.fullClassName ?? api.name;

        final TypeDeclaration apiAsTypeDeclaration = TypeDeclaration(
          baseName: api.name,
          isNullable: false,
          associatedProxyApi: api,
        );

        _writeProxyApiConstructorAbstractMethods(
          indent,
          api,
          apiAsTypeDeclaration: apiAsTypeDeclaration,
        );

        _writeProxyApiAttachedFieldAbstractMethods(
          indent,
          api,
          apiAsTypeDeclaration: apiAsTypeDeclaration,
        );

        if (api.hasCallbackConstructor()) {
          _writeProxyApiUnattachedFieldAbstractMethods(
            indent,
            api,
            apiAsTypeDeclaration: apiAsTypeDeclaration,
          );
        }

        _writeProxyApiHostMethodAbstractMethods(
          indent,
          api,
          apiAsTypeDeclaration: apiAsTypeDeclaration,
        );

        if (api.constructors.isNotEmpty ||
            api.attachedFields.isNotEmpty ||
            api.hostMethods.isNotEmpty) {
          indent.writeScoped('companion object {', '}', () {
            _writeProxyApiMessageHandlerMethod(
              indent,
              api,
              apiAsTypeDeclaration: apiAsTypeDeclaration,
              kotlinApiName: kotlinApiName,
              dartPackageName: dartPackageName,
              fullKotlinClassName: fullKotlinClassName,
              generatorOptions: generatorOptions,
            );
          });
          indent.newln();
        }

        _writeProxyApiNewInstanceMethod(
          indent,
          api,
          generatorOptions: generatorOptions,
          apiAsTypeDeclaration: apiAsTypeDeclaration,
          newInstanceMethodName: '${classMemberNamePrefix}newInstance',
          dartPackageName: dartPackageName,
        );

        _writeProxyApiFlutterMethods(
          indent,
          api,
          generatorOptions: generatorOptions,
          apiAsTypeDeclaration: apiAsTypeDeclaration,
          dartPackageName: dartPackageName,
        );

        _writeProxyApiInheritedApiMethods(indent, api);
      },
    );
  }

  @override
  void writeEventChannelApi(
    InternalKotlinOptions generatorOptions,
    Root root,
    Indent indent,
    AstEventChannelApi api, {
    required String dartPackageName,
  }) {
    indent.newln();
    indent.format('''
        private class ${generatorOptions.fileSpecificClassNameComponent}PigeonStreamHandler<T>(
            val wrapper: ${generatorOptions.fileSpecificClassNameComponent}PigeonEventChannelWrapper<T>
        ) : EventChannel.StreamHandler {
          var pigeonSink: PigeonEventSink<T>? = null

          override fun onListen(p0: Any?, sink: EventChannel.EventSink) {
            pigeonSink = PigeonEventSink<T>(sink)
            wrapper.onListen(p0, pigeonSink!!)
          }

          override fun onCancel(p0: Any?) {
            pigeonSink = null
            wrapper.onCancel(p0)
          }
        }

        interface ${generatorOptions.fileSpecificClassNameComponent}PigeonEventChannelWrapper<T> {
          open fun onListen(p0: Any?, sink: PigeonEventSink<T>) {}

          open fun onCancel(p0: Any?) {}
        }
        ''');

    if (api.kotlinOptions?.includeSharedClasses ?? true) {
      indent.format('''
        class PigeonEventSink<T>(private val sink: EventChannel.EventSink) {
          fun success(value: T) {
            sink.success(value)
          }

          fun error(errorCode: String, errorMessage: String?, errorDetails: Any?) {
            sink.error(errorCode, errorMessage, errorDetails)
          }

          fun endOfStream() {
            sink.endOfStream()
          }
        }
      ''');
    }
    addDocumentationComments(
      indent,
      api.documentationComments,
      _docCommentSpec,
    );
    for (final Method func in api.methods) {
      indent.format('''
        abstract class ${toUpperCamelCase(func.name)}StreamHandler : ${generatorOptions.fileSpecificClassNameComponent}PigeonEventChannelWrapper<${_kotlinTypeForDartType(func.returnType)}> {
          companion object {
            fun register(messenger: BinaryMessenger, streamHandler: ${toUpperCamelCase(func.name)}StreamHandler, instanceName: String = "") {
              var channelName: String = "${makeChannelName(api, func, dartPackageName)}"
              if (instanceName.isNotEmpty()) {
                channelName += ".\$instanceName"
              }
              val internalStreamHandler = ${generatorOptions.fileSpecificClassNameComponent}PigeonStreamHandler<${_kotlinTypeForDartType(func.returnType)}>(streamHandler)
              EventChannel(messenger, channelName, ${generatorOptions.fileSpecificClassNameComponent}$_pigeonMethodChannelCodec).setStreamHandler(internalStreamHandler)
            }
          }
        }
      ''');
    }
  }

  void _writeWrapResult(Indent indent) {
    indent.newln();
    indent.write('fun wrapResult(result: Any?): List<Any?> ');
    indent.addScoped('{', '}', () {
      indent.writeln('return listOf(result)');
    });
  }

  void _writeWrapError(InternalKotlinOptions generatorOptions, Indent indent) {
    indent.newln();
    indent.write('fun wrapError(exception: Throwable): List<Any?> ');
    indent.addScoped('{', '}', () {
      indent.write(
        'return if (exception is ${_getErrorClassName(generatorOptions)}) ',
      );
      indent.addScoped('{', '}', () {
        indent.writeScoped('listOf(', ')', () {
          indent.writeln('exception.code,');
          indent.writeln('exception.message,');
          indent.writeln('exception.details');
        });
      }, addTrailingNewline: false);
      indent.addScoped(' else {', '}', () {
        indent.writeScoped('listOf(', ')', () {
          indent.writeln('exception.javaClass.simpleName,');
          indent.writeln('exception.toString(),');
          indent.writeln(
            '"Cause: " + exception.cause + ", Stacktrace: " + Log.getStackTraceString(exception)',
          );
        });
      });
    });
  }

  void _writeErrorClass(InternalKotlinOptions generatorOptions, Indent indent) {
    indent.newln();
    indent.writeln('/**');
    indent.writeln(
      ' * Error class for passing custom error details to Flutter via a thrown PlatformException.',
    );
    indent.writeln(' * @property code The error code.');
    indent.writeln(' * @property message The error message.');
    indent.writeln(
      ' * @property details The error details. Must be a datatype supported by the api codec.',
    );
    indent.writeln(' */');
    indent.write('class ${_getErrorClassName(generatorOptions)} ');
    indent.addScoped('(', ')', () {
      indent.writeln('val code: String,');
      indent.writeln('override val message: String? = null,');
      indent.writeln('val details: Any? = null');
    }, addTrailingNewline: false);
    indent.addln(' : Throwable()');
  }

  void _writeCreateConnectionError(
    InternalKotlinOptions generatorOptions,
    Indent indent,
  ) {
    final String errorClassName = _getErrorClassName(generatorOptions);
    indent.newln();
    indent.write(
      'fun createConnectionError(channelName: String): $errorClassName ',
    );
    indent.addScoped('{', '}', () {
      indent.write(
        'return $errorClassName("channel-error",  "Unable to establish connection on channel: \'\$channelName\'.", "")',
      );
    });
  }

  void _writeDeepEquals(InternalKotlinOptions generatorOptions, Indent indent) {
    indent.format('''
fun deepEquals(a: Any?, b: Any?): Boolean {
  if (a is ByteArray && b is ByteArray) {
      return a.contentEquals(b)
  }
  if (a is IntArray && b is IntArray) {
      return a.contentEquals(b)
  }
  if (a is LongArray && b is LongArray) {
      return a.contentEquals(b)
  }
  if (a is DoubleArray && b is DoubleArray) {
      return a.contentEquals(b)
  }
  if (a is Array<*> && b is Array<*>) {
    return a.size == b.size &&
        a.indices.all{ deepEquals(a[it], b[it]) }
  }
  if (a is List<*> && b is List<*>) {
    return a.size == b.size &&
        a.indices.all{ deepEquals(a[it], b[it]) }
  }
  if (a is Map<*, *> && b is Map<*, *>) {
    return a.size == b.size && a.all {
        (b as Map<Any?, Any?>).containsKey(it.key) &&
        deepEquals(it.value, b[it.key])
    }
  }
  return a == b
}
    ''');
  }

  @override
  void writeGeneralUtilities(
    InternalKotlinOptions generatorOptions,
    Root root,
    Indent indent, {
    required String dartPackageName,
  }) {
<<<<<<< HEAD
    if ((root.containsHostApi && !generatorOptions.useJni) ||
        root.containsProxyApi) {
      _writeWrapResult(indent);
      _writeWrapError(generatorOptions, indent);
    }
    if (root.containsFlutterApi || root.containsProxyApi) {
      _writeCreateConnectionError(generatorOptions, indent);
    }
    if (generatorOptions.includeErrorClass) {
      _writeErrorClass(generatorOptions, indent);
    }
    if (root.classes.isNotEmpty &&
        root.classes.any((Class dataClass) => dataClass.fields
            .any((NamedType field) => isCollectionType(field.type)))) {
      _writeDeepEquals(generatorOptions, indent);
    }
    if (generatorOptions.useJni) {
      indent.writeln(
          'const val defaultInstanceName = "PigeonDefaultClassName32uh4ui3lh445uh4h3l2l455g4y34u"');
    }
=======
    indent.writeScoped(
      'private object ${_getUtilsClassName(generatorOptions)} {',
      '}',
      () {
        if (root.containsFlutterApi || root.containsProxyApi) {
          _writeCreateConnectionError(generatorOptions, indent);
        }
        if (root.containsHostApi || root.containsProxyApi) {
          _writeWrapResult(indent);
          _writeWrapError(generatorOptions, indent);
        }
        if (root.classes.isNotEmpty) {
          _writeDeepEquals(generatorOptions, indent);
        }
      },
    );

    if (generatorOptions.includeErrorClass) {
      _writeErrorClass(generatorOptions, indent);
    }
>>>>>>> 1c0be204
  }

  static void _writeMethodDeclaration(
    Indent indent, {
    required String name,
    required TypeDeclaration returnType,
    required List<Parameter> parameters,
    List<String> documentationComments = const <String>[],
    int? minApiRequirement,
    bool isAsynchronous = false,
    bool isOpen = false,
    bool isAbstract = false,
    bool isOverride = false,
    bool useJni = false,
    String Function(int index, NamedType type) getArgumentName =
        _getArgumentName,
  }) {
    final List<String> argSignature = <String>[];
    if (parameters.isNotEmpty) {
      final Iterable<String> argTypes = parameters.map(
        (NamedType e) => _nullSafeKotlinTypeForDartType(e.type),
      );
      final Iterable<String> argNames = indexMap(parameters, getArgumentName);
      argSignature.addAll(
        map2(argTypes, argNames, (String argType, String argName) {
          return '$argName: $argType';
        }),
      );
    }

    final String returnTypeString =
        returnType.isVoid ? '' : _nullSafeKotlinTypeForDartType(returnType);

    final String resultType = returnType.isVoid ? 'Unit' : returnTypeString;
    addDocumentationComments(indent, documentationComments, _docCommentSpec);

    if (minApiRequirement != null) {
      indent.writeln(
        '@androidx.annotation.RequiresApi(api = $minApiRequirement)',
      );
    }

    final String openKeyword = isOpen ? 'open ' : '';
    final String inheritanceKeyword = isAbstract
        ? 'abstract '
        : isOverride
            ? 'override '
            : '';
    final String suspendKeyword = isAsynchronous && useJni ? 'suspend ' : '';

    if (isAsynchronous && !useJni) {
      argSignature.add('callback: (Result<$resultType>) -> Unit');
      indent.writeln(
        '$openKeyword$inheritanceKeyword${suspendKeyword}fun $name(${argSignature.join(', ')})',
      );
    } else if (returnType.isVoid) {
      indent.writeln(
        '$openKeyword$inheritanceKeyword${suspendKeyword}fun $name(${argSignature.join(', ')})',
      );
    } else {
      indent.writeln(
        '$openKeyword$inheritanceKeyword${suspendKeyword}fun $name(${argSignature.join(', ')}): $returnTypeString',
      );
    }
  }

  void _writeHostMethodMessageHandler(
    Indent indent, {
    required InternalKotlinOptions generatorOptions,
    required String name,
    required String channelName,
    required TaskQueueType taskQueueType,
    required List<Parameter> parameters,
    required TypeDeclaration returnType,
    String setHandlerCondition = 'api != null',
    bool isAsynchronous = false,
    String? serialBackgroundQueue,
    String Function(List<String> safeArgNames, {required String apiVarName})?
    onCreateCall,
  }) {
    indent.write('run ');
    indent.addScoped('{', '}', () {
      indent.write(
        'val channel = BasicMessageChannel<Any?>(binaryMessenger, "$channelName", codec',
      );

      if (serialBackgroundQueue != null) {
        indent.addln(', $serialBackgroundQueue)');
      } else {
        indent.addln(')');
      }

      indent.write('if ($setHandlerCondition) ');
      indent.addScoped('{', '}', () {
        final String messageVarName = parameters.isNotEmpty ? 'message' : '_';

        indent.write('channel.setMessageHandler ');
        indent.addScoped('{ $messageVarName, reply ->', '}', () {
          final List<String> methodArguments = <String>[];
          if (parameters.isNotEmpty) {
            indent.writeln('val args = message as List<Any?>');
            enumerate(parameters, (int index, NamedType arg) {
              final String argName = _getSafeArgumentName(index, arg);
              final String argIndex = 'args[$index]';
              indent.writeln(
                'val $argName = ${_castForceUnwrap(argIndex, arg.type, indent)}',
              );
              methodArguments.add(argName);
            });
          }
          final String call =
              onCreateCall != null
                  ? onCreateCall(methodArguments, apiVarName: 'api')
                  : 'api.$name(${methodArguments.join(', ')})';

          if (isAsynchronous) {
            final String resultType =
                returnType.isVoid
                    ? 'Unit'
                    : _nullSafeKotlinTypeForDartType(returnType);
            indent.write(methodArguments.isNotEmpty ? '$call ' : 'api.$name');
            indent.addScoped('{ result: Result<$resultType> ->', '}', () {
              indent.writeln('val error = result.exceptionOrNull()');
              indent.writeScoped('if (error != null) {', '}', () {
                indent.writeln(
                  'reply.reply(${_getUtilsClassName(generatorOptions)}.wrapError(error))',
                );
              }, addTrailingNewline: false);
              indent.addScoped(' else {', '}', () {
                if (returnType.isVoid) {
                  indent.writeln(
                    'reply.reply(${_getUtilsClassName(generatorOptions)}.wrapResult(null))',
                  );
                } else {
                  indent.writeln('val data = result.getOrNull()');
                  indent.writeln(
                    'reply.reply(${_getUtilsClassName(generatorOptions)}.wrapResult(data))',
                  );
                }
              });
            });
          } else {
            indent.writeScoped('val wrapped: List<Any?> = try {', '}', () {
              if (returnType.isVoid) {
                indent.writeln(call);
                indent.writeln('listOf(null)');
              } else {
                indent.writeln('listOf($call)');
              }
            }, addTrailingNewline: false);
            indent.add(' catch (exception: Throwable) ');
            indent.addScoped('{', '}', () {
              indent.writeln(
                '${_getUtilsClassName(generatorOptions)}.wrapError(exception)',
              );
            });
            indent.writeln('reply.reply(wrapped)');
          }
        });
      }, addTrailingNewline: false);
      indent.addScoped(' else {', '}', () {
        indent.writeln('channel.setMessageHandler(null)');
      });
    });
  }

  void _writeFlutterMethod(
    Indent indent, {
    required InternalKotlinOptions generatorOptions,
    required String name,
    required List<Parameter> parameters,
    required TypeDeclaration returnType,
    required String channelName,
    required String dartPackageName,
    List<String> documentationComments = const <String>[],
    int? minApiRequirement,
    void Function(
          Indent indent, {
          required InternalKotlinOptions generatorOptions,
          required List<Parameter> parameters,
          required TypeDeclaration returnType,
          required String channelName,
          required String errorClassName,
        })
        onWriteBody =
        _writeFlutterMethodMessageCall,
  }) {
    _writeMethodDeclaration(
      indent,
      name: name,
      returnType: returnType,
      parameters: parameters,
      documentationComments: documentationComments,
      isAsynchronous: true,
      minApiRequirement: minApiRequirement,
      getArgumentName: _getSafeArgumentName,
    );

    final String errorClassName = _getErrorClassName(generatorOptions);
    indent.addScoped('{', '}', () {
      onWriteBody(
        indent,
        generatorOptions: generatorOptions,
        parameters: parameters,
        returnType: returnType,
        channelName: channelName,
        errorClassName: errorClassName,
      );
    });
  }

  static void _writeFlutterMethodMessageCall(
    Indent indent, {
    required InternalKotlinOptions generatorOptions,
    required List<Parameter> parameters,
    required TypeDeclaration returnType,
    required String channelName,
    required String errorClassName,
  }) {
    String sendArgument;

    if (parameters.isEmpty) {
      sendArgument = 'null';
    } else {
      final Iterable<String> enumSafeArgNames = indexMap(
        parameters,
        (int count, NamedType type) =>
            _getEnumSafeArgumentExpression(count, type),
      );
      sendArgument = 'listOf(${enumSafeArgNames.join(', ')})';
    }

    const String channel = 'channel';
    indent.writeln('val channelName = "$channelName"');
    indent.writeln(
      'val $channel = BasicMessageChannel<Any?>(binaryMessenger, channelName, codec)',
    );
    indent.writeScoped('$channel.send($sendArgument) {', '}', () {
      indent.writeScoped('if (it is List<*>) {', '} ', () {
        indent.writeScoped('if (it.size > 1) {', '} ', () {
          indent.writeln(
            'callback(Result.failure($errorClassName(it[0] as String, it[1] as String, it[2] as String?)))',
          );
        }, addTrailingNewline: false);
        if (!returnType.isNullable && !returnType.isVoid) {
          indent.addScoped('else if (it[0] == null) {', '} ', () {
            indent.writeln(
              'callback(Result.failure($errorClassName("null-error", "Flutter api returned null value for non-null return value.", "")))',
            );
          }, addTrailingNewline: false);
        }
        indent.addScoped('else {', '}', () {
          if (returnType.isVoid) {
            indent.writeln('callback(Result.success(Unit))');
          } else {
            indent.writeln(
              'val output = ${_cast(indent, 'it[0]', type: returnType)}',
            );

            indent.writeln('callback(Result.success(output))');
          }
        });
      }, addTrailingNewline: false);
      indent.addScoped('else {', '} ', () {
        indent.writeln(
          'callback(Result.failure(${_getUtilsClassName(generatorOptions)}.createConnectionError(channelName)))',
        );
      });
    });
  }

  void _writeProxyApiRegistrar(
    Indent indent, {
    required InternalKotlinOptions generatorOptions,
    required Iterable<AstProxyApi> allProxyApis,
  }) {
    final String registrarName = proxyApiRegistrarName(generatorOptions);
    final String instanceManagerName = kotlinInstanceManagerClassName(
      generatorOptions,
    );
    final String instanceManagerApiName = '${instanceManagerName}Api';

    addDocumentationComments(indent, <String>[
      ' Provides implementations for each ProxyApi implementation and provides access to resources',
      ' needed by any implementation.',
    ], _docCommentSpec);
    indent.writeScoped(
      'abstract class $registrarName(val binaryMessenger: BinaryMessenger) {',
      '}',
      () {
        addDocumentationComments(indent, <String>[
          ' Whether APIs should ignore calling to Dart.',
        ], _docCommentSpec);
        indent.writeln('public var ignoreCallsToDart = false');
        indent.format('''
          val instanceManager: $instanceManagerName
          private var _codec: MessageCodec<Any?>? = null
          val codec: MessageCodec<Any?>
            get() {
              if (_codec == null) {
                _codec = ${proxyApiCodecName(generatorOptions)}(this)
              }
              return _codec!!
            }

          init {
            val api = $instanceManagerApiName(binaryMessenger)
            instanceManager = $instanceManagerName.create(
              object : $instanceManagerName.PigeonFinalizationListener {
                override fun onFinalize(identifier: Long) {
                  api.removeStrongReference(identifier) {
                    if (it.isFailure) {
                      Log.e(
                        "${proxyApiClassNamePrefix}ProxyApiRegistrar",
                        "Failed to remove Dart strong reference with identifier: \$identifier"
                      )
                    }
                  }
                }
              }
            )
          }''');
        for (final AstProxyApi api in allProxyApis) {
          _writeMethodDeclaration(
            indent,
            name: 'get$hostProxyApiPrefix${api.name}',
            isAbstract:
                api.hasAnyHostMessageCalls() || api.unattachedFields.isNotEmpty,
            isOpen:
                !api.hasAnyHostMessageCalls() && api.unattachedFields.isEmpty,
            documentationComments: <String>[
              ' An implementation of [$hostProxyApiPrefix${api.name}] used to add a new Dart instance of',
              ' `${api.name}` to the Dart `InstanceManager`.',
            ],
            returnType: TypeDeclaration(
              baseName: '$hostProxyApiPrefix${api.name}',
              isNullable: false,
            ),
            parameters: <Parameter>[],
          );

          // Use the default API implementation if this API does not have any
          // methods to implement.
          if (!api.hasMethodsRequiringImplementation()) {
            indent.writeScoped('{', '}', () {
              indent.writeln('return $hostProxyApiPrefix${api.name}(this)');
            });
          }
          indent.newln();
        }

        indent.writeScoped('fun setUp() {', '}', () {
          indent.writeln(
            '$instanceManagerApiName.setUpMessageHandlers(binaryMessenger, instanceManager)',
          );
          for (final AstProxyApi api in allProxyApis) {
            final bool hasHostMessageCalls =
                api.constructors.isNotEmpty ||
                api.attachedFields.isNotEmpty ||
                api.hostMethods.isNotEmpty;
            if (hasHostMessageCalls) {
              indent.writeln(
                '$hostProxyApiPrefix${api.name}.setUpMessageHandlers(binaryMessenger, get$hostProxyApiPrefix${api.name}())',
              );
            }
          }
        });

        indent.writeScoped('fun tearDown() {', '}', () {
          indent.writeln(
            '$instanceManagerApiName.setUpMessageHandlers(binaryMessenger, null)',
          );
          for (final AstProxyApi api in allProxyApis) {
            if (api.hasAnyHostMessageCalls()) {
              indent.writeln(
                '$hostProxyApiPrefix${api.name}.setUpMessageHandlers(binaryMessenger, null)',
              );
            }
          }
        });
      },
    );
  }

  // Writes the abstract method that instantiates a new instance of the Kotlin
  // class.
  void _writeProxyApiConstructorAbstractMethods(
    Indent indent,
    AstProxyApi api, {
    required TypeDeclaration apiAsTypeDeclaration,
  }) {
    for (final Constructor constructor in api.constructors) {
      _writeMethodDeclaration(
        indent,
        name:
            constructor.name.isNotEmpty
                ? constructor.name
                : '${classMemberNamePrefix}defaultConstructor',
        returnType: apiAsTypeDeclaration,
        documentationComments: constructor.documentationComments,
        minApiRequirement:
            _findAndroidHighestApiRequirement(<TypeDeclaration>[
              apiAsTypeDeclaration,
              ...constructor.parameters.map(
                (Parameter parameter) => parameter.type,
              ),
            ])?.version,
        isAbstract: true,
        parameters: <Parameter>[
          ...api.unattachedFields.map((ApiField field) {
            return Parameter(name: field.name, type: field.type);
          }),
          ...constructor.parameters,
        ],
      );
      indent.newln();
    }
  }

  // Writes the abstract method that handles instantiating an attached field.
  void _writeProxyApiAttachedFieldAbstractMethods(
    Indent indent,
    AstProxyApi api, {
    required TypeDeclaration apiAsTypeDeclaration,
  }) {
    for (final ApiField field in api.attachedFields) {
      _writeMethodDeclaration(
        indent,
        name: field.name,
        documentationComments: field.documentationComments,
        returnType: field.type,
        isAbstract: true,
        minApiRequirement:
            _findAndroidHighestApiRequirement(<TypeDeclaration>[
              apiAsTypeDeclaration,
              field.type,
            ])?.version,
        parameters: <Parameter>[
          if (!field.isStatic)
            Parameter(
              name: '${classMemberNamePrefix}instance',
              type: apiAsTypeDeclaration,
            ),
        ],
      );
      indent.newln();
    }
  }

  // Writes the abstract method that handles accessing an unattached field.
  void _writeProxyApiUnattachedFieldAbstractMethods(
    Indent indent,
    AstProxyApi api, {
    required TypeDeclaration apiAsTypeDeclaration,
  }) {
    for (final ApiField field in api.unattachedFields) {
      _writeMethodDeclaration(
        indent,
        name: field.name,
        documentationComments: field.documentationComments,
        returnType: field.type,
        isAbstract: true,
        minApiRequirement:
            _findAndroidHighestApiRequirement(<TypeDeclaration>[
              apiAsTypeDeclaration,
              field.type,
            ])?.version,
        parameters: <Parameter>[
          Parameter(
            name: '${classMemberNamePrefix}instance',
            type: apiAsTypeDeclaration,
          ),
        ],
      );
      indent.newln();
    }
  }

  // Writes the abstract method that handles making a call from for a host
  // method.
  void _writeProxyApiHostMethodAbstractMethods(
    Indent indent,
    AstProxyApi api, {
    required TypeDeclaration apiAsTypeDeclaration,
  }) {
    for (final Method method in api.hostMethods) {
      _writeMethodDeclaration(
        indent,
        name: method.name,
        returnType: method.returnType,
        documentationComments: method.documentationComments,
        isAsynchronous: method.isAsynchronous,
        isAbstract: true,
        minApiRequirement:
            _findAndroidHighestApiRequirement(<TypeDeclaration>[
              if (!method.isStatic) apiAsTypeDeclaration,
              method.returnType,
              ...method.parameters.map((Parameter p) => p.type),
            ])?.version,
        parameters: <Parameter>[
          if (!method.isStatic)
            Parameter(
              name: '${classMemberNamePrefix}instance',
              type: apiAsTypeDeclaration,
            ),
          ...method.parameters,
        ],
      );
      indent.newln();
    }
  }

  // Writes the `..setUpMessageHandler` method to ensure incoming messages are
  // handled by the correct abstract host methods.
  void _writeProxyApiMessageHandlerMethod(
    Indent indent,
    AstProxyApi api, {
    required TypeDeclaration apiAsTypeDeclaration,
    required String kotlinApiName,
    required String dartPackageName,
    required String fullKotlinClassName,
    required InternalKotlinOptions generatorOptions,
  }) {
    indent.writeln('@Suppress("LocalVariableName")');
    indent.writeScoped(
      'fun setUpMessageHandlers(binaryMessenger: BinaryMessenger, api: $kotlinApiName?) {',
      '}',
      () {
        indent.writeln(
          'val codec = api?.pigeonRegistrar?.codec ?: ${generatorOptions.fileSpecificClassNameComponent}$_codecName()',
        );
        void writeWithApiCheckIfNecessary(
          List<TypeDeclaration> types, {
          required String channelName,
          required void Function() onWrite,
        }) {
          final ({TypeDeclaration type, int version})? typeWithRequirement =
              _findAndroidHighestApiRequirement(types);
          if (typeWithRequirement != null) {
            final int apiRequirement = typeWithRequirement.version;
            indent.writeScoped(
              'if (android.os.Build.VERSION.SDK_INT >= $apiRequirement) {',
              '}',
              onWrite,
              addTrailingNewline: false,
            );
            indent.writeScoped(' else {', '}', () {
              final String className =
                  typeWithRequirement
                      .type
                      .associatedProxyApi!
                      .kotlinOptions
                      ?.fullClassName ??
                  typeWithRequirement.type.baseName;
              indent.format('''
                val channel = BasicMessageChannel<Any?>(
                  binaryMessenger,
                  "$channelName",
                  codec
                )
                if (api != null) {
                  channel.setMessageHandler { _, reply ->
                    reply.reply(${_getUtilsClassName(generatorOptions)}.wrapError(UnsupportedOperationException(
                      "Call references class `$className`, which requires api version $apiRequirement."
                    )))
                  }
                } else {
                  channel.setMessageHandler(null)
                }''');
            });
          } else {
            onWrite();
          }
        }

        for (final Constructor constructor in api.constructors) {
          final String name =
              constructor.name.isNotEmpty
                  ? constructor.name
                  : '${classMemberNamePrefix}defaultConstructor';
          final String channelName = makeChannelNameWithStrings(
            apiName: api.name,
            methodName: name,
            dartPackageName: dartPackageName,
          );
          writeWithApiCheckIfNecessary(
            <TypeDeclaration>[
              apiAsTypeDeclaration,
              ...api.unattachedFields.map((ApiField f) => f.type),
              ...constructor.parameters.map((Parameter p) => p.type),
            ],
            channelName: channelName,
            onWrite: () {
              _writeHostMethodMessageHandler(
                indent,
                generatorOptions: generatorOptions,
                name: name,
                channelName: channelName,
                taskQueueType: TaskQueueType.serial,
                returnType: const TypeDeclaration.voidDeclaration(),
                onCreateCall: (
                  List<String> methodParameters, {
                  required String apiVarName,
                }) {
                  return '$apiVarName.pigeonRegistrar.instanceManager.addDartCreatedInstance('
                      '$apiVarName.$name(${methodParameters.skip(1).join(',')}), ${methodParameters.first})';
                },
                parameters: <Parameter>[
                  Parameter(
                    name: '${classMemberNamePrefix}identifier',
                    type: const TypeDeclaration(
                      baseName: 'int',
                      isNullable: false,
                    ),
                  ),
                  ...api.unattachedFields.map((ApiField field) {
                    return Parameter(name: field.name, type: field.type);
                  }),
                  ...constructor.parameters,
                ],
              );
            },
          );
        }

        for (final ApiField field in api.attachedFields) {
          final String channelName = makeChannelNameWithStrings(
            apiName: api.name,
            methodName: field.name,
            dartPackageName: dartPackageName,
          );
          writeWithApiCheckIfNecessary(
            <TypeDeclaration>[apiAsTypeDeclaration, field.type],
            channelName: channelName,
            onWrite: () {
              _writeHostMethodMessageHandler(
                indent,
                generatorOptions: generatorOptions,
                name: field.name,
                channelName: channelName,
                taskQueueType: TaskQueueType.serial,
                returnType: const TypeDeclaration.voidDeclaration(),
                onCreateCall: (
                  List<String> methodParameters, {
                  required String apiVarName,
                }) {
                  final String param =
                      methodParameters.length > 1 ? methodParameters.first : '';
                  return '$apiVarName.pigeonRegistrar.instanceManager.addDartCreatedInstance('
                      '$apiVarName.${field.name}($param), ${methodParameters.last})';
                },
                parameters: <Parameter>[
                  if (!field.isStatic)
                    Parameter(
                      name: '${classMemberNamePrefix}instance',
                      type: apiAsTypeDeclaration,
                    ),
                  Parameter(
                    name: '${classMemberNamePrefix}identifier',
                    type: const TypeDeclaration(
                      baseName: 'int',
                      isNullable: false,
                    ),
                  ),
                ],
              );
            },
          );
        }

        for (final Method method in api.hostMethods) {
          final String channelName = makeChannelName(
            api,
            method,
            dartPackageName,
          );
          writeWithApiCheckIfNecessary(
            <TypeDeclaration>[
              if (!method.isStatic) apiAsTypeDeclaration,
              method.returnType,
              ...method.parameters.map((Parameter p) => p.type),
            ],
            channelName: channelName,
            onWrite: () {
              _writeHostMethodMessageHandler(
                indent,
                generatorOptions: generatorOptions,
                name: method.name,
                channelName: makeChannelName(api, method, dartPackageName),
                taskQueueType: method.taskQueueType,
                returnType: method.returnType,
                isAsynchronous: method.isAsynchronous,
                parameters: <Parameter>[
                  if (!method.isStatic)
                    Parameter(
                      name: '${classMemberNamePrefix}instance',
                      type: TypeDeclaration(
                        baseName: fullKotlinClassName,
                        isNullable: false,
                        associatedProxyApi: api,
                      ),
                    ),
                  ...method.parameters,
                ],
              );
            },
          );
        }
      },
    );
  }

  // Writes the method that calls to Dart to instantiate a new Dart instance.
  void _writeProxyApiNewInstanceMethod(
    Indent indent,
    AstProxyApi api, {
    required InternalKotlinOptions generatorOptions,
    required TypeDeclaration apiAsTypeDeclaration,
    required String newInstanceMethodName,
    required String dartPackageName,
  }) {
    indent.writeln('@Suppress("LocalVariableName", "FunctionName")');
    _writeFlutterMethod(
      indent,
      generatorOptions: generatorOptions,
      name: newInstanceMethodName,
      returnType: const TypeDeclaration.voidDeclaration(),
      documentationComments: <String>[
        ' Creates a Dart instance of ${api.name} and attaches it to [${classMemberNamePrefix}instanceArg].',
      ],
      channelName: makeChannelNameWithStrings(
        apiName: api.name,
        methodName: newInstanceMethodName,
        dartPackageName: dartPackageName,
      ),
      minApiRequirement:
          _findAndroidHighestApiRequirement(<TypeDeclaration>[
            apiAsTypeDeclaration,
            ...api.unattachedFields.map((ApiField field) => field.type),
          ])?.version,
      dartPackageName: dartPackageName,
      parameters: <Parameter>[
        Parameter(
          name: '${classMemberNamePrefix}instance',
          type: TypeDeclaration(
            baseName: api.name,
            isNullable: false,
            associatedProxyApi: api,
          ),
        ),
      ],
      onWriteBody: (
        Indent indent, {
        required InternalKotlinOptions generatorOptions,
        required List<Parameter> parameters,
        required TypeDeclaration returnType,
        required String channelName,
        required String errorClassName,
      }) {
        indent.writeScoped('if (pigeonRegistrar.ignoreCallsToDart) {', '}', () {
          indent.format(
            '''
              callback(
                  Result.failure(
                      $errorClassName("ignore-calls-error", "Calls to Dart are being ignored.", "")))''',
          );
        }, addTrailingNewline: false);
        indent.writeScoped(
          ' else if (pigeonRegistrar.instanceManager.containsInstance(${classMemberNamePrefix}instanceArg)) {',
          '}',
          () {
            indent.writeln('callback(Result.success(Unit))');
          },
          addTrailingNewline: false,
        );
        indent.writeScoped(' else {', '}', () {
          if (api.hasCallbackConstructor()) {
            indent.writeln(
              'val ${classMemberNamePrefix}identifierArg = pigeonRegistrar.instanceManager.addHostCreatedInstance(${classMemberNamePrefix}instanceArg)',
            );
            enumerate(api.unattachedFields, (int index, ApiField field) {
              final String argName = _getSafeArgumentName(index, field);
              indent.writeln(
                'val $argName = ${field.name}(${classMemberNamePrefix}instanceArg)',
              );
            });

            indent.writeln(
              'val binaryMessenger = pigeonRegistrar.binaryMessenger',
            );
            indent.writeln('val codec = pigeonRegistrar.codec');
            _writeFlutterMethodMessageCall(
              indent,
              generatorOptions: generatorOptions,
              returnType: returnType,
              channelName: channelName,
              errorClassName: errorClassName,
              parameters: <Parameter>[
                Parameter(
                  name: '${classMemberNamePrefix}identifier',
                  type: const TypeDeclaration(
                    baseName: 'int',
                    isNullable: false,
                  ),
                ),
                ...api.unattachedFields.map((ApiField field) {
                  return Parameter(name: field.name, type: field.type);
                }),
              ],
            );
          } else {
            indent.format(
              '''
              callback(
                  Result.failure(
                      $errorClassName("new-instance-error", "Attempting to create a new Dart instance of ${api.name}, but the class has a nonnull callback method.", "")))''',
            );
          }
        });
      },
    );
    indent.newln();
  }

  // Writes the Flutter methods that call back to Dart.
  void _writeProxyApiFlutterMethods(
    Indent indent,
    AstProxyApi api, {
    required InternalKotlinOptions generatorOptions,
    required TypeDeclaration apiAsTypeDeclaration,
    required String dartPackageName,
  }) {
    for (final Method method in api.flutterMethods) {
      _writeFlutterMethod(
        indent,
        generatorOptions: generatorOptions,
        name: method.name,
        returnType: method.returnType,
        channelName: makeChannelName(api, method, dartPackageName),
        dartPackageName: dartPackageName,
        documentationComments: method.documentationComments,
        minApiRequirement:
            _findAndroidHighestApiRequirement(<TypeDeclaration>[
              apiAsTypeDeclaration,
              method.returnType,
              ...method.parameters.map((Parameter parameter) => parameter.type),
            ])?.version,
        parameters: <Parameter>[
          Parameter(
            name: '${classMemberNamePrefix}instance',
            type: TypeDeclaration(
              baseName: api.name,
              isNullable: false,
              associatedProxyApi: api,
            ),
          ),
          ...method.parameters,
        ],
        onWriteBody: (
          Indent indent, {
          required InternalKotlinOptions generatorOptions,
          required List<Parameter> parameters,
          required TypeDeclaration returnType,
          required String channelName,
          required String errorClassName,
        }) {
          indent.writeScoped(
            'if (pigeonRegistrar.ignoreCallsToDart) {',
            '}',
            () {
              indent.format('''
                callback(
                    Result.failure(
                        $errorClassName("ignore-calls-error", "Calls to Dart are being ignored.", "")))
                return''');
            },
          );
          indent.writeln(
            'val binaryMessenger = pigeonRegistrar.binaryMessenger',
          );
          indent.writeln('val codec = pigeonRegistrar.codec');
          _writeFlutterMethodMessageCall(
            indent,
            generatorOptions: generatorOptions,
            returnType: returnType,
            channelName: channelName,
            errorClassName: errorClassName,
            parameters: parameters,
          );
        },
      );
      indent.newln();
    }
  }

  // Writes the getters for accessing the implementation of other ProxyApis.
  //
  // These are used for inherited Flutter methods.
  void _writeProxyApiInheritedApiMethods(Indent indent, AstProxyApi api) {
    final Set<String> inheritedApiNames = <String>{
      if (api.superClass != null) api.superClass!.baseName,
      ...api.interfaces.map((TypeDeclaration type) => type.baseName),
    };
    for (final String name in inheritedApiNames) {
      indent.writeln('@Suppress("FunctionName")');
      final String apiName = '$hostProxyApiPrefix$name';
      _writeMethodDeclaration(
        indent,
        name: '${classMemberNamePrefix}get$apiName',
        documentationComments: <String>[
          ' An implementation of [$apiName] used to access callback methods',
        ],
        returnType: TypeDeclaration(baseName: apiName, isNullable: false),
        parameters: <Parameter>[],
      );

      indent.writeScoped('{', '}', () {
        indent.writeln('return pigeonRegistrar.get$apiName()');
      });
      indent.newln();
    }
  }
}

({TypeDeclaration type, int version})? _findAndroidHighestApiRequirement(
  Iterable<TypeDeclaration> types,
) {
  return findHighestApiRequirement(
    types,
    onGetApiRequirement: (TypeDeclaration type) {
      return type.associatedProxyApi?.kotlinOptions?.minAndroidApi;
    },
    onCompare: (int first, int second) => first.compareTo(second),
  );
}

String _getErrorClassName(InternalKotlinOptions generatorOptions) =>
    generatorOptions.errorClassName ?? 'FlutterError';

/// Calculates the name of the private utils class that will be generated for
/// the file.
String _getUtilsClassName(InternalKotlinOptions options) {
  return toUpperCamelCase(
    '${options.fileSpecificClassNameComponent ?? ''}PigeonUtils',
  );
}

String _getArgumentName(int count, NamedType argument) =>
    argument.name.isEmpty ? 'arg$count' : argument.name;

/// Returns an argument name that can be used in a context where it is possible to collide
/// and append `.index` to enums.
String _getEnumSafeArgumentExpression(int count, NamedType argument) {
  return '${_getArgumentName(count, argument)}Arg';
}

/// Returns an argument name that can be used in a context where it is possible to collide.
String _getSafeArgumentName(int count, NamedType argument) =>
    '${_getArgumentName(count, argument)}Arg';

String _castForceUnwrap(String value, TypeDeclaration type, Indent indent) {
  return _cast(indent, value, type: type);
}

/// Converts a [List] of [TypeDeclaration]s to a comma separated [String] to be
/// used in Kotlin code.
String _flattenTypeArguments(List<TypeDeclaration> args) {
  return args.map(_kotlinTypeForDartType).join(', ');
}

String _kotlinTypeForBuiltinGenericDartType(TypeDeclaration type) {
  if (type.typeArguments.isEmpty) {
    switch (type.baseName) {
      case 'List':
        return 'List<Any?>';
      case 'Map':
        return 'Map<Any, Any?>';
      default:
        return 'Any';
    }
  } else {
    switch (type.baseName) {
      case 'List':
        return 'List<${_nullSafeKotlinTypeForDartType(type.typeArguments.first)}>';
      case 'Map':
        return 'Map<${_nullSafeKotlinTypeForDartType(type.typeArguments.first)}, ${_nullSafeKotlinTypeForDartType(type.typeArguments.last)}>';
      default:
        return '${type.baseName}<${_flattenTypeArguments(type.typeArguments)}>';
    }
  }
}

String? _kotlinTypeForBuiltinDartType(TypeDeclaration type) {
  const Map<String, String> kotlinTypeForDartTypeMap = <String, String>{
    'void': 'Void',
    'bool': 'Boolean',
    'String': 'String',
    'int': 'Long',
    'double': 'Double',
    'Uint8List': 'ByteArray',
    'Int32List': 'IntArray',
    'Int64List': 'LongArray',
    'Float32List': 'FloatArray',
    'Float64List': 'DoubleArray',
    'Object': 'Any',
  };
  if (kotlinTypeForDartTypeMap.containsKey(type.baseName)) {
    return kotlinTypeForDartTypeMap[type.baseName];
  } else if (type.baseName == 'List' || type.baseName == 'Map') {
    return _kotlinTypeForBuiltinGenericDartType(type);
  } else {
    return null;
  }
}

String? _kotlinTypeForProxyApiType(TypeDeclaration type) {
  if (type.isProxyApi) {
    return type.associatedProxyApi!.kotlinOptions?.fullClassName ??
        type.associatedProxyApi!.name;
  }

  return null;
}

String _kotlinTypeForDartType(TypeDeclaration type) {
  return _kotlinTypeForBuiltinDartType(type) ??
      _kotlinTypeForProxyApiType(type) ??
      type.baseName;
}

String _nullSafeKotlinTypeForDartType(TypeDeclaration type) {
  final String nullSafe = type.isNullable ? '?' : '';
  return '${_kotlinTypeForDartType(type)}$nullSafe';
}

/// Returns an expression to cast [variable] to [kotlinType].
String _cast(Indent indent, String variable, {required TypeDeclaration type}) {
  // Special-case Any, since no-op casts cause warnings.
  final String typeString = _kotlinTypeForDartType(type);
  if (type.isNullable && typeString == 'Any') {
    return variable;
  }
  return '$variable as ${_nullSafeKotlinTypeForDartType(type)}';
}<|MERGE_RESOLUTION|>--- conflicted
+++ resolved
@@ -129,25 +129,15 @@
     KotlinOptions options, {
     required this.kotlinOut,
     Iterable<String>? copyrightHeader,
-<<<<<<< HEAD
-  })  : package = options.package,
-        copyrightHeader = options.copyrightHeader ?? copyrightHeader,
-        errorClassName = options.errorClassName,
-        includeErrorClass = options.includeErrorClass,
-        useJni = options.useJni,
-        appDirectory = options.appDirectory,
-        fileSpecificClassNameComponent =
-            options.fileSpecificClassNameComponent ??
-                kotlinOut.split('/').lastOrNull?.split('.').first;
-=======
   }) : package = options.package,
        copyrightHeader = options.copyrightHeader ?? copyrightHeader,
        errorClassName = options.errorClassName,
        includeErrorClass = options.includeErrorClass,
+       useJni = options.useJni,
+       appDirectory = options.appDirectory,
        fileSpecificClassNameComponent =
            options.fileSpecificClassNameComponent ??
            kotlinOut.split('/').lastOrNull?.split('.').first;
->>>>>>> 1c0be204
 
   /// The package where the generated class will live.
   final String? package;
@@ -745,23 +735,22 @@
     const List<String> generatedMessages = <String>[
       ' Generated class from Pigeon that represents Flutter messages that can be called from Kotlin.',
     ];
-<<<<<<< HEAD
-    addDocumentationComments(indent, api.documentationComments, _docCommentSpec,
-        generatorComments: generatedMessages);
-    if (generatorOptions.useJni) {
-      _writeJniFlutterApi(generatorOptions, root, indent, api,
-          dartPackageName: dartPackageName);
-      return;
-    }
-=======
     addDocumentationComments(
       indent,
       api.documentationComments,
       _docCommentSpec,
       generatorComments: generatedMessages,
     );
-
->>>>>>> 1c0be204
+    if (generatorOptions.useJni) {
+      _writeJniFlutterApi(
+        generatorOptions,
+        root,
+        indent,
+        api,
+        dartPackageName: dartPackageName,
+      );
+      return;
+    }
     final String apiName = api.name;
     indent.write(
       'class $apiName(private val binaryMessenger: BinaryMessenger, private val messageChannelSuffix: String = "") ',
@@ -821,7 +810,8 @@
     required String dartPackageName,
   }) {
     indent.writeln(
-        'val ${api.name}Instances: MutableMap<String, ${api.name}Registrar> = mutableMapOf()');
+      'val ${api.name}Instances: MutableMap<String, ${api.name}Registrar> = mutableMapOf()',
+    );
     indent.writeln('@Keep');
     indent.writeScoped('abstract class ${api.name} {', '}', () {
       for (final Method method in api.methods) {
@@ -854,9 +844,12 @@
 
       indent.writeln('@Keep');
       indent.writeScoped(
-          'fun getInstance(name: String): ${api.name}Registrar? {', '}', () {
-        indent.writeln('return ${api.name}Instances[name]');
-      });
+        'fun getInstance(name: String): ${api.name}Registrar? {',
+        '}',
+        () {
+          indent.writeln('return ${api.name}Instances[name]');
+        },
+      );
 
       for (final Method method in api.methods) {
         _writeMethodDeclaration(
@@ -869,18 +862,14 @@
           isOverride: true,
           useJni: true,
         );
-        final String argNames =
-            method.parameters.map((Parameter arg) => arg.name).join(', ');
+        final String argNames = method.parameters
+            .map((Parameter arg) => arg.name)
+            .join(', ');
         indent.addScoped(' {', '}', () {
           indent.writeScoped('api?.let {', '}', () {
-            indent.writeScoped(
-              'try {',
-              '}',
-              () {
-                indent.writeln('return api!!.${method.name}($argNames)');
-              },
-              addTrailingNewline: false,
-            );
+            indent.writeScoped('try {', '}', () {
+              indent.writeln('return api!!.${method.name}($argNames)');
+            }, addTrailingNewline: false);
             indent.addScoped(' catch (e: Exception) {', '}', () {
               indent.writeln('throw e');
             });
@@ -910,8 +899,13 @@
     required String dartPackageName,
   }) {
     if (generatorOptions.useJni) {
-      _writeJniHostApi(generatorOptions, root, indent, api,
-          dartPackageName: dartPackageName);
+      _writeJniHostApi(
+        generatorOptions,
+        root,
+        indent,
+        api,
+        dartPackageName: dartPackageName,
+      );
       return;
     }
     final String apiName = api.name;
@@ -1528,28 +1522,6 @@
     Indent indent, {
     required String dartPackageName,
   }) {
-<<<<<<< HEAD
-    if ((root.containsHostApi && !generatorOptions.useJni) ||
-        root.containsProxyApi) {
-      _writeWrapResult(indent);
-      _writeWrapError(generatorOptions, indent);
-    }
-    if (root.containsFlutterApi || root.containsProxyApi) {
-      _writeCreateConnectionError(generatorOptions, indent);
-    }
-    if (generatorOptions.includeErrorClass) {
-      _writeErrorClass(generatorOptions, indent);
-    }
-    if (root.classes.isNotEmpty &&
-        root.classes.any((Class dataClass) => dataClass.fields
-            .any((NamedType field) => isCollectionType(field.type)))) {
-      _writeDeepEquals(generatorOptions, indent);
-    }
-    if (generatorOptions.useJni) {
-      indent.writeln(
-          'const val defaultInstanceName = "PigeonDefaultClassName32uh4ui3lh445uh4h3l2l455g4y34u"');
-    }
-=======
     indent.writeScoped(
       'private object ${_getUtilsClassName(generatorOptions)} {',
       '}',
@@ -1570,7 +1542,6 @@
     if (generatorOptions.includeErrorClass) {
       _writeErrorClass(generatorOptions, indent);
     }
->>>>>>> 1c0be204
   }
 
   static void _writeMethodDeclaration(
@@ -1614,9 +1585,10 @@
     }
 
     final String openKeyword = isOpen ? 'open ' : '';
-    final String inheritanceKeyword = isAbstract
-        ? 'abstract '
-        : isOverride
+    final String inheritanceKeyword =
+        isAbstract
+            ? 'abstract '
+            : isOverride
             ? 'override '
             : '';
     final String suspendKeyword = isAsynchronous && useJni ? 'suspend ' : '';
