// Copyright 2013 The Flutter Authors
// Use of this source code is governed by a BSD-style license that can be
// found in the LICENSE file.

// ignore_for_file: avoid_print

import 'dart:io';
import 'dart:mirrors';

import 'package:analyzer/dart/analysis/analysis_context.dart'
    show AnalysisContext;
import 'package:analyzer/dart/analysis/analysis_context_collection.dart'
    show AnalysisContextCollection;
import 'package:analyzer/dart/analysis/results.dart' show ParsedUnitResult;
import 'package:analyzer/dart/analysis/session.dart' show AnalysisSession;
import 'package:analyzer/dart/ast/ast.dart' as dart_ast;
import 'package:analyzer/error/error.dart' show AnalysisError;
import 'package:args/args.dart';
import 'package:meta/meta.dart' show visibleForTesting;
import 'package:path/path.dart' as path;

import 'ast.dart';
import 'cpp/cpp_generator.dart';
import 'dart/dart_generator.dart';
import 'generator_tools.dart';
import 'generator_tools.dart' as generator_tools;
import 'gobject/gobject_generator.dart';
import 'java/java_generator.dart';
import 'kotlin/kotlin_generator.dart';
import 'objc/objc_generator.dart';
import 'pigeon_lib_internal.dart';
import 'swift/swift_generator.dart';
import 'types/task_queue.dart';

export 'types/task_queue.dart' show TaskQueueType;

class _Asynchronous {
  const _Asynchronous();
}

class _Attached {
  const _Attached();
}

class _Static {
  const _Static();
}

/// Metadata to annotate a Api method as asynchronous
const Object async = _Asynchronous();

/// Metadata to annotate the field of a ProxyApi as an Attached Field.
///
/// Attached fields provide a synchronous [ProxyApi] instance as a field for
/// another [ProxyApi].
///
/// Attached fields:
/// * Must be nonnull.
/// * Must be a ProxyApi (a class annotated with `@ProxyApi()`).
/// * Must not contain any unattached fields.
/// * Must not have a required callback Flutter method.
///
/// Example generated code:
///
/// ```dart
/// class MyProxyApi {
///   final MyOtherProxyApi myField = pigeon_myField().
/// }
/// ```
///
/// The field provides access to the value synchronously, but the native
/// instance is stored in the native `InstanceManager` asynchronously. Similar
/// to how constructors are implemented.
const Object attached = _Attached();

/// Metadata to annotate a field of a ProxyApi as static.
///
/// Static fields are the same as [attached] fields except the field is static
/// and not attached to any instance of the ProxyApi.
const Object static = _Static();

/// Metadata annotation used to configure how Pigeon will generate code.
class ConfigurePigeon {
  /// Constructor for ConfigurePigeon.
  const ConfigurePigeon(this.options);

  /// The [PigeonOptions] that will be merged into the command line options.
  final PigeonOptions options;
}

/// Metadata to annotate a Pigeon API implemented by the host-platform.
///
/// The abstract class with this annotation groups a collection of Dart↔host
/// interop methods. These methods are invoked by Dart and are received by a
/// host-platform (such as in Android or iOS) by a class implementing the
/// generated host-platform interface.
class HostApi {
  /// Parametric constructor for [HostApi].
  const HostApi({this.dartHostTestHandler});

  /// The name of an interface generated for tests. Implement this
  /// interface and invoke `[name of this handler].setup` to receive
  /// calls from your real [HostApi] class in Dart instead of the host
  /// platform code, as is typical.
  ///
  /// When using this, you must specify the `--out_test_dart` argument
  /// to specify where to generate the test file.
  ///
  /// Prefer to use a mock of the real [HostApi] with a mocking library for unit
  /// tests.  Generating this Dart handler is sometimes useful in integration
  /// testing.
  ///
  /// Defaults to `null` in which case no handler will be generated.
  final String? dartHostTestHandler;
}

/// Metadata to annotate a Pigeon API implemented by Flutter.
///
/// The abstract class with this annotation groups a collection of Dart↔host
/// interop methods. These methods are invoked by the host-platform (such as in
/// Android or iOS) and are received by Flutter by a class implementing the
/// generated Dart interface.
class FlutterApi {
  /// Parametric constructor for [FlutterApi].
  const FlutterApi();
}

/// Metadata to annotate a ProxyAPI.
///
/// A ProxyAPI is a generated API for interacting with a native type from Dart.
/// This includes the generated Dart proxy class and the native type API.
///
/// The abstract class with this annotation groups a collection of Dart↔host
/// constructors, fields, methods and host↔Dart methods used to interact with a
/// native type.
///
/// This generates:
/// 1. A Dart proxy class that handles communication with a native type API.
/// Instances of this proxy class represent instances of the native type.
/// 2. A native type API which handles communication with the Dart proxy class
/// and the native type. (e.g. When an instance method of a Dart proxy class is
/// called, the implementation of the native type API handles calling that
/// method on the native type.)
/// 3. An InstanceManager that is a global collection that manages serializable
/// references to the Dart proxy classes and the native type instances. This
/// also provides automatic garbage collection of native type instances when its
/// associated Dart proxy class instance is garbage collected.
class ProxyApi {
  /// Parametric constructor for [ProxyApi].
  const ProxyApi({this.superClass, this.kotlinOptions, this.swiftOptions});

  /// The class that is a super class to this one.
  ///
  /// Must be a type that is also annotated with [ProxyApi].
  ///
  /// This provides an alternative to calling `extends` on a class since this
  /// requires calling the super class constructor.
  ///
  /// Note that using this instead of `extends` can cause unexpected conflicts
  /// with inherited method names.
  final Type? superClass;

  /// Options that control how Swift code will be generated for a specific
  /// native type API of a ProxyAPI.
  final SwiftProxyApiOptions? swiftOptions;

  /// Options that control how Kotlin code will be generated for a specific
  /// native type API of a ProxyAPI.
  final KotlinProxyApiOptions? kotlinOptions;
}

/// Metadata to annotate a pigeon API that contains event channels.
///
/// This class is a tool to designate a set of event channel methods,
/// the class itself will not be generated.
///
/// All methods contained within the class will return a `Stream` of the
/// defined return type of the method definition.
class EventChannelApi {
  /// Constructor.
  const EventChannelApi({this.kotlinOptions, this.swiftOptions});

  /// Options for Kotlin generated code for Event Channels.
  final KotlinEventChannelOptions? kotlinOptions;

  /// Options for Swift generated code for Event Channels.
  final SwiftEventChannelOptions? swiftOptions;
}

/// Metadata to annotation methods to control the selector used for objc output.
/// The number of components in the provided selector must match the number of
/// arguments in the annotated method.
/// For example:
///   @ObjcSelector('divideValue:by:') double divide(int x, int y);
class ObjCSelector {
  /// Constructor.
  const ObjCSelector(this.value);

  /// The string representation of the selector.
  final String value;
}

/// Metadata to annotate methods to control the signature used for Swift output.
///
/// The number of components in the provided signature must match the number of
/// arguments in the annotated method.
/// For example:
///   @SwiftFunction('divide(_:by:)') double divide(int x, String y);
class SwiftFunction {
  /// Constructor.
  const SwiftFunction(this.value);

  /// The string representation of the function signature.
  final String value;
}

/// Metadata to annotate data classes to be defined as class in Swift output.
class SwiftClass {
  /// Constructor.
  const SwiftClass();
}

/// Metadata annotation to control how handlers are dispatched for HostApi's.
/// Note that the TaskQueue API might not be available on the target version of
/// Flutter, see also:
/// https://docs.flutter.dev/development/platform-integration/platform-channels.
class TaskQueue {
  /// The constructor for a TaskQueue.
  const TaskQueue({required this.type});

  /// The type of the TaskQueue.
  final TaskQueueType type;
}

/// Options used when configuring Pigeon.
class PigeonOptions {
  /// Creates a instance of PigeonOptions
  const PigeonOptions({
    this.input,
    this.dartOut,
    this.dartTestOut,
    this.objcHeaderOut,
    this.objcSourceOut,
    this.objcOptions,
    this.javaOut,
    this.javaOptions,
    this.swiftOut,
    this.swiftOptions,
    this.kotlinOut,
    this.kotlinOptions,
    this.cppHeaderOut,
    this.cppSourceOut,
    this.cppOptions,
    this.gobjectHeaderOut,
    this.gobjectSourceOut,
    this.gobjectOptions,
    this.dartOptions,
    this.copyrightHeader,
    this.astOut,
    this.debugGenerators,
    this.basePath,
    String? dartPackageName,
  }) : _dartPackageName = dartPackageName;

  /// Path to the file which will be processed.
  final String? input;

  /// Path to the Dart file that will be generated.
  final String? dartOut;

  /// Path to the Dart file that will be generated for test support classes.
  final String? dartTestOut;

  /// Path to the ".h" Objective-C file will be generated.
  final String? objcHeaderOut;

  /// Path to the ".m" Objective-C file will be generated.
  final String? objcSourceOut;

  /// Options that control how Objective-C will be generated.
  final ObjcOptions? objcOptions;

  /// Path to the java file that will be generated.
  final String? javaOut;

  /// Options that control how Java will be generated.
  final JavaOptions? javaOptions;

  /// Path to the swift file that will be generated.
  final String? swiftOut;

  /// Options that control how Swift will be generated.
  final SwiftOptions? swiftOptions;

  /// Path to the kotlin file that will be generated.
  final String? kotlinOut;

  /// Options that control how Kotlin will be generated.
  final KotlinOptions? kotlinOptions;

  /// Path to the ".h" C++ file that will be generated.
  final String? cppHeaderOut;

  /// Path to the ".cpp" C++ file that will be generated.
  final String? cppSourceOut;

  /// Options that control how C++ will be generated.
  final CppOptions? cppOptions;

  /// Path to the ".h" GObject file that will be generated.
  final String? gobjectHeaderOut;

  /// Path to the ".cc" GObject file that will be generated.
  final String? gobjectSourceOut;

  /// Options that control how GObject source will be generated.
  final GObjectOptions? gobjectOptions;

  /// Options that control how Dart will be generated.
  final DartOptions? dartOptions;

  /// Path to a copyright header that will get prepended to generated code.
  final String? copyrightHeader;

  /// Path to AST debugging output.
  final String? astOut;

  /// True means print out line number of generators in comments at newlines.
  final bool? debugGenerators;

  /// A base path to be prepended to all provided output paths.
  final String? basePath;

  /// The name of the package the pigeon files will be used in.
  final String? _dartPackageName;

  /// Creates a [PigeonOptions] from a Map representation where:
  /// `x = PigeonOptions.fromMap(x.toMap())`.
  static PigeonOptions fromMap(Map<String, Object> map) {
    return PigeonOptions(
      input: map['input'] as String?,
      dartOut: map['dartOut'] as String?,
      dartTestOut: map['dartTestOut'] as String?,
      objcHeaderOut: map['objcHeaderOut'] as String?,
      objcSourceOut: map['objcSourceOut'] as String?,
      objcOptions:
          map.containsKey('objcOptions')
              ? ObjcOptions.fromMap(map['objcOptions']! as Map<String, Object>)
              : null,
      javaOut: map['javaOut'] as String?,
      javaOptions:
          map.containsKey('javaOptions')
              ? JavaOptions.fromMap(map['javaOptions']! as Map<String, Object>)
              : null,
      swiftOut: map['swiftOut'] as String?,
      swiftOptions:
          map.containsKey('swiftOptions')
              ? SwiftOptions.fromList(
                map['swiftOptions']! as Map<String, Object>,
              )
              : null,
      kotlinOut: map['kotlinOut'] as String?,
      kotlinOptions:
          map.containsKey('kotlinOptions')
              ? KotlinOptions.fromMap(
                map['kotlinOptions']! as Map<String, Object>,
              )
              : null,
      cppHeaderOut: map['cppHeaderOut'] as String?,
      cppSourceOut: map['cppSourceOut'] as String?,
      cppOptions:
          map.containsKey('cppOptions')
              ? CppOptions.fromMap(map['cppOptions']! as Map<String, Object>)
              : null,
      gobjectHeaderOut: map['gobjectHeaderOut'] as String?,
      gobjectSourceOut: map['gobjectSourceOut'] as String?,
      gobjectOptions:
          map.containsKey('gobjectOptions')
              ? GObjectOptions.fromMap(
                map['gobjectOptions']! as Map<String, Object>,
              )
              : null,
      dartOptions:
          map.containsKey('dartOptions')
              ? DartOptions.fromMap(map['dartOptions']! as Map<String, Object>)
              : null,
      copyrightHeader: map['copyrightHeader'] as String?,
      astOut: map['astOut'] as String?,
      debugGenerators: map['debugGenerators'] as bool?,
      basePath: map['basePath'] as String?,
      dartPackageName: map['dartPackageName'] as String?,
    );
  }

  /// Converts a [PigeonOptions] to a Map representation where:
  /// `x = PigeonOptions.fromMap(x.toMap())`.
  Map<String, Object> toMap() {
    final Map<String, Object> result = <String, Object>{
      if (input != null) 'input': input!,
      if (dartOut != null) 'dartOut': dartOut!,
      if (dartTestOut != null) 'dartTestOut': dartTestOut!,
      if (objcHeaderOut != null) 'objcHeaderOut': objcHeaderOut!,
      if (objcSourceOut != null) 'objcSourceOut': objcSourceOut!,
      if (objcOptions != null) 'objcOptions': objcOptions!.toMap(),
      if (javaOut != null) 'javaOut': javaOut!,
      if (javaOptions != null) 'javaOptions': javaOptions!.toMap(),
      if (swiftOut != null) 'swiftOut': swiftOut!,
      if (swiftOptions != null) 'swiftOptions': swiftOptions!.toMap(),
      if (kotlinOut != null) 'kotlinOut': kotlinOut!,
      if (kotlinOptions != null) 'kotlinOptions': kotlinOptions!.toMap(),
      if (cppHeaderOut != null) 'cppHeaderOut': cppHeaderOut!,
      if (cppSourceOut != null) 'cppSourceOut': cppSourceOut!,
      if (cppOptions != null) 'cppOptions': cppOptions!.toMap(),
      if (gobjectHeaderOut != null) 'gobjectHeaderOut': gobjectHeaderOut!,
      if (gobjectSourceOut != null) 'gobjectSourceOut': gobjectSourceOut!,
      if (gobjectOptions != null) 'gobjectOptions': gobjectOptions!.toMap(),
      if (dartOptions != null) 'dartOptions': dartOptions!.toMap(),
      if (copyrightHeader != null) 'copyrightHeader': copyrightHeader!,
      if (astOut != null) 'astOut': astOut!,
      if (debugGenerators != null) 'debugGenerators': debugGenerators!,
      if (basePath != null) 'basePath': basePath!,
      if (_dartPackageName != null) 'dartPackageName': _dartPackageName,
    };
    return result;
  }

  /// Overrides any non-null parameters from [options] into this to make a new
  /// [PigeonOptions].
  PigeonOptions merge(PigeonOptions options) {
    return PigeonOptions.fromMap(mergePigeonMaps(toMap(), options.toMap()));
  }

  /// Returns provided or deduced package name, throws `Exception` if none found.
  String getPackageName() {
    final String? name = _dartPackageName ?? deducePackageName(dartOut ?? '');
    if (name == null) {
      throw Exception(
        'Unable to deduce package name, and no package name supplied.\n'
        'Add a `dartPackageName` property to your `PigeonOptions` config,\n'
        'or add --package_name={name_of_package} to your command line pigeon call.',
      );
    }
    return name;
  }
}

/// Tool for generating code to facilitate platform channels usage.
class Pigeon {
  /// Create and setup a [Pigeon] instance.
  static Pigeon setup() {
    return Pigeon();
  }

  /// Reads the file located at [path] and generates [ParseResults] by parsing
  /// it. [types] optionally filters out what datatypes are actually parsed.
  /// [sdkPath] for specifying the Dart SDK path for
  /// [AnalysisContextCollection].
  ParseResults parseFile(String inputPath, {String? sdkPath}) {
    final List<String> includedPaths = <String>[
      path.absolute(path.normalize(inputPath)),
    ];
    final AnalysisContextCollection collection = AnalysisContextCollection(
      includedPaths: includedPaths,
      sdkPath: sdkPath,
    );

    final List<Error> compilationErrors = <Error>[];
    final RootBuilder rootBuilder = RootBuilder(
      File(inputPath).readAsStringSync(),
    );
    for (final AnalysisContext context in collection.contexts) {
      for (final String path in context.contextRoot.analyzedFiles()) {
        final AnalysisSession session = context.currentSession;
        final ParsedUnitResult result =
            session.getParsedUnit(path) as ParsedUnitResult;
        if (result.errors.isEmpty) {
          final dart_ast.CompilationUnit unit = result.unit;
          unit.accept(rootBuilder);
        } else {
          for (final AnalysisError error in result.errors) {
            compilationErrors.add(
              Error(
                message: error.message,
                filename: error.source.fullName,
                lineNumber: calculateLineNumber(
                  error.source.contents.data,
                  error.offset,
                ),
              ),
            );
          }
        }
      }
    }

    if (compilationErrors.isEmpty) {
      return rootBuilder.results();
    } else {
      return ParseResults(
        root: Root.makeEmpty(),
        errors: compilationErrors,
        pigeonOptions: null,
      );
    }
  }

  /// String that describes how the tool is used.
  static String get usage {
    return '''
Pigeon is a tool for generating type-safe communication code between Flutter
and the host platform.

usage: pigeon --input <pigeon path> --dart_out <dart path> [option]*

options:
${_argParser.usage}''';
  }

  static final ArgParser _argParser =
      ArgParser()
        ..addOption('input', help: 'REQUIRED: Path to pigeon file.')
        ..addOption(
          'dart_out',
          help:
              'Path to generated Dart source file (.dart). '
              'Required if one_language is not specified.',
        )
        ..addOption(
          'dart_test_out',
          help:
              'Path to generated library for Dart tests, when using '
              '@HostApi(dartHostTestHandler:).',
        )
        ..addOption(
          'objc_source_out',
          help: 'Path to generated Objective-C source file (.m).',
        )
        ..addOption('java_out', help: 'Path to generated Java file (.java).')
        ..addOption(
          'java_package',
          help: 'The package that generated Java code will be in.',
        )
        ..addFlag(
          'java_use_generated_annotation',
          help: 'Adds the java.annotation.Generated annotation to the output.',
        )
        ..addOption(
          'swift_out',
          help: 'Path to generated Swift file (.swift).',
          aliases: const <String>['experimental_swift_out'],
        )
        ..addOption(
          'kotlin_out',
          help: 'Path to generated Kotlin file (.kt).',
          aliases: const <String>['experimental_kotlin_out'],
        )
        ..addOption(
          'kotlin_package',
          help: 'The package that generated Kotlin code will be in.',
          aliases: const <String>['experimental_kotlin_package'],
        )
        ..addOption(
          'cpp_header_out',
          help: 'Path to generated C++ header file (.h).',
          aliases: const <String>['experimental_cpp_header_out'],
        )
        ..addOption(
          'cpp_source_out',
          help: 'Path to generated C++ classes file (.cpp).',
          aliases: const <String>['experimental_cpp_source_out'],
        )
        ..addOption(
          'cpp_namespace',
          help: 'The namespace that generated C++ code will be in.',
        )
        ..addOption(
          'gobject_header_out',
          help: 'Path to generated GObject header file (.h).',
          aliases: const <String>['experimental_gobject_header_out'],
        )
        ..addOption(
          'gobject_source_out',
          help: 'Path to generated GObject classes file (.cc).',
          aliases: const <String>['experimental_gobject_source_out'],
        )
        ..addOption(
          'gobject_module',
          help: 'The module that generated GObject code will be in.',
        )
        ..addOption(
          'objc_header_out',
          help: 'Path to generated Objective-C header file (.h).',
        )
        ..addOption(
          'objc_prefix',
          help: 'Prefix for generated Objective-C classes and protocols.',
        )
        ..addOption(
          'copyright_header',
          help:
              'Path to file with copyright header to be prepended to generated code.',
        )
        ..addFlag(
          'one_language',
          hide: true,
          help: 'Does nothing, only here to avoid breaking changes',
        )
        ..addOption(
          'ast_out',
          help:
              'Path to generated AST debugging info. (Warning: format subject to change)',
        )
        ..addFlag(
          'debug_generators',
          help:
              'Print the line number of the generator in comments at newlines.',
        )
        ..addOption(
          'base_path',
          help:
              'A base path to be prefixed to all outputs and copyright header path. Generally used for testing',
          hide: true,
        )
        ..addOption(
          'package_name',
          help: 'The package that generated code will be in.',
        );

  /// Convert command-line arguments to [PigeonOptions].
  static PigeonOptions parseArgs(List<String> args) {
    // Note: This function shouldn't perform any logic, just translate the args
    // to PigeonOptions.  Synthesized values inside of the PigeonOption should
    // get set in the `run` function to accommodate users that are using the
    // `configurePigeon` function.
    final ArgResults results = _argParser.parse(args);

    final PigeonOptions opts = PigeonOptions(
      input: results['input'] as String?,
      dartOut: results['dart_out'] as String?,
      dartTestOut: results['dart_test_out'] as String?,
      objcHeaderOut: results['objc_header_out'] as String?,
      objcSourceOut: results['objc_source_out'] as String?,
      objcOptions: ObjcOptions(prefix: results['objc_prefix'] as String?),
      javaOut: results['java_out'] as String?,
      javaOptions: JavaOptions(
        package: results['java_package'] as String?,
        useGeneratedAnnotation:
            results['java_use_generated_annotation'] as bool?,
      ),
      swiftOut: results['swift_out'] as String?,
      kotlinOut: results['kotlin_out'] as String?,
      kotlinOptions: KotlinOptions(
        package: results['kotlin_package'] as String?,
      ),
      cppHeaderOut: results['cpp_header_out'] as String?,
      cppSourceOut: results['cpp_source_out'] as String?,
      cppOptions: CppOptions(namespace: results['cpp_namespace'] as String?),
      gobjectHeaderOut: results['gobject_header_out'] as String?,
      gobjectSourceOut: results['gobject_source_out'] as String?,
      gobjectOptions: GObjectOptions(
        module: results['gobject_module'] as String?,
      ),
      copyrightHeader: results['copyright_header'] as String?,
      astOut: results['ast_out'] as String?,
      debugGenerators: results['debug_generators'] as bool?,
      basePath: results['base_path'] as String?,
      dartPackageName: results['package_name'] as String?,
    );
    return opts;
  }

  /// Crawls through the reflection system looking for a configurePigeon method and
  /// executing it.
  static void _executeConfigurePigeon(PigeonOptions options) {
    for (final LibraryMirror library
        in currentMirrorSystem().libraries.values) {
      for (final DeclarationMirror declaration in library.declarations.values) {
        if (declaration is MethodMirror &&
            MirrorSystem.getName(declaration.simpleName) == 'configurePigeon') {
          if (declaration.parameters.length == 1 &&
              declaration.parameters[0].type == reflectClass(PigeonOptions)) {
            library.invoke(declaration.simpleName, <dynamic>[options]);
          } else {
            print("warning: invalid 'configurePigeon' method defined.");
          }
        }
      }
    }
  }

  /// The 'main' entrypoint used by the command-line tool.  [args] are the
  /// command-line arguments.  The optional parameter [adapters] allows you to
  /// customize the generators that pigeon will use. The optional parameter
  /// [sdkPath] allows you to specify the Dart SDK path.
  static Future<int> run(
    List<String> args, {
    List<GeneratorAdapter>? adapters,
    String? sdkPath,
  }) {
    final PigeonOptions options = Pigeon.parseArgs(args);
    return runWithOptions(options, adapters: adapters, sdkPath: sdkPath);
  }

  /// The 'main' entrypoint used by external packages.  [options] is
  /// used when running the code generator.  The optional parameter [adapters] allows you to
  /// customize the generators that pigeon will use. The optional parameter
  /// [sdkPath] allows you to specify the Dart SDK path.
  static Future<int> runWithOptions(
    PigeonOptions options, {
    List<GeneratorAdapter>? adapters,
    String? sdkPath,
    bool mergeDefinitionFileOptions = true,
    @visibleForTesting ParseResults? parseResults,
  }) async {
    final Pigeon pigeon = Pigeon.setup();
    if (options.debugGenerators ?? false) {
      generator_tools.debugGenerators = true;
    }
    final List<GeneratorAdapter> safeGeneratorAdapters =
        adapters ??
        <GeneratorAdapter>[
          DartGeneratorAdapter(),
          JavaGeneratorAdapter(),
          SwiftGeneratorAdapter(),
          FfigenConfigGeneratorAdapter(),
          KotlinGeneratorAdapter(),
          JnigenYamlGeneratorAdapter(),
          CppGeneratorAdapter(),
          GObjectGeneratorAdapter(),
          DartTestGeneratorAdapter(),
          ObjcGeneratorAdapter(),
          AstGeneratorAdapter(),
        ];
    _executeConfigurePigeon(options);

    if (options.input == null) {
      print(usage);
      return 0;
    }

    parseResults =
        parseResults ?? pigeon.parseFile(options.input!, sdkPath: sdkPath);

    final List<Error> errors = <Error>[];
    errors.addAll(parseResults.errors);

    // Helper to clean up non-Stdout sinks.
    Future<void> releaseSink(IOSink sink) async {
      if (sink is! Stdout) {
        await sink.close();
      }
    }

    if (parseResults.pigeonOptions != null && mergeDefinitionFileOptions) {
      options = PigeonOptions.fromMap(
<<<<<<< HEAD
          mergePigeonMaps(options.toMap(), parseResults.pigeonOptions!));
=======
        mergeMaps(options.toMap(), parseResults.pigeonOptions!),
      );
>>>>>>> 1c0be204
    }

    final InternalPigeonOptions internalOptions =
        InternalPigeonOptions.fromPigeonOptions(options);

    for (final GeneratorAdapter adapter in safeGeneratorAdapters) {
      final IOSink? sink = adapter.shouldGenerate(
        internalOptions,
        FileType.source,
      );
      if (sink != null) {
        final List<Error> adapterErrors = adapter.validate(
          internalOptions,
          parseResults.root,
        );
        errors.addAll(adapterErrors);
        await releaseSink(sink);
      }
    }

    if (errors.isNotEmpty) {
      printErrors(
        errors
            .map(
              (Error err) => Error(
                message: err.message,
                filename: internalOptions.input,
                lineNumber: err.lineNumber,
              ),
            )
            .toList(),
      );
      return 1;
    }

    for (final GeneratorAdapter adapter in safeGeneratorAdapters) {
      for (final FileType fileType in adapter.fileTypeList) {
        final IOSink? sink = adapter.shouldGenerate(internalOptions, fileType);
        if (sink != null) {
          adapter.generate(sink, internalOptions, parseResults.root, fileType);
          await sink.flush();
          await releaseSink(sink);
        }
      }
    }

    return 0;
  }

  /// Print a list of errors to stderr.
  static void printErrors(List<Error> errors) {
    for (final Error err in errors) {
      if (err.filename != null) {
        if (err.lineNumber != null) {
          stderr.writeln(
            'Error: ${err.filename}:${err.lineNumber}: ${err.message}',
          );
        } else {
          stderr.writeln('Error: ${err.filename}: ${err.message}');
        }
      } else {
        stderr.writeln('Error: ${err.message}');
      }
    }
  }
}

/// Represents an error as a result of parsing and generating code.
class Error {
  /// Parametric constructor for Error.
  Error({required this.message, this.filename, this.lineNumber});

  /// A description of the error.
  String message;

  /// What file caused the [Error].
  String? filename;

  /// What line the error happened on.
  int? lineNumber;

  @override
  String toString() {
    return '(Error message:"$message" filename:"$filename" lineNumber:$lineNumber)';
  }
}

/// A collection of an AST represented as a [Root] and [Error]'s.
class ParseResults {
  /// Parametric constructor for [ParseResults].
  ParseResults({
    required this.root,
    required this.errors,
    required this.pigeonOptions,
  });

  /// The resulting AST.
  final Root root;

  /// Errors generated while parsing input.
  final List<Error> errors;

  /// The Map representation of any [PigeonOptions] specified with
  /// [ConfigurePigeon] during parsing.
  final Map<String, Object>? pigeonOptions;
}<|MERGE_RESOLUTION|>--- conflicted
+++ resolved
@@ -753,12 +753,8 @@
 
     if (parseResults.pigeonOptions != null && mergeDefinitionFileOptions) {
       options = PigeonOptions.fromMap(
-<<<<<<< HEAD
-          mergePigeonMaps(options.toMap(), parseResults.pigeonOptions!));
-=======
-        mergeMaps(options.toMap(), parseResults.pigeonOptions!),
+        mergePigeonMaps(options.toMap(), parseResults.pigeonOptions!),
       );
->>>>>>> 1c0be204
     }
 
     final InternalPigeonOptions internalOptions =
