--- conflicted
+++ resolved
@@ -118,19 +118,9 @@
                 dartOut: options.dartOut,
                 testOut: options.dartTestOut,
                 copyrightHeader: copyrightHeader,
-<<<<<<< HEAD
                 useJni: options.kotlinOptions?.useJni ?? false,
                 useFfi: options.swiftOptions?.useFfi ?? false,
-                ffiErrorClassName: options.swiftOptions?.errorClassName),
-        copyrightHeader = options.copyrightHeader != null
-            ? _lineReader(path.posix
-                .join(options.basePath ?? '', options.copyrightHeader))
-            : null,
-        astOut = options.astOut,
-        debugGenerators = options.debugGenerators,
-        basePath = options.basePath,
-        dartPackageName = options.getPackageName();
-=======
+                ffiErrorClassName: options.swiftOptions?.errorClassName,
               ),
       copyrightHeader =
           options.copyrightHeader != null
@@ -145,7 +135,6 @@
       debugGenerators = options.debugGenerators,
       basePath = options.basePath,
       dartPackageName = options.getPackageName();
->>>>>>> aed47f17
 
   /// Creates a instance of InternalPigeonOptions from PigeonOptions.
   static InternalPigeonOptions fromPigeonOptions(PigeonOptions options) {
@@ -539,15 +528,20 @@
 /// A [GeneratorAdapter] that generates FfigenConfig source code.
 class FfigenConfigGeneratorAdapter implements GeneratorAdapter {
   /// Constructor for [FfigenConfigGeneratorAdapter].
-  FfigenConfigGeneratorAdapter(
-      {this.fileTypeList = const <FileType>[FileType.na]});
+  FfigenConfigGeneratorAdapter({
+    this.fileTypeList = const <FileType>[FileType.na],
+  });
 
   @override
   List<FileType> fileTypeList;
 
   @override
-  void generate(StringSink sink, InternalPigeonOptions options, Root root,
-      FileType fileType) {
+  void generate(
+    StringSink sink,
+    InternalPigeonOptions options,
+    Root root,
+    FileType fileType,
+  ) {
     if (options.swiftOptions == null || options.dartOptions == null) {
       return;
     }
@@ -555,12 +549,12 @@
 
     final InternalFfigenConfigOptions ffigenYamlOptions =
         InternalFfigenConfigOptions(
-      options.dartOptions!,
-      options.swiftOptions!,
-      options.basePath,
-      options.dartOptions?.dartOut,
-      options.swiftOptions!.swiftOut,
-    );
+          options.dartOptions!,
+          options.swiftOptions!,
+          options.basePath,
+          options.dartOptions?.dartOut,
+          options.swiftOptions!.swiftOut,
+        );
 
     generator.generate(
       ffigenYamlOptions,
@@ -574,8 +568,10 @@
   IOSink? shouldGenerate(InternalPigeonOptions options, FileType _) =>
       options.swiftOptions?.appDirectory != null &&
               (options.swiftOptions?.useFfi ?? false)
-          ? _openSink('ffigen_config.dart',
-              basePath: options.swiftOptions?.appDirectory ?? '')
+          ? _openSink(
+            'ffigen_config.dart',
+            basePath: options.swiftOptions?.appDirectory ?? '',
+          )
           : null;
 
   @override
@@ -758,27 +754,32 @@
 /// A [GeneratorAdapter] that generates JnigenYaml source code.
 class JnigenYamlGeneratorAdapter implements GeneratorAdapter {
   /// Constructor for [JnigenYamlGeneratorAdapter].
-  JnigenYamlGeneratorAdapter(
-      {this.fileTypeList = const <FileType>[FileType.na]});
+  JnigenYamlGeneratorAdapter({
+    this.fileTypeList = const <FileType>[FileType.na],
+  });
 
   @override
   List<FileType> fileTypeList;
 
   @override
-  void generate(StringSink sink, InternalPigeonOptions options, Root root,
-      FileType fileType) {
+  void generate(
+    StringSink sink,
+    InternalPigeonOptions options,
+    Root root,
+    FileType fileType,
+  ) {
     if (options.kotlinOptions == null || options.dartOptions == null) {
       return;
     }
     final JnigenYamlGenerator generator = JnigenYamlGenerator();
     final InternalJnigenYamlOptions jnigenYamlOptions =
         InternalJnigenYamlOptions(
-      options.dartOptions!,
-      options.kotlinOptions!,
-      options.basePath,
-      options.dartOptions?.dartOut,
-      options.kotlinOptions!.appDirectory,
-    );
+          options.dartOptions!,
+          options.kotlinOptions!,
+          options.basePath,
+          options.dartOptions?.dartOut,
+          options.kotlinOptions!.appDirectory,
+        );
 
     generator.generate(
       jnigenYamlOptions,
@@ -792,8 +793,10 @@
   IOSink? shouldGenerate(InternalPigeonOptions options, FileType _) =>
       options.kotlinOptions?.kotlinOut != null &&
               (options.kotlinOptions?.useJni ?? false)
-          ? _openSink('jnigen.yaml',
-              basePath: options.kotlinOptions?.appDirectory ?? '')
+          ? _openSink(
+            'jnigen.yaml',
+            basePath: options.kotlinOptions?.appDirectory ?? '',
+          )
           : null;
 
   @override
@@ -1419,18 +1422,11 @@
     );
     final Set<String> referencedTypeNames =
         referencedTypes.keys.map((TypeDeclaration e) => e.baseName).toSet();
-<<<<<<< HEAD
-    final List<Class> nonReferencedClasses = List<Class>.from(_classes);
-    nonReferencedClasses
-        .removeWhere((Class x) => referencedTypeNames.contains(x.name));
-    for (final Class x in nonReferencedClasses) {
-=======
     final List<Class> nonReferencedTypes = List<Class>.from(_classes);
     nonReferencedTypes.removeWhere(
       (Class x) => referencedTypeNames.contains(x.name),
     );
     for (final Class x in nonReferencedTypes) {
->>>>>>> aed47f17
       x.isReferenced = false;
     }
 
@@ -1549,22 +1545,16 @@
     totalErrors.addAll(validateErrors);
 
     return ParseResults(
-<<<<<<< HEAD
-      root: totalErrors.isEmpty
-          ? completeRoot
-          : Root(
-              apis: <Api>[],
-              classes: <Class>[],
-              enums: <Enum>[],
-              lists: <String, TypeDeclaration>{},
-              maps: <String, TypeDeclaration>{},
-            ),
-=======
       root:
           totalErrors.isEmpty
               ? completeRoot
-              : Root(apis: <Api>[], classes: <Class>[], enums: <Enum>[]),
->>>>>>> aed47f17
+              : Root(
+                apis: <Api>[],
+                classes: <Class>[],
+                enums: <Enum>[],
+                lists: <String, TypeDeclaration>{},
+                maps: <String, TypeDeclaration>{},
+              ),
       errors: totalErrors,
       pigeonOptions: _pigeonOptions,
     );
@@ -2010,10 +2000,7 @@
     } else {
       return Parameter(
         name: '',
-        type: const TypeDeclaration(
-          baseName: '',
-          isNullable: false,
-        ),
+        type: const TypeDeclaration(baseName: '', isNullable: false),
         offset: formalParameter.offset,
       );
     }
