--- conflicted
+++ resolved
@@ -121,11 +121,8 @@
                 testOut: options.dartTestOut,
                 copyrightHeader: copyrightHeader,
                 useJni: options.kotlinOptions?.useJni ?? false,
-<<<<<<< HEAD
                 useFfi: options.swiftOptions?.useFfi ?? false,
                 ffiErrorClassName: options.swiftOptions?.errorClassName,
-=======
->>>>>>> f636cdb6
               ),
       copyrightHeader =
           options.copyrightHeader != null
@@ -785,12 +782,7 @@
           options.dartOptions!,
           options.kotlinOptions!,
           options.basePath,
-<<<<<<< HEAD
-          options.dartOptions?.dartOut,
-          options.kotlinOptions!.appDirectory,
-=======
           options.appDirectory,
->>>>>>> f636cdb6
         );
 
     generator.generate(
@@ -805,14 +797,7 @@
   IOSink? shouldGenerate(InternalPigeonOptions options, FileType _) =>
       options.kotlinOptions?.kotlinOut != null &&
               (options.kotlinOptions?.useJni ?? false)
-<<<<<<< HEAD
-          ? _openSink(
-            'jnigen.yaml',
-            basePath: options.kotlinOptions?.appDirectory ?? '',
-          )
-=======
           ? _openSink('jnigen.yaml', basePath: options.appDirectory ?? '')
->>>>>>> f636cdb6
           : null;
 
   @override
