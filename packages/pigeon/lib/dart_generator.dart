// Copyright 2013 The Flutter Authors. All rights reserved.
// Use of this source code is governed by a BSD-style license that can be
// found in the LICENSE file.

import 'dart:io' show Directory, File, FileSystemEntity;

import 'package:path/path.dart' as path;
import 'package:yaml/yaml.dart' as yaml;

import 'ast.dart';
import 'functional.dart';
import 'generator.dart';
import 'generator_tools.dart';

/// Documentation comment open symbol.
const String _docCommentPrefix = '///';

/// Documentation comment spec.
const DocumentCommentSpecification _docCommentSpec =
    DocumentCommentSpecification(_docCommentPrefix);

/// The standard codec for Flutter, used for any non custom codecs and extended for custom codecs.
const String _standardMessageCodec = 'StandardMessageCodec';

/// Options that control how Dart code will be generated.
class DartOptions {
  /// Constructor for DartOptions.
  DartOptions({
    this.copyrightHeader,
    this.sourceOutPath,
    this.testOutPath,
  });

  /// A copyright header that will get prepended to generated code.
  final Iterable<String>? copyrightHeader;

  /// Path to output generated Dart file.
  String? sourceOutPath;

  /// Path to output generated Test file for tests.
  String? testOutPath;

  /// Creates a [DartOptions] from a Map representation where:
  /// `x = DartOptions.fromMap(x.toMap())`.
  static DartOptions fromMap(Map<String, Object> map) {
    final Iterable<dynamic>? copyrightHeader =
        map['copyrightHeader'] as Iterable<dynamic>?;
    return DartOptions(
      copyrightHeader: copyrightHeader?.cast<String>(),
      sourceOutPath: map['sourceOutPath'] as String?,
      testOutPath: map['testOutPath'] as String?,
    );
  }

  /// Converts a [DartOptions] to a Map representation where:
  /// `x = DartOptions.fromMap(x.toMap())`.
  Map<String, Object> toMap() {
    final Map<String, Object> result = <String, Object>{
      if (copyrightHeader != null) 'copyrightHeader': copyrightHeader!,
      if (sourceOutPath != null) 'sourceOutPath': sourceOutPath!,
      if (testOutPath != null) 'testOutPath': testOutPath!,
    };
    return result;
  }

  /// Overrides any non-null parameters from [options] into this to make a new
  /// [DartOptions].
  DartOptions merge(DartOptions options) {
    return DartOptions.fromMap(mergeMaps(toMap(), options.toMap()));
  }
}

/// Class that manages all Dart code generation.
class DartGenerator extends Generator<DartOptions> {
  /// Instantiates a Dart Generator.
  DartGenerator();

  /// Generates Dart files with specified [DartOptions]
  @override
<<<<<<< HEAD
  void generate(DartOptions generatorOptions, Root root, StringSink sink) {
    final Indent indent = Indent(sink);

    writeFileHeaders(generatorOptions, root, sink, indent);
    generateDart(generatorOptions, root, sink, indent);
  }

  @override
  void writeFileHeaders(
      DartOptions generatorOptions, Root root, StringSink sink, Indent indent) {
    writeHeader(generatorOptions, root, sink, indent);
=======
  void generate(DartOptions languageOptions, Root root, StringSink sink,
      {FileType fileType = FileType.na}) {
    assert(fileType == FileType.na);
    generateDart(languageOptions, root, sink);
>>>>>>> 25454e63
  }

  /// Generates Dart files for testing with specified [DartOptions]
  void generateTest(DartOptions languageOptions, Root root, StringSink sink) {
<<<<<<< HEAD
    final Indent indent = Indent(sink);
    final String sourceOutPath = languageOptions.sourceOutPath ?? '';
    final String testOutPath = languageOptions.testOutPath ?? '';
    writeTestHeader(languageOptions, root, sink, indent);
=======
    final String sourceOutPath = languageOptions.sourceOutPath ?? '';
    final String testOutPath = languageOptions.testOutPath ?? '';
>>>>>>> 25454e63
    generateTestDart(
      languageOptions,
      root,
      sink,
<<<<<<< HEAD
      indent,
=======
>>>>>>> 25454e63
      sourceOutPath: sourceOutPath,
      testOutPath: testOutPath,
    );
  }
}

String _escapeForDartSingleQuotedString(String raw) {
  return raw
      .replaceAll(r'\', r'\\')
      .replaceAll(r'$', r'\$')
      .replaceAll(r"'", r"\'");
}

/// Calculates the name of the codec class that will be generated for [api].
String _getCodecName(Api api) => '_${api.name}Codec';

/// Writes the codec that will be used by [api].
/// Example:
///
/// class FooCodec extends StandardMessageCodec {...}
void _writeCodec(Indent indent, String codecName, Api api, Root root) {
  assert(getCodecClasses(api, root).isNotEmpty);
  final Iterable<EnumeratedClass> codecClasses = getCodecClasses(api, root);
  indent.write('class $codecName extends $_standardMessageCodec');
  indent.scoped(' {', '}', () {
    indent.writeln('const $codecName();');
    indent.writeln('@override');
    indent.write('void writeValue(WriteBuffer buffer, Object? value) ');
    indent.scoped('{', '}', () {
      enumerate(codecClasses, (int index, final EnumeratedClass customClass) {
        final String ifValue = 'if (value is ${customClass.name}) ';
        if (index == 0) {
          indent.write('');
        }
        indent.add(ifValue);
        indent.scoped('{', '} else ', () {
          indent.writeln('buffer.putUint8(${customClass.enumeration});');
          indent.writeln('writeValue(buffer, value.encode());');
        }, addTrailingNewline: false);
      });
      indent.scoped('{', '}', () {
        indent.writeln('super.writeValue(buffer, value);');
      });
    });
    indent.writeln('');
    indent.writeln('@override');
    indent.write('Object? readValueOfType(int type, ReadBuffer buffer) ');
    indent.scoped('{', '}', () {
      indent.write('switch (type) ');
      indent.scoped('{', '}', () {
        for (final EnumeratedClass customClass in codecClasses) {
          indent.write('case ${customClass.enumeration}: ');
          indent.writeScoped('', '', () {
            indent.writeln(
                'return ${customClass.name}.decode(readValue(buffer)!);');
          });
        }
        indent.writeln('default:');
        indent.scoped('', '', () {
          indent.writeln('return super.readValueOfType(type, buffer);');
        });
      });
    });
  });
}

/// Creates a Dart type where all type arguments are [Objects].
String _makeGenericTypeArguments(TypeDeclaration type) {
  return type.typeArguments.isNotEmpty
      ? '${type.baseName}<${type.typeArguments.map<String>((TypeDeclaration e) => 'Object?').join(', ')}>'
      : _addGenericTypes(type);
}

/// Creates a `.cast<>` call for an type. Returns an empty string if the
/// type has no type arguments.
String _makeGenericCastCall(TypeDeclaration type) {
  return type.typeArguments.isNotEmpty
      ? '.cast<${_flattenTypeArguments(type.typeArguments)}>()'
      : '';
}

/// Returns an argument name that can be used in a context where it is possible to collide.
String _getSafeArgumentName(int count, NamedType field) =>
    field.name.isEmpty ? 'arg$count' : 'arg_${field.name}';

/// Generates an argument name if one isn't defined.
String _getArgumentName(int count, NamedType field) =>
    field.name.isEmpty ? 'arg$count' : field.name;

/// Generates the arguments code for [func]
/// Example: (func, getArgumentName) -> 'String? foo, int bar'
String _getMethodArgumentsSignature(
  Method func,
  String Function(int index, NamedType arg) getArgumentName,
) {
  return func.arguments.isEmpty
      ? ''
      : indexMap(func.arguments, (int index, NamedType arg) {
          final String type = _addGenericTypesNullable(arg.type);
          final String argName = getArgumentName(index, arg);
          return '$type $argName';
        }).join(', ');
}

/// Writes the code for host [Api], [api].
/// Example:
/// class FooCodec extends StandardMessageCodec {...}
///
/// class Foo {
///   Foo(BinaryMessenger? binaryMessenger) {}
///   static const MessageCodec<Object?> codec = FooCodec();
///   Future<int> add(int x, int y) async {...}
/// }
///
/// Messages will be sent and received in a list.
///
/// If the message recieved was succesful,
/// the result will be contained at the 0'th index.
///
/// If the message was a failure, the list will contain 3 items:
/// a code, a message, and details in that order.
void _writeHostApi(DartOptions opt, Indent indent, Api api, Root root) {
  assert(api.location == ApiLocation.host);
  String codecName = _standardMessageCodec;
  if (getCodecClasses(api, root).isNotEmpty) {
    codecName = _getCodecName(api);
    _writeCodec(indent, codecName, api, root);
  }
  indent.addln('');
  bool first = true;
  addDocumentationComments(indent, api.documentationComments, _docCommentSpec);
  indent.write('class ${api.name} ');
  indent.scoped('{', '}', () {
    indent.format('''
/// Constructor for [${api.name}].  The [binaryMessenger] named argument is
/// available for dependency injection.  If it is left null, the default
/// BinaryMessenger will be used which routes to the host platform.
${api.name}({BinaryMessenger? binaryMessenger})
\t\t: _binaryMessenger = binaryMessenger;
final BinaryMessenger? _binaryMessenger;
''');

    indent.writeln('static const MessageCodec<Object?> codec = $codecName();');
    indent.addln('');
    for (final Method func in api.methods) {
      if (!first) {
        indent.writeln('');
      } else {
        first = false;
      }
      addDocumentationComments(
          indent, func.documentationComments, _docCommentSpec);
      String argSignature = '';
      String sendArgument = 'null';
      if (func.arguments.isNotEmpty) {
        String argNameFunc(int index, NamedType type) =>
            _getSafeArgumentName(index, type);
        final Iterable<String> argExpressions =
            indexMap(func.arguments, (int index, NamedType type) {
          final String name = argNameFunc(index, type);
          if (root.enums.map((Enum e) => e.name).contains(type.type.baseName)) {
            return '$name${type.type.isNullable ? '?' : ''}.index';
          } else {
            return name;
          }
        });
        sendArgument = '<Object?>[${argExpressions.join(', ')}]';
        argSignature = _getMethodArgumentsSignature(func, argNameFunc);
      }
      indent.write(
        'Future<${_addGenericTypesNullable(func.returnType)}> ${func.name}($argSignature) async ',
      );
      indent.scoped('{', '}', () {
        final String channelName = makeChannelName(api, func);
        indent.writeln(
            'final BasicMessageChannel<Object?> channel = BasicMessageChannel<Object?>(');
        indent.nest(2, () {
          indent.writeln("'$channelName', codec,");
          indent.writeln('binaryMessenger: _binaryMessenger);');
        });
        final String returnType = _makeGenericTypeArguments(func.returnType);
        final String genericCastCall = _makeGenericCastCall(func.returnType);
        const String accessor = 'replyList[0]';
        // Avoid warnings from pointlessly casting to `Object?`.
        final String nullablyTypedAccessor =
            returnType == 'Object' ? accessor : '($accessor as $returnType?)';
        final String nullHandler = func.returnType.isNullable
            ? (genericCastCall.isEmpty ? '' : '?')
            : '!';
        final String returnStatement = func.returnType.isVoid
            ? 'return;'
            : 'return $nullablyTypedAccessor$nullHandler$genericCastCall;';
        indent.format('''
final List<Object?>? replyList =
\t\tawait channel.send($sendArgument) as List<Object?>?;
if (replyList == null) {
\tthrow PlatformException(
\t\tcode: 'channel-error',
\t\tmessage: 'Unable to establish connection on channel.',
\t);
} else if (replyList.length > 1) {
\tthrow PlatformException(
\t\tcode: replyList[0]! as String,
\t\tmessage: replyList[1] as String?,
\t\tdetails: replyList[2],
\t);''');
        // On iOS we can return nil from functions to accommodate error
        // handling.  Returning a nil value and not returning an error is an
        // exception.
        if (!func.returnType.isNullable && !func.returnType.isVoid) {
          indent.format('''
} else if (replyList[0] == null) {
\tthrow PlatformException(
\t\tcode: 'null-error',
\t\tmessage: 'Host platform returned null value for non-null return value.',
\t);''');
        }
        indent.format('''
} else {
\t$returnStatement
}''');
      });
    }
  });
}

/// Writes the code for host [Api], [api].
/// Example:
/// class FooCodec extends StandardMessageCodec {...}
///
/// abstract class Foo {
///   static const MessageCodec<Object?> codec = FooCodec();
///   int add(int x, int y);
///   static void setup(Foo api, {BinaryMessenger? binaryMessenger}) {...}
/// }
void _writeFlutterApi(
  DartOptions opt,
  Indent indent,
  Api api,
  Root root, {
  String Function(Method)? channelNameFunc,
  bool isMockHandler = false,
}) {
  assert(api.location == ApiLocation.flutter);
  final List<String> customEnumNames =
      root.enums.map((Enum x) => x.name).toList();
  String codecName = _standardMessageCodec;
  if (getCodecClasses(api, root).isNotEmpty) {
    codecName = _getCodecName(api);
    _writeCodec(indent, codecName, api, root);
  }
  indent.addln('');
  addDocumentationComments(indent, api.documentationComments, _docCommentSpec);

  indent.write('abstract class ${api.name} ');
  indent.scoped('{', '}', () {
    indent.writeln('static const MessageCodec<Object?> codec = $codecName();');
    indent.addln('');
    for (final Method func in api.methods) {
      addDocumentationComments(
          indent, func.documentationComments, _docCommentSpec);

      final bool isAsync = func.isAsynchronous;
      final String returnType = isAsync
          ? 'Future<${_addGenericTypesNullable(func.returnType)}>'
          : _addGenericTypesNullable(func.returnType);
      final String argSignature = _getMethodArgumentsSignature(
        func,
        _getArgumentName,
      );
      indent.writeln('$returnType ${func.name}($argSignature);');
      indent.writeln('');
    }
    indent.write(
        'static void setup(${api.name}? api, {BinaryMessenger? binaryMessenger}) ');
    indent.scoped('{', '}', () {
      for (final Method func in api.methods) {
        indent.write('');
        indent.scoped('{', '}', () {
          indent.writeln(
            'final BasicMessageChannel<Object?> channel = BasicMessageChannel<Object?>(',
          );
          final String channelName = channelNameFunc == null
              ? makeChannelName(api, func)
              : channelNameFunc(func);
          indent.nest(2, () {
            indent.writeln("'$channelName', codec,");
            indent.writeln(
              'binaryMessenger: binaryMessenger);',
            );
          });
          final String messageHandlerSetter =
              isMockHandler ? 'setMockMessageHandler' : 'setMessageHandler';
          indent.write('if (api == null) ');
          indent.scoped('{', '}', () {
            indent.writeln('channel.$messageHandlerSetter(null);');
          }, addTrailingNewline: false);
          indent.add(' else ');
          indent.scoped('{', '}', () {
            indent.write(
              'channel.$messageHandlerSetter((Object? message) async ',
            );
            indent.scoped('{', '});', () {
              final String returnType =
                  _addGenericTypesNullable(func.returnType);
              final bool isAsync = func.isAsynchronous;
              final String emptyReturnStatement = isMockHandler
                  ? 'return <Object?>[];'
                  : func.returnType.isVoid
                      ? 'return;'
                      : 'return null;';
              String call;
              if (func.arguments.isEmpty) {
                indent.writeln('// ignore message');
                call = 'api.${func.name}()';
              } else {
                indent.writeln('assert(message != null,');
                indent.writeln("'Argument for $channelName was null.');");
                const String argsArray = 'args';
                indent.writeln(
                    'final List<Object?> $argsArray = (message as List<Object?>?)!;');
                String argNameFunc(int index, NamedType type) =>
                    _getSafeArgumentName(index, type);
                enumerate(func.arguments, (int count, NamedType arg) {
                  final String argType = _addGenericTypes(arg.type);
                  final String argName = argNameFunc(count, arg);
                  final String genericArgType =
                      _makeGenericTypeArguments(arg.type);
                  final String castCall = _makeGenericCastCall(arg.type);

                  final String leftHandSide = 'final $argType? $argName';
                  if (customEnumNames.contains(arg.type.baseName)) {
                    indent.writeln(
                        '$leftHandSide = $argsArray[$count] == null ? null : $argType.values[$argsArray[$count] as int];');
                  } else {
                    indent.writeln(
                        '$leftHandSide = ($argsArray[$count] as $genericArgType?)${castCall.isEmpty ? '' : '?$castCall'};');
                  }
                  if (!arg.type.isNullable) {
                    indent.writeln(
                        "assert($argName != null, 'Argument for $channelName was null, expected non-null $argType.');");
                  }
                });
                final Iterable<String> argNames =
                    indexMap(func.arguments, (int index, NamedType field) {
                  final String name = _getSafeArgumentName(index, field);
                  return '$name${field.type.isNullable ? '' : '!'}';
                });
                call = 'api.${func.name}(${argNames.join(', ')})';
              }
              if (func.returnType.isVoid) {
                if (isAsync) {
                  indent.writeln('await $call;');
                } else {
                  indent.writeln('$call;');
                }
                indent.writeln(emptyReturnStatement);
              } else {
                if (isAsync) {
                  indent.writeln('final $returnType output = await $call;');
                } else {
                  indent.writeln('final $returnType output = $call;');
                }
                const String returnExpression = 'output';
                final String returnStatement = isMockHandler
                    ? 'return <Object?>[$returnExpression];'
                    : 'return $returnExpression;';
                indent.writeln(returnStatement);
              }
            });
          });
        });
      }
    });
  });
}

/// Converts a [List] of [TypeDeclaration]s to a comma separated [String] to be
/// used in Dart code.
String _flattenTypeArguments(List<TypeDeclaration> args) {
  return args
      .map<String>((TypeDeclaration arg) => arg.typeArguments.isEmpty
          ? '${arg.baseName}?'
          : '${arg.baseName}<${_flattenTypeArguments(arg.typeArguments)}>?')
      .join(', ');
}

/// Creates the type declaration for use in Dart code from a [NamedType] making sure
/// that type arguments are used for primitive generic types.
String _addGenericTypes(TypeDeclaration type) {
  final List<TypeDeclaration> typeArguments = type.typeArguments;
  switch (type.baseName) {
    case 'List':
      return (typeArguments.isEmpty)
          ? 'List<Object?>'
          : 'List<${_flattenTypeArguments(typeArguments)}>';
    case 'Map':
      return (typeArguments.isEmpty)
          ? 'Map<Object?, Object?>'
          : 'Map<${_flattenTypeArguments(typeArguments)}>';
    default:
      return type.baseName;
  }
}

String _addGenericTypesNullable(TypeDeclaration type) {
  final String genericdType = _addGenericTypes(type);
  return type.isNullable ? '$genericdType?' : genericdType;
}

/// Writes file header to sink.
void writeHeader(DartOptions opt, Root root, StringSink sink, Indent indent) {
  if (opt.copyrightHeader != null) {
    addLines(indent, opt.copyrightHeader!, linePrefix: '// ');
  }
  indent.writeln('// $generatedCodeWarning');
  indent.writeln('// $seeAlsoWarning');
  indent.writeln(
    '// ignore_for_file: public_member_api_docs, non_constant_identifier_names, avoid_as, unused_import, unnecessary_parenthesis, prefer_null_aware_operators, omit_local_variable_types, unused_shown_name, unnecessary_import',
  );
  indent.addln('');
}

/// Generates Dart source code for the given AST represented by [root],
/// outputting the code to [sink].
void generateDart(DartOptions opt, Root root, StringSink sink, Indent indent) {
  final List<String> customClassNames =
      root.classes.map((Class x) => x.name).toList();
  final List<String> customEnumNames =
      root.enums.map((Enum x) => x.name).toList();

  void writeEnums() {
    for (final Enum anEnum in root.enums) {
      indent.writeln('');
      addDocumentationComments(
          indent, anEnum.documentationComments, _docCommentSpec);
      indent.write('enum ${anEnum.name} ');
      indent.scoped('{', '}', () {
        for (final EnumMember member in anEnum.members) {
          addDocumentationComments(
              indent, member.documentationComments, _docCommentSpec);
          indent.writeln('${member.name},');
        }
      });
    }
  }

  void writeImports() {
    indent.writeln("import 'dart:async';");
    indent.writeln(
      "import 'dart:typed_data' show Float64List, Int32List, Int64List, Uint8List;",
    );
    indent.addln('');
    indent.writeln(
        "import 'package:flutter/foundation.dart' show ReadBuffer, WriteBuffer;");
    indent.writeln("import 'package:flutter/services.dart';");
  }

  void writeDataClass(Class klass) {
    void writeConstructor() {
      indent.write(klass.name);
      indent.scoped('({', '});', () {
        for (final NamedType field in getFieldsInSerializationOrder(klass)) {
          final String required = field.type.isNullable ? '' : 'required ';
          indent.writeln('${required}this.${field.name},');
        }
      });
    }

    void writeEncode() {
      indent.write('Object encode() ');
      indent.scoped('{', '}', () {
        indent.write(
          'return <Object?>',
        );
        indent.scoped('[', '];', () {
          for (final NamedType field in getFieldsInSerializationOrder(klass)) {
            final String conditional = field.type.isNullable ? '?' : '';
            if (customClassNames.contains(field.type.baseName)) {
              indent.writeln(
                '${field.name}$conditional.encode(),',
              );
            } else if (customEnumNames.contains(field.type.baseName)) {
              indent.writeln(
                '${field.name}$conditional.index,',
              );
            } else {
              indent.writeln('${field.name},');
            }
          }
        });
      });
    }

    void writeDecode() {
      void writeValueDecode(NamedType field, int index) {
        final String resultAt = 'result[$index]';
        if (customClassNames.contains(field.type.baseName)) {
          final String nonNullValue =
              '${field.type.baseName}.decode($resultAt! as List<Object?>)';
          indent.format(
              field.type.isNullable
                  ? '''
$resultAt != null
\t\t? $nonNullValue
\t\t: null'''
                  : nonNullValue,
              leadingSpace: false,
              trailingNewline: false);
        } else if (customEnumNames.contains(field.type.baseName)) {
          final String nonNullValue =
              '${field.type.baseName}.values[$resultAt! as int]';
          indent.format(
              field.type.isNullable
                  ? '''
$resultAt != null
\t\t? $nonNullValue
\t\t: null'''
                  : nonNullValue,
              leadingSpace: false,
              trailingNewline: false);
        } else if (field.type.typeArguments.isNotEmpty) {
          final String genericType = _makeGenericTypeArguments(field.type);
          final String castCall = _makeGenericCastCall(field.type);
          final String castCallPrefix = field.type.isNullable ? '?' : '!';
          indent.add(
            '($resultAt as $genericType?)$castCallPrefix$castCall',
          );
        } else {
          final String genericdType = _addGenericTypesNullable(field.type);
          if (field.type.isNullable) {
            indent.add(
              '$resultAt as $genericdType',
            );
          } else {
            indent.add(
              '$resultAt! as $genericdType',
            );
          }
        }
      }

      indent.write(
        'static ${klass.name} decode(Object result) ',
      );
      indent.scoped('{', '}', () {
        indent.writeln('result as List<Object?>;');
        indent.write('return ${klass.name}');
        indent.scoped('(', ');', () {
          enumerate(getFieldsInSerializationOrder(klass),
              (int index, final NamedType field) {
            indent.write('${field.name}: ');
            writeValueDecode(field, index);
            indent.addln(',');
          });
        });
      });
    }

    addDocumentationComments(
        indent, klass.documentationComments, _docCommentSpec);

    indent.write('class ${klass.name} ');
    indent.scoped('{', '}', () {
      writeConstructor();
      indent.addln('');
      for (final NamedType field in getFieldsInSerializationOrder(klass)) {
        addDocumentationComments(
            indent, field.documentationComments, _docCommentSpec);

        final String datatype = _addGenericTypesNullable(field.type);
        indent.writeln('$datatype ${field.name};');
        indent.writeln('');
      }
      writeEncode();
      indent.writeln('');
      writeDecode();
    });
  }

  void writeApi(Api api) {
    if (api.location == ApiLocation.host) {
      _writeHostApi(opt, indent, api, root);
    } else if (api.location == ApiLocation.flutter) {
      _writeFlutterApi(opt, indent, api, root);
    }
  }

  writeImports();
  writeEnums();
  for (final Class klass in root.classes) {
    indent.writeln('');
    writeDataClass(klass);
  }
  for (final Api api in root.apis) {
    indent.writeln('');
    writeApi(api);
  }
}

/// Crawls up the path of [dartFilePath] until it finds a pubspec.yaml in a
/// parent directory and returns its path.
String? _findPubspecPath(String dartFilePath) {
  try {
    Directory dir = File(dartFilePath).parent;
    String? pubspecPath;
    while (pubspecPath == null) {
      if (dir.existsSync()) {
        final Iterable<String> pubspecPaths = dir
            .listSync()
            .map((FileSystemEntity e) => e.path)
            .where((String path) => path.endsWith('pubspec.yaml'));
        if (pubspecPaths.isNotEmpty) {
          pubspecPath = pubspecPaths.first;
        } else {
          dir = dir.parent;
        }
      } else {
        break;
      }
    }
    return pubspecPath;
  } catch (ex) {
    return null;
  }
}

/// Given the path of a Dart file, [mainDartFile], the name of the package will
/// be deduced by locating and parsing its associated pubspec.yaml.
String? _deducePackageName(String mainDartFile) {
  final String? pubspecPath = _findPubspecPath(mainDartFile);
  if (pubspecPath == null) {
    return null;
  }

  try {
    final String text = File(pubspecPath).readAsStringSync();
    return (yaml.loadYaml(text) as Map<dynamic, dynamic>)['name'] as String?;
  } catch (_) {
    return null;
  }
}

/// Converts [inputPath] to a posix absolute path.
String _posixify(String inputPath) {
  final path.Context context = path.Context(style: path.Style.posix);
  return context.fromUri(path.toUri(path.absolute(inputPath)));
}

<<<<<<< HEAD
/// Writes file header to sink.
void writeTestHeader(
    DartOptions opt, Root root, StringSink sink, Indent indent) {
=======
/// Generates Dart source code for test support libraries based on the given AST
/// represented by [root], outputting the code to [sink]. [sourceOutPath] is the
/// path of the generated dart code to be tested. [testOutPath] is where the
/// test code will be generated.
void generateTestDart(
  DartOptions opt,
  Root root,
  StringSink sink, {
  required String sourceOutPath,
  required String testOutPath,
}) {
  final Indent indent = Indent(sink);
>>>>>>> 25454e63
  if (opt.copyrightHeader != null) {
    addLines(indent, opt.copyrightHeader!, linePrefix: '// ');
  }
  indent.writeln('// $generatedCodeWarning');
  indent.writeln('// $seeAlsoWarning');
  indent.writeln(
    '// ignore_for_file: public_member_api_docs, non_constant_identifier_names, avoid_as, unused_import, unnecessary_parenthesis, unnecessary_import',
  );
  indent.writeln('// ignore_for_file: avoid_relative_lib_imports');
}

/// Generates Dart source code for test support libraries based on the given AST
/// represented by [root], outputting the code to [sink]. [dartOutPath] is the
/// path of the generated dart code to be tested. [testOutPath] is where the
/// test code will be generated.
void generateTestDart(
  DartOptions opt,
  Root root,
  StringSink sink,
  Indent indent, {
  required String sourceOutPath,
  required String testOutPath,
}) {
  indent.writeln("import 'dart:async';");
  indent.writeln(
    "import 'dart:typed_data' show Float64List, Int32List, Int64List, Uint8List;",
  );
  indent.writeln(
      "import 'package:flutter/foundation.dart' show ReadBuffer, WriteBuffer;");
  indent.writeln("import 'package:flutter/services.dart';");
  indent.writeln("import 'package:flutter_test/flutter_test.dart';");
  indent.writeln('');
  final String relativeDartPath =
      path.Context(style: path.Style.posix).relative(
    _posixify(sourceOutPath),
    from: _posixify(path.dirname(testOutPath)),
  );
  late final String? packageName = _deducePackageName(sourceOutPath);
  if (!relativeDartPath.contains('/lib/') || packageName == null) {
    // If we can't figure out the package name or the relative path doesn't
    // include a 'lib' directory, try relative path import which only works in
    // certain (older) versions of Dart.
    // TODO(gaaclarke): We should add a command-line parameter to override this import.
    indent.writeln(
        "import '${_escapeForDartSingleQuotedString(relativeDartPath)}';");
  } else {
    final String path = relativeDartPath.replaceFirst(RegExp(r'^.*/lib/'), '');
    indent.writeln("import 'package:$packageName/$path';");
  }
  for (final Api api in root.apis) {
    if (api.location == ApiLocation.host && api.dartHostTestHandler != null) {
      final Api mockApi = Api(
        name: api.dartHostTestHandler!,
        methods: api.methods,
        location: ApiLocation.flutter,
        dartHostTestHandler: api.dartHostTestHandler,
        documentationComments: api.documentationComments,
      );
      indent.writeln('');
      _writeFlutterApi(
        opt,
        indent,
        mockApi,
        root,
        channelNameFunc: (Method func) => makeChannelName(api, func),
        isMockHandler: true,
      );
    }
  }
}<|MERGE_RESOLUTION|>--- conflicted
+++ resolved
@@ -77,7 +77,6 @@
 
   /// Generates Dart files with specified [DartOptions]
   @override
-<<<<<<< HEAD
   void generate(DartOptions generatorOptions, Root root, StringSink sink) {
     final Indent indent = Indent(sink);
 
@@ -89,33 +88,19 @@
   void writeFileHeaders(
       DartOptions generatorOptions, Root root, StringSink sink, Indent indent) {
     writeHeader(generatorOptions, root, sink, indent);
-=======
-  void generate(DartOptions languageOptions, Root root, StringSink sink,
-      {FileType fileType = FileType.na}) {
-    assert(fileType == FileType.na);
-    generateDart(languageOptions, root, sink);
->>>>>>> 25454e63
   }
 
   /// Generates Dart files for testing with specified [DartOptions]
   void generateTest(DartOptions languageOptions, Root root, StringSink sink) {
-<<<<<<< HEAD
     final Indent indent = Indent(sink);
     final String sourceOutPath = languageOptions.sourceOutPath ?? '';
     final String testOutPath = languageOptions.testOutPath ?? '';
     writeTestHeader(languageOptions, root, sink, indent);
-=======
-    final String sourceOutPath = languageOptions.sourceOutPath ?? '';
-    final String testOutPath = languageOptions.testOutPath ?? '';
->>>>>>> 25454e63
     generateTestDart(
       languageOptions,
       root,
       sink,
-<<<<<<< HEAD
       indent,
-=======
->>>>>>> 25454e63
       sourceOutPath: sourceOutPath,
       testOutPath: testOutPath,
     );
@@ -765,24 +750,9 @@
   return context.fromUri(path.toUri(path.absolute(inputPath)));
 }
 
-<<<<<<< HEAD
 /// Writes file header to sink.
 void writeTestHeader(
     DartOptions opt, Root root, StringSink sink, Indent indent) {
-=======
-/// Generates Dart source code for test support libraries based on the given AST
-/// represented by [root], outputting the code to [sink]. [sourceOutPath] is the
-/// path of the generated dart code to be tested. [testOutPath] is where the
-/// test code will be generated.
-void generateTestDart(
-  DartOptions opt,
-  Root root,
-  StringSink sink, {
-  required String sourceOutPath,
-  required String testOutPath,
-}) {
-  final Indent indent = Indent(sink);
->>>>>>> 25454e63
   if (opt.copyrightHeader != null) {
     addLines(indent, opt.copyrightHeader!, linePrefix: '// ');
   }
