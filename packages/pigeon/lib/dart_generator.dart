// Copyright 2013 The Flutter Authors. All rights reserved.
// Use of this source code is governed by a BSD-style license that can be
// found in the LICENSE file.

import 'package:code_builder/code_builder.dart' as cb;
import 'package:dart_style/dart_style.dart';
import 'package:path/path.dart' as path;

import 'ast.dart';
import 'dart/templates.dart';
import 'functional.dart';
import 'generator.dart';
import 'generator_tools.dart';

/// Documentation comment open symbol.
const String _docCommentPrefix = '///';

<<<<<<< HEAD
=======
/// Prefix for all local variables in host API methods.
///
/// This lowers the chances of variable name collisions with
/// user defined parameters.
const String _varNamePrefix = '__pigeon_';

/// Name of the variable that contains the message channel suffix for APIs.
const String _suffixVarName = '${_varNamePrefix}messageChannelSuffix';

>>>>>>> 88572212
/// Name of the `InstanceManager` variable for a ProxyApi class;
const String _instanceManagerVarName =
    '${classMemberNamePrefix}instanceManager';

/// Name of field used for host API codec.
const String _pigeonChannelCodec = 'pigeonChannelCodec';

/// Documentation comment spec.
const DocumentCommentSpecification _docCommentSpec =
    DocumentCommentSpecification(_docCommentPrefix);

/// The standard codec for Flutter, used for any non custom codecs and extended for custom codecs.
const String _standardMessageCodec = 'StandardMessageCodec';

/// Options that control how Dart code will be generated.
class DartOptions {
  /// Constructor for DartOptions.
  const DartOptions({
    this.copyrightHeader,
    this.sourceOutPath,
    this.testOutPath,
  });

  /// A copyright header that will get prepended to generated code.
  final Iterable<String>? copyrightHeader;

  /// Path to output generated Dart file.
  final String? sourceOutPath;

  /// Path to output generated Test file for tests.
  final String? testOutPath;

  /// Creates a [DartOptions] from a Map representation where:
  /// `x = DartOptions.fromMap(x.toMap())`.
  static DartOptions fromMap(Map<String, Object> map) {
    final Iterable<dynamic>? copyrightHeader =
        map['copyrightHeader'] as Iterable<dynamic>?;
    return DartOptions(
      copyrightHeader: copyrightHeader?.cast<String>(),
      sourceOutPath: map['sourceOutPath'] as String?,
      testOutPath: map['testOutPath'] as String?,
    );
  }

  /// Converts a [DartOptions] to a Map representation where:
  /// `x = DartOptions.fromMap(x.toMap())`.
  Map<String, Object> toMap() {
    final Map<String, Object> result = <String, Object>{
      if (copyrightHeader != null) 'copyrightHeader': copyrightHeader!,
      if (sourceOutPath != null) 'sourceOutPath': sourceOutPath!,
      if (testOutPath != null) 'testOutPath': testOutPath!,
    };
    return result;
  }

  /// Overrides any non-null parameters from [options] into this to make a new
  /// [DartOptions].
  DartOptions merge(DartOptions options) {
    return DartOptions.fromMap(mergeMaps(toMap(), options.toMap()));
  }
}

/// Class that manages all Dart code generation.
class DartGenerator extends StructuredGenerator<DartOptions> {
  /// Instantiates a Dart Generator.
  const DartGenerator();

  @override
  void writeFilePrologue(
    DartOptions generatorOptions,
    Root root,
    Indent indent, {
    required String dartPackageName,
  }) {
    if (generatorOptions.copyrightHeader != null) {
      addLines(indent, generatorOptions.copyrightHeader!, linePrefix: '// ');
    }
    indent.writeln('// ${getGeneratedCodeWarning()}');
    indent.writeln('// $seeAlsoWarning');
    indent.writeln(
      '// ignore_for_file: public_member_api_docs, non_constant_identifier_names, avoid_as, unused_import, unnecessary_parenthesis, prefer_null_aware_operators, omit_local_variable_types, unused_shown_name, unnecessary_import, no_leading_underscores_for_local_identifiers',
    );
    indent.newln();
  }

  @override
  void writeFileImports(
    DartOptions generatorOptions,
    Root root,
    Indent indent, {
    required String dartPackageName,
  }) {
    indent.writeln("import 'dart:async';");
    indent.writeln(
      "import 'dart:typed_data' show Float64List, Int32List, Int64List, Uint8List;",
    );
    indent.newln();

    final bool hasProxyApi = root.apis.any((Api api) => api is AstProxyApi);
    indent.writeln(
        "import 'package:flutter/foundation.dart' show ReadBuffer, WriteBuffer${hasProxyApi ? ', immutable, protected' : ''};");
    indent.writeln("import 'package:flutter/services.dart';");
    if (hasProxyApi) {
      indent.writeln(
        "import 'package:flutter/widgets.dart' show WidgetsFlutterBinding;",
      );
    }
  }

  @override
  void writeEnum(
    DartOptions generatorOptions,
    Root root,
    Indent indent,
    Enum anEnum, {
    required String dartPackageName,
  }) {
    indent.newln();
    addDocumentationComments(
        indent, anEnum.documentationComments, _docCommentSpec);
    indent.write('enum ${anEnum.name} ');
    indent.addScoped('{', '}', () {
      for (final EnumMember member in anEnum.members) {
        addDocumentationComments(
            indent, member.documentationComments, _docCommentSpec);
        indent.writeln('${member.name},');
      }
    });
  }

  @override
  void writeDataClass(
    DartOptions generatorOptions,
    Root root,
    Indent indent,
    Class classDefinition, {
    required String dartPackageName,
  }) {
    indent.newln();
    addDocumentationComments(
        indent, classDefinition.documentationComments, _docCommentSpec);

    indent.write('class ${classDefinition.name} ');
    indent.addScoped('{', '}', () {
      _writeConstructor(indent, classDefinition);
      indent.newln();
      for (final NamedType field
          in getFieldsInSerializationOrder(classDefinition)) {
        addDocumentationComments(
            indent, field.documentationComments, _docCommentSpec);

        final String datatype = _addGenericTypesNullable(field.type);
        indent.writeln('$datatype ${field.name};');
        indent.newln();
      }
      writeClassEncode(
        generatorOptions,
        root,
        indent,
        classDefinition,
        dartPackageName: dartPackageName,
      );
      indent.newln();
      writeClassDecode(
        generatorOptions,
        root,
        indent,
        classDefinition,
        dartPackageName: dartPackageName,
      );
    });
  }

  void _writeConstructor(Indent indent, Class classDefinition) {
    indent.write(classDefinition.name);
    indent.addScoped('({', '});', () {
      for (final NamedType field
          in getFieldsInSerializationOrder(classDefinition)) {
        final String required =
            !field.type.isNullable && field.defaultValue == null
                ? 'required '
                : '';
        final String defaultValueString =
            field.defaultValue == null ? '' : ' = ${field.defaultValue}';
        indent.writeln('${required}this.${field.name}$defaultValueString,');
      }
    });
  }

  @override
  void writeClassEncode(
    DartOptions generatorOptions,
    Root root,
    Indent indent,
    Class classDefinition, {
    required String dartPackageName,
  }) {
    indent.write('Object encode() ');
    indent.addScoped('{', '}', () {
      indent.write(
        'return <Object?>',
      );
      indent.addScoped('[', '];', () {
        for (final NamedType field
            in getFieldsInSerializationOrder(classDefinition)) {
          final String conditional = field.type.isNullable ? '?' : '';
          if (field.type.isClass) {
            indent.writeln(
              '${field.name},',
            );
          } else if (field.type.isEnum) {
            indent.writeln(
              '${field.name}$conditional.index,',
            );
          } else {
            indent.writeln('${field.name},');
          }
        }
      });
    });
  }

  @override
  void writeClassDecode(
    DartOptions generatorOptions,
    Root root,
    Indent indent,
    Class classDefinition, {
    required String dartPackageName,
  }) {
    void writeValueDecode(NamedType field, int index) {
      final String resultAt = 'result[$index]';
      final String castCallPrefix = field.type.isNullable ? '?' : '!';
      final String genericType = _makeGenericTypeArguments(field.type);
      final String castCall = _makeGenericCastCall(field.type);
      final String nullableTag = field.type.isNullable ? '?' : '';
      if (field.type.isEnum) {
        final String nonNullValue =
            '${field.type.baseName}.values[$resultAt! as int]';
        if (field.type.isNullable) {
          indent.format('''
$resultAt != null
\t\t? $nonNullValue
\t\t: null''', leadingSpace: false, trailingNewline: false);
        } else {
          indent.add(nonNullValue);
        }
      } else if (field.type.typeArguments.isNotEmpty) {
        indent.add(
          '($resultAt as $genericType?)$castCallPrefix$castCall',
        );
      } else {
        final String castCallForcePrefix = field.type.isNullable ? '' : '!';
        final String castString = field.type.baseName == 'Object'
            ? ''
            : ' as $genericType$nullableTag';

        indent.add(
          '$resultAt$castCallForcePrefix$castString',
        );
      }
    }

    indent.write(
      'static ${classDefinition.name} decode(Object result) ',
    );
    indent.addScoped('{', '}', () {
      indent.writeln('result as List<Object?>;');
      indent.write('return ${classDefinition.name}');
      indent.addScoped('(', ');', () {
        enumerate(getFieldsInSerializationOrder(classDefinition),
            (int index, final NamedType field) {
          indent.write('${field.name}: ');
          writeValueDecode(field, index);
          indent.addln(',');
        });
      });
    });
  }

  /// Writes the code for host [Api], [api].
  /// Example:
  /// class FooCodec extends StandardMessageCodec {...}
  ///
  /// abstract class Foo {
  ///   static const MessageCodec<Object?> codec = FooCodec();
  ///   int add(int x, int y);
  ///   static void setUp(Foo api, {BinaryMessenger? binaryMessenger}) {...}
  /// }
  @override
  void writeFlutterApi(
    DartOptions generatorOptions,
    Root root,
    Indent indent,
    AstFlutterApi api, {
    String Function(Method)? channelNameFunc,
    bool isMockHandler = false,
    required String dartPackageName,
  }) {
    String codecName = _standardMessageCodec;
    if (getCodecClasses(api, root).isNotEmpty) {
      codecName = _getCodecName(api);
      _writeCodec(indent, codecName, api, root);
    }
    indent.newln();
    addDocumentationComments(
        indent, api.documentationComments, _docCommentSpec);

    indent.write('abstract class ${api.name} ');
    indent.addScoped('{', '}', () {
      if (isMockHandler) {
        indent.writeln(
            'static TestDefaultBinaryMessengerBinding? get _testBinaryMessengerBinding => TestDefaultBinaryMessengerBinding.instance;');
      }
      indent.writeln(
          'static const MessageCodec<Object?> $_pigeonChannelCodec = $codecName();');
      indent.newln();
      for (final Method func in api.methods) {
        addDocumentationComments(
            indent, func.documentationComments, _docCommentSpec);

        final bool isAsync = func.isAsynchronous;
        final String returnType = isAsync
            ? 'Future<${_addGenericTypesNullable(func.returnType)}>'
            : _addGenericTypesNullable(func.returnType);
        final String argSignature =
            _getMethodParameterSignature(func.parameters);
        indent.writeln('$returnType ${func.name}($argSignature);');
        indent.newln();
      }
      indent.write(
          "static void setUp(${api.name}? api, {BinaryMessenger? binaryMessenger, String messageChannelSuffix = '',}) ");
      indent.addScoped('{', '}', () {
        indent.writeln(
            r"messageChannelSuffix = messageChannelSuffix.isNotEmpty ? '.$messageChannelSuffix' : '';");

        for (final Method func in api.methods) {
          _writeFlutterMethodMessageHandler(
            indent,
            name: func.name,
            parameters: func.parameters,
            returnType: func.returnType,
            channelName: channelNameFunc == null
                ? makeChannelName(api, func, dartPackageName)
                : channelNameFunc(func),
            isMockHandler: isMockHandler,
            isAsynchronous: func.isAsynchronous,
          );
        }
      });
    });
  }

  /// Writes the code for host [Api], [api].
  /// Example:
  /// class FooCodec extends StandardMessageCodec {...}
  ///
  /// class Foo {
  ///   Foo(BinaryMessenger? binaryMessenger) {}
  ///   static const MessageCodec<Object?> codec = FooCodec();
  ///   Future<int> add(int x, int y) async {...}
  /// }
  ///
  /// Messages will be sent and received in a list.
  ///
  /// If the message received was successful,
  /// the result will be contained at the 0'th index.
  ///
  /// If the message was a failure, the list will contain 3 items:
  /// a code, a message, and details in that order.
  @override
  void writeHostApi(
    DartOptions generatorOptions,
    Root root,
    Indent indent,
    AstHostApi api, {
    required String dartPackageName,
  }) {
    String codecName = _standardMessageCodec;
    if (getCodecClasses(api, root).isNotEmpty) {
      codecName = _getCodecName(api);
      _writeCodec(indent, codecName, api, root);
    }
    indent.newln();
    bool first = true;
    addDocumentationComments(
        indent, api.documentationComments, _docCommentSpec);
    indent.write('class ${api.name} ');
    indent.addScoped('{', '}', () {
      indent.format('''
/// Constructor for [${api.name}].  The [binaryMessenger] named argument is
/// available for dependency injection.  If it is left null, the default
/// BinaryMessenger will be used which routes to the host platform.
<<<<<<< HEAD
${api.name}({BinaryMessenger? binaryMessenger})
\t\t: ${varNamePrefix}binaryMessenger = binaryMessenger;
final BinaryMessenger? ${varNamePrefix}binaryMessenger;
=======
${api.name}({BinaryMessenger? binaryMessenger, String messageChannelSuffix = ''})
    : ${_varNamePrefix}binaryMessenger = binaryMessenger,
      ${_varNamePrefix}messageChannelSuffix = messageChannelSuffix.isNotEmpty ? '.\$messageChannelSuffix' : '';
final BinaryMessenger? ${_varNamePrefix}binaryMessenger;
>>>>>>> 88572212
''');

      indent.writeln(
          'static const MessageCodec<Object?> $_pigeonChannelCodec = $codecName();');
      indent.newln();
      indent.writeln('final String $_suffixVarName;');
      indent.newln();
      for (final Method func in api.methods) {
        if (!first) {
          indent.newln();
        } else {
          first = false;
        }
        _writeHostMethod(
          indent,
          name: func.name,
          parameters: func.parameters,
          returnType: func.returnType,
          documentationComments: func.documentationComments,
          channelName: makeChannelName(api, func, dartPackageName),
          addSuffixVariable: true,
        );
      }
    });
  }

  @override
  void writeInstanceManager(
    DartOptions generatorOptions,
    Root root,
    Indent indent, {
    required String dartPackageName,
  }) {
    indent.format(proxyApiBaseClass);

    indent.format(
      instanceManagerTemplate(
        allProxyApiNames: root.apis
            .whereType<AstProxyApi>()
            .map((AstProxyApi api) => api.name),
      ),
    );
  }

  @override
  void writeInstanceManagerApi(
    DartOptions generatorOptions,
    Root root,
    Indent indent, {
    required String dartPackageName,
  }) {
    indent.format(
      instanceManagerApiTemplate(
        dartPackageName: dartPackageName,
        pigeonChannelCodecVarName: _pigeonChannelCodec,
      ),
    );
  }

  @override
  void writeProxyApiBaseCodec(
    DartOptions generatorOptions,
    Root root,
    Indent indent,
  ) {
    indent.format(proxyApiBaseCodec);
  }

  @override
  void writeProxyApi(
    DartOptions generatorOptions,
    Root root,
    Indent indent,
    AstProxyApi api, {
    required String dartPackageName,
  }) {
    const String codecName = '_${classNamePrefix}ProxyApiBaseCodec';

    // Each API has a private codec instance used by every host method,
    // constructor, or non-static field.
    final String codecInstanceName = '${varNamePrefix}codec${api.name}';

    // AST class used by code_builder to generate the code.
    final cb.Class proxyApi = cb.Class(
      (cb.ClassBuilder builder) => builder
        ..name = api.name
        ..extend = api.superClass != null
            ? cb.refer(api.superClass!.baseName)
            : cb.refer(proxyApiBaseClassName)
        ..implements.addAll(
          api.interfaces.map(
            (TypeDeclaration type) => cb.refer(type.baseName),
          ),
        )
        ..docs.addAll(
          asDocumentationComments(api.documentationComments, _docCommentSpec),
        )
        ..constructors.addAll(_proxyApiConstructors(
          api.constructors,
          apiName: api.name,
          dartPackageName: dartPackageName,
          codecName: codecName,
          codecInstanceName: codecInstanceName,
          superClassApi: api.superClass?.associatedProxyApi,
          unattachedFields: api.unattachedFields,
          flutterMethodsFromSuperClasses: api.flutterMethodsFromSuperClasses(),
          flutterMethodsFromInterfaces: api.flutterMethodsFromInterfaces(),
          declaredFlutterMethods: api.flutterMethods,
        ))
        ..constructors.add(
          _proxyApiDetachedConstructor(
            apiName: api.name,
            superClassApi: api.superClass?.associatedProxyApi,
            unattachedFields: api.unattachedFields,
            flutterMethodsFromSuperClasses:
                api.flutterMethodsFromSuperClasses(),
            flutterMethodsFromInterfaces: api.flutterMethodsFromInterfaces(),
            declaredFlutterMethods: api.flutterMethods,
          ),
        )
        ..fields.addAll(<cb.Field>[
          if (api.constructors.isNotEmpty ||
              api.attachedFields.any((ApiField field) => !field.isStatic) ||
              api.hostMethods.isNotEmpty)
            _proxyApiCodecInstanceField(
              codecInstanceName: codecInstanceName,
              codecName: codecName,
            ),
        ])
        ..fields.addAll(_proxyApiUnattachedFields(api.unattachedFields))
        ..fields.addAll(_proxyApiFlutterMethodFields(
          api.flutterMethods,
          apiName: api.name,
        ))
        ..fields.addAll(_proxyApiInterfaceApiFields(api.apisOfInterfaces()))
        ..fields.addAll(_proxyApiAttachedFields(api.attachedFields))
        ..methods.add(
          _proxyApiSetUpMessageHandlerMethod(
            flutterMethods: api.flutterMethods,
            apiName: api.name,
            dartPackageName: dartPackageName,
            codecName: codecName,
            unattachedFields: api.unattachedFields,
            hasCallbackConstructor: api.hasCallbackConstructor(),
          ),
        )
        ..methods.addAll(
          _proxyApiAttachedFieldMethods(
            api.attachedFields,
            apiName: api.name,
            dartPackageName: dartPackageName,
            codecInstanceName: codecInstanceName,
            codecName: codecName,
          ),
        )
        ..methods.addAll(_proxyApiHostMethods(
          api.hostMethods,
          apiName: api.name,
          dartPackageName: dartPackageName,
          codecInstanceName: codecInstanceName,
          codecName: codecName,
        ))
        ..methods.add(
          _proxyApiCopyMethod(
            apiName: api.name,
            unattachedFields: api.unattachedFields,
            declaredAndInheritedFlutterMethods: api
                .flutterMethodsFromSuperClasses()
                .followedBy(api.flutterMethodsFromInterfaces())
                .followedBy(api.flutterMethods),
          ),
        ),
    );

    final cb.DartEmitter emitter = cb.DartEmitter(useNullSafetySyntax: true);
    indent.format(DartFormatter().format('${proxyApi.accept(emitter)}'));
  }

  /// Generates Dart source code for test support libraries based on the given AST
  /// represented by [root], outputting the code to [sink]. [sourceOutPath] is the
  /// path of the generated dart code to be tested. [testOutPath] is where the
  /// test code will be generated.
  void generateTest(
    DartOptions generatorOptions,
    Root root,
    StringSink sink, {
    required String dartPackageName,
    required String dartOutputPackageName,
  }) {
    final Indent indent = Indent(sink);
    final String sourceOutPath = generatorOptions.sourceOutPath ?? '';
    final String testOutPath = generatorOptions.testOutPath ?? '';
    _writeTestPrologue(generatorOptions, root, indent);
    _writeTestImports(generatorOptions, root, indent);
    final String relativeDartPath =
        path.Context(style: path.Style.posix).relative(
      _posixify(sourceOutPath),
      from: _posixify(path.dirname(testOutPath)),
    );
    if (!relativeDartPath.contains('/lib/')) {
      // If we can't figure out the package name or the relative path doesn't
      // include a 'lib' directory, try relative path import which only works in
      // certain (older) versions of Dart.
      // TODO(gaaclarke): We should add a command-line parameter to override this import.
      indent.writeln(
          "import '${_escapeForDartSingleQuotedString(relativeDartPath)}';");
    } else {
      final String path =
          relativeDartPath.replaceFirst(RegExp(r'^.*/lib/'), '');
      indent.writeln("import 'package:$dartOutputPackageName/$path';");
    }
    for (final AstHostApi api in root.apis.whereType<AstHostApi>()) {
      if (api.dartHostTestHandler != null) {
        final AstFlutterApi mockApi = AstFlutterApi(
          name: api.dartHostTestHandler!,
          methods: api.methods,
          documentationComments: api.documentationComments,
        );
        writeFlutterApi(
          generatorOptions,
          root,
          indent,
          mockApi,
          channelNameFunc: (Method func) =>
              makeChannelName(api, func, dartPackageName),
          isMockHandler: true,
          dartPackageName: dartPackageName,
        );
      }
    }
  }

  /// Writes file header to sink.
  void _writeTestPrologue(DartOptions opt, Root root, Indent indent) {
    if (opt.copyrightHeader != null) {
      addLines(indent, opt.copyrightHeader!, linePrefix: '// ');
    }
    indent.writeln('// ${getGeneratedCodeWarning()}');
    indent.writeln('// $seeAlsoWarning');
    indent.writeln(
      '// ignore_for_file: public_member_api_docs, non_constant_identifier_names, avoid_as, unused_import, unnecessary_parenthesis, unnecessary_import, no_leading_underscores_for_local_identifiers',
    );
    indent.writeln('// ignore_for_file: avoid_relative_lib_imports');
  }

  /// Writes file imports to sink.
  void _writeTestImports(DartOptions opt, Root root, Indent indent) {
    indent.writeln("import 'dart:async';");
    indent.writeln(
      "import 'dart:typed_data' show Float64List, Int32List, Int64List, Uint8List;",
    );
    indent.writeln(
        "import 'package:flutter/foundation.dart' show ReadBuffer, WriteBuffer;");
    indent.writeln("import 'package:flutter/services.dart';");
    indent.writeln("import 'package:flutter_test/flutter_test.dart';");
    indent.newln();
  }

  @override
  void writeGeneralUtilities(
    DartOptions generatorOptions,
    Root root,
    Indent indent, {
    required String dartPackageName,
  }) {
    final bool hasHostMethod = root.apis
            .whereType<AstHostApi>()
            .any((AstHostApi api) => api.methods.isNotEmpty) ||
        root.apis.whereType<AstProxyApi>().any((AstProxyApi api) =>
            api.constructors.isNotEmpty ||
            api.attachedFields.isNotEmpty ||
            api.hostMethods.isNotEmpty);
    final bool hasFlutterMethod = root.apis
            .whereType<AstFlutterApi>()
            .any((AstFlutterApi api) => api.methods.isNotEmpty) ||
        root.apis.any((Api api) => api is AstProxyApi);

    if (hasHostMethod) {
      _writeCreateConnectionError(indent);
    }
    if (hasFlutterMethod || generatorOptions.testOutPath != null) {
      _writeWrapResponse(generatorOptions, root, indent);
    }
  }

  /// Writes [wrapResponse] method.
  void _writeWrapResponse(DartOptions opt, Root root, Indent indent) {
    indent.newln();
    indent.writeScoped(
        'List<Object?> wrapResponse({Object? result, PlatformException? error, bool empty = false}) {',
        '}', () {
      indent.writeScoped('if (empty) {', '}', () {
        indent.writeln('return <Object?>[];');
      });
      indent.writeScoped('if (error == null) {', '}', () {
        indent.writeln('return <Object?>[result];');
      });
      indent.writeln(
          'return <Object?>[error.code, error.message, error.details];');
    });
  }

  void _writeCreateConnectionError(Indent indent) {
    indent.newln();
    indent.format('''
PlatformException _createConnectionError(String channelName) {
\treturn PlatformException(
\t\tcode: 'channel-error',
\t\tmessage: 'Unable to establish connection on channel: "\$channelName".',
\t);
}''');
  }

  void _writeHostMethod(
    Indent indent, {
    required String name,
    required Iterable<Parameter> parameters,
    required TypeDeclaration returnType,
    required List<String> documentationComments,
    required String channelName,
    required bool addSuffixVariable,
  }) {
    addDocumentationComments(indent, documentationComments, _docCommentSpec);
    final String argSignature = _getMethodParameterSignature(parameters);
    indent.write(
      'Future<${_addGenericTypesNullable(returnType)}> $name($argSignature) async ',
    );
    indent.addScoped('{', '}', () {
      _writeHostMethodMessageCall(
        indent,
        channelName: channelName,
        parameters: parameters,
        returnType: returnType,
        addSuffixVariable: addSuffixVariable,
      );
    });
  }

  void _writeHostMethodMessageCall(
    Indent indent, {
    required String channelName,
    required Iterable<Parameter> parameters,
    required TypeDeclaration returnType,
    required bool addSuffixVariable,
  }) {
    String sendArgument = 'null';
    if (parameters.isNotEmpty) {
      final Iterable<String> argExpressions =
          indexMap(parameters, (int index, NamedType type) {
        final String name = _getParameterName(index, type);
        if (type.type.isEnum) {
          return '$name${type.type.isNullable ? '?' : ''}.index';
        } else {
          return name;
        }
      });
      sendArgument = '<Object?>[${argExpressions.join(', ')}]';
    }
<<<<<<< HEAD

    indent
        .writeln("const String ${varNamePrefix}channelName = '$channelName';");
=======
    final String channelSuffix = addSuffixVariable ? '\$$_suffixVarName' : '';
    final String constOrFinal = addSuffixVariable ? 'final' : 'const';
    indent.writeln(
        "$constOrFinal String ${_varNamePrefix}channelName = '$channelName$channelSuffix';");
>>>>>>> 88572212
    indent.writeScoped(
        'final BasicMessageChannel<Object?> ${varNamePrefix}channel = BasicMessageChannel<Object?>(',
        ');', () {
      indent.writeln('${varNamePrefix}channelName,');
      indent.writeln('$_pigeonChannelCodec,');
      indent.writeln('binaryMessenger: ${varNamePrefix}binaryMessenger,');
    });
    final String returnTypeName = _makeGenericTypeArguments(returnType);
    final String genericCastCall = _makeGenericCastCall(returnType);
    const String accessor = '${varNamePrefix}replyList[0]';
    // Avoid warnings from pointlessly casting to `Object?`.
    final String nullablyTypedAccessor = returnTypeName == 'Object'
        ? accessor
        : '($accessor as $returnTypeName?)';
    final String nullHandler =
        returnType.isNullable ? (genericCastCall.isEmpty ? '' : '?') : '!';
    String returnStatement = 'return';
    if (returnType.isEnum) {
      if (returnType.isNullable) {
        returnStatement =
            '$returnStatement ($accessor as int?) == null ? null : $returnTypeName.values[$accessor! as int]';
      } else {
        returnStatement =
            '$returnStatement $returnTypeName.values[$accessor! as int]';
      }
    } else if (!returnType.isVoid) {
      returnStatement =
          '$returnStatement $nullablyTypedAccessor$nullHandler$genericCastCall';
    }
    returnStatement = '$returnStatement;';

    indent.format('''
final List<Object?>? ${varNamePrefix}replyList =
\t\tawait ${varNamePrefix}channel.send($sendArgument) as List<Object?>?;
if (${varNamePrefix}replyList == null) {
\tthrow _createConnectionError(${varNamePrefix}channelName);
} else if (${varNamePrefix}replyList.length > 1) {
\tthrow PlatformException(
\t\tcode: ${varNamePrefix}replyList[0]! as String,
\t\tmessage: ${varNamePrefix}replyList[1] as String?,
\t\tdetails: ${varNamePrefix}replyList[2],
\t);''');
    // On iOS we can return nil from functions to accommodate error
    // handling.  Returning a nil value and not returning an error is an
    // exception.
    if (!returnType.isNullable && !returnType.isVoid) {
      indent.format('''
} else if (${varNamePrefix}replyList[0] == null) {
\tthrow PlatformException(
\t\tcode: 'null-error',
\t\tmessage: 'Host platform returned null value for non-null return value.',
\t);''');
    }
    indent.format('''
} else {
\t$returnStatement
}''');
  }

  void _writeFlutterMethodMessageHandler(
    Indent indent, {
    required String name,
    required Iterable<Parameter> parameters,
    required TypeDeclaration returnType,
    required String channelName,
    required bool isMockHandler,
    required bool isAsynchronous,
    bool addSuffixVariable = false,
    String nullHandlerExpression = 'api == null',
    String Function(String methodName, Iterable<Parameter> parameters,
            Iterable<String> safeArgumentNames)
        onCreateApiCall = _createFlutterApiMethodCall,
  }) {
    indent.write('');
    indent.addScoped('{', '}', () {
      indent.writeln(
        'final BasicMessageChannel<Object?> ${varNamePrefix}channel = BasicMessageChannel<Object?>(',
      );
      indent.nest(2, () {
        final String channelSuffix =
            addSuffixVariable ? '' : r'$messageChannelSuffix';
        indent.writeln("'$channelName$channelSuffix', $_pigeonChannelCodec,");
        indent.writeln(
          'binaryMessenger: binaryMessenger);',
        );
      });
      final String messageHandlerSetterWithOpeningParentheses = isMockHandler
          ? '_testBinaryMessengerBinding!.defaultBinaryMessenger.setMockDecodedMessageHandler<Object?>(${varNamePrefix}channel, '
          : '${varNamePrefix}channel.setMessageHandler(';
      indent.write('if ($nullHandlerExpression) ');
      indent.addScoped('{', '}', () {
        indent.writeln('${messageHandlerSetterWithOpeningParentheses}null);');
      }, addTrailingNewline: false);
      indent.add(' else ');
      indent.addScoped('{', '}', () {
        indent.write(
          '$messageHandlerSetterWithOpeningParentheses(Object? message) async ',
        );
        indent.addScoped('{', '});', () {
          final String returnTypeString = _addGenericTypesNullable(returnType);
          final bool isAsync = isAsynchronous;
          const String emptyReturnStatement =
              'return wrapResponse(empty: true);';
          String call;
          if (parameters.isEmpty) {
            call = 'api.$name()';
          } else {
            indent.writeln('assert(message != null,');
            indent.writeln("'Argument for $channelName was null.');");
            const String argsArray = 'args';
            indent.writeln(
                'final List<Object?> $argsArray = (message as List<Object?>?)!;');
            String argNameFunc(int index, NamedType type) =>
                _getSafeArgumentName(index, type);
            enumerate(parameters, (int count, NamedType arg) {
              final String argType = _addGenericTypes(arg.type);
              final String argName = argNameFunc(count, arg);
              final String genericArgType = _makeGenericTypeArguments(arg.type);
              final String castCall = _makeGenericCastCall(arg.type);

              final String leftHandSide = 'final $argType? $argName';
              if (arg.type.isEnum) {
                indent.writeln(
                    '$leftHandSide = $argsArray[$count] == null ? null : $argType.values[$argsArray[$count]! as int];');
              } else {
                indent.writeln(
                    '$leftHandSide = ($argsArray[$count] as $genericArgType?)${castCall.isEmpty ? '' : '?$castCall'};');
              }
              if (!arg.type.isNullable) {
                indent.writeln('assert($argName != null,');
                indent.writeln(
                    "    'Argument for $channelName was null, expected non-null $argType.');");
              }
            });
            final Iterable<String> argNames =
                indexMap(parameters, (int index, Parameter field) {
              final String name = _getSafeArgumentName(index, field);
              return '${field.isNamed ? '${field.name}: ' : ''}$name${field.type.isNullable ? '' : '!'}';
            });
            call = onCreateApiCall(name, parameters, argNames);
          }
          indent.writeScoped('try {', '} ', () {
            if (returnType.isVoid) {
              if (isAsync) {
                indent.writeln('await $call;');
              } else {
                indent.writeln('$call;');
              }
              indent.writeln(emptyReturnStatement);
            } else {
              if (isAsync) {
                indent.writeln('final $returnTypeString output = await $call;');
              } else {
                indent.writeln('final $returnTypeString output = $call;');
              }

              const String returnExpression = 'output';
              final String nullability = returnType.isNullable ? '?' : '';
              final String valueExtraction =
                  returnType.isEnum ? '$nullability.index' : '';
              final String returnStatement = isMockHandler
                  ? 'return <Object?>[$returnExpression$valueExtraction];'
                  : 'return wrapResponse(result: $returnExpression$valueExtraction);';
              indent.writeln(returnStatement);
            }
          }, addTrailingNewline: false);
          indent.addScoped('on PlatformException catch (e) {', '}', () {
            indent.writeln('return wrapResponse(error: e);');
          }, addTrailingNewline: false);

          indent.writeScoped('catch (e) {', '}', () {
            indent.writeln(
                "return wrapResponse(error: PlatformException(code: 'error', message: e.toString()));");
          });
        });
      });
    });
  }

  static String _createFlutterApiMethodCall(
    String methodName,
    Iterable<Parameter> parameters,
    Iterable<String> safeArgumentNames,
  ) {
    return 'api.$methodName(${safeArgumentNames.join(', ')})';
  }

  /// Converts Constructors from the pigeon AST to a `code_builder` Constructor
  /// for a ProxyApi.
  Iterable<cb.Constructor> _proxyApiConstructors(
    Iterable<Constructor> constructors, {
    required String apiName,
    required String dartPackageName,
    required String codecName,
    required String codecInstanceName,
    required AstProxyApi? superClassApi,
    required Iterable<ApiField> unattachedFields,
    required Iterable<Method> flutterMethodsFromSuperClasses,
    required Iterable<Method> flutterMethodsFromInterfaces,
    required Iterable<Method> declaredFlutterMethods,
  }) sync* {
    final cb.Parameter binaryMessengerParameter = cb.Parameter(
      (cb.ParameterBuilder builder) => builder
        ..name = '${classMemberNamePrefix}binaryMessenger'
        ..named = true
        ..toSuper = true,
    );
    final cb.Parameter instanceManagerParameter = cb.Parameter(
      (cb.ParameterBuilder builder) => builder
        ..name = _instanceManagerVarName
        ..named = true
        ..toSuper = true,
    );
    for (final Constructor constructor in constructors) {
      yield cb.Constructor(
        (cb.ConstructorBuilder builder) {
          final String channelName = makeChannelNameWithStrings(
            apiName: apiName,
            methodName: constructor.name.isNotEmpty
                ? constructor.name
                : '${classMemberNamePrefix}defaultConstructor',
            dartPackageName: dartPackageName,
          );
          builder
            ..name = constructor.name.isNotEmpty ? constructor.name : null
            ..docs.addAll(asDocumentationComments(
              constructor.documentationComments,
              _docCommentSpec,
            ))
            ..optionalParameters.addAll(
              <cb.Parameter>[
                binaryMessengerParameter,
                instanceManagerParameter,
                for (final ApiField field in unattachedFields)
                  cb.Parameter(
                    (cb.ParameterBuilder builder) => builder
                      ..name = field.name
                      ..named = true
                      ..toThis = true
                      ..required = !field.type.isNullable,
                  ),
                for (final Method method in flutterMethodsFromSuperClasses)
                  cb.Parameter(
                    (cb.ParameterBuilder builder) => builder
                      ..name = method.name
                      ..named = true
                      ..toSuper = true
                      ..required = method.isRequired,
                  ),
                for (final Method method in flutterMethodsFromInterfaces
                    .followedBy(declaredFlutterMethods))
                  cb.Parameter(
                    (cb.ParameterBuilder builder) => builder
                      ..name = method.name
                      ..named = true
                      ..toThis = true
                      ..required = method.isRequired,
                  ),
                ...indexMap(
                  constructor.parameters,
                  (int index, NamedType parameter) => cb.Parameter(
                    (cb.ParameterBuilder builder) => builder
                      ..name = _getParameterName(index, parameter)
                      ..type = _refer(parameter.type)
                      ..named = true
                      ..required = !parameter.type.isNullable,
                  ),
                )
              ],
            )
            ..initializers.addAll(
              <cb.Code>[
                if (superClassApi != null)
                  const cb.Code('super.${classMemberNamePrefix}detached()')
              ],
            )
            ..body = cb.Block(
              (cb.BlockBuilder builder) {
                final StringBuffer messageCallSink = StringBuffer();
                _writeHostMethodMessageCall(
                  Indent(messageCallSink),
                  addSuffixVariable: false,
                  channelName: channelName,
                  parameters: <Parameter>[
                    Parameter(
                      name: '${varNamePrefix}instanceIdentifier',
                      type: const TypeDeclaration(
                        baseName: 'int',
                        isNullable: false,
                      ),
                    ),
                    ...unattachedFields.map(
                      (ApiField field) => Parameter(
                        name: field.name,
                        type: field.type,
                      ),
                    ),
                    ...constructor.parameters,
                  ],
                  returnType: const TypeDeclaration.voidDeclaration(),
                );

                builder.statements.addAll(<cb.Code>[
                  const cb.Code(
                    'final int ${varNamePrefix}instanceIdentifier = $_instanceManagerVarName.addDartCreatedInstance(this);',
                  ),
                  cb.Code('final $codecName $_pigeonChannelCodec =\n'
                      '    $codecInstanceName;'),
                  cb.Code(
                    'final BinaryMessenger? ${varNamePrefix}binaryMessenger = ${binaryMessengerParameter.name};',
                  ),
                  const cb.Code('() async {'),
                  cb.Code(messageCallSink.toString()),
                  const cb.Code('}();'),
                ]);
              },
            );
        },
      );
    }
  }

  /// The detached constructor present for every ProxyApi.
  ///
  /// This constructor doesn't include a host method call to create a new native
  /// class instance. It is mainly used when the native side wants to create a
  /// Dart instance or when the `InstanceManager` wants to create a copy for
  /// automatic garbage collection.
  cb.Constructor _proxyApiDetachedConstructor({
    required String apiName,
    required AstProxyApi? superClassApi,
    required Iterable<ApiField> unattachedFields,
    required Iterable<Method> flutterMethodsFromSuperClasses,
    required Iterable<Method> flutterMethodsFromInterfaces,
    required Iterable<Method> declaredFlutterMethods,
  }) {
    final cb.Parameter binaryMessengerParameter = cb.Parameter(
      (cb.ParameterBuilder builder) => builder
        ..name = '${classMemberNamePrefix}binaryMessenger'
        ..named = true
        ..toSuper = true,
    );
    final cb.Parameter instanceManagerParameter = cb.Parameter(
      (cb.ParameterBuilder builder) => builder
        ..name = _instanceManagerVarName
        ..named = true
        ..toSuper = true,
    );
    return cb.Constructor(
      (cb.ConstructorBuilder builder) => builder
        ..name = '${classMemberNamePrefix}detached'
        ..docs.addAll(<String>[
          '/// Constructs [$apiName] without creating the associated native object.',
          '///',
          '/// This should only be used by subclasses created by this library or to',
          '/// create copies for an [$instanceManagerClassName].',
        ])
        ..annotations.add(cb.refer('protected'))
        ..optionalParameters.addAll(<cb.Parameter>[
          binaryMessengerParameter,
          instanceManagerParameter,
          for (final ApiField field in unattachedFields)
            cb.Parameter(
              (cb.ParameterBuilder builder) => builder
                ..name = field.name
                ..named = true
                ..toThis = true
                ..required = !field.type.isNullable,
            ),
          for (final Method method in flutterMethodsFromSuperClasses)
            cb.Parameter(
              (cb.ParameterBuilder builder) => builder
                ..name = method.name
                ..named = true
                ..toSuper = true
                ..required = method.isRequired,
            ),
          for (final Method method in flutterMethodsFromInterfaces
              .followedBy(declaredFlutterMethods))
            cb.Parameter(
              (cb.ParameterBuilder builder) => builder
                ..name = method.name
                ..named = true
                ..toThis = true
                ..required = method.isRequired,
            ),
        ])
        ..initializers.addAll(<cb.Code>[
          if (superClassApi != null)
            const cb.Code('super.${classMemberNamePrefix}detached()'),
        ]),
    );
  }

  /// A private Field of the base codec.
  cb.Field _proxyApiCodecInstanceField({
    required String codecInstanceName,
    required String codecName,
  }) {
    return cb.Field(
      (cb.FieldBuilder builder) => builder
        ..name = codecInstanceName
        ..type = cb.refer(codecName)
        ..late = true
        ..modifier = cb.FieldModifier.final$
        ..assignment = cb.Code('$codecName($_instanceManagerVarName)'),
    );
  }

  /// Converts unattached fields from the pigeon AST to `code_builder`
  /// Fields.
  Iterable<cb.Field> _proxyApiUnattachedFields(
    Iterable<ApiField> fields,
  ) sync* {
    for (final ApiField field in fields) {
      yield cb.Field(
        (cb.FieldBuilder builder) => builder
          ..name = field.name
          ..type = cb.refer(_addGenericTypesNullable(field.type))
          ..modifier = cb.FieldModifier.final$
          ..docs.addAll(asDocumentationComments(
            field.documentationComments,
            _docCommentSpec,
          )),
      );
    }
  }

  /// Converts Flutter methods from the pigeon AST to `code_builder` Fields.
  ///
  /// Flutter methods of a ProxyApi are set as an anonymous function of a class
  /// instance, so this converts methods to a `Function` type field instance.
  Iterable<cb.Field> _proxyApiFlutterMethodFields(
    Iterable<Method> methods, {
    required String apiName,
  }) sync* {
    for (final Method method in methods) {
      yield cb.Field(
        (cb.FieldBuilder builder) => builder
          ..name = method.name
          ..modifier = cb.FieldModifier.final$
          ..docs.addAll(asDocumentationComments(
            <String>[
              ...method.documentationComments,
              ...<String>[
                if (method.documentationComments.isEmpty) 'Callback method.',
                '',
                'For the associated Native object to be automatically garbage collected,',
                "it is required that the implementation of this `Function` doesn't have a",
                'strong reference to the encapsulating class instance. When this `Function`',
                'references a non-local variable, it is strongly recommended to access it',
                'with a `WeakReference`:',
                '',
                '```dart',
                'final WeakReference weakMyVariable = WeakReference(myVariable);',
                'final $apiName instance = $apiName(',
                '  ${method.name}: ($apiName ${classMemberNamePrefix}instance, ...) {',
                '    print(weakMyVariable?.target);',
                '  },',
                ');',
                '```',
                '',
                'Alternatively, [$instanceManagerClassName.removeWeakReference] can be used to',
                'release the associated Native object manually.',
              ],
            ],
            _docCommentSpec,
          ))
          ..type = cb.FunctionType(
            (cb.FunctionTypeBuilder builder) => builder
              ..returnType = _refer(
                method.returnType,
                asFuture: method.isAsynchronous,
              )
              ..isNullable = !method.isRequired
              ..requiredParameters.addAll(<cb.Reference>[
                cb.refer('$apiName ${classMemberNamePrefix}instance'),
                ...indexMap(
                  method.parameters,
                  (int index, NamedType parameter) {
                    return cb.refer(
                      '${_addGenericTypesNullable(parameter.type)} ${_getParameterName(index, parameter)}',
                    );
                  },
                ),
              ]),
          ),
      );
    }
  }

  /// Converts the Flutter methods from the pigeon AST to `code_builder` Fields.
  ///
  /// Flutter methods of a ProxyApi are set as an anonymous function of a class
  /// instance, so this converts methods to a `Function` type field instance.
  ///
  /// This is similar to [_proxyApiFlutterMethodFields] except all the methods are
  /// inherited from apis that are being implemented (following the `implements`
  /// keyword).
  Iterable<cb.Field> _proxyApiInterfaceApiFields(
    Iterable<AstProxyApi> apisOfInterfaces,
  ) sync* {
    for (final AstProxyApi proxyApi in apisOfInterfaces) {
      for (final Method method in proxyApi.methods) {
        yield cb.Field(
          (cb.FieldBuilder builder) => builder
            ..name = method.name
            ..modifier = cb.FieldModifier.final$
            ..annotations.add(cb.refer('override'))
            ..docs.addAll(asDocumentationComments(
              method.documentationComments,
              _docCommentSpec,
            ))
            ..type = cb.FunctionType(
              (cb.FunctionTypeBuilder builder) => builder
                ..returnType = _refer(
                  method.returnType,
                  asFuture: method.isAsynchronous,
                )
                ..isNullable = !method.isRequired
                ..requiredParameters.addAll(<cb.Reference>[
                  cb.refer(
                    '${proxyApi.name} ${classMemberNamePrefix}instance',
                  ),
                  ...indexMap(
                    method.parameters,
                    (int index, NamedType parameter) {
                      return cb.refer(
                        '${_addGenericTypesNullable(parameter.type)} ${_getParameterName(index, parameter)}',
                      );
                    },
                  ),
                ]),
            ),
        );
      }
    }
  }

  /// Converts attached Fields from the pigeon AST to `code_builder` Field.
  ///
  /// Attached fields are set lazily by calling a private method that returns
  /// it.
  ///
  /// Example Output:
  ///
  /// ```dart
  /// final MyOtherProxyApiClass value = _pigeon_value();
  /// ```
  Iterable<cb.Field> _proxyApiAttachedFields(Iterable<ApiField> fields) sync* {
    for (final ApiField field in fields) {
      yield cb.Field(
        (cb.FieldBuilder builder) => builder
          ..name = field.name
          ..type = cb.refer(_addGenericTypesNullable(field.type))
          ..modifier = cb.FieldModifier.final$
          ..static = field.isStatic
          ..late = !field.isStatic
          ..docs.addAll(asDocumentationComments(
            field.documentationComments,
            _docCommentSpec,
          ))
          ..assignment = cb.Code('$varNamePrefix${field.name}()'),
      );
    }
  }

  /// Creates the static `setUpMessageHandlers` method for a ProxyApi.
  ///
  /// This method handles setting the message handler for every un-inherited
  /// Flutter method.
  ///
  /// This also adds a handler to receive a call from the platform to
  /// instantiate a new Dart instance if [hasCallbackConstructor] is set to
  /// true.
  cb.Method _proxyApiSetUpMessageHandlerMethod({
    required Iterable<Method> flutterMethods,
    required String apiName,
    required String dartPackageName,
    required String codecName,
    required Iterable<ApiField> unattachedFields,
    required bool hasCallbackConstructor,
  }) {
    final bool hasAnyMessageHandlers =
        hasCallbackConstructor || flutterMethods.isNotEmpty;
    return cb.Method.returnsVoid(
      (cb.MethodBuilder builder) => builder
        ..name = '${classMemberNamePrefix}setUpMessageHandlers'
        ..returns = cb.refer('void')
        ..static = true
        ..optionalParameters.addAll(<cb.Parameter>[
          cb.Parameter(
            (cb.ParameterBuilder builder) => builder
              ..name = '${classMemberNamePrefix}clearHandlers'
              ..type = cb.refer('bool')
              ..named = true
              ..defaultTo = const cb.Code('false'),
          ),
          cb.Parameter(
            (cb.ParameterBuilder builder) => builder
              ..name = '${classMemberNamePrefix}binaryMessenger'
              ..named = true
              ..type = cb.refer('BinaryMessenger?'),
          ),
          cb.Parameter(
            (cb.ParameterBuilder builder) => builder
              ..name = _instanceManagerVarName
              ..named = true
              ..type = cb.refer('$instanceManagerClassName?'),
          ),
          if (hasCallbackConstructor)
            cb.Parameter(
              (cb.ParameterBuilder builder) => builder
                ..name = '${classMemberNamePrefix}newInstance'
                ..named = true
                ..type = cb.FunctionType(
                  (cb.FunctionTypeBuilder builder) => builder
                    ..returnType = cb.refer(apiName)
                    ..isNullable = true
                    ..requiredParameters.addAll(
                      indexMap(
                        unattachedFields,
                        (int index, ApiField field) {
                          return cb.refer(
                            '${_addGenericTypesNullable(field.type)} ${_getParameterName(index, field)}',
                          );
                        },
                      ),
                    ),
                ),
            ),
          for (final Method method in flutterMethods)
            cb.Parameter(
              (cb.ParameterBuilder builder) => builder
                ..name = method.name
                ..type = cb.FunctionType(
                  (cb.FunctionTypeBuilder builder) => builder
                    ..returnType = _refer(
                      method.returnType,
                      asFuture: method.isAsynchronous,
                    )
                    ..isNullable = true
                    ..requiredParameters.addAll(<cb.Reference>[
                      cb.refer('$apiName ${classMemberNamePrefix}instance'),
                      ...indexMap(
                        method.parameters,
                        (int index, NamedType parameter) {
                          return cb.refer(
                            '${_addGenericTypesNullable(parameter.type)} ${_getParameterName(index, parameter)}',
                          );
                        },
                      ),
                    ]),
                ),
            ),
        ])
        ..body = cb.Block.of(<cb.Code>[
          if (hasAnyMessageHandlers) ...<cb.Code>[
            cb.Code(
              'final $codecName $_pigeonChannelCodec = $codecName($_instanceManagerVarName ?? $instanceManagerClassName.instance);',
            ),
            const cb.Code(
              'final BinaryMessenger? binaryMessenger = ${classMemberNamePrefix}binaryMessenger;',
            )
          ],
          if (hasCallbackConstructor)
            ...cb.Block((cb.BlockBuilder builder) {
              final StringBuffer messageHandlerSink = StringBuffer();
              const String methodName = '${classMemberNamePrefix}newInstance';
              _writeFlutterMethodMessageHandler(
                Indent(messageHandlerSink),
                name: methodName,
                addSuffixVariable: true,
                parameters: <Parameter>[
                  Parameter(
                    name: '${classMemberNamePrefix}instanceIdentifier',
                    type: const TypeDeclaration(
                      baseName: 'int',
                      isNullable: false,
                    ),
                  ),
                  ...unattachedFields.map(
                    (ApiField field) {
                      return Parameter(name: field.name, type: field.type);
                    },
                  ),
                ],
                returnType: const TypeDeclaration.voidDeclaration(),
                channelName: makeChannelNameWithStrings(
                  apiName: apiName,
                  methodName: methodName,
                  dartPackageName: dartPackageName,
                ),
                isMockHandler: false,
                isAsynchronous: false,
                nullHandlerExpression: '${classMemberNamePrefix}clearHandlers',
                onCreateApiCall: (
                  String methodName,
                  Iterable<Parameter> parameters,
                  Iterable<String> safeArgumentNames,
                ) {
                  final String argsAsNamedParams = map2(
                    parameters,
                    safeArgumentNames,
                    (Parameter parameter, String safeArgName) {
                      return '${parameter.name}: $safeArgName,\n';
                    },
                  ).skip(1).join();
                  return '($_instanceManagerVarName ?? $instanceManagerClassName.instance)\n'
                      '    .addHostCreatedInstance(\n'
                      '  $methodName?.call(${safeArgumentNames.skip(1).join(',')}) ??\n'
                      '      $apiName.${classMemberNamePrefix}detached('
                      '        ${classMemberNamePrefix}binaryMessenger: ${classMemberNamePrefix}binaryMessenger,\n'
                      '        $_instanceManagerVarName: $_instanceManagerVarName,\n'
                      '        $argsAsNamedParams\n'
                      '      ),\n'
                      '  ${safeArgumentNames.first},\n'
                      ')';
                },
              );
              builder.statements.add(cb.Code(messageHandlerSink.toString()));
            }).statements,
          for (final Method method in flutterMethods)
            ...cb.Block((cb.BlockBuilder builder) {
              final StringBuffer messageHandlerSink = StringBuffer();
              _writeFlutterMethodMessageHandler(
                Indent(messageHandlerSink),
                name: method.name,
                addSuffixVariable: true,
                parameters: <Parameter>[
                  Parameter(
                    name: '${classMemberNamePrefix}instance',
                    type: TypeDeclaration(
                      baseName: apiName,
                      isNullable: false,
                    ),
                  ),
                  ...method.parameters,
                ],
                returnType: TypeDeclaration(
                  baseName: method.returnType.baseName,
                  isNullable:
                      !method.isRequired || method.returnType.isNullable,
                  typeArguments: method.returnType.typeArguments,
                  associatedEnum: method.returnType.associatedEnum,
                  associatedClass: method.returnType.associatedClass,
                  associatedProxyApi: method.returnType.associatedProxyApi,
                ),
                channelName: makeChannelNameWithStrings(
                  apiName: apiName,
                  methodName: method.name,
                  dartPackageName: dartPackageName,
                ),
                isMockHandler: false,
                isAsynchronous: method.isAsynchronous,
                nullHandlerExpression: '${classMemberNamePrefix}clearHandlers',
                onCreateApiCall: (
                  String methodName,
                  Iterable<Parameter> parameters,
                  Iterable<String> safeArgumentNames,
                ) {
                  final String nullability = method.isRequired ? '' : '?';
                  return '($methodName ?? ${safeArgumentNames.first}.$methodName)$nullability.call(${safeArgumentNames.join(',')})';
                },
              );
              builder.statements.add(cb.Code(messageHandlerSink.toString()));
            }).statements,
        ]),
    );
  }

  /// Converts attached fields from the pigeon AST to `code_builder` Methods.
  ///
  /// These private methods are used to lazily instantiate attached fields. The
  /// instance is created and returned synchronously while the native instance
  /// is created asynchronously. This is similar to how constructors work.
  Iterable<cb.Method> _proxyApiAttachedFieldMethods(
    Iterable<ApiField> fields, {
    required String apiName,
    required String dartPackageName,
    required String codecInstanceName,
    required String codecName,
  }) sync* {
    for (final ApiField field in fields) {
      yield cb.Method(
        (cb.MethodBuilder builder) {
          final String type = _addGenericTypesNullable(field.type);
          const String instanceName = '${varNamePrefix}instance';
          const String identifierInstanceName =
              '${varNamePrefix}instanceIdentifier';
          builder
            ..name = '$varNamePrefix${field.name}'
            ..static = field.isStatic
            ..returns = cb.refer(type)
            ..body = cb.Block(
              (cb.BlockBuilder builder) {
                final StringBuffer messageCallSink = StringBuffer();
                _writeHostMethodMessageCall(
                  Indent(messageCallSink),
                  addSuffixVariable: false,
                  channelName: makeChannelNameWithStrings(
                    apiName: apiName,
                    methodName: field.name,
                    dartPackageName: dartPackageName,
                  ),
                  parameters: <Parameter>[
                    if (!field.isStatic)
                      Parameter(
                        name: 'this',
                        type: TypeDeclaration(
                          baseName: apiName,
                          isNullable: false,
                        ),
                      ),
                    Parameter(
                      name: identifierInstanceName,
                      type: const TypeDeclaration(
                        baseName: 'int',
                        isNullable: false,
                      ),
                    ),
                  ],
                  returnType: const TypeDeclaration.voidDeclaration(),
                );
                builder.statements.addAll(<cb.Code>[
                  if (!field.isStatic) ...<cb.Code>[
                    cb.Code(
                      'final $type $instanceName = $type.${classMemberNamePrefix}detached(\n'
                      '  pigeon_binaryMessenger: pigeon_binaryMessenger,\n'
                      '  pigeon_instanceManager: pigeon_instanceManager,\n'
                      ');',
                    ),
                    cb.Code('final $codecName $_pigeonChannelCodec =\n'
                        '    $codecInstanceName;'),
                    const cb.Code(
                      'final BinaryMessenger? ${varNamePrefix}binaryMessenger = ${classMemberNamePrefix}binaryMessenger;',
                    ),
                    const cb.Code(
                      'final int $identifierInstanceName = $_instanceManagerVarName.addDartCreatedInstance($instanceName);',
                    ),
                  ] else ...<cb.Code>[
                    cb.Code(
                      'final $type $instanceName = $type.${classMemberNamePrefix}detached();',
                    ),
                    cb.Code(
                      'final $codecName $_pigeonChannelCodec = $codecName($instanceManagerClassName.instance);',
                    ),
                    const cb.Code(
                      'final BinaryMessenger ${varNamePrefix}binaryMessenger = ServicesBinding.instance.defaultBinaryMessenger;',
                    ),
                    const cb.Code(
                      'final int $identifierInstanceName = $instanceManagerClassName.instance.addDartCreatedInstance($instanceName);',
                    ),
                  ],
                  const cb.Code('() async {'),
                  cb.Code(messageCallSink.toString()),
                  const cb.Code('}();'),
                  const cb.Code('return $instanceName;'),
                ]);
              },
            );
        },
      );
    }
  }

  /// Converts host methods from pigeon AST to `code_builder` Methods.
  ///
  /// This creates methods like a HostApi except that it includes the calling
  /// instance if the method is not static.
  Iterable<cb.Method> _proxyApiHostMethods(
    Iterable<Method> methods, {
    required String apiName,
    required String dartPackageName,
    required String codecInstanceName,
    required String codecName,
  }) sync* {
    for (final Method method in methods) {
      assert(method.location == ApiLocation.host);
      yield cb.Method(
        (cb.MethodBuilder builder) => builder
          ..name = method.name
          ..static = method.isStatic
          ..modifier = cb.MethodModifier.async
          ..docs.addAll(asDocumentationComments(
            method.documentationComments,
            _docCommentSpec,
          ))
          ..returns = _refer(method.returnType, asFuture: true)
          ..requiredParameters.addAll(
            indexMap(
              method.parameters,
              (int index, NamedType parameter) => cb.Parameter(
                (cb.ParameterBuilder builder) => builder
                  ..name = _getParameterName(index, parameter)
                  ..type = cb.refer(
                    _addGenericTypesNullable(parameter.type),
                  ),
              ),
            ),
          )
          ..optionalParameters.addAll(<cb.Parameter>[
            if (method.isStatic) ...<cb.Parameter>[
              cb.Parameter(
                (cb.ParameterBuilder builder) => builder
                  ..name = '${classMemberNamePrefix}binaryMessenger'
                  ..type = cb.refer('BinaryMessenger?')
                  ..named = true,
              ),
              cb.Parameter(
                (cb.ParameterBuilder builder) => builder
                  ..name = _instanceManagerVarName
                  ..type = cb.refer('$instanceManagerClassName?'),
              ),
            ],
          ])
          ..body = cb.Block(
            (cb.BlockBuilder builder) {
              final StringBuffer messageCallSink = StringBuffer();
              _writeHostMethodMessageCall(
                Indent(messageCallSink),
                addSuffixVariable: false,
                channelName: makeChannelNameWithStrings(
                  apiName: apiName,
                  methodName: method.name,
                  dartPackageName: dartPackageName,
                ),
                parameters: <Parameter>[
                  if (!method.isStatic)
                    Parameter(
                      name: 'this',
                      type: TypeDeclaration(
                        baseName: apiName,
                        isNullable: false,
                      ),
                    ),
                  ...method.parameters,
                ],
                returnType: method.returnType,
              );
              builder.statements.addAll(<cb.Code>[
                if (!method.isStatic)
                  cb.Code('final $codecName $_pigeonChannelCodec =\n'
                      '    $codecInstanceName;')
                else
                  cb.Code(
                    'final $codecName $_pigeonChannelCodec = $codecName($_instanceManagerVarName ?? $instanceManagerClassName.instance);',
                  ),
                const cb.Code(
                  'final BinaryMessenger? ${varNamePrefix}binaryMessenger = ${classMemberNamePrefix}binaryMessenger;',
                ),
                cb.Code(messageCallSink.toString()),
              ]);
            },
          ),
      );
    }
  }

  /// Creates the copy method for a ProxyApi.
  ///
  /// This method returns a copy of the instance with all the Flutter methods
  /// and unattached fields passed to the new instance. This method is inherited
  /// from the base ProxyApi class.
  cb.Method _proxyApiCopyMethod({
    required String apiName,
    required Iterable<ApiField> unattachedFields,
    required Iterable<Method> declaredAndInheritedFlutterMethods,
  }) {
    return cb.Method(
      (cb.MethodBuilder builder) => builder
        ..name = '${classMemberNamePrefix}copy'
        ..returns = cb.refer(apiName)
        ..annotations.add(cb.refer('override'))
        ..body = cb.Block.of(<cb.Code>[
          cb
              .refer('$apiName.${classMemberNamePrefix}detached')
              .call(
                <cb.Expression>[],
                <String, cb.Expression>{
                  '${classMemberNamePrefix}binaryMessenger':
                      cb.refer('${classMemberNamePrefix}binaryMessenger'),
                  _instanceManagerVarName: cb.refer(_instanceManagerVarName),
                  for (final ApiField field in unattachedFields)
                    field.name: cb.refer(field.name),
                  for (final Method method
                      in declaredAndInheritedFlutterMethods)
                    method.name: cb.refer(method.name),
                },
              )
              .returned
              .statement,
        ]),
    );
  }
}

cb.Reference _refer(TypeDeclaration type, {bool asFuture = false}) {
  final String symbol = _addGenericTypesNullable(type);
  return cb.refer(asFuture ? 'Future<$symbol>' : symbol);
}

String _escapeForDartSingleQuotedString(String raw) {
  return raw
      .replaceAll(r'\', r'\\')
      .replaceAll(r'$', r'\$')
      .replaceAll(r"'", r"\'");
}

/// Calculates the name of the codec class that will be generated for [api].
String _getCodecName(Api api) => '_${api.name}Codec';

/// Writes the codec that will be used by [api].
/// Example:
///
/// class FooCodec extends StandardMessageCodec {...}
void _writeCodec(Indent indent, String codecName, Api api, Root root) {
  assert(getCodecClasses(api, root).isNotEmpty);
  final Iterable<EnumeratedClass> codecClasses = getCodecClasses(api, root);
  indent.newln();
  indent.write('class $codecName extends $_standardMessageCodec');
  indent.addScoped(' {', '}', () {
    indent.writeln('const $codecName();');
    indent.writeln('@override');
    indent.write('void writeValue(WriteBuffer buffer, Object? value) ');
    indent.addScoped('{', '}', () {
      enumerate(codecClasses, (int index, final EnumeratedClass customClass) {
        final String ifValue = 'if (value is ${customClass.name}) ';
        if (index == 0) {
          indent.write('');
        }
        indent.add(ifValue);
        indent.addScoped('{', '} else ', () {
          indent.writeln('buffer.putUint8(${customClass.enumeration});');
          indent.writeln('writeValue(buffer, value.encode());');
        }, addTrailingNewline: false);
      });
      indent.addScoped('{', '}', () {
        indent.writeln('super.writeValue(buffer, value);');
      });
    });
    indent.newln();
    indent.writeln('@override');
    indent.write('Object? readValueOfType(int type, ReadBuffer buffer) ');
    indent.addScoped('{', '}', () {
      indent.write('switch (type) ');
      indent.addScoped('{', '}', () {
        for (final EnumeratedClass customClass in codecClasses) {
          indent.writeln('case ${customClass.enumeration}: ');
          indent.nest(1, () {
            indent.writeln(
                'return ${customClass.name}.decode(readValue(buffer)!);');
          });
        }
        indent.writeln('default:');
        indent.nest(1, () {
          indent.writeln('return super.readValueOfType(type, buffer);');
        });
      });
    });
  });
}

/// Creates a Dart type where all type arguments are [Objects].
String _makeGenericTypeArguments(TypeDeclaration type) {
  return type.typeArguments.isNotEmpty
      ? '${type.baseName}<${type.typeArguments.map<String>((TypeDeclaration e) => 'Object?').join(', ')}>'
      : _addGenericTypes(type);
}

/// Creates a `.cast<>` call for an type. Returns an empty string if the
/// type has no type arguments.
String _makeGenericCastCall(TypeDeclaration type) {
  return type.typeArguments.isNotEmpty
      ? '.cast<${_flattenTypeArguments(type.typeArguments)}>()'
      : '';
}

/// Returns an argument name that can be used in a context where it is possible to collide.
String _getSafeArgumentName(int count, NamedType field) =>
    field.name.isEmpty ? 'arg$count' : 'arg_${field.name}';

/// Generates a parameter name if one isn't defined.
String _getParameterName(int count, NamedType field) =>
    field.name.isEmpty ? 'arg$count' : field.name;

/// Generates the parameters code for [func]
/// Example: (func, _getParameterName) -> 'String? foo, int bar'
String _getMethodParameterSignature(Iterable<Parameter> parameters) {
  String signature = '';
  if (parameters.isEmpty) {
    return signature;
  }

  final List<Parameter> requiredPositionalParams = parameters
      .where((Parameter p) => p.isPositional && !p.isOptional)
      .toList();
  final List<Parameter> optionalPositionalParams = parameters
      .where((Parameter p) => p.isPositional && p.isOptional)
      .toList();
  final List<Parameter> namedParams =
      parameters.where((Parameter p) => !p.isPositional).toList();

  String getParameterString(Parameter p) {
    final String required = p.isRequired && !p.isPositional ? 'required ' : '';

    final String type = _addGenericTypesNullable(p.type);

    final String defaultValue =
        p.defaultValue == null ? '' : ' = ${p.defaultValue}';
    return '$required$type ${p.name}$defaultValue';
  }

  final String baseParameterString = requiredPositionalParams
      .map((Parameter p) => getParameterString(p))
      .join(', ');
  final String optionalParameterString = optionalPositionalParams
      .map((Parameter p) => getParameterString(p))
      .join(', ');
  final String namedParameterString =
      namedParams.map((Parameter p) => getParameterString(p)).join(', ');

  // Parameter lists can end with either named or optional positional parameters, but not both.
  if (requiredPositionalParams.isNotEmpty) {
    signature = baseParameterString;
  }
  final String trailingComma =
      optionalPositionalParams.isNotEmpty || namedParams.isNotEmpty ? ',' : '';
  final String baseParams =
      signature.isNotEmpty ? '$signature$trailingComma ' : '';
  if (optionalPositionalParams.isNotEmpty) {
    final String trailingComma =
        requiredPositionalParams.length + optionalPositionalParams.length > 2
            ? ','
            : '';
    return '$baseParams[$optionalParameterString$trailingComma]';
  }
  if (namedParams.isNotEmpty) {
    final String trailingComma =
        requiredPositionalParams.length + namedParams.length > 2 ? ',' : '';
    return '$baseParams{$namedParameterString$trailingComma}';
  }
  return signature;
}

/// Converts a [List] of [TypeDeclaration]s to a comma separated [String] to be
/// used in Dart code.
String _flattenTypeArguments(List<TypeDeclaration> args) {
  return args
      .map<String>((TypeDeclaration arg) => arg.typeArguments.isEmpty
          ? '${arg.baseName}?'
          : '${arg.baseName}<${_flattenTypeArguments(arg.typeArguments)}>?')
      .join(', ');
}

/// Creates the type declaration for use in Dart code from a [NamedType] making sure
/// that type arguments are used for primitive generic types.
String _addGenericTypes(TypeDeclaration type) {
  final List<TypeDeclaration> typeArguments = type.typeArguments;
  switch (type.baseName) {
    case 'List':
      return (typeArguments.isEmpty)
          ? 'List<Object?>'
          : 'List<${_flattenTypeArguments(typeArguments)}>';
    case 'Map':
      return (typeArguments.isEmpty)
          ? 'Map<Object?, Object?>'
          : 'Map<${_flattenTypeArguments(typeArguments)}>';
    default:
      return type.baseName;
  }
}

String _addGenericTypesNullable(TypeDeclaration type) {
  final String genericType = _addGenericTypes(type);
  return type.isNullable ? '$genericType?' : genericType;
}

/// Converts [inputPath] to a posix absolute path.
String _posixify(String inputPath) {
  final path.Context context = path.Context(style: path.Style.posix);
  return context.fromUri(path.toUri(path.absolute(inputPath)));
}<|MERGE_RESOLUTION|>--- conflicted
+++ resolved
@@ -15,8 +15,6 @@
 /// Documentation comment open symbol.
 const String _docCommentPrefix = '///';
 
-<<<<<<< HEAD
-=======
 /// Prefix for all local variables in host API methods.
 ///
 /// This lowers the chances of variable name collisions with
@@ -26,7 +24,6 @@
 /// Name of the variable that contains the message channel suffix for APIs.
 const String _suffixVarName = '${_varNamePrefix}messageChannelSuffix';
 
->>>>>>> 88572212
 /// Name of the `InstanceManager` variable for a ProxyApi class;
 const String _instanceManagerVarName =
     '${classMemberNamePrefix}instanceManager';
@@ -420,16 +417,10 @@
 /// Constructor for [${api.name}].  The [binaryMessenger] named argument is
 /// available for dependency injection.  If it is left null, the default
 /// BinaryMessenger will be used which routes to the host platform.
-<<<<<<< HEAD
-${api.name}({BinaryMessenger? binaryMessenger})
-\t\t: ${varNamePrefix}binaryMessenger = binaryMessenger;
-final BinaryMessenger? ${varNamePrefix}binaryMessenger;
-=======
 ${api.name}({BinaryMessenger? binaryMessenger, String messageChannelSuffix = ''})
     : ${_varNamePrefix}binaryMessenger = binaryMessenger,
       ${_varNamePrefix}messageChannelSuffix = messageChannelSuffix.isNotEmpty ? '.\$messageChannelSuffix' : '';
 final BinaryMessenger? ${_varNamePrefix}binaryMessenger;
->>>>>>> 88572212
 ''');
 
       indent.writeln(
@@ -788,16 +779,10 @@
       });
       sendArgument = '<Object?>[${argExpressions.join(', ')}]';
     }
-<<<<<<< HEAD
-
-    indent
-        .writeln("const String ${varNamePrefix}channelName = '$channelName';");
-=======
     final String channelSuffix = addSuffixVariable ? '\$$_suffixVarName' : '';
     final String constOrFinal = addSuffixVariable ? 'final' : 'const';
     indent.writeln(
         "$constOrFinal String ${_varNamePrefix}channelName = '$channelName$channelSuffix';");
->>>>>>> 88572212
     indent.writeScoped(
         'final BasicMessageChannel<Object?> ${varNamePrefix}channel = BasicMessageChannel<Object?>(',
         ');', () {
