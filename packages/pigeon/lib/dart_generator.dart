--- conflicted
+++ resolved
@@ -34,11 +34,7 @@
   /// A copyright header that will get prepended to generated code.
   final Iterable<String>? copyrightHeader;
 
-<<<<<<< HEAD
-  /// Path to output generated Dart file for tests.
-=======
   /// Path to output generated Dart file.
->>>>>>> b7abbe40
   String? sourceOutPath;
 
   /// Path to output generated Test file for tests.
@@ -83,7 +79,7 @@
   @override
   void generate(DartOptions languageOptions, Root root, StringSink sink,
       FileType fileType) {
-<<<<<<< HEAD
+    assert(fileType == FileType.source);
     final Indent indent = Indent(sink);
 
     writeFileHeaders(languageOptions, root, sink, indent, fileType);
@@ -94,31 +90,19 @@
   void writeFileHeaders(DartOptions languageOptions, Root root, StringSink sink,
       Indent indent, FileType fileType) {
     writeHeader(languageOptions, root, sink, indent);
-=======
-    assert(fileType == FileType.source);
-    generateDart(languageOptions, root, sink);
->>>>>>> b7abbe40
   }
 
   /// Generates Dart files for testing with specified [DartOptions]
   void generateTest(DartOptions languageOptions, Root root, StringSink sink) {
-<<<<<<< HEAD
     final Indent indent = Indent(sink);
     final String sourceOutPath = languageOptions.sourceOutPath ?? '';
     final String testOutPath = languageOptions.testOutPath ?? '';
     writeTestHeader(languageOptions, root, sink, indent);
-=======
-    final String sourceOutPath = languageOptions.sourceOutPath ?? '';
-    final String testOutPath = languageOptions.testOutPath ?? '';
->>>>>>> b7abbe40
     generateTestDart(
       languageOptions,
       root,
       sink,
-<<<<<<< HEAD
       indent,
-=======
->>>>>>> b7abbe40
       sourceOutPath: sourceOutPath,
       testOutPath: testOutPath,
     );
@@ -764,24 +748,9 @@
   return context.fromUri(path.toUri(path.absolute(inputPath)));
 }
 
-<<<<<<< HEAD
 /// Writes file header to sink.
 void writeTestHeader(
     DartOptions opt, Root root, StringSink sink, Indent indent) {
-=======
-/// Generates Dart source code for test support libraries based on the given AST
-/// represented by [root], outputting the code to [sink]. [sourceOutPath] is the
-/// path of the generated dart code to be tested. [testOutPath] is where the
-/// test code will be generated.
-void generateTestDart(
-  DartOptions opt,
-  Root root,
-  StringSink sink, {
-  required String sourceOutPath,
-  required String testOutPath,
-}) {
-  final Indent indent = Indent(sink);
->>>>>>> b7abbe40
   if (opt.copyrightHeader != null) {
     addLines(indent, opt.copyrightHeader!, linePrefix: '// ');
   }
