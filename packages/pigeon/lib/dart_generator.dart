--- conflicted
+++ resolved
@@ -80,28 +80,17 @@
   void generate(DartOptions generatorOptions, Root root, StringSink sink) {
     final Indent indent = Indent(sink);
 
-<<<<<<< HEAD
-    writeHeaders(languageOptions, root, sink, indent, fileType);
-    writeImports(languageOptions, root, sink, indent, fileType);
-
-=======
     writeFileHeaders(generatorOptions, root, sink, indent);
     writeFileImports(generatorOptions, root, sink, indent);
->>>>>>> 5636c815
     for (final Enum anEnum in root.enums) {
       writeEnum(generatorOptions, root, sink, indent, anEnum);
     }
-<<<<<<< HEAD
-
     for (final Class klass in root.classes) {
       indent.writeln('');
-      writeDataClass(languageOptions, root, sink, indent, fileType, klass);
-    }
-
-    generateDart(languageOptions, root, sink, indent);
-=======
+      writeDataClass(generatorOptions, root, sink, indent, klass);
+    }
+
     generateDart(generatorOptions, root, sink, indent);
->>>>>>> 5636c815
   }
 
   @override
@@ -148,8 +137,8 @@
   }
 
   @override
-  void writeDataClass(DartOptions languageOptions, Root root, StringSink sink,
-      Indent indent, FileType fileType, Class klass) {
+  void writeDataClass(DartOptions generatorOptions, Root root, StringSink sink,
+      Indent indent, Class klass) {
     final Set<String> customClassNames =
         root.classes.map((Class x) => x.name).toSet();
     final Set<String> customEnumNames =
@@ -179,21 +168,20 @@
         indent.writeln('$datatype ${field.name};');
         indent.writeln('');
       }
-      writeClassEncode(languageOptions, root, sink, indent, fileType, klass,
+      writeClassEncode(generatorOptions, root, sink, indent, klass,
           customClassNames, customEnumNames);
       indent.writeln('');
-      writeClassDecode(languageOptions, root, sink, indent, fileType, klass,
+      writeClassDecode(generatorOptions, root, sink, indent, klass,
           customClassNames, customEnumNames);
     });
   }
 
   @override
   void writeClassEncode(
-    DartOptions languageOptions,
+    DartOptions generatorOptions,
     Root root,
     StringSink sink,
     Indent indent,
-    FileType fileType,
     Class klass,
     Set<String> customClassNames,
     Set<String> customEnumNames,
@@ -224,11 +212,10 @@
 
   @override
   void writeClassDecode(
-    DartOptions languageOptions,
+    DartOptions generatorOptions,
     Root root,
     StringSink sink,
     Indent indent,
-    FileType fileType,
     Class klass,
     Set<String> customClassNames,
     Set<String> customEnumNames,
