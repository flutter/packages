// Copyright 2013 The Flutter Authors. All rights reserved.
// Use of this source code is governed by a BSD-style license that can be
// found in the LICENSE file.

import 'dart:io' show Directory, File, FileSystemEntity;

import 'package:path/path.dart' as path;
import 'package:yaml/yaml.dart' as yaml;

import 'ast.dart';
import 'functional.dart';
import 'generator.dart';
import 'generator_tools.dart';

/// Documentation comment open symbol.
const String _docCommentPrefix = '///';

/// Documentation comment spec.
const DocumentCommentSpecification _docCommentSpec =
    DocumentCommentSpecification(_docCommentPrefix);

/// The standard codec for Flutter, used for any non custom codecs and extended for custom codecs.
const String _standardMessageCodec = 'StandardMessageCodec';

/// Options that control how Dart code will be generated.
class DartOptions {
  /// Constructor for DartOptions.
  DartOptions({
    this.copyrightHeader,
    this.sourceOutPath,
    this.testOutPath,
  });

  /// A copyright header that will get prepended to generated code.
  final Iterable<String>? copyrightHeader;

  /// Path to output generated Dart file.
  String? sourceOutPath;

  /// Path to output generated Test file for tests.
  String? testOutPath;

  /// Creates a [DartOptions] from a Map representation where:
  /// `x = DartOptions.fromMap(x.toMap())`.
  static DartOptions fromMap(Map<String, Object> map) {
    final Iterable<dynamic>? copyrightHeader =
        map['copyrightHeader'] as Iterable<dynamic>?;
    return DartOptions(
      copyrightHeader: copyrightHeader?.cast<String>(),
      sourceOutPath: map['sourceOutPath'] as String?,
      testOutPath: map['testOutPath'] as String?,
    );
  }

  /// Converts a [DartOptions] to a Map representation where:
  /// `x = DartOptions.fromMap(x.toMap())`.
  Map<String, Object> toMap() {
    final Map<String, Object> result = <String, Object>{
      if (copyrightHeader != null) 'copyrightHeader': copyrightHeader!,
      if (sourceOutPath != null) 'sourceOutPath': sourceOutPath!,
      if (testOutPath != null) 'testOutPath': testOutPath!,
    };
    return result;
  }

  /// Overrides any non-null parameters from [options] into this to make a new
  /// [DartOptions].
  DartOptions merge(DartOptions options) {
    return DartOptions.fromMap(mergeMaps(toMap(), options.toMap()));
  }
}

/// Class that manages all Dart code generation.
class DartGenerator extends Generator<DartOptions> {
  /// Instantiates a Dart Generator.
  DartGenerator();

  /// Generates Dart files with specified [DartOptions]
  @override
  void generate(DartOptions generatorOptions, Root root, StringSink sink) {
    final Indent indent = Indent(sink);

<<<<<<< HEAD
    writeFileHeaders(generatorOptions, root, sink, indent);
    writeFileImports(generatorOptions, root, sink, indent);
=======
    writeFilePrologue(generatorOptions, root, sink, indent);
>>>>>>> 02fd734a
    generateDart(generatorOptions, root, sink, indent);
  }

  @override
  void writeFilePrologue(
      DartOptions generatorOptions, Root root, StringSink sink, Indent indent) {
    writePrologue(generatorOptions, root, sink, indent);
  }

  @override
  void writeFileImports(
      DartOptions generatorOptions, Root root, StringSink sink, Indent indent) {
    writeImports(generatorOptions, root, sink, indent);
  }

  /// Generates Dart files for testing with specified [DartOptions]
  void generateTest(DartOptions generatorOptions, Root root, StringSink sink) {
    final Indent indent = Indent(sink);
    final String sourceOutPath = generatorOptions.sourceOutPath ?? '';
    final String testOutPath = generatorOptions.testOutPath ?? '';
    writeTestHeader(generatorOptions, root, sink, indent);
    writeTestImports(generatorOptions, root, sink, indent);
    generateTestDart(
      generatorOptions,
      root,
      sink,
      indent,
      sourceOutPath: sourceOutPath,
      testOutPath: testOutPath,
    );
  }
}

String _escapeForDartSingleQuotedString(String raw) {
  return raw
      .replaceAll(r'\', r'\\')
      .replaceAll(r'$', r'\$')
      .replaceAll(r"'", r"\'");
}

/// Calculates the name of the codec class that will be generated for [api].
String _getCodecName(Api api) => '_${api.name}Codec';

/// Writes the codec that will be used by [api].
/// Example:
///
/// class FooCodec extends StandardMessageCodec {...}
void _writeCodec(Indent indent, String codecName, Api api, Root root) {
  assert(getCodecClasses(api, root).isNotEmpty);
  final Iterable<EnumeratedClass> codecClasses = getCodecClasses(api, root);
  indent.write('class $codecName extends $_standardMessageCodec');
  indent.scoped(' {', '}', () {
    indent.writeln('const $codecName();');
    indent.writeln('@override');
    indent.write('void writeValue(WriteBuffer buffer, Object? value) ');
    indent.scoped('{', '}', () {
      enumerate(codecClasses, (int index, final EnumeratedClass customClass) {
        final String ifValue = 'if (value is ${customClass.name}) ';
        if (index == 0) {
          indent.write('');
        }
        indent.add(ifValue);
        indent.scoped('{', '} else ', () {
          indent.writeln('buffer.putUint8(${customClass.enumeration});');
          indent.writeln('writeValue(buffer, value.encode());');
        }, addTrailingNewline: false);
      });
      indent.scoped('{', '}', () {
        indent.writeln('super.writeValue(buffer, value);');
      });
    });
    indent.writeln('');
    indent.writeln('@override');
    indent.write('Object? readValueOfType(int type, ReadBuffer buffer) ');
    indent.scoped('{', '}', () {
      indent.write('switch (type) ');
      indent.scoped('{', '}', () {
        for (final EnumeratedClass customClass in codecClasses) {
          indent.write('case ${customClass.enumeration}: ');
          indent.writeScoped('', '', () {
            indent.writeln(
                'return ${customClass.name}.decode(readValue(buffer)!);');
          });
        }
        indent.writeln('default:');
        indent.scoped('', '', () {
          indent.writeln('return super.readValueOfType(type, buffer);');
        });
      });
    });
  });
}

/// Creates a Dart type where all type arguments are [Objects].
String _makeGenericTypeArguments(TypeDeclaration type) {
  return type.typeArguments.isNotEmpty
      ? '${type.baseName}<${type.typeArguments.map<String>((TypeDeclaration e) => 'Object?').join(', ')}>'
      : _addGenericTypes(type);
}

/// Creates a `.cast<>` call for an type. Returns an empty string if the
/// type has no type arguments.
String _makeGenericCastCall(TypeDeclaration type) {
  return type.typeArguments.isNotEmpty
      ? '.cast<${_flattenTypeArguments(type.typeArguments)}>()'
      : '';
}

/// Returns an argument name that can be used in a context where it is possible to collide.
String _getSafeArgumentName(int count, NamedType field) =>
    field.name.isEmpty ? 'arg$count' : 'arg_${field.name}';

/// Generates an argument name if one isn't defined.
String _getArgumentName(int count, NamedType field) =>
    field.name.isEmpty ? 'arg$count' : field.name;

/// Generates the arguments code for [func]
/// Example: (func, getArgumentName) -> 'String? foo, int bar'
String _getMethodArgumentsSignature(
  Method func,
  String Function(int index, NamedType arg) getArgumentName,
) {
  return func.arguments.isEmpty
      ? ''
      : indexMap(func.arguments, (int index, NamedType arg) {
          final String type = _addGenericTypesNullable(arg.type);
          final String argName = getArgumentName(index, arg);
          return '$type $argName';
        }).join(', ');
}

/// Writes the code for host [Api], [api].
/// Example:
/// class FooCodec extends StandardMessageCodec {...}
///
/// class Foo {
///   Foo(BinaryMessenger? binaryMessenger) {}
///   static const MessageCodec<Object?> codec = FooCodec();
///   Future<int> add(int x, int y) async {...}
/// }
///
/// Messages will be sent and received in a list.
///
/// If the message recieved was succesful,
/// the result will be contained at the 0'th index.
///
/// If the message was a failure, the list will contain 3 items:
/// a code, a message, and details in that order.
void _writeHostApi(DartOptions opt, Indent indent, Api api, Root root) {
  assert(api.location == ApiLocation.host);
  String codecName = _standardMessageCodec;
  if (getCodecClasses(api, root).isNotEmpty) {
    codecName = _getCodecName(api);
    _writeCodec(indent, codecName, api, root);
  }
  indent.addln('');
  bool first = true;
  addDocumentationComments(indent, api.documentationComments, _docCommentSpec);
  indent.write('class ${api.name} ');
  indent.scoped('{', '}', () {
    indent.format('''
/// Constructor for [${api.name}].  The [binaryMessenger] named argument is
/// available for dependency injection.  If it is left null, the default
/// BinaryMessenger will be used which routes to the host platform.
${api.name}({BinaryMessenger? binaryMessenger})
\t\t: _binaryMessenger = binaryMessenger;
final BinaryMessenger? _binaryMessenger;
''');

    indent.writeln('static const MessageCodec<Object?> codec = $codecName();');
    indent.addln('');
    for (final Method func in api.methods) {
      if (!first) {
        indent.writeln('');
      } else {
        first = false;
      }
      addDocumentationComments(
          indent, func.documentationComments, _docCommentSpec);
      String argSignature = '';
      String sendArgument = 'null';
      if (func.arguments.isNotEmpty) {
        String argNameFunc(int index, NamedType type) =>
            _getSafeArgumentName(index, type);
        final Iterable<String> argExpressions =
            indexMap(func.arguments, (int index, NamedType type) {
          final String name = argNameFunc(index, type);
          if (root.enums.map((Enum e) => e.name).contains(type.type.baseName)) {
            return '$name${type.type.isNullable ? '?' : ''}.index';
          } else {
            return name;
          }
        });
        sendArgument = '<Object?>[${argExpressions.join(', ')}]';
        argSignature = _getMethodArgumentsSignature(func, argNameFunc);
      }
      indent.write(
        'Future<${_addGenericTypesNullable(func.returnType)}> ${func.name}($argSignature) async ',
      );
      indent.scoped('{', '}', () {
        final String channelName = makeChannelName(api, func);
        indent.writeln(
            'final BasicMessageChannel<Object?> channel = BasicMessageChannel<Object?>(');
        indent.nest(2, () {
          indent.writeln("'$channelName', codec,");
          indent.writeln('binaryMessenger: _binaryMessenger);');
        });
        final String returnType = _makeGenericTypeArguments(func.returnType);
        final String genericCastCall = _makeGenericCastCall(func.returnType);
        const String accessor = 'replyList[0]';
        // Avoid warnings from pointlessly casting to `Object?`.
        final String nullablyTypedAccessor =
            returnType == 'Object' ? accessor : '($accessor as $returnType?)';
        final String nullHandler = func.returnType.isNullable
            ? (genericCastCall.isEmpty ? '' : '?')
            : '!';
        final String returnStatement = func.returnType.isVoid
            ? 'return;'
            : 'return $nullablyTypedAccessor$nullHandler$genericCastCall;';
        indent.format('''
final List<Object?>? replyList =
\t\tawait channel.send($sendArgument) as List<Object?>?;
if (replyList == null) {
\tthrow PlatformException(
\t\tcode: 'channel-error',
\t\tmessage: 'Unable to establish connection on channel.',
\t);
} else if (replyList.length > 1) {
\tthrow PlatformException(
\t\tcode: replyList[0]! as String,
\t\tmessage: replyList[1] as String?,
\t\tdetails: replyList[2],
\t);''');
        // On iOS we can return nil from functions to accommodate error
        // handling.  Returning a nil value and not returning an error is an
        // exception.
        if (!func.returnType.isNullable && !func.returnType.isVoid) {
          indent.format('''
} else if (replyList[0] == null) {
\tthrow PlatformException(
\t\tcode: 'null-error',
\t\tmessage: 'Host platform returned null value for non-null return value.',
\t);''');
        }
        indent.format('''
} else {
\t$returnStatement
}''');
      });
    }
  });
}

/// Writes the code for host [Api], [api].
/// Example:
/// class FooCodec extends StandardMessageCodec {...}
///
/// abstract class Foo {
///   static const MessageCodec<Object?> codec = FooCodec();
///   int add(int x, int y);
///   static void setup(Foo api, {BinaryMessenger? binaryMessenger}) {...}
/// }
void _writeFlutterApi(
  DartOptions opt,
  Indent indent,
  Api api,
  Root root, {
  String Function(Method)? channelNameFunc,
  bool isMockHandler = false,
}) {
  assert(api.location == ApiLocation.flutter);
  final List<String> customEnumNames =
      root.enums.map((Enum x) => x.name).toList();
  String codecName = _standardMessageCodec;
  if (getCodecClasses(api, root).isNotEmpty) {
    codecName = _getCodecName(api);
    _writeCodec(indent, codecName, api, root);
  }
  indent.addln('');
  addDocumentationComments(indent, api.documentationComments, _docCommentSpec);

  indent.write('abstract class ${api.name} ');
  indent.scoped('{', '}', () {
    indent.writeln('static const MessageCodec<Object?> codec = $codecName();');
    indent.addln('');
    for (final Method func in api.methods) {
      addDocumentationComments(
          indent, func.documentationComments, _docCommentSpec);

      final bool isAsync = func.isAsynchronous;
      final String returnType = isAsync
          ? 'Future<${_addGenericTypesNullable(func.returnType)}>'
          : _addGenericTypesNullable(func.returnType);
      final String argSignature = _getMethodArgumentsSignature(
        func,
        _getArgumentName,
      );
      indent.writeln('$returnType ${func.name}($argSignature);');
      indent.writeln('');
    }
    indent.write(
        'static void setup(${api.name}? api, {BinaryMessenger? binaryMessenger}) ');
    indent.scoped('{', '}', () {
      for (final Method func in api.methods) {
        indent.write('');
        indent.scoped('{', '}', () {
          indent.writeln(
            'final BasicMessageChannel<Object?> channel = BasicMessageChannel<Object?>(',
          );
          final String channelName = channelNameFunc == null
              ? makeChannelName(api, func)
              : channelNameFunc(func);
          indent.nest(2, () {
            indent.writeln("'$channelName', codec,");
            indent.writeln(
              'binaryMessenger: binaryMessenger);',
            );
          });
          final String messageHandlerSetter =
              isMockHandler ? 'setMockMessageHandler' : 'setMessageHandler';
          indent.write('if (api == null) ');
          indent.scoped('{', '}', () {
            indent.writeln('channel.$messageHandlerSetter(null);');
          }, addTrailingNewline: false);
          indent.add(' else ');
          indent.scoped('{', '}', () {
            indent.write(
              'channel.$messageHandlerSetter((Object? message) async ',
            );
            indent.scoped('{', '});', () {
              final String returnType =
                  _addGenericTypesNullable(func.returnType);
              final bool isAsync = func.isAsynchronous;
              final String emptyReturnStatement = isMockHandler
                  ? 'return <Object?>[];'
                  : func.returnType.isVoid
                      ? 'return;'
                      : 'return null;';
              String call;
              if (func.arguments.isEmpty) {
                indent.writeln('// ignore message');
                call = 'api.${func.name}()';
              } else {
                indent.writeln('assert(message != null,');
                indent.writeln("'Argument for $channelName was null.');");
                const String argsArray = 'args';
                indent.writeln(
                    'final List<Object?> $argsArray = (message as List<Object?>?)!;');
                String argNameFunc(int index, NamedType type) =>
                    _getSafeArgumentName(index, type);
                enumerate(func.arguments, (int count, NamedType arg) {
                  final String argType = _addGenericTypes(arg.type);
                  final String argName = argNameFunc(count, arg);
                  final String genericArgType =
                      _makeGenericTypeArguments(arg.type);
                  final String castCall = _makeGenericCastCall(arg.type);

                  final String leftHandSide = 'final $argType? $argName';
                  if (customEnumNames.contains(arg.type.baseName)) {
                    indent.writeln(
                        '$leftHandSide = $argsArray[$count] == null ? null : $argType.values[$argsArray[$count] as int];');
                  } else {
                    indent.writeln(
                        '$leftHandSide = ($argsArray[$count] as $genericArgType?)${castCall.isEmpty ? '' : '?$castCall'};');
                  }
                  if (!arg.type.isNullable) {
                    indent.writeln(
                        "assert($argName != null, 'Argument for $channelName was null, expected non-null $argType.');");
                  }
                });
                final Iterable<String> argNames =
                    indexMap(func.arguments, (int index, NamedType field) {
                  final String name = _getSafeArgumentName(index, field);
                  return '$name${field.type.isNullable ? '' : '!'}';
                });
                call = 'api.${func.name}(${argNames.join(', ')})';
              }
              if (func.returnType.isVoid) {
                if (isAsync) {
                  indent.writeln('await $call;');
                } else {
                  indent.writeln('$call;');
                }
                indent.writeln(emptyReturnStatement);
              } else {
                if (isAsync) {
                  indent.writeln('final $returnType output = await $call;');
                } else {
                  indent.writeln('final $returnType output = $call;');
                }
                const String returnExpression = 'output';
                final String returnStatement = isMockHandler
                    ? 'return <Object?>[$returnExpression];'
                    : 'return $returnExpression;';
                indent.writeln(returnStatement);
              }
            });
          });
        });
      }
    });
  });
}

/// Converts a [List] of [TypeDeclaration]s to a comma separated [String] to be
/// used in Dart code.
String _flattenTypeArguments(List<TypeDeclaration> args) {
  return args
      .map<String>((TypeDeclaration arg) => arg.typeArguments.isEmpty
          ? '${arg.baseName}?'
          : '${arg.baseName}<${_flattenTypeArguments(arg.typeArguments)}>?')
      .join(', ');
}

/// Creates the type declaration for use in Dart code from a [NamedType] making sure
/// that type arguments are used for primitive generic types.
String _addGenericTypes(TypeDeclaration type) {
  final List<TypeDeclaration> typeArguments = type.typeArguments;
  switch (type.baseName) {
    case 'List':
      return (typeArguments.isEmpty)
          ? 'List<Object?>'
          : 'List<${_flattenTypeArguments(typeArguments)}>';
    case 'Map':
      return (typeArguments.isEmpty)
          ? 'Map<Object?, Object?>'
          : 'Map<${_flattenTypeArguments(typeArguments)}>';
    default:
      return type.baseName;
  }
}

String _addGenericTypesNullable(TypeDeclaration type) {
  final String genericdType = _addGenericTypes(type);
  return type.isNullable ? '$genericdType?' : genericdType;
}

/// Writes file header to sink.
void writePrologue(DartOptions opt, Root root, StringSink sink, Indent indent) {
  if (opt.copyrightHeader != null) {
    addLines(indent, opt.copyrightHeader!, linePrefix: '// ');
  }
  indent.writeln('// $generatedCodeWarning');
  indent.writeln('// $seeAlsoWarning');
  indent.writeln(
    '// ignore_for_file: public_member_api_docs, non_constant_identifier_names, avoid_as, unused_import, unnecessary_parenthesis, prefer_null_aware_operators, omit_local_variable_types, unused_shown_name, unnecessary_import',
  );
  indent.addln('');
}

/// Writes file imports to sink.
void writeImports(DartOptions opt, Root root, StringSink sink, Indent indent) {
  indent.writeln("import 'dart:async';");
  indent.writeln(
    "import 'dart:typed_data' show Float64List, Int32List, Int64List, Uint8List;",
  );
  indent.addln('');
  indent.writeln(
      "import 'package:flutter/foundation.dart' show ReadBuffer, WriteBuffer;");
  indent.writeln("import 'package:flutter/services.dart';");
}

/// Generates Dart source code for the given AST represented by [root],
/// outputting the code to [sink].
void generateDart(DartOptions opt, Root root, StringSink sink, Indent indent) {
  final List<String> customClassNames =
      root.classes.map((Class x) => x.name).toList();
  final List<String> customEnumNames =
      root.enums.map((Enum x) => x.name).toList();

  void writeEnums() {
    for (final Enum anEnum in root.enums) {
      indent.writeln('');
      addDocumentationComments(
          indent, anEnum.documentationComments, _docCommentSpec);
      indent.write('enum ${anEnum.name} ');
      indent.scoped('{', '}', () {
        for (final EnumMember member in anEnum.members) {
          addDocumentationComments(
              indent, member.documentationComments, _docCommentSpec);
          indent.writeln('${member.name},');
        }
      });
    }
  }

  void writeDataClass(Class klass) {
    void writeConstructor() {
      indent.write(klass.name);
      indent.scoped('({', '});', () {
        for (final NamedType field in getFieldsInSerializationOrder(klass)) {
          final String required = field.type.isNullable ? '' : 'required ';
          indent.writeln('${required}this.${field.name},');
        }
      });
    }

    void writeEncode() {
      indent.write('Object encode() ');
      indent.scoped('{', '}', () {
        indent.write(
          'return <Object?>',
        );
        indent.scoped('[', '];', () {
          for (final NamedType field in getFieldsInSerializationOrder(klass)) {
            final String conditional = field.type.isNullable ? '?' : '';
            if (customClassNames.contains(field.type.baseName)) {
              indent.writeln(
                '${field.name}$conditional.encode(),',
              );
            } else if (customEnumNames.contains(field.type.baseName)) {
              indent.writeln(
                '${field.name}$conditional.index,',
              );
            } else {
              indent.writeln('${field.name},');
            }
          }
        });
      });
    }

    void writeDecode() {
      void writeValueDecode(NamedType field, int index) {
        final String resultAt = 'result[$index]';
        if (customClassNames.contains(field.type.baseName)) {
          final String nonNullValue =
              '${field.type.baseName}.decode($resultAt! as List<Object?>)';
          indent.format(
              field.type.isNullable
                  ? '''
$resultAt != null
\t\t? $nonNullValue
\t\t: null'''
                  : nonNullValue,
              leadingSpace: false,
              trailingNewline: false);
        } else if (customEnumNames.contains(field.type.baseName)) {
          final String nonNullValue =
              '${field.type.baseName}.values[$resultAt! as int]';
          indent.format(
              field.type.isNullable
                  ? '''
$resultAt != null
\t\t? $nonNullValue
\t\t: null'''
                  : nonNullValue,
              leadingSpace: false,
              trailingNewline: false);
        } else if (field.type.typeArguments.isNotEmpty) {
          final String genericType = _makeGenericTypeArguments(field.type);
          final String castCall = _makeGenericCastCall(field.type);
          final String castCallPrefix = field.type.isNullable ? '?' : '!';
          indent.add(
            '($resultAt as $genericType?)$castCallPrefix$castCall',
          );
        } else {
          final String genericdType = _addGenericTypesNullable(field.type);
          if (field.type.isNullable) {
            indent.add(
              '$resultAt as $genericdType',
            );
          } else {
            indent.add(
              '$resultAt! as $genericdType',
            );
          }
        }
      }

      indent.write(
        'static ${klass.name} decode(Object result) ',
      );
      indent.scoped('{', '}', () {
        indent.writeln('result as List<Object?>;');
        indent.write('return ${klass.name}');
        indent.scoped('(', ');', () {
          enumerate(getFieldsInSerializationOrder(klass),
              (int index, final NamedType field) {
            indent.write('${field.name}: ');
            writeValueDecode(field, index);
            indent.addln(',');
          });
        });
      });
    }

    addDocumentationComments(
        indent, klass.documentationComments, _docCommentSpec);

    indent.write('class ${klass.name} ');
    indent.scoped('{', '}', () {
      writeConstructor();
      indent.addln('');
      for (final NamedType field in getFieldsInSerializationOrder(klass)) {
        addDocumentationComments(
            indent, field.documentationComments, _docCommentSpec);

        final String datatype = _addGenericTypesNullable(field.type);
        indent.writeln('$datatype ${field.name};');
        indent.writeln('');
      }
      writeEncode();
      indent.writeln('');
      writeDecode();
    });
  }

  void writeApi(Api api) {
    if (api.location == ApiLocation.host) {
      _writeHostApi(opt, indent, api, root);
    } else if (api.location == ApiLocation.flutter) {
      _writeFlutterApi(opt, indent, api, root);
    }
  }

  writeEnums();
  for (final Class klass in root.classes) {
    indent.writeln('');
    writeDataClass(klass);
  }
  for (final Api api in root.apis) {
    indent.writeln('');
    writeApi(api);
  }
}

/// Crawls up the path of [dartFilePath] until it finds a pubspec.yaml in a
/// parent directory and returns its path.
String? _findPubspecPath(String dartFilePath) {
  try {
    Directory dir = File(dartFilePath).parent;
    String? pubspecPath;
    while (pubspecPath == null) {
      if (dir.existsSync()) {
        final Iterable<String> pubspecPaths = dir
            .listSync()
            .map((FileSystemEntity e) => e.path)
            .where((String path) => path.endsWith('pubspec.yaml'));
        if (pubspecPaths.isNotEmpty) {
          pubspecPath = pubspecPaths.first;
        } else {
          dir = dir.parent;
        }
      } else {
        break;
      }
    }
    return pubspecPath;
  } catch (ex) {
    return null;
  }
}

/// Given the path of a Dart file, [mainDartFile], the name of the package will
/// be deduced by locating and parsing its associated pubspec.yaml.
String? _deducePackageName(String mainDartFile) {
  final String? pubspecPath = _findPubspecPath(mainDartFile);
  if (pubspecPath == null) {
    return null;
  }

  try {
    final String text = File(pubspecPath).readAsStringSync();
    return (yaml.loadYaml(text) as Map<dynamic, dynamic>)['name'] as String?;
  } catch (_) {
    return null;
  }
}

/// Converts [inputPath] to a posix absolute path.
String _posixify(String inputPath) {
  final path.Context context = path.Context(style: path.Style.posix);
  return context.fromUri(path.toUri(path.absolute(inputPath)));
}

/// Writes file header to sink.
void writeTestHeader(
    DartOptions opt, Root root, StringSink sink, Indent indent) {
  if (opt.copyrightHeader != null) {
    addLines(indent, opt.copyrightHeader!, linePrefix: '// ');
  }
  indent.writeln('// $generatedCodeWarning');
  indent.writeln('// $seeAlsoWarning');
  indent.writeln(
    '// ignore_for_file: public_member_api_docs, non_constant_identifier_names, avoid_as, unused_import, unnecessary_parenthesis, unnecessary_import',
  );
  indent.writeln('// ignore_for_file: avoid_relative_lib_imports');
}

/// Writes file imports to sink.
void writeTestImports(
    DartOptions opt, Root root, StringSink sink, Indent indent) {
  indent.writeln("import 'dart:async';");
  indent.writeln(
    "import 'dart:typed_data' show Float64List, Int32List, Int64List, Uint8List;",
  );
  indent.writeln(
      "import 'package:flutter/foundation.dart' show ReadBuffer, WriteBuffer;");
  indent.writeln("import 'package:flutter/services.dart';");
  indent.writeln("import 'package:flutter_test/flutter_test.dart';");
  indent.writeln('');
}

/// Generates Dart source code for test support libraries based on the given AST
/// represented by [root], outputting the code to [sink]. [dartOutPath] is the
/// path of the generated dart code to be tested. [testOutPath] is where the
/// test code will be generated.
void generateTestDart(
  DartOptions opt,
  Root root,
  StringSink sink,
  Indent indent, {
  required String sourceOutPath,
  required String testOutPath,
}) {
  final String relativeDartPath =
      path.Context(style: path.Style.posix).relative(
    _posixify(sourceOutPath),
    from: _posixify(path.dirname(testOutPath)),
  );
  late final String? packageName = _deducePackageName(sourceOutPath);
  if (!relativeDartPath.contains('/lib/') || packageName == null) {
    // If we can't figure out the package name or the relative path doesn't
    // include a 'lib' directory, try relative path import which only works in
    // certain (older) versions of Dart.
    // TODO(gaaclarke): We should add a command-line parameter to override this import.
    indent.writeln(
        "import '${_escapeForDartSingleQuotedString(relativeDartPath)}';");
  } else {
    final String path = relativeDartPath.replaceFirst(RegExp(r'^.*/lib/'), '');
    indent.writeln("import 'package:$packageName/$path';");
  }
  for (final Api api in root.apis) {
    if (api.location == ApiLocation.host && api.dartHostTestHandler != null) {
      final Api mockApi = Api(
        name: api.dartHostTestHandler!,
        methods: api.methods,
        location: ApiLocation.flutter,
        dartHostTestHandler: api.dartHostTestHandler,
        documentationComments: api.documentationComments,
      );
      indent.writeln('');
      _writeFlutterApi(
        opt,
        indent,
        mockApi,
        root,
        channelNameFunc: (Method func) => makeChannelName(api, func),
        isMockHandler: true,
      );
    }
  }
}<|MERGE_RESOLUTION|>--- conflicted
+++ resolved
@@ -80,12 +80,8 @@
   void generate(DartOptions generatorOptions, Root root, StringSink sink) {
     final Indent indent = Indent(sink);
 
-<<<<<<< HEAD
-    writeFileHeaders(generatorOptions, root, sink, indent);
+    writeFilePrologue(generatorOptions, root, sink, indent);
     writeFileImports(generatorOptions, root, sink, indent);
-=======
-    writeFilePrologue(generatorOptions, root, sink, indent);
->>>>>>> 02fd734a
     generateDart(generatorOptions, root, sink, indent);
   }
 
