// Copyright 2013 The Flutter Authors. All rights reserved.
// Use of this source code is governed by a BSD-style license that can be
// found in the LICENSE file.

import 'ast.dart';
import 'functional.dart';
import 'generator_tools.dart';

/// Options that control how Dart code will be generated.
class DartOptions {
  /// Constructor for DartOptions.
  const DartOptions({this.copyrightHeader});

  /// A copyright header that will get prepended to generated code.
  final Iterable<String>? copyrightHeader;

  /// Creates a [DartOptions] from a Map representation where:
  /// `x = DartOptions.fromMap(x.toMap())`.
  static DartOptions fromMap(Map<String, Object> map) {
    final Iterable<dynamic>? copyrightHeader =
        map['copyrightHeader'] as Iterable<dynamic>?;
    return DartOptions(
      copyrightHeader: copyrightHeader?.cast<String>(),
    );
  }

  /// Converts a [DartOptions] to a Map representation where:
  /// `x = DartOptions.fromMap(x.toMap())`.
  Map<String, Object> toMap() {
    final Map<String, Object> result = <String, Object>{
      if (copyrightHeader != null) 'copyrightHeader': copyrightHeader!,
    };
    return result;
  }

  /// Overrides any non-null parameters from [options] into this to make a new
  /// [DartOptions].
  DartOptions merge(DartOptions options) {
    return DartOptions.fromMap(mergeMaps(toMap(), options.toMap()));
  }
}

String _escapeForDartSingleQuotedString(String raw) {
  return raw
      .replaceAll(r'\', r'\\')
      .replaceAll(r'$', r'\$')
      .replaceAll(r"'", r"\'");
}

/// Calculates the name of the codec class that will be generated for [api].
String _getCodecName(Api api) => '_${api.name}Codec';

/// Writes the codec that will be used by [api].
/// Example:
///
/// class FooCodec extends StandardMessageCodec {...}
void _writeCodec(Indent indent, String codecName, Api api, Root root) {
  indent.write('class $codecName extends StandardMessageCodec ');
  indent.scoped('{', '}', () {
    indent.writeln('const $codecName();');
    if (getCodecClasses(api, root).isNotEmpty) {
      indent.writeln('@override');
      indent.write('void writeValue(WriteBuffer buffer, Object? value) ');
      indent.scoped('{', '}', () {
        for (final EnumeratedClass customClass in getCodecClasses(api, root)) {
          indent.write('if (value is ${customClass.name}) ');
          indent.scoped('{', '} else ', () {
            indent.writeln('buffer.putUint8(${customClass.enumeration});');
            indent.writeln('writeValue(buffer, value.encode());');
          });
        }
        indent.scoped('{', '}', () {
          indent.writeln('super.writeValue(buffer, value);');
        });
      });
      indent.writeln('@override');
      indent.write('Object? readValueOfType(int type, ReadBuffer buffer) ');
      indent.scoped('{', '}', () {
        indent.write('switch (type) ');
        indent.scoped('{', '}', () {
          for (final EnumeratedClass customClass
              in getCodecClasses(api, root)) {
            indent.write('case ${customClass.enumeration}: ');
            indent.writeScoped('', '', () {
              indent.writeln(
                  'return ${customClass.name}.decode(readValue(buffer)!);');
            });
          }
          indent.write('default:');
          indent.writeScoped('', '', () {
            indent.writeln('return super.readValueOfType(type, buffer);');
          });
        });
      });
    }
  });
}

/// Creates a Dart type where all type arguments are [Objects].
String _makeGenericTypeArguments(TypeDeclaration type) {
  return type.typeArguments.isNotEmpty
      ? '${type.baseName}<${type.typeArguments.map<String>((TypeDeclaration e) => 'Object?').join(', ')}>'
      : _addGenericTypes(type);
}

/// Creates a `.cast<>` call for an type. Returns an empty string if the
/// type has no type arguments.
String _makeGenericCastCall(TypeDeclaration type) {
  return type.typeArguments.isNotEmpty
      ? '.cast<${_flattenTypeArguments(type.typeArguments)}>()'
      : '';
}

/// Returns an argument name that can be used in a context where it is possible to collide.
String _getSafeArgumentName(int count, NamedType field) =>
    field.name.isEmpty ? 'arg$count' : 'arg_' + field.name;

/// Generates an argument name if one isn't defined.
String _getArgumentName(int count, NamedType field) =>
    field.name.isEmpty ? 'arg$count' : field.name;

/// Generates the arguments code for [func]
/// Example: (func, getArgumentName) -> 'String? foo, int bar'
String _getMethodArgumentsSignature(
  Method func,
  String Function(int index, NamedType arg) getArgumentName,
) {
  return func.arguments.isEmpty
      ? ''
      : indexMap(func.arguments, (int index, NamedType arg) {
          final String type = _addGenericTypesNullable(arg.type);
          final String argName = getArgumentName(index, arg);
          return '$type $argName';
        }).join(', ');
}

/// Writes the code for host [Api], [api].
/// Example:
/// class FooCodec extends StandardMessageCodec {...}
///
/// class Foo {
///   Foo(BinaryMessenger? binaryMessenger) {}
///   static const MessageCodec<Object?> codec = FooCodec();
///   Future<int> add(int x, int y) async {...}
/// }
void _writeHostApi(DartOptions opt, Indent indent, Api api, Root root) {
  assert(api.location == ApiLocation.host);
  final String codecName = _getCodecName(api);
  _writeCodec(indent, codecName, api, root);
  indent.addln('');
  bool first = true;
  indent.write('class ${api.name} ');
  indent.scoped('{', '}', () {
    indent.format('''
/// Constructor for [${api.name}].  The [binaryMessenger] named argument is
/// available for dependency injection.  If it is left null, the default
/// BinaryMessenger will be used which routes to the host platform.
${api.name}({BinaryMessenger? binaryMessenger}) : _binaryMessenger = binaryMessenger;

final BinaryMessenger? _binaryMessenger;
''');

    indent.writeln('static const MessageCodec<Object?> codec = $codecName();');
    indent.addln('');
    for (final Method func in api.methods) {
      if (!first) {
        indent.writeln('');
      } else {
        first = false;
      }
      String argSignature = '';
      String sendArgument = 'null';
      if (func.arguments.isNotEmpty) {
        String argNameFunc(int index, NamedType type) =>
            _getSafeArgumentName(index, type);
        final Iterable<String> argNames = indexMap(func.arguments, argNameFunc);
        sendArgument = '<Object?>[${argNames.join(', ')}]';
        argSignature = _getMethodArgumentsSignature(func, argNameFunc);
      }
      indent.write(
        'Future<${_addGenericTypesNullable(func.returnType)}> ${func.name}($argSignature) async ',
      );
      indent.scoped('{', '}', () {
        final String channelName = makeChannelName(api, func);
        indent.writeln(
            'final BasicMessageChannel<Object?> channel = BasicMessageChannel<Object?>(');
        indent.nest(2, () {
          indent.writeln(
            '\'$channelName\', codec, binaryMessenger: _binaryMessenger);',
          );
        });
        final String returnType = _makeGenericTypeArguments(func.returnType);
        final String castCall = _makeGenericCastCall(func.returnType);
        const String accessor = 'replyMap[\'${Keys.result}\']';
        final String unwrapper = func.returnType.isNullable ? '' : '!';
        final String returnStatement = func.returnType.isVoid
            ? 'return;'
            : 'return ($accessor as $returnType?)$unwrapper$castCall;';
        indent.format('''
final Map<Object?, Object?>? replyMap =\n\t\tawait channel.send($sendArgument) as Map<Object?, Object?>?;
if (replyMap == null) {
\tthrow PlatformException(
\t\tcode: 'channel-error',
\t\tmessage: 'Unable to establish connection on channel.',
\t);
} else if (replyMap['error'] != null) {
\tfinal Map<Object?, Object?> error = (replyMap['${Keys.error}'] as Map<Object?, Object?>?)!;
\tthrow PlatformException(
\t\tcode: (error['${Keys.errorCode}'] as String?)!,
\t\tmessage: error['${Keys.errorMessage}'] as String?,
\t\tdetails: error['${Keys.errorDetails}'],
\t);''');
        // On iOS we can return nil from functions to accommodate error
        // handling.  Returning a nil value and not returning an error is an
        // exception.
        if (!func.returnType.isNullable && !func.returnType.isVoid) {
          indent.format('''
} else if (replyMap['${Keys.result}'] == null) {
\tthrow PlatformException(
\t\tcode: 'null-error',
\t\tmessage: 'Host platform returned null value for non-null return value.',
\t);''');
        }
        indent.format('''
} else {
\t$returnStatement
}''');
      });
    }
  });
}

/// Writes the code for host [Api], [api].
/// Example:
/// class FooCodec extends StandardMessageCodec {...}
///
/// abstract class Foo {
///   static const MessageCodec<Object?> codec = FooCodec();
///   int add(int x, int y);
///   static void setup(Foo api, {BinaryMessenger? binaryMessenger}) {...}
/// }
void _writeFlutterApi(
  DartOptions opt,
  Indent indent,
  Api api,
  Root root, {
  String Function(Method)? channelNameFunc,
  bool isMockHandler = false,
}) {
  assert(api.location == ApiLocation.flutter);
  final String codecName = _getCodecName(api);
  _writeCodec(indent, codecName, api, root);
  indent.write('abstract class ${api.name} ');
  indent.scoped('{', '}', () {
    indent.writeln('static const MessageCodec<Object?> codec = $codecName();');
    indent.addln('');
    for (final Method func in api.methods) {
      final bool isAsync = func.isAsynchronous;
      final String returnType = isAsync
          ? 'Future<${_addGenericTypesNullable(func.returnType)}>'
          : _addGenericTypesNullable(func.returnType);
      final String argSignature = _getMethodArgumentsSignature(
        func,
        _getArgumentName,
      );
      indent.writeln('$returnType ${func.name}($argSignature);');
    }
    indent.write(
        'static void setup(${api.name}? api, {BinaryMessenger? binaryMessenger}) ');
    indent.scoped('{', '}', () {
      for (final Method func in api.methods) {
        indent.write('');
        indent.scoped('{', '}', () {
          indent.writeln(
            'final BasicMessageChannel<Object?> channel = BasicMessageChannel<Object?>(',
          );
          final String channelName = channelNameFunc == null
              ? makeChannelName(api, func)
              : channelNameFunc(func);
          indent.nest(2, () {
            indent.writeln(
              '\'$channelName\', codec, binaryMessenger: binaryMessenger);',
            );
          });
          final String messageHandlerSetter =
              isMockHandler ? 'setMockMessageHandler' : 'setMessageHandler';
          indent.write('if (api == null) ');
          indent.scoped('{', '}', () {
            indent.writeln('channel.$messageHandlerSetter(null);');
          }, addTrailingNewline: false);
          indent.add(' else ');
          indent.scoped('{', '}', () {
            indent.write(
              'channel.$messageHandlerSetter((Object? message) async ',
            );
            indent.scoped('{', '});', () {
              final String returnType =
                  _addGenericTypesNullable(func.returnType);
              final bool isAsync = func.isAsynchronous;
              final String emptyReturnStatement = isMockHandler
                  ? 'return <Object?, Object?>{};'
                  : func.returnType.isVoid
                      ? 'return;'
                      : 'return null;';
              String call;
              if (func.arguments.isEmpty) {
                indent.writeln('// ignore message');
                call = 'api.${func.name}()';
              } else {
                indent.writeln(
                  'assert(message != null, \'Argument for $channelName was null.\');',
                );
                const String argsArray = 'args';
                indent.writeln(
                    'final List<Object?> $argsArray = (message as List<Object?>?)!;');
                String argNameFunc(int index, NamedType type) =>
                    _getSafeArgumentName(index, type);
                enumerate(func.arguments, (int count, NamedType arg) {
                  final String argType = _addGenericTypes(arg.type);
                  final String argName = argNameFunc(count, arg);
                  final String genericArgType =
                      _makeGenericTypeArguments(arg.type);
                  final String castCall = _makeGenericCastCall(arg.type);

                  indent.writeln(
                      'final $argType? $argName = ($argsArray[$count] as $genericArgType?)${castCall.isEmpty ? '' : '?$castCall'};');
                  if (!arg.type.isNullable) {
                    indent.writeln(
                        'assert($argName != null, \'Argument for $channelName was null, expected non-null $argType.\');');
                  }
                });
                final Iterable<String> argNames =
                    indexMap(func.arguments, (int index, NamedType field) {
                  final String name = _getSafeArgumentName(index, field);
                  return '$name${field.type.isNullable ? '' : '!'}';
                });
                call = 'api.${func.name}(${argNames.join(', ')})';
              }
              if (func.returnType.isVoid) {
                if (isAsync) {
                  indent.writeln('await $call;');
                } else {
                  indent.writeln('$call;');
                }
                indent.writeln(emptyReturnStatement);
              } else {
                if (isAsync) {
                  indent.writeln('final $returnType output = await $call;');
                } else {
                  indent.writeln('final $returnType output = $call;');
                }
                const String returnExpression = 'output';
                final String returnStatement = isMockHandler
                    ? 'return <Object?, Object?>{\'${Keys.result}\': $returnExpression};'
                    : 'return $returnExpression;';
                indent.writeln(returnStatement);
              }
            });
          });
        });
      }
    });
  });
}

/// Converts a [List] of [TypeDeclaration]s to a comma separated [String] to be
/// used in Dart code.
String _flattenTypeArguments(List<TypeDeclaration> args) {
  return args
      .map<String>((TypeDeclaration arg) => arg.typeArguments.isEmpty
          ? '${arg.baseName}?'
          : '${arg.baseName}<${_flattenTypeArguments(arg.typeArguments)}>?')
      .join(', ');
}

/// Creates the type declaration for use in Dart code from a [NamedType] making sure
/// that type arguments are used for primitive generic types.
String _addGenericTypes(TypeDeclaration type) {
  final List<TypeDeclaration> typeArguments = type.typeArguments;
  switch (type.baseName) {
    case 'List':
      return (typeArguments.isEmpty)
          ? 'List<Object?>'
          : 'List<${_flattenTypeArguments(typeArguments)}>';
    case 'Map':
      return (typeArguments.isEmpty)
          ? 'Map<Object?, Object?>'
          : 'Map<${_flattenTypeArguments(typeArguments)}>';
    default:
      return type.baseName;
  }
}

String _addGenericTypesNullable(TypeDeclaration type) {
  final String genericdType = _addGenericTypes(type);
  return type.isNullable ? '$genericdType?' : genericdType;
}

/// Generates Dart source code for the given AST represented by [root],
/// outputting the code to [sink].
void generateDart(DartOptions opt, Root root, StringSink sink) {
  final List<String> customClassNames =
      root.classes.map((Class x) => x.name).toList();
  final List<String> customEnumNames =
      root.enums.map((Enum x) => x.name).toList();
  final Indent indent = Indent(sink);

  void writeHeader() {
    if (opt.copyrightHeader != null) {
      addLines(indent, opt.copyrightHeader!, linePrefix: '// ');
    }
    indent.writeln('// $generatedCodeWarning');
    indent.writeln('// $seeAlsoWarning');
    indent.writeln(
      '// ignore_for_file: public_member_api_docs, non_constant_identifier_names, avoid_as, unused_import, unnecessary_parenthesis, prefer_null_aware_operators, omit_local_variable_types, unused_shown_name',
    );
    indent.writeln('// @dart = 2.12');
  }

  void writeEnums() {
    for (final Enum anEnum in root.enums) {
      indent.writeln('');
      indent.write('enum ${anEnum.name} ');
      indent.scoped('{', '}', () {
        for (final String member in anEnum.members) {
          indent.writeln('$member,');
        }
      });
    }
  }

  void writeImports() {
    indent.writeln('import \'dart:async\';');
    indent.writeln(
      'import \'dart:typed_data\' show Uint8List, Int32List, Int64List, Float64List;',
    );
    indent.addln('');
    indent.writeln(
        'import \'package:flutter/foundation.dart\' show WriteBuffer, ReadBuffer;');
    indent.writeln('import \'package:flutter/services.dart\';');
  }

  void writeDataClass(Class klass) {
    void writeConstructor() {
      indent.write(klass.name);
      indent.scoped('({', '});', () {
        for (final NamedType field in klass.fields) {
          final String required = field.type.isNullable ? '' : 'required ';
          indent.writeln('${required}this.${field.name},');
        }
      });
    }

    void writeEncode() {
      indent.write('Object encode() ');
      indent.scoped('{', '}', () {
        indent.writeln(
          'final Map<Object?, Object?> pigeonMap = <Object?, Object?>{};',
        );
        for (final NamedType field in klass.fields) {
          indent.write('pigeonMap[\'${field.name}\'] = ');
          if (customClassNames.contains(field.type.baseName)) {
            indent.addln(
              '${field.name}?.encode();',
            );
          } else if (customEnumNames.contains(field.type.baseName)) {
            indent.addln(
              '${field.name}?.index;',
            );
          } else {
            indent.addln('${field.name};');
          }
        }
        indent.writeln('return pigeonMap;');
      });
    }

    void writeDecode() {
      void writeValueDecode(NamedType field) {
        if (customClassNames.contains(field.type.baseName)) {
          indent.format('''
pigeonMap['${field.name}'] != null
\t\t? ${field.type.baseName}.decode(pigeonMap['${field.name}']!)
\t\t: null''', leadingSpace: false, trailingNewline: false);
        } else if (customEnumNames.contains(field.type.baseName)) {
          indent.format('''
pigeonMap['${field.name}'] != null
\t\t? ${field.type.baseName}.values[pigeonMap['${field.name}']! as int]
\t\t: null''', leadingSpace: false, trailingNewline: false);
        } else if (field.type.typeArguments.isNotEmpty) {
          final String genericType = _makeGenericTypeArguments(field.type);
          final String castCall = _makeGenericCastCall(field.type);
          final String castCallPrefix = field.type.isNullable ? '?' : '!';
          indent.add(
            '(pigeonMap[\'${field.name}\'] as $genericType?)$castCallPrefix$castCall',
          );
        } else {
<<<<<<< HEAD
          final String genericdType =
              _addGenericTypesNullable(field.type, nullTag);
          final bool isDouble = field.type.baseName == 'double';
=======
          final String genericdType = _addGenericTypesNullable(field.type);
>>>>>>> 48cdaf6a
          if (field.type.isNullable) {
            if (isDouble) {
              indent.add(
                '(pigeonMap[\'${field.name}\'] as num?)?.toDouble()',
              );
            } else {
              indent.add(
                'pigeonMap[\'${field.name}\'] as $genericdType',
              );
            }
          } else {
<<<<<<< HEAD
            if (isDouble) {
              indent.add(
                '(pigeonMap[\'${field.name}\']$unwrapOperator as num).toDouble()',
              );
            } else {
              indent.add(
                'pigeonMap[\'${field.name}\']$unwrapOperator as $genericdType',
              );
            }
=======
            indent.add(
              'pigeonMap[\'${field.name}\']! as $genericdType',
            );
>>>>>>> 48cdaf6a
          }
        }
      }

      indent.write(
        'static ${klass.name} decode(Object message) ',
      );
      indent.scoped('{', '}', () {
        indent.writeln(
          'final Map<Object?, Object?> pigeonMap = message as Map<Object?, Object?>;',
        );
        indent.write('return ${klass.name}');
        indent.scoped('(', ');', () {
          for (int index = 0; index < klass.fields.length; index += 1) {
            final NamedType field = klass.fields[index];
            indent.write('${field.name}: ');
            writeValueDecode(field);
            indent.addln(',');
          }
        });
      });
    }

    indent.write('class ${klass.name} ');
    indent.scoped('{', '}', () {
      writeConstructor();
      indent.addln('');
      for (final NamedType field in klass.fields) {
        final String datatype = _addGenericTypesNullable(field.type);
        indent.writeln('$datatype ${field.name};');
      }
      if (klass.fields.isNotEmpty) {
        indent.writeln('');
      }
      writeEncode();
      indent.writeln('');
      writeDecode();
    });
  }

  void writeApi(Api api) {
    if (api.location == ApiLocation.host) {
      _writeHostApi(opt, indent, api, root);
    } else if (api.location == ApiLocation.flutter) {
      _writeFlutterApi(opt, indent, api, root);
    }
  }

  writeHeader();
  writeImports();
  writeEnums();
  for (final Class klass in root.classes) {
    indent.writeln('');
    writeDataClass(klass);
  }
  for (final Api api in root.apis) {
    indent.writeln('');
    writeApi(api);
  }
}

/// Generates Dart source code for test support libraries based on the
/// given AST represented by [root], outputting the code to [sink].
void generateTestDart(
  DartOptions opt,
  Root root,
  StringSink sink,
  String mainDartFile,
) {
  final Indent indent = Indent(sink);
  if (opt.copyrightHeader != null) {
    addLines(indent, opt.copyrightHeader!, linePrefix: '// ');
  }
  indent.writeln('// $generatedCodeWarning');
  indent.writeln('// $seeAlsoWarning');
  indent.writeln(
    '// ignore_for_file: public_member_api_docs, non_constant_identifier_names, avoid_as, unused_import, unnecessary_parenthesis',
  );
  indent.writeln('// ignore_for_file: avoid_relative_lib_imports');
  indent.writeln('// @dart = 2.12');
  indent.writeln('import \'dart:async\';');
  indent.writeln(
    'import \'dart:typed_data\' show Uint8List, Int32List, Int64List, Float64List;',
  );
  indent.writeln(
      'import \'package:flutter/foundation.dart\' show WriteBuffer, ReadBuffer;');
  indent.writeln('import \'package:flutter/services.dart\';');
  indent.writeln('import \'package:flutter_test/flutter_test.dart\';');
  indent.writeln('');
  // TODO(gaaclarke): Switch from relative paths to URIs. This fails in new versions of Dart,
  // https://github.com/flutter/flutter/issues/97744.
  indent.writeln(
    'import \'${_escapeForDartSingleQuotedString(mainDartFile)}\';',
  );
  for (final Api api in root.apis) {
    if (api.location == ApiLocation.host && api.dartHostTestHandler != null) {
      final Api mockApi = Api(
        name: api.dartHostTestHandler!,
        methods: api.methods,
        location: ApiLocation.flutter,
        dartHostTestHandler: api.dartHostTestHandler,
      );
      indent.writeln('');
      _writeFlutterApi(
        opt,
        indent,
        mockApi,
        root,
        channelNameFunc: (Method func) => makeChannelName(api, func),
        isMockHandler: true,
      );
    }
  }
}<|MERGE_RESOLUTION|>--- conflicted
+++ resolved
@@ -495,13 +495,9 @@
             '(pigeonMap[\'${field.name}\'] as $genericType?)$castCallPrefix$castCall',
           );
         } else {
-<<<<<<< HEAD
           final String genericdType =
-              _addGenericTypesNullable(field.type, nullTag);
+              _addGenericTypesNullable(field.type);
           final bool isDouble = field.type.baseName == 'double';
-=======
-          final String genericdType = _addGenericTypesNullable(field.type);
->>>>>>> 48cdaf6a
           if (field.type.isNullable) {
             if (isDouble) {
               indent.add(
@@ -513,21 +509,15 @@
               );
             }
           } else {
-<<<<<<< HEAD
             if (isDouble) {
               indent.add(
-                '(pigeonMap[\'${field.name}\']$unwrapOperator as num).toDouble()',
+                '(pigeonMap[\'${field.name}\']! as num).toDouble()',
               );
             } else {
               indent.add(
-                'pigeonMap[\'${field.name}\']$unwrapOperator as $genericdType',
+                'pigeonMap[\'${field.name}\']! as $genericdType',
               );
             }
-=======
-            indent.add(
-              'pigeonMap[\'${field.name}\']! as $genericdType',
-            );
->>>>>>> 48cdaf6a
           }
         }
       }
