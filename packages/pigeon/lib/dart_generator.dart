--- conflicted
+++ resolved
@@ -630,12 +630,8 @@
                         ],
                         returnType: const TypeDeclaration.voidDeclaration(),
                         channelName: makeRemoveStrongReferenceChannelName(
-<<<<<<< HEAD
-                            dartPackageName),
-=======
                           dartPackageName,
                         ),
->>>>>>> c9c00043
                         isMockHandler: false,
                         isAsynchronous: false,
                         nullHandlerExpression:
