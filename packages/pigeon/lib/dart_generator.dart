--- conflicted
+++ resolved
@@ -349,30 +349,7 @@
     indent.newln();
     indent.write('class $_pigeonMessageCodec extends StandardMessageCodec');
     indent.addScoped(' {', '}', () {
-<<<<<<< HEAD
       indent.writeln('const $_pigeonMessageCodec();');
-      if (enumeratedTypes.isNotEmpty) {
-        indent.writeln('@override');
-        indent.write('void writeValue(WriteBuffer buffer, Object? value) ');
-        indent.addScoped('{', '}', () {
-          indent.writeScoped('if (value is int) {', '}', () {
-            indent.writeln('buffer.putUint8(4);');
-            indent.writeln('buffer.putInt64(value);');
-          }, addTrailingNewline: false);
-          int offset = 0;
-          enumerate(enumeratedTypes,
-              (int index, final EnumeratedType customType) {
-            if (customType.associatedClass?.isSealed ?? false) {
-              offset += 1;
-              return;
-            }
-            writeEncodeLogic(customType, offset);
-          });
-          indent.addScoped(' else {', '}', () {
-            indent.writeln('super.writeValue(buffer, value);');
-          });
-=======
-      indent.writeln('const $_pigeonCodec();');
       indent.writeln('@override');
       indent.write('void writeValue(WriteBuffer buffer, Object? value) ');
       indent.addScoped('{', '}', () {
@@ -380,11 +357,14 @@
           indent.writeln('buffer.putUint8(4);');
           indent.writeln('buffer.putInt64(value);');
         }, addTrailingNewline: false);
-
+        int offset = 0;
         enumerate(enumeratedTypes,
             (int index, final EnumeratedType customType) {
-          writeEncodeLogic(customType);
->>>>>>> 6a4b6604
+          if (customType.associatedClass?.isSealed ?? false) {
+            offset += 1;
+            return;
+          }
+          writeEncodeLogic(customType, offset);
         });
         indent.addScoped(' else {', '}', () {
           indent.writeln('super.writeValue(buffer, value);');
@@ -396,38 +376,20 @@
       indent.addScoped('{', '}', () {
         indent.write('switch (type) ');
         indent.addScoped('{', '}', () {
-<<<<<<< HEAD
-          indent.write('switch (type) ');
-          indent.addScoped('{', '}', () {
-            int offset = 0;
-            for (final EnumeratedType customType in enumeratedTypes) {
-              if (customType.associatedClass?.isSealed ?? false) {
-                offset++;
-              } else if (customType.enumeration - offset <
-                  maximumCodecFieldKey) {
-                writeDecodeLogic(customType, offset);
-              }
-            }
-            if (root.requiresOverflowClass) {
-              writeDecodeLogic(overflowClass, 0);
-            }
-            indent.writeln('default:');
-            indent.nest(1, () {
-              indent.writeln('return super.readValueOfType(type, buffer);');
-            });
-=======
+          int offset = 0;
           for (final EnumeratedType customType in enumeratedTypes) {
-            if (customType.enumeration < maximumCodecFieldKey) {
-              writeDecodeLogic(customType);
+            if (customType.associatedClass?.isSealed ?? false) {
+              offset++;
+            } else if (customType.enumeration - offset < maximumCodecFieldKey) {
+              writeDecodeLogic(customType, offset);
             }
           }
           if (root.requiresOverflowClass) {
-            writeDecodeLogic(overflowClass);
+            writeDecodeLogic(overflowClass, 0);
           }
           indent.writeln('default:');
           indent.nest(1, () {
             indent.writeln('return super.readValueOfType(type, buffer);');
->>>>>>> 6a4b6604
           });
         });
       });
