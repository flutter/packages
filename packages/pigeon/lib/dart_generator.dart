--- conflicted
+++ resolved
@@ -77,32 +77,11 @@
 
   /// Generates Dart files with specified [DartOptions]
   @override
-<<<<<<< HEAD
-  void generate(DartOptions languageOptions, Root root, StringSink sink,
-      FileType fileType) {
-    assert(fileType == FileType.source);
-    final Indent indent = Indent(sink);
-
-    writeFileHeaders(languageOptions, root, sink, indent, fileType);
-    writeFileImports(languageOptions, root, sink, indent, fileType);
-    generateDart(languageOptions, root, sink, indent);
-  }
-
-  @override
-  void writeFileHeaders(DartOptions languageOptions, Root root, StringSink sink,
-      Indent indent, FileType fileType) {
-    writeHeader(languageOptions, root, sink, indent);
-  }
-
-  @override
-  void writeFileImports(DartOptions languageOptions, Root root, StringSink sink,
-      Indent indent, FileType fileType) {
-    writeImports(languageOptions, root, sink, indent);
-=======
   void generate(DartOptions generatorOptions, Root root, StringSink sink) {
     final Indent indent = Indent(sink);
 
     writeFileHeaders(generatorOptions, root, sink, indent);
+    writeFileImports(generatorOptions, root, sink, indent);
     generateDart(generatorOptions, root, sink, indent);
   }
 
@@ -110,21 +89,23 @@
   void writeFileHeaders(
       DartOptions generatorOptions, Root root, StringSink sink, Indent indent) {
     writeHeader(generatorOptions, root, sink, indent);
->>>>>>> 9664a066
+  }
+
+  @override
+  void writeFileImports(
+      DartOptions generatorOptions, Root root, StringSink sink, Indent indent) {
+    writeImports(generatorOptions, root, sink, indent);
   }
 
   /// Generates Dart files for testing with specified [DartOptions]
-  void generateTest(DartOptions languageOptions, Root root, StringSink sink) {
+  void generateTest(DartOptions generatorOptions, Root root, StringSink sink) {
     final Indent indent = Indent(sink);
-    final String sourceOutPath = languageOptions.sourceOutPath ?? '';
-    final String testOutPath = languageOptions.testOutPath ?? '';
-    writeTestHeader(languageOptions, root, sink, indent);
-<<<<<<< HEAD
-    writeTestImports(languageOptions, root, sink, indent);
-=======
->>>>>>> 9664a066
+    final String sourceOutPath = generatorOptions.sourceOutPath ?? '';
+    final String testOutPath = generatorOptions.testOutPath ?? '';
+    writeTestHeader(generatorOptions, root, sink, indent);
+    writeTestImports(generatorOptions, root, sink, indent);
     generateTestDart(
-      languageOptions,
+      generatorOptions,
       root,
       sink,
       indent,
@@ -551,7 +532,6 @@
   indent.addln('');
 }
 
-<<<<<<< HEAD
 /// Writes file imports to sink.
 void writeImports(DartOptions opt, Root root, StringSink sink, Indent indent) {
   indent.writeln("import 'dart:async';");
@@ -564,8 +544,6 @@
   indent.writeln("import 'package:flutter/services.dart';");
 }
 
-=======
->>>>>>> 9664a066
 /// Generates Dart source code for the given AST represented by [root],
 /// outputting the code to [sink].
 void generateDart(DartOptions opt, Root root, StringSink sink, Indent indent) {
@@ -720,10 +698,6 @@
     }
   }
 
-<<<<<<< HEAD
-=======
-  writeImports();
->>>>>>> 9664a066
   writeEnums();
   for (final Class klass in root.classes) {
     indent.writeln('');
@@ -798,24 +772,9 @@
   indent.writeln('// ignore_for_file: avoid_relative_lib_imports');
 }
 
-<<<<<<< HEAD
 /// Writes file imports to sink.
 void writeTestImports(
     DartOptions opt, Root root, StringSink sink, Indent indent) {
-=======
-/// Generates Dart source code for test support libraries based on the given AST
-/// represented by [root], outputting the code to [sink]. [dartOutPath] is the
-/// path of the generated dart code to be tested. [testOutPath] is where the
-/// test code will be generated.
-void generateTestDart(
-  DartOptions opt,
-  Root root,
-  StringSink sink,
-  Indent indent, {
-  required String sourceOutPath,
-  required String testOutPath,
-}) {
->>>>>>> 9664a066
   indent.writeln("import 'dart:async';");
   indent.writeln(
     "import 'dart:typed_data' show Float64List, Int32List, Int64List, Uint8List;",
