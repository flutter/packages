--- conflicted
+++ resolved
@@ -95,12 +95,8 @@
   void generate(JavaOptions generatorOptions, Root root, StringSink sink) {
     final Indent indent = Indent(sink);
 
-<<<<<<< HEAD
-    writeFileHeaders(generatorOptions, root, sink, indent);
+    writeFilePrologue(generatorOptions, root, sink, indent);
     writeFileImports(generatorOptions, root, sink, indent);
-=======
-    writeFilePrologue(generatorOptions, root, sink, indent);
->>>>>>> 02fd734a
     generateJava(generatorOptions, root, sink, indent);
   }
 
