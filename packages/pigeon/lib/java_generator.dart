--- conflicted
+++ resolved
@@ -110,15 +110,11 @@
         indent.writeln('');
         writeEnum(generatorOptions, root, sink, indent, anEnum);
       }
-<<<<<<< HEAD
       for (final Class klass in root.classes) {
         indent.addln('');
-        writeDataClass(languageOptions, root, sink, indent, fileType, klass);
-      }
-      generateJava(languageOptions, root, sink, indent);
-=======
+        writeDataClass(generatorOptions, root, sink, indent, klass);
+      }
       generateJava(generatorOptions, root, sink, indent);
->>>>>>> 5636c815
     });
   }
 
@@ -188,8 +184,8 @@
   }
 
   @override
-  void writeDataClass(JavaOptions languageOptions, Root root, StringSink sink,
-      Indent indent, FileType fileType, Class klass) {
+  void writeDataClass(JavaOptions generatorOptions, Root root, StringSink sink,
+      Indent indent, Class klass) {
     final Set<String> customClassNames =
         root.classes.map((Class x) => x.name).toSet();
     final Set<String> customEnumNames =
@@ -205,7 +201,7 @@
     indent.write('public static class ${klass.name} ');
     indent.scoped('{', '}', () {
       for (final NamedType field in getFieldsInSerializationOrder(klass)) {
-        _writeClassField(languageOptions, root, sink, indent, fileType, field);
+        _writeClassField(generatorOptions, root, sink, indent, field);
         indent.addln('');
       }
 
@@ -217,16 +213,16 @@
         indent.writeln('private ${klass.name}() {}');
       }
 
-      _writeClassBuilder(languageOptions, root, sink, indent, fileType, klass);
-      writeClassEncode(languageOptions, root, sink, indent, fileType, klass,
+      _writeClassBuilder(generatorOptions, root, sink, indent, klass);
+      writeClassEncode(generatorOptions, root, sink, indent, klass,
           customClassNames, customEnumNames);
-      writeClassDecode(languageOptions, root, sink, indent, fileType, klass,
+      writeClassDecode(generatorOptions, root, sink, indent, klass,
           customClassNames, customEnumNames);
     });
   }
 
-  void _writeClassField(JavaOptions languageOptions, Root root, StringSink sink,
-      Indent indent, FileType fileType, NamedType field) {
+  void _writeClassField(JavaOptions generatorOptions, Root root,
+      StringSink sink, Indent indent, NamedType field) {
     final HostDatatype hostDatatype = getFieldHostDatatype(field, root.classes,
         root.enums, (TypeDeclaration x) => _javaTypeForBuiltinDartType(x));
     final String nullability = field.type.isNullable ? '@Nullable' : '@NonNull';
@@ -251,11 +247,10 @@
   }
 
   void _writeClassBuilder(
-    JavaOptions languageOptions,
+    JavaOptions generatorOptions,
     Root root,
     StringSink sink,
     Indent indent,
-    FileType fileType,
     Class klass,
   ) {
     indent.write('public static final class Builder ');
@@ -291,11 +286,10 @@
 
   @override
   void writeClassEncode(
-    JavaOptions languageOptions,
+    JavaOptions generatorOptions,
     Root root,
     StringSink sink,
     Indent indent,
-    FileType fileType,
     Class klass,
     Set<String> customClassNames,
     Set<String> customEnumNames,
@@ -329,11 +323,10 @@
 
   @override
   void writeClassDecode(
-    JavaOptions languageOptions,
+    JavaOptions generatorOptions,
     Root root,
     StringSink sink,
     Indent indent,
-    FileType fileType,
     Class klass,
     Set<String> customClassNames,
     Set<String> customEnumNames,
