// Copyright 2013 The Flutter Authors. All rights reserved.
// Use of this source code is governed by a BSD-style license that can be
// found in the LICENSE file.

import 'ast.dart';
import 'functional.dart';
import 'generator.dart';
import 'generator_tools.dart';
import 'pigeon_lib.dart' show TaskQueueType;

/// Documentation open symbol.
const String _docCommentPrefix = '/**';

/// Documentation continuation symbol.
const String _docCommentContinuation = ' *';

/// Documentation close symbol.
const String _docCommentSuffix = ' */';

/// Documentation comment spec.
const DocumentCommentSpecification _docCommentSpec =
    DocumentCommentSpecification(
  _docCommentPrefix,
  closeCommentToken: _docCommentSuffix,
  blockContinuationToken: _docCommentContinuation,
);

/// The standard codec for Flutter, used for any non custom codecs and extended for custom codecs.
const String _standardMessageCodec = 'StandardMessageCodec';

/// Options that control how Java code will be generated.
class JavaOptions {
  /// Creates a [JavaOptions] object
  const JavaOptions({
    this.className,
    this.package,
    this.copyrightHeader,
    this.useGeneratedAnnotation,
  });

  /// The name of the class that will house all the generated classes.
  final String? className;

  /// The package where the generated class will live.
  final String? package;

  /// A copyright header that will get prepended to generated code.
  final Iterable<String>? copyrightHeader;

  /// Determines if the `javax.annotation.Generated` is used in the output. This
  /// is false by default since that dependency isn't available in plugins by
  /// default .
  final bool? useGeneratedAnnotation;

  /// Creates a [JavaOptions] from a Map representation where:
  /// `x = JavaOptions.fromMap(x.toMap())`.
  static JavaOptions fromMap(Map<String, Object> map) {
    final Iterable<dynamic>? copyrightHeader =
        map['copyrightHeader'] as Iterable<dynamic>?;
    return JavaOptions(
      className: map['className'] as String?,
      package: map['package'] as String?,
      copyrightHeader: copyrightHeader?.cast<String>(),
      useGeneratedAnnotation: map['useGeneratedAnnotation'] as bool?,
    );
  }

  /// Converts a [JavaOptions] to a Map representation where:
  /// `x = JavaOptions.fromMap(x.toMap())`.
  Map<String, Object> toMap() {
    final Map<String, Object> result = <String, Object>{
      if (className != null) 'className': className!,
      if (package != null) 'package': package!,
      if (copyrightHeader != null) 'copyrightHeader': copyrightHeader!,
      if (useGeneratedAnnotation != null)
        'useGeneratedAnnotation': useGeneratedAnnotation!,
    };
    return result;
  }

  /// Overrides any non-null parameters from [options] into this to make a new
  /// [JavaOptions].
  JavaOptions merge(JavaOptions options) {
    return JavaOptions.fromMap(mergeMaps(toMap(), options.toMap()));
  }
}

/// Class that manages all Java code generation.
class JavaGenerator extends Generator<JavaOptions> {
  /// Instantiates a Java Generator.
  JavaGenerator();

  /// Generates Java files with specified [JavaOptions]
  @override
  void generate(JavaOptions languageOptions, Root root, StringSink sink,
      FileType fileType) {
<<<<<<< HEAD
    final Indent indent = Indent(sink);

    writeFileHeaders(languageOptions, root, sink, indent, fileType);
    generateJava(languageOptions, root, sink, indent);
  }

  @override
  void writeFileHeaders(JavaOptions languageOptions, Root root, StringSink sink,
      Indent indent, FileType fileType) {
    writeHeader(languageOptions, root, sink, indent);
=======
    assert(fileType == FileType.source);
    generateJava(languageOptions, root, sink);
>>>>>>> b7abbe40
  }
}

/// Calculates the name of the codec that will be generated for [api].
String _getCodecName(Api api) => '${api.name}Codec';

/// Converts an expression that evaluates to an nullable int to an expression
/// that evaluates to a nullable enum.
String _intToEnum(String expression, String enumName) =>
    '$expression == null ? null : $enumName.values()[(int)$expression]';

/// Writes the codec class that will be used by [api].
/// Example:
/// private static class FooCodec extends StandardMessageCodec {...}
void _writeCodec(Indent indent, Api api, Root root) {
  assert(getCodecClasses(api, root).isNotEmpty);
  final Iterable<EnumeratedClass> codecClasses = getCodecClasses(api, root);
  final String codecName = _getCodecName(api);
  indent
      .write('private static class $codecName extends $_standardMessageCodec ');
  indent.scoped('{', '}', () {
    indent
        .writeln('public static final $codecName INSTANCE = new $codecName();');
    indent.writeln('private $codecName() {}');
    indent.writeln('@Override');
    indent.write(
        'protected Object readValueOfType(byte type, @NonNull ByteBuffer buffer) ');
    indent.scoped('{', '}', () {
      indent.write('switch (type) ');
      indent.scoped('{', '}', () {
        for (final EnumeratedClass customClass in codecClasses) {
          indent.write('case (byte)${customClass.enumeration}: ');
          indent.writeScoped('', '', () {
            indent.writeln(
                'return ${customClass.name}.fromList((ArrayList<Object>) readValue(buffer));');
          });
        }
        indent.write('default:');
        indent.writeScoped('', '', () {
          indent.writeln('return super.readValueOfType(type, buffer);');
        });
      });
    });
    indent.writeln('@Override');
    indent.write(
        'protected void writeValue(@NonNull ByteArrayOutputStream stream, Object value) ');
    indent.writeScoped('{', '}', () {
      for (final EnumeratedClass customClass in codecClasses) {
        indent.write('if (value instanceof ${customClass.name}) ');
        indent.scoped('{', '} else ', () {
          indent.writeln('stream.write(${customClass.enumeration});');
          indent.writeln(
              'writeValue(stream, ((${customClass.name}) value).toList());');
        });
      }
      indent.scoped('{', '}', () {
        indent.writeln('super.writeValue(stream, value);');
      });
    });
  });
}

/// Write the java code that represents a host [Api], [api].
/// Example:
/// public interface Foo {
///   int add(int x, int y);
///   static void setup(BinaryMessenger binaryMessenger, Foo api) {...}
/// }
void _writeHostApi(Indent indent, Api api, Root root) {
  assert(api.location == ApiLocation.host);

  bool isEnum(TypeDeclaration type) =>
      root.enums.map((Enum e) => e.name).contains(type.baseName);

  /// Write a method in the interface.
  /// Example:
  ///   int add(int x, int y);
  void writeInterfaceMethod(final Method method) {
    final String returnType = method.isAsynchronous
        ? 'void'
        : _nullsafeJavaTypeForDartType(method.returnType);
    final List<String> argSignature = <String>[];
    if (method.arguments.isNotEmpty) {
      final Iterable<String> argTypes = method.arguments
          .map((NamedType e) => _nullsafeJavaTypeForDartType(e.type));
      final Iterable<String> argNames =
          method.arguments.map((NamedType e) => e.name);
      argSignature
          .addAll(map2(argTypes, argNames, (String argType, String argName) {
        return '$argType $argName';
      }));
    }
    if (method.isAsynchronous) {
      final String resultType = method.returnType.isVoid
          ? 'Void'
          : _javaTypeForDartType(method.returnType);
      argSignature.add('Result<$resultType> result');
    }
    addDocumentationComments(
        indent, method.documentationComments, _docCommentSpec);

    indent.writeln('$returnType ${method.name}(${argSignature.join(', ')});');
  }

  /// Write a static setup function in the interface.
  /// Example:
  ///   static void setup(BinaryMessenger binaryMessenger, Foo api) {...}
  void writeMethodSetup(final Method method) {
    final String channelName = makeChannelName(api, method);
    indent.write('');
    indent.scoped('{', '}', () {
      String? taskQueue;
      if (method.taskQueueType != TaskQueueType.serial) {
        taskQueue = 'taskQueue';
        indent.writeln(
            'BinaryMessenger.TaskQueue taskQueue = binaryMessenger.makeBackgroundTaskQueue();');
      }
      indent.writeln('BasicMessageChannel<Object> channel =');
      indent.inc();
      indent.inc();
      indent.write(
          'new BasicMessageChannel<>(binaryMessenger, "$channelName", getCodec()');
      if (taskQueue != null) {
        indent.addln(', $taskQueue);');
      } else {
        indent.addln(');');
      }
      indent.dec();
      indent.dec();
      indent.write('if (api != null) ');
      indent.scoped('{', '} else {', () {
        indent.write('channel.setMessageHandler((message, reply) -> ');
        indent.scoped('{', '});', () {
          final String returnType = method.returnType.isVoid
              ? 'Void'
              : _javaTypeForDartType(method.returnType);
          indent.writeln('ArrayList wrapped = new ArrayList<>();');
          indent.write('try ');
          indent.scoped('{', '}', () {
            final List<String> methodArgument = <String>[];
            if (method.arguments.isNotEmpty) {
              indent.writeln(
                  'ArrayList<Object> args = (ArrayList<Object>)message;');
              indent.writeln('assert args != null;');
              enumerate(method.arguments, (int index, NamedType arg) {
                // The StandardMessageCodec can give us [Integer, Long] for
                // a Dart 'int'.  To keep things simple we just use 64bit
                // longs in Pigeon with Java.
                final bool isInt = arg.type.baseName == 'int';
                final String argType =
                    isInt ? 'Number' : _javaTypeForDartType(arg.type);
                final String argName = _getSafeArgumentName(index, arg);
                final String argExpression = isInt
                    ? '($argName == null) ? null : $argName.longValue()'
                    : argName;
                String accessor = 'args.get($index)';
                if (isEnum(arg.type)) {
                  accessor = _intToEnum(accessor, arg.type.baseName);
                } else if (argType != 'Object') {
                  accessor = '($argType)$accessor';
                }
                indent.writeln('$argType $argName = $accessor;');
                if (!arg.type.isNullable) {
                  indent.write('if ($argName == null) ');
                  indent.scoped('{', '}', () {
                    indent.writeln(
                        'throw new NullPointerException("$argName unexpectedly null.");');
                  });
                }
                methodArgument.add(argExpression);
              });
            }
            if (method.isAsynchronous) {
              final String resultValue =
                  method.returnType.isVoid ? 'null' : 'result';
              const String resultName = 'resultCallback';
              indent.format('''
Result<$returnType> $resultName = new Result<$returnType>() {
\tpublic void success($returnType result) {
\t\twrapped.add(0, $resultValue);
\t\treply.reply(wrapped);
\t}
\tpublic void error(Throwable error) {
\t\tArrayList<Object> wrappedError = wrapError(error);
\t\treply.reply(wrappedError);
\t}
};
''');
              methodArgument.add(resultName);
            }
            final String call =
                'api.${method.name}(${methodArgument.join(', ')})';
            if (method.isAsynchronous) {
              indent.writeln('$call;');
            } else if (method.returnType.isVoid) {
              indent.writeln('$call;');
              indent.writeln('wrapped.add(0, null);');
            } else {
              indent.writeln('$returnType output = $call;');
              indent.writeln('wrapped.add(0, output);');
            }
          });
          indent.write('catch (Error | RuntimeException exception) ');
          indent.scoped('{', '}', () {
            indent.writeln(
                'ArrayList<Object> wrappedError = wrapError(exception);');
            if (method.isAsynchronous) {
              indent.writeln('reply.reply(wrappedError);');
            } else {
              indent.writeln('wrapped = wrappedError;');
            }
          });
          if (!method.isAsynchronous) {
            indent.writeln('reply.reply(wrapped);');
          }
        });
      });
      indent.scoped(null, '}', () {
        indent.writeln('channel.setMessageHandler(null);');
      });
    });
  }

  const List<String> generatedMessages = <String>[
    ' Generated interface from Pigeon that represents a handler of messages from Flutter.'
  ];
  addDocumentationComments(indent, api.documentationComments, _docCommentSpec,
      generatorComments: generatedMessages);

  indent.write('public interface ${api.name} ');
  indent.scoped('{', '}', () {
    api.methods.forEach(writeInterfaceMethod);
    indent.addln('');
    final String codecName = _getCodecName(api);
    indent.writeln('/** The codec used by ${api.name}. */');
    indent.write('static MessageCodec<Object> getCodec() ');
    indent.scoped('{', '}', () {
      indent.write('return ');
      if (getCodecClasses(api, root).isNotEmpty) {
        indent.write('$codecName.INSTANCE;');
      } else {
        indent.write('new $_standardMessageCodec();');
      }
    });

    indent.writeln(
        '${_docCommentPrefix}Sets up an instance of `${api.name}` to handle messages through the `binaryMessenger`.$_docCommentSuffix');
    indent.write(
        'static void setup(BinaryMessenger binaryMessenger, ${api.name} api) ');
    indent.scoped('{', '}', () {
      api.methods.forEach(writeMethodSetup);
    });
  });
}

String _getArgumentName(int count, NamedType argument) =>
    argument.name.isEmpty ? 'arg$count' : argument.name;

/// Returns an argument name that can be used in a context where it is possible to collide.
String _getSafeArgumentName(int count, NamedType argument) =>
    '${_getArgumentName(count, argument)}Arg';

/// Writes the code for a flutter [Api], [api].
/// Example:
/// public static class Foo {
///   public Foo(BinaryMessenger argBinaryMessenger) {...}
///   public interface Reply<T> {
///     void reply(T reply);
///   }
///   public int add(int x, int y, Reply<int> callback) {...}
/// }
void _writeFlutterApi(Indent indent, Api api, Root root) {
  assert(api.location == ApiLocation.flutter);
  const List<String> generatedMessages = <String>[
    ' Generated class from Pigeon that represents Flutter messages that can be called from Java.'
  ];
  addDocumentationComments(indent, api.documentationComments, _docCommentSpec,
      generatorComments: generatedMessages);

  indent.write('public static class ${api.name} ');
  indent.scoped('{', '}', () {
    indent.writeln('private final BinaryMessenger binaryMessenger;');
    indent.write('public ${api.name}(BinaryMessenger argBinaryMessenger)');
    indent.scoped('{', '}', () {
      indent.writeln('this.binaryMessenger = argBinaryMessenger;');
    });
    indent.write('public interface Reply<T> ');
    indent.scoped('{', '}', () {
      indent.writeln('void reply(T reply);');
    });
    final String codecName = _getCodecName(api);
    indent.writeln('/** The codec used by ${api.name}. */');
    indent.write('static MessageCodec<Object> getCodec() ');
    indent.scoped('{', '}', () {
      indent.write('return ');
      if (getCodecClasses(api, root).isNotEmpty) {
        indent.writeln('$codecName.INSTANCE;');
      } else {
        indent.writeln('new $_standardMessageCodec();');
      }
    });

    for (final Method func in api.methods) {
      final String channelName = makeChannelName(api, func);
      final String returnType = func.returnType.isVoid
          ? 'Void'
          : _javaTypeForDartType(func.returnType);
      String sendArgument;
      addDocumentationComments(
          indent, func.documentationComments, _docCommentSpec);
      if (func.arguments.isEmpty) {
        indent.write('public void ${func.name}(Reply<$returnType> callback) ');
        sendArgument = 'null';
      } else {
        final Iterable<String> argTypes = func.arguments
            .map((NamedType e) => _nullsafeJavaTypeForDartType(e.type));
        final Iterable<String> argNames =
            indexMap(func.arguments, _getSafeArgumentName);
        if (func.arguments.length == 1) {
          sendArgument =
              'new ArrayList<Object>(Collections.singletonList(${argNames.first}))';
        } else {
          sendArgument =
              'new ArrayList<Object>(Arrays.asList(${argNames.join(', ')}))';
        }
        final String argsSignature =
            map2(argTypes, argNames, (String x, String y) => '$x $y')
                .join(', ');
        indent.write(
            'public void ${func.name}($argsSignature, Reply<$returnType> callback) ');
      }
      indent.scoped('{', '}', () {
        const String channel = 'channel';
        indent.writeln('BasicMessageChannel<Object> $channel =');
        indent.inc();
        indent.inc();
        indent.writeln(
            'new BasicMessageChannel<>(binaryMessenger, "$channelName", getCodec());');
        indent.dec();
        indent.dec();
        indent.write('$channel.send($sendArgument, channelReply -> ');
        indent.scoped('{', '});', () {
          if (func.returnType.isVoid) {
            indent.writeln('callback.reply(null);');
          } else {
            const String output = 'output';
            indent.writeln('@SuppressWarnings("ConstantConditions")');
            if (func.returnType.baseName == 'int') {
              indent.writeln(
                  '$returnType $output = channelReply == null ? null : ((Number)channelReply).longValue();');
            } else {
              indent
                  .writeln('$returnType $output = ($returnType)channelReply;');
            }
            indent.writeln('callback.reply($output);');
          }
        });
      });
    }
  });
}

String _makeGetter(NamedType field) {
  final String uppercased =
      field.name.substring(0, 1).toUpperCase() + field.name.substring(1);
  return 'get$uppercased';
}

String _makeSetter(NamedType field) {
  final String uppercased =
      field.name.substring(0, 1).toUpperCase() + field.name.substring(1);
  return 'set$uppercased';
}

/// Converts a [List] of [TypeDeclaration]s to a comma separated [String] to be
/// used in Java code.
String _flattenTypeArguments(List<TypeDeclaration> args) {
  return args.map<String>(_javaTypeForDartType).join(', ');
}

String _javaTypeForBuiltinGenericDartType(
  TypeDeclaration type,
  int numberTypeArguments,
) {
  if (type.typeArguments.isEmpty) {
    return '${type.baseName}<${repeat('Object', numberTypeArguments).join(', ')}>';
  } else {
    return '${type.baseName}<${_flattenTypeArguments(type.typeArguments)}>';
  }
}

String? _javaTypeForBuiltinDartType(TypeDeclaration type) {
  const Map<String, String> javaTypeForDartTypeMap = <String, String>{
    'bool': 'Boolean',
    'int': 'Long',
    'String': 'String',
    'double': 'Double',
    'Uint8List': 'byte[]',
    'Int32List': 'int[]',
    'Int64List': 'long[]',
    'Float64List': 'double[]',
  };
  if (javaTypeForDartTypeMap.containsKey(type.baseName)) {
    return javaTypeForDartTypeMap[type.baseName];
  } else if (type.baseName == 'List') {
    return _javaTypeForBuiltinGenericDartType(type, 1);
  } else if (type.baseName == 'Map') {
    return _javaTypeForBuiltinGenericDartType(type, 2);
  } else {
    return null;
  }
}

String _javaTypeForDartType(TypeDeclaration type) {
  return _javaTypeForBuiltinDartType(type) ?? type.baseName;
}

String _nullsafeJavaTypeForDartType(TypeDeclaration type) {
  final String nullSafe =
      type.isVoid ? '' : (type.isNullable ? '@Nullable ' : '@NonNull ');
  return '$nullSafe${_javaTypeForDartType(type)}';
}

/// Casts variable named [varName] to the correct host datatype for [field].
/// This is for use in codecs where we may have a map representation of an
/// object.
String _castObject(
    NamedType field, List<Class> classes, List<Enum> enums, String varName) {
  final HostDatatype hostDatatype = getFieldHostDatatype(field, classes, enums,
      (TypeDeclaration x) => _javaTypeForBuiltinDartType(x));
  if (field.type.baseName == 'int') {
    return '($varName == null) ? null : (($varName instanceof Integer) ? (Integer)$varName : (${hostDatatype.datatype})$varName)';
  } else if (!hostDatatype.isBuiltin &&
      classes.map((Class x) => x.name).contains(field.type.baseName)) {
    return '($varName == null) ? null : ${hostDatatype.datatype}.fromList((ArrayList<Object>)$varName)';
  } else {
    return '(${hostDatatype.datatype})$varName';
  }
}

/// Writes file header to sink.
void writeHeader(
    JavaOptions options, Root root, StringSink sink, Indent indent) {
  if (options.copyrightHeader != null) {
    addLines(indent, options.copyrightHeader!, linePrefix: '// ');
  }
  indent.writeln('// $generatedCodeWarning');
  indent.writeln('// $seeAlsoWarning');
  indent.addln('');
}

/// Generates the ".java" file for the AST represented by [root] to [sink] with the
/// provided [options].
void generateJava(
    JavaOptions options, Root root, StringSink sink, Indent indent) {
  final Set<String> rootClassNameSet =
      root.classes.map((Class x) => x.name).toSet();
  final Set<String> rootEnumNameSet =
      root.enums.map((Enum x) => x.name).toSet();

  void writeImports() {
    indent.writeln('import android.util.Log;');
    indent.writeln('import androidx.annotation.NonNull;');
    indent.writeln('import androidx.annotation.Nullable;');
    indent.writeln('import io.flutter.plugin.common.BasicMessageChannel;');
    indent.writeln('import io.flutter.plugin.common.BinaryMessenger;');
    indent.writeln('import io.flutter.plugin.common.MessageCodec;');
    indent.writeln('import io.flutter.plugin.common.StandardMessageCodec;');
    indent.writeln('import java.io.ByteArrayOutputStream;');
    indent.writeln('import java.nio.ByteBuffer;');
    indent.writeln('import java.util.Arrays;');
    indent.writeln('import java.util.ArrayList;');
    indent.writeln('import java.util.Collections;');
    indent.writeln('import java.util.List;');
    indent.writeln('import java.util.Map;');
    indent.writeln('import java.util.HashMap;');
  }

  String camelToSnake(String camelCase) {
    final RegExp regex = RegExp('([a-z])([A-Z]+)');
    return camelCase
        .replaceAllMapped(regex, (Match m) => '${m[1]}_${m[2]}')
        .toUpperCase();
  }

  void writeEnum(Enum anEnum) {
    addDocumentationComments(
        indent, anEnum.documentationComments, _docCommentSpec);

    indent.write('public enum ${anEnum.name} ');
    indent.scoped('{', '}', () {
      enumerate(anEnum.members, (int index, final EnumMember member) {
        addDocumentationComments(
            indent, member.documentationComments, _docCommentSpec);
        indent.writeln(
            '${camelToSnake(member.name)}($index)${index == anEnum.members.length - 1 ? ';' : ','}');
      });
      indent.writeln('');
      indent.writeln('private final int index;');
      indent.write('private ${anEnum.name}(final int index) ');
      indent.scoped('{', '}', () {
        indent.writeln('this.index = index;');
      });
    });
  }

  void writeDataClass(Class klass) {
    void writeField(NamedType field) {
      final HostDatatype hostDatatype = getFieldHostDatatype(
          field,
          root.classes,
          root.enums,
          (TypeDeclaration x) => _javaTypeForBuiltinDartType(x));
      final String nullability =
          field.type.isNullable ? '@Nullable' : '@NonNull';
      addDocumentationComments(
          indent, field.documentationComments, _docCommentSpec);

      indent.writeln(
          'private $nullability ${hostDatatype.datatype} ${field.name};');
      indent.writeln(
          'public $nullability ${hostDatatype.datatype} ${_makeGetter(field)}() { return ${field.name}; }');
      indent.writeScoped(
          'public void ${_makeSetter(field)}($nullability ${hostDatatype.datatype} setterArg) {',
          '}', () {
        if (!field.type.isNullable) {
          indent.writeScoped('if (setterArg == null) {', '}', () {
            indent.writeln(
                'throw new IllegalStateException("Nonnull field \\"${field.name}\\" is null.");');
          });
        }
        indent.writeln('this.${field.name} = setterArg;');
      });
    }

    void writeToList() {
      indent.write('@NonNull ArrayList<Object> toList() ');
      indent.scoped('{', '}', () {
        indent.writeln(
            'ArrayList<Object> toListResult = new ArrayList<Object>(${klass.fields.length});');
        for (final NamedType field in getFieldsInSerializationOrder(klass)) {
          final HostDatatype hostDatatype = getFieldHostDatatype(
              field,
              root.classes,
              root.enums,
              (TypeDeclaration x) => _javaTypeForBuiltinDartType(x));
          String toWriteValue = '';
          final String fieldName = field.name;
          if (!hostDatatype.isBuiltin &&
              rootClassNameSet.contains(field.type.baseName)) {
            toWriteValue = '($fieldName == null) ? null : $fieldName.toList()';
          } else if (!hostDatatype.isBuiltin &&
              rootEnumNameSet.contains(field.type.baseName)) {
            toWriteValue = '$fieldName == null ? null : $fieldName.index';
          } else {
            toWriteValue = field.name;
          }
          indent.writeln('toListResult.add($toWriteValue);');
        }
        indent.writeln('return toListResult;');
      });
    }

    void writeFromList() {
      indent.write(
          'static @NonNull ${klass.name} fromList(@NonNull ArrayList<Object> list) ');
      indent.scoped('{', '}', () {
        const String result = 'pigeonResult';
        indent.writeln('${klass.name} $result = new ${klass.name}();');
        enumerate(getFieldsInSerializationOrder(klass),
            (int index, final NamedType field) {
          final String fieldVariable = field.name;
          final String setter = _makeSetter(field);
          indent.writeln('Object $fieldVariable = list.get($index);');
          if (rootEnumNameSet.contains(field.type.baseName)) {
            indent.writeln(
                '$result.$setter(${_intToEnum(fieldVariable, field.type.baseName)});');
          } else {
            indent.writeln(
                '$result.$setter(${_castObject(field, root.classes, root.enums, fieldVariable)});');
          }
        });
        indent.writeln('return $result;');
      });
    }

    void writeBuilder() {
      indent.write('public static final class Builder ');
      indent.scoped('{', '}', () {
        for (final NamedType field in getFieldsInSerializationOrder(klass)) {
          final HostDatatype hostDatatype = getFieldHostDatatype(
              field,
              root.classes,
              root.enums,
              (TypeDeclaration x) => _javaTypeForBuiltinDartType(x));
          final String nullability =
              field.type.isNullable ? '@Nullable' : '@NonNull';
          indent.writeln(
              'private @Nullable ${hostDatatype.datatype} ${field.name};');
          indent.writeScoped(
              'public @NonNull Builder ${_makeSetter(field)}($nullability ${hostDatatype.datatype} setterArg) {',
              '}', () {
            indent.writeln('this.${field.name} = setterArg;');
            indent.writeln('return this;');
          });
        }
        indent.write('public @NonNull ${klass.name} build() ');
        indent.scoped('{', '}', () {
          const String returnVal = 'pigeonReturn';
          indent.writeln('${klass.name} $returnVal = new ${klass.name}();');
          for (final NamedType field in getFieldsInSerializationOrder(klass)) {
            indent.writeln('$returnVal.${_makeSetter(field)}(${field.name});');
          }
          indent.writeln('return $returnVal;');
        });
      });
    }

    const List<String> generatedMessages = <String>[
      ' Generated class from Pigeon that represents data sent in messages.'
    ];
    addDocumentationComments(
        indent, klass.documentationComments, _docCommentSpec,
        generatorComments: generatedMessages);

    indent.write('public static class ${klass.name} ');
    indent.scoped('{', '}', () {
      for (final NamedType field in getFieldsInSerializationOrder(klass)) {
        writeField(field);
        indent.addln('');
      }

      if (getFieldsInSerializationOrder(klass)
          .map((NamedType e) => !e.type.isNullable)
          .any((bool e) => e)) {
        indent.writeln(
            '${_docCommentPrefix}Constructor is private to enforce null safety; use Builder.$_docCommentSuffix');
        indent.writeln('private ${klass.name}() {}');
      }

      writeBuilder();
      writeToList();
      writeFromList();
    });
  }

  void writeResultInterface() {
    indent.write('public interface Result<T> ');
    indent.scoped('{', '}', () {
      indent.writeln('void success(T result);');
      indent.writeln('void error(Throwable error);');
    });
  }

  void writeApi(Api api) {
    if (api.location == ApiLocation.host) {
      _writeHostApi(indent, api, root);
    } else if (api.location == ApiLocation.flutter) {
      _writeFlutterApi(indent, api, root);
    }
  }

  void writeWrapError() {
    indent.format('''
@NonNull private static ArrayList<Object> wrapError(@NonNull Throwable exception) {
\tArrayList<Object> errorList = new ArrayList<>(3);
\terrorList.add(exception.toString());
\terrorList.add(exception.getClass().getSimpleName());
\terrorList.add("Cause: " + exception.getCause() + ", Stacktrace: " + Log.getStackTraceString(exception));
\treturn errorList;
}''');
  }

  if (options.package != null) {
    indent.writeln('package ${options.package};');
  }
  indent.addln('');
  writeImports();
  indent.addln('');
  indent.writeln(
      '$_docCommentPrefix Generated class from Pigeon.$_docCommentSuffix');
  indent.writeln(
      '@SuppressWarnings({"unused", "unchecked", "CodeBlock2Expr", "RedundantSuppression"})');
  if (options.useGeneratedAnnotation ?? false) {
    indent.writeln('@javax.annotation.Generated("dev.flutter.pigeon")');
  }
  indent.write('public class ${options.className!} ');
  indent.scoped('{', '}', () {
    for (final Enum anEnum in root.enums) {
      indent.writeln('');
      writeEnum(anEnum);
    }

    for (final Class klass in root.classes) {
      indent.addln('');
      writeDataClass(klass);
    }

    if (root.apis.any((Api api) =>
        api.location == ApiLocation.host &&
        api.methods.any((Method it) => it.isAsynchronous))) {
      indent.addln('');
      writeResultInterface();
    }

    for (final Api api in root.apis) {
      if (getCodecClasses(api, root).isNotEmpty) {
        _writeCodec(indent, api, root);
        indent.addln('');
      }
      writeApi(api);
    }

    writeWrapError();
  });
}<|MERGE_RESOLUTION|>--- conflicted
+++ resolved
@@ -94,7 +94,7 @@
   @override
   void generate(JavaOptions languageOptions, Root root, StringSink sink,
       FileType fileType) {
-<<<<<<< HEAD
+    assert(fileType == FileType.source);
     final Indent indent = Indent(sink);
 
     writeFileHeaders(languageOptions, root, sink, indent, fileType);
@@ -105,10 +105,6 @@
   void writeFileHeaders(JavaOptions languageOptions, Root root, StringSink sink,
       Indent indent, FileType fileType) {
     writeHeader(languageOptions, root, sink, indent);
-=======
-    assert(fileType == FileType.source);
-    generateJava(languageOptions, root, sink);
->>>>>>> b7abbe40
   }
 }
 
