// Copyright 2013 The Flutter Authors. All rights reserved.
// Use of this source code is governed by a BSD-style license that can be
// found in the LICENSE file.

import 'ast.dart';
import 'functional.dart';
import 'generator.dart';
import 'generator_tools.dart';
import 'pigeon_lib.dart' show TaskQueueType;

/// Documentation open symbol.
const String _docCommentPrefix = '/**';

/// Documentation continuation symbol.
const String _docCommentContinuation = ' *';

/// Documentation close symbol.
const String _docCommentSuffix = ' */';

/// Documentation comment spec.
const DocumentCommentSpecification _docCommentSpec =
    DocumentCommentSpecification(
  _docCommentPrefix,
  closeCommentToken: _docCommentSuffix,
  blockContinuationToken: _docCommentContinuation,
);

/// The standard codec for Flutter, used for any non custom codecs and extended for custom codecs.
const String _standardMessageCodec = 'StandardMessageCodec';

/// Options that control how Java code will be generated.
class JavaOptions {
  /// Creates a [JavaOptions] object
  const JavaOptions({
    this.className,
    this.package,
    this.copyrightHeader,
    this.useGeneratedAnnotation,
  });

  /// The name of the class that will house all the generated classes.
  final String? className;

  /// The package where the generated class will live.
  final String? package;

  /// A copyright header that will get prepended to generated code.
  final Iterable<String>? copyrightHeader;

  /// Determines if the `javax.annotation.Generated` is used in the output. This
  /// is false by default since that dependency isn't available in plugins by
  /// default .
  final bool? useGeneratedAnnotation;

  /// Creates a [JavaOptions] from a Map representation where:
  /// `x = JavaOptions.fromMap(x.toMap())`.
  static JavaOptions fromMap(Map<String, Object> map) {
    final Iterable<dynamic>? copyrightHeader =
        map['copyrightHeader'] as Iterable<dynamic>?;
    return JavaOptions(
      className: map['className'] as String?,
      package: map['package'] as String?,
      copyrightHeader: copyrightHeader?.cast<String>(),
      useGeneratedAnnotation: map['useGeneratedAnnotation'] as bool?,
    );
  }

  /// Converts a [JavaOptions] to a Map representation where:
  /// `x = JavaOptions.fromMap(x.toMap())`.
  Map<String, Object> toMap() {
    final Map<String, Object> result = <String, Object>{
      if (className != null) 'className': className!,
      if (package != null) 'package': package!,
      if (copyrightHeader != null) 'copyrightHeader': copyrightHeader!,
      if (useGeneratedAnnotation != null)
        'useGeneratedAnnotation': useGeneratedAnnotation!,
    };
    return result;
  }

  /// Overrides any non-null parameters from [options] into this to make a new
  /// [JavaOptions].
  JavaOptions merge(JavaOptions options) {
    return JavaOptions.fromMap(mergeMaps(toMap(), options.toMap()));
  }
}

/// Class that manages all Java code generation.
class JavaGenerator extends StructuredGenerator<JavaOptions> {
  /// Instantiates a Java Generator.
  const JavaGenerator();

  @override
  void writeFilePrologue(
      JavaOptions generatorOptions, Root root, Indent indent) {
    if (generatorOptions.copyrightHeader != null) {
      addLines(indent, generatorOptions.copyrightHeader!, linePrefix: '// ');
    }
    indent.writeln('// $generatedCodeWarning');
    indent.writeln('// $seeAlsoWarning');
    indent.newln();
  }

  @override
  void writeFileImports(
      JavaOptions generatorOptions, Root root, Indent indent) {
    if (generatorOptions.package != null) {
      indent.writeln('package ${generatorOptions.package};');
      indent.newln();
    }
    indent.writeln('import android.util.Log;');
    indent.writeln('import androidx.annotation.NonNull;');
    indent.writeln('import androidx.annotation.Nullable;');
    indent.writeln('import io.flutter.plugin.common.BasicMessageChannel;');
    indent.writeln('import io.flutter.plugin.common.BinaryMessenger;');
    indent.writeln('import io.flutter.plugin.common.MessageCodec;');
    indent.writeln('import io.flutter.plugin.common.StandardMessageCodec;');
    indent.writeln('import java.io.ByteArrayOutputStream;');
    indent.writeln('import java.nio.ByteBuffer;');
    indent.writeln('import java.util.ArrayList;');
    indent.writeln('import java.util.Arrays;');
    indent.writeln('import java.util.Collections;');
    indent.writeln('import java.util.HashMap;');
    indent.writeln('import java.util.List;');
    indent.writeln('import java.util.Map;');
    indent.newln();
  }

  @override
  void writeOpenNamespace(
      JavaOptions generatorOptions, Root root, Indent indent) {
    indent.writeln(
        '$_docCommentPrefix Generated class from Pigeon.$_docCommentSuffix');
    indent.writeln(
        '@SuppressWarnings({"unused", "unchecked", "CodeBlock2Expr", "RedundantSuppression"})');
    if (generatorOptions.useGeneratedAnnotation ?? false) {
      indent.writeln('@javax.annotation.Generated("dev.flutter.pigeon")');
    }
    indent.writeln('public class ${generatorOptions.className!} {');
    indent.inc();
  }

  @override
  void writeEnum(
      JavaOptions generatorOptions, Root root, Indent indent, Enum anEnum) {
    String camelToSnake(String camelCase) {
      final RegExp regex = RegExp('([a-z])([A-Z]+)');
      return camelCase
          .replaceAllMapped(regex, (Match m) => '${m[1]}_${m[2]}')
          .toUpperCase();
    }

    indent.newln();
    addDocumentationComments(
        indent, anEnum.documentationComments, _docCommentSpec);

    indent.write('public enum ${anEnum.name} ');
    indent.scoped('{', '}', () {
      enumerate(anEnum.members, (int index, final EnumMember member) {
        addDocumentationComments(
            indent, member.documentationComments, _docCommentSpec);
        indent.writeln(
            '${camelToSnake(member.name)}($index)${index == anEnum.members.length - 1 ? ';' : ','}');
      });
      indent.newln();
      indent.writeln('private final int index;');
      indent.newln();
      indent.write('private ${anEnum.name}(final int index) ');
      indent.scoped('{', '}', () {
        indent.writeln('this.index = index;');
      });
    });
  }

  @override
  void writeDataClass(
      JavaOptions generatorOptions, Root root, Indent indent, Class klass) {
    final Set<String> customClassNames =
        root.classes.map((Class x) => x.name).toSet();
    final Set<String> customEnumNames =
        root.enums.map((Enum x) => x.name).toSet();

    const List<String> generatedMessages = <String>[
      ' Generated class from Pigeon that represents data sent in messages.'
    ];
    indent.newln();
    addDocumentationComments(
        indent, klass.documentationComments, _docCommentSpec,
        generatorComments: generatedMessages);

    indent.write('public static final class ${klass.name} ');
    indent.scoped('{', '}', () {
      for (final NamedType field in getFieldsInSerializationOrder(klass)) {
        _writeClassField(generatorOptions, root, indent, field);
        indent.newln();
      }

      if (getFieldsInSerializationOrder(klass)
          .map((NamedType e) => !e.type.isNullable)
          .any((bool e) => e)) {
        indent.writeln(
            '$_docCommentPrefix Constructor is private to enforce null safety; use Builder.$_docCommentSuffix');
        indent.writeln('private ${klass.name}() {}');
        indent.newln();
      }

      _writeClassBuilder(generatorOptions, root, indent, klass);
      writeClassEncode(generatorOptions, root, indent, klass, customClassNames,
          customEnumNames);
      writeClassDecode(generatorOptions, root, indent, klass, customClassNames,
          customEnumNames);
    });
  }

  void _writeClassField(
      JavaOptions generatorOptions, Root root, Indent indent, NamedType field) {
    final HostDatatype hostDatatype = getFieldHostDatatype(field, root.classes,
        root.enums, (TypeDeclaration x) => _javaTypeForBuiltinDartType(x));
    final String nullability = field.type.isNullable ? '@Nullable' : '@NonNull';
    addDocumentationComments(
        indent, field.documentationComments, _docCommentSpec);

    indent.writeln(
        'private $nullability ${hostDatatype.datatype} ${field.name};');
    indent.newln();
    indent.write(
        'public $nullability ${hostDatatype.datatype} ${_makeGetter(field)}() ');
    indent.scoped('{', '}', () {
      indent.writeln('return ${field.name};');
    });
    indent.newln();
    indent.writeScoped(
        'public void ${_makeSetter(field)}($nullability ${hostDatatype.datatype} setterArg) {',
        '}', () {
      if (!field.type.isNullable) {
        indent.writeScoped('if (setterArg == null) {', '}', () {
          indent.writeln(
              'throw new IllegalStateException("Nonnull field \\"${field.name}\\" is null.");');
        });
      }
      indent.writeln('this.${field.name} = setterArg;');
    });
  }

  void _writeClassBuilder(
    JavaOptions generatorOptions,
    Root root,
    Indent indent,
    Class klass,
  ) {
    indent.write('public static final class Builder ');
    indent.scoped('{', '}', () {
      for (final NamedType field in getFieldsInSerializationOrder(klass)) {
        final HostDatatype hostDatatype = getFieldHostDatatype(
            field,
            root.classes,
            root.enums,
            (TypeDeclaration x) => _javaTypeForBuiltinDartType(x));
        final String nullability =
            field.type.isNullable ? '@Nullable' : '@NonNull';
        indent.newln();
        indent.writeln(
            'private @Nullable ${hostDatatype.datatype} ${field.name};');
        indent.newln();
        indent.writeScoped(
            'public @NonNull Builder ${_makeSetter(field)}($nullability ${hostDatatype.datatype} setterArg) {',
            '}', () {
          indent.writeln('this.${field.name} = setterArg;');
          indent.writeln('return this;');
        });
      }
      indent.newln();
      indent.write('public @NonNull ${klass.name} build() ');
      indent.scoped('{', '}', () {
        const String returnVal = 'pigeonReturn';
        indent.writeln('${klass.name} $returnVal = new ${klass.name}();');
        for (final NamedType field in getFieldsInSerializationOrder(klass)) {
          indent.writeln('$returnVal.${_makeSetter(field)}(${field.name});');
        }
        indent.writeln('return $returnVal;');
      });
    });
  }

  @override
  void writeClassEncode(
    JavaOptions generatorOptions,
    Root root,
    Indent indent,
    Class klass,
    Set<String> customClassNames,
    Set<String> customEnumNames,
  ) {
    indent.newln();
    indent.writeln('@NonNull');
    indent.write('ArrayList<Object> toList() ');
    indent.scoped('{', '}', () {
      indent.writeln(
          'ArrayList<Object> toListResult = new ArrayList<Object>(${klass.fields.length});');
      for (final NamedType field in getFieldsInSerializationOrder(klass)) {
        final HostDatatype hostDatatype = getFieldHostDatatype(
            field,
            root.classes,
            root.enums,
            (TypeDeclaration x) => _javaTypeForBuiltinDartType(x));
        String toWriteValue = '';
        final String fieldName = field.name;
        if (!hostDatatype.isBuiltin &&
            customClassNames.contains(field.type.baseName)) {
          toWriteValue = '($fieldName == null) ? null : $fieldName.toList()';
        } else if (!hostDatatype.isBuiltin &&
            customEnumNames.contains(field.type.baseName)) {
          toWriteValue = '$fieldName == null ? null : $fieldName.index';
        } else {
          toWriteValue = field.name;
        }
        indent.writeln('toListResult.add($toWriteValue);');
      }
      indent.writeln('return toListResult;');
    });
  }

  @override
  void writeClassDecode(
    JavaOptions generatorOptions,
    Root root,
    Indent indent,
    Class klass,
    Set<String> customClassNames,
    Set<String> customEnumNames,
  ) {
    indent.newln();
    indent.write(
        'static @NonNull ${klass.name} fromList(@NonNull ArrayList<Object> list) ');
    indent.scoped('{', '}', () {
      const String result = 'pigeonResult';
      indent.writeln('${klass.name} $result = new ${klass.name}();');
      enumerate(getFieldsInSerializationOrder(klass),
          (int index, final NamedType field) {
        final String fieldVariable = field.name;
        final String setter = _makeSetter(field);
        indent.writeln('Object $fieldVariable = list.get($index);');
        if (customEnumNames.contains(field.type.baseName)) {
          indent.writeln(
              '$result.$setter(${_intToEnum(fieldVariable, field.type.baseName)});');
        } else {
          indent.writeln(
              '$result.$setter(${_castObject(field, root.classes, root.enums, fieldVariable)});');
        }
      });
      indent.writeln('return $result;');
    });
  }

  /// Writes the code for a flutter [Api], [api].
  /// Example:
  /// public static final class Foo {
  ///   public Foo(BinaryMessenger argBinaryMessenger) {...}
  ///   public interface Reply<T> {
  ///     void reply(T reply);
  ///   }
  ///   public int add(int x, int y, Reply<int> callback) {...}
  /// }
  @override
  void writeFlutterApi(
    JavaOptions generatorOptions,
    Root root,
    Indent indent,
    Api api,
  ) {
    assert(api.location == ApiLocation.flutter);
    if (getCodecClasses(api, root).isNotEmpty) {
      _writeCodec(indent, api, root);
    }
    const List<String> generatedMessages = <String>[
      ' Generated class from Pigeon that represents Flutter messages that can be called from Java.'
    ];
    addDocumentationComments(indent, api.documentationComments, _docCommentSpec,
        generatorComments: generatedMessages);

    indent.write('public static final class ${api.name} ');
    indent.scoped('{', '}', () {
      indent.writeln('private final BinaryMessenger binaryMessenger;');
      indent.newln();
      indent.write('public ${api.name}(BinaryMessenger argBinaryMessenger) ');
      indent.scoped('{', '}', () {
        indent.writeln('this.binaryMessenger = argBinaryMessenger;');
      });
<<<<<<< HEAD
      indent.newln();
=======
      indent.write('/** Public interface for sending reply. */ ');
>>>>>>> 69954f24
      indent.write('public interface Reply<T> ');
      indent.scoped('{', '}', () {
        indent.writeln('void reply(T reply);');
      });
      final String codecName = _getCodecName(api);
      indent.writeln('/** The codec used by ${api.name}. */');
      indent.write('static MessageCodec<Object> getCodec() ');
      indent.scoped('{', '}', () {
        indent.write('return ');
        if (getCodecClasses(api, root).isNotEmpty) {
          indent.addln('$codecName.INSTANCE;');
        } else {
          indent.addln('new $_standardMessageCodec();');
        }
      });

      for (final Method func in api.methods) {
        final String channelName = makeChannelName(api, func);
        final String returnType = func.returnType.isVoid
            ? 'Void'
            : _javaTypeForDartType(func.returnType);
        String sendArgument;
        addDocumentationComments(
            indent, func.documentationComments, _docCommentSpec);
        if (func.arguments.isEmpty) {
          indent
              .write('public void ${func.name}(Reply<$returnType> callback) ');
          sendArgument = 'null';
        } else {
          final Iterable<String> argTypes = func.arguments
              .map((NamedType e) => _nullsafeJavaTypeForDartType(e.type));
          final Iterable<String> argNames =
              indexMap(func.arguments, _getSafeArgumentName);
          if (func.arguments.length == 1) {
            sendArgument =
                'new ArrayList<Object>(Collections.singletonList(${argNames.first}))';
          } else {
            sendArgument =
                'new ArrayList<Object>(Arrays.asList(${argNames.join(', ')}))';
          }
          final String argsSignature =
              map2(argTypes, argNames, (String x, String y) => '$x $y')
                  .join(', ');
          indent.write(
              'public void ${func.name}($argsSignature, Reply<$returnType> callback) ');
        }
        indent.scoped('{', '}', () {
          const String channel = 'channel';
          indent.writeln('BasicMessageChannel<Object> $channel =');
<<<<<<< HEAD
          indent.inc(2);
          indent.writeln('new BasicMessageChannel<>(');
          indent.inc(2);
          indent.writeln('binaryMessenger, "$channelName", getCodec());');
          indent.dec(2);
          indent.dec(2);
          indent.writeln('$channel.send(');
          indent.inc(2);
          indent.writeln('$sendArgument,');
          indent.write('channelReply -> ');
          indent.scoped('{', '});', () {
            if (func.returnType.isVoid) {
              indent.writeln('callback.reply(null);');
            } else {
=======
          indent.inc();
          indent.inc();
          indent.writeln(
              'new BasicMessageChannel<>(binaryMessenger, "$channelName", getCodec());');
          indent.dec();
          indent.dec();
          indent.write('$channel.send($sendArgument, channelReply -> ');
          if (func.returnType.isVoid) {
            indent.addln('callback.reply(null));');
          } else {
            indent.scoped('{', '});', () {
>>>>>>> 69954f24
              const String output = 'output';
              indent.writeln('@SuppressWarnings("ConstantConditions")');
              if (func.returnType.baseName == 'int') {
                indent.writeln(
                    '$returnType $output = channelReply == null ? null : ((Number) channelReply).longValue();');
              } else {
                indent.writeln(
                    '$returnType $output = ($returnType) channelReply;');
              }
              indent.writeln('callback.reply($output);');
<<<<<<< HEAD
            }
          });
          indent.dec(2);
=======
            });
          }
>>>>>>> 69954f24
        });
      }
    });
  }

  @override
  void writeApis(JavaOptions generatorOptions, Root root, Indent indent) {
    if (root.apis.any((Api api) =>
        api.location == ApiLocation.host &&
        api.methods.any((Method it) => it.isAsynchronous))) {
      indent.newln();
      _writeResultInterface(indent);
    }
    super.writeApis(generatorOptions, root, indent);
  }

  /// Write the java code that represents a host [Api], [api].
  /// Example:
  /// public interface Foo {
  ///   int add(int x, int y);
  ///   static void setup(BinaryMessenger binaryMessenger, Foo api) {...}
  /// }
  @override
  void writeHostApi(
      JavaOptions generatorOptions, Root root, Indent indent, Api api) {
    assert(api.location == ApiLocation.host);
    if (getCodecClasses(api, root).isNotEmpty) {
      _writeCodec(indent, api, root);
    }
    const List<String> generatedMessages = <String>[
      ' Generated interface from Pigeon that represents a handler of messages from Flutter.'
    ];
    addDocumentationComments(indent, api.documentationComments, _docCommentSpec,
        generatorComments: generatedMessages);

    indent.write('public interface ${api.name} ');
    indent.scoped('{', '}', () {
      for (final Method method in api.methods) {
        _writeInterfaceMethod(generatorOptions, root, indent, api, method);
      }
      indent.newln();
      final String codecName = _getCodecName(api);
      indent.writeln('/** The codec used by ${api.name}. */');
      indent.write('static MessageCodec<Object> getCodec() ');
      indent.scoped('{', '}', () {
        indent.write('return ');
        if (getCodecClasses(api, root).isNotEmpty) {
          indent.addln('$codecName.INSTANCE;');
        } else {
          indent.addln('new $_standardMessageCodec();');
        }
      });

      indent.writeln(
          '${_docCommentPrefix}Sets up an instance of `${api.name}` to handle messages through the `binaryMessenger`.$_docCommentSuffix');
      indent.write(
          'static void setup(BinaryMessenger binaryMessenger, ${api.name} api) ');
      indent.scoped('{', '}', () {
        for (final Method method in api.methods) {
          _writeMethodSetup(generatorOptions, root, indent, api, method);
        }
      });
    });
  }

  /// Write a method in the interface.
  /// Example:
  ///   int add(int x, int y);
  void _writeInterfaceMethod(JavaOptions generatorOptions, Root root,
      Indent indent, Api api, final Method method) {
    final String nullableType =
        method.isAsynchronous ? '' : _nullSafeString(method.returnType);
    final String returnType = method.isAsynchronous
        ? 'void'
        : _javaTypeForDartType(method.returnType);
    final List<String> argSignature = <String>[];
    if (method.arguments.isNotEmpty) {
      final Iterable<String> argTypes = method.arguments
          .map((NamedType e) => _nullsafeJavaTypeForDartType(e.type));
      final Iterable<String> argNames =
          method.arguments.map((NamedType e) => e.name);
      argSignature
          .addAll(map2(argTypes, argNames, (String argType, String argName) {
        return '$argType $argName';
      }));
    }
    if (method.isAsynchronous) {
      final String resultType = method.returnType.isVoid
          ? 'Void'
          : _javaTypeForDartType(method.returnType);
      argSignature.add('Result<$resultType> result');
    }
    if (method.documentationComments.isNotEmpty) {
      addDocumentationComments(
          indent, method.documentationComments, _docCommentSpec);
    } else {
      indent.newln();
    }
    if (nullableType != '') {
      indent.writeln(nullableType);
    }
    indent.writeln('$returnType ${method.name}(${argSignature.join(', ')});');
  }

  /// Write a static setup function in the interface.
  /// Example:
  ///   static void setup(BinaryMessenger binaryMessenger, Foo api) {...}
  void _writeMethodSetup(JavaOptions generatorOptions, Root root, Indent indent,
      Api api, final Method method) {
    final String channelName = makeChannelName(api, method);
    indent.write('');
    indent.scoped('{', '}', () {
      String? taskQueue;
      if (method.taskQueueType != TaskQueueType.serial) {
        taskQueue = 'taskQueue';
        indent.writeln(
            'BinaryMessenger.TaskQueue taskQueue = binaryMessenger.makeBackgroundTaskQueue();');
      }
      indent.writeln('BasicMessageChannel<Object> channel =');
      indent.inc(2);
      indent.writeln('new BasicMessageChannel<>(');
      indent.inc(2);
      indent.write('binaryMessenger, "$channelName", getCodec()');
      if (taskQueue != null) {
        indent.addln(', $taskQueue);');
      } else {
        indent.addln(');');
      }
      indent.dec(2);
      indent.dec(2);
      indent.write('if (api != null) ');
      indent.scoped('{', '} else {', () {
        indent.writeln('channel.setMessageHandler(');
        indent.inc(2);
        indent.write('(message, reply) -> ');
        indent.scoped('{', '});', () {
          final String returnType = method.returnType.isVoid
              ? 'Void'
              : _javaTypeForDartType(method.returnType);
          indent.writeln('ArrayList wrapped = new ArrayList<>();');
          indent.write('try ');
          indent.scoped('{', '}', () {
            final List<String> methodArgument = <String>[];
            if (method.arguments.isNotEmpty) {
              indent.writeln(
                  'ArrayList<Object> args = (ArrayList<Object>) message;');
              indent.writeln('assert args != null;');
              enumerate(method.arguments, (int index, NamedType arg) {
                // The StandardMessageCodec can give us [Integer, Long] for
                // a Dart 'int'.  To keep things simple we just use 64bit
                // longs in Pigeon with Java.
                final bool isInt = arg.type.baseName == 'int';
                final String argType =
                    isInt ? 'Number' : _javaTypeForDartType(arg.type);
                final String argName = _getSafeArgumentName(index, arg);
                final String argExpression = isInt
                    ? '($argName == null) ? null : $argName.longValue()'
                    : argName;
                String accessor = 'args.get($index)';
                if (isEnum(root, arg.type)) {
                  accessor = _intToEnum(accessor, arg.type.baseName);
                } else if (argType != 'Object') {
                  accessor = '($argType) $accessor';
                }
                indent.writeln('$argType $argName = $accessor;');
                if (!arg.type.isNullable) {
                  indent.write('if ($argName == null) ');
                  indent.scoped('{', '}', () {
                    indent.writeln(
                        'throw new NullPointerException("$argName unexpectedly null.");');
                  });
                }
                methodArgument.add(argExpression);
              });
            }
            if (method.isAsynchronous) {
              final String resultValue =
                  method.returnType.isVoid ? 'null' : 'result';
              const String resultName = 'resultCallback';
              indent.format('''
Result<$returnType> $resultName = 
\t\tnew Result<$returnType>() {
\t\t\tpublic void success($returnType result) {
\t\t\t\twrapped.add(0, $resultValue);
\t\t\t\treply.reply(wrapped);
\t\t\t}

\t\t\tpublic void error(Throwable error) {
\t\t\t\tArrayList<Object> wrappedError = wrapError(error);
\t\t\t\treply.reply(wrappedError);
\t\t\t}
\t\t};
''');
              methodArgument.add(resultName);
            }
            final String call =
                'api.${method.name}(${methodArgument.join(', ')})';
            if (method.isAsynchronous) {
              indent.writeln('$call;');
            } else if (method.returnType.isVoid) {
              indent.writeln('$call;');
              indent.writeln('wrapped.add(0, null);');
            } else {
              indent.writeln('$returnType output = $call;');
              indent.writeln('wrapped.add(0, output);');
            }
          }, addTrailingNewline: false);
          indent.add(' catch (Error | RuntimeException exception) ');
          indent.scoped('{', '}', () {
            indent.writeln(
                'ArrayList<Object> wrappedError = wrapError(exception);');
            if (method.isAsynchronous) {
              indent.writeln('reply.reply(wrappedError);');
            } else {
              indent.writeln('wrapped = wrappedError;');
            }
          });
          if (!method.isAsynchronous) {
            indent.writeln('reply.reply(wrapped);');
          }
        });
        indent.dec(2);
      });
      indent.scoped(null, '}', () {
        indent.writeln('channel.setMessageHandler(null);');
      });
    });
  }

  /// Writes the codec class that will be used by [api].
  /// Example:
  /// private static class FooCodec extends StandardMessageCodec {...}
  void _writeCodec(Indent indent, Api api, Root root) {
    assert(getCodecClasses(api, root).isNotEmpty);
    final Iterable<EnumeratedClass> codecClasses = getCodecClasses(api, root);
    final String codecName = _getCodecName(api);
    indent.newln();
    indent.write(
        'private static class $codecName extends $_standardMessageCodec ');
    indent.scoped('{', '}', () {
      indent.writeln(
          'public static final $codecName INSTANCE = new $codecName();');
      indent.newln();
      indent.writeln('private $codecName() {}');
      indent.newln();
      indent.writeln('@Override');
      indent.write(
          'protected Object readValueOfType(byte type, @NonNull ByteBuffer buffer) ');
      indent.scoped('{', '}', () {
        indent.write('switch (type) ');
        indent.scoped('{', '}', () {
          for (final EnumeratedClass customClass in codecClasses) {
            indent.write('case (byte) ${customClass.enumeration}: ');
            indent.writeScoped('', '', () {
              indent.writeln(
                  'return ${customClass.name}.fromList((ArrayList<Object>) readValue(buffer));');
            });
          }
          indent.write('default:');
          indent.scoped('', '', () {
            indent.writeln('return super.readValueOfType(type, buffer);');
          }, addTrailingNewline: false);
        });
      });
      indent.newln();
      indent.writeln('@Override');
      indent.write(
          'protected void writeValue(@NonNull ByteArrayOutputStream stream, Object value) ');
      indent.scoped('{', '}', () {
        bool firstClass = true;
        for (final EnumeratedClass customClass in codecClasses) {
          if (firstClass) {
            indent.write('');
            firstClass = false;
          }
          indent.add('if (value instanceof ${customClass.name}) ');
          indent.scoped('{', '} else ', () {
            indent.writeln('stream.write(${customClass.enumeration});');
            indent.writeln(
                'writeValue(stream, ((${customClass.name}) value).toList());');
          }, addTrailingNewline: false);
        }
        indent.scoped('{', '}', () {
          indent.writeln('super.writeValue(stream, value);');
        });
      });
    });
    indent.newln();
  }

  void _writeResultInterface(Indent indent) {
    indent.write('public interface Result<T> ');
    indent.scoped('{', '}', () {
      indent.writeln('void success(T result);');
      indent.newln();
      indent.writeln('void error(Throwable error);');
    });
  }

  void _writeWrapError(Indent indent) {
    indent.format('''
@NonNull
private static ArrayList<Object> wrapError(@NonNull Throwable exception) {
\tArrayList<Object> errorList = new ArrayList<>(3);
\terrorList.add(exception.toString());
\terrorList.add(exception.getClass().getSimpleName());
\terrorList.add(
\t\t"Cause: " + exception.getCause() + ", Stacktrace: " + Log.getStackTraceString(exception));
\treturn errorList;
}''');
  }

  @override
  void writeGeneralUtilities(
      JavaOptions generatorOptions, Root root, Indent indent) {
    _writeWrapError(indent);
  }

  @override
  void writeCloseNamespace(
      JavaOptions generatorOptions, Root root, Indent indent) {
    indent.dec();
    indent.addln('}');
  }
}

/// Calculates the name of the codec that will be generated for [api].
String _getCodecName(Api api) => '${api.name}Codec';

/// Converts an expression that evaluates to an nullable int to an expression
/// that evaluates to a nullable enum.
String _intToEnum(String expression, String enumName) =>
    '$expression == null ? null : $enumName.values()[(int) $expression]';

String _getArgumentName(int count, NamedType argument) =>
    argument.name.isEmpty ? 'arg$count' : argument.name;

/// Returns an argument name that can be used in a context where it is possible to collide.
String _getSafeArgumentName(int count, NamedType argument) =>
    '${_getArgumentName(count, argument)}Arg';

String _makeGetter(NamedType field) {
  final String uppercased =
      field.name.substring(0, 1).toUpperCase() + field.name.substring(1);
  return 'get$uppercased';
}

String _makeSetter(NamedType field) {
  final String uppercased =
      field.name.substring(0, 1).toUpperCase() + field.name.substring(1);
  return 'set$uppercased';
}

/// Converts a [List] of [TypeDeclaration]s to a comma separated [String] to be
/// used in Java code.
String _flattenTypeArguments(List<TypeDeclaration> args) {
  return args.map<String>(_javaTypeForDartType).join(', ');
}

String _javaTypeForBuiltinGenericDartType(
  TypeDeclaration type,
  int numberTypeArguments,
) {
  if (type.typeArguments.isEmpty) {
    return '${type.baseName}<${repeat('Object', numberTypeArguments).join(', ')}>';
  } else {
    return '${type.baseName}<${_flattenTypeArguments(type.typeArguments)}>';
  }
}

String? _javaTypeForBuiltinDartType(TypeDeclaration type) {
  const Map<String, String> javaTypeForDartTypeMap = <String, String>{
    'bool': 'Boolean',
    'int': 'Long',
    'String': 'String',
    'double': 'Double',
    'Uint8List': 'byte[]',
    'Int32List': 'int[]',
    'Int64List': 'long[]',
    'Float64List': 'double[]',
  };
  if (javaTypeForDartTypeMap.containsKey(type.baseName)) {
    return javaTypeForDartTypeMap[type.baseName];
  } else if (type.baseName == 'List') {
    return _javaTypeForBuiltinGenericDartType(type, 1);
  } else if (type.baseName == 'Map') {
    return _javaTypeForBuiltinGenericDartType(type, 2);
  } else {
    return null;
  }
}

String _javaTypeForDartType(TypeDeclaration type) {
  return _javaTypeForBuiltinDartType(type) ?? type.baseName;
}

String _nullSafeString(TypeDeclaration type) {
  return type.isVoid ? '' : (type.isNullable ? '@Nullable ' : '@NonNull ');
}

String _nullsafeJavaTypeForDartType(TypeDeclaration type) {
  final String nullSafe = _nullSafeString(type);
  return '$nullSafe${_javaTypeForDartType(type)}';
}

/// Casts variable named [varName] to the correct host datatype for [field].
/// This is for use in codecs where we may have a map representation of an
/// object.
String _castObject(
    NamedType field, List<Class> classes, List<Enum> enums, String varName) {
  final HostDatatype hostDatatype = getFieldHostDatatype(field, classes, enums,
      (TypeDeclaration x) => _javaTypeForBuiltinDartType(x));
  if (field.type.baseName == 'int') {
    return '($varName == null) ? null : (($varName instanceof Integer) ? (Integer) $varName : (${hostDatatype.datatype}) $varName)';
  } else if (!hostDatatype.isBuiltin &&
      classes.map((Class x) => x.name).contains(field.type.baseName)) {
    return '($varName == null) ? null : ${hostDatatype.datatype}.fromList((ArrayList<Object>) $varName)';
  } else {
    return '(${hostDatatype.datatype}) $varName';
  }
}<|MERGE_RESOLUTION|>--- conflicted
+++ resolved
@@ -386,11 +386,8 @@
       indent.scoped('{', '}', () {
         indent.writeln('this.binaryMessenger = argBinaryMessenger;');
       });
-<<<<<<< HEAD
-      indent.newln();
-=======
+      indent.newln();
       indent.write('/** Public interface for sending reply. */ ');
->>>>>>> 69954f24
       indent.write('public interface Reply<T> ');
       indent.scoped('{', '}', () {
         indent.writeln('void reply(T reply);');
@@ -440,7 +437,6 @@
         indent.scoped('{', '}', () {
           const String channel = 'channel';
           indent.writeln('BasicMessageChannel<Object> $channel =');
-<<<<<<< HEAD
           indent.inc(2);
           indent.writeln('new BasicMessageChannel<>(');
           indent.inc(2);
@@ -455,19 +451,6 @@
             if (func.returnType.isVoid) {
               indent.writeln('callback.reply(null);');
             } else {
-=======
-          indent.inc();
-          indent.inc();
-          indent.writeln(
-              'new BasicMessageChannel<>(binaryMessenger, "$channelName", getCodec());');
-          indent.dec();
-          indent.dec();
-          indent.write('$channel.send($sendArgument, channelReply -> ');
-          if (func.returnType.isVoid) {
-            indent.addln('callback.reply(null));');
-          } else {
-            indent.scoped('{', '});', () {
->>>>>>> 69954f24
               const String output = 'output';
               indent.writeln('@SuppressWarnings("ConstantConditions")');
               if (func.returnType.baseName == 'int') {
@@ -478,14 +461,9 @@
                     '$returnType $output = ($returnType) channelReply;');
               }
               indent.writeln('callback.reply($output);');
-<<<<<<< HEAD
             }
           });
           indent.dec(2);
-=======
-            });
-          }
->>>>>>> 69954f24
         });
       }
     });
