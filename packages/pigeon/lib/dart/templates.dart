// Copyright 2013 The Flutter Authors. All rights reserved.
// Use of this source code is governed by a BSD-style license that can be
// found in the LICENSE file.

import '../generator_tools.dart';

/// Creates the `InstanceManager` with the passed string values.
String instanceManagerTemplate({
  required Iterable<String> allProxyApiNames,
}) {
  final Iterable<String> apiHandlerSetUps = allProxyApiNames.map(
    (String name) {
      return '$name.${classMemberNamePrefix}setUpMessageHandlers(${classMemberNamePrefix}instanceManager: instanceManager);';
    },
  );

  return '''
/// Maintains instances used to communicate with the native objects they
/// represent.
///
/// Added instances are stored as weak references and their copies are stored
/// as strong references to maintain access to their variables and callback
/// methods. Both are stored with the same identifier.
///
/// When a weak referenced instance becomes inaccessible,
/// [onWeakReferenceRemoved] is called with its associated identifier.
///
/// If an instance is retrieved and has the possibility to be used,
/// (e.g. calling [getInstanceWithWeakReference]) a copy of the strong reference
/// is added as a weak reference with the same identifier. This prevents a
/// scenario where the weak referenced instance was released and then later
/// returned by the host platform.
class $instanceManagerClassName {
  /// Constructs a [$instanceManagerClassName].
  $instanceManagerClassName({required void Function(int) onWeakReferenceRemoved}) {
    this.onWeakReferenceRemoved = (int identifier) {
      _weakInstances.remove(identifier);
      onWeakReferenceRemoved(identifier);
    };
    _finalizer = Finalizer<int>(this.onWeakReferenceRemoved);
  }

  // Identifiers are locked to a specific range to avoid collisions with objects
  // created simultaneously by the host platform.
  // Host uses identifiers >= 2^16 and Dart is expected to use values n where,
  // 0 <= n < 2^16.
  static const int _maxDartCreatedIdentifier = 65536;

  /// The default [$instanceManagerClassName] used by ProxyApis.
  ///
  /// On creation, this manager makes a call to clear the native
  /// InstanceManager. This is to prevent identifier conflicts after a host
  /// restart.
  static final $instanceManagerClassName instance = _initInstance();

  // Expando is used because it doesn't prevent its keys from becoming
  // inaccessible. This allows the manager to efficiently retrieve an identifier
  // of an instance without holding a strong reference to that instance.
  //
  // It also doesn't use `==` to search for identifiers, which would lead to an
  // infinite loop when comparing an object to its copy. (i.e. which was caused
  // by calling instanceManager.getIdentifier() inside of `==` while this was a
  // HashMap).
  final Expando<int> _identifiers = Expando<int>();
  final Map<int, WeakReference<$proxyApiBaseClassName>> _weakInstances =
      <int, WeakReference<$proxyApiBaseClassName>>{};
  final Map<int, $proxyApiBaseClassName> _strongInstances = <int, $proxyApiBaseClassName>{};
  late final Finalizer<int> _finalizer;
  int _nextIdentifier = 0;

  /// Called when a weak referenced instance is removed by [removeWeakReference]
  /// or becomes inaccessible.
  late final void Function(int) onWeakReferenceRemoved;

  static $instanceManagerClassName _initInstance() {
    WidgetsFlutterBinding.ensureInitialized();
    final _${instanceManagerClassName}Api api = _${instanceManagerClassName}Api();
    // Clears the native `$instanceManagerClassName` on the initial use of the Dart one.
    api.clear();
    final $instanceManagerClassName instanceManager = $instanceManagerClassName(
      onWeakReferenceRemoved: (int identifier) {
        api.removeStrongReference(identifier);
      },
    );
    _${instanceManagerClassName}Api.setUpMessageHandlers(instanceManager: instanceManager);
    ${apiHandlerSetUps.join('\n\t\t')}
    return instanceManager;
  }

  /// Adds a new instance that was instantiated by Dart.
  ///
  /// In other words, Dart wants to add a new instance that will represent
  /// an object that will be instantiated on the host platform.
  ///
  /// Throws assertion error if the instance has already been added.
  ///
  /// Returns the randomly generated id of the [instance] added.
  int addDartCreatedInstance($proxyApiBaseClassName instance) {
    final int identifier = _nextUniqueIdentifier();
    _addInstanceWithIdentifier(instance, identifier);
    return identifier;
  }

  /// Removes the instance, if present, and call [onWeakReferenceRemoved] with
  /// its identifier.
  ///
  /// Returns the identifier associated with the removed instance. Otherwise,
  /// `null` if the instance was not found in this manager.
  ///
  /// This does not remove the strong referenced instance associated with
  /// [instance]. This can be done with [remove].
  int? removeWeakReference($proxyApiBaseClassName instance) {
    final int? identifier = getIdentifier(instance);
    if (identifier == null) {
      return null;
    }

    _identifiers[instance] = null;
    _finalizer.detach(instance);
    onWeakReferenceRemoved(identifier);

    return identifier;
  }

  /// Removes [identifier] and its associated strongly referenced instance, if
  /// present, from the manager.
  ///
  /// Returns the strong referenced instance associated with [identifier] before
  /// it was removed. Returns `null` if [identifier] was not associated with
  /// any strong reference.
  ///
  /// This does not remove the weak referenced instance associated with
  /// [identifier]. This can be done with [removeWeakReference].
  T? remove<T extends $proxyApiBaseClassName>(int identifier) {
    return _strongInstances.remove(identifier) as T?;
  }

  /// Retrieves the instance associated with identifier.
  ///
  /// The value returned is chosen from the following order:
  ///
  /// 1. A weakly referenced instance associated with identifier.
  /// 2. If the only instance associated with identifier is a strongly
  /// referenced instance, a copy of the instance is added as a weak reference
  /// with the same identifier. Returning the newly created copy.
  /// 3. If no instance is associated with identifier, returns null.
  ///
  /// This method also expects the host `InstanceManager` to have a strong
  /// reference to the instance the identifier is associated with.
  T? getInstanceWithWeakReference<T extends $proxyApiBaseClassName>(int identifier) {
    final $proxyApiBaseClassName? weakInstance = _weakInstances[identifier]?.target;

    if (weakInstance == null) {
      final $proxyApiBaseClassName? strongInstance = _strongInstances[identifier];
      if (strongInstance != null) {
        final $proxyApiBaseClassName copy = strongInstance.${classMemberNamePrefix}copy();
        _identifiers[copy] = identifier;
        _weakInstances[identifier] = WeakReference<$proxyApiBaseClassName>(copy);
        _finalizer.attach(copy, identifier, detach: copy);
        return copy as T;
      }
      return strongInstance as T?;
    }

    return weakInstance as T;
  }

  /// Retrieves the identifier associated with instance.
  int? getIdentifier($proxyApiBaseClassName instance) {
    return _identifiers[instance];
  }

  /// Adds a new instance that was instantiated by the host platform.
  ///
  /// In other words, the host platform wants to add a new instance that
  /// represents an object on the host platform. Stored with [identifier].
  ///
  /// Throws assertion error if the instance or its identifier has already been
  /// added.
  ///
  /// Returns unique identifier of the [instance] added.
  void addHostCreatedInstance($proxyApiBaseClassName instance, int identifier) {
    _addInstanceWithIdentifier(instance, identifier);
  }

  void _addInstanceWithIdentifier($proxyApiBaseClassName instance, int identifier) {
    assert(!containsIdentifier(identifier));
    assert(getIdentifier(instance) == null);
    assert(identifier >= 0);

    _identifiers[instance] = identifier;
    _weakInstances[identifier] = WeakReference<$proxyApiBaseClassName>(instance);
    _finalizer.attach(instance, identifier, detach: instance);

    final $proxyApiBaseClassName copy = instance.${classMemberNamePrefix}copy();
    _identifiers[copy] = identifier;
    _strongInstances[identifier] = copy;
  }

  /// Whether this manager contains the given [identifier].
  bool containsIdentifier(int identifier) {
    return _weakInstances.containsKey(identifier) ||
        _strongInstances.containsKey(identifier);
  }

  int _nextUniqueIdentifier() {
    late int identifier;
    do {
      identifier = _nextIdentifier;
      _nextIdentifier = (_nextIdentifier + 1) % _maxDartCreatedIdentifier;
    } while (containsIdentifier(identifier));
    return identifier;
  }
}
''';
}

<<<<<<< HEAD
/// Creates the `InstanceManagerApi` with the passed string values.
String instanceManagerApiTemplate({
  required String dartPackageName,
  required String pigeonChannelCodecVarName,
}) {
  const String apiName = '${instanceManagerClassName}Api';

  final String removeStrongReferenceName = makeChannelNameWithStrings(
    apiName: apiName,
    methodName: 'removeStrongReference',
    dartPackageName: dartPackageName,
  );

  final String clearName = makeChannelNameWithStrings(
    apiName: apiName,
    methodName: 'clear',
    dartPackageName: dartPackageName,
  );

  return '''
/// Generated API for managing the Dart and native `$instanceManagerClassName`s.
class _$apiName {
  /// Constructor for [_$apiName].
  _$apiName({BinaryMessenger? binaryMessenger})
      : _binaryMessenger = binaryMessenger;

  final BinaryMessenger? _binaryMessenger;
  
  static const MessageCodec<Object?> $pigeonChannelCodecVarName =
     StandardMessageCodec();

  static void setUpMessageHandlers({
    BinaryMessenger? binaryMessenger,
    $instanceManagerClassName? instanceManager,
  }) {
    const String channelName =
        r'$removeStrongReferenceName';
    final BasicMessageChannel<Object?> channel = BasicMessageChannel<Object?>(
      channelName,
      $pigeonChannelCodecVarName,
      binaryMessenger: binaryMessenger,
    );
    channel.setMessageHandler((Object? message) async {
      assert(
        message != null,
        'Argument for \$channelName was null.',
      );
      final int? identifier = message as int?;
      assert(
        identifier != null,
        r'Argument for \$channelName, expected non-null int.',
      );
      (instanceManager ?? $instanceManagerClassName.instance).remove(identifier!);
      return <Object?>[];
    });
  }

  Future<void> removeStrongReference(int identifier) async {
    const String channelName =
        r'$removeStrongReferenceName';
    final BasicMessageChannel<Object?> channel = BasicMessageChannel<Object?>(
      channelName,
      $pigeonChannelCodecVarName,
      binaryMessenger: _binaryMessenger,
    );
    final List<Object?>? replyList =
        await channel.send(identifier) as List<Object?>?;
    if (replyList == null) {
      throw _createConnectionError(channelName);
    } else if (replyList.length > 1) {
      throw PlatformException(
        code: replyList[0]! as String,
        message: replyList[1] as String?,
        details: replyList[2],
      );
    } else {
      return;
    }
  }

  /// Clear the native `$instanceManagerClassName`.
  ///
  /// This is typically called after a hot restart.
  Future<void> clear() async {
    const String channelName =
        r'$clearName';
    final BasicMessageChannel<Object?> channel = BasicMessageChannel<Object?>(
      channelName,
      $pigeonChannelCodecVarName,
      binaryMessenger: _binaryMessenger,
    );
    final List<Object?>? replyList = await channel.send(null) as List<Object?>?;
    if (replyList == null) {
      throw _createConnectionError(channelName);
    } else if (replyList.length > 1) {
      throw PlatformException(
        code: replyList[0]! as String,
        message: replyList[1] as String?,
        details: replyList[2],
      );
    } else {
      return;
    }
  }
}''';
}

=======
>>>>>>> 9ad23276
/// The base class for all ProxyApis.
///
/// All Dart classes generated as a ProxyApi extends this one.
const String proxyApiBaseClass = '''
/// An immutable object that serves as the base class for all ProxyApis and
/// can provide functional copies of itself.
///
/// All implementers are expected to be [immutable] as defined by the annotation
/// and override [${classMemberNamePrefix}copy] returning an instance of itself.
@immutable
abstract class $proxyApiBaseClassName {
  /// Construct a [$proxyApiBaseClassName].
  $proxyApiBaseClassName({
    this.$_proxyApiBaseClassMessengerVarName,
    $instanceManagerClassName? $_proxyApiBaseClassInstanceManagerVarName,
  }) : $_proxyApiBaseClassInstanceManagerVarName =
            $_proxyApiBaseClassInstanceManagerVarName ?? $instanceManagerClassName.instance;

  /// Sends and receives binary data across the Flutter platform barrier.
  ///
  /// If it is null, the default BinaryMessenger will be used, which routes to
  /// the host platform.
  @protected
  final BinaryMessenger? $_proxyApiBaseClassMessengerVarName;

  /// Maintains instances stored to communicate with native language objects.
  @protected
  final $instanceManagerClassName $_proxyApiBaseClassInstanceManagerVarName;

  /// Instantiates and returns a functionally identical object to oneself.
  ///
  /// Outside of tests, this method should only ever be called by
  /// [$instanceManagerClassName].
  ///
  /// Subclasses should always override their parent's implementation of this
  /// method.
  @protected
  $proxyApiBaseClassName ${classMemberNamePrefix}copy();
}
''';

/// The base codec for ProxyApis.
///
/// All generated Dart proxy apis should use this codec or extend it. This codec
/// adds support to convert instances to their corresponding identifier from an
/// `InstanceManager` and vice versa.
const String proxyApiBaseCodec = '''
class $_proxyApiCodecName extends StandardMessageCodec {
 const $_proxyApiCodecName(this.instanceManager);
 final $instanceManagerClassName instanceManager;
 @override
 void writeValue(WriteBuffer buffer, Object? value) {
   if (value is $proxyApiBaseClassName) {
     buffer.putUint8(128);
     writeValue(buffer, instanceManager.getIdentifier(value));
   } else {
     super.writeValue(buffer, value);
   }
 }
 @override
 Object? readValueOfType(int type, ReadBuffer buffer) {
   switch (type) {
     case 128:
       return instanceManager
           .getInstanceWithWeakReference(readValue(buffer)! as int);
     default:
       return super.readValueOfType(type, buffer);
   }
 }
}
''';

/// Name of the base class of all ProxyApis.
const String proxyApiBaseClassName = '${classNamePrefix}ProxyApiBaseClass';
const String _proxyApiBaseClassMessengerVarName =
    '${classMemberNamePrefix}binaryMessenger';
const String _proxyApiBaseClassInstanceManagerVarName =
    '${classMemberNamePrefix}instanceManager';
const String _proxyApiCodecName = '_${classNamePrefix}ProxyApiBaseCodec';<|MERGE_RESOLUTION|>--- conflicted
+++ resolved
@@ -215,116 +215,6 @@
 ''';
 }
 
-<<<<<<< HEAD
-/// Creates the `InstanceManagerApi` with the passed string values.
-String instanceManagerApiTemplate({
-  required String dartPackageName,
-  required String pigeonChannelCodecVarName,
-}) {
-  const String apiName = '${instanceManagerClassName}Api';
-
-  final String removeStrongReferenceName = makeChannelNameWithStrings(
-    apiName: apiName,
-    methodName: 'removeStrongReference',
-    dartPackageName: dartPackageName,
-  );
-
-  final String clearName = makeChannelNameWithStrings(
-    apiName: apiName,
-    methodName: 'clear',
-    dartPackageName: dartPackageName,
-  );
-
-  return '''
-/// Generated API for managing the Dart and native `$instanceManagerClassName`s.
-class _$apiName {
-  /// Constructor for [_$apiName].
-  _$apiName({BinaryMessenger? binaryMessenger})
-      : _binaryMessenger = binaryMessenger;
-
-  final BinaryMessenger? _binaryMessenger;
-  
-  static const MessageCodec<Object?> $pigeonChannelCodecVarName =
-     StandardMessageCodec();
-
-  static void setUpMessageHandlers({
-    BinaryMessenger? binaryMessenger,
-    $instanceManagerClassName? instanceManager,
-  }) {
-    const String channelName =
-        r'$removeStrongReferenceName';
-    final BasicMessageChannel<Object?> channel = BasicMessageChannel<Object?>(
-      channelName,
-      $pigeonChannelCodecVarName,
-      binaryMessenger: binaryMessenger,
-    );
-    channel.setMessageHandler((Object? message) async {
-      assert(
-        message != null,
-        'Argument for \$channelName was null.',
-      );
-      final int? identifier = message as int?;
-      assert(
-        identifier != null,
-        r'Argument for \$channelName, expected non-null int.',
-      );
-      (instanceManager ?? $instanceManagerClassName.instance).remove(identifier!);
-      return <Object?>[];
-    });
-  }
-
-  Future<void> removeStrongReference(int identifier) async {
-    const String channelName =
-        r'$removeStrongReferenceName';
-    final BasicMessageChannel<Object?> channel = BasicMessageChannel<Object?>(
-      channelName,
-      $pigeonChannelCodecVarName,
-      binaryMessenger: _binaryMessenger,
-    );
-    final List<Object?>? replyList =
-        await channel.send(identifier) as List<Object?>?;
-    if (replyList == null) {
-      throw _createConnectionError(channelName);
-    } else if (replyList.length > 1) {
-      throw PlatformException(
-        code: replyList[0]! as String,
-        message: replyList[1] as String?,
-        details: replyList[2],
-      );
-    } else {
-      return;
-    }
-  }
-
-  /// Clear the native `$instanceManagerClassName`.
-  ///
-  /// This is typically called after a hot restart.
-  Future<void> clear() async {
-    const String channelName =
-        r'$clearName';
-    final BasicMessageChannel<Object?> channel = BasicMessageChannel<Object?>(
-      channelName,
-      $pigeonChannelCodecVarName,
-      binaryMessenger: _binaryMessenger,
-    );
-    final List<Object?>? replyList = await channel.send(null) as List<Object?>?;
-    if (replyList == null) {
-      throw _createConnectionError(channelName);
-    } else if (replyList.length > 1) {
-      throw PlatformException(
-        code: replyList[0]! as String,
-        message: replyList[1] as String?,
-        details: replyList[2],
-      );
-    } else {
-      return;
-    }
-  }
-}''';
-}
-
-=======
->>>>>>> 9ad23276
 /// The base class for all ProxyApis.
 ///
 /// All Dart classes generated as a ProxyApi extends this one.
