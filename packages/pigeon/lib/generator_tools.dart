--- conflicted
+++ resolved
@@ -8,11 +8,7 @@
 import 'ast.dart';
 
 /// The current version of pigeon. This must match the version in pubspec.yaml.
-<<<<<<< HEAD
-const String pigeonVersion = '3.0.1';
-=======
-const String pigeonVersion = '3.0.3';
->>>>>>> 61905f6b
+const String pigeonVersion = '3.0.4';
 
 /// Read all the content from [stdin] to a String.
 String readStdin() {
