--- conflicted
+++ resolved
@@ -505,8 +505,6 @@
 
   /// source file.
   source,
-<<<<<<< HEAD
-=======
 
   /// file type is not applicable.
   na,
@@ -524,5 +522,4 @@
 
   /// Options for specified language across all file types.
   T languageOptions;
->>>>>>> 9664a066
 }