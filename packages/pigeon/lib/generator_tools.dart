// Copyright 2013 The Flutter Authors. All rights reserved.
// Use of this source code is governed by a BSD-style license that can be
// found in the LICENSE file.

import 'dart:convert';
import 'dart:io';
import 'dart:mirrors';

import 'ast.dart';

/// The current version of pigeon. This must match the version in pubspec.yaml.
<<<<<<< HEAD
const String pigeonVersion = '6.0.4';
=======
const String pigeonVersion = '7.0.1';
>>>>>>> 8fcd9973

/// Read all the content from [stdin] to a String.
String readStdin() {
  final List<int> bytes = <int>[];
  int byte = stdin.readByteSync();
  while (byte >= 0) {
    bytes.add(byte);
    byte = stdin.readByteSync();
  }
  return utf8.decode(bytes);
}

/// True if the generator line number should be printed out at the end of newlines.
bool debugGenerators = false;

/// A helper class for managing indentation, wrapping a [StringSink].
class Indent {
  /// Constructor which takes a [StringSink] [Ident] will wrap.
  Indent(this._sink);

  int _count = 0;
  final StringSink _sink;

  /// String used for newlines (ex "\n").
  String get newline {
    if (debugGenerators) {
      final List<String> frames = StackTrace.current.toString().split('\n');
      return ' //${frames.firstWhere((String x) => x.contains('_generator.dart'))}\n';
    } else {
      return '\n';
    }
  }

  /// String used to represent a tab.
  final String tab = '  ';

  /// Increase the indentation level.
  void inc([int level = 1]) {
    _count += level;
  }

  /// Decrement the indentation level.
  void dec([int level = 1]) {
    _count -= level;
  }

  /// Returns the String representing the current indentation.
  String str() {
    String result = '';
    for (int i = 0; i < _count; i++) {
      result += tab;
    }
    return result;
  }

  /// Replaces the newlines and tabs of input and adds it to the stream.
  void format(String input,
      {bool leadingSpace = true, bool trailingNewline = true}) {
    final List<String> lines = input.split('\n');
    for (int i = 0; i < lines.length; ++i) {
      final String line = lines[i];
      if (i == 0 && !leadingSpace) {
        addln(line.replaceAll('\t', tab));
      } else if (i == lines.length - 1 && !trailingNewline) {
        write(line.replaceAll('\t', tab));
      } else {
        writeln(line.replaceAll('\t', tab));
      }
    }
  }

  /// Scoped increase of the ident level.  For the execution of [func] the
  /// indentation will be incremented.
  void addScoped(
    String? begin,
    String? end,
    Function func, {
    bool addTrailingNewline = true,
    int nestCount = 1,
  }) {
    if (begin != null) {
      _sink.write(begin + newline);
    }
    nest(nestCount, func);
    if (end != null) {
      _sink.write(str() + end);
      if (addTrailingNewline) {
        _sink.write(newline);
      }
    }
  }

  /// Like `addScoped` but writes the current indentation level.
  void writeScoped(
    String? begin,
    String end,
    Function func, {
    bool addTrailingNewline = true,
  }) {
    addScoped(str() + (begin ?? ''), end, func,
        addTrailingNewline: addTrailingNewline);
  }

  /// Scoped increase of the ident level.  For the execution of [func] the
  /// indentation will be incremented by the given amount.
  void nest(int count, Function func) {
    inc(count);
    func(); // ignore: avoid_dynamic_calls
    dec(count);
  }

  /// Add [text] with indentation and a newline.
  void writeln(String text) {
    if (text.isEmpty) {
      _sink.write(newline);
    } else {
      _sink.write(str() + text + newline);
    }
  }

  /// Add [text] with indentation.
  void write(String text) {
    _sink.write(str() + text);
  }

  /// Add [text] with a newline.
  void addln(String text) {
    _sink.write(text + newline);
  }

  /// Just adds [text].
  void add(String text) {
    _sink.write(text);
  }

  /// Adds [lines] number of newlines.
  void newln([int lines = 1]) {
    for (; lines > 0; lines--) {
      _sink.write(newline);
    }
  }
}

/// Create the generated channel name for a [func] on a [api].
String makeChannelName(Api api, Method func) {
  return 'dev.flutter.pigeon.${api.name}.${func.name}';
}

/// Represents the mapping of a Dart datatype to a Host datatype.
class HostDatatype {
  /// Parametric constructor for HostDatatype.
  HostDatatype({
    required this.datatype,
    required this.isBuiltin,
    required this.isNullable,
  });

  /// The [String] that can be printed into host code to represent the type.
  final String datatype;

  /// `true` if the host datatype is something builtin.
  final bool isBuiltin;

  /// `true` if the type corresponds to a nullable Dart datatype.
  final bool isNullable;
}

/// Calculates the [HostDatatype] for the provided [NamedType].
///
/// It will check the field against [classes], the list of custom classes, to
/// check if it is a builtin type. [builtinResolver] will return the host
/// datatype for the Dart datatype for builtin types.
///
/// [customResolver] can modify the datatype of custom types.
HostDatatype getFieldHostDatatype(NamedType field, List<Class> classes,
    List<Enum> enums, String? Function(TypeDeclaration) builtinResolver,
    {String Function(String)? customResolver}) {
  return _getHostDatatype(field.type, classes, enums, builtinResolver,
      customResolver: customResolver, fieldName: field.name);
}

/// Calculates the [HostDatatype] for the provided [TypeDeclaration].
///
/// It will check the field against [classes], the list of custom classes, to
/// check if it is a builtin type. [builtinResolver] will return the host
/// datatype for the Dart datatype for builtin types.
///
/// [customResolver] can modify the datatype of custom types.
HostDatatype getHostDatatype(TypeDeclaration type, List<Class> classes,
    List<Enum> enums, String? Function(TypeDeclaration) builtinResolver,
    {String Function(String)? customResolver}) {
  return _getHostDatatype(type, classes, enums, builtinResolver,
      customResolver: customResolver);
}

HostDatatype _getHostDatatype(TypeDeclaration type, List<Class> classes,
    List<Enum> enums, String? Function(TypeDeclaration) builtinResolver,
    {String Function(String)? customResolver, String? fieldName}) {
  final String? datatype = builtinResolver(type);
  if (datatype == null) {
    if (classes.map((Class x) => x.name).contains(type.baseName)) {
      final String customName = customResolver != null
          ? customResolver(type.baseName)
          : type.baseName;
      return HostDatatype(
          datatype: customName, isBuiltin: false, isNullable: type.isNullable);
    } else if (enums.map((Enum x) => x.name).contains(type.baseName)) {
      final String customName = customResolver != null
          ? customResolver(type.baseName)
          : type.baseName;
      return HostDatatype(
          datatype: customName, isBuiltin: false, isNullable: type.isNullable);
    } else {
      throw Exception(
          'unrecognized datatype ${fieldName == null ? '' : 'for field:"$fieldName" '}of type:"${type.baseName}"');
    }
  } else {
    return HostDatatype(
        datatype: datatype, isBuiltin: true, isNullable: type.isNullable);
  }
}

/// Warning printed at the top of all generated code.
const String generatedCodeWarning =
    'Autogenerated from Pigeon (v$pigeonVersion), do not edit directly.';

/// String to be printed after `generatedCodeWarning`.
const String seeAlsoWarning = 'See also: https://pub.dev/packages/pigeon';

/// Collection of keys used in dictionaries across generators.
class Keys {
  /// The key in the result hash for the 'result' value.
  static const String result = 'result';

  /// The key in the result hash for the 'error' value.
  static const String error = 'error';

  /// The key in an error hash for the 'code' value.
  static const String errorCode = 'code';

  /// The key in an error hash for the 'message' value.
  static const String errorMessage = 'message';

  /// The key in an error hash for the 'details' value.
  static const String errorDetails = 'details';
}

/// Returns true if `type` represents 'void'.
bool isVoid(TypeMirror type) {
  return MirrorSystem.getName(type.simpleName) == 'void';
}

/// Adds the [lines] to [indent].
void addLines(Indent indent, Iterable<String> lines, {String? linePrefix}) {
  final String prefix = linePrefix ?? '';
  for (final String line in lines) {
    indent.writeln('$prefix$line');
  }
}

/// Recursively merges [modification] into [base].  In other words, whenever
/// there is a conflict over the value of a key path, [modification]'s value for
/// that key path is selected.
Map<String, Object> mergeMaps(
  Map<String, Object> base,
  Map<String, Object> modification,
) {
  final Map<String, Object> result = <String, Object>{};
  for (final MapEntry<String, Object> entry in modification.entries) {
    if (base.containsKey(entry.key)) {
      final Object entryValue = entry.value;
      if (entryValue is Map<String, Object>) {
        assert(base[entry.key] is Map<String, Object>);
        result[entry.key] =
            mergeMaps((base[entry.key] as Map<String, Object>?)!, entryValue);
      } else {
        result[entry.key] = entry.value;
      }
    } else {
      result[entry.key] = entry.value;
    }
  }
  for (final MapEntry<String, Object> entry in base.entries) {
    if (!result.containsKey(entry.key)) {
      result[entry.key] = entry.value;
    }
  }
  return result;
}

/// A class name that is enumerated.
class EnumeratedClass {
  /// Constructor.
  EnumeratedClass(this.name, this.enumeration);

  /// The name of the class.
  final String name;

  /// The enumeration of the class.
  final int enumeration;
}

/// Supported basic datatypes.
const List<String> validTypes = <String>[
  'String',
  'bool',
  'int',
  'double',
  'Uint8List',
  'Int32List',
  'Int64List',
  'Float64List',
  'List',
  'Map',
  'Object',
];

/// Custom codecs' custom types are enumerated from 255 down to this number to
/// avoid collisions with the StandardMessageCodec.
const int _minimumCodecFieldKey = 128;

Iterable<TypeDeclaration> _getTypeArguments(TypeDeclaration type) sync* {
  for (final TypeDeclaration typeArg in type.typeArguments) {
    yield* _getTypeArguments(typeArg);
  }
  yield type;
}

bool _isUnseenCustomType(
    TypeDeclaration type, Set<String> referencedTypeNames) {
  return !referencedTypeNames.contains(type.baseName) &&
      !validTypes.contains(type.baseName);
}

class _Bag<Key, Value> {
  Map<Key, List<Value>> map = <Key, List<Value>>{};
  void add(Key key, Value? value) {
    if (!map.containsKey(key)) {
      map[key] = value == null ? <Value>[] : <Value>[value];
    } else {
      if (value != null) {
        map[key]!.add(value);
      }
    }
  }

  void addMany(Iterable<Key> keys, Value? value) {
    for (final Key key in keys) {
      add(key, value);
    }
  }
}

/// Recurses into a list of [Api]s and produces a list of all referenced types
/// and an associated [List] of the offsets where they are found.
Map<TypeDeclaration, List<int>> getReferencedTypes(
    List<Api> apis, List<Class> classes) {
  final _Bag<TypeDeclaration, int> references = _Bag<TypeDeclaration, int>();
  for (final Api api in apis) {
    for (final Method method in api.methods) {
      for (final NamedType field in method.arguments) {
        references.addMany(_getTypeArguments(field.type), field.offset);
      }
      references.addMany(_getTypeArguments(method.returnType), method.offset);
    }
  }

  final Set<String> referencedTypeNames =
      references.map.keys.map((TypeDeclaration e) => e.baseName).toSet();
  final List<String> classesToCheck = List<String>.from(referencedTypeNames);
  while (classesToCheck.isNotEmpty) {
    final String next = classesToCheck.removeLast();
    final Class aClass = classes.firstWhere((Class x) => x.name == next,
        orElse: () => Class(name: '', fields: <NamedType>[]));
    for (final NamedType field in aClass.fields) {
      if (_isUnseenCustomType(field.type, referencedTypeNames)) {
        references.add(field.type, field.offset);
        classesToCheck.add(field.type.baseName);
      }
      for (final TypeDeclaration typeArg in field.type.typeArguments) {
        if (_isUnseenCustomType(typeArg, referencedTypeNames)) {
          references.add(typeArg, field.offset);
          classesToCheck.add(typeArg.baseName);
        }
      }
    }
  }
  return references.map;
}

/// Returns true if the concrete type cannot be determined at compile-time.
bool _isConcreteTypeAmbiguous(TypeDeclaration type) {
  return (type.baseName == 'List' && type.typeArguments.isEmpty) ||
      (type.baseName == 'Map' && type.typeArguments.isEmpty) ||
      type.baseName == 'Object';
}

/// Given an [Api], return the enumerated classes that must exist in the codec
/// where the enumeration should be the key used in the buffer.
Iterable<EnumeratedClass> getCodecClasses(Api api, Root root) sync* {
  final Set<String> enumNames = root.enums.map((Enum e) => e.name).toSet();
  final Map<TypeDeclaration, List<int>> referencedTypes =
      getReferencedTypes(<Api>[api], root.classes);
  final Iterable<String> allTypeNames =
      referencedTypes.keys.any(_isConcreteTypeAmbiguous)
          ? root.classes.map((Class aClass) => aClass.name)
          : referencedTypes.keys.map((TypeDeclaration e) => e.baseName);
  final List<String> sortedNames = allTypeNames
      .where((String element) =>
          element != 'void' &&
          !validTypes.contains(element) &&
          !enumNames.contains(element))
      .toList();
  sortedNames.sort();
  int enumeration = _minimumCodecFieldKey;
  const int maxCustomClassesPerApi = 255 - _minimumCodecFieldKey;
  if (sortedNames.length > maxCustomClassesPerApi) {
    throw Exception(
        "Pigeon doesn't support more than $maxCustomClassesPerApi referenced custom classes per API, try splitting up your APIs.");
  }
  for (final String name in sortedNames) {
    yield EnumeratedClass(name, enumeration);
    enumeration += 1;
  }
}

/// Returns true if the [TypeDeclaration] represents an enum.
bool isEnum(Root root, TypeDeclaration type) =>
    root.enums.map((Enum e) => e.name).contains(type.baseName);

/// Describes how to format a document comment.
class DocumentCommentSpecification {
  /// Constructor for [DocumentationCommentSpecification]
  const DocumentCommentSpecification(
    this.openCommentToken, {
    this.closeCommentToken = '',
    this.blockContinuationToken = '',
  });

  /// Token that represents the open symbol for a documentation comment.
  final String openCommentToken;

  /// Token that represents the closing symbol for a documentation comment.
  final String closeCommentToken;

  /// Token that represents the continuation symbol for a block of documentation comments.
  final String blockContinuationToken;
}

/// Formats documentation comments and adds them to current Indent.
///
/// The [comments] list is meant for comments written in the input dart file.
/// The [generatorComments] list is meant for comments added by the generators.
/// Include white space for all tokens when called, no assumptions are made.
void addDocumentationComments(
  Indent indent,
  List<String> comments,
  DocumentCommentSpecification commentSpec, {
  List<String> generatorComments = const <String>[],
}) {
  final List<String> allComments = <String>[
    ...comments,
    if (comments.isNotEmpty && generatorComments.isNotEmpty) '',
    ...generatorComments,
  ];
  String currentLineOpenToken = commentSpec.openCommentToken;
  if (allComments.length > 1) {
    if (commentSpec.closeCommentToken != '') {
      indent.writeln(commentSpec.openCommentToken);
      currentLineOpenToken = commentSpec.blockContinuationToken;
    }
    for (String line in allComments) {
      if (line.isNotEmpty && line[0] != ' ') {
        line = ' $line';
      }
      indent.writeln(
        '$currentLineOpenToken$line',
      );
    }
    if (commentSpec.closeCommentToken != '') {
      indent.writeln(commentSpec.closeCommentToken);
    }
  } else if (allComments.length == 1) {
    indent.writeln(
      '$currentLineOpenToken${allComments.first}${commentSpec.closeCommentToken}',
    );
  }
}

/// Returns an ordered list of fields to provide consistent serialisation order.
Iterable<NamedType> getFieldsInSerializationOrder(Class klass) {
  // This returns the fields in the order they are declared in the pigeon file.
  return klass.fields;
}

/// Enum to specify which file will be generated for multi-file generators
enum FileType {
  /// header file.
  header,

  /// source file.
  source,

  /// file type is not applicable.
  na,
}

/// Options for [Generator]s that have multiple output file types.
///
/// Specifies which file to write as well as wraps all language options.
class OutputFileOptions<T> {
  /// Constructor.
  OutputFileOptions({required this.fileType, required this.languageOptions});

  /// To specify which file type should be created.
  FileType fileType;

  /// Options for specified language across all file types.
  T languageOptions;
}<|MERGE_RESOLUTION|>--- conflicted
+++ resolved
@@ -9,11 +9,7 @@
 import 'ast.dart';
 
 /// The current version of pigeon. This must match the version in pubspec.yaml.
-<<<<<<< HEAD
-const String pigeonVersion = '6.0.4';
-=======
-const String pigeonVersion = '7.0.1';
->>>>>>> 8fcd9973
+const String pigeonVersion = '7.0.2';
 
 /// Read all the content from [stdin] to a String.
 String readStdin() {
