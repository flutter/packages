// Copyright 2013 The Flutter Authors. All rights reserved.
// Use of this source code is governed by a BSD-style license that can be
// found in the LICENSE file.

import 'dart:convert';
import 'dart:io';
import 'dart:mirrors';
import 'ast.dart';

<<<<<<< HEAD
/// The current version of pigeon. This must match the version in pubspec.yaml.
const String pigeonVersion = '2.1.0';
=======
/// The current version of pigeon. This must match the version in pubspec.yaml.\
const String pigeonVersion = '3.0.2';
>>>>>>> b7cd2f4e

/// Read all the content from [stdin] to a String.
String readStdin() {
  final List<int> bytes = <int>[];
  int byte = stdin.readByteSync();
  while (byte >= 0) {
    bytes.add(byte);
    byte = stdin.readByteSync();
  }
  return utf8.decode(bytes);
}

/// True if the generator line number should be printed out at the end of newlines.
bool debugGenerators = false;

/// A helper class for managing indentation, wrapping a [StringSink].
class Indent {
  /// Constructor which takes a [StringSink] [Ident] will wrap.
  Indent(this._sink);

  int _count = 0;
  final StringSink _sink;

  /// String used for newlines (ex "\n").
  String get newline {
    if (debugGenerators) {
      final List<String> frames = StackTrace.current.toString().split('\n');
      return ' //' +
          frames.firstWhere((String x) => x.contains('_generator.dart')) +
          '\n';
    } else {
      return '\n';
    }
  }

  /// String used to represent a tab.
  final String tab = '  ';

  /// Increase the indentation level.
  void inc([int level = 1]) {
    _count += level;
  }

  /// Decrement the indentation level.
  void dec([int level = 1]) {
    _count -= level;
  }

  /// Returns the String representing the current indentation.
  String str() {
    String result = '';
    for (int i = 0; i < _count; i++) {
      result += tab;
    }
    return result;
  }

  /// Replaces the newlines and tabs of input and adds it to the stream.
  void format(String input,
      {bool leadingSpace = true, bool trailingNewline = true}) {
    final List<String> lines = input.split('\n');
    for (int i = 0; i < lines.length; ++i) {
      final String line = lines[i];
      if (i == 0 && !leadingSpace) {
        addln(line.replaceAll('\t', tab));
      } else if (i == lines.length - 1 && !trailingNewline) {
        write(line.replaceAll('\t', tab));
      } else {
        writeln(line.replaceAll('\t', tab));
      }
    }
  }

  /// Scoped increase of the ident level.  For the execution of [func] the
  /// indentation will be incremented.
  void scoped(
    String? begin,
    String? end,
    Function func, {
    bool addTrailingNewline = true,
    int nestCount = 1,
  }) {
    if (begin != null) {
      _sink.write(begin + newline);
    }
    nest(nestCount, func);
    if (end != null) {
      _sink.write(str() + end);
      if (addTrailingNewline) {
        _sink.write(newline);
      }
    }
  }

  /// Like `scoped` but writes the current indentation level.
  void writeScoped(
    String? begin,
    String end,
    Function func, {
    bool addTrailingNewline = true,
  }) {
    scoped(str() + (begin ?? ''), end, func,
        addTrailingNewline: addTrailingNewline);
  }

  /// Scoped increase of the ident level.  For the execution of [func] the
  /// indentation will be incremented by the given amount.
  void nest(int count, Function func) {
    inc(count);
    func();
    dec(count);
  }

  /// Add [text] with indentation and a newline.
  void writeln(String text) {
    if (text.isEmpty) {
      _sink.write(newline);
    } else {
      _sink.write(str() + text + newline);
    }
  }

  /// Add [text] with indentation.
  void write(String text) {
    _sink.write(str() + text);
  }

  /// Add [text] with a newline.
  void addln(String text) {
    _sink.write(text + newline);
  }

  /// Just adds [text].
  void add(String text) {
    _sink.write(text);
  }
}

/// Create the generated channel name for a [func] on a [api].
String makeChannelName(Api api, Method func) {
  return 'dev.flutter.pigeon.${api.name}.${func.name}';
}

/// Represents the mapping of a Dart datatype to a Host datatype.
class HostDatatype {
  /// Parametric constructor for HostDatatype.
  HostDatatype({
    required this.datatype,
    required this.isBuiltin,
  });

  /// The [String] that can be printed into host code to represent the type.
  final String datatype;

  /// `true` if the host datatype is something builtin.
  final bool isBuiltin;
}

/// Calculates the [HostDatatype] for the provided [NamedType].  It will check
/// the field against [classes], the list of custom classes, to check if it is a
/// builtin type. [builtinResolver] will return the host datatype for the Dart
/// datatype for builtin types.  [customResolver] can modify the datatype of
/// custom types.
HostDatatype getHostDatatype(NamedType field, List<Class> classes,
    List<Enum> enums, String? Function(NamedType) builtinResolver,
    {String Function(String)? customResolver}) {
  final String? datatype = builtinResolver(field);
  if (datatype == null) {
    if (classes.map((Class x) => x.name).contains(field.type.baseName)) {
      final String customName = customResolver != null
          ? customResolver(field.type.baseName)
          : field.type.baseName;
      return HostDatatype(datatype: customName, isBuiltin: false);
    } else if (enums.map((Enum x) => x.name).contains(field.type.baseName)) {
      final String customName = customResolver != null
          ? customResolver(field.type.baseName)
          : field.type.baseName;
      return HostDatatype(datatype: customName, isBuiltin: false);
    } else {
      throw Exception(
          'unrecognized datatype for field:"${field.name}" of type:"${field.type.baseName}"');
    }
  } else {
    return HostDatatype(datatype: datatype, isBuiltin: true);
  }
}

/// Warning printed at the top of all generated code.
const String generatedCodeWarning =
    'Autogenerated from Pigeon (v$pigeonVersion), do not edit directly.';

/// String to be printed after `generatedCodeWarning`.
const String seeAlsoWarning = 'See also: https://pub.dev/packages/pigeon';

/// Collection of keys used in dictionaries across generators.
class Keys {
  /// The key in the result hash for the 'result' value.
  static const String result = 'result';

  /// The key in the result hash for the 'error' value.
  static const String error = 'error';

  /// The key in an error hash for the 'code' value.
  static const String errorCode = 'code';

  /// The key in an error hash for the 'message' value.
  static const String errorMessage = 'message';

  /// The key in an error hash for the 'details' value.
  static const String errorDetails = 'details';
}

/// Returns true if `type` represents 'void'.
bool isVoid(TypeMirror type) {
  return MirrorSystem.getName(type.simpleName) == 'void';
}

/// Adds the [lines] to [indent].
void addLines(Indent indent, Iterable<String> lines, {String? linePrefix}) {
  final String prefix = linePrefix ?? '';
  for (final String line in lines) {
    indent.writeln('$prefix$line');
  }
}

/// Recursively merges [modification] into [base].  In other words, whenever
/// there is a conflict over the value of a key path, [modification]'s value for
/// that key path is selected.
Map<String, Object> mergeMaps(
  Map<String, Object> base,
  Map<String, Object> modification,
) {
  final Map<String, Object> result = <String, Object>{};
  for (final MapEntry<String, Object> entry in modification.entries) {
    if (base.containsKey(entry.key)) {
      final Object entryValue = entry.value;
      if (entryValue is Map<String, Object>) {
        assert(base[entry.key] is Map<String, Object>);
        result[entry.key] =
            mergeMaps((base[entry.key] as Map<String, Object>?)!, entryValue);
      } else {
        result[entry.key] = entry.value;
      }
    } else {
      result[entry.key] = entry.value;
    }
  }
  for (final MapEntry<String, Object> entry in base.entries) {
    if (!result.containsKey(entry.key)) {
      result[entry.key] = entry.value;
    }
  }
  return result;
}

/// A class name that is enumerated.
class EnumeratedClass {
  /// Constructor.
  EnumeratedClass(this.name, this.enumeration);

  /// The name of the class.
  final String name;

  /// The enumeration of the class.
  final int enumeration;
}

/// Supported basic datatypes.
const List<String> validTypes = <String>[
  'String',
  'bool',
  'int',
  'double',
  'Uint8List',
  'Int32List',
  'Int64List',
  'Float64List',
  'List',
  'Map',
  'Object',
];

/// Custom codecs' custom types are enumerated from 255 down to this number to
/// avoid collisions with the StandardMessageCodec.
const int _minimumCodecFieldKey = 128;

Iterable<TypeDeclaration> _getTypeArguments(TypeDeclaration type) sync* {
  for (final TypeDeclaration typeArg in type.typeArguments) {
    yield* _getTypeArguments(typeArg);
  }
  yield type;
}

bool _isUnseenCustomType(
    TypeDeclaration type, Set<String> referencedTypeNames) {
  return !referencedTypeNames.contains(type.baseName) &&
      !validTypes.contains(type.baseName);
}

class _Bag<Key, Value> {
  Map<Key, List<Value>> map = <Key, List<Value>>{};
  void add(Key key, Value? value) {
    if (!map.containsKey(key)) {
      map[key] = value == null ? <Value>[] : <Value>[value];
    } else {
      if (value != null) {
        map[key]!.add(value);
      }
    }
  }

  void addMany(Iterable<Key> keys, Value? value) {
    for (final Key key in keys) {
      add(key, value);
    }
  }
}

/// Recurses into a list of [Api]s and produces a list of all referenced types
/// and an associated [List] of the offsets where they are found.
Map<TypeDeclaration, List<int>> getReferencedTypes(
    List<Api> apis, List<Class> classes) {
  final _Bag<TypeDeclaration, int> references = _Bag<TypeDeclaration, int>();
  for (final Api api in apis) {
    for (final Method method in api.methods) {
      for (final NamedType field in method.arguments) {
        references.addMany(_getTypeArguments(field.type), field.offset);
      }
      references.addMany(_getTypeArguments(method.returnType), method.offset);
    }
  }

  final Set<String> referencedTypeNames =
      references.map.keys.map((TypeDeclaration e) => e.baseName).toSet();
  final List<String> classesToCheck = List<String>.from(referencedTypeNames);
  while (classesToCheck.isNotEmpty) {
    final String next = classesToCheck.removeLast();
    final Class aClass = classes.firstWhere((Class x) => x.name == next,
        orElse: () => Class(name: '', fields: <NamedType>[]));
    for (final NamedType field in aClass.fields) {
      if (_isUnseenCustomType(field.type, referencedTypeNames)) {
        references.add(field.type, field.offset);
        classesToCheck.add(field.type.baseName);
      }
      for (final TypeDeclaration typeArg in field.type.typeArguments) {
        if (_isUnseenCustomType(typeArg, referencedTypeNames)) {
          references.add(typeArg, field.offset);
          classesToCheck.add(typeArg.baseName);
        }
      }
    }
  }
  return references.map;
}

/// Returns true if the concrete type cannot be determined at compile-time.
bool _isConcreteTypeAmbiguous(TypeDeclaration type) {
  return (type.baseName == 'List' && type.typeArguments.isEmpty) ||
      (type.baseName == 'Map' && type.typeArguments.isEmpty) ||
      type.baseName == 'Object';
}

/// Given an [Api], return the enumerated classes that must exist in the codec
/// where the enumeration should be the key used in the buffer.
Iterable<EnumeratedClass> getCodecClasses(Api api, Root root) sync* {
  final Set<String> enumNames = root.enums.map((Enum e) => e.name).toSet();
  final Map<TypeDeclaration, List<int>> referencedTypes =
      getReferencedTypes(<Api>[api], root.classes);
  final Iterable<String> allTypeNames =
      referencedTypes.keys.any(_isConcreteTypeAmbiguous)
          ? root.classes.map((Class aClass) => aClass.name)
          : referencedTypes.keys.map((TypeDeclaration e) => e.baseName);
  final List<String> sortedNames = allTypeNames
      .where((String element) =>
          element != 'void' &&
          !validTypes.contains(element) &&
          !enumNames.contains(element))
      .toList();
  sortedNames.sort();
  int enumeration = _minimumCodecFieldKey;
  const int maxCustomClassesPerApi = 255 - _minimumCodecFieldKey;
  if (sortedNames.length > maxCustomClassesPerApi) {
    throw Exception(
        'Pigeon doesn\'t support more than $maxCustomClassesPerApi referenced custom classes per API, try splitting up your APIs.');
  }
  for (final String name in sortedNames) {
    yield EnumeratedClass(name, enumeration);
    enumeration += 1;
  }
}<|MERGE_RESOLUTION|>--- conflicted
+++ resolved
@@ -7,13 +7,8 @@
 import 'dart:mirrors';
 import 'ast.dart';
 
-<<<<<<< HEAD
-/// The current version of pigeon. This must match the version in pubspec.yaml.
-const String pigeonVersion = '2.1.0';
-=======
 /// The current version of pigeon. This must match the version in pubspec.yaml.\
-const String pigeonVersion = '3.0.2';
->>>>>>> b7cd2f4e
+const String pigeonVersion = '3.1.0';
 
 /// Read all the content from [stdin] to a String.
 String readStdin() {
