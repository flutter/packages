// Copyright 2013 The Flutter Authors. All rights reserved.
// Use of this source code is governed by a BSD-style license that can be
// found in the LICENSE file.

import 'dart:convert';
import 'dart:io';
import 'dart:mirrors';

import 'ast.dart';

/// The current version of pigeon. This must match the version in pubspec.yaml.
<<<<<<< HEAD
const String pigeonVersion = '5.0.2';
=======
const String pigeonVersion = '6.0.0';
>>>>>>> 37e2bab5

/// Read all the content from [stdin] to a String.
String readStdin() {
  final List<int> bytes = <int>[];
  int byte = stdin.readByteSync();
  while (byte >= 0) {
    bytes.add(byte);
    byte = stdin.readByteSync();
  }
  return utf8.decode(bytes);
}

/// True if the generator line number should be printed out at the end of newlines.
bool debugGenerators = false;

/// A helper class for managing indentation, wrapping a [StringSink].
class Indent {
  /// Constructor which takes a [StringSink] [Ident] will wrap.
  Indent(this._sink);

  int _count = 0;
  final StringSink _sink;

  /// String used for newlines (ex "\n").
  String get newline {
    if (debugGenerators) {
      final List<String> frames = StackTrace.current.toString().split('\n');
      return ' //${frames.firstWhere((String x) => x.contains('_generator.dart'))}\n';
    } else {
      return '\n';
    }
  }

  /// String used to represent a tab.
  final String tab = '  ';

  /// Increase the indentation level.
  void inc([int level = 1]) {
    _count += level;
  }

  /// Decrement the indentation level.
  void dec([int level = 1]) {
    _count -= level;
  }

  /// Returns the String representing the current indentation.
  String str() {
    String result = '';
    for (int i = 0; i < _count; i++) {
      result += tab;
    }
    return result;
  }

  /// Replaces the newlines and tabs of input and adds it to the stream.
  void format(String input,
      {bool leadingSpace = true, bool trailingNewline = true}) {
    final List<String> lines = input.split('\n');
    for (int i = 0; i < lines.length; ++i) {
      final String line = lines[i];
      if (i == 0 && !leadingSpace) {
        addln(line.replaceAll('\t', tab));
      } else if (i == lines.length - 1 && !trailingNewline) {
        write(line.replaceAll('\t', tab));
      } else {
        writeln(line.replaceAll('\t', tab));
      }
    }
  }

  /// Scoped increase of the ident level.  For the execution of [func] the
  /// indentation will be incremented.
  void scoped(
    String? begin,
    String? end,
    Function func, {
    bool addTrailingNewline = true,
    int nestCount = 1,
  }) {
    if (begin != null) {
      _sink.write(begin + newline);
    }
    nest(nestCount, func);
    if (end != null) {
      _sink.write(str() + end);
      if (addTrailingNewline) {
        _sink.write(newline);
      }
    }
  }

  /// Like `scoped` but writes the current indentation level.
  void writeScoped(
    String? begin,
    String end,
    Function func, {
    bool addTrailingNewline = true,
  }) {
    scoped(str() + (begin ?? ''), end, func,
        addTrailingNewline: addTrailingNewline);
  }

  /// Scoped increase of the ident level.  For the execution of [func] the
  /// indentation will be incremented by the given amount.
  void nest(int count, Function func) {
    inc(count);
    func(); // ignore: avoid_dynamic_calls
    dec(count);
  }

  /// Add [text] with indentation and a newline.
  void writeln(String text) {
    if (text.isEmpty) {
      _sink.write(newline);
    } else {
      _sink.write(str() + text + newline);
    }
  }

  /// Add [text] with indentation.
  void write(String text) {
    _sink.write(str() + text);
  }

  /// Add [text] with a newline.
  void addln(String text) {
    _sink.write(text + newline);
  }

  /// Just adds [text].
  void add(String text) {
    _sink.write(text);
  }
}

/// Create the generated channel name for a [func] on a [api].
String makeChannelName(Api api, Method func) {
  return 'dev.flutter.pigeon.${api.name}.${func.name}';
}

/// Represents the mapping of a Dart datatype to a Host datatype.
class HostDatatype {
  /// Parametric constructor for HostDatatype.
  HostDatatype({
    required this.datatype,
    required this.isBuiltin,
    required this.isNullable,
  });

  /// The [String] that can be printed into host code to represent the type.
  final String datatype;

  /// `true` if the host datatype is something builtin.
  final bool isBuiltin;

  /// `true` if the type corresponds to a nullable Dart datatype.
  final bool isNullable;
}

/// Calculates the [HostDatatype] for the provided [NamedType].
///
/// It will check the field against [classes], the list of custom classes, to
/// check if it is a builtin type. [builtinResolver] will return the host
/// datatype for the Dart datatype for builtin types.
///
/// [customResolver] can modify the datatype of custom types.
HostDatatype getFieldHostDatatype(NamedType field, List<Class> classes,
    List<Enum> enums, String? Function(TypeDeclaration) builtinResolver,
    {String Function(String)? customResolver}) {
  return _getHostDatatype(field.type, classes, enums, builtinResolver,
      customResolver: customResolver, fieldName: field.name);
}

/// Calculates the [HostDatatype] for the provided [TypeDeclaration].
///
/// It will check the field against [classes], the list of custom classes, to
/// check if it is a builtin type. [builtinResolver] will return the host
/// datatype for the Dart datatype for builtin types.
///
/// [customResolver] can modify the datatype of custom types.
HostDatatype getHostDatatype(TypeDeclaration type, List<Class> classes,
    List<Enum> enums, String? Function(TypeDeclaration) builtinResolver,
    {String Function(String)? customResolver}) {
  return _getHostDatatype(type, classes, enums, builtinResolver,
      customResolver: customResolver);
}

HostDatatype _getHostDatatype(TypeDeclaration type, List<Class> classes,
    List<Enum> enums, String? Function(TypeDeclaration) builtinResolver,
    {String Function(String)? customResolver, String? fieldName}) {
  final String? datatype = builtinResolver(type);
  if (datatype == null) {
    if (classes.map((Class x) => x.name).contains(type.baseName)) {
      final String customName = customResolver != null
          ? customResolver(type.baseName)
          : type.baseName;
      return HostDatatype(
          datatype: customName, isBuiltin: false, isNullable: type.isNullable);
    } else if (enums.map((Enum x) => x.name).contains(type.baseName)) {
      final String customName = customResolver != null
          ? customResolver(type.baseName)
          : type.baseName;
      return HostDatatype(
          datatype: customName, isBuiltin: false, isNullable: type.isNullable);
    } else {
      throw Exception(
          'unrecognized datatype ${fieldName == null ? '' : 'for field:"$fieldName" '}of type:"${type.baseName}"');
    }
  } else {
    return HostDatatype(
        datatype: datatype, isBuiltin: true, isNullable: type.isNullable);
  }
}

/// Warning printed at the top of all generated code.
const String generatedCodeWarning =
    'Autogenerated from Pigeon (v$pigeonVersion), do not edit directly.';

/// String to be printed after `generatedCodeWarning`.
const String seeAlsoWarning = 'See also: https://pub.dev/packages/pigeon';

/// Collection of keys used in dictionaries across generators.
class Keys {
  /// The key in the result hash for the 'result' value.
  static const String result = 'result';

  /// The key in the result hash for the 'error' value.
  static const String error = 'error';

  /// The key in an error hash for the 'code' value.
  static const String errorCode = 'code';

  /// The key in an error hash for the 'message' value.
  static const String errorMessage = 'message';

  /// The key in an error hash for the 'details' value.
  static const String errorDetails = 'details';
}

/// Returns true if `type` represents 'void'.
bool isVoid(TypeMirror type) {
  return MirrorSystem.getName(type.simpleName) == 'void';
}

/// Adds the [lines] to [indent].
void addLines(Indent indent, Iterable<String> lines, {String? linePrefix}) {
  final String prefix = linePrefix ?? '';
  for (final String line in lines) {
    indent.writeln('$prefix$line');
  }
}

/// Recursively merges [modification] into [base].  In other words, whenever
/// there is a conflict over the value of a key path, [modification]'s value for
/// that key path is selected.
Map<String, Object> mergeMaps(
  Map<String, Object> base,
  Map<String, Object> modification,
) {
  final Map<String, Object> result = <String, Object>{};
  for (final MapEntry<String, Object> entry in modification.entries) {
    if (base.containsKey(entry.key)) {
      final Object entryValue = entry.value;
      if (entryValue is Map<String, Object>) {
        assert(base[entry.key] is Map<String, Object>);
        result[entry.key] =
            mergeMaps((base[entry.key] as Map<String, Object>?)!, entryValue);
      } else {
        result[entry.key] = entry.value;
      }
    } else {
      result[entry.key] = entry.value;
    }
  }
  for (final MapEntry<String, Object> entry in base.entries) {
    if (!result.containsKey(entry.key)) {
      result[entry.key] = entry.value;
    }
  }
  return result;
}

/// A class name that is enumerated.
class EnumeratedClass {
  /// Constructor.
  EnumeratedClass(this.name, this.enumeration);

  /// The name of the class.
  final String name;

  /// The enumeration of the class.
  final int enumeration;
}

/// Supported basic datatypes.
const List<String> validTypes = <String>[
  'String',
  'bool',
  'int',
  'double',
  'Uint8List',
  'Int32List',
  'Int64List',
  'Float64List',
  'List',
  'Map',
  'Object',
];

/// Custom codecs' custom types are enumerated from 255 down to this number to
/// avoid collisions with the StandardMessageCodec.
const int _minimumCodecFieldKey = 128;

Iterable<TypeDeclaration> _getTypeArguments(TypeDeclaration type) sync* {
  for (final TypeDeclaration typeArg in type.typeArguments) {
    yield* _getTypeArguments(typeArg);
  }
  yield type;
}

bool _isUnseenCustomType(
    TypeDeclaration type, Set<String> referencedTypeNames) {
  return !referencedTypeNames.contains(type.baseName) &&
      !validTypes.contains(type.baseName);
}

class _Bag<Key, Value> {
  Map<Key, List<Value>> map = <Key, List<Value>>{};
  void add(Key key, Value? value) {
    if (!map.containsKey(key)) {
      map[key] = value == null ? <Value>[] : <Value>[value];
    } else {
      if (value != null) {
        map[key]!.add(value);
      }
    }
  }

  void addMany(Iterable<Key> keys, Value? value) {
    for (final Key key in keys) {
      add(key, value);
    }
  }
}

/// Recurses into a list of [Api]s and produces a list of all referenced types
/// and an associated [List] of the offsets where they are found.
Map<TypeDeclaration, List<int>> getReferencedTypes(
    List<Api> apis, List<Class> classes) {
  final _Bag<TypeDeclaration, int> references = _Bag<TypeDeclaration, int>();
  for (final Api api in apis) {
    for (final Method method in api.methods) {
      for (final NamedType field in method.arguments) {
        references.addMany(_getTypeArguments(field.type), field.offset);
      }
      references.addMany(_getTypeArguments(method.returnType), method.offset);
    }
  }

  final Set<String> referencedTypeNames =
      references.map.keys.map((TypeDeclaration e) => e.baseName).toSet();
  final List<String> classesToCheck = List<String>.from(referencedTypeNames);
  while (classesToCheck.isNotEmpty) {
    final String next = classesToCheck.removeLast();
    final Class aClass = classes.firstWhere((Class x) => x.name == next,
        orElse: () => Class(name: '', fields: <NamedType>[]));
    for (final NamedType field in aClass.fields) {
      if (_isUnseenCustomType(field.type, referencedTypeNames)) {
        references.add(field.type, field.offset);
        classesToCheck.add(field.type.baseName);
      }
      for (final TypeDeclaration typeArg in field.type.typeArguments) {
        if (_isUnseenCustomType(typeArg, referencedTypeNames)) {
          references.add(typeArg, field.offset);
          classesToCheck.add(typeArg.baseName);
        }
      }
    }
  }
  return references.map;
}

/// Returns true if the concrete type cannot be determined at compile-time.
bool _isConcreteTypeAmbiguous(TypeDeclaration type) {
  return (type.baseName == 'List' && type.typeArguments.isEmpty) ||
      (type.baseName == 'Map' && type.typeArguments.isEmpty) ||
      type.baseName == 'Object';
}

/// Given an [Api], return the enumerated classes that must exist in the codec
/// where the enumeration should be the key used in the buffer.
Iterable<EnumeratedClass> getCodecClasses(Api api, Root root) sync* {
  final Set<String> enumNames = root.enums.map((Enum e) => e.name).toSet();
  final Map<TypeDeclaration, List<int>> referencedTypes =
      getReferencedTypes(<Api>[api], root.classes);
  final Iterable<String> allTypeNames =
      referencedTypes.keys.any(_isConcreteTypeAmbiguous)
          ? root.classes.map((Class aClass) => aClass.name)
          : referencedTypes.keys.map((TypeDeclaration e) => e.baseName);
  final List<String> sortedNames = allTypeNames
      .where((String element) =>
          element != 'void' &&
          !validTypes.contains(element) &&
          !enumNames.contains(element))
      .toList();
  sortedNames.sort();
  int enumeration = _minimumCodecFieldKey;
  const int maxCustomClassesPerApi = 255 - _minimumCodecFieldKey;
  if (sortedNames.length > maxCustomClassesPerApi) {
    throw Exception(
        "Pigeon doesn't support more than $maxCustomClassesPerApi referenced custom classes per API, try splitting up your APIs.");
  }
  for (final String name in sortedNames) {
    yield EnumeratedClass(name, enumeration);
    enumeration += 1;
  }
}

/// Returns true if the [TypeDeclaration] represents an enum.
bool isEnum(Root root, TypeDeclaration type) =>
    root.enums.map((Enum e) => e.name).contains(type.baseName);

/// Describes how to format a document comment.
class DocumentCommentSpecification {
  /// Constructor for [DocumentationCommentSpecification]
  const DocumentCommentSpecification(
    this.openCommentToken, {
    this.closeCommentToken = '',
    this.blockContinuationToken = '',
  });

  /// Token that represents the open symbol for a documentation comment.
  final String openCommentToken;

  /// Token that represents the closing symbol for a documentation comment.
  final String closeCommentToken;

  /// Token that represents the continuation symbol for a block of documentation comments.
  final String blockContinuationToken;
}

/// Formats documentation comments and adds them to current Indent.
///
/// The [comments] list is meant for comments written in the input dart file.
/// The [generatorComments] list is meant for comments added by the generators.
/// Include white space for all tokens when called, no assumptions are made.
void addDocumentationComments(
  Indent indent,
  List<String> comments,
  DocumentCommentSpecification commentSpec, {
  List<String> generatorComments = const <String>[],
}) {
  final List<String> allComments = <String>[
    ...comments,
    if (comments.isNotEmpty && generatorComments.isNotEmpty) '',
    ...generatorComments,
  ];
  String currentLineOpenToken = commentSpec.openCommentToken;
  if (allComments.length > 1) {
    if (commentSpec.closeCommentToken != '') {
      indent.writeln(commentSpec.openCommentToken);
      currentLineOpenToken = commentSpec.blockContinuationToken;
    }
    for (String line in allComments) {
      if (line.isNotEmpty && line[0] != ' ') {
        line = ' $line';
      }
      indent.writeln(
        '$currentLineOpenToken$line',
      );
    }
    if (commentSpec.closeCommentToken != '') {
      indent.writeln(commentSpec.closeCommentToken);
    }
  } else if (allComments.length == 1) {
    indent.writeln(
      '$currentLineOpenToken${allComments.first}${commentSpec.closeCommentToken}',
    );
  }
}

/// Returns an ordered list of fields to provide consistent serialisation order.
Iterable<NamedType> getFieldsInSerializationOrder(Class klass) {
  // This returns the fields in the order they are declared in the pigeon file.
  return klass.fields;
}

/// Enum to specify which file will be generated for multi-file generators
enum FileType {
  /// header file.
  header,

  /// source file.
  source,

  /// file type is not applicable.
  na,
}

/// Options for [Generator]s that have multiple output file types.
///
/// Specifies which file to write as well as wraps all language options.
class OutputFileOptions<T> {
  /// Constructor.
  OutputFileOptions({required this.fileType, required this.languageOptions});

  /// To specify which file type should be created.
  FileType fileType;

  /// Options for specified language across all file types.
  T languageOptions;
}<|MERGE_RESOLUTION|>--- conflicted
+++ resolved
@@ -9,11 +9,7 @@
 import 'ast.dart';
 
 /// The current version of pigeon. This must match the version in pubspec.yaml.
-<<<<<<< HEAD
-const String pigeonVersion = '5.0.2';
-=======
-const String pigeonVersion = '6.0.0';
->>>>>>> 37e2bab5
+const String pigeonVersion = '6.0.1';
 
 /// Read all the content from [stdin] to a String.
 String readStdin() {
