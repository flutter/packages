// Copyright 2013 The Flutter Authors. All rights reserved.
// Use of this source code is governed by a BSD-style license that can be
// found in the LICENSE file.

import 'dart:convert';
import 'dart:io';
import 'dart:mirrors';

import 'ast.dart';

<<<<<<< HEAD
/// The current version of pigeon. This must match the version in pubspec.yaml.
const String pigeonVersion = '6.1.0';
=======
/// The current version of pigeon.
///
/// This must match the version in pubspec.yaml.
const String pigeonVersion = '7.0.4';
>>>>>>> d87320e7

/// Read all the content from [stdin] to a String.
String readStdin() {
  final List<int> bytes = <int>[];
  int byte = stdin.readByteSync();
  while (byte >= 0) {
    bytes.add(byte);
    byte = stdin.readByteSync();
  }
  return utf8.decode(bytes);
}

/// True if the generator line number should be printed out at the end of newlines.
bool debugGenerators = false;

/// A helper class for managing indentation, wrapping a [StringSink].
class Indent {
  /// Constructor which takes a [StringSink] [Ident] will wrap.
  Indent(this._sink);

  int _count = 0;
  final StringSink _sink;

  /// String used for newlines (ex "\n").
  String get newline {
    if (debugGenerators) {
      final List<String> frames = StackTrace.current.toString().split('\n');
      return ' //${frames.firstWhere((String x) => x.contains('_generator.dart'))}\n';
    } else {
      return '\n';
    }
  }

  /// String used to represent a tab.
  final String tab = '  ';

  /// Increase the indentation level.
  void inc([int level = 1]) {
    _count += level;
  }

  /// Decrement the indentation level.
  void dec([int level = 1]) {
    _count -= level;
  }

  /// Returns the String representing the current indentation.
  String str() {
    String result = '';
    for (int i = 0; i < _count; i++) {
      result += tab;
    }
    return result;
  }

  /// Replaces the newlines and tabs of input and adds it to the stream.
  void format(String input,
      {bool leadingSpace = true, bool trailingNewline = true}) {
    final List<String> lines = input.split('\n');
    for (int i = 0; i < lines.length; ++i) {
      final String line = lines[i];
      if (i == 0 && !leadingSpace) {
        addln(line.replaceAll('\t', tab));
      } else if (i == lines.length - 1 && !trailingNewline) {
        write(line.replaceAll('\t', tab));
      } else {
        writeln(line.replaceAll('\t', tab));
      }
    }
  }

  /// Scoped increase of the indent level.
  ///
  /// For the execution of [func] the indentation will be incremented.
  void addScoped(
    String? begin,
    String? end,
    Function func, {
    bool addTrailingNewline = true,
    int nestCount = 1,
  }) {
    assert(begin != '' || end != '',
        'Use nest for indentation without any decoration');
    if (begin != null) {
      _sink.write(begin + newline);
    }
    nest(nestCount, func);
    if (end != null) {
      _sink.write(str() + end);
      if (addTrailingNewline) {
        _sink.write(newline);
      }
    }
  }

  /// Like `addScoped` but writes the current indentation level.
  void writeScoped(
    String? begin,
    String end,
    Function func, {
    bool addTrailingNewline = true,
  }) {
    assert(begin != '' || end != '',
        'Use nest for indentation without any decoration');
    addScoped(str() + (begin ?? ''), end, func,
        addTrailingNewline: addTrailingNewline);
  }

  /// Scoped increase of the indent level.
  ///
  /// For the execution of [func] the indentation will be incremented by the given amount.
  void nest(int count, Function func) {
    inc(count);
    func(); // ignore: avoid_dynamic_calls
    dec(count);
  }

  /// Add [text] with indentation and a newline.
  void writeln(String text) {
    if (text.isEmpty) {
      _sink.write(newline);
    } else {
      _sink.write(str() + text + newline);
    }
  }

  /// Add [text] with indentation.
  void write(String text) {
    _sink.write(str() + text);
  }

  /// Add [text] with a newline.
  void addln(String text) {
    _sink.write(text + newline);
  }

  /// Just adds [text].
  void add(String text) {
    _sink.write(text);
  }

  /// Adds [lines] number of newlines.
  void newln([int lines = 1]) {
    for (; lines > 0; lines--) {
      _sink.write(newline);
    }
  }
}

/// Create the generated channel name for a [func] on a [api].
String makeChannelName(Api api, Method func) {
  return 'dev.flutter.pigeon.${api.name}.${func.name}';
}

/// Represents the mapping of a Dart datatype to a Host datatype.
class HostDatatype {
  /// Parametric constructor for HostDatatype.
  HostDatatype({
    required this.datatype,
    required this.isBuiltin,
    required this.isNullable,
  });

  /// The [String] that can be printed into host code to represent the type.
  final String datatype;

  /// `true` if the host datatype is something builtin.
  final bool isBuiltin;

  /// `true` if the type corresponds to a nullable Dart datatype.
  final bool isNullable;
}

/// Calculates the [HostDatatype] for the provided [NamedType].
///
/// It will check the field against [classes], the list of custom classes, to
/// check if it is a builtin type. [builtinResolver] will return the host
/// datatype for the Dart datatype for builtin types.
///
/// [customResolver] can modify the datatype of custom types.
HostDatatype getFieldHostDatatype(NamedType field, List<Class> classes,
    List<Enum> enums, String? Function(TypeDeclaration) builtinResolver,
    {String Function(String)? customResolver}) {
  return _getHostDatatype(field.type, classes, enums, builtinResolver,
      customResolver: customResolver, fieldName: field.name);
}

/// Calculates the [HostDatatype] for the provided [TypeDeclaration].
///
/// It will check the field against [classes], the list of custom classes, to
/// check if it is a builtin type. [builtinResolver] will return the host
/// datatype for the Dart datatype for builtin types.
///
/// [customResolver] can modify the datatype of custom types.
HostDatatype getHostDatatype(TypeDeclaration type, List<Class> classes,
    List<Enum> enums, String? Function(TypeDeclaration) builtinResolver,
    {String Function(String)? customResolver}) {
  return _getHostDatatype(type, classes, enums, builtinResolver,
      customResolver: customResolver);
}

HostDatatype _getHostDatatype(TypeDeclaration type, List<Class> classes,
    List<Enum> enums, String? Function(TypeDeclaration) builtinResolver,
    {String Function(String)? customResolver, String? fieldName}) {
  final String? datatype = builtinResolver(type);
  if (datatype == null) {
    if (classes.map((Class x) => x.name).contains(type.baseName)) {
      final String customName = customResolver != null
          ? customResolver(type.baseName)
          : type.baseName;
      return HostDatatype(
          datatype: customName, isBuiltin: false, isNullable: type.isNullable);
    } else if (enums.map((Enum x) => x.name).contains(type.baseName)) {
      final String customName = customResolver != null
          ? customResolver(type.baseName)
          : type.baseName;
      return HostDatatype(
          datatype: customName, isBuiltin: false, isNullable: type.isNullable);
    } else {
      throw Exception(
          'unrecognized datatype ${fieldName == null ? '' : 'for field:"$fieldName" '}of type:"${type.baseName}"');
    }
  } else {
    return HostDatatype(
        datatype: datatype, isBuiltin: true, isNullable: type.isNullable);
  }
}

/// Warning printed at the top of all generated code.
const String generatedCodeWarning =
    'Autogenerated from Pigeon (v$pigeonVersion), do not edit directly.';

/// String to be printed after `generatedCodeWarning`.
const String seeAlsoWarning = 'See also: https://pub.dev/packages/pigeon';

/// Collection of keys used in dictionaries across generators.
class Keys {
  /// The key in the result hash for the 'result' value.
  static const String result = 'result';

  /// The key in the result hash for the 'error' value.
  static const String error = 'error';

  /// The key in an error hash for the 'code' value.
  static const String errorCode = 'code';

  /// The key in an error hash for the 'message' value.
  static const String errorMessage = 'message';

  /// The key in an error hash for the 'details' value.
  static const String errorDetails = 'details';
}

/// Returns true if `type` represents 'void'.
bool isVoid(TypeMirror type) {
  return MirrorSystem.getName(type.simpleName) == 'void';
}

/// Adds the [lines] to [indent].
void addLines(Indent indent, Iterable<String> lines, {String? linePrefix}) {
  final String prefix = linePrefix ?? '';
  for (final String line in lines) {
    indent.writeln('$prefix$line');
  }
}

/// Recursively merges [modification] into [base].
///
/// In other words, whenever there is a conflict over the value of a key path,
/// [modification]'s value for that key path is selected.
Map<String, Object> mergeMaps(
  Map<String, Object> base,
  Map<String, Object> modification,
) {
  final Map<String, Object> result = <String, Object>{};
  for (final MapEntry<String, Object> entry in modification.entries) {
    if (base.containsKey(entry.key)) {
      final Object entryValue = entry.value;
      if (entryValue is Map<String, Object>) {
        assert(base[entry.key] is Map<String, Object>);
        result[entry.key] =
            mergeMaps((base[entry.key] as Map<String, Object>?)!, entryValue);
      } else {
        result[entry.key] = entry.value;
      }
    } else {
      result[entry.key] = entry.value;
    }
  }
  for (final MapEntry<String, Object> entry in base.entries) {
    if (!result.containsKey(entry.key)) {
      result[entry.key] = entry.value;
    }
  }
  return result;
}

/// A class name that is enumerated.
class EnumeratedClass {
  /// Constructor.
  EnumeratedClass(this.name, this.enumeration);

  /// The name of the class.
  final String name;

  /// The enumeration of the class.
  final int enumeration;
}

/// Supported basic datatypes.
const List<String> validTypes = <String>[
  'String',
  'bool',
  'int',
  'double',
  'Uint8List',
  'Int32List',
  'Int64List',
  'Float64List',
  'List',
  'Map',
  'Object',
];

/// Custom codecs' custom types are enumerated from 255 down to this number to
/// avoid collisions with the StandardMessageCodec.
const int _minimumCodecFieldKey = 128;

Iterable<TypeDeclaration> _getTypeArguments(TypeDeclaration type) sync* {
  for (final TypeDeclaration typeArg in type.typeArguments) {
    yield* _getTypeArguments(typeArg);
  }
  yield type;
}

bool _isUnseenCustomType(
    TypeDeclaration type, Set<String> referencedTypeNames) {
  return !referencedTypeNames.contains(type.baseName) &&
      !validTypes.contains(type.baseName);
}

class _Bag<Key, Value> {
  Map<Key, List<Value>> map = <Key, List<Value>>{};
  void add(Key key, Value? value) {
    if (!map.containsKey(key)) {
      map[key] = value == null ? <Value>[] : <Value>[value];
    } else {
      if (value != null) {
        map[key]!.add(value);
      }
    }
  }

  void addMany(Iterable<Key> keys, Value? value) {
    for (final Key key in keys) {
      add(key, value);
    }
  }
}

/// Recurses into a list of [Api]s and produces a list of all referenced types
/// and an associated [List] of the offsets where they are found.
Map<TypeDeclaration, List<int>> getReferencedTypes(
    List<Api> apis, List<Class> classes) {
  final _Bag<TypeDeclaration, int> references = _Bag<TypeDeclaration, int>();
  for (final Api api in apis) {
    for (final Method method in api.methods) {
      for (final NamedType field in method.arguments) {
        references.addMany(_getTypeArguments(field.type), field.offset);
      }
      references.addMany(_getTypeArguments(method.returnType), method.offset);
    }
  }

  final Set<String> referencedTypeNames =
      references.map.keys.map((TypeDeclaration e) => e.baseName).toSet();
  final List<String> classesToCheck = List<String>.from(referencedTypeNames);
  while (classesToCheck.isNotEmpty) {
    final String next = classesToCheck.removeLast();
    final Class aClass = classes.firstWhere((Class x) => x.name == next,
        orElse: () => Class(name: '', fields: <NamedType>[]));
    for (final NamedType field in aClass.fields) {
      if (_isUnseenCustomType(field.type, referencedTypeNames)) {
        references.add(field.type, field.offset);
        classesToCheck.add(field.type.baseName);
      }
      for (final TypeDeclaration typeArg in field.type.typeArguments) {
        if (_isUnseenCustomType(typeArg, referencedTypeNames)) {
          references.add(typeArg, field.offset);
          classesToCheck.add(typeArg.baseName);
        }
      }
    }
  }
  return references.map;
}

/// Returns true if the concrete type cannot be determined at compile-time.
bool _isConcreteTypeAmbiguous(TypeDeclaration type) {
  return (type.baseName == 'List' && type.typeArguments.isEmpty) ||
      (type.baseName == 'Map' && type.typeArguments.isEmpty) ||
      type.baseName == 'Object';
}

/// Given an [Api], return the enumerated classes that must exist in the codec
/// where the enumeration should be the key used in the buffer.
Iterable<EnumeratedClass> getCodecClasses(Api api, Root root) sync* {
  final Set<String> enumNames = root.enums.map((Enum e) => e.name).toSet();
  final Map<TypeDeclaration, List<int>> referencedTypes =
      getReferencedTypes(<Api>[api], root.classes);
  final Iterable<String> allTypeNames =
      referencedTypes.keys.any(_isConcreteTypeAmbiguous)
          ? root.classes.map((Class aClass) => aClass.name)
          : referencedTypes.keys.map((TypeDeclaration e) => e.baseName);
  final List<String> sortedNames = allTypeNames
      .where((String element) =>
          element != 'void' &&
          !validTypes.contains(element) &&
          !enumNames.contains(element))
      .toList();
  sortedNames.sort();
  int enumeration = _minimumCodecFieldKey;
  const int maxCustomClassesPerApi = 255 - _minimumCodecFieldKey;
  if (sortedNames.length > maxCustomClassesPerApi) {
    throw Exception(
        "Pigeon doesn't support more than $maxCustomClassesPerApi referenced custom classes per API, try splitting up your APIs.");
  }
  for (final String name in sortedNames) {
    yield EnumeratedClass(name, enumeration);
    enumeration += 1;
  }
}

/// Returns true if the [TypeDeclaration] represents an enum.
bool isEnum(Root root, TypeDeclaration type) =>
    root.enums.map((Enum e) => e.name).contains(type.baseName);

/// Describes how to format a document comment.
class DocumentCommentSpecification {
  /// Constructor for [DocumentationCommentSpecification]
  const DocumentCommentSpecification(
    this.openCommentToken, {
    this.closeCommentToken = '',
    this.blockContinuationToken = '',
  });

  /// Token that represents the open symbol for a documentation comment.
  final String openCommentToken;

  /// Token that represents the closing symbol for a documentation comment.
  final String closeCommentToken;

  /// Token that represents the continuation symbol for a block of documentation comments.
  final String blockContinuationToken;
}

/// Formats documentation comments and adds them to current Indent.
///
/// The [comments] list is meant for comments written in the input dart file.
/// The [generatorComments] list is meant for comments added by the generators.
/// Include white space for all tokens when called, no assumptions are made.
void addDocumentationComments(
  Indent indent,
  List<String> comments,
  DocumentCommentSpecification commentSpec, {
  List<String> generatorComments = const <String>[],
}) {
  final List<String> allComments = <String>[
    ...comments,
    if (comments.isNotEmpty && generatorComments.isNotEmpty) '',
    ...generatorComments,
  ];
  String currentLineOpenToken = commentSpec.openCommentToken;
  if (allComments.length > 1) {
    if (commentSpec.closeCommentToken != '') {
      indent.writeln(commentSpec.openCommentToken);
      currentLineOpenToken = commentSpec.blockContinuationToken;
    }
    for (String line in allComments) {
      if (line.isNotEmpty && line[0] != ' ') {
        line = ' $line';
      }
      indent.writeln(
        '$currentLineOpenToken$line',
      );
    }
    if (commentSpec.closeCommentToken != '') {
      indent.writeln(commentSpec.closeCommentToken);
    }
  } else if (allComments.length == 1) {
    indent.writeln(
      '$currentLineOpenToken${allComments.first}${commentSpec.closeCommentToken}',
    );
  }
}

/// Returns an ordered list of fields to provide consistent serialisation order.
Iterable<NamedType> getFieldsInSerializationOrder(Class klass) {
  // This returns the fields in the order they are declared in the pigeon file.
  return klass.fields;
}

/// Enum to specify which file will be generated for multi-file generators
enum FileType {
  /// header file.
  header,

  /// source file.
  source,

  /// file type is not applicable.
  na,
}

/// Options for [Generator]s that have multiple output file types.
///
/// Specifies which file to write as well as wraps all language options.
class OutputFileOptions<T> {
  /// Constructor.
  OutputFileOptions({required this.fileType, required this.languageOptions});

  /// To specify which file type should be created.
  FileType fileType;

  /// Options for specified language across all file types.
  T languageOptions;
}<|MERGE_RESOLUTION|>--- conflicted
+++ resolved
@@ -8,15 +8,10 @@
 
 import 'ast.dart';
 
-<<<<<<< HEAD
-/// The current version of pigeon. This must match the version in pubspec.yaml.
-const String pigeonVersion = '6.1.0';
-=======
 /// The current version of pigeon.
 ///
 /// This must match the version in pubspec.yaml.
-const String pigeonVersion = '7.0.4';
->>>>>>> d87320e7
+const String pigeonVersion = '7.1.0';
 
 /// Read all the content from [stdin] to a String.
 String readStdin() {
