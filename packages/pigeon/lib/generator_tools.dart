// Copyright 2013 The Flutter Authors. All rights reserved.
// Use of this source code is governed by a BSD-style license that can be
// found in the LICENSE file.

import 'dart:convert';
import 'dart:io';
import 'dart:mirrors';

import 'ast.dart';

/// The current version of pigeon. This must match the version in pubspec.yaml.
<<<<<<< HEAD
const String pigeonVersion = '4.2.16';
=======
const String pigeonVersion = '5.0.0';
>>>>>>> e1ab9659

/// Read all the content from [stdin] to a String.
String readStdin() {
  final List<int> bytes = <int>[];
  int byte = stdin.readByteSync();
  while (byte >= 0) {
    bytes.add(byte);
    byte = stdin.readByteSync();
  }
  return utf8.decode(bytes);
}

/// True if the generator line number should be printed out at the end of newlines.
bool debugGenerators = false;

/// A helper class for managing indentation, wrapping a [StringSink].
class Indent {
  /// Constructor which takes a [StringSink] [Ident] will wrap.
  Indent(this._sink);

  int _count = 0;
  final StringSink _sink;

  /// String used for newlines (ex "\n").
  String get newline {
    if (debugGenerators) {
      final List<String> frames = StackTrace.current.toString().split('\n');
      return ' //${frames.firstWhere((String x) => x.contains('_generator.dart'))}\n';
    } else {
      return '\n';
    }
  }

  /// String used to represent a tab.
  final String tab = '  ';

  /// Increase the indentation level.
  void inc([int level = 1]) {
    _count += level;
  }

  /// Decrement the indentation level.
  void dec([int level = 1]) {
    _count -= level;
  }

  /// Returns the String representing the current indentation.
  String str() {
    String result = '';
    for (int i = 0; i < _count; i++) {
      result += tab;
    }
    return result;
  }

  /// Replaces the newlines and tabs of input and adds it to the stream.
  void format(String input,
      {bool leadingSpace = true, bool trailingNewline = true}) {
    final List<String> lines = input.split('\n');
    for (int i = 0; i < lines.length; ++i) {
      final String line = lines[i];
      if (i == 0 && !leadingSpace) {
        addln(line.replaceAll('\t', tab));
      } else if (i == lines.length - 1 && !trailingNewline) {
        write(line.replaceAll('\t', tab));
      } else {
        writeln(line.replaceAll('\t', tab));
      }
    }
  }

  /// Scoped increase of the ident level.  For the execution of [func] the
  /// indentation will be incremented.
  void scoped(
    String? begin,
    String? end,
    Function func, {
    bool addTrailingNewline = true,
    int nestCount = 1,
  }) {
    if (begin != null) {
      _sink.write(begin + newline);
    }
    nest(nestCount, func);
    if (end != null) {
      _sink.write(str() + end);
      if (addTrailingNewline) {
        _sink.write(newline);
      }
    }
  }

  /// Like `scoped` but writes the current indentation level.
  void writeScoped(
    String? begin,
    String end,
    Function func, {
    bool addTrailingNewline = true,
  }) {
    scoped(str() + (begin ?? ''), end, func,
        addTrailingNewline: addTrailingNewline);
  }

  /// Scoped increase of the ident level.  For the execution of [func] the
  /// indentation will be incremented by the given amount.
  void nest(int count, Function func) {
    inc(count);
    func(); // ignore: avoid_dynamic_calls
    dec(count);
  }

  /// Add [text] with indentation and a newline.
  void writeln(String text) {
    if (text.isEmpty) {
      _sink.write(newline);
    } else {
      _sink.write(str() + text + newline);
    }
  }

  /// Add [text] with indentation.
  void write(String text) {
    _sink.write(str() + text);
  }

  /// Add [text] with a newline.
  void addln(String text) {
    _sink.write(text + newline);
  }

  /// Just adds [text].
  void add(String text) {
    _sink.write(text);
  }
}

/// Create the generated channel name for a [func] on a [api].
String makeChannelName(Api api, Method func) {
  return 'dev.flutter.pigeon.${api.name}.${func.name}';
}

/// Represents the mapping of a Dart datatype to a Host datatype.
class HostDatatype {
  /// Parametric constructor for HostDatatype.
  HostDatatype({
    required this.datatype,
    required this.isBuiltin,
    required this.isNullable,
  });

  /// The [String] that can be printed into host code to represent the type.
  final String datatype;

  /// `true` if the host datatype is something builtin.
  final bool isBuiltin;

  /// `true` if the type corresponds to a nullable Dart datatype.
  final bool isNullable;
}

/// Calculates the [HostDatatype] for the provided [NamedType].
///
/// It will check the field against [classes], the list of custom classes, to
/// check if it is a builtin type. [builtinResolver] will return the host
/// datatype for the Dart datatype for builtin types.
///
/// [customResolver] can modify the datatype of custom types.
HostDatatype getFieldHostDatatype(NamedType field, List<Class> classes,
    List<Enum> enums, String? Function(TypeDeclaration) builtinResolver,
    {String Function(String)? customResolver}) {
  return _getHostDatatype(field.type, classes, enums, builtinResolver,
      customResolver: customResolver, fieldName: field.name);
}

/// Calculates the [HostDatatype] for the provided [TypeDeclaration].
///
/// It will check the field against [classes], the list of custom classes, to
/// check if it is a builtin type. [builtinResolver] will return the host
/// datatype for the Dart datatype for builtin types.
///
/// [customResolver] can modify the datatype of custom types.
HostDatatype getHostDatatype(TypeDeclaration type, List<Class> classes,
    List<Enum> enums, String? Function(TypeDeclaration) builtinResolver,
    {String Function(String)? customResolver}) {
  return _getHostDatatype(type, classes, enums, builtinResolver,
      customResolver: customResolver);
}

HostDatatype _getHostDatatype(TypeDeclaration type, List<Class> classes,
    List<Enum> enums, String? Function(TypeDeclaration) builtinResolver,
    {String Function(String)? customResolver, String? fieldName}) {
  final String? datatype = builtinResolver(type);
  if (datatype == null) {
    if (classes.map((Class x) => x.name).contains(type.baseName)) {
      final String customName = customResolver != null
          ? customResolver(type.baseName)
          : type.baseName;
      return HostDatatype(
          datatype: customName, isBuiltin: false, isNullable: type.isNullable);
    } else if (enums.map((Enum x) => x.name).contains(type.baseName)) {
      final String customName = customResolver != null
          ? customResolver(type.baseName)
          : type.baseName;
      return HostDatatype(
          datatype: customName, isBuiltin: false, isNullable: type.isNullable);
    } else {
      throw Exception(
          'unrecognized datatype ${fieldName == null ? '' : 'for field:"$fieldName" '}of type:"${type.baseName}"');
    }
  } else {
    return HostDatatype(
        datatype: datatype, isBuiltin: true, isNullable: type.isNullable);
  }
}

/// Warning printed at the top of all generated code.
const String generatedCodeWarning =
    'Autogenerated from Pigeon (v$pigeonVersion), do not edit directly.';

/// String to be printed after `generatedCodeWarning`.
const String seeAlsoWarning = 'See also: https://pub.dev/packages/pigeon';

/// Collection of keys used in dictionaries across generators.
class Keys {
  /// The key in the result hash for the 'result' value.
  static const String result = 'result';

  /// The key in the result hash for the 'error' value.
  static const String error = 'error';

  /// The key in an error hash for the 'code' value.
  static const String errorCode = 'code';

  /// The key in an error hash for the 'message' value.
  static const String errorMessage = 'message';

  /// The key in an error hash for the 'details' value.
  static const String errorDetails = 'details';
}

/// Returns true if `type` represents 'void'.
bool isVoid(TypeMirror type) {
  return MirrorSystem.getName(type.simpleName) == 'void';
}

/// Adds the [lines] to [indent].
void addLines(Indent indent, Iterable<String> lines, {String? linePrefix}) {
  final String prefix = linePrefix ?? '';
  for (final String line in lines) {
    indent.writeln('$prefix$line');
  }
}

/// Recursively merges [modification] into [base].  In other words, whenever
/// there is a conflict over the value of a key path, [modification]'s value for
/// that key path is selected.
Map<String, Object> mergeMaps(
  Map<String, Object> base,
  Map<String, Object> modification,
) {
  final Map<String, Object> result = <String, Object>{};
  for (final MapEntry<String, Object> entry in modification.entries) {
    if (base.containsKey(entry.key)) {
      final Object entryValue = entry.value;
      if (entryValue is Map<String, Object>) {
        assert(base[entry.key] is Map<String, Object>);
        result[entry.key] =
            mergeMaps((base[entry.key] as Map<String, Object>?)!, entryValue);
      } else {
        result[entry.key] = entry.value;
      }
    } else {
      result[entry.key] = entry.value;
    }
  }
  for (final MapEntry<String, Object> entry in base.entries) {
    if (!result.containsKey(entry.key)) {
      result[entry.key] = entry.value;
    }
  }
  return result;
}

/// A class name that is enumerated.
class EnumeratedClass {
  /// Constructor.
  EnumeratedClass(this.name, this.enumeration);

  /// The name of the class.
  final String name;

  /// The enumeration of the class.
  final int enumeration;
}

/// Supported basic datatypes.
const List<String> validTypes = <String>[
  'String',
  'bool',
  'int',
  'double',
  'Uint8List',
  'Int32List',
  'Int64List',
  'Float64List',
  'List',
  'Map',
  'Object',
];

/// Custom codecs' custom types are enumerated from 255 down to this number to
/// avoid collisions with the StandardMessageCodec.
const int _minimumCodecFieldKey = 128;

Iterable<TypeDeclaration> _getTypeArguments(TypeDeclaration type) sync* {
  for (final TypeDeclaration typeArg in type.typeArguments) {
    yield* _getTypeArguments(typeArg);
  }
  yield type;
}

bool _isUnseenCustomType(
    TypeDeclaration type, Set<String> referencedTypeNames) {
  return !referencedTypeNames.contains(type.baseName) &&
      !validTypes.contains(type.baseName);
}

class _Bag<Key, Value> {
  Map<Key, List<Value>> map = <Key, List<Value>>{};
  void add(Key key, Value? value) {
    if (!map.containsKey(key)) {
      map[key] = value == null ? <Value>[] : <Value>[value];
    } else {
      if (value != null) {
        map[key]!.add(value);
      }
    }
  }

  void addMany(Iterable<Key> keys, Value? value) {
    for (final Key key in keys) {
      add(key, value);
    }
  }
}

/// Recurses into a list of [Api]s and produces a list of all referenced types
/// and an associated [List] of the offsets where they are found.
Map<TypeDeclaration, List<int>> getReferencedTypes(
    List<Api> apis, List<Class> classes) {
  final _Bag<TypeDeclaration, int> references = _Bag<TypeDeclaration, int>();
  for (final Api api in apis) {
    for (final Method method in api.methods) {
      for (final NamedType field in method.arguments) {
        references.addMany(_getTypeArguments(field.type), field.offset);
      }
      references.addMany(_getTypeArguments(method.returnType), method.offset);
    }
  }

  final Set<String> referencedTypeNames =
      references.map.keys.map((TypeDeclaration e) => e.baseName).toSet();
  final List<String> classesToCheck = List<String>.from(referencedTypeNames);
  while (classesToCheck.isNotEmpty) {
    final String next = classesToCheck.removeLast();
    final Class aClass = classes.firstWhere((Class x) => x.name == next,
        orElse: () => Class(name: '', fields: <NamedType>[]));
    for (final NamedType field in aClass.fields) {
      if (_isUnseenCustomType(field.type, referencedTypeNames)) {
        references.add(field.type, field.offset);
        classesToCheck.add(field.type.baseName);
      }
      for (final TypeDeclaration typeArg in field.type.typeArguments) {
        if (_isUnseenCustomType(typeArg, referencedTypeNames)) {
          references.add(typeArg, field.offset);
          classesToCheck.add(typeArg.baseName);
        }
      }
    }
  }
  return references.map;
}

/// Returns true if the concrete type cannot be determined at compile-time.
bool _isConcreteTypeAmbiguous(TypeDeclaration type) {
  return (type.baseName == 'List' && type.typeArguments.isEmpty) ||
      (type.baseName == 'Map' && type.typeArguments.isEmpty) ||
      type.baseName == 'Object';
}

/// Given an [Api], return the enumerated classes that must exist in the codec
/// where the enumeration should be the key used in the buffer.
Iterable<EnumeratedClass> getCodecClasses(Api api, Root root) sync* {
  final Set<String> enumNames = root.enums.map((Enum e) => e.name).toSet();
  final Map<TypeDeclaration, List<int>> referencedTypes =
      getReferencedTypes(<Api>[api], root.classes);
  final Iterable<String> allTypeNames =
      referencedTypes.keys.any(_isConcreteTypeAmbiguous)
          ? root.classes.map((Class aClass) => aClass.name)
          : referencedTypes.keys.map((TypeDeclaration e) => e.baseName);
  final List<String> sortedNames = allTypeNames
      .where((String element) =>
          element != 'void' &&
          !validTypes.contains(element) &&
          !enumNames.contains(element))
      .toList();
  sortedNames.sort();
  int enumeration = _minimumCodecFieldKey;
  const int maxCustomClassesPerApi = 255 - _minimumCodecFieldKey;
  if (sortedNames.length > maxCustomClassesPerApi) {
    throw Exception(
        "Pigeon doesn't support more than $maxCustomClassesPerApi referenced custom classes per API, try splitting up your APIs.");
  }
  for (final String name in sortedNames) {
    yield EnumeratedClass(name, enumeration);
    enumeration += 1;
  }
}

/// Returns true if the [TypeDeclaration] represents an enum.
bool isEnum(Root root, TypeDeclaration type) =>
    root.enums.map((Enum e) => e.name).contains(type.baseName);

/// Describes how to format a document comment.
class DocumentCommentSpecification {
  /// Constructor for [DocumentationCommentSpecification]
  const DocumentCommentSpecification(
    this.openCommentToken, {
    this.closeCommentToken = '',
    this.blockContinuationToken = '',
  });

  /// Token that represents the open symbol for a documentation comment.
  final String openCommentToken;

  /// Token that represents the closing symbol for a documentation comment.
  final String closeCommentToken;

  /// Token that represents the continuation symbol for a block of documentation comments.
  final String blockContinuationToken;
}

/// Formats documentation comments and adds them to current Indent.
///
/// The [comments] list is meant for comments written in the input dart file.
/// The [generatorComments] list is meant for comments added by the generators.
/// Include white space for all tokens when called, no assumptions are made.
void addDocumentationComments(
  Indent indent,
  List<String> comments,
  DocumentCommentSpecification commentSpec, {
  List<String> generatorComments = const <String>[],
}) {
  final List<String> allComments = <String>[
    ...comments,
    if (comments.isNotEmpty && generatorComments.isNotEmpty) '',
    ...generatorComments,
  ];
  String currentLineOpenToken = commentSpec.openCommentToken;
  if (allComments.length > 1) {
    if (commentSpec.closeCommentToken != '') {
      indent.writeln(commentSpec.openCommentToken);
      currentLineOpenToken = commentSpec.blockContinuationToken;
    }
    for (String line in allComments) {
      if (line.isNotEmpty && line[0] != ' ') {
        line = ' $line';
      }
      indent.writeln(
        '$currentLineOpenToken$line',
      );
    }
    if (commentSpec.closeCommentToken != '') {
      indent.writeln(commentSpec.closeCommentToken);
    }
  } else if (allComments.length == 1) {
    indent.writeln(
      '$currentLineOpenToken${allComments.first}${commentSpec.closeCommentToken}',
    );
  }
}

/// Returns an ordered list of fields to provide consistent serialisation order.
Iterable<NamedType> getFieldsInSerializationOrder(Class klass) {
  // This returns the fields in the order they are declared in the pigeon file.
  return klass.fields;
}

/// Enum to specify which file will be generated for multi-file generators
enum FileType {
  /// header file.
  header,

  /// source file.
  source,

  /// file type is not applicable.
  na,
}

/// Options for [Generator]'s that have multiple output file types.
///
/// Specifies which file to write as well as wraps all language options.
class OutputFileOptions<T> {
  /// Constructor.
  OutputFileOptions({required this.fileType, required this.languageOptions});

  /// To specify which file type should be created.
  FileType fileType;

  /// Options for specified language across all file types.
  T languageOptions;
}<|MERGE_RESOLUTION|>--- conflicted
+++ resolved
@@ -9,11 +9,7 @@
 import 'ast.dart';
 
 /// The current version of pigeon. This must match the version in pubspec.yaml.
-<<<<<<< HEAD
-const String pigeonVersion = '4.2.16';
-=======
-const String pigeonVersion = '5.0.0';
->>>>>>> e1ab9659
+const String pigeonVersion = '5.0.1';
 
 /// Read all the content from [stdin] to a String.
 String readStdin() {
