--- conflicted
+++ resolved
@@ -13,11 +13,7 @@
 /// The current version of pigeon.
 ///
 /// This must match the version in pubspec.yaml.
-<<<<<<< HEAD
-const String pigeonVersion = '22.0.1';
-=======
-const String pigeonVersion = '22.1.0';
->>>>>>> d472256e
+const String pigeonVersion = '22.1.1';
 
 /// Read all the content from [stdin] to a String.
 String readStdin() {
