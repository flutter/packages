--- conflicted
+++ resolved
@@ -13,11 +13,7 @@
 /// The current version of pigeon.
 ///
 /// This must match the version in pubspec.yaml.
-<<<<<<< HEAD
-const String pigeonVersion = '20.1.0';
-=======
-const String pigeonVersion = '21.0.0';
->>>>>>> c9aa0091
+const String pigeonVersion = '20.2.0';
 
 /// Prefix for all local variables in methods.
 ///
