--- conflicted
+++ resolved
@@ -11,11 +11,7 @@
 /// The current version of pigeon.
 ///
 /// This must match the version in pubspec.yaml.
-<<<<<<< HEAD
-const String pigeonVersion = '7.0.5';
-=======
-const String pigeonVersion = '7.1.1';
->>>>>>> ad8e4e69
+const String pigeonVersion = '7.1.2';
 
 /// Read all the content from [stdin] to a String.
 String readStdin() {
