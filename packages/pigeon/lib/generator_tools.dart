--- conflicted
+++ resolved
@@ -9,11 +9,7 @@
 import 'ast.dart';
 
 /// The current version of pigeon. This must match the version in pubspec.yaml.
-<<<<<<< HEAD
-const String pigeonVersion = '3.2.1';
-=======
-const String pigeonVersion = '3.2.3';
->>>>>>> ecbb67c5
+const String pigeonVersion = '3.2.4';
 
 /// Read all the content from [stdin] to a String.
 String readStdin() {
