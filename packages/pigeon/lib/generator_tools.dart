--- conflicted
+++ resolved
@@ -13,11 +13,7 @@
 /// The current version of pigeon.
 ///
 /// This must match the version in pubspec.yaml.
-<<<<<<< HEAD
-const String pigeonVersion = '17.0.1';
-=======
-const String pigeonVersion = '17.1.0';
->>>>>>> 679bdd78
+const String pigeonVersion = '17.2.0';
 
 /// Read all the content from [stdin] to a String.
 String readStdin() {
