// Copyright 2013 The Flutter Authors. All rights reserved.
// Use of this source code is governed by a BSD-style license that can be
// found in the LICENSE file.

import 'dart:convert';
import 'dart:io';
import 'dart:mirrors';

import 'ast.dart';

/// The current version of pigeon.
///
/// This must match the version in pubspec.yaml.
<<<<<<< HEAD
const String pigeonVersion = '7.1.3';
=======
const String pigeonVersion = '7.1.4';
>>>>>>> 90a890dc

/// Read all the content from [stdin] to a String.
String readStdin() {
  final List<int> bytes = <int>[];
  int byte = stdin.readByteSync();
  while (byte >= 0) {
    bytes.add(byte);
    byte = stdin.readByteSync();
  }
  return utf8.decode(bytes);
}

/// True if the generator line number should be printed out at the end of newlines.
bool debugGenerators = false;

/// A helper class for managing indentation, wrapping a [StringSink].
class Indent {
  /// Constructor which takes a [StringSink] [Ident] will wrap.
  Indent(this._sink);

  int _count = 0;
  final StringSink _sink;

  /// String used for newlines (ex "\n").
  String get newline {
    if (debugGenerators) {
      final List<String> frames = StackTrace.current.toString().split('\n');
      return ' //${frames.firstWhere((String x) => x.contains('_generator.dart'))}\n';
    } else {
      return '\n';
    }
  }

  /// String used to represent a tab.
  final String tab = '  ';

  /// Increase the indentation level.
  void inc([int level = 1]) {
    _count += level;
  }

  /// Decrement the indentation level.
  void dec([int level = 1]) {
    _count -= level;
  }

  /// Returns the String representing the current indentation.
  String str() {
    String result = '';
    for (int i = 0; i < _count; i++) {
      result += tab;
    }
    return result;
  }

  /// Replaces the newlines and tabs of input and adds it to the stream.
  void format(String input,
      {bool leadingSpace = true, bool trailingNewline = true}) {
    final List<String> lines = input.split('\n');
    for (int i = 0; i < lines.length; ++i) {
      final String line = lines[i];
      if (i == 0 && !leadingSpace) {
        addln(line.replaceAll('\t', tab));
      } else if (i == lines.length - 1 && !trailingNewline) {
        write(line.replaceAll('\t', tab));
      } else {
        writeln(line.replaceAll('\t', tab));
      }
    }
  }

  /// Scoped increase of the indent level.
  ///
  /// For the execution of [func] the indentation will be incremented.
  void addScoped(
    String? begin,
    String? end,
    Function func, {
    bool addTrailingNewline = true,
    int nestCount = 1,
  }) {
    assert(begin != '' || end != '',
        'Use nest for indentation without any decoration');
    if (begin != null) {
      _sink.write(begin + newline);
    }
    nest(nestCount, func);
    if (end != null) {
      _sink.write(str() + end);
      if (addTrailingNewline) {
        _sink.write(newline);
      }
    }
  }

  /// Like `addScoped` but writes the current indentation level.
  void writeScoped(
    String? begin,
    String end,
    Function func, {
    bool addTrailingNewline = true,
  }) {
    assert(begin != '' || end != '',
        'Use nest for indentation without any decoration');
    addScoped(str() + (begin ?? ''), end, func,
        addTrailingNewline: addTrailingNewline);
  }

  /// Scoped increase of the indent level.
  ///
  /// For the execution of [func] the indentation will be incremented by the given amount.
  void nest(int count, Function func) {
    inc(count);
    func(); // ignore: avoid_dynamic_calls
    dec(count);
  }

  /// Add [text] with indentation and a newline.
  void writeln(String text) {
    if (text.isEmpty) {
      _sink.write(newline);
    } else {
      _sink.write(str() + text + newline);
    }
  }

  /// Add [text] with indentation.
  void write(String text) {
    _sink.write(str() + text);
  }

  /// Add [text] with a newline.
  void addln(String text) {
    _sink.write(text + newline);
  }

  /// Just adds [text].
  void add(String text) {
    _sink.write(text);
  }

  /// Adds [lines] number of newlines.
  void newln([int lines = 1]) {
    for (; lines > 0; lines--) {
      _sink.write(newline);
    }
  }
}

/// Create the generated channel name for a [func] on a [api].
String makeChannelName(Api api, Method func) {
  return 'dev.flutter.pigeon.${api.name}.${func.name}';
}

/// Represents the mapping of a Dart datatype to a Host datatype.
class HostDatatype {
  /// Parametric constructor for HostDatatype.
  HostDatatype({
    required this.datatype,
    required this.isBuiltin,
    required this.isNullable,
  });

  /// The [String] that can be printed into host code to represent the type.
  final String datatype;

  /// `true` if the host datatype is something builtin.
  final bool isBuiltin;

  /// `true` if the type corresponds to a nullable Dart datatype.
  final bool isNullable;
}

/// Calculates the [HostDatatype] for the provided [NamedType].
///
/// It will check the field against [classes], the list of custom classes, to
/// check if it is a builtin type. [builtinResolver] will return the host
/// datatype for the Dart datatype for builtin types.
///
/// [customResolver] can modify the datatype of custom types.
HostDatatype getFieldHostDatatype(NamedType field, List<Class> classes,
    List<Enum> enums, String? Function(TypeDeclaration) builtinResolver,
    {String Function(String)? customResolver}) {
  return _getHostDatatype(field.type, classes, enums, builtinResolver,
      customResolver: customResolver, fieldName: field.name);
}

/// Calculates the [HostDatatype] for the provided [TypeDeclaration].
///
/// It will check the field against [classes], the list of custom classes, to
/// check if it is a builtin type. [builtinResolver] will return the host
/// datatype for the Dart datatype for builtin types.
///
/// [customResolver] can modify the datatype of custom types.
HostDatatype getHostDatatype(TypeDeclaration type, List<Class> classes,
    List<Enum> enums, String? Function(TypeDeclaration) builtinResolver,
    {String Function(String)? customResolver}) {
  return _getHostDatatype(type, classes, enums, builtinResolver,
      customResolver: customResolver);
}

HostDatatype _getHostDatatype(TypeDeclaration type, List<Class> classes,
    List<Enum> enums, String? Function(TypeDeclaration) builtinResolver,
    {String Function(String)? customResolver, String? fieldName}) {
  final String? datatype = builtinResolver(type);
  if (datatype == null) {
    if (classes.map((Class x) => x.name).contains(type.baseName)) {
      final String customName = customResolver != null
          ? customResolver(type.baseName)
          : type.baseName;
      return HostDatatype(
          datatype: customName, isBuiltin: false, isNullable: type.isNullable);
    } else if (enums.map((Enum x) => x.name).contains(type.baseName)) {
      final String customName = customResolver != null
          ? customResolver(type.baseName)
          : type.baseName;
      return HostDatatype(
          datatype: customName, isBuiltin: false, isNullable: type.isNullable);
    } else {
      throw Exception(
          'unrecognized datatype ${fieldName == null ? '' : 'for field:"$fieldName" '}of type:"${type.baseName}"');
    }
  } else {
    return HostDatatype(
        datatype: datatype, isBuiltin: true, isNullable: type.isNullable);
  }
}

/// Warning printed at the top of all generated code.
const String generatedCodeWarning =
    'Autogenerated from Pigeon (v$pigeonVersion), do not edit directly.';

/// String to be printed after `generatedCodeWarning`.
const String seeAlsoWarning = 'See also: https://pub.dev/packages/pigeon';

/// Collection of keys used in dictionaries across generators.
class Keys {
  /// The key in the result hash for the 'result' value.
  static const String result = 'result';

  /// The key in the result hash for the 'error' value.
  static const String error = 'error';

  /// The key in an error hash for the 'code' value.
  static const String errorCode = 'code';

  /// The key in an error hash for the 'message' value.
  static const String errorMessage = 'message';

  /// The key in an error hash for the 'details' value.
  static const String errorDetails = 'details';
}

/// Returns true if `type` represents 'void'.
bool isVoid(TypeMirror type) {
  return MirrorSystem.getName(type.simpleName) == 'void';
}

/// Adds the [lines] to [indent].
void addLines(Indent indent, Iterable<String> lines, {String? linePrefix}) {
  final String prefix = linePrefix ?? '';
  for (final String line in lines) {
    indent.writeln('$prefix$line');
  }
}

/// Recursively merges [modification] into [base].
///
/// In other words, whenever there is a conflict over the value of a key path,
/// [modification]'s value for that key path is selected.
Map<String, Object> mergeMaps(
  Map<String, Object> base,
  Map<String, Object> modification,
) {
  final Map<String, Object> result = <String, Object>{};
  for (final MapEntry<String, Object> entry in modification.entries) {
    if (base.containsKey(entry.key)) {
      final Object entryValue = entry.value;
      if (entryValue is Map<String, Object>) {
        assert(base[entry.key] is Map<String, Object>);
        result[entry.key] =
            mergeMaps((base[entry.key] as Map<String, Object>?)!, entryValue);
      } else {
        result[entry.key] = entry.value;
      }
    } else {
      result[entry.key] = entry.value;
    }
  }
  for (final MapEntry<String, Object> entry in base.entries) {
    if (!result.containsKey(entry.key)) {
      result[entry.key] = entry.value;
    }
  }
  return result;
}

/// A class name that is enumerated.
class EnumeratedClass {
  /// Constructor.
  EnumeratedClass(this.name, this.enumeration);

  /// The name of the class.
  final String name;

  /// The enumeration of the class.
  final int enumeration;
}

/// Supported basic datatypes.
const List<String> validTypes = <String>[
  'String',
  'bool',
  'int',
  'double',
  'Uint8List',
  'Int32List',
  'Int64List',
  'Float64List',
  'List',
  'Map',
  'Object',
];

/// Custom codecs' custom types are enumerated from 255 down to this number to
/// avoid collisions with the StandardMessageCodec.
const int _minimumCodecFieldKey = 128;

Iterable<TypeDeclaration> _getTypeArguments(TypeDeclaration type) sync* {
  for (final TypeDeclaration typeArg in type.typeArguments) {
    yield* _getTypeArguments(typeArg);
  }
  yield type;
}

bool _isUnseenCustomType(
    TypeDeclaration type, Set<String> referencedTypeNames) {
  return !referencedTypeNames.contains(type.baseName) &&
      !validTypes.contains(type.baseName);
}

class _Bag<Key, Value> {
  Map<Key, List<Value>> map = <Key, List<Value>>{};
  void add(Key key, Value? value) {
    if (!map.containsKey(key)) {
      map[key] = value == null ? <Value>[] : <Value>[value];
    } else {
      if (value != null) {
        map[key]!.add(value);
      }
    }
  }

  void addMany(Iterable<Key> keys, Value? value) {
    for (final Key key in keys) {
      add(key, value);
    }
  }
}

/// Recurses into a list of [Api]s and produces a list of all referenced types
/// and an associated [List] of the offsets where they are found.
Map<TypeDeclaration, List<int>> getReferencedTypes(
    List<Api> apis, List<Class> classes) {
  final _Bag<TypeDeclaration, int> references = _Bag<TypeDeclaration, int>();
  for (final Api api in apis) {
    for (final Method method in api.methods) {
      for (final NamedType field in method.arguments) {
        references.addMany(_getTypeArguments(field.type), field.offset);
      }
      references.addMany(_getTypeArguments(method.returnType), method.offset);
    }
  }

  final Set<String> referencedTypeNames =
      references.map.keys.map((TypeDeclaration e) => e.baseName).toSet();
  final List<String> classesToCheck = List<String>.from(referencedTypeNames);
  while (classesToCheck.isNotEmpty) {
    final String next = classesToCheck.removeLast();
    final Class aClass = classes.firstWhere((Class x) => x.name == next,
        orElse: () => Class(name: '', fields: <NamedType>[]));
    for (final NamedType field in aClass.fields) {
      if (_isUnseenCustomType(field.type, referencedTypeNames)) {
        references.add(field.type, field.offset);
        classesToCheck.add(field.type.baseName);
      }
      for (final TypeDeclaration typeArg in field.type.typeArguments) {
        if (_isUnseenCustomType(typeArg, referencedTypeNames)) {
          references.add(typeArg, field.offset);
          classesToCheck.add(typeArg.baseName);
        }
      }
    }
  }
  return references.map;
}

/// Returns true if the concrete type cannot be determined at compile-time.
bool _isConcreteTypeAmbiguous(TypeDeclaration type) {
  return (type.baseName == 'List' && type.typeArguments.isEmpty) ||
      (type.baseName == 'Map' && type.typeArguments.isEmpty) ||
      type.baseName == 'Object';
}

/// Given an [Api], return the enumerated classes that must exist in the codec
/// where the enumeration should be the key used in the buffer.
Iterable<EnumeratedClass> getCodecClasses(Api api, Root root) sync* {
  final Set<String> enumNames = root.enums.map((Enum e) => e.name).toSet();
  final Map<TypeDeclaration, List<int>> referencedTypes =
      getReferencedTypes(<Api>[api], root.classes);
  final Iterable<String> allTypeNames =
      referencedTypes.keys.any(_isConcreteTypeAmbiguous)
          ? root.classes.map((Class aClass) => aClass.name)
          : referencedTypes.keys.map((TypeDeclaration e) => e.baseName);
  final List<String> sortedNames = allTypeNames
      .where((String element) =>
          element != 'void' &&
          !validTypes.contains(element) &&
          !enumNames.contains(element))
      .toList();
  sortedNames.sort();
  int enumeration = _minimumCodecFieldKey;
  const int maxCustomClassesPerApi = 255 - _minimumCodecFieldKey;
  if (sortedNames.length > maxCustomClassesPerApi) {
    throw Exception(
        "Pigeon doesn't support more than $maxCustomClassesPerApi referenced custom classes per API, try splitting up your APIs.");
  }
  for (final String name in sortedNames) {
    yield EnumeratedClass(name, enumeration);
    enumeration += 1;
  }
}

/// Returns true if the [TypeDeclaration] represents an enum.
bool isEnum(Root root, TypeDeclaration type) =>
    root.enums.map((Enum e) => e.name).contains(type.baseName);

/// Describes how to format a document comment.
class DocumentCommentSpecification {
  /// Constructor for [DocumentationCommentSpecification]
  const DocumentCommentSpecification(
    this.openCommentToken, {
    this.closeCommentToken = '',
    this.blockContinuationToken = '',
  });

  /// Token that represents the open symbol for a documentation comment.
  final String openCommentToken;

  /// Token that represents the closing symbol for a documentation comment.
  final String closeCommentToken;

  /// Token that represents the continuation symbol for a block of documentation comments.
  final String blockContinuationToken;
}

/// Formats documentation comments and adds them to current Indent.
///
/// The [comments] list is meant for comments written in the input dart file.
/// The [generatorComments] list is meant for comments added by the generators.
/// Include white space for all tokens when called, no assumptions are made.
void addDocumentationComments(
  Indent indent,
  List<String> comments,
  DocumentCommentSpecification commentSpec, {
  List<String> generatorComments = const <String>[],
}) {
  final List<String> allComments = <String>[
    ...comments,
    if (comments.isNotEmpty && generatorComments.isNotEmpty) '',
    ...generatorComments,
  ];
  String currentLineOpenToken = commentSpec.openCommentToken;
  if (allComments.length > 1) {
    if (commentSpec.closeCommentToken != '') {
      indent.writeln(commentSpec.openCommentToken);
      currentLineOpenToken = commentSpec.blockContinuationToken;
    }
    for (String line in allComments) {
      if (line.isNotEmpty && line[0] != ' ') {
        line = ' $line';
      }
      indent.writeln(
        '$currentLineOpenToken$line',
      );
    }
    if (commentSpec.closeCommentToken != '') {
      indent.writeln(commentSpec.closeCommentToken);
    }
  } else if (allComments.length == 1) {
    indent.writeln(
      '$currentLineOpenToken${allComments.first}${commentSpec.closeCommentToken}',
    );
  }
}

/// Returns an ordered list of fields to provide consistent serialisation order.
Iterable<NamedType> getFieldsInSerializationOrder(Class klass) {
  // This returns the fields in the order they are declared in the pigeon file.
  return klass.fields;
}

/// Enum to specify which file will be generated for multi-file generators
enum FileType {
  /// header file.
  header,

  /// source file.
  source,

  /// file type is not applicable.
  na,
}

/// Options for [Generator]s that have multiple output file types.
///
/// Specifies which file to write as well as wraps all language options.
class OutputFileOptions<T> {
  /// Constructor.
  OutputFileOptions({required this.fileType, required this.languageOptions});

  /// To specify which file type should be created.
  FileType fileType;

  /// Options for specified language across all file types.
  T languageOptions;
}<|MERGE_RESOLUTION|>--- conflicted
+++ resolved
@@ -11,11 +11,7 @@
 /// The current version of pigeon.
 ///
 /// This must match the version in pubspec.yaml.
-<<<<<<< HEAD
-const String pigeonVersion = '7.1.3';
-=======
-const String pigeonVersion = '7.1.4';
->>>>>>> 90a890dc
+const String pigeonVersion = '7.1.5';
 
 /// Read all the content from [stdin] to a String.
 String readStdin() {
