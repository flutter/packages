// Copyright 2013 The Flutter Authors. All rights reserved.
// Use of this source code is governed by a BSD-style license that can be
// found in the LICENSE file.

import 'dart:convert';
import 'dart:io';
import 'dart:mirrors';

import 'package:yaml/yaml.dart' as yaml;

import 'ast.dart';

/// The current version of pigeon.
///
/// This must match the version in pubspec.yaml.
<<<<<<< HEAD
const String pigeonVersion = '19.1.0';
=======
const String pigeonVersion = '20.0.1';
>>>>>>> 7805455b

/// Prefix for all local variables in methods.
///
/// This lowers the chances of variable name collisions with
/// user defined parameters.
const String varNamePrefix = '__pigeon_';

/// Read all the content from [stdin] to a String.
String readStdin() {
  final List<int> bytes = <int>[];
  int byte = stdin.readByteSync();
  while (byte >= 0) {
    bytes.add(byte);
    byte = stdin.readByteSync();
  }
  return utf8.decode(bytes);
}

/// True if the generator line number should be printed out at the end of newlines.
bool debugGenerators = false;

/// A helper class for managing indentation, wrapping a [StringSink].
class Indent {
  /// Constructor which takes a [StringSink] [Indent] will wrap.
  Indent(this._sink);

  int _count = 0;
  final StringSink _sink;

  /// String used for newlines (ex "\n").
  String get newline {
    if (debugGenerators) {
      final List<String> frames = StackTrace.current.toString().split('\n');
      return ' //${frames.firstWhere((String x) => x.contains('_generator.dart'))}\n';
    } else {
      return '\n';
    }
  }

  /// String used to represent a tab.
  final String tab = '  ';

  /// Increase the indentation level.
  void inc([int level = 1]) {
    _count += level;
  }

  /// Decrement the indentation level.
  void dec([int level = 1]) {
    _count -= level;
  }

  /// Returns the String representing the current indentation.
  String str() {
    String result = '';
    for (int i = 0; i < _count; i++) {
      result += tab;
    }
    return result;
  }

  /// Replaces the newlines and tabs of input and adds it to the stream.
  void format(String input,
      {bool leadingSpace = true, bool trailingNewline = true}) {
    final List<String> lines = input.split('\n');
    for (int i = 0; i < lines.length; ++i) {
      final String line = lines[i];
      if (i == 0 && !leadingSpace) {
        add(line.replaceAll('\t', tab));
      } else if (line.isNotEmpty) {
        write(line.replaceAll('\t', tab));
      }
      if (trailingNewline || i < lines.length - 1) {
        addln('');
      }
    }
  }

  /// Scoped increase of the indent level.
  ///
  /// For the execution of [func] the indentation will be incremented.
  void addScoped(
    String? begin,
    String? end,
    Function func, {
    bool addTrailingNewline = true,
    int nestCount = 1,
  }) {
    assert(begin != '' || end != '',
        'Use nest for indentation without any decoration');
    if (begin != null) {
      _sink.write(begin + newline);
    }
    nest(nestCount, func);
    if (end != null) {
      _sink.write(str() + end);
      if (addTrailingNewline) {
        _sink.write(newline);
      }
    }
  }

  /// Like `addScoped` but writes the current indentation level.
  void writeScoped(
    String? begin,
    String end,
    Function func, {
    bool addTrailingNewline = true,
  }) {
    assert(begin != '' || end != '',
        'Use nest for indentation without any decoration');
    addScoped(str() + (begin ?? ''), end, func,
        addTrailingNewline: addTrailingNewline);
  }

  /// Scoped increase of the indent level.
  ///
  /// For the execution of [func] the indentation will be incremented by the given amount.
  void nest(int count, Function func) {
    inc(count);
    func(); // ignore: avoid_dynamic_calls
    dec(count);
  }

  /// Add [text] with indentation and a newline.
  void writeln(String text) {
    if (text.isEmpty) {
      _sink.write(newline);
    } else {
      _sink.write(str() + text + newline);
    }
  }

  /// Add [text] with indentation.
  void write(String text) {
    _sink.write(str() + text);
  }

  /// Add [text] with a newline.
  void addln(String text) {
    _sink.write(text + newline);
  }

  /// Just adds [text].
  void add(String text) {
    _sink.write(text);
  }

  /// Adds [lines] number of newlines.
  void newln([int lines = 1]) {
    for (; lines > 0; lines--) {
      _sink.write(newline);
    }
  }
}

/// Create the generated channel name for a [method] on an [api].
String makeChannelName(Api api, Method method, String dartPackageName) {
  return makeChannelNameWithStrings(
    apiName: api.name,
    methodName: method.name,
    dartPackageName: dartPackageName,
  );
}

/// Create the generated channel name for a method on an api.
String makeChannelNameWithStrings({
  required String apiName,
  required String methodName,
  required String dartPackageName,
}) {
  return 'dev.flutter.pigeon.$dartPackageName.$apiName.$methodName';
}

// TODO(tarrinneal): Determine whether HostDataType is needed.

/// Represents the mapping of a Dart datatype to a Host datatype.
class HostDatatype {
  /// Parametric constructor for HostDatatype.
  HostDatatype({
    required this.datatype,
    required this.isBuiltin,
    required this.isNullable,
    required this.isEnum,
  });

  /// The [String] that can be printed into host code to represent the type.
  final String datatype;

  /// `true` if the host datatype is something builtin.
  final bool isBuiltin;

  /// `true` if the type corresponds to a nullable Dart datatype.
  final bool isNullable;

  /// `true if the type is a custom enum.
  final bool isEnum;
}

/// Calculates the [HostDatatype] for the provided [NamedType].
///
/// It will check the field against [classes], the list of custom classes, to
/// check if it is a builtin type. [builtinResolver] will return the host
/// datatype for the Dart datatype for builtin types.
///
/// [customResolver] can modify the datatype of custom types.
HostDatatype getFieldHostDatatype(
    NamedType field, String? Function(TypeDeclaration) builtinResolver,
    {String Function(String)? customResolver}) {
  return _getHostDatatype(field.type, builtinResolver,
      customResolver: customResolver, fieldName: field.name);
}

/// Calculates the [HostDatatype] for the provided [TypeDeclaration].
///
/// It will check the field against [classes], the list of custom classes, to
/// check if it is a builtin type. [builtinResolver] will return the host
/// datatype for the Dart datatype for builtin types.
///
/// [customResolver] can modify the datatype of custom types.
HostDatatype getHostDatatype(
    TypeDeclaration type, String? Function(TypeDeclaration) builtinResolver,
    {String Function(String)? customResolver}) {
  return _getHostDatatype(type, builtinResolver,
      customResolver: customResolver);
}

HostDatatype _getHostDatatype(
    TypeDeclaration type, String? Function(TypeDeclaration) builtinResolver,
    {String Function(String)? customResolver, String? fieldName}) {
  final String? datatype = builtinResolver(type);
  if (datatype == null) {
    if (type.isClass) {
      final String customName = customResolver != null
          ? customResolver(type.baseName)
          : type.baseName;
      return HostDatatype(
        datatype: customName,
        isBuiltin: false,
        isNullable: type.isNullable,
        isEnum: false,
      );
    } else if (type.isEnum) {
      final String customName = customResolver != null
          ? customResolver(type.baseName)
          : type.baseName;
      return HostDatatype(
        datatype: customName,
        isBuiltin: false,
        isNullable: type.isNullable,
        isEnum: true,
      );
    } else {
      throw Exception(
          'unrecognized datatype ${fieldName == null ? '' : 'for field:"$fieldName" '}of type:"${type.baseName}"');
    }
  } else {
    return HostDatatype(
      datatype: datatype,
      isBuiltin: true,
      isNullable: type.isNullable,
      isEnum: false,
    );
  }
}

/// Whether or not to include the version in the generated warning.
///
/// This is a global rather than an option because it's only intended to be
/// used internally, to avoid churn in Pigeon test files.
bool includeVersionInGeneratedWarning = true;

/// Warning printed at the top of all generated code.
@Deprecated('Use getGeneratedCodeWarning() instead')
const String generatedCodeWarning =
    'Autogenerated from Pigeon (v$pigeonVersion), do not edit directly.';

/// Warning printed at the top of all generated code.
String getGeneratedCodeWarning() {
  final String versionString =
      includeVersionInGeneratedWarning ? ' (v$pigeonVersion)' : '';
  return 'Autogenerated from Pigeon$versionString, do not edit directly.';
}

/// String to be printed after `getGeneratedCodeWarning()'s warning`.
const String seeAlsoWarning = 'See also: https://pub.dev/packages/pigeon';

/// Prefix for utility classes generated for ProxyApis.
///
/// This lowers the chances of variable name collisions with user defined
/// parameters.
const String classNamePrefix = 'Pigeon';

/// Prefix for apis generated for ProxyApi.
///
/// Since ProxyApis are intended to wrap a class and will often share the name
/// of said class, host APIs should prefix the API with this protected name.
const String hostProxyApiPrefix = '${classNamePrefix}Api';

/// Name for the generated InstanceManager for ProxyApis.
///
/// This lowers the chances of variable name collisions with user defined
/// parameters.
const String instanceManagerClassName = '${classNamePrefix}InstanceManager';

/// Prefix for class member names not defined by the user.
///
/// This lowers the chances of variable name collisions with user defined
/// parameters.
const String classMemberNamePrefix = 'pigeon_';

/// Collection of keys used in dictionaries across generators.
class Keys {
  /// The key in the result hash for the 'result' value.
  static const String result = 'result';

  /// The key in the result hash for the 'error' value.
  static const String error = 'error';

  /// The key in an error hash for the 'code' value.
  static const String errorCode = 'code';

  /// The key in an error hash for the 'message' value.
  static const String errorMessage = 'message';

  /// The key in an error hash for the 'details' value.
  static const String errorDetails = 'details';
}

/// Returns true if `type` represents 'void'.
bool isVoid(TypeMirror type) {
  return MirrorSystem.getName(type.simpleName) == 'void';
}

/// Adds the [lines] to [indent].
void addLines(Indent indent, Iterable<String> lines, {String? linePrefix}) {
  final String prefix = linePrefix ?? '';
  for (final String line in lines) {
    indent.writeln(line.isNotEmpty ? '$prefix$line' : prefix.trimRight());
  }
}

/// Recursively merges [modification] into [base].
///
/// In other words, whenever there is a conflict over the value of a key path,
/// [modification]'s value for that key path is selected.
Map<String, Object> mergeMaps(
  Map<String, Object> base,
  Map<String, Object> modification,
) {
  final Map<String, Object> result = <String, Object>{};
  for (final MapEntry<String, Object> entry in modification.entries) {
    if (base.containsKey(entry.key)) {
      final Object entryValue = entry.value;
      if (entryValue is Map<String, Object>) {
        assert(base[entry.key] is Map<String, Object>);
        result[entry.key] =
            mergeMaps((base[entry.key] as Map<String, Object>?)!, entryValue);
      } else {
        result[entry.key] = entry.value;
      }
    } else {
      result[entry.key] = entry.value;
    }
  }
  for (final MapEntry<String, Object> entry in base.entries) {
    if (!result.containsKey(entry.key)) {
      result[entry.key] = entry.value;
    }
  }
  return result;
}

/// A type name that is enumerated.
class EnumeratedType {
  /// Constructor.
  EnumeratedType(this.name, this.enumeration, this.type,
      {this.associatedClass, this.associatedEnum});

  /// The name of the type.
  final String name;

  /// The enumeration of the class.
  final int enumeration;

  /// The type of custom type of the enumerated type.
  final CustomTypes type;

  /// The associated Class that is represented by the [EnumeratedType].
  final Class? associatedClass;

  /// The associated Enum that is represented by the [EnumeratedType].
  final Enum? associatedEnum;
}

/// Supported basic datatypes.
const List<String> validTypes = <String>[
  'String',
  'bool',
  'int',
  'double',
  'Uint8List',
  'Int32List',
  'Int64List',
  'Float64List',
  'List',
  'Map',
  'Object',
];

/// Custom codecs' custom types are enumerated from 255 down to this number to
/// avoid collisions with the StandardMessageCodec.
const int _minimumCodecFieldKey = 129;

Iterable<TypeDeclaration> _getTypeArguments(TypeDeclaration type) sync* {
  for (final TypeDeclaration typeArg in type.typeArguments) {
    yield* _getTypeArguments(typeArg);
  }
  yield type;
}

bool _isUnseenCustomType(
    TypeDeclaration type, Set<String> referencedTypeNames) {
  return !referencedTypeNames.contains(type.baseName) &&
      !validTypes.contains(type.baseName);
}

class _Bag<Key, Value> {
  Map<Key, List<Value>> map = <Key, List<Value>>{};
  void add(Key key, Value? value) {
    if (!map.containsKey(key)) {
      map[key] = value == null ? <Value>[] : <Value>[value];
    } else {
      if (value != null) {
        map[key]!.add(value);
      }
    }
  }

  void addMany(Iterable<Key> keys, Value? value) {
    for (final Key key in keys) {
      add(key, value);
    }
  }
}

/// Recurses into a list of [Api]s and produces a list of all referenced types
/// and an associated [List] of the offsets where they are found.
Map<TypeDeclaration, List<int>> getReferencedTypes(
    List<Api> apis, List<Class> classes) {
  final _Bag<TypeDeclaration, int> references = _Bag<TypeDeclaration, int>();
  for (final Api api in apis) {
    for (final Method method in api.methods) {
      for (final NamedType field in method.parameters) {
        references.addMany(_getTypeArguments(field.type), field.offset);
      }
      references.addMany(_getTypeArguments(method.returnType), method.offset);
    }
    if (api is AstProxyApi) {
      for (final Constructor constructor in api.constructors) {
        for (final NamedType parameter in constructor.parameters) {
          references.addMany(
            _getTypeArguments(parameter.type),
            parameter.offset,
          );
        }
      }
      for (final ApiField field in api.fields) {
        references.addMany(_getTypeArguments(field.type), field.offset);
      }
    }
  }

  final Set<String> referencedTypeNames =
      references.map.keys.map((TypeDeclaration e) => e.baseName).toSet();
  final List<String> classesToCheck = List<String>.from(referencedTypeNames);
  while (classesToCheck.isNotEmpty) {
    final String next = classesToCheck.removeLast();
    final Class aClass = classes.firstWhere((Class x) => x.name == next,
        orElse: () => Class(name: '', fields: <NamedType>[]));
    for (final NamedType field in aClass.fields) {
      if (_isUnseenCustomType(field.type, referencedTypeNames)) {
        references.add(field.type, field.offset);
        classesToCheck.add(field.type.baseName);
      }
      for (final TypeDeclaration typeArg in field.type.typeArguments) {
        if (_isUnseenCustomType(typeArg, referencedTypeNames)) {
          references.add(typeArg, field.offset);
          classesToCheck.add(typeArg.baseName);
        }
      }
    }
  }
  return references.map;
}

/// All custom definable data types.
enum CustomTypes {
  /// A custom Class.
  customClass,

  /// A custom Enum.
  customEnum,
}

/// Return the enumerated types that must exist in the codec
/// where the enumeration should be the key used in the buffer.
Iterable<EnumeratedType> getEnumeratedTypes(Root root) sync* {
  const int maxCustomClassesPerApi = 255 - _minimumCodecFieldKey;
  if (root.classes.length + root.enums.length > maxCustomClassesPerApi) {
    throw Exception(
        "Pigeon doesn't currently support more than $maxCustomClassesPerApi referenced custom classes per file.");
  }
  int index = 0;
  for (final Class customClass in root.classes) {
    yield EnumeratedType(
      customClass.name,
      index + _minimumCodecFieldKey,
      CustomTypes.customClass,
      associatedClass: customClass,
    );
    index += 1;
  }

  for (final Enum customEnum in root.enums) {
    yield EnumeratedType(
      customEnum.name,
      index + _minimumCodecFieldKey,
      CustomTypes.customEnum,
      associatedEnum: customEnum,
    );
    index += 1;
  }
}

/// Describes how to format a document comment.
class DocumentCommentSpecification {
  /// Constructor for [DocumentationCommentSpecification]
  const DocumentCommentSpecification(
    this.openCommentToken, {
    this.closeCommentToken = '',
    this.blockContinuationToken = '',
  });

  /// Token that represents the open symbol for a documentation comment.
  final String openCommentToken;

  /// Token that represents the closing symbol for a documentation comment.
  final String closeCommentToken;

  /// Token that represents the continuation symbol for a block of documentation comments.
  final String blockContinuationToken;
}

/// Formats documentation comments and adds them to current Indent.
///
/// The [comments] list is meant for comments written in the input dart file.
/// The [generatorComments] list is meant for comments added by the generators.
/// Include white space for all tokens when called, no assumptions are made.
void addDocumentationComments(
  Indent indent,
  List<String> comments,
  DocumentCommentSpecification commentSpec, {
  List<String> generatorComments = const <String>[],
}) {
  asDocumentationComments(
    comments,
    commentSpec,
    generatorComments: generatorComments,
  ).forEach(indent.writeln);
}

/// Formats documentation comments and adds them to current Indent.
///
/// The [comments] list is meant for comments written in the input dart file.
/// The [generatorComments] list is meant for comments added by the generators.
/// Include white space for all tokens when called, no assumptions are made.
Iterable<String> asDocumentationComments(
  Iterable<String> comments,
  DocumentCommentSpecification commentSpec, {
  List<String> generatorComments = const <String>[],
}) sync* {
  final List<String> allComments = <String>[
    ...comments,
    if (comments.isNotEmpty && generatorComments.isNotEmpty) '',
    ...generatorComments,
  ];
  String currentLineOpenToken = commentSpec.openCommentToken;
  if (allComments.length > 1) {
    if (commentSpec.closeCommentToken != '') {
      yield commentSpec.openCommentToken;
      currentLineOpenToken = commentSpec.blockContinuationToken;
    }
    for (String line in allComments) {
      if (line.isNotEmpty && line[0] != ' ') {
        line = ' $line';
      }
      yield '$currentLineOpenToken$line';
    }
    if (commentSpec.closeCommentToken != '') {
      yield commentSpec.closeCommentToken;
    }
  } else if (allComments.length == 1) {
    yield '$currentLineOpenToken${allComments.first}${commentSpec.closeCommentToken}';
  }
}

/// Returns an ordered list of fields to provide consistent serialization order.
Iterable<NamedType> getFieldsInSerializationOrder(Class classDefinition) {
  // This returns the fields in the order they are declared in the pigeon file.
  return classDefinition.fields;
}

/// Crawls up the path of [dartFilePath] until it finds a pubspec.yaml in a
/// parent directory and returns its path.
String? _findPubspecPath(String dartFilePath) {
  try {
    Directory dir = File(dartFilePath).parent;
    String? pubspecPath;
    while (pubspecPath == null) {
      if (dir.existsSync()) {
        final Iterable<String> pubspecPaths = dir
            .listSync()
            .map((FileSystemEntity e) => e.path)
            .where((String path) => path.endsWith('pubspec.yaml'));
        if (pubspecPaths.isNotEmpty) {
          pubspecPath = pubspecPaths.first;
        } else {
          dir = dir.parent;
        }
      } else {
        break;
      }
    }
    return pubspecPath;
  } catch (ex) {
    return null;
  }
}

/// Given the path of a Dart file, [mainDartFile], the name of the package will
/// be deduced by locating and parsing its associated pubspec.yaml.
String? deducePackageName(String mainDartFile) {
  final String? pubspecPath = _findPubspecPath(mainDartFile);
  if (pubspecPath == null) {
    return null;
  }

  try {
    final String text = File(pubspecPath).readAsStringSync();
    return (yaml.loadYaml(text) as Map<dynamic, dynamic>)['name'] as String?;
  } catch (_) {
    return null;
  }
}

/// Find the [TypeDeclaration] that has the highest api requirement and its
/// version, [T].
///
/// [T] depends on the language. For example, Android uses an int while iOS uses
/// semantic versioning.
({TypeDeclaration type, T version})?
    findHighestApiRequirement<T extends Object>(
  Iterable<TypeDeclaration> types, {
  required T? Function(TypeDeclaration) onGetApiRequirement,
  required Comparator<T> onCompare,
}) {
  Iterable<TypeDeclaration> addAllRecursive(TypeDeclaration type) sync* {
    yield type;
    if (type.typeArguments.isNotEmpty) {
      for (final TypeDeclaration typeArg in type.typeArguments) {
        yield* addAllRecursive(typeArg);
      }
    }
  }

  final Iterable<TypeDeclaration> allReferencedTypes = types
      .expand(addAllRecursive)
      .where((TypeDeclaration type) => onGetApiRequirement(type) != null);

  if (allReferencedTypes.isEmpty) {
    return null;
  }

  final TypeDeclaration typeWithHighestRequirement = allReferencedTypes.reduce(
    (TypeDeclaration one, TypeDeclaration two) {
      return onCompare(onGetApiRequirement(one)!, onGetApiRequirement(two)!) > 0
          ? one
          : two;
    },
  );

  return (
    type: typeWithHighestRequirement,
    version: onGetApiRequirement(typeWithHighestRequirement)!,
  );
}

/// Enum to specify api type when generating code.
enum ApiType {
  /// Flutter api.
  flutter,

  /// Host api.
  host,
}

/// Enum to specify which file will be generated for multi-file generators
enum FileType {
  /// header file.
  header,

  /// source file.
  source,

  /// file type is not applicable.
  na,
}

/// Options for [Generator]s that have multiple output file types.
///
/// Specifies which file to write as well as wraps all language options.
class OutputFileOptions<T> {
  /// Constructor.
  OutputFileOptions({required this.fileType, required this.languageOptions});

  /// To specify which file type should be created.
  FileType fileType;

  /// Options for specified language across all file types.
  T languageOptions;
}

/// Converts strings to Upper Camel Case.
String toUpperCamelCase(String text) {
  final RegExp separatorPattern = RegExp(r'[ _-]');
  return text.split(separatorPattern).map((String word) {
    return word.isEmpty
        ? ''
        : word.substring(0, 1).toUpperCase() + word.substring(1);
  }).join();
}<|MERGE_RESOLUTION|>--- conflicted
+++ resolved
@@ -13,11 +13,7 @@
 /// The current version of pigeon.
 ///
 /// This must match the version in pubspec.yaml.
-<<<<<<< HEAD
-const String pigeonVersion = '19.1.0';
-=======
-const String pigeonVersion = '20.0.1';
->>>>>>> 7805455b
+const String pigeonVersion = '20.1.0';
 
 /// Prefix for all local variables in methods.
 ///
