--- conflicted
+++ resolved
@@ -8,11 +8,7 @@
 import 'ast.dart';
 
 /// The current version of pigeon. This must match the version in pubspec.yaml.
-<<<<<<< HEAD
-const String pigeonVersion = '2.0.2';
-=======
-const String pigeonVersion = '2.0.3';
->>>>>>> 7fc88080
+const String pigeonVersion = '2.0.4';
 
 /// Read all the content from [stdin] to a String.
 String readStdin() {
