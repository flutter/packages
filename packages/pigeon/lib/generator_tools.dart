--- conflicted
+++ resolved
@@ -8,11 +8,7 @@
 import 'ast.dart';
 
 /// The current version of pigeon. This must match the version in pubspec.yaml.
-<<<<<<< HEAD
-const String pigeonVersion = '1.0.20';
-=======
-const String pigeonVersion = '2.0.1';
->>>>>>> 6380b561
+const String pigeonVersion = '2.0.2';
 
 /// Read all the content from [stdin] to a String.
 String readStdin() {
