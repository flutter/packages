// Copyright 2013 The Flutter Authors. All rights reserved.
// Use of this source code is governed by a BSD-style license that can be
// found in the LICENSE file.

import 'dart:convert';
import 'dart:io';
import 'dart:math';
import 'dart:mirrors';

import 'package:yaml/yaml.dart' as yaml;

import 'ast.dart';

/// The current version of pigeon.
///
/// This must match the version in pubspec.yaml.
<<<<<<< HEAD
const String pigeonVersion = '21.3.0';
=======
const String pigeonVersion = '22.0.0';
>>>>>>> 1cf868f7

/// Read all the content from [stdin] to a String.
String readStdin() {
  final List<int> bytes = <int>[];
  int byte = stdin.readByteSync();
  while (byte >= 0) {
    bytes.add(byte);
    byte = stdin.readByteSync();
  }
  return utf8.decode(bytes);
}

/// True if the generator line number should be printed out at the end of newlines.
bool debugGenerators = false;

/// A helper class for managing indentation, wrapping a [StringSink].
class Indent {
  /// Constructor which takes a [StringSink] [Indent] will wrap.
  Indent(this._sink);

  int _count = 0;
  final StringSink _sink;

  /// String used for newlines (ex "\n").
  String get newline {
    if (debugGenerators) {
      final List<String> frames = StackTrace.current.toString().split('\n');
      return ' //${frames.firstWhere((String x) => x.contains('_generator.dart'))}\n';
    } else {
      return '\n';
    }
  }

  /// String used to represent a tab.
  final String tab = '  ';

  /// Increase the indentation level.
  void inc([int level = 1]) {
    _count += level;
  }

  /// Decrement the indentation level.
  void dec([int level = 1]) {
    _count -= level;
  }

  /// Returns the String representing the current indentation.
  String str() {
    String result = '';
    for (int i = 0; i < _count; i++) {
      result += tab;
    }
    return result;
  }

  /// Replaces the newlines and tabs of input and adds it to the stream.
  ///
  ///
  /// [trimIndentation] flag finds the line with the fewest leading empty
  /// spaces and trims the beginning of all lines by this number.
  void format(
    String input, {
    bool leadingSpace = true,
    bool trailingNewline = true,
    bool trimIndentation = false,
  }) {
    final List<String> lines = input.split('\n');

    final int indentationToRemove = !trimIndentation
        ? 0
        : lines
            .where((String line) => line.trim().isNotEmpty)
            .map((String line) => line.length - line.trimLeft().length)
            .reduce(min);

    for (int i = 0; i < lines.length; ++i) {
      final String line = lines[i].length >= indentationToRemove
          ? lines[i].substring(indentationToRemove)
          : lines[i];

      if (i == 0 && !leadingSpace) {
        add(line.replaceAll('\t', tab));
      } else if (line.isNotEmpty) {
        write(line.replaceAll('\t', tab));
      }
      if (trailingNewline || i < lines.length - 1) {
        addln('');
      }
    }
  }

  /// Scoped increase of the indent level.
  ///
  /// For the execution of [func] the indentation will be incremented.
  void addScoped(
    String? begin,
    String? end,
    Function func, {
    bool addTrailingNewline = true,
    int nestCount = 1,
  }) {
    if (begin != null) {
      _sink.write(begin + newline);
    }
    nest(nestCount, func);
    if (end != null) {
      _sink.write(str() + end);
      if (addTrailingNewline) {
        _sink.write(newline);
      }
    }
  }

  /// Like `addScoped` but writes the current indentation level.
  void writeScoped(
    String? begin,
    String end,
    Function func, {
    bool addTrailingNewline = true,
  }) {
    addScoped(str() + (begin ?? ''), end, func,
        addTrailingNewline: addTrailingNewline);
  }

  /// Scoped increase of the indent level.
  ///
  /// For the execution of [func] the indentation will be incremented by the given amount.
  void nest(int count, Function func) {
    inc(count);
    func(); // ignore: avoid_dynamic_calls
    dec(count);
  }

  /// Add [text] with indentation and a newline.
  void writeln(String text) {
    if (text.isEmpty) {
      _sink.write(newline);
    } else {
      _sink.write(str() + text + newline);
    }
  }

  /// Add [text] with indentation.
  void write(String text) {
    _sink.write(str() + text);
  }

  /// Add [text] with a newline.
  void addln(String text) {
    _sink.write(text + newline);
  }

  /// Just adds [text].
  void add(String text) {
    _sink.write(text);
  }

  /// Adds [lines] number of newlines.
  void newln([int lines = 1]) {
    for (; lines > 0; lines--) {
      _sink.write(newline);
    }
  }
}

/// Create the generated channel name for a [method] on an [api].
String makeChannelName(Api api, Method method, String dartPackageName) {
  return makeChannelNameWithStrings(
    apiName: api.name,
    methodName: method.name,
    dartPackageName: dartPackageName,
  );
}

/// Create the generated channel name for a method on an api.
String makeChannelNameWithStrings({
  required String apiName,
  required String methodName,
  required String dartPackageName,
}) {
  return 'dev.flutter.pigeon.$dartPackageName.$apiName.$methodName';
}

// TODO(tarrinneal): Determine whether HostDataType is needed.

/// Represents the mapping of a Dart datatype to a Host datatype.
class HostDatatype {
  /// Parametric constructor for HostDatatype.
  HostDatatype({
    required this.datatype,
    required this.isBuiltin,
    required this.isNullable,
    required this.isEnum,
  });

  /// The [String] that can be printed into host code to represent the type.
  final String datatype;

  /// `true` if the host datatype is something builtin.
  final bool isBuiltin;

  /// `true` if the type corresponds to a nullable Dart datatype.
  final bool isNullable;

  /// `true if the type is a custom enum.
  final bool isEnum;
}

/// Calculates the [HostDatatype] for the provided [NamedType].
///
/// It will check the field against [classes], the list of custom classes, to
/// check if it is a builtin type. [builtinResolver] will return the host
/// datatype for the Dart datatype for builtin types.
///
/// [customResolver] can modify the datatype of custom types.
HostDatatype getFieldHostDatatype(
    NamedType field, String? Function(TypeDeclaration) builtinResolver,
    {String Function(String)? customResolver}) {
  return _getHostDatatype(field.type, builtinResolver,
      customResolver: customResolver, fieldName: field.name);
}

/// Calculates the [HostDatatype] for the provided [TypeDeclaration].
///
/// It will check the field against [classes], the list of custom classes, to
/// check if it is a builtin type. [builtinResolver] will return the host
/// datatype for the Dart datatype for builtin types.
///
/// [customResolver] can modify the datatype of custom types.
HostDatatype getHostDatatype(
    TypeDeclaration type, String? Function(TypeDeclaration) builtinResolver,
    {String Function(String)? customResolver}) {
  return _getHostDatatype(type, builtinResolver,
      customResolver: customResolver);
}

HostDatatype _getHostDatatype(
    TypeDeclaration type, String? Function(TypeDeclaration) builtinResolver,
    {String Function(String)? customResolver, String? fieldName}) {
  final String? datatype = builtinResolver(type);
  if (datatype == null) {
    if (type.isClass) {
      final String customName = customResolver != null
          ? customResolver(type.baseName)
          : type.baseName;
      return HostDatatype(
        datatype: customName,
        isBuiltin: false,
        isNullable: type.isNullable,
        isEnum: false,
      );
    } else if (type.isEnum) {
      final String customName = customResolver != null
          ? customResolver(type.baseName)
          : type.baseName;
      return HostDatatype(
        datatype: customName,
        isBuiltin: false,
        isNullable: type.isNullable,
        isEnum: true,
      );
    } else {
      throw Exception(
          'unrecognized datatype ${fieldName == null ? '' : 'for field:"$fieldName" '}of type:"${type.baseName}"');
    }
  } else {
    return HostDatatype(
      datatype: datatype,
      isBuiltin: true,
      isNullable: type.isNullable,
      isEnum: false,
    );
  }
}

/// Whether or not to include the version in the generated warning.
///
/// This is a global rather than an option because it's only intended to be
/// used internally, to avoid churn in Pigeon test files.
bool includeVersionInGeneratedWarning = true;

/// Warning printed at the top of all generated code.
@Deprecated('Use getGeneratedCodeWarning() instead')
const String generatedCodeWarning =
    'Autogenerated from Pigeon (v$pigeonVersion), do not edit directly.';

/// Warning printed at the top of all generated code.
String getGeneratedCodeWarning() {
  final String versionString =
      includeVersionInGeneratedWarning ? ' (v$pigeonVersion)' : '';
  return 'Autogenerated from Pigeon$versionString, do not edit directly.';
}

/// String to be printed after `getGeneratedCodeWarning()'s warning`.
const String seeAlsoWarning = 'See also: https://pub.dev/packages/pigeon';

/// Prefix for generated internal classes.
///
/// This lowers the chances of variable name collisions with user defined
/// parameters.
const String classNamePrefix = 'PigeonInternal';

/// Prefix for classes generated to use with ProxyApis.
///
/// This lowers the chances of variable name collisions with user defined
/// parameters.
const String proxyApiClassNamePrefix = 'Pigeon';

/// Prefix for apis generated for ProxyApi.
///
/// Since ProxyApis are intended to wrap a class and will often share the name
/// of said class, host APIs should prefix the API with this protected name.
const String hostProxyApiPrefix = '${proxyApiClassNamePrefix}Api';

/// Prefix for class member names not defined by the user.
///
/// This lowers the chances of variable name collisions with user defined
/// parameters.
const String classMemberNamePrefix = 'pigeon_';

/// Prefix for  variable names not defined by the user.
///
/// This lowers the chances of variable name collisions with user defined
/// parameters.
const String varNamePrefix = 'pigeonVar_';

/// Prefixes that are not allowed for any names of any types or methods.
const List<String> disallowedPrefixes = <String>[
  classNamePrefix,
  classMemberNamePrefix,
  proxyApiClassNamePrefix,
  varNamePrefix,
  'pigeonChannelCodec'
];

/// Collection of keys used in dictionaries across generators.
class Keys {
  /// The key in the result hash for the 'result' value.
  static const String result = 'result';

  /// The key in the result hash for the 'error' value.
  static const String error = 'error';

  /// The key in an error hash for the 'code' value.
  static const String errorCode = 'code';

  /// The key in an error hash for the 'message' value.
  static const String errorMessage = 'message';

  /// The key in an error hash for the 'details' value.
  static const String errorDetails = 'details';
}

/// Returns true if `type` represents 'void'.
bool isVoid(TypeMirror type) {
  return MirrorSystem.getName(type.simpleName) == 'void';
}

/// Adds the [lines] to [indent].
void addLines(Indent indent, Iterable<String> lines, {String? linePrefix}) {
  final String prefix = linePrefix ?? '';
  for (final String line in lines) {
    indent.writeln(line.isNotEmpty ? '$prefix$line' : prefix.trimRight());
  }
}

/// Recursively merges [modification] into [base].
///
/// In other words, whenever there is a conflict over the value of a key path,
/// [modification]'s value for that key path is selected.
Map<String, Object> mergeMaps(
  Map<String, Object> base,
  Map<String, Object> modification,
) {
  final Map<String, Object> result = <String, Object>{};
  for (final MapEntry<String, Object> entry in modification.entries) {
    if (base.containsKey(entry.key)) {
      final Object entryValue = entry.value;
      if (entryValue is Map<String, Object>) {
        assert(base[entry.key] is Map<String, Object>);
        result[entry.key] =
            mergeMaps((base[entry.key] as Map<String, Object>?)!, entryValue);
      } else {
        result[entry.key] = entry.value;
      }
    } else {
      result[entry.key] = entry.value;
    }
  }
  for (final MapEntry<String, Object> entry in base.entries) {
    if (!result.containsKey(entry.key)) {
      result[entry.key] = entry.value;
    }
  }
  return result;
}

/// A type name that is enumerated.
class EnumeratedType {
  /// Constructor.
  EnumeratedType(this.name, this.enumeration, this.type,
      {this.associatedClass, this.associatedEnum});

  /// The name of the type.
  final String name;

  /// The enumeration of the class.
  final int enumeration;

  /// The type of custom type of the enumerated type.
  final CustomTypes type;

  /// The associated Class that is represented by the [EnumeratedType].
  final Class? associatedClass;

  /// The associated Enum that is represented by the [EnumeratedType].
  final Enum? associatedEnum;
}

/// Supported basic datatypes.
const List<String> validTypes = <String>[
  'String',
  'bool',
  'int',
  'double',
  'Uint8List',
  'Int32List',
  'Int64List',
  'Float64List',
  'List',
  'Map',
  'Object',
];

/// The dedicated key for accessing an InstanceManager in ProxyApi base codecs.
const int proxyApiCodecInstanceManagerKey = 128;

/// Custom codecs' custom types are enumerations begin at this number to
/// avoid collisions with the StandardMessageCodec.
const int minimumCodecFieldKey = proxyApiCodecInstanceManagerKey + 1;

/// The maximum codec enumeration allowed.
const int maximumCodecFieldKey = 255;

/// The total number of keys allowed in the custom codec.
const int totalCustomCodecKeysAllowed =
    maximumCodecFieldKey - minimumCodecFieldKey;

Iterable<TypeDeclaration> _getTypeArguments(TypeDeclaration type) sync* {
  for (final TypeDeclaration typeArg in type.typeArguments) {
    yield* _getTypeArguments(typeArg);
  }
  yield type;
}

bool _isUnseenCustomType(
    TypeDeclaration type, Set<String> referencedTypeNames) {
  return !referencedTypeNames.contains(type.baseName) &&
      !validTypes.contains(type.baseName);
}

class _Bag<Key, Value> {
  Map<Key, List<Value>> map = <Key, List<Value>>{};
  void add(Key key, Value? value) {
    if (!map.containsKey(key)) {
      map[key] = value == null ? <Value>[] : <Value>[value];
    } else {
      if (value != null) {
        map[key]!.add(value);
      }
    }
  }

  void addMany(Iterable<Key> keys, Value? value) {
    for (final Key key in keys) {
      add(key, value);
    }
  }
}

/// Recurses into a list of [Api]s and produces a list of all referenced types
/// and an associated [List] of the offsets where they are found.
Map<TypeDeclaration, List<int>> getReferencedTypes(
    List<Api> apis, List<Class> classes) {
  final _Bag<TypeDeclaration, int> references = _Bag<TypeDeclaration, int>();
  for (final Api api in apis) {
    for (final Method method in api.methods) {
      for (final NamedType field in method.parameters) {
        references.addMany(_getTypeArguments(field.type), field.offset);
      }
      references.addMany(_getTypeArguments(method.returnType), method.offset);
    }
    if (api is AstProxyApi) {
      for (final Constructor constructor in api.constructors) {
        for (final NamedType parameter in constructor.parameters) {
          references.addMany(
            _getTypeArguments(parameter.type),
            parameter.offset,
          );
        }
      }
      for (final ApiField field in api.fields) {
        references.addMany(_getTypeArguments(field.type), field.offset);
      }
    }
  }

  final Set<String> referencedTypeNames =
      references.map.keys.map((TypeDeclaration e) => e.baseName).toSet();
  final List<String> classesToCheck = List<String>.from(referencedTypeNames);
  while (classesToCheck.isNotEmpty) {
    final String next = classesToCheck.removeLast();
    final Class aClass = classes.firstWhere((Class x) => x.name == next,
        orElse: () => Class(name: '', fields: <NamedType>[]));
    for (final NamedType field in aClass.fields) {
      if (_isUnseenCustomType(field.type, referencedTypeNames)) {
        references.add(field.type, field.offset);
        classesToCheck.add(field.type.baseName);
      }
      for (final TypeDeclaration typeArg in field.type.typeArguments) {
        if (_isUnseenCustomType(typeArg, referencedTypeNames)) {
          references.add(typeArg, field.offset);
          classesToCheck.add(typeArg.baseName);
        }
      }
    }
  }
  return references.map;
}

/// All custom definable data types.
enum CustomTypes {
  /// A custom Class.
  customClass,

  /// A custom Enum.
  customEnum,
}

/// Return the enumerated types that must exist in the codec
/// where the enumeration should be the key used in the buffer.
Iterable<EnumeratedType> getEnumeratedTypes(Root root) sync* {
  int index = 0;

  for (final Enum customEnum in root.enums) {
    yield EnumeratedType(
      customEnum.name,
      index + minimumCodecFieldKey,
      CustomTypes.customEnum,
      associatedEnum: customEnum,
    );
    index += 1;
  }

  for (final Class customClass in root.classes) {
    yield EnumeratedType(
      customClass.name,
      index + minimumCodecFieldKey,
      CustomTypes.customClass,
      associatedClass: customClass,
    );
    index += 1;
  }
}

/// Checks if [root] contains enough custom types to require overflow codec tools.
bool customTypeOverflowCheck(Root root) {
  return root.classes.length + root.enums.length >
      maximumCodecFieldKey - minimumCodecFieldKey;
}

/// Describes how to format a document comment.
class DocumentCommentSpecification {
  /// Constructor for [DocumentationCommentSpecification]
  const DocumentCommentSpecification(
    this.openCommentToken, {
    this.closeCommentToken = '',
    this.blockContinuationToken = '',
  });

  /// Token that represents the open symbol for a documentation comment.
  final String openCommentToken;

  /// Token that represents the closing symbol for a documentation comment.
  final String closeCommentToken;

  /// Token that represents the continuation symbol for a block of documentation comments.
  final String blockContinuationToken;
}

/// Formats documentation comments and adds them to current Indent.
///
/// The [comments] list is meant for comments written in the input dart file.
/// The [generatorComments] list is meant for comments added by the generators.
/// Include white space for all tokens when called, no assumptions are made.
void addDocumentationComments(
  Indent indent,
  List<String> comments,
  DocumentCommentSpecification commentSpec, {
  List<String> generatorComments = const <String>[],
}) {
  asDocumentationComments(
    comments,
    commentSpec,
    generatorComments: generatorComments,
  ).forEach(indent.writeln);
}

/// Formats documentation comments and adds them to current Indent.
///
/// The [comments] list is meant for comments written in the input dart file.
/// The [generatorComments] list is meant for comments added by the generators.
/// Include white space for all tokens when called, no assumptions are made.
Iterable<String> asDocumentationComments(
  Iterable<String> comments,
  DocumentCommentSpecification commentSpec, {
  List<String> generatorComments = const <String>[],
}) sync* {
  final List<String> allComments = <String>[
    ...comments,
    if (comments.isNotEmpty && generatorComments.isNotEmpty) '',
    ...generatorComments,
  ];
  String currentLineOpenToken = commentSpec.openCommentToken;
  if (allComments.length > 1) {
    if (commentSpec.closeCommentToken != '') {
      yield commentSpec.openCommentToken;
      currentLineOpenToken = commentSpec.blockContinuationToken;
    }
    for (String line in allComments) {
      if (line.isNotEmpty && line[0] != ' ') {
        line = ' $line';
      }
      yield '$currentLineOpenToken$line';
    }
    if (commentSpec.closeCommentToken != '') {
      yield commentSpec.closeCommentToken;
    }
  } else if (allComments.length == 1) {
    yield '$currentLineOpenToken${allComments.first}${commentSpec.closeCommentToken}';
  }
}

/// Returns an ordered list of fields to provide consistent serialization order.
Iterable<NamedType> getFieldsInSerializationOrder(Class classDefinition) {
  // This returns the fields in the order they are declared in the pigeon file.
  return classDefinition.fields;
}

/// Crawls up the path of [dartFilePath] until it finds a pubspec.yaml in a
/// parent directory and returns its path.
String? _findPubspecPath(String dartFilePath) {
  try {
    Directory dir = File(dartFilePath).parent;
    String? pubspecPath;
    while (pubspecPath == null) {
      if (dir.existsSync()) {
        final Iterable<String> pubspecPaths = dir
            .listSync()
            .map((FileSystemEntity e) => e.path)
            .where((String path) => path.endsWith('pubspec.yaml'));
        if (pubspecPaths.isNotEmpty) {
          pubspecPath = pubspecPaths.first;
        } else {
          dir = dir.parent;
        }
      } else {
        break;
      }
    }
    return pubspecPath;
  } catch (ex) {
    return null;
  }
}

/// Given the path of a Dart file, [mainDartFile], the name of the package will
/// be deduced by locating and parsing its associated pubspec.yaml.
String? deducePackageName(String mainDartFile) {
  final String? pubspecPath = _findPubspecPath(mainDartFile);
  if (pubspecPath == null) {
    return null;
  }

  try {
    final String text = File(pubspecPath).readAsStringSync();
    return (yaml.loadYaml(text) as Map<dynamic, dynamic>)['name'] as String?;
  } catch (_) {
    return null;
  }
}

/// Find the [TypeDeclaration] that has the highest api requirement and its
/// version, [T].
///
/// [T] depends on the language. For example, Android uses an int while iOS uses
/// semantic versioning.
({TypeDeclaration type, T version})?
    findHighestApiRequirement<T extends Object>(
  Iterable<TypeDeclaration> types, {
  required T? Function(TypeDeclaration) onGetApiRequirement,
  required Comparator<T> onCompare,
}) {
  Iterable<TypeDeclaration> addAllRecursive(TypeDeclaration type) sync* {
    yield type;
    if (type.typeArguments.isNotEmpty) {
      for (final TypeDeclaration typeArg in type.typeArguments) {
        yield* addAllRecursive(typeArg);
      }
    }
  }

  final Iterable<TypeDeclaration> allReferencedTypes = types
      .expand(addAllRecursive)
      .where((TypeDeclaration type) => onGetApiRequirement(type) != null);

  if (allReferencedTypes.isEmpty) {
    return null;
  }

  final TypeDeclaration typeWithHighestRequirement = allReferencedTypes.reduce(
    (TypeDeclaration one, TypeDeclaration two) {
      return onCompare(onGetApiRequirement(one)!, onGetApiRequirement(two)!) > 0
          ? one
          : two;
    },
  );

  return (
    type: typeWithHighestRequirement,
    version: onGetApiRequirement(typeWithHighestRequirement)!,
  );
}

/// Enum to specify api type when generating code.
enum ApiType {
  /// Flutter api.
  flutter,

  /// Host api.
  host,
}

/// Enum to specify which file will be generated for multi-file generators
enum FileType {
  /// header file.
  header,

  /// source file.
  source,

  /// file type is not applicable.
  na,
}

/// Options for [Generator]s that have multiple output file types.
///
/// Specifies which file to write as well as wraps all language options.
class OutputFileOptions<T> {
  /// Constructor.
  OutputFileOptions({required this.fileType, required this.languageOptions});

  /// To specify which file type should be created.
  FileType fileType;

  /// Options for specified language across all file types.
  T languageOptions;
}

/// Converts strings to Upper Camel Case.
String toUpperCamelCase(String text) {
  final RegExp separatorPattern = RegExp(r'[ _-]');
  return text.split(separatorPattern).map((String word) {
    return word.isEmpty
        ? ''
        : word.substring(0, 1).toUpperCase() + word.substring(1);
  }).join();
}

/// Converts string to SCREAMING_SNAKE_CASE.
String toScreamingSnakeCase(String string) {
  return string
      .replaceAllMapped(
          RegExp(r'(?<=[a-z])[A-Z]'), (Match m) => '_${m.group(0)}')
      .toUpperCase();
}

/// The channel name for the `removeStrongReference` method of the
/// `InstanceManager` API.
///
/// This ensures the channel name is the same for all languages.
String makeRemoveStrongReferenceChannelName(String dartPackageName) {
  return makeChannelNameWithStrings(
    apiName: '${classNamePrefix}InstanceManager',
    methodName: 'removeStrongReference',
    dartPackageName: dartPackageName,
  );
}

/// The channel name for the `clear` method of the `InstanceManager` API.
///
/// This ensures the channel name is the same for all languages.
String makeClearChannelName(String dartPackageName) {
  return makeChannelNameWithStrings(
    apiName: '${classNamePrefix}InstanceManager',
    methodName: 'clear',
    dartPackageName: dartPackageName,
  );
}<|MERGE_RESOLUTION|>--- conflicted
+++ resolved
@@ -14,11 +14,7 @@
 /// The current version of pigeon.
 ///
 /// This must match the version in pubspec.yaml.
-<<<<<<< HEAD
-const String pigeonVersion = '21.3.0';
-=======
-const String pigeonVersion = '22.0.0';
->>>>>>> 1cf868f7
+const String pigeonVersion = '22.1.0';
 
 /// Read all the content from [stdin] to a String.
 String readStdin() {
