--- conflicted
+++ resolved
@@ -14,11 +14,7 @@
 /// The current version of pigeon.
 ///
 /// This must match the version in pubspec.yaml.
-<<<<<<< HEAD
-const String pigeonVersion = '22.1.0';
-=======
-const String pigeonVersion = '22.2.0';
->>>>>>> c9c00043
+const String pigeonVersion = '22.3.0';
 
 /// Read all the content from [stdin] to a String.
 String readStdin() {
@@ -76,21 +72,13 @@
 
   /// Replaces the newlines and tabs of input and adds it to the stream.
   ///
-<<<<<<< HEAD
-  ///
-=======
->>>>>>> c9c00043
   /// [trimIndentation] flag finds the line with the fewest leading empty
   /// spaces and trims the beginning of all lines by this number.
   void format(
     String input, {
     bool leadingSpace = true,
     bool trailingNewline = true,
-<<<<<<< HEAD
-    bool trimIndentation = false,
-=======
     bool trimIndentation = true,
->>>>>>> c9c00043
   }) {
     final List<String> lines = input.split('\n');
 
@@ -334,11 +322,7 @@
 /// parameters.
 const String proxyApiClassNamePrefix = 'Pigeon';
 
-<<<<<<< HEAD
-/// Prefix for apis generated for ProxyApi.
-=======
 /// Prefix for APIs generated for ProxyApi.
->>>>>>> c9c00043
 ///
 /// Since ProxyApis are intended to wrap a class and will often share the name
 /// of said class, host APIs should prefix the API with this protected name.
@@ -360,10 +344,7 @@
 const List<String> disallowedPrefixes = <String>[
   classNamePrefix,
   classMemberNamePrefix,
-<<<<<<< HEAD
-=======
   hostProxyApiPrefix,
->>>>>>> c9c00043
   proxyApiClassNamePrefix,
   varNamePrefix,
   'pigeonChannelCodec'
@@ -469,8 +450,6 @@
 ];
 
 /// The dedicated key for accessing an InstanceManager in ProxyApi base codecs.
-<<<<<<< HEAD
-=======
 ///
 /// Generated codecs override the `StandardMessageCodec` which reserves the byte
 /// keys of 0-127, so this value is chosen because it is the lowest available
@@ -478,7 +457,6 @@
 ///
 /// See https://api.flutter.dev/flutter/services/StandardMessageCodec/writeValue.html
 /// for more information on keys in MessageCodecs.
->>>>>>> c9c00043
 const int proxyApiCodecInstanceManagerKey = 128;
 
 /// Custom codecs' custom types are enumerations begin at this number to
@@ -778,48 +756,6 @@
   }
 }
 
-/// Find the [TypeDeclaration] that has the highest api requirement and its
-/// version, [T].
-///
-/// [T] depends on the language. For example, Android uses an int while iOS uses
-/// semantic versioning.
-({TypeDeclaration type, T version})?
-    findHighestApiRequirement<T extends Object>(
-  Iterable<TypeDeclaration> types, {
-  required T? Function(TypeDeclaration) onGetApiRequirement,
-  required Comparator<T> onCompare,
-}) {
-  Iterable<TypeDeclaration> addAllRecursive(TypeDeclaration type) sync* {
-    yield type;
-    if (type.typeArguments.isNotEmpty) {
-      for (final TypeDeclaration typeArg in type.typeArguments) {
-        yield* addAllRecursive(typeArg);
-      }
-    }
-  }
-
-  final Iterable<TypeDeclaration> allReferencedTypes = types
-      .expand(addAllRecursive)
-      .where((TypeDeclaration type) => onGetApiRequirement(type) != null);
-
-  if (allReferencedTypes.isEmpty) {
-    return null;
-  }
-
-  final TypeDeclaration typeWithHighestRequirement = allReferencedTypes.reduce(
-    (TypeDeclaration one, TypeDeclaration two) {
-      return onCompare(onGetApiRequirement(one)!, onGetApiRequirement(two)!) > 0
-          ? one
-          : two;
-    },
-  );
-
-  return (
-    type: typeWithHighestRequirement,
-    version: onGetApiRequirement(typeWithHighestRequirement)!,
-  );
-}
-
 /// Enum to specify api type when generating code.
 enum ApiType {
   /// Flutter api.
