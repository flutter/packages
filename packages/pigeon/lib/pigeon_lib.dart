// Copyright 2013 The Flutter Authors. All rights reserved.
// Use of this source code is governed by a BSD-style license that can be
// found in the LICENSE file.

import 'dart:convert';
import 'dart:io';
import 'dart:mirrors';

import 'package:analyzer/dart/analysis/analysis_context.dart'
    show AnalysisContext;
import 'package:analyzer/dart/analysis/analysis_context_collection.dart'
    show AnalysisContextCollection;
import 'package:analyzer/dart/analysis/results.dart' show ParsedUnitResult;
import 'package:analyzer/dart/analysis/session.dart' show AnalysisSession;
import 'package:analyzer/dart/ast/ast.dart' as dart_ast;
import 'package:analyzer/dart/ast/syntactic_entity.dart'
    as dart_ast_syntactic_entity;
import 'package:analyzer/dart/ast/visitor.dart' as dart_ast_visitor;
import 'package:analyzer/error/error.dart' show AnalysisError;
import 'package:args/args.dart';
import 'package:path/path.dart' as path;
import 'package:pigeon/generator_tools.dart';
import 'package:pigeon/java_generator.dart';
import 'package:pigeon/swift_generator.dart';

import 'ast.dart';
import 'ast_generator.dart';
import 'dart_generator.dart';
import 'generator_tools.dart' as generator_tools;
import 'objc_generator.dart';

class _Asynchronous {
  const _Asynchronous();
}

/// Metadata to annotate a Api method as asynchronous
const _Asynchronous async = _Asynchronous();

/// Metadata annotation used to configure how Pigeon will generate code.
class ConfigurePigeon {
  /// Constructor for ConfigurePigeon.
  const ConfigurePigeon(this.options);

  /// The [PigeonOptions] that will be merged into the command line options.
  final PigeonOptions options;
}

/// Metadata to annotate a Pigeon API implemented by the host-platform.
///
/// The abstract class with this annotation groups a collection of Dart↔host
/// interop methods. These methods are invoked by Dart and are received by a
/// host-platform (such as in Android or iOS) by a class implementing the
/// generated host-platform interface.
class HostApi {
  /// Parametric constructor for [HostApi].
  const HostApi({this.dartHostTestHandler});

  /// The name of an interface generated for tests. Implement this
  /// interface and invoke `[name of this handler].setup` to receive
  /// calls from your real [HostApi] class in Dart instead of the host
  /// platform code, as is typical.
  ///
  /// When using this, you must specify the `--out_test_dart` argument
  /// to specify where to generate the test file.
  ///
  /// Prefer to use a mock of the real [HostApi] with a mocking library for unit
  /// tests.  Generating this Dart handler is sometimes useful in integration
  /// testing.
  ///
  /// Defaults to `null` in which case no handler will be generated.
  final String? dartHostTestHandler;
}

/// Metadata to annotate a Pigeon API implemented by Flutter.
///
/// The abstract class with this annotation groups a collection of Dart↔host
/// interop methods. These methods are invoked by the host-platform (such as in
/// Android or iOS) and are received by Flutter by a class implementing the
/// generated Dart interface.
class FlutterApi {
  /// Parametric constructor for [FlutterApi].
  const FlutterApi();
}

/// Metadata to annotation methods to control the selector used for objc output.
/// The number of components in the provided selector must match the number of
/// arguments in the annotated method.
/// For example:
///   @ObjcSelector('divideValue:by:') double divide(int x, int y);
class ObjCSelector {
  /// Constructor.
  const ObjCSelector(this.value);

  /// The string representation of the selector.
  final String value;
}

/// Type of TaskQueue which determines how handlers are dispatched for
/// HostApi's.
enum TaskQueueType {
  /// Handlers are invoked serially on the default thread. This is the value if
  /// unspecified.
  serial,

  /// Handlers are invoked serially on a background thread.
  serialBackgroundThread,

  // TODO(gaaclarke): Add support for concurrent task queues.
  // /// Handlers are invoked concurrently on a background thread.
  // concurrentBackgroundThread,
}

/// Metadata annotation to control how handlers are dispatched for HostApi's.
/// Note that the TaskQueue API might not be available on the target version of
/// Flutter, see also:
/// https://docs.flutter.dev/development/platform-integration/platform-channels.
class TaskQueue {
  /// The constructor for a TaskQueue.
  const TaskQueue({required this.type});

  /// The type of the TaskQueue.
  final TaskQueueType type;
}

/// Represents an error as a result of parsing and generating code.
class Error {
  /// Parametric constructor for Error.
  Error({
    required this.message,
    this.filename,
    this.lineNumber,
  });

  /// A description of the error.
  String message;

  /// What file caused the [Error].
  String? filename;

  /// What line the error happened on.
  int? lineNumber;

  @override
  String toString() {
    return '(Error message:"$message" filename:"$filename" lineNumber:$lineNumber)';
  }
}

/// Options used when running the code generator.
class PigeonOptions {
  /// Creates a instance of PigeonOptions
  const PigeonOptions(
      {this.input,
      this.dartOut,
      this.dartTestOut,
      this.objcHeaderOut,
      this.objcSourceOut,
      this.objcOptions,
      this.javaOut,
      this.javaOptions,
      this.swiftOut,
      this.swiftOptions,
      this.dartOptions,
      this.copyrightHeader,
      this.oneLanguage,
      this.astOut,
      this.debugGenerators});

  /// Path to the file which will be processed.
  final String? input;

  /// Path to the dart file that will be generated.
  final String? dartOut;

  /// Path to the dart file that will be generated for test support classes.
  final String? dartTestOut;

  /// Path to the ".h" Objective-C file will be generated.
  final String? objcHeaderOut;

  /// Path to the ".m" Objective-C file will be generated.
  final String? objcSourceOut;

  /// Options that control how Objective-C will be generated.
  final ObjcOptions? objcOptions;

  /// Path to the java file that will be generated.
  final String? javaOut;

  /// Options that control how Java will be generated.
  final JavaOptions? javaOptions;

  /// Path to the swift file that will be generated.
  final String? swiftOut;

  /// Options that control how Swift will be generated.
  final SwiftOptions? swiftOptions;

  /// Options that control how Dart will be generated.
  final DartOptions? dartOptions;

  /// Path to a copyright header that will get prepended to generated code.
  final String? copyrightHeader;

  /// If Pigeon allows generating code for one language.
  final bool? oneLanguage;

  /// Path to AST debugging output.
  final String? astOut;

  /// True means print out line number of generators in comments at newlines.
  final bool? debugGenerators;

  /// Creates a [PigeonOptions] from a Map representation where:
  /// `x = PigeonOptions.fromMap(x.toMap())`.
  static PigeonOptions fromMap(Map<String, Object> map) {
    return PigeonOptions(
      input: map['input'] as String?,
      dartOut: map['dartOut'] as String?,
      dartTestOut: map['dartTestOut'] as String?,
      objcHeaderOut: map['objcHeaderOut'] as String?,
      objcSourceOut: map['objcSourceOut'] as String?,
      objcOptions: map.containsKey('objcOptions')
          ? ObjcOptions.fromMap((map['objcOptions'] as Map<String, Object>?)!)
          : null,
      javaOut: map['javaOut'] as String?,
      javaOptions: map.containsKey('javaOptions')
          ? JavaOptions.fromMap((map['javaOptions'] as Map<String, Object>?)!)
          : null,
      swiftOut: map['swiftOut'] as String?,
      swiftOptions: map.containsKey('swiftOptions')
          ? SwiftOptions.fromMap((map['swiftOptions'] as Map<String, Object>?)!)
          : null,
      dartOptions: map.containsKey('dartOptions')
          ? DartOptions.fromMap((map['dartOptions'] as Map<String, Object>?)!)
          : null,
      copyrightHeader: map['copyrightHeader'] as String?,
      oneLanguage: map['oneLanguage'] as bool?,
      astOut: map['astOut'] as String?,
      debugGenerators: map['debugGenerators'] as bool?,
    );
  }

  /// Converts a [PigeonOptions] to a Map representation where:
  /// `x = PigeonOptions.fromMap(x.toMap())`.
  Map<String, Object> toMap() {
    final Map<String, Object> result = <String, Object>{
      if (input != null) 'input': input!,
      if (dartOut != null) 'dartOut': dartOut!,
      if (dartTestOut != null) 'dartTestOut': dartTestOut!,
      if (objcHeaderOut != null) 'objcHeaderOut': objcHeaderOut!,
      if (objcSourceOut != null) 'objcSourceOut': objcSourceOut!,
      if (objcOptions != null) 'objcOptions': objcOptions!.toMap(),
      if (javaOut != null) 'javaOut': javaOut!,
      if (javaOptions != null) 'javaOptions': javaOptions!.toMap(),
      if (swiftOut != null) 'swiftOut': swiftOut!,
      if (swiftOptions != null) 'swiftOptions': swiftOptions!.toMap(),
      if (dartOptions != null) 'dartOptions': dartOptions!.toMap(),
      if (copyrightHeader != null) 'copyrightHeader': copyrightHeader!,
      if (astOut != null) 'astOut': astOut!,
      if (oneLanguage != null) 'oneLanguage': oneLanguage!,
      if (debugGenerators != null) 'debugGenerators': debugGenerators!,
    };
    return result;
  }

  /// Overrides any non-null parameters from [options] into this to make a new
  /// [PigeonOptions].
  PigeonOptions merge(PigeonOptions options) {
    return PigeonOptions.fromMap(mergeMaps(toMap(), options.toMap()));
  }
}

/// A collection of an AST represented as a [Root] and [Error]'s.
class ParseResults {
  /// Parametric constructor for [ParseResults].
  ParseResults({
    required this.root,
    required this.errors,
    required this.pigeonOptions,
  });

  /// The resulting AST.
  final Root root;

  /// Errors generated while parsing input.
  final List<Error> errors;

  /// The Map representation of any [PigeonOptions] specified with
  /// [ConfigurePigeon] during parsing.
  final Map<String, Object>? pigeonOptions;
}

String _posixify(String input) {
  final path.Context context = path.Context(style: path.Style.posix);
  return context.fromUri(path.toUri(path.absolute(input)));
}

Iterable<String> _lineReader(String path) sync* {
  final String contents = File(path).readAsStringSync();
  const LineSplitter lineSplitter = LineSplitter();
  final List<String> lines = lineSplitter.convert(contents);
  for (final String line in lines) {
    yield line;
  }
}

IOSink? _openSink(String? output) {
  if (output == null) {
    return null;
  }
  IOSink sink;
  File file;
  if (output == 'stdout') {
    sink = stdout;
  } else {
    file = File(output);
    sink = file.openWrite();
  }
  return sink;
}

/// A generator that will write code to a sink based on the contents of [PigeonOptions].
abstract class Generator {
  /// Returns an [IOSink] instance to be written to if the [Generator] should
  /// generate.  If it returns `null`, the [Generator] will be skipped.
  IOSink? shouldGenerate(PigeonOptions options);

  /// Write the generated code described in [root] to [sink] using the
  /// [options].
  void generate(StringSink sink, PigeonOptions options, Root root);
}

DartOptions _dartOptionsWithCopyrightHeader(
    DartOptions? dartOptions, String? copyrightHeader) {
  dartOptions = dartOptions ?? const DartOptions();
  return dartOptions.merge(DartOptions(
      copyrightHeader:
          copyrightHeader != null ? _lineReader(copyrightHeader) : null));
}

/// A [Generator] that generates the AST.
class AstGenerator implements Generator {
  /// Constructor for [AstGenerator].
  const AstGenerator();

  @override
  void generate(StringSink sink, PigeonOptions options, Root root) {
    generateAst(root, sink);
  }

  @override
  IOSink? shouldGenerate(PigeonOptions options) => _openSink(options.astOut);
}

/// A [Generator] that generates Dart source code.
class DartGenerator implements Generator {
  /// Constructor for [DartGenerator].
  const DartGenerator();

  @override
  void generate(StringSink sink, PigeonOptions options, Root root) {
    final DartOptions dartOptionsWithHeader = _dartOptionsWithCopyrightHeader(
        options.dartOptions, options.copyrightHeader);
    generateDart(dartOptionsWithHeader, root, sink);
  }

  @override
  IOSink? shouldGenerate(PigeonOptions options) => _openSink(options.dartOut);
}

/// A [Generator] that generates Dart test source code.
class DartTestGenerator implements Generator {
  /// Constructor for [DartTestGenerator].
  const DartTestGenerator();

  @override
  void generate(StringSink sink, PigeonOptions options, Root root) {
    final String mainPath = path.context.relative(
      _posixify(options.dartOut!),
      from: _posixify(path.dirname(options.dartTestOut!)),
    );
    final DartOptions dartOptionsWithHeader = _dartOptionsWithCopyrightHeader(
        options.dartOptions, options.copyrightHeader);
    generateTestDart(
      dartOptionsWithHeader,
      root,
      sink,
      mainPath,
    );
  }

  @override
  IOSink? shouldGenerate(PigeonOptions options) {
    if (options.dartTestOut != null) {
      return _openSink(options.dartTestOut);
    } else {
      return null;
    }
  }
}

/// A [Generator] that generates Objective-C header code.
class ObjcHeaderGenerator implements Generator {
  /// Constructor for [ObjcHeaderGenerator].
  const ObjcHeaderGenerator();

  @override
  void generate(StringSink sink, PigeonOptions options, Root root) {
    final ObjcOptions objcOptions = options.objcOptions ?? const ObjcOptions();
    final ObjcOptions objcOptionsWithHeader = objcOptions.merge(ObjcOptions(
        copyrightHeader: options.copyrightHeader != null
            ? _lineReader(options.copyrightHeader!)
            : null));
    generateObjcHeader(objcOptionsWithHeader, root, sink);
  }

  @override
  IOSink? shouldGenerate(PigeonOptions options) =>
      _openSink(options.objcHeaderOut);
}

/// A [Generator] that generates Objective-C source code.
class ObjcSourceGenerator implements Generator {
  /// Constructor for [ObjcSourceGenerator].
  const ObjcSourceGenerator();

  @override
  void generate(StringSink sink, PigeonOptions options, Root root) {
    final ObjcOptions objcOptions = options.objcOptions ?? const ObjcOptions();
    final ObjcOptions objcOptionsWithHeader = objcOptions.merge(ObjcOptions(
        copyrightHeader: options.copyrightHeader != null
            ? _lineReader(options.copyrightHeader!)
            : null));
    generateObjcSource(objcOptionsWithHeader, root, sink);
  }

  @override
  IOSink? shouldGenerate(PigeonOptions options) =>
      _openSink(options.objcSourceOut);
}

/// A [Generator] that generates Java source code.
class JavaGenerator implements Generator {
  /// Constructor for [JavaGenerator].
  const JavaGenerator();

  @override
  void generate(StringSink sink, PigeonOptions options, Root root) {
    JavaOptions javaOptions = options.javaOptions ?? const JavaOptions();
    javaOptions = javaOptions.merge(JavaOptions(
        className: javaOptions.className ??
            path.basenameWithoutExtension(options.javaOut!),
        copyrightHeader: options.copyrightHeader != null
            ? _lineReader(options.copyrightHeader!)
            : null));
    generateJava(javaOptions, root, sink);
  }

  @override
  IOSink? shouldGenerate(PigeonOptions options) => _openSink(options.javaOut);
}

/// A [Generator] that generates Swift source code.
class SwiftGenerator implements Generator {
  /// Constructor for [SwiftGenerator].
  const SwiftGenerator();

  @override
  void generate(StringSink sink, PigeonOptions options, Root root) {
    SwiftOptions swiftOptions = options.swiftOptions ?? const SwiftOptions();
    swiftOptions = swiftOptions.merge(SwiftOptions(
        copyrightHeader: options.copyrightHeader != null
            ? _lineReader(options.copyrightHeader!)
            : null));
    generateSwift(swiftOptions, root, sink);
  }

  @override
  IOSink? shouldGenerate(PigeonOptions options) => _openSink(options.swiftOut);
}

dart_ast.Annotation? _findMetadata(
    dart_ast.NodeList<dart_ast.Annotation> metadata, String query) {
  final Iterable<dart_ast.Annotation> annotations = metadata
      .where((dart_ast.Annotation element) => element.name.name == query);
  return annotations.isEmpty ? null : annotations.first;
}

bool _hasMetadata(
    dart_ast.NodeList<dart_ast.Annotation> metadata, String query) {
  return _findMetadata(metadata, query) != null;
}

extension _ObjectAs on Object {
  /// A convenience for chaining calls with casts.
  T? asNullable<T>() => this as T?;
}

List<Error> _validateAst(Root root, String source) {
  final List<Error> result = <Error>[];
  final List<String> customClasses =
      root.classes.map((Class x) => x.name).toList();
  final Iterable<String> customEnums = root.enums.map((Enum x) => x.name);
  for (final Class klass in root.classes) {
    for (final NamedType field in klass.fields) {
      if (field.type.typeArguments != null) {
        for (final TypeDeclaration typeArgument in field.type.typeArguments) {
          if (!typeArgument.isNullable) {
            result.add(Error(
              message:
                  'Generic type arguments must be nullable in field "${field.name}" in class "${klass.name}".',
              lineNumber: _calculateLineNumberNullable(source, field.offset),
            ));
          }
          if (customEnums.contains(typeArgument.baseName)) {
            result.add(Error(
              message:
                  'Enum types aren\'t supported in type arguments in "${field.name}" in class "${klass.name}".',
              lineNumber: _calculateLineNumberNullable(source, field.offset),
            ));
          }
        }
      }
      if (!(validTypes.contains(field.type.baseName) ||
          customClasses.contains(field.type.baseName) ||
          customEnums.contains(field.type.baseName))) {
        result.add(Error(
          message:
              'Unsupported datatype:"${field.type.baseName}" in class "${klass.name}".',
          lineNumber: _calculateLineNumberNullable(source, field.offset),
        ));
      }
    }
  }
  for (final Api api in root.apis) {
    for (final Method method in api.methods) {
      if (method.arguments.isNotEmpty &&
          method.arguments.any((NamedType element) =>
              customEnums.contains(element.type.baseName))) {
        result.add(Error(
          message:
              'Enums aren\'t yet supported for primitive arguments: "${method.arguments[0]}" in API: "${api.name}" method: "${method.name}" (https://github.com/flutter/flutter/issues/87307)',
          lineNumber: _calculateLineNumberNullable(source, method.offset),
        ));
      }
      if (customEnums.contains(method.returnType.baseName)) {
        result.add(Error(
          message:
              'Enums aren\'t yet supported for primitive return types: "${method.returnType}" in API: "${api.name}" method: "${method.name}" (https://github.com/flutter/flutter/issues/87307)',
        ));
      }
      for (final NamedType unnamedType in method.arguments
          .where((NamedType element) => element.type.baseName.isEmpty)) {
        result.add(Error(
          message:
              'Arguments must specify their type in method "${method.name}" in API: "${api.name}"',
          lineNumber: _calculateLineNumberNullable(source, unnamedType.offset),
        ));
      }
      if (method.objcSelector.isNotEmpty) {
        if (':'.allMatches(method.objcSelector).length !=
            method.arguments.length) {
          result.add(Error(
            message:
                'Invalid selector, expected ${method.arguments.length} arguments.',
            lineNumber: _calculateLineNumberNullable(source, method.offset),
          ));
        }
      }
      if (method.taskQueueType != TaskQueueType.serial &&
          api.location != ApiLocation.host) {
        result.add(Error(
          message: 'Unsupported TaskQueue specification on ${method.name}',
          lineNumber: _calculateLineNumberNullable(source, method.offset),
        ));
      }
    }
  }

  return result;
}

class _FindInitializer extends dart_ast_visitor.RecursiveAstVisitor<Object?> {
  dart_ast.Expression? initializer;
  @override
  Object? visitVariableDeclaration(dart_ast.VariableDeclaration node) {
    if (node.initializer != null) {
      initializer = node.initializer;
    }
    return null;
  }
}

class _RootBuilder extends dart_ast_visitor.RecursiveAstVisitor<Object?> {
  _RootBuilder(this.source);

  final List<Api> _apis = <Api>[];
  final List<Enum> _enums = <Enum>[];
  final List<Class> _classes = <Class>[];
  final List<Error> _errors = <Error>[];
  final String source;

  Class? _currentClass;
  Api? _currentApi;
  Map<String, Object>? _pigeonOptions;

  void _storeCurrentApi() {
    if (_currentApi != null) {
      _apis.add(_currentApi!);
      _currentApi = null;
    }
  }

  void _storeCurrentClass() {
    if (_currentClass != null) {
      _classes.add(_currentClass!);
      _currentClass = null;
    }
  }

  ParseResults results() {
    _storeCurrentApi();
    _storeCurrentClass();

    final Map<TypeDeclaration, List<int>> referencedTypes =
        getReferencedTypes(_apis, _classes);
    final Set<String> referencedTypeNames =
        referencedTypes.keys.map((TypeDeclaration e) => e.baseName).toSet();
    final List<Class> referencedClasses = List<Class>.from(_classes);
    referencedClasses
        .removeWhere((Class x) => !referencedTypeNames.contains(x.name));

    final List<Enum> referencedEnums = List<Enum>.from(_enums);
    final Root completeRoot =
        Root(apis: _apis, classes: referencedClasses, enums: referencedEnums);

    final List<Error> validateErrors = _validateAst(completeRoot, source);
    final List<Error> totalErrors = List<Error>.from(_errors);
    totalErrors.addAll(validateErrors);

    for (final MapEntry<TypeDeclaration, List<int>> element
        in referencedTypes.entries) {
      if (!referencedClasses
              .map((Class e) => e.name)
              .contains(element.key.baseName) &&
          !referencedEnums
              .map((Enum e) => e.name)
              .contains(element.key.baseName) &&
          !validTypes.contains(element.key.baseName) &&
          !element.key.isVoid &&
          element.key.baseName != 'dynamic' &&
          element.key.baseName != 'Object' &&
          element.key.baseName.isNotEmpty) {
        final int? lineNumber = element.value.isEmpty
            ? null
            : _calculateLineNumber(source, element.value.first);
        totalErrors.add(Error(
            message: 'Unknown type: ${element.key.baseName}',
            lineNumber: lineNumber));
      }
    }

    return ParseResults(
      root: totalErrors.isEmpty
          ? completeRoot
          : Root(apis: <Api>[], classes: <Class>[], enums: <Enum>[]),
      errors: totalErrors,
      pigeonOptions: _pigeonOptions,
    );
  }

  Object _expressionToMap(dart_ast.Expression expression) {
    if (expression is dart_ast.MethodInvocation) {
      final Map<String, Object> result = <String, Object>{};
      for (final dart_ast.Expression argument
          in expression.argumentList.arguments) {
        if (argument is dart_ast.NamedExpression) {
          result[argument.name.label.name] =
              _expressionToMap(argument.expression);
        } else {
          _errors.add(Error(
            message: 'expected NamedExpression but found $expression',
            lineNumber: _calculateLineNumber(source, argument.offset),
          ));
        }
      }
      return result;
    } else if (expression is dart_ast.SimpleStringLiteral) {
      return expression.value;
    } else if (expression is dart_ast.IntegerLiteral) {
      return expression.value!;
    } else if (expression is dart_ast.BooleanLiteral) {
      return expression.value;
    } else if (expression is dart_ast.ListLiteral) {
      final List<dynamic> list = <dynamic>[];
      for (final dart_ast.CollectionElement element in expression.elements) {
        if (element is dart_ast.Expression) {
          list.add(_expressionToMap(element));
        } else {
          _errors.add(Error(
            message: 'expected Expression but found $element',
            lineNumber: _calculateLineNumber(source, element.offset),
          ));
        }
      }
      return list;
    } else {
      _errors.add(Error(
        message:
            'unrecongized expression type ${expression.runtimeType} $expression',
        lineNumber: _calculateLineNumber(source, expression.offset),
      ));
      return 0;
    }
  }

  @override
  Object? visitImportDirective(dart_ast.ImportDirective node) {
    if (node.uri.stringValue != 'package:pigeon/pigeon.dart') {
      _errors.add(Error(
        message:
            'Unsupported import ${node.uri}, only imports of \'package:pigeon/pigeon.dart\' are supported.',
        lineNumber: _calculateLineNumber(source, node.offset),
      ));
    }
    return null;
  }

  @override
  Object? visitAnnotation(dart_ast.Annotation node) {
    if (node.name.name == 'ConfigurePigeon') {
      if (node.arguments == null) {
        _errors.add(Error(
          message: 'ConfigurePigeon expects a PigeonOptions() call.',
          lineNumber: _calculateLineNumber(source, node.offset),
        ));
      }
      final Map<String, Object> pigeonOptionsMap =
          _expressionToMap(node.arguments!.arguments.first)
              as Map<String, Object>;
      _pigeonOptions = pigeonOptionsMap;
    }
    node.visitChildren(this);
    return null;
  }

  @override
  Object? visitClassDeclaration(dart_ast.ClassDeclaration node) {
    _storeCurrentApi();
    _storeCurrentClass();

    if (node.isAbstract) {
      if (_hasMetadata(node.metadata, 'HostApi')) {
        final dart_ast.Annotation hostApi = node.metadata.firstWhere(
            (dart_ast.Annotation element) => element.name.name == 'HostApi');
        String? dartHostTestHandler;
        if (hostApi.arguments != null) {
          for (final dart_ast.Expression expression
              in hostApi.arguments!.arguments) {
            if (expression is dart_ast.NamedExpression) {
              if (expression.name.label.name == 'dartHostTestHandler') {
                final dart_ast.Expression dartHostTestHandlerExpression =
                    expression.expression;
                if (dartHostTestHandlerExpression
                    is dart_ast.SimpleStringLiteral) {
                  dartHostTestHandler = dartHostTestHandlerExpression.value;
                }
              }
            }
          }
        }
        _currentApi = Api(
          name: node.name.name,
          location: ApiLocation.host,
          methods: <Method>[],
          dartHostTestHandler: dartHostTestHandler,
        );
      } else if (_hasMetadata(node.metadata, 'FlutterApi')) {
        _currentApi = Api(
          name: node.name.name,
          location: ApiLocation.flutter,
          methods: <Method>[],
        );
      }
    } else {
      _currentClass = Class(name: node.name.name, fields: <NamedType>[]);
    }

    node.visitChildren(this);
    return null;
  }

  NamedType formalParameterToField(dart_ast.FormalParameter parameter) {
    final dart_ast.NamedType? namedType =
        getFirstChildOfType<dart_ast.NamedType>(parameter);
    if (namedType != null) {
      final String argTypeBaseName = namedType.name.name;
      final bool isNullable = namedType.question != null;
      final List<TypeDeclaration> argTypeArguments =
          typeAnnotationsToTypeArguments(namedType.typeArguments);
      return NamedType(
          type: TypeDeclaration(
              baseName: argTypeBaseName,
              isNullable: isNullable,
              typeArguments: argTypeArguments),
          name: parameter.identifier?.name ?? '',
          offset: parameter.offset);
    } else {
      return NamedType(
        name: '',
        type: const TypeDeclaration(baseName: '', isNullable: false),
        offset: parameter.offset,
      );
    }
  }

  static T? getFirstChildOfType<T>(dart_ast.AstNode entity) {
    for (final dart_ast_syntactic_entity.SyntacticEntity child
        in entity.childEntities) {
      if (child is T) {
        return child as T;
      }
    }
    return null;
  }

  T? _stringToEnum<T>(List<T> values, String? str) {
    if (str == null) {
      return null;
    }
    for (final T value in values) {
      if (value.toString() == str) {
        return value;
      }
    }
    return null;
  }

  @override
  Object? visitMethodDeclaration(dart_ast.MethodDeclaration node) {
    final dart_ast.FormalParameterList parameters = node.parameters!;
    final List<NamedType> arguments =
        parameters.parameters.map(formalParameterToField).toList();
    final bool isAsynchronous = _hasMetadata(node.metadata, 'async');
    final String objcSelector = _findMetadata(node.metadata, 'ObjCSelector')
            ?.arguments
            ?.arguments
            .first
            .asNullable<dart_ast.SimpleStringLiteral>()
            ?.value ??
        '';
    final dart_ast.ArgumentList? taskQueueArguments =
        _findMetadata(node.metadata, 'TaskQueue')?.arguments;
    final String? taskQueueTypeName = taskQueueArguments == null
        ? null
        : getFirstChildOfType<dart_ast.NamedExpression>(taskQueueArguments)
            ?.expression
            .asNullable<dart_ast.PrefixedIdentifier>()
            ?.name;
    final TaskQueueType taskQueueType =
        _stringToEnum(TaskQueueType.values, taskQueueTypeName) ??
            TaskQueueType.serial;
    if (_currentApi != null) {
      // Methods without named return types aren't supported.
      final dart_ast.TypeAnnotation returnType = node.returnType!;
      final dart_ast.SimpleIdentifier returnTypeIdentifier =
          getFirstChildOfType<dart_ast.SimpleIdentifier>(returnType)!;
      _currentApi!.methods.add(Method(
          name: node.name.name,
          returnType: TypeDeclaration(
              baseName: returnTypeIdentifier.name,
              typeArguments: typeAnnotationsToTypeArguments(
                  (returnType as dart_ast.NamedType).typeArguments),
              isNullable: returnType.question != null),
          arguments: arguments,
          isAsynchronous: isAsynchronous,
          objcSelector: objcSelector,
          offset: node.offset,
          taskQueueType: taskQueueType));
    } else if (_currentClass != null) {
      _errors.add(Error(
          message:
              'Methods aren\'t supported in Pigeon data classes ("${node.name.name}").',
          lineNumber: _calculateLineNumber(source, node.offset)));
    }
    node.visitChildren(this);
    return null;
  }

  @override
  Object? visitEnumDeclaration(dart_ast.EnumDeclaration node) {
    _enums.add(Enum(
        name: node.name.name,
        members: node.constants
            .map((dart_ast.EnumConstantDeclaration e) => e.name.name)
            .toList()));
    node.visitChildren(this);
    return null;
  }

  List<TypeDeclaration> typeAnnotationsToTypeArguments(
      dart_ast.TypeArgumentList? typeArguments) {
    final List<TypeDeclaration> result = <TypeDeclaration>[];
    if (typeArguments != null) {
      for (final Object x in typeArguments.childEntities) {
        if (x is dart_ast.NamedType) {
          result.add(TypeDeclaration(
              baseName: x.name.name,
              isNullable: x.question != null,
              typeArguments: typeAnnotationsToTypeArguments(x.typeArguments)));
        }
      }
    }
    return result;
  }

  @override
  Object? visitFieldDeclaration(dart_ast.FieldDeclaration node) {
    if (_currentClass != null) {
      final dart_ast.TypeAnnotation? type = node.fields.type;
      if (node.isStatic) {
        _errors.add(Error(
            message:
                'Pigeon doesn\'t support static fields ("${node.toString()}"), consider using enums.',
            lineNumber: _calculateLineNumber(source, node.offset)));
      } else if (type is dart_ast.NamedType) {
        final _FindInitializer findInitializerVisitor = _FindInitializer();
        node.visitChildren(findInitializerVisitor);
        if (findInitializerVisitor.initializer != null) {
          _errors.add(Error(
              message:
                  'Initialization isn\'t supported for fields in Pigeon data classes ("$node"), just use nullable types with no initializer (example "int? x;").',
              lineNumber: _calculateLineNumber(source, node.offset)));
        } else {
          final dart_ast.TypeArgumentList? typeArguments = type.typeArguments;
          _currentClass!.fields.add(NamedType(
              type: TypeDeclaration(
                  baseName: type.name.name,
                  isNullable: type.question != null,
                  typeArguments: typeAnnotationsToTypeArguments(typeArguments)),
              name: node.fields.variables[0].name.name,
              offset: node.offset));
        }
      } else {
        _errors.add(Error(
            message: 'Expected a named type but found "${node.toString()}".',
            lineNumber: _calculateLineNumber(source, node.offset)));
      }
    } else if (_currentApi != null) {
      _errors.add(Error(
          message: 'Fields aren\'t supported in Pigeon API classes ("$node").',
          lineNumber: _calculateLineNumber(source, node.offset)));
    }
    node.visitChildren(this);
    return null;
  }

  @override
  Object? visitConstructorDeclaration(dart_ast.ConstructorDeclaration node) {
    if (_currentApi != null) {
      _errors.add(Error(
          message: 'Constructors aren\'t supported in API classes ("$node").',
          lineNumber: _calculateLineNumber(source, node.offset)));
    } else {
      if (node.body.beginToken.lexeme != ';') {
        _errors.add(Error(
            message:
                'Constructor bodies aren\'t supported in data classes ("$node").',
            lineNumber: _calculateLineNumber(source, node.offset)));
      } else if (node.initializers.isNotEmpty) {
        _errors.add(Error(
            message:
                'Constructor initializers aren\'t supported in data classes (use "this.fieldName") ("$node").',
            lineNumber: _calculateLineNumber(source, node.offset)));
      }
    }
    node.visitChildren(this);
    return null;
  }
}

int? _calculateLineNumberNullable(String contents, int? offset) {
  return (offset == null) ? null : _calculateLineNumber(contents, offset);
}

int _calculateLineNumber(String contents, int offset) {
  int result = 1;
  for (int i = 0; i < offset; ++i) {
    if (contents[i] == '\n') {
      result += 1;
    }
  }
  return result;
}

/// Tool for generating code to facilitate platform channels usage.
class Pigeon {
  /// Create and setup a [Pigeon] instance.
  static Pigeon setup() {
    return Pigeon();
  }

  /// Reads the file located at [path] and generates [ParseResults] by parsing
  /// it.  [types] optionally filters out what datatypes are actually parsed.
  /// [sdkPath] for specifying the Dart SDK path for
  /// [AnalysisContextCollection].
  ParseResults parseFile(String inputPath, {String? sdkPath}) {
    final List<String> includedPaths = <String>[
      path.absolute(path.normalize(inputPath))
    ];
    final AnalysisContextCollection collection = AnalysisContextCollection(
      includedPaths: includedPaths,
      sdkPath: sdkPath,
    );

    final List<Error> compilationErrors = <Error>[];
    final _RootBuilder rootBuilder =
        _RootBuilder(File(inputPath).readAsStringSync());
    for (final AnalysisContext context in collection.contexts) {
      for (final String path in context.contextRoot.analyzedFiles()) {
        final AnalysisSession session = context.currentSession;
        final ParsedUnitResult result =
            session.getParsedUnit(path) as ParsedUnitResult;
        if (result.errors.isEmpty) {
          final dart_ast.CompilationUnit unit = result.unit;
          unit.accept(rootBuilder);
        } else {
          for (final AnalysisError error in result.errors) {
            compilationErrors.add(Error(
                message: error.message,
                filename: error.source.fullName,
                lineNumber: _calculateLineNumber(
                    error.source.contents.data, error.offset)));
          }
        }
      }
    }

    if (compilationErrors.isEmpty) {
      return rootBuilder.results();
    } else {
      return ParseResults(
        root: Root.makeEmpty(),
        errors: compilationErrors,
        pigeonOptions: null,
      );
    }
  }

  /// String that describes how the tool is used.
  static String get usage {
    return '''

Pigeon is a tool for generating type-safe communication code between Flutter
and the host platform.

usage: pigeon --input <pigeon path> --dart_out <dart path> [option]*

options:
''' +
        _argParser.usage;
  }

  static final ArgParser _argParser = ArgParser()
    ..addOption('input', help: 'REQUIRED: Path to pigeon file.')
    ..addOption('dart_out',
        help: 'Path to generated Dart source file (.dart). '
            'Required if one_language is not specified.')
    ..addOption('dart_test_out',
        help: 'Path to generated library for Dart tests, when using '
            '@HostApi(dartHostTestHandler:).')
    ..addOption('objc_source_out',
        help: 'Path to generated Objective-C source file (.m).')
    ..addOption('java_out', help: 'Path to generated Java file (.java).')
    ..addOption('java_package',
        help: 'The package that generated Java code will be in.')
<<<<<<< HEAD
    ..addOption('swift_out', help: 'Path to generated Swift file (.swift).')
    ..addFlag('dart_null_safety',
        help: 'Makes generated Dart code have null safety annotations',
        defaultsTo: true)
=======
>>>>>>> 48cdaf6a
    ..addOption('objc_header_out',
        help: 'Path to generated Objective-C header file (.h).')
    ..addOption('objc_prefix',
        help: 'Prefix for generated Objective-C classes and protocols.')
    ..addOption('copyright_header',
        help:
            'Path to file with copyright header to be prepended to generated code.')
    ..addFlag('one_language',
        help: 'Allow Pigeon to only generate code for one language.',
        defaultsTo: false)
    ..addOption('ast_out',
        help:
            'Path to generated AST debugging info. (Warning: format subject to change)')
    ..addFlag('debug_generators',
        help: 'Print the line number of the generator in comments at newlines.',
        defaultsTo: false);

  /// Convert command-line arguments to [PigeonOptions].
  static PigeonOptions parseArgs(List<String> args) {
    // Note: This function shouldn't perform any logic, just translate the args
    // to PigeonOptions.  Synthesized values inside of the PigeonOption should
    // get set in the `run` function to accomodate users that are using the
    // `configurePigeon` function.
    final ArgResults results = _argParser.parse(args);

    final PigeonOptions opts = PigeonOptions(
      input: results['input'],
      dartOut: results['dart_out'],
      dartTestOut: results['dart_test_out'],
      objcHeaderOut: results['objc_header_out'],
      objcSourceOut: results['objc_source_out'],
      objcOptions: ObjcOptions(
        prefix: results['objc_prefix'],
      ),
      javaOut: results['java_out'],
      javaOptions: JavaOptions(
        package: results['java_package'],
      ),
<<<<<<< HEAD
      swiftOut: results['swift_out'],
      dartOptions: DartOptions(
        isNullSafe: results['dart_null_safety'],
      ),
=======
>>>>>>> 48cdaf6a
      copyrightHeader: results['copyright_header'],
      oneLanguage: results['one_language'],
      astOut: results['ast_out'],
      debugGenerators: results['debug_generators'],
    );
    return opts;
  }

  /// Crawls through the reflection system looking for a configurePigeon method and
  /// executing it.
  static void _executeConfigurePigeon(PigeonOptions options) {
    for (final LibraryMirror library
        in currentMirrorSystem().libraries.values) {
      for (final DeclarationMirror declaration in library.declarations.values) {
        if (declaration is MethodMirror &&
            MirrorSystem.getName(declaration.simpleName) == 'configurePigeon') {
          if (declaration.parameters.length == 1 &&
              declaration.parameters[0].type == reflectClass(PigeonOptions)) {
            library.invoke(declaration.simpleName, <dynamic>[options]);
          } else {
            print('warning: invalid \'configurePigeon\' method defined.');
          }
        }
      }
    }
  }

  /// The 'main' entrypoint used by the command-line tool.  [args] are the
  /// command-line arguments.  The optional parameter [generators] allows you to
  /// customize the generators that pigeon will use. The optional parameter
  /// [sdkPath] allows you to specify the Dart SDK path.
  static Future<int> run(List<String> args,
      {List<Generator>? generators, String? sdkPath}) async {
    final Pigeon pigeon = Pigeon.setup();
    PigeonOptions options = Pigeon.parseArgs(args);
    if (options.debugGenerators ?? false) {
      generator_tools.debugGenerators = true;
    }
    final List<Generator> safeGenerators = generators ??
        <Generator>[
          const DartGenerator(),
          const JavaGenerator(),
          const SwiftGenerator(),
          const DartTestGenerator(),
          const ObjcHeaderGenerator(),
          const ObjcSourceGenerator(),
          const AstGenerator(),
        ];
    _executeConfigurePigeon(options);

    if (options.input == null) {
      print(usage);
      return 0;
    }

    final ParseResults parseResults =
        pigeon.parseFile(options.input!, sdkPath: sdkPath);

    if (parseResults.errors.isNotEmpty) {
      final List<Error> errors = <Error>[];
      for (final Error err in parseResults.errors) {
        errors.add(Error(
            message: err.message,
            filename: options.input,
            lineNumber: err.lineNumber));
      }

      printErrors(errors);
      return 1;
    }

    if (parseResults.pigeonOptions != null) {
      options = PigeonOptions.fromMap(
          mergeMaps(options.toMap(), parseResults.pigeonOptions!));
    }

    if (options.oneLanguage == false && options.dartOut == null) {
      print(usage);
      return 1;
    }

    if (options.objcHeaderOut != null) {
      options = options.merge(PigeonOptions(
          objcOptions: options.objcOptions!.merge(
              ObjcOptions(header: path.basename(options.objcHeaderOut!)))));
    }

    for (final Generator generator in safeGenerators) {
      final IOSink? sink = generator.shouldGenerate(options);
      if (sink != null) {
        generator.generate(sink, options, parseResults.root);
        await sink.flush();
      }
    }

    return 0;
  }

  /// Print a list of errors to stderr.
  static void printErrors(List<Error> errors) {
    for (final Error err in errors) {
      if (err.filename != null) {
        if (err.lineNumber != null) {
          stderr.writeln(
              'Error: ${err.filename}:${err.lineNumber}: ${err.message}');
        } else {
          stderr.writeln('Error: ${err.filename}: ${err.message}');
        }
      } else {
        stderr.writeln('Error: ${err.message}');
      }
    }
  }
}<|MERGE_RESOLUTION|>--- conflicted
+++ resolved
@@ -1075,13 +1075,7 @@
     ..addOption('java_out', help: 'Path to generated Java file (.java).')
     ..addOption('java_package',
         help: 'The package that generated Java code will be in.')
-<<<<<<< HEAD
     ..addOption('swift_out', help: 'Path to generated Swift file (.swift).')
-    ..addFlag('dart_null_safety',
-        help: 'Makes generated Dart code have null safety annotations',
-        defaultsTo: true)
-=======
->>>>>>> 48cdaf6a
     ..addOption('objc_header_out',
         help: 'Path to generated Objective-C header file (.h).')
     ..addOption('objc_prefix',
@@ -1120,13 +1114,7 @@
       javaOptions: JavaOptions(
         package: results['java_package'],
       ),
-<<<<<<< HEAD
       swiftOut: results['swift_out'],
-      dartOptions: DartOptions(
-        isNullSafe: results['dart_null_safety'],
-      ),
-=======
->>>>>>> 48cdaf6a
       copyrightHeader: results['copyright_header'],
       oneLanguage: results['one_language'],
       astOut: results['ast_out'],
