--- conflicted
+++ resolved
@@ -159,14 +159,11 @@
       this.objcOptions,
       this.javaOut,
       this.javaOptions,
-<<<<<<< HEAD
       this.kotlinOut,
       this.kotlinOptions,
-=======
       this.cppHeaderOut,
       this.cppSourceOut,
       this.cppOptions,
->>>>>>> 3d5878d0
       this.dartOptions,
       this.copyrightHeader,
       this.oneLanguage,
@@ -197,13 +194,12 @@
   /// Options that control how Java will be generated.
   final JavaOptions? javaOptions;
 
-<<<<<<< HEAD
   /// Path to the kotlin file that will be generated.
   final String? kotlinOut;
 
   /// Options that control how Kotlin will be generated.
   final KotlinOptions? kotlinOptions;
-=======
+
   /// Path to the ".h" C++ file that will be generated.
   final String? cppHeaderOut;
 
@@ -212,7 +208,6 @@
 
   /// Options that control how C++ will be generated.
   final CppOptions? cppOptions;
->>>>>>> 3d5878d0
 
   /// Options that control how Dart will be generated.
   final DartOptions? dartOptions;
@@ -245,18 +240,16 @@
       javaOptions: map.containsKey('javaOptions')
           ? JavaOptions.fromMap((map['javaOptions'] as Map<String, Object>?)!)
           : null,
-<<<<<<< HEAD
       kotlinOut: map['kotlinOut'] as String?,
       kotlinOptions: map.containsKey('kotlinOptions')
           ? KotlinOptions.fromMap(
               (map['kotlinOptions'] as Map<String, Object>?)!)
-=======
+          : null,
       cppHeaderOut: map['experimental_cppHeaderOut'] as String?,
       cppSourceOut: map['experimental_cppSourceOut'] as String?,
       cppOptions: map.containsKey('experimental_cppOptions')
           ? CppOptions.fromMap(
               (map['experimental_cppOptions'] as Map<String, Object>?)!)
->>>>>>> 3d5878d0
           : null,
       dartOptions: map.containsKey('dartOptions')
           ? DartOptions.fromMap((map['dartOptions'] as Map<String, Object>?)!)
@@ -280,14 +273,11 @@
       if (objcOptions != null) 'objcOptions': objcOptions!.toMap(),
       if (javaOut != null) 'javaOut': javaOut!,
       if (javaOptions != null) 'javaOptions': javaOptions!.toMap(),
-<<<<<<< HEAD
       if (kotlinOut != null) 'kotlinOut': kotlinOut!,
       if (kotlinOptions != null) 'kotlinOptions': kotlinOptions!.toMap(),
-=======
       if (cppHeaderOut != null) 'experimental_cppHeaderOut': cppHeaderOut!,
       if (cppSourceOut != null) 'experimental_cppSourceOut': cppSourceOut!,
       if (cppOptions != null) 'experimental_cppOptions': cppOptions!.toMap(),
->>>>>>> 3d5878d0
       if (dartOptions != null) 'dartOptions': dartOptions!.toMap(),
       if (copyrightHeader != null) 'copyrightHeader': copyrightHeader!,
       if (astOut != null) 'astOut': astOut!,
@@ -1181,21 +1171,15 @@
     ..addOption('java_out', help: 'Path to generated Java file (.java).')
     ..addOption('java_package',
         help: 'The package that generated Java code will be in.')
-<<<<<<< HEAD
     ..addOption('kotlin_out', help: 'Path to generated Kotlin file (.kt).')
     ..addOption('kotlin_package',
         help: 'The package that generated Kotlin code will be in.')
-    ..addFlag('dart_null_safety',
-        help: 'Makes generated Dart code have null safety annotations',
-        defaultsTo: true)
-=======
     ..addOption('experimental_cpp_header_out',
         help: 'Path to generated C++ header file (.h). (experimental)')
     ..addOption('experimental_cpp_source_out',
         help: 'Path to generated C++ classes file (.cpp). (experimental)')
     ..addOption('cpp_namespace',
         help: 'The namespace that generated C++ code will be in.')
->>>>>>> 3d5878d0
     ..addOption('objc_header_out',
         help: 'Path to generated Objective-C header file (.h).')
     ..addOption('objc_prefix',
@@ -1234,19 +1218,14 @@
       javaOptions: JavaOptions(
         package: results['java_package'],
       ),
-<<<<<<< HEAD
       kotlinOut: results['kotlin_out'],
       kotlinOptions: KotlinOptions(
         package: results['kotlin_package'],
       ),
-      dartOptions: DartOptions(
-        isNullSafe: results['dart_null_safety'],
-=======
       cppHeaderOut: results['experimental_cpp_header_out'],
       cppSourceOut: results['experimental_cpp_source_out'],
       cppOptions: CppOptions(
         namespace: results['cpp_namespace'],
->>>>>>> 3d5878d0
       ),
       copyrightHeader: results['copyright_header'],
       oneLanguage: results['one_language'],
@@ -1290,12 +1269,9 @@
         <Generator>[
           const DartGenerator(),
           const JavaGenerator(),
-<<<<<<< HEAD
           const KotlinGenerator(),
-=======
           const CppHeaderGenerator(),
           const CppSourceGenerator(),
->>>>>>> 3d5878d0
           const DartTestGenerator(),
           const ObjcHeaderGenerator(),
           const ObjcSourceGenerator(),
