--- conflicted
+++ resolved
@@ -160,13 +160,10 @@
       this.objcOptions,
       this.javaOut,
       this.javaOptions,
-<<<<<<< HEAD
+      this.swiftOut,
+      this.swiftOptions,
       this.kotlinOut,
       this.kotlinOptions,
-=======
-      this.swiftOut,
-      this.swiftOptions,
->>>>>>> 7f0555f8
       this.cppHeaderOut,
       this.cppSourceOut,
       this.cppOptions,
@@ -200,19 +197,17 @@
   /// Options that control how Java will be generated.
   final JavaOptions? javaOptions;
 
-<<<<<<< HEAD
+  /// Path to the swift file that will be generated.
+  final String? swiftOut;
+
+  /// Options that control how Swift will be generated.
+  final SwiftOptions? swiftOptions;
+
   /// Path to the kotlin file that will be generated.
   final String? kotlinOut;
 
   /// Options that control how Kotlin will be generated.
   final KotlinOptions? kotlinOptions;
-=======
-  /// Path to the swift file that will be generated.
-  final String? swiftOut;
-
-  /// Options that control how Swift will be generated.
-  final SwiftOptions? swiftOptions;
->>>>>>> 7f0555f8
 
   /// Path to the ".h" C++ file that will be generated.
   final String? cppHeaderOut;
@@ -254,16 +249,14 @@
       javaOptions: map.containsKey('javaOptions')
           ? JavaOptions.fromMap((map['javaOptions'] as Map<String, Object>?)!)
           : null,
-<<<<<<< HEAD
+      swiftOut: map['swiftOut'] as String?,
+      swiftOptions: map.containsKey('swiftOptions')
+          ? SwiftOptions.fromMap((map['swiftOptions'] as Map<String, Object>?)!)
+          : null,
       kotlinOut: map['kotlinOut'] as String?,
       kotlinOptions: map.containsKey('kotlinOptions')
           ? KotlinOptions.fromMap(
               (map['kotlinOptions'] as Map<String, Object>?)!)
-=======
-      swiftOut: map['swiftOut'] as String?,
-      swiftOptions: map.containsKey('swiftOptions')
-          ? SwiftOptions.fromMap((map['swiftOptions'] as Map<String, Object>?)!)
->>>>>>> 7f0555f8
           : null,
       cppHeaderOut: map['experimental_cppHeaderOut'] as String?,
       cppSourceOut: map['experimental_cppSourceOut'] as String?,
@@ -293,13 +286,10 @@
       if (objcOptions != null) 'objcOptions': objcOptions!.toMap(),
       if (javaOut != null) 'javaOut': javaOut!,
       if (javaOptions != null) 'javaOptions': javaOptions!.toMap(),
-<<<<<<< HEAD
+      if (swiftOut != null) 'swiftOut': swiftOut!,
+      if (swiftOptions != null) 'swiftOptions': swiftOptions!.toMap(),
       if (kotlinOut != null) 'kotlinOut': kotlinOut!,
       if (kotlinOptions != null) 'kotlinOptions': kotlinOptions!.toMap(),
-=======
-      if (swiftOut != null) 'swiftOut': swiftOut!,
-      if (swiftOptions != null) 'swiftOptions': swiftOptions!.toMap(),
->>>>>>> 7f0555f8
       if (cppHeaderOut != null) 'experimental_cppHeaderOut': cppHeaderOut!,
       if (cppSourceOut != null) 'experimental_cppSourceOut': cppSourceOut!,
       if (cppOptions != null) 'experimental_cppOptions': cppOptions!.toMap(),
@@ -1218,14 +1208,11 @@
     ..addOption('java_out', help: 'Path to generated Java file (.java).')
     ..addOption('java_package',
         help: 'The package that generated Java code will be in.')
-<<<<<<< HEAD
+    ..addOption('experimental_swift_out',
+        help: 'Path to generated Swift file (.swift).')
     ..addOption('kotlin_out', help: 'Path to generated Kotlin file (.kt).')
     ..addOption('kotlin_package',
         help: 'The package that generated Kotlin code will be in.')
-=======
-    ..addOption('experimental_swift_out',
-        help: 'Path to generated Swift file (.swift).')
->>>>>>> 7f0555f8
     ..addOption('experimental_cpp_header_out',
         help: 'Path to generated C++ header file (.h). (experimental)')
     ..addOption('experimental_cpp_source_out',
@@ -1270,14 +1257,11 @@
       javaOptions: JavaOptions(
         package: results['java_package'],
       ),
-<<<<<<< HEAD
+      swiftOut: results['experimental_swift_out'],
       kotlinOut: results['kotlin_out'],
       kotlinOptions: KotlinOptions(
         package: results['kotlin_package'],
       ),
-=======
-      swiftOut: results['experimental_swift_out'],
->>>>>>> 7f0555f8
       cppHeaderOut: results['experimental_cpp_header_out'],
       cppSourceOut: results['experimental_cpp_source_out'],
       cppOptions: CppOptions(
@@ -1325,11 +1309,8 @@
         <Generator>[
           const DartGenerator(),
           const JavaGenerator(),
-<<<<<<< HEAD
+          const SwiftGenerator(),
           const KotlinGenerator(),
-=======
-          const SwiftGenerator(),
->>>>>>> 7f0555f8
           const CppHeaderGenerator(),
           const CppSourceGenerator(),
           const DartTestGenerator(),
