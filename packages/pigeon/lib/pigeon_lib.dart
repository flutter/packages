--- conflicted
+++ resolved
@@ -159,14 +159,11 @@
       this.objcOptions,
       this.javaOut,
       this.javaOptions,
-<<<<<<< HEAD
       this.swiftOut,
       this.swiftOptions,
-=======
       this.cppHeaderOut,
       this.cppSourceOut,
       this.cppOptions,
->>>>>>> 23e2d1a2
       this.dartOptions,
       this.copyrightHeader,
       this.oneLanguage,
@@ -197,13 +194,12 @@
   /// Options that control how Java will be generated.
   final JavaOptions? javaOptions;
 
-<<<<<<< HEAD
   /// Path to the swift file that will be generated.
   final String? swiftOut;
 
   /// Options that control how Swift will be generated.
   final SwiftOptions? swiftOptions;
-=======
+  
   /// Path to the ".h" C++ file that will be generated.
   final String? cppHeaderOut;
 
@@ -212,7 +208,6 @@
 
   /// Options that control how C++ will be generated.
   final CppOptions? cppOptions;
->>>>>>> 23e2d1a2
 
   /// Options that control how Dart will be generated.
   final DartOptions? dartOptions;
@@ -245,17 +240,14 @@
       javaOptions: map.containsKey('javaOptions')
           ? JavaOptions.fromMap((map['javaOptions'] as Map<String, Object>?)!)
           : null,
-<<<<<<< HEAD
       swiftOut: map['swiftOut'] as String?,
       swiftOptions: map.containsKey('swiftOptions')
           ? SwiftOptions.fromMap((map['swiftOptions'] as Map<String, Object>?)!)
-=======
       cppHeaderOut: map['experimental_cppHeaderOut'] as String?,
       cppSourceOut: map['experimental_cppSourceOut'] as String?,
       cppOptions: map.containsKey('experimental_cppOptions')
           ? CppOptions.fromMap(
               (map['experimental_cppOptions'] as Map<String, Object>?)!)
->>>>>>> 23e2d1a2
           : null,
       dartOptions: map.containsKey('dartOptions')
           ? DartOptions.fromMap((map['dartOptions'] as Map<String, Object>?)!)
@@ -279,14 +271,11 @@
       if (objcOptions != null) 'objcOptions': objcOptions!.toMap(),
       if (javaOut != null) 'javaOut': javaOut!,
       if (javaOptions != null) 'javaOptions': javaOptions!.toMap(),
-<<<<<<< HEAD
       if (swiftOut != null) 'swiftOut': swiftOut!,
       if (swiftOptions != null) 'swiftOptions': swiftOptions!.toMap(),
-=======
       if (cppHeaderOut != null) 'experimental_cppHeaderOut': cppHeaderOut!,
       if (cppSourceOut != null) 'experimental_cppSourceOut': cppSourceOut!,
       if (cppOptions != null) 'experimental_cppOptions': cppOptions!.toMap(),
->>>>>>> 23e2d1a2
       if (dartOptions != null) 'dartOptions': dartOptions!.toMap(),
       if (copyrightHeader != null) 'copyrightHeader': copyrightHeader!,
       if (astOut != null) 'astOut': astOut!,
@@ -516,7 +505,6 @@
   List<Error> validate(PigeonOptions options, Root root) => <Error>[];
 }
 
-<<<<<<< HEAD
 /// A [Generator] that generates Swift source code.
 class SwiftGenerator implements Generator {
   /// Constructor for [SwiftGenerator].
@@ -533,8 +521,9 @@
   }
 
   @override
-  IOSink? shouldGenerate(PigeonOptions options) => _openSink(options.swiftOut);
-=======
+  IOSink? shouldGenerate(PigeonOptions options) => _openSink(options.swiftOut); 
+}
+
 /// A [Generator] that generates C++ header code.
 class CppHeaderGenerator implements Generator {
   /// Constructor for [CppHeaderGenerator].
@@ -578,7 +567,6 @@
   @override
   IOSink? shouldGenerate(PigeonOptions options) =>
       _openSink(options.cppSourceOut);
->>>>>>> 23e2d1a2
 
   @override
   List<Error> validate(PigeonOptions options, Root root) => <Error>[];
@@ -1180,17 +1168,14 @@
     ..addOption('java_out', help: 'Path to generated Java file (.java).')
     ..addOption('java_package',
         help: 'The package that generated Java code will be in.')
-<<<<<<< HEAD
     ..addOption('experimental_swift_out',
         help: 'Path to generated Swift file (.swift).')
-=======
     ..addOption('experimental_cpp_header_out',
         help: 'Path to generated C++ header file (.h). (experimental)')
     ..addOption('experimental_cpp_source_out',
         help: 'Path to generated C++ classes file (.cpp). (experimental)')
     ..addOption('cpp_namespace',
         help: 'The namespace that generated C++ code will be in.')
->>>>>>> 23e2d1a2
     ..addOption('objc_header_out',
         help: 'Path to generated Objective-C header file (.h).')
     ..addOption('objc_prefix',
@@ -1229,15 +1214,12 @@
       javaOptions: JavaOptions(
         package: results['java_package'],
       ),
-<<<<<<< HEAD
       swiftOut: results['experimental_swift_out'],
-=======
       cppHeaderOut: results['experimental_cpp_header_out'],
       cppSourceOut: results['experimental_cpp_source_out'],
       cppOptions: CppOptions(
         namespace: results['cpp_namespace'],
       ),
->>>>>>> 23e2d1a2
       copyrightHeader: results['copyright_header'],
       oneLanguage: results['one_language'],
       astOut: results['ast_out'],
@@ -1280,12 +1262,9 @@
         <Generator>[
           const DartGenerator(),
           const JavaGenerator(),
-<<<<<<< HEAD
           const SwiftGenerator(),
-=======
           const CppHeaderGenerator(),
           const CppSourceGenerator(),
->>>>>>> 23e2d1a2
           const DartTestGenerator(),
           const ObjcHeaderGenerator(),
           const ObjcSourceGenerator(),
