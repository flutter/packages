--- conflicted
+++ resolved
@@ -1172,13 +1172,10 @@
     ..addOption('java_out', help: 'Path to generated Java file (.java).')
     ..addOption('java_package',
         help: 'The package that generated Java code will be in.')
-<<<<<<< HEAD
+    ..addFlag('java_use_generated_annotation',
+        help: 'Adds the java.annotation.Generated annotation to the output.')
     ..addOption('experimental_swift_out',
         help: 'Path to generated Swift file (.swift).')
-=======
-    ..addFlag('java_use_generated_annotation',
-        help: 'Adds the java.annotation.Generated annotation to the output.')
->>>>>>> 78fc88cb
     ..addOption('experimental_cpp_header_out',
         help: 'Path to generated C++ header file (.h). (experimental)')
     ..addOption('experimental_cpp_source_out',
