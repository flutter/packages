--- conflicted
+++ resolved
@@ -395,19 +395,11 @@
 class AstGeneratorAdapter implements GeneratorAdapter {
   /// Constructor for [AstGeneratorAdapter].
   AstGeneratorAdapter();
-<<<<<<< HEAD
-
-  @override
-  List<FileType> fileTypeList = const <FileType>[FileType.source];
-
-  @override
-=======
 
   @override
   List<FileType> fileTypeList = const <FileType>[FileType.na];
 
   @override
->>>>>>> 9664a066
   void generate(
       StringSink sink, PigeonOptions options, Root root, FileType fileType) {
     generateAst(root, sink);
@@ -425,29 +417,17 @@
 class DartGeneratorAdapter implements GeneratorAdapter {
   /// Constructor for [DartGeneratorAdapter].
   DartGeneratorAdapter();
-<<<<<<< HEAD
-
-  @override
-  List<FileType> fileTypeList = const <FileType>[FileType.source];
-
-  @override
-=======
 
   @override
   List<FileType> fileTypeList = const <FileType>[FileType.na];
 
   @override
->>>>>>> 9664a066
   void generate(
       StringSink sink, PigeonOptions options, Root root, FileType fileType) {
     final DartOptions dartOptionsWithHeader = _dartOptionsWithCopyrightHeader(
         options.dartOptions, options.copyrightHeader);
     final DartGenerator generator = DartGenerator();
-<<<<<<< HEAD
-    generator.generate(dartOptionsWithHeader, root, sink, fileType);
-=======
     generator.generate(dartOptionsWithHeader, root, sink);
->>>>>>> 9664a066
   }
 
   @override
@@ -462,19 +442,11 @@
 class DartTestGeneratorAdapter implements GeneratorAdapter {
   /// Constructor for [DartTestGeneratorAdapter].
   DartTestGeneratorAdapter();
-<<<<<<< HEAD
-
-  @override
-  List<FileType> fileTypeList = const <FileType>[FileType.source];
-
-  @override
-=======
 
   @override
   List<FileType> fileTypeList = const <FileType>[FileType.na];
 
   @override
->>>>>>> 9664a066
   void generate(
       StringSink sink, PigeonOptions options, Root root, FileType fileType) {
     final DartOptions dartOptionsWithHeader = _dartOptionsWithCopyrightHeader(
@@ -514,13 +486,6 @@
       StringSink sink, PigeonOptions options, Root root, FileType fileType) {
     final ObjcOptions objcOptions = options.objcOptions ?? const ObjcOptions();
     final ObjcOptions objcOptionsWithHeader = objcOptions.merge(ObjcOptions(
-<<<<<<< HEAD
-        copyrightHeader: options.copyrightHeader != null
-            ? _lineReader(options.copyrightHeader!)
-            : null));
-    final ObjcGenerator generator = ObjcGenerator();
-    generator.generate(objcOptionsWithHeader, root, sink, fileType);
-=======
       copyrightHeader: options.copyrightHeader != null
           ? _lineReader(options.copyrightHeader!)
           : null,
@@ -530,7 +495,6 @@
             fileType: fileType, languageOptions: objcOptionsWithHeader);
     final ObjcGenerator generator = ObjcGenerator();
     generator.generate(outputFileOptions, root, sink);
->>>>>>> 9664a066
   }
 
   @override
@@ -552,11 +516,7 @@
   JavaGeneratorAdapter();
 
   @override
-<<<<<<< HEAD
-  List<FileType> fileTypeList = const <FileType>[FileType.source];
-=======
   List<FileType> fileTypeList = const <FileType>[FileType.na];
->>>>>>> 9664a066
 
   @override
   void generate(
@@ -569,11 +529,7 @@
             ? _lineReader(options.copyrightHeader!)
             : null));
     final JavaGenerator generator = JavaGenerator();
-<<<<<<< HEAD
-    generator.generate(javaOptions, root, sink, fileType);
-=======
     generator.generate(javaOptions, root, sink);
->>>>>>> 9664a066
   }
 
   @override
@@ -590,11 +546,7 @@
   SwiftGeneratorAdapter();
 
   @override
-<<<<<<< HEAD
-  List<FileType> fileTypeList = const <FileType>[FileType.source];
-=======
   List<FileType> fileTypeList = const <FileType>[FileType.na];
->>>>>>> 9664a066
 
   @override
   void generate(
@@ -605,11 +557,7 @@
             ? _lineReader(options.copyrightHeader!)
             : null));
     final SwiftGenerator generator = SwiftGenerator();
-<<<<<<< HEAD
-    generator.generate(swiftOptions, root, sink, fileType);
-=======
     generator.generate(swiftOptions, root, sink);
->>>>>>> 9664a066
   }
 
   @override
@@ -625,30 +573,15 @@
   /// Constructor for [CppGeneratorAdapter].
   CppGeneratorAdapter(
       {this.fileTypeList = const <FileType>[FileType.header, FileType.source]});
-<<<<<<< HEAD
 
   @override
   List<FileType> fileTypeList;
 
   @override
-=======
-
-  @override
-  List<FileType> fileTypeList;
-
-  @override
->>>>>>> 9664a066
   void generate(
       StringSink sink, PigeonOptions options, Root root, FileType fileType) {
     final CppOptions cppOptions = options.cppOptions ?? const CppOptions();
     final CppOptions cppOptionsWithHeader = cppOptions.merge(CppOptions(
-<<<<<<< HEAD
-        copyrightHeader: options.copyrightHeader != null
-            ? _lineReader(options.copyrightHeader!)
-            : null));
-    final CppGenerator generator = CppGenerator();
-    generator.generate(cppOptionsWithHeader, root, sink, fileType);
-=======
       copyrightHeader: options.copyrightHeader != null
           ? _lineReader(options.copyrightHeader!)
           : null,
@@ -658,7 +591,6 @@
             fileType: fileType, languageOptions: cppOptionsWithHeader);
     final CppGenerator generator = CppGenerator();
     generator.generate(outputFileOptions, root, sink);
->>>>>>> 9664a066
   }
 
   @override
@@ -677,12 +609,7 @@
 /// A [GeneratorAdapter] that generates Kotlin source code.
 class KotlinGeneratorAdapter implements GeneratorAdapter {
   /// Constructor for [KotlinGeneratorAdapter].
-<<<<<<< HEAD
-  KotlinGeneratorAdapter(
-      {this.fileTypeList = const <FileType>[FileType.source]});
-=======
   KotlinGeneratorAdapter({this.fileTypeList = const <FileType>[FileType.na]});
->>>>>>> 9664a066
 
   @override
   List<FileType> fileTypeList;
@@ -697,11 +624,7 @@
             ? _lineReader(options.copyrightHeader!)
             : null));
     final KotlinGenerator generator = KotlinGenerator();
-<<<<<<< HEAD
-    generator.generate(kotlinOptions, root, sink, fileType);
-=======
     generator.generate(kotlinOptions, root, sink);
->>>>>>> 9664a066
   }
 
   @override
