--- conflicted
+++ resolved
@@ -162,11 +162,8 @@
       this.javaOptions,
       this.swiftOut,
       this.swiftOptions,
-<<<<<<< HEAD
       this.kotlinOut,
       this.kotlinOptions,
-=======
->>>>>>> 67ce87a8
       this.cppHeaderOut,
       this.cppSourceOut,
       this.cppOptions,
@@ -206,15 +203,12 @@
   /// Options that control how Swift will be generated.
   final SwiftOptions? swiftOptions;
 
-<<<<<<< HEAD
   /// Path to the kotlin file that will be generated.
   final String? kotlinOut;
 
   /// Options that control how Kotlin will be generated.
   final KotlinOptions? kotlinOptions;
 
-=======
->>>>>>> 67ce87a8
   /// Path to the ".h" C++ file that will be generated.
   final String? cppHeaderOut;
 
@@ -259,14 +253,11 @@
       swiftOptions: map.containsKey('swiftOptions')
           ? SwiftOptions.fromMap((map['swiftOptions'] as Map<String, Object>?)!)
           : null,
-<<<<<<< HEAD
       kotlinOut: map['kotlinOut'] as String?,
       kotlinOptions: map.containsKey('kotlinOptions')
           ? KotlinOptions.fromMap(
               (map['kotlinOptions'] as Map<String, Object>?)!)
           : null,
-=======
->>>>>>> 67ce87a8
       cppHeaderOut: map['experimental_cppHeaderOut'] as String?,
       cppSourceOut: map['experimental_cppSourceOut'] as String?,
       cppOptions: map.containsKey('experimental_cppOptions')
@@ -297,11 +288,8 @@
       if (javaOptions != null) 'javaOptions': javaOptions!.toMap(),
       if (swiftOut != null) 'swiftOut': swiftOut!,
       if (swiftOptions != null) 'swiftOptions': swiftOptions!.toMap(),
-<<<<<<< HEAD
       if (kotlinOut != null) 'kotlinOut': kotlinOut!,
       if (kotlinOptions != null) 'kotlinOptions': kotlinOptions!.toMap(),
-=======
->>>>>>> 67ce87a8
       if (cppHeaderOut != null) 'experimental_cppHeaderOut': cppHeaderOut!,
       if (cppSourceOut != null) 'experimental_cppSourceOut': cppSourceOut!,
       if (cppOptions != null) 'experimental_cppOptions': cppOptions!.toMap(),
@@ -1223,7 +1211,8 @@
     ..addOption('java_out', help: 'Path to generated Java file (.java).')
     ..addOption('java_package',
         help: 'The package that generated Java code will be in.')
-<<<<<<< HEAD
+    ..addFlag('java_use_generated_annotation',
+        help: 'Adds the java.annotation.Generated annotation to the output.')
     ..addOption('experimental_swift_out',
         help: 'Path to generated Swift file (.swift).')
     ..addOption('experimental_kotlin_out',
@@ -1231,12 +1220,6 @@
     ..addOption('experimental_kotlin_package',
         help:
             'The package that generated Kotlin code will be in. (experimental)')
-=======
-    ..addFlag('java_use_generated_annotation',
-        help: 'Adds the java.annotation.Generated annotation to the output.')
-    ..addOption('experimental_swift_out',
-        help: 'Path to generated Swift file (.swift).')
->>>>>>> 67ce87a8
     ..addOption('experimental_cpp_header_out',
         help: 'Path to generated C++ header file (.h). (experimental)')
     ..addOption('experimental_cpp_source_out',
@@ -1283,13 +1266,10 @@
         useGeneratedAnnotation: results['java_use_generated_annotation'],
       ),
       swiftOut: results['experimental_swift_out'],
-<<<<<<< HEAD
       kotlinOut: results['experimental_kotlin_out'],
       kotlinOptions: KotlinOptions(
         package: results['experimental_kotlin_package'],
       ),
-=======
->>>>>>> 67ce87a8
       cppHeaderOut: results['experimental_cpp_header_out'],
       cppSourceOut: results['experimental_cpp_source_out'],
       cppOptions: CppOptions(
@@ -1338,10 +1318,7 @@
           const DartGenerator(),
           const JavaGenerator(),
           const SwiftGenerator(),
-<<<<<<< HEAD
           const KotlinGenerator(),
-=======
->>>>>>> 67ce87a8
           const CppHeaderGenerator(),
           const CppSourceGenerator(),
           const DartTestGenerator(),
