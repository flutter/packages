--- conflicted
+++ resolved
@@ -19,34 +19,26 @@
   /// Creates a [SwiftOptions] object
   const SwiftOptions({
     this.copyrightHeader,
-<<<<<<< HEAD
     this.localizedClassModifier,
-=======
     this.errorClassName,
->>>>>>> b83b63c5
   });
 
   /// A copyright header that will get prepended to generated code.
   final Iterable<String>? copyrightHeader;
 
-<<<<<<< HEAD
   /// A String to augment class names to avoid cross file collisions.
   final String? localizedClassModifier;
-=======
+
   /// The name of the error class used for passing custom error parameters.
   final String? errorClassName;
->>>>>>> b83b63c5
 
   /// Creates a [SwiftOptions] from a Map representation where:
   /// `x = SwiftOptions.fromList(x.toMap())`.
   static SwiftOptions fromList(Map<String, Object> map) {
     return SwiftOptions(
       copyrightHeader: map['copyrightHeader'] as Iterable<String>?,
-<<<<<<< HEAD
       localizedClassModifier: map['localizedClassModifier'] as String?,
-=======
       errorClassName: map['errorClassName'] as String?,
->>>>>>> b83b63c5
     );
   }
 
@@ -55,12 +47,9 @@
   Map<String, Object> toMap() {
     final Map<String, Object> result = <String, Object>{
       if (copyrightHeader != null) 'copyrightHeader': copyrightHeader!,
-<<<<<<< HEAD
       if (localizedClassModifier != null)
         'localizedClassModifier': localizedClassModifier!,
-=======
       if (errorClassName != null) 'errorClassName': errorClassName!,
->>>>>>> b83b63c5
     };
     return result;
   }
