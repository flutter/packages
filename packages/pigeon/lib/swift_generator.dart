--- conflicted
+++ resolved
@@ -64,15 +64,11 @@
       indent.writeln('');
       writeEnum(generatorOptions, root, sink, indent, anEnum);
     }
-<<<<<<< HEAD
     for (final Class klass in root.classes) {
       indent.addln('');
-      writeDataClass(languageOptions, root, sink, indent, fileType, klass);
-    }
-    generateSwift(languageOptions, root, sink, indent);
-=======
+      writeDataClass(generatorOptions, root, sink, indent, klass);
+    }
     generateSwift(generatorOptions, root, sink, indent);
->>>>>>> 5636c815
   }
 
   @override
@@ -119,8 +115,8 @@
   }
 
   @override
-  void writeDataClass(SwiftOptions languageOptions, Root root, StringSink sink,
-      Indent indent, FileType fileType, Class klass) {
+  void writeDataClass(SwiftOptions generatorOptions, Root root, StringSink sink,
+      Indent indent, Class klass) {
     final Set<String> customClassNames =
         root.classes.map((Class x) => x.name).toSet();
     final Set<String> customEnumNames =
@@ -140,20 +136,19 @@
       });
 
       indent.writeln('');
-      writeClassDecode(languageOptions, root, sink, indent, fileType, klass,
+      writeClassDecode(generatorOptions, root, sink, indent, klass,
           customClassNames, customEnumNames);
-      writeClassEncode(languageOptions, root, sink, indent, fileType, klass,
+      writeClassEncode(generatorOptions, root, sink, indent, klass,
           customClassNames, customEnumNames);
     });
   }
 
   @override
   void writeClassEncode(
-    SwiftOptions languageOptions,
+    SwiftOptions generatorOptions,
     Root root,
     StringSink sink,
     Indent indent,
-    FileType fileType,
     Class klass,
     Set<String> customClassNames,
     Set<String> customEnumNames,
@@ -185,11 +180,10 @@
 
   @override
   void writeClassDecode(
-    SwiftOptions languageOptions,
+    SwiftOptions generatorOptions,
     Root root,
     StringSink sink,
     Indent indent,
-    FileType fileType,
     Class klass,
     Set<String> customClassNames,
     Set<String> customEnumNames,
