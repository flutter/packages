--- conflicted
+++ resolved
@@ -404,18 +404,11 @@
           argSignature.add('completion: @escaping ($returnType) -> Void');
           indent.writeln('func ${components.name}(${argSignature.join(', ')})');
         } else if (method.returnType.isVoid) {
-<<<<<<< HEAD
           indent.writeln(
-              'func ${method.name}(${argSignature.join(', ')}) throws');
+              'func ${components.name}(${argSignature.join(', ')}) throws');
         } else {
           indent.writeln(
-              'func ${method.name}(${argSignature.join(', ')}) throws -> $returnType');
-=======
-          indent.writeln('func ${components.name}(${argSignature.join(', ')})');
-        } else {
-          indent.writeln(
-              'func ${components.name}(${argSignature.join(', ')}) -> $returnType');
->>>>>>> ad8e4e69
+              'func ${components.name}(${argSignature.join(', ')}) throws -> $returnType');
         }
       }
     });
@@ -475,11 +468,7 @@
               }
               final String tryStatement = method.isAsynchronous ? '' : 'try ';
               final String call =
-<<<<<<< HEAD
-                  '${tryStatement}api.${method.name}(${methodArgument.join(', ')})';
-=======
-                  'api.${components.name}(${methodArgument.join(', ')})';
->>>>>>> ad8e4e69
+                  '${tryStatement}api.${components.name}(${methodArgument.join(', ')})';
               if (method.isAsynchronous) {
                 indent.write('$call ');
                 if (method.returnType.isVoid) {
