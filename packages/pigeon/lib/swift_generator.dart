--- conflicted
+++ resolved
@@ -70,16 +70,12 @@
   @override
   void writeFilePrologue(SwiftOptions generatorOptions, Root root,
       StringSink sink, Indent indent) {
-<<<<<<< HEAD
     if (generatorOptions.copyrightHeader != null) {
       addLines(indent, generatorOptions.copyrightHeader!, linePrefix: '// ');
     }
     indent.writeln('// $generatedCodeWarning');
     indent.writeln('// $seeAlsoWarning');
     indent.addln('');
-=======
-    writePrologue(generatorOptions, root, sink, indent);
->>>>>>> 31189c81
   }
 
   @override
@@ -500,36 +496,6 @@
   return '${_swiftTypeForDartType(type)}$nullSafe';
 }
 
-<<<<<<< HEAD
-=======
-/// Writes file header to sink.
-void writePrologue(
-    SwiftOptions options, Root root, StringSink sink, Indent indent) {
-  if (options.copyrightHeader != null) {
-    addLines(indent, options.copyrightHeader!, linePrefix: '// ');
-  }
-  indent.writeln('// $generatedCodeWarning');
-  indent.writeln('// $seeAlsoWarning');
-  indent.addln('');
-}
-
-/// Writes file header to sink.
-void writeImports(
-    SwiftOptions options, Root root, StringSink sink, Indent indent) {
-  indent.writeln('import Foundation');
-  indent.format('''
-#if os(iOS)
-import Flutter
-#elseif os(macOS)
-import FlutterMacOS
-#else
-#error("Unsupported platform.")
-#endif
-''');
-  indent.writeln('');
-}
-
->>>>>>> 31189c81
 /// Generates the ".swift" file for the AST represented by [root] to [sink] with the
 /// provided [options].
 void generateSwift(
