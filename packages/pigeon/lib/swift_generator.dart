// Copyright 2013 The Flutter Authors. All rights reserved.
// Use of this source code is governed by a BSD-style license that can be
// found in the LICENSE file.

import 'ast.dart';
import 'functional.dart';
import 'generator_tools.dart';

/// Documentation comment open symbol.
const String _docCommentPrefix = '///';

/// Documentation comment spec.
const DocumentCommentSpecification _docCommentSpec =
    DocumentCommentSpecification(_docCommentPrefix);

/// Options that control how Swift code will be generated.
class SwiftOptions {
  /// Creates a [SwiftOptions] object
  const SwiftOptions({
    this.copyrightHeader,
  });

  /// A copyright header that will get prepended to generated code.
  final Iterable<String>? copyrightHeader;

  /// Creates a [SwiftOptions] from a Map representation where:
  /// `x = SwiftOptions.fromList(x.toMap())`.
  static SwiftOptions fromList(Map<String, Object> map) {
    return SwiftOptions(
      copyrightHeader: map['copyrightHeader'] as Iterable<String>?,
    );
  }

  /// Converts a [SwiftOptions] to a Map representation where:
  /// `x = SwiftOptions.fromList(x.toMap())`.
  Map<String, Object> toMap() {
    final Map<String, Object> result = <String, Object>{
      if (copyrightHeader != null) 'copyrightHeader': copyrightHeader!,
    };
    return result;
  }

  /// Overrides any non-null parameters from [options] into this to make a new
  /// [SwiftOptions].
  SwiftOptions merge(SwiftOptions options) {
    return SwiftOptions.fromList(mergeMaps(toMap(), options.toMap()));
  }
}

/// Calculates the name of the codec that will be generated for [api].
String _getCodecName(Api api) => '${api.name}Codec';

/// Writes the codec classwill be used for encoding messages for the [api].
/// Example:
/// private class FooHostApiCodecReader: FlutterStandardReader {...}
/// private class FooHostApiCodecWriter: FlutterStandardWriter {...}
/// private class FooHostApiCodecReaderWriter: FlutterStandardReaderWriter {...}
void _writeCodec(Indent indent, Api api, Root root) {
  assert(getCodecClasses(api, root).isNotEmpty);
  final String codecName = _getCodecName(api);
  final String readerWriterName = '${codecName}ReaderWriter';
  final String readerName = '${codecName}Reader';
  final String writerName = '${codecName}Writer';

  // Generate Reader
  indent.write('private class $readerName: FlutterStandardReader ');
  indent.scoped('{', '}', () {
    if (getCodecClasses(api, root).isNotEmpty) {
      indent.write('override func readValue(ofType type: UInt8) -> Any? ');
      indent.scoped('{', '}', () {
        indent.write('switch type ');
        indent.scoped('{', '}', () {
          for (final EnumeratedClass customClass
              in getCodecClasses(api, root)) {
            indent.write('case ${customClass.enumeration}:');
            indent.scoped('', '', () {
              indent.write(
                  'return ${customClass.name}.fromList(self.readValue() as! [Any])');
            });
          }
          indent.write('default:');
          indent.scoped('', '', () {
            indent.writeln('return super.readValue(ofType: type)');
          });
        });
      });
    }
  });

  // Generate Writer
  indent.write('private class $writerName: FlutterStandardWriter ');
  indent.scoped('{', '}', () {
    if (getCodecClasses(api, root).isNotEmpty) {
      indent.write('override func writeValue(_ value: Any) ');
      indent.scoped('{', '}', () {
        indent.write('');
        for (final EnumeratedClass customClass in getCodecClasses(api, root)) {
          indent.add('if let value = value as? ${customClass.name} ');
          indent.scoped('{', '} else ', () {
            indent.writeln('super.writeByte(${customClass.enumeration})');
            indent.writeln('super.writeValue(value.toList())');
          }, addTrailingNewline: false);
        }
        indent.scoped('{', '}', () {
          indent.writeln('super.writeValue(value)');
        });
      });
    }
  });
  indent.writeln('');

  // Generate ReaderWriter
  indent.write('private class $readerWriterName: FlutterStandardReaderWriter ');
  indent.scoped('{', '}', () {
    indent.write(
        'override func reader(with data: Data) -> FlutterStandardReader ');
    indent.scoped('{', '}', () {
      indent.writeln('return $readerName(data: data)');
    });
    indent.writeln('');
    indent.write(
        'override func writer(with data: NSMutableData) -> FlutterStandardWriter ');
    indent.scoped('{', '}', () {
      indent.writeln('return $writerName(data: data)');
    });
  });
  indent.writeln('');

  // Generate Codec
  indent.write('class $codecName: FlutterStandardMessageCodec ');
  indent.scoped('{', '}', () {
    indent.writeln(
        'static let shared = $codecName(readerWriter: $readerWriterName())');
  });
}

/// Write the swift code that represents a host [Api], [api].
/// Example:
/// protocol Foo {
///   Int32 add(x: Int32, y: Int32)
/// }
void _writeHostApi(Indent indent, Api api, Root root) {
  assert(api.location == ApiLocation.host);

  final String apiName = api.name;

  const List<String> generatedComments = <String>[
    ' Generated protocol from Pigeon that represents a handler of messages from Flutter.'
  ];
  addDocumentationComments(indent, api.documentationComments, _docCommentSpec,
      generatorComments: generatedComments);

  indent.write('public protocol $apiName ');
  indent.scoped('{', '}', () {
    for (final Method method in api.methods) {
      final List<String> argSignature = <String>[];
      if (method.arguments.isNotEmpty) {
        final Iterable<String> argTypes = method.arguments
            .map((NamedType e) => _nullsafeSwiftTypeForDartType(e.type));
        final Iterable<String> argNames =
            method.arguments.map((NamedType e) => e.name);
        argSignature
            .addAll(map2(argTypes, argNames, (String argType, String argName) {
          return '$argName: $argType';
        }));
      }

      final String returnType = method.returnType.isVoid
          ? ''
          : _nullsafeSwiftTypeForDartType(method.returnType);
      addDocumentationComments(
          indent, method.documentationComments, _docCommentSpec);

      if (method.isAsynchronous) {
        argSignature.add('completion: @escaping ($returnType) -> Void');
        indent.writeln('func ${method.name}(${argSignature.join(', ')})');
      } else if (method.returnType.isVoid) {
        indent.writeln('func ${method.name}(${argSignature.join(', ')})');
      } else {
        indent.writeln(
            'func ${method.name}(${argSignature.join(', ')}) -> $returnType');
      }
    }
  });

  indent.addln('');
  indent.writeln(
      '$_docCommentPrefix Generated setup class from Pigeon to handle messages through the `binaryMessenger`.');
  indent.write('public class ${apiName}Setup ');
  indent.scoped('{', '}', () {
    final String codecName = _getCodecName(api);
    indent.writeln('$_docCommentPrefix The codec used by $apiName.');
    String codecArgumentString = '';
    if (getCodecClasses(api, root).isNotEmpty) {
      codecArgumentString = ', codec: codec';
      indent.writeln(
          'static var codec: FlutterStandardMessageCodec { $codecName.shared }');
    }
    indent.writeln(
        '$_docCommentPrefix Sets up an instance of `$apiName` to handle messages through the `binaryMessenger`.');
    indent.write(
        'static func setUp(binaryMessenger: FlutterBinaryMessenger, api: $apiName?) ');
    indent.scoped('{', '}', () {
      for (final Method method in api.methods) {
        final String channelName = makeChannelName(api, method);
        final String varChannelName = '${method.name}Channel';
        addDocumentationComments(
            indent, method.documentationComments, _docCommentSpec);

        indent.writeln(
            'let $varChannelName = FlutterBasicMessageChannel(name: "$channelName", binaryMessenger: binaryMessenger$codecArgumentString)');
        indent.write('if let api = api ');
        indent.scoped('{', '}', () {
          indent.write('$varChannelName.setMessageHandler ');
          final String messageVarName =
              method.arguments.isNotEmpty ? 'message' : '_';
          indent.scoped('{ $messageVarName, reply in', '}', () {
            final List<String> methodArgument = <String>[];
            if (method.arguments.isNotEmpty) {
              indent.writeln('let args = message as! [Any?]');
              enumerate(method.arguments, (int index, NamedType arg) {
                final String argName = _getSafeArgumentName(index, arg);
                final String argIndex = 'args[$index]';
                indent.writeln(
                    'let $argName = ${_castForceUnwrap(argIndex, arg.type, root)}');
                methodArgument.add('${arg.name}: $argName');
              });
            }
            final String call =
                'api.${method.name}(${methodArgument.join(', ')})';
            if (method.isAsynchronous) {
              indent.write('$call ');
              if (method.returnType.isVoid) {
                indent.scoped('{', '}', () {
                  indent.writeln('reply(wrapResult(nil))');
                });
              } else {
                indent.scoped('{ result in', '}', () {
                  indent.writeln('reply(wrapResult(result))');
                });
              }
            } else {
              if (method.returnType.isVoid) {
                indent.writeln(call);
                indent.writeln('reply(wrapResult(nil))');
              } else {
                indent.writeln('let result = $call');
                indent.writeln('reply(wrapResult(result))');
              }
            }
          });
        }, addTrailingNewline: false);
        indent.scoped(' else {', '}', () {
          indent.writeln('$varChannelName.setMessageHandler(nil)');
        });
      }
    });
  });
}

String _getArgumentName(int count, NamedType argument) =>
    argument.name.isEmpty ? 'arg$count' : argument.name;

/// Returns an argument name that can be used in a context where it is possible to collide.
String _getSafeArgumentName(int count, NamedType argument) =>
    '${_getArgumentName(count, argument)}Arg';

String _camelCase(String text) {
  final String pascal = text.split('_').map((String part) {
    return part.isEmpty ? '' : part[0].toUpperCase() + part.substring(1);
  }).join();
  return pascal[0].toLowerCase() + pascal.substring(1);
}

/// Writes the code for a flutter [Api], [api].
/// Example:
/// class Foo {
///   private let binaryMessenger: FlutterBinaryMessenger
///   init(binaryMessenger: FlutterBinaryMessenger) {...}
///   func add(x: Int32, y: Int32, completion: @escaping (Int32?) -> Void) {...}
/// }
void _writeFlutterApi(Indent indent, Api api, Root root) {
  assert(api.location == ApiLocation.flutter);
  const List<String> generatedComments = <String>[
    ' Generated class from Pigeon that represents Flutter messages that can be called from Swift.'
  ];
  addDocumentationComments(indent, api.documentationComments, _docCommentSpec,
      generatorComments: generatedComments);

  indent.write('public class ${api.name} ');
  indent.scoped('{', '}', () {
    indent.writeln('private let binaryMessenger: FlutterBinaryMessenger');
    indent.write('init(binaryMessenger: FlutterBinaryMessenger)');
    indent.scoped('{', '}', () {
      indent.writeln('self.binaryMessenger = binaryMessenger');
    });
    final String codecName = _getCodecName(api);
    String codecArgumentString = '';
    if (getCodecClasses(api, root).isNotEmpty) {
      codecArgumentString = ', codec: codec';
      indent.write('var codec: FlutterStandardMessageCodec ');
      indent.scoped('{', '}', () {
        indent.writeln('return $codecName.shared');
      });
    }
    for (final Method func in api.methods) {
      final String channelName = makeChannelName(api, func);
      final String returnType = func.returnType.isVoid
          ? ''
          : _nullsafeSwiftTypeForDartType(func.returnType);
      String sendArgument;
      addDocumentationComments(
          indent, func.documentationComments, _docCommentSpec);

      if (func.arguments.isEmpty) {
        indent.write(
            'func ${func.name}(completion: @escaping ($returnType) -> Void) ');
        sendArgument = 'nil';
      } else {
        final Iterable<String> argTypes = func.arguments
            .map((NamedType e) => _nullsafeSwiftTypeForDartType(e.type));
        final Iterable<String> argLabels =
            indexMap(func.arguments, _getArgumentName);
        final Iterable<String> argNames =
            indexMap(func.arguments, _getSafeArgumentName);
        sendArgument = '[${argNames.join(', ')}]';
        final String argsSignature = map3(
            argTypes,
            argLabels,
            argNames,
            (String type, String label, String name) =>
                '$label $name: $type').join(', ');
        if (func.returnType.isVoid) {
          indent.write(
              'func ${func.name}($argsSignature, completion: @escaping () -> Void) ');
        } else {
          indent.write(
              'func ${func.name}($argsSignature, completion: @escaping ($returnType) -> Void) ');
        }
      }
      indent.scoped('{', '}', () {
        const String channel = 'channel';
        indent.writeln(
            'let $channel = FlutterBasicMessageChannel(name: "$channelName", binaryMessenger: binaryMessenger$codecArgumentString)');
        indent.write('$channel.sendMessage($sendArgument) ');
        if (func.returnType.isVoid) {
          indent.scoped('{ _ in', '}', () {
            indent.writeln('completion()');
          });
        } else {
          indent.scoped('{ response in', '}', () {
            indent.writeln(
                'let result = ${_castForceUnwrap("response", func.returnType, root)}');
            indent.writeln('completion(result)');
          });
        }
      });
    }
  });
}

String _castForceUnwrap(String value, TypeDeclaration type, Root root) {
  if (isEnum(root, type)) {
    final String forceUnwrap = type.isNullable ? '' : '!';
    final String nullableConditionPrefix =
        type.isNullable ? '$value == nil ? nil : ' : '';
    return '$nullableConditionPrefix${_swiftTypeForDartType(type)}(rawValue: $value as! Int)$forceUnwrap';
  } else {
    final String castUnwrap = type.isNullable ? '?' : '!';
    return '$value as$castUnwrap ${_swiftTypeForDartType(type)}';
  }
}

/// Converts a [List] of [TypeDeclaration]s to a comma separated [String] to be
/// used in Swift code.
String _flattenTypeArguments(List<TypeDeclaration> args) {
  return args.map((TypeDeclaration e) => _swiftTypeForDartType(e)).join(', ');
}

String _swiftTypeForBuiltinGenericDartType(TypeDeclaration type) {
  if (type.typeArguments.isEmpty) {
    if (type.baseName == 'List') {
      return '[Any?]';
    } else if (type.baseName == 'Map') {
      return '[AnyHashable: Any?]';
    } else {
      return 'Any';
    }
  } else {
    if (type.baseName == 'List') {
      return '[${_nullsafeSwiftTypeForDartType(type.typeArguments.first)}]';
    } else if (type.baseName == 'Map') {
      return '[${_nullsafeSwiftTypeForDartType(type.typeArguments.first)}: ${_nullsafeSwiftTypeForDartType(type.typeArguments.last)}]';
    } else {
      return '${type.baseName}<${_flattenTypeArguments(type.typeArguments)}>';
    }
  }
}

String? _swiftTypeForBuiltinDartType(TypeDeclaration type) {
  const Map<String, String> swiftTypeForDartTypeMap = <String, String>{
    'void': 'Void',
    'bool': 'Bool',
    'String': 'String',
    'int': 'Int32',
    'double': 'Double',
    'Uint8List': 'FlutterStandardTypedData',
    'Int32List': 'FlutterStandardTypedData',
    'Int64List': 'FlutterStandardTypedData',
    'Float32List': 'FlutterStandardTypedData',
    'Float64List': 'FlutterStandardTypedData',
    'Object': 'Any',
  };
  if (swiftTypeForDartTypeMap.containsKey(type.baseName)) {
    return swiftTypeForDartTypeMap[type.baseName];
  } else if (type.baseName == 'List' || type.baseName == 'Map') {
    return _swiftTypeForBuiltinGenericDartType(type);
  } else {
    return null;
  }
}

String _swiftTypeForDartType(TypeDeclaration type) {
  return _swiftTypeForBuiltinDartType(type) ?? type.baseName;
}

String _nullsafeSwiftTypeForDartType(TypeDeclaration type) {
  final String nullSafe = type.isNullable ? '?' : '';
  return '${_swiftTypeForDartType(type)}$nullSafe';
}

/// Generates the ".swift" file for the AST represented by [root] to [sink] with the
/// provided [options].
void generateSwift(SwiftOptions options, Root root, StringSink sink) {
  final Set<String> rootClassNameSet =
      root.classes.map((Class x) => x.name).toSet();
  final Set<String> rootEnumNameSet =
      root.enums.map((Enum x) => x.name).toSet();
  final Indent indent = Indent(sink);

  HostDatatype getHostDatatype(NamedType field) {
    return getFieldHostDatatype(field, root.classes, root.enums,
        (TypeDeclaration x) => _swiftTypeForBuiltinDartType(x));
  }

  void writeHeader() {
    if (options.copyrightHeader != null) {
      addLines(indent, options.copyrightHeader!, linePrefix: '// ');
    }
    indent.writeln('// $generatedCodeWarning');
    indent.writeln('// $seeAlsoWarning');
  }

  void writeImports() {
    indent.writeln('import Foundation');
    indent.format('''
#if os(iOS)
import Flutter
#elseif os(macOS)
import FlutterMacOS
#else
#error("Unsupported platform.")
#endif
''');
  }

  void writeEnum(Enum anEnum) {
    addDocumentationComments(
        indent, anEnum.documentationComments, _docCommentSpec);

    indent.write('public enum ${anEnum.name}: Int ');
    indent.scoped('{', '}', () {
      enumerate(anEnum.members, (int index, final EnumMember member) {
        addDocumentationComments(
            indent, member.documentationComments, _docCommentSpec);
        indent.writeln('case ${_camelCase(member.name)} = $index');
      });
    });
  }

  void writeDataClass(Class klass) {
    void writeField(NamedType field) {
      addDocumentationComments(
          indent, field.documentationComments, _docCommentSpec);

      indent.write(
          'var ${field.name}: ${_nullsafeSwiftTypeForDartType(field.type)}');
      final String defaultNil = field.type.isNullable ? ' = nil' : '';
      indent.addln(defaultNil);
    }

    void writeToList() {
      indent.write('func toList() -> [Any?] ');
      indent.scoped('{', '}', () {
        indent.write('return ');
        indent.scoped('[', ']', () {
          for (final NamedType field in getFieldsInSerializationOrder(klass)) {
            final HostDatatype hostDatatype = getHostDatatype(field);
            String toWriteValue = '';
            final String fieldName = field.name;
            final String nullsafe = field.type.isNullable ? '?' : '';
            if (!hostDatatype.isBuiltin &&
                rootClassNameSet.contains(field.type.baseName)) {
              toWriteValue = '$fieldName$nullsafe.toList()';
            } else if (!hostDatatype.isBuiltin &&
                rootEnumNameSet.contains(field.type.baseName)) {
              toWriteValue = '$fieldName$nullsafe.rawValue';
            } else {
              toWriteValue = field.name;
            }

            indent.writeln('$toWriteValue,');
          }
        });
      });
    }

    void writeFromList() {
      final String className = klass.name;
<<<<<<< HEAD
      indent.write(
          'public static func fromMap(_ map: [String: Any?]) -> $className? ');
=======
      indent.write('static func fromList(_ list: [Any?]) -> $className? ');
>>>>>>> b3c7e14d

      indent.scoped('{', '}', () {
        enumerate(getFieldsInSerializationOrder(klass),
            (int index, final NamedType field) {
          final HostDatatype hostDatatype = getHostDatatype(field);

          final String listValue = 'list[$index]';
          final String fieldType = _swiftTypeForDartType(field.type);

          if (field.type.isNullable) {
            if (!hostDatatype.isBuiltin &&
                rootClassNameSet.contains(field.type.baseName)) {
              indent.writeln('var ${field.name}: $fieldType? = nil');
              indent.write('if let ${field.name}List = $listValue as? [Any?] ');
              indent.scoped('{', '}', () {
                indent.writeln(
                    '${field.name} = $fieldType.fromList(${field.name}List)');
              });
            } else if (!hostDatatype.isBuiltin &&
                rootEnumNameSet.contains(field.type.baseName)) {
              indent.writeln('var ${field.name}: $fieldType? = nil');
              indent
                  .write('if let ${field.name}RawValue = $listValue as? Int ');
              indent.scoped('{', '}', () {
                indent.writeln(
                    '${field.name} = $fieldType(rawValue: ${field.name}RawValue)');
              });
            } else {
              indent.writeln('let ${field.name} = $listValue as? $fieldType ');
            }
          } else {
            if (!hostDatatype.isBuiltin &&
                rootClassNameSet.contains(field.type.baseName)) {
              indent.writeln(
                  'let ${field.name} = $fieldType.fromList($listValue as! [Any?])!');
            } else if (!hostDatatype.isBuiltin &&
                rootEnumNameSet.contains(field.type.baseName)) {
              indent.writeln(
                  'let ${field.name} = $fieldType(rawValue: $listValue as! Int)!');
            } else {
              indent.writeln('let ${field.name} = $listValue as! $fieldType');
            }
          }
        });

        indent.writeln('');
        indent.write('return ');
        indent.scoped('$className(', ')', () {
          for (final NamedType field in getFieldsInSerializationOrder(klass)) {
            final String comma =
                getFieldsInSerializationOrder(klass).last == field ? '' : ',';
            indent.writeln('${field.name}: ${field.name}$comma');
          }
        });
      });
    }

    const List<String> generatedComments = <String>[
      ' Generated class from Pigeon that represents data sent in messages.'
    ];
    addDocumentationComments(
        indent, klass.documentationComments, _docCommentSpec,
        generatorComments: generatedComments);

    indent.write('public struct ${klass.name} ');
    indent.scoped('{', '}', () {
      getFieldsInSerializationOrder(klass).forEach(writeField);

      indent.writeln('');
      writeFromList();
      writeToList();
    });
  }

  void writeApi(Api api, Root root) {
    if (api.location == ApiLocation.host) {
      _writeHostApi(indent, api, root);
    } else if (api.location == ApiLocation.flutter) {
      _writeFlutterApi(indent, api, root);
    }
  }

  void writeWrapResult() {
    indent.write('private func wrapResult(_ result: Any?) -> [Any?] ');
    indent.scoped('{', '}', () {
      indent.writeln('return [result]');
    });
  }

  void writeWrapError() {
    indent.write('private func wrapError(_ error: FlutterError) -> [Any?] ');
    indent.scoped('{', '}', () {
      indent.write('return ');
      indent.scoped('[', ']', () {
        indent.writeln('error.code,');
        indent.writeln('error.message,');
        indent.writeln('error.details');
      });
    });
  }

  writeHeader();
  indent.addln('');
  writeImports();
  indent.addln('');
  indent.writeln('$_docCommentPrefix Generated class from Pigeon.');
  for (final Enum anEnum in root.enums) {
    indent.writeln('');
    writeEnum(anEnum);
  }

  for (final Class klass in root.classes) {
    indent.addln('');
    writeDataClass(klass);
  }

  if (root.apis.any((Api api) =>
      api.location == ApiLocation.host &&
      api.methods.any((Method it) => it.isAsynchronous))) {
    indent.addln('');
  }

  for (final Api api in root.apis) {
    if (getCodecClasses(api, root).isNotEmpty) {
      _writeCodec(indent, api, root);
      indent.addln('');
    }
    writeApi(api, root);
  }

  indent.addln('');
  writeWrapResult();
  indent.addln('');
  writeWrapError();
}<|MERGE_RESOLUTION|>--- conflicted
+++ resolved
@@ -517,12 +517,8 @@
 
     void writeFromList() {
       final String className = klass.name;
-<<<<<<< HEAD
-      indent.write(
-          'public static func fromMap(_ map: [String: Any?]) -> $className? ');
-=======
-      indent.write('static func fromList(_ list: [Any?]) -> $className? ');
->>>>>>> b3c7e14d
+      indent
+          .write('public static func fromList(_ list: [Any?]) -> $className? ');
 
       indent.scoped('{', '}', () {
         enumerate(getFieldsInSerializationOrder(klass),
