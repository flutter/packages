--- conflicted
+++ resolved
@@ -901,11 +901,7 @@
       ? 'Void'
       : _nullsafeSwiftTypeForDartType(func.returnType);
 
-<<<<<<< HEAD
-  if (func.arguments.isEmpty) {
-=======
   if (func.parameters.isEmpty) {
->>>>>>> e4aaba83
     return 'func ${func.name}(completion: @escaping (Result<$returnType, FlutterError>) -> Void)';
   } else {
     final Iterable<String> argTypes = func.parameters
