--- conflicted
+++ resolved
@@ -313,7 +313,7 @@
               indexMap(func.arguments, _getArgumentName);
           final Iterable<String> argNames =
               indexMap(func.arguments, _getSafeArgumentName);
-          sendArgument = '[${argNames.join(', ')}]';
+          sendArgument = '[${argNames.join(', ')}] as [Any?]';
           final String argsSignature = map3(
               argTypes,
               argLabels,
@@ -622,96 +622,6 @@
   return pascal[0].toLowerCase() + pascal.substring(1);
 }
 
-<<<<<<< HEAD
-/// Writes the code for a flutter [Api], [api].
-/// Example:
-/// class Foo {
-///   private let binaryMessenger: FlutterBinaryMessenger
-///   init(binaryMessenger: FlutterBinaryMessenger) {...}
-///   func add(x: Int32, y: Int32, completion: @escaping (Int32?) -> Void) {...}
-/// }
-void _writeFlutterApi(Indent indent, Api api, Root root) {
-  assert(api.location == ApiLocation.flutter);
-  const List<String> generatedComments = <String>[
-    ' Generated class from Pigeon that represents Flutter messages that can be called from Swift.'
-  ];
-  addDocumentationComments(indent, api.documentationComments, _docCommentSpec,
-      generatorComments: generatedComments);
-
-  indent.write('class ${api.name} ');
-  indent.scoped('{', '}', () {
-    indent.writeln('private let binaryMessenger: FlutterBinaryMessenger');
-    indent.write('init(binaryMessenger: FlutterBinaryMessenger)');
-    indent.scoped('{', '}', () {
-      indent.writeln('self.binaryMessenger = binaryMessenger');
-    });
-    final String codecName = _getCodecName(api);
-    String codecArgumentString = '';
-    if (getCodecClasses(api, root).isNotEmpty) {
-      codecArgumentString = ', codec: codec';
-      indent.write('var codec: FlutterStandardMessageCodec ');
-      indent.scoped('{', '}', () {
-        indent.writeln('return $codecName.shared');
-      });
-    }
-    for (final Method func in api.methods) {
-      final String channelName = makeChannelName(api, func);
-      final String returnType = func.returnType.isVoid
-          ? ''
-          : _nullsafeSwiftTypeForDartType(func.returnType);
-      String sendArgument;
-      addDocumentationComments(
-          indent, func.documentationComments, _docCommentSpec);
-
-      if (func.arguments.isEmpty) {
-        indent.write(
-            'func ${func.name}(completion: @escaping ($returnType) -> Void) ');
-        sendArgument = 'nil';
-      } else {
-        final Iterable<String> argTypes = func.arguments
-            .map((NamedType e) => _nullsafeSwiftTypeForDartType(e.type));
-        final Iterable<String> argLabels =
-            indexMap(func.arguments, _getArgumentName);
-        final Iterable<String> argNames =
-            indexMap(func.arguments, _getSafeArgumentName);
-        sendArgument = '[${argNames.join(', ')}] as [Any?]';
-        final String argsSignature = map3(
-            argTypes,
-            argLabels,
-            argNames,
-            (String type, String label, String name) =>
-                '$label $name: $type').join(', ');
-        if (func.returnType.isVoid) {
-          indent.write(
-              'func ${func.name}($argsSignature, completion: @escaping () -> Void) ');
-        } else {
-          indent.write(
-              'func ${func.name}($argsSignature, completion: @escaping ($returnType) -> Void) ');
-        }
-      }
-      indent.scoped('{', '}', () {
-        const String channel = 'channel';
-        indent.writeln(
-            'let $channel = FlutterBasicMessageChannel(name: "$channelName", binaryMessenger: binaryMessenger$codecArgumentString)');
-        indent.write('$channel.sendMessage($sendArgument) ');
-        if (func.returnType.isVoid) {
-          indent.scoped('{ _ in', '}', () {
-            indent.writeln('completion()');
-          });
-        } else {
-          indent.scoped('{ response in', '}', () {
-            indent.writeln(
-                'let result = ${_castForceUnwrap("response", func.returnType, root)}');
-            indent.writeln('completion(result)');
-          });
-        }
-      });
-    }
-  });
-}
-
-=======
->>>>>>> 37e2bab5
 String _castForceUnwrap(String value, TypeDeclaration type, Root root) {
   if (isEnum(root, type)) {
     final String forceUnwrap = type.isNullable ? '' : '!';
