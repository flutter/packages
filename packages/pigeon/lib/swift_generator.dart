// Copyright 2013 The Flutter Authors. All rights reserved.
// Use of this source code is governed by a BSD-style license that can be
// found in the LICENSE file.

import 'package:collection/collection.dart' as collection;
import 'package:graphs/graphs.dart';
import 'package:pub_semver/pub_semver.dart';

import 'ast.dart';
import 'functional.dart';
import 'generator.dart';
import 'generator_tools.dart';
import 'swift/templates.dart';

/// Documentation comment open symbol.
const String _docCommentPrefix = '///';

/// Documentation comment spec.
const DocumentCommentSpecification _docCommentSpec =
    DocumentCommentSpecification(_docCommentPrefix);

const String _overflowClassName = '${classNamePrefix}CodecOverflow';

/// Options that control how Swift code will be generated.
class SwiftOptions {
  /// Creates a [SwiftOptions] object
  const SwiftOptions({
    this.copyrightHeader,
    this.fileSpecificClassNameComponent,
    this.errorClassName,
  });

  /// A copyright header that will get prepended to generated code.
  final Iterable<String>? copyrightHeader;

  /// A String to augment class names to avoid cross file collisions.
  final String? fileSpecificClassNameComponent;

  /// The name of the error class used for passing custom error parameters.
  final String? errorClassName;

  /// Creates a [SwiftOptions] from a Map representation where:
  /// `x = SwiftOptions.fromList(x.toMap())`.
  static SwiftOptions fromList(Map<String, Object> map) {
    return SwiftOptions(
      copyrightHeader: map['copyrightHeader'] as Iterable<String>?,
      fileSpecificClassNameComponent:
          map['fileSpecificClassNameComponent'] as String?,
      errorClassName: map['errorClassName'] as String?,
    );
  }

  /// Converts a [SwiftOptions] to a Map representation where:
  /// `x = SwiftOptions.fromList(x.toMap())`.
  Map<String, Object> toMap() {
    final Map<String, Object> result = <String, Object>{
      if (copyrightHeader != null) 'copyrightHeader': copyrightHeader!,
      if (fileSpecificClassNameComponent != null)
        'fileSpecificClassNameComponent': fileSpecificClassNameComponent!,
      if (errorClassName != null) 'errorClassName': errorClassName!,
    };
    return result;
  }

  /// Overrides any non-null parameters from [options] into this to make a new
  /// [SwiftOptions].
  SwiftOptions merge(SwiftOptions options) {
    return SwiftOptions.fromList(mergeMaps(toMap(), options.toMap()));
  }
}

/// Options that control how Swift code will be generated for a specific
/// ProxyApi.
class SwiftProxyApiOptions {
  /// Constructs a [SwiftProxyApiOptions].
  const SwiftProxyApiOptions({
    this.name,
    this.import,
    this.minIosApi,
    this.minMacosApi,
    this.supportsIos = true,
    this.supportsMacos = true,
  });

  /// The name of the Swift class.
  ///
  /// By default, generated code will use the same name as the class in the Dart
  /// pigeon file.
  final String? name;

  /// The name of the module that needs to be imported to access the class.
  final String? import;

  /// The API version requirement for iOS.
  ///
  /// This adds `@available` annotations on top of any constructor, field, or
  /// method that references this element.
  final String? minIosApi;

  /// The API version requirement for macOS.
  ///
  /// This adds `@available` annotations on top of any constructor, field, or
  /// method that references this element.
  final String? minMacosApi;

  /// Whether this ProxyApi class compiles on iOS.
  ///
  /// This adds `#` annotations on top of any constructor, field, or
  /// method that references this element.
  ///
  /// Defaults to true.
  final bool supportsIos;

  /// Whether this ProxyApi class compiles on macOS.
  ///
  /// Defaults to true.
  final bool supportsMacos;
}

/// Class that manages all Swift code generation.
class SwiftGenerator extends StructuredGenerator<SwiftOptions> {
  /// Instantiates a Swift Generator.
  const SwiftGenerator();

  @override
  void writeFilePrologue(
    SwiftOptions generatorOptions,
    Root root,
    Indent indent, {
    required String dartPackageName,
  }) {
    if (generatorOptions.copyrightHeader != null) {
      addLines(indent, generatorOptions.copyrightHeader!, linePrefix: '// ');
    }
    indent.writeln('// ${getGeneratedCodeWarning()}');
    indent.writeln('// $seeAlsoWarning');
    indent.newln();
  }

  @override
  void writeFileImports(
    SwiftOptions generatorOptions,
    Root root,
    Indent indent, {
    required String dartPackageName,
  }) {
    indent.writeln('import Foundation');

    final Iterable<String> proxyApiImports = root.apis
        .whereType<AstProxyApi>()
        .map((AstProxyApi proxyApi) => proxyApi.swiftOptions?.import)
        .whereNotNull()
        .toSet();
    for (final String import in proxyApiImports) {
      indent.writeln('import $import');
    }
    indent.newln();

    indent.format('''
#if os(iOS)
  import Flutter
#elseif os(macOS)
  import FlutterMacOS
#else
  #error("Unsupported platform.")
#endif''');
  }

  @override
  void writeEnum(
    SwiftOptions generatorOptions,
    Root root,
    Indent indent,
    Enum anEnum, {
    required String dartPackageName,
  }) {
    indent.newln();
    addDocumentationComments(
        indent, anEnum.documentationComments, _docCommentSpec);

    indent.write('enum ${anEnum.name}: Int ');
    indent.addScoped('{', '}', () {
      enumerate(anEnum.members, (int index, final EnumMember member) {
        addDocumentationComments(
            indent, member.documentationComments, _docCommentSpec);
        indent.writeln('case ${_camelCase(member.name)} = $index');
      });
    });
  }

  @override
  void writeGeneralCodec(
    SwiftOptions generatorOptions,
    Root root,
    Indent indent, {
    required String dartPackageName,
  }) {
    final String codecName = _getCodecName(generatorOptions);
    final String readerWriterName = '${codecName}ReaderWriter';
    final String readerName = '${codecName}Reader';
    final String writerName = '${codecName}Writer';

    final List<EnumeratedType> enumeratedTypes =
        getEnumeratedTypes(root).toList();

    void writeDecodeLogic(EnumeratedType customType) {
      indent.writeln('case ${customType.enumeration}:');
      indent.nest(1, () {
        if (customType.type == CustomTypes.customEnum) {
          indent.writeln(
              'let enumResultAsInt: Int? = nilOrValue(self.readValue() as! Int?)');
          indent.writeScoped('if let enumResultAsInt = enumResultAsInt {', '}',
              () {
            indent.writeln(
                'return ${customType.name}(rawValue: enumResultAsInt)');
          });
          indent.writeln('return nil');
        } else {
          indent.writeln(
              'return ${customType.name}.fromList(self.readValue() as! [Any?])');
        }
      });
    }

    final EnumeratedType overflowClass = EnumeratedType(
        _overflowClassName, maximumCodecFieldKey, CustomTypes.customClass);

    if (root.requiresOverflowClass) {
      indent.newln();
      _writeCodecOverflowUtilities(
          generatorOptions, root, indent, enumeratedTypes,
          dartPackageName: dartPackageName);
    }

    indent.newln();
    // Generate Reader
    indent.write('private class $readerName: FlutterStandardReader ');
    indent.addScoped('{', '}', () {
      if (enumeratedTypes.isNotEmpty) {
        indent.write('override func readValue(ofType type: UInt8) -> Any? ');
        indent.addScoped('{', '}', () {
          indent.write('switch type ');
          indent.addScoped('{', '}', nestCount: 0, () {
            for (final EnumeratedType customType in enumeratedTypes) {
              if (customType.enumeration < maximumCodecFieldKey) {
                writeDecodeLogic(customType);
              }
            }
            if (root.requiresOverflowClass) {
              writeDecodeLogic(overflowClass);
            }
            indent.writeln('default:');
            indent.nest(1, () {
              indent.writeln('return super.readValue(ofType: type)');
            });
          });
        });
      }
    });

    // Generate Writer
    indent.newln();
    indent.write('private class $writerName: FlutterStandardWriter ');
    indent.addScoped('{', '}', () {
      if (enumeratedTypes.isNotEmpty) {
        indent.write('override func writeValue(_ value: Any) ');
        indent.addScoped('{', '}', () {
          indent.write('');
          for (final EnumeratedType customType in enumeratedTypes) {
            indent.add('if let value = value as? ${customType.name} ');
            indent.addScoped('{', '} else ', () {
              final String encodeString =
                  customType.type == CustomTypes.customClass
                      ? 'toList()'
                      : 'rawValue';
              final String valueString =
                  customType.enumeration < maximumCodecFieldKey
                      ? 'value.$encodeString'
                      : 'wrap.toList()';
              final int enumeration =
                  customType.enumeration < maximumCodecFieldKey
                      ? customType.enumeration
                      : maximumCodecFieldKey;
              if (customType.enumeration >= maximumCodecFieldKey) {
                indent.writeln(
                    'let wrap = $_overflowClassName(type: ${customType.enumeration - maximumCodecFieldKey}, wrapped: value.$encodeString)');
              }
              indent.writeln('super.writeByte($enumeration)');
              indent.writeln('super.writeValue($valueString)');
            }, addTrailingNewline: false);
          }
          indent.addScoped('{', '}', () {
            indent.writeln('super.writeValue(value)');
          });
        });
      }
    });
    indent.newln();

    // Generate ReaderWriter
    indent
        .write('private class $readerWriterName: FlutterStandardReaderWriter ');
    indent.addScoped('{', '}', () {
      indent.write(
          'override func reader(with data: Data) -> FlutterStandardReader ');
      indent.addScoped('{', '}', () {
        indent.writeln('return $readerName(data: data)');
      });
      indent.newln();
      indent.write(
          'override func writer(with data: NSMutableData) -> FlutterStandardWriter ');
      indent.addScoped('{', '}', () {
        indent.writeln('return $writerName(data: data)');
      });
    });
    indent.newln();

    // Generate Codec
    indent.write(
        'class $codecName: FlutterStandardMessageCodec, @unchecked Sendable ');
    indent.addScoped('{', '}', () {
      indent.writeln(
          'static let shared = $codecName(readerWriter: $readerWriterName())');
    });
    indent.newln();
  }

  void _writeDataClassSignature(
    Indent indent,
    Class classDefinition, {
    bool private = false,
  }) {
    final String privateString = private ? 'private ' : '';
    if (classDefinition.isSwiftClass) {
      indent.write('${privateString}class ${classDefinition.name} ');
    } else {
      indent.write('${privateString}struct ${classDefinition.name} ');
    }

    indent.addScoped('{', '', () {
      final Iterable<NamedType> fields =
          getFieldsInSerializationOrder(classDefinition);

      if (classDefinition.isSwiftClass) {
        _writeClassInit(indent, fields.toList());
      }

      for (final NamedType field in fields) {
        addDocumentationComments(
            indent, field.documentationComments, _docCommentSpec);
        indent.write('var ');
        _writeClassField(indent, field, addNil: !classDefinition.isSwiftClass);
        indent.newln();
      }
    });
  }

  void _writeCodecOverflowUtilities(
    SwiftOptions generatorOptions,
    Root root,
    Indent indent,
    List<EnumeratedType> types, {
    required String dartPackageName,
  }) {
    final NamedType overflowInt = NamedType(
        name: 'type',
        type: const TypeDeclaration(baseName: 'Int', isNullable: false));
    final NamedType overflowObject = NamedType(
        name: 'wrapped',
        type: const TypeDeclaration(baseName: 'Object', isNullable: true));
    final List<NamedType> overflowFields = <NamedType>[
      overflowInt,
      overflowObject,
    ];
    final Class overflowClass =
        Class(name: _overflowClassName, fields: overflowFields);
    indent.newln();
    _writeDataClassSignature(indent, overflowClass, private: true);
    indent.addScoped('', '}', () {
      writeClassEncode(
        generatorOptions,
        root,
        indent,
        overflowClass,
        dartPackageName: dartPackageName,
      );

      indent.format('''
// swift-format-ignore: AlwaysUseLowerCamelCase
static func fromList(_ ${varNamePrefix}list: [Any?]) -> Any? {
  let type = ${varNamePrefix}list[0] as! Int
  let wrapped: Any? = ${varNamePrefix}list[1]

  let wrapper = $_overflowClassName(
    type: type,
    wrapped: wrapped
  )
  
  return wrapper.unwrap()
}
''');

      indent.writeScoped('func unwrap() -> Any? {', '}', () {
        indent.format('''
if (wrapped == nil) {
  return nil;
}
    ''');
        indent.writeScoped('switch type {', '}', () {
          for (int i = totalCustomCodecKeysAllowed; i < types.length; i++) {
            indent.writeScoped('case ${i - totalCustomCodecKeysAllowed}:', '',
                () {
              if (types[i].type == CustomTypes.customClass) {
                indent.writeln(
                    'return ${types[i].name}.fromList(wrapped as! [Any?]);');
              } else if (types[i].type == CustomTypes.customEnum) {
                indent.writeln(
                    'return ${types[i].name}(rawValue: wrapped as! Int);');
              }
            }, addTrailingNewline: false);
          }
          indent.writeScoped('default: ', '', () {
            indent.writeln('return nil');
          }, addTrailingNewline: false);
        });
      });
    });
  }

  @override
  void writeDataClass(
    SwiftOptions generatorOptions,
    Root root,
    Indent indent,
    Class classDefinition, {
    required String dartPackageName,
  }) {
    const List<String> generatedComments = <String>[
      ' Generated class from Pigeon that represents data sent in messages.'
    ];
    indent.newln();
    addDocumentationComments(
        indent, classDefinition.documentationComments, _docCommentSpec,
        generatorComments: generatedComments);
    _writeDataClassSignature(indent, classDefinition);
    indent.writeScoped('', '}', () {
      indent.newln();
      writeClassDecode(
        generatorOptions,
        root,
        indent,
        classDefinition,
        dartPackageName: dartPackageName,
      );
      writeClassEncode(
        generatorOptions,
        root,
        indent,
        classDefinition,
        dartPackageName: dartPackageName,
      );
    });
  }

  void _writeClassInit(Indent indent, List<NamedType> fields) {
    indent.writeScoped('init(', ')', () {
      for (int i = 0; i < fields.length; i++) {
        indent.write('');
        _writeClassField(indent, fields[i]);
        if (i == fields.length - 1) {
          indent.newln();
        } else {
          indent.addln(',');
        }
      }
    }, addTrailingNewline: false);
    indent.addScoped(' {', '}', () {
      for (final NamedType field in fields) {
        _writeClassFieldInit(indent, field);
      }
    });
  }

  void _writeClassField(Indent indent, NamedType field, {bool addNil = true}) {
    indent.add('${field.name}: ${_nullSafeSwiftTypeForDartType(field.type)}');
    final String defaultNil = field.type.isNullable && addNil ? ' = nil' : '';
    indent.add(defaultNil);
  }

  void _writeClassFieldInit(Indent indent, NamedType field) {
    indent.writeln('self.${field.name} = ${field.name}');
  }

  @override
  void writeClassEncode(
    SwiftOptions generatorOptions,
    Root root,
    Indent indent,
    Class classDefinition, {
    required String dartPackageName,
  }) {
    indent.write('func toList() -> [Any?] ');
    indent.addScoped('{', '}', () {
      indent.write('return ');
      indent.addScoped('[', ']', () {
        // Follow swift-format style, which is to use a trailing comma unless
        // there is only one element.
        final String separator = classDefinition.fields.length > 1 ? ',' : '';
        for (final NamedType field
            in getFieldsInSerializationOrder(classDefinition)) {
          indent.writeln('${field.name}$separator');
        }
      });
    });
  }

  @override
  void writeClassDecode(
    SwiftOptions generatorOptions,
    Root root,
    Indent indent,
    Class classDefinition, {
    required String dartPackageName,
  }) {
    final String className = classDefinition.name;
    indent.writeln('// swift-format-ignore: AlwaysUseLowerCamelCase');
    indent.write(
        'static func fromList(_ ${varNamePrefix}list: [Any?]) -> $className? ');

    indent.addScoped('{', '}', () {
      enumerate(getFieldsInSerializationOrder(classDefinition),
          (int index, final NamedType field) {
        final String listValue = '${varNamePrefix}list[$index]';

        _writeGenericCasting(
          indent: indent,
          value: listValue,
          variableName: field.name,
          fieldType: _swiftTypeForDartType(field.type),
          type: field.type,
        );
      });

      indent.newln();
      indent.write('return ');
      indent.addScoped('$className(', ')', () {
        for (final NamedType field
            in getFieldsInSerializationOrder(classDefinition)) {
          final String comma =
              getFieldsInSerializationOrder(classDefinition).last == field
                  ? ''
                  : ',';
          // Force-casting nullable enums in maps doesn't work the same as other types.
          // It needs soft-casting followed by force unwrapping.
          final String forceUnwrapMapWithNullableEnums =
              (field.type.baseName == 'Map' &&
                      !field.type.isNullable &&
                      field.type.typeArguments
                          .any((TypeDeclaration type) => type.isEnum))
                  ? '!'
                  : '';
          indent.writeln(
              '${field.name}: ${field.name}$forceUnwrapMapWithNullableEnums$comma');
        }
      });
    });
  }

  @override
  void writeApis(
    SwiftOptions generatorOptions,
    Root root,
    Indent indent, {
    required String dartPackageName,
  }) {
    if (root.apis.any((Api api) =>
        api is AstHostApi &&
        api.methods.any((Method it) => it.isAsynchronous))) {
      indent.newln();
    }
    super.writeApis(generatorOptions, root, indent,
        dartPackageName: dartPackageName);
  }

  /// Writes the code for a flutter [Api], [api].
  /// Example:
  /// class Foo {
  ///   private let binaryMessenger: FlutterBinaryMessenger
  ///   init(binaryMessenger: FlutterBinaryMessenger) {...}
  ///   func add(x: Int32, y: Int32, completion: @escaping (Int32?) -> Void) {...}
  /// }
  @override
  void writeFlutterApi(
    SwiftOptions generatorOptions,
    Root root,
    Indent indent,
    AstFlutterApi api, {
    required String dartPackageName,
  }) {
    const List<String> generatedComments = <String>[
      ' Generated protocol from Pigeon that represents Flutter messages that can be called from Swift.'
    ];
    addDocumentationComments(indent, api.documentationComments, _docCommentSpec,
        generatorComments: generatedComments);

    indent.addScoped('protocol ${api.name}Protocol {', '}', () {
      for (final Method func in api.methods) {
        addDocumentationComments(
            indent, func.documentationComments, _docCommentSpec);
        indent.writeln(_getMethodSignature(
          name: func.name,
          parameters: func.parameters,
          returnType: func.returnType,
          errorTypeName: _getErrorClassName(generatorOptions),
          isAsynchronous: true,
          swiftFunction: func.swiftFunction,
          getParameterName: _getSafeArgumentName,
        ));
      }
    });

    indent.write('class ${api.name}: ${api.name}Protocol ');
    indent.addScoped('{', '}', () {
      indent.writeln('private let binaryMessenger: FlutterBinaryMessenger');
      indent.writeln('private let messageChannelSuffix: String');
      indent.write(
          'init(binaryMessenger: FlutterBinaryMessenger, messageChannelSuffix: String = "") ');
      indent.addScoped('{', '}', () {
        indent.writeln('self.binaryMessenger = binaryMessenger');
        indent.writeln(
            r'self.messageChannelSuffix = messageChannelSuffix.count > 0 ? ".\(messageChannelSuffix)" : ""');
      });
      final String codecName = _getCodecName(generatorOptions);
      indent.write('var codec: $codecName ');
      indent.addScoped('{', '}', () {
        indent.writeln('return $codecName.shared');
      });

      for (final Method func in api.methods) {
        addDocumentationComments(
            indent, func.documentationComments, _docCommentSpec);
        _writeFlutterMethod(
          indent,
          generatorOptions: generatorOptions,
          name: func.name,
          channelName:
              '${makeChannelName(api, func, dartPackageName)}\\(messageChannelSuffix)',
          parameters: func.parameters,
          returnType: func.returnType,
          swiftFunction: func.swiftFunction,
        );
      }
    });
  }

  /// Write the swift code that represents a host [Api], [api].
  /// Example:
  /// protocol Foo {
  ///   Int32 add(x: Int32, y: Int32)
  /// }
  @override
  void writeHostApi(
    SwiftOptions generatorOptions,
    Root root,
    Indent indent,
    AstHostApi api, {
    required String dartPackageName,
  }) {
    final String apiName = api.name;

    const List<String> generatedComments = <String>[
      ' Generated protocol from Pigeon that represents a handler of messages from Flutter.'
    ];
    addDocumentationComments(indent, api.documentationComments, _docCommentSpec,
        generatorComments: generatedComments);

    indent.write('protocol $apiName ');
    indent.addScoped('{', '}', () {
      for (final Method method in api.methods) {
        addDocumentationComments(
            indent, method.documentationComments, _docCommentSpec);
        indent.writeln(_getMethodSignature(
          name: method.name,
          parameters: method.parameters,
          returnType: method.returnType,
          errorTypeName: 'Error',
          isAsynchronous: method.isAsynchronous,
          swiftFunction: method.swiftFunction,
        ));
      }
    });

    indent.newln();
    indent.writeln(
        '$_docCommentPrefix Generated setup class from Pigeon to handle messages through the `binaryMessenger`.');
    indent.write('class ${apiName}Setup ');
    indent.addScoped('{', '}', () {
      indent.writeln(
          'static var codec: FlutterStandardMessageCodec { ${_getCodecName(generatorOptions)}.shared }');
      indent.writeln(
          '$_docCommentPrefix Sets up an instance of `$apiName` to handle messages through the `binaryMessenger`.');
      indent.write(
          'static func setUp(binaryMessenger: FlutterBinaryMessenger, api: $apiName?, messageChannelSuffix: String = "") ');
      indent.addScoped('{', '}', () {
        indent.writeln(
            r'let channelSuffix = messageChannelSuffix.count > 0 ? ".\(messageChannelSuffix)" : ""');
        for (final Method method in api.methods) {
          _writeHostMethodMessageHandler(
            indent,
            name: method.name,
            channelName:
                '${makeChannelName(api, method, dartPackageName)}\\(channelSuffix)',
            parameters: method.parameters,
            returnType: method.returnType,
            isAsynchronous: method.isAsynchronous,
            swiftFunction: method.swiftFunction,
            documentationComments: method.documentationComments,
          );
        }
      });
    });
  }

  @override
  void writeInstanceManager(
    SwiftOptions generatorOptions,
    Root root,
    Indent indent, {
    required String dartPackageName,
  }) {
    indent.format(instanceManagerFinalizerDelegateTemplate(generatorOptions));
    indent.newln();
    indent.format(instanceManagerFinalizerTemplate(generatorOptions));
    indent.newln();
    indent.format(instanceManagerTemplate(generatorOptions));
    indent.newln();
  }

  @override
  void writeInstanceManagerApi(
    SwiftOptions generatorOptions,
    Root root,
    Indent indent, {
    required String dartPackageName,
  }) {
    final String instanceManagerApiName =
        '${swiftInstanceManagerClassName(generatorOptions)}Api';

    final String removeStrongReferenceName =
        makeRemoveStrongReferenceChannelName(
      dartPackageName,
    );

    indent.writeScoped('private class $instanceManagerApiName {', '}', () {
      addDocumentationComments(
        indent,
        <String>[' The codec used for serializing messages.'],
        _docCommentSpec,
      );
      indent.writeln(
        'var codec: FlutterStandardMessageCodec { ${_getCodecName(generatorOptions)}.shared }',
      );
      indent.newln();

      addDocumentationComments(
        indent,
        <String>[' Handles sending and receiving messages with Dart.'],
        _docCommentSpec,
      );
      indent.writeln('unowned let binaryMessenger: FlutterBinaryMessenger');
      indent.newln();

      indent.writeScoped(
        'init(binaryMessenger: FlutterBinaryMessenger) {',
        '}',
        () {
          indent.writeln('self.binaryMessenger = binaryMessenger');
        },
      );
      indent.newln();

      addDocumentationComments(
        indent,
        <String>[
          ' Sets up an instance of `$instanceManagerApiName` to handle messages through the `binaryMessenger`.',
        ],
        _docCommentSpec,
      );
      indent.writeScoped(
        'static func setUpMessageHandlers(binaryMessenger: FlutterBinaryMessenger, instanceManager: ${swiftInstanceManagerClassName(generatorOptions)}?) {',
        '}',
        () {
          indent.writeln(
            'let codec = ${_getCodecName(generatorOptions)}.shared',
          );
          const String setHandlerCondition =
              'let instanceManager = instanceManager';
          _writeHostMethodMessageHandler(
            indent,
            name: 'removeStrongReference',
            channelName: removeStrongReferenceName,
            parameters: <Parameter>[
              Parameter(
                name: 'identifier',
                type: const TypeDeclaration(
                  baseName: 'int',
                  isNullable: false,
                ),
              ),
            ],
            returnType: const TypeDeclaration.voidDeclaration(),
            swiftFunction: 'method(withIdentifier:)',
            setHandlerCondition: setHandlerCondition,
            isAsynchronous: false,
            onCreateCall: (
              List<String> safeArgNames, {
              required String apiVarName,
            }) {
              return 'let _: AnyObject? = try instanceManager.removeInstance(${safeArgNames.single})';
            },
          );
          _writeHostMethodMessageHandler(
            indent,
            name: 'clear',
            channelName: makeClearChannelName(dartPackageName),
            parameters: <Parameter>[],
            returnType: const TypeDeclaration.voidDeclaration(),
            setHandlerCondition: setHandlerCondition,
            swiftFunction: null,
            isAsynchronous: false,
            onCreateCall: (
              List<String> safeArgNames, {
              required String apiVarName,
            }) {
              return 'try instanceManager.removeAllObjects()';
            },
          );
        },
      );
      indent.newln();

      addDocumentationComments(
        indent,
        <String>[
          ' Sends a message to the Dart `InstanceManager` to remove the strong reference of the instance associated with `identifier`.',
        ],
        _docCommentSpec,
      );
      _writeFlutterMethod(
        indent,
        generatorOptions: generatorOptions,
        name: 'removeStrongReference',
        parameters: <Parameter>[
          Parameter(
            name: 'identifier',
            type: const TypeDeclaration(baseName: 'int', isNullable: false),
          )
        ],
        returnType: const TypeDeclaration.voidDeclaration(),
        channelName: removeStrongReferenceName,
        swiftFunction: null,
      );
    });
  }

  @override
  void writeProxyApiBaseCodec(
    SwiftOptions generatorOptions,
    Root root,
    Indent indent,
  ) {
    final Iterable<AstProxyApi> allProxyApis =
        root.apis.whereType<AstProxyApi>();

    _writeProxyApiRegistrar(
      indent,
      generatorOptions: generatorOptions,
      allProxyApis: allProxyApis,
    );

    final String filePrefix =
        generatorOptions.fileSpecificClassNameComponent ?? '';

    final String registrarName = proxyApiRegistrarName(generatorOptions);

    indent.writeScoped(
      'private class ${proxyApiReaderWriterName(generatorOptions)}: FlutterStandardReaderWriter {',
      '}',
      () {
        indent.writeln(
          'unowned let pigeonRegistrar: $registrarName',
        );
        indent.newln();

        indent.writeScoped(
          'private class $filePrefix${classNamePrefix}ProxyApiCodecReader: ${_getCodecName(generatorOptions)}Reader {',
          '}',
          () {
            indent.writeln('unowned let pigeonRegistrar: $registrarName');
            indent.newln();

            indent.writeScoped(
              'init(data: Data, pigeonRegistrar: $registrarName) {',
              '}',
              () {
                indent.writeln('self.pigeonRegistrar = pigeonRegistrar');
                indent.writeln('super.init(data: data)');
              },
            );
            indent.newln();

            indent.writeScoped(
              'override func readValue(ofType type: UInt8) -> Any? {',
              '}',
              () {
                indent.format(
                  '''
                  switch type {
                  case $proxyApiCodecInstanceManagerKey:
                    let identifier = self.readValue()
                    let instance: AnyObject? = pigeonRegistrar.instanceManager.instance(
                      forIdentifier: identifier is Int64 ? identifier as! Int64 : Int64(identifier as! Int32))
                    return instance
                  default:
                    return super.readValue(ofType: type)
                  }''',
                );
              },
            );
          },
        );
        indent.newln();

        indent.writeScoped(
          'private class $filePrefix${classNamePrefix}ProxyApiCodecWriter: ${_getCodecName(generatorOptions)}Writer {',
          '}',
          () {
            indent.writeln(
              'unowned let pigeonRegistrar: $registrarName',
            );
            indent.newln();

            indent.writeScoped(
              'init(data: NSMutableData, pigeonRegistrar: $registrarName) {',
              '}',
              () {
                indent.writeln('self.pigeonRegistrar = pigeonRegistrar');
                indent.writeln('super.init(data: data)');
              },
            );
            indent.newln();

            indent.writeScoped(
              'override func writeValue(_ value: Any) {',
              '}',
              () {
                final List<String> nonProxyApiTypes = <String>[
                  '[Any]',
                  'Bool',
                  'Data',
                  '[AnyHashable: Any]',
                  'Double',
                  'FlutterStandardTypedData',
                  'Int64',
                  'String',
                  ...root.enums.map((Enum anEnum) => anEnum.name),
                ];
                final String isBuiltinExpression = nonProxyApiTypes
                    .map((String swiftType) => 'value is $swiftType')
                    .join(' || ');
                // Non ProxyApi types are checked first to prevent the scenario
                // where a client wraps the `NSObject` class which all the
                // classes above extend.
                indent.writeScoped('if $isBuiltinExpression {', '}', () {
                  indent.writeln('super.writeValue(value)');
                  indent.writeln('return');
                });
                indent.newln();

                // Sort APIs where edges are an API's super class and interfaces.
                //
                // This sorts the APIs to have child classes be listed before their parent
                // classes. This prevents the scenario where a method might return the super
                // class of the actual class, so the incorrect Dart class gets created
                // because the 'value is <SuperClass>' was checked first in the codec. For
                // example:
                //
                // class Shape {}
                // class Circle extends Shape {}
                //
                // class SomeClass {
                //   Shape giveMeAShape() => Circle();
                // }
                final List<AstProxyApi> sortedApis = topologicalSort(
                  allProxyApis,
                  (AstProxyApi api) {
                    return <AstProxyApi>[
                      if (api.superClass?.associatedProxyApi != null)
                        api.superClass!.associatedProxyApi!,
                      ...api.interfaces.map(
                        (TypeDeclaration interface) =>
                            interface.associatedProxyApi!,
                      ),
                    ];
                  },
                );

                enumerate(
                  sortedApis,
                  (int index, AstProxyApi api) {
                    final TypeDeclaration apiAsTypeDecl = TypeDeclaration(
                      baseName: api.name,
                      isNullable: false,
                      associatedProxyApi: api,
                    );
                    final String? availability = _tryGetAvailabilityAnnotation(
                      <TypeDeclaration>[apiAsTypeDecl],
                    );
                    final String? unsupportedPlatforms =
                        _tryGetUnsupportedPlatformsCondition(
                      <TypeDeclaration>[apiAsTypeDecl],
                    );
                    final String className = api.swiftOptions?.name ?? api.name;
                    indent.format(
                      '''
                      ${unsupportedPlatforms != null ? '#if $unsupportedPlatforms' : ''}
                      if ${availability != null ? '#$availability, ' : ''}let instance = value as? $className {
                        pigeonRegistrar.apiDelegate.pigeonApi${api.name}(pigeonRegistrar).pigeonNewInstance(
                          pigeonInstance: instance
                        ) { _ in }
                        super.writeByte($proxyApiCodecInstanceManagerKey)
                        super.writeValue(
                          pigeonRegistrar.instanceManager.identifierWithStrongReference(forInstance: instance as AnyObject)!)
                        return
                      }
                      ${unsupportedPlatforms != null ? '#endif' : ''}''',
                    );
                  },
                );
                indent.newln();

                indent.format(
                  '''
                  if let instance = value as AnyObject?, pigeonRegistrar.instanceManager.containsInstance(instance)
                  {
                    super.writeByte($proxyApiCodecInstanceManagerKey)
                    super.writeValue(
                      pigeonRegistrar.instanceManager.identifierWithStrongReference(forInstance: instance)!)
                  } else {
                    print("Unsupported value: \\(value) of \\(type(of: value))")
                    assert(false, "Unsupported value for $filePrefix${classNamePrefix}ProxyApiCodecWriter")
                  }
                  ''',
                );
              },
            );
          },
        );
        indent.newln();

        indent.format(
          '''
          init(pigeonRegistrar: $registrarName) {
            self.pigeonRegistrar = pigeonRegistrar
          }''',
        );
        indent.newln();

        indent.format(
          '''
          override func reader(with data: Data) -> FlutterStandardReader {
            return $filePrefix${classNamePrefix}ProxyApiCodecReader(data: data, pigeonRegistrar: pigeonRegistrar)
          }''',
        );
        indent.newln();

        indent.format(
          '''
          override func writer(with data: NSMutableData) -> FlutterStandardWriter {
            return $filePrefix${classNamePrefix}ProxyApiCodecWriter(data: data, pigeonRegistrar: pigeonRegistrar)
          }''',
        );
      },
    );
  }

  @override
  void writeProxyApi(
    SwiftOptions generatorOptions,
    Root root,
    Indent indent,
    AstProxyApi api, {
    required String dartPackageName,
  }) {
    final TypeDeclaration apiAsTypeDeclaration = TypeDeclaration(
      baseName: api.name,
      isNullable: false,
      associatedProxyApi: api,
    );

    final String swiftApiDelegateName =
        '${hostProxyApiPrefix}Delegate${api.name}';
    final String type =
        api.hasMethodsRequiringImplementation() ? 'protocol' : 'open class';
    indent.writeScoped('$type $swiftApiDelegateName {', '}', () {
      _writeProxyApiConstructorDelegateMethods(
        indent,
        api,
        apiAsTypeDeclaration: apiAsTypeDeclaration,
      );
      _writeProxyApiAttachedFieldDelegateMethods(
        indent,
        api,
        apiAsTypeDeclaration: apiAsTypeDeclaration,
      );
      if (api.hasCallbackConstructor()) {
        _writeProxyApiUnattachedFieldDelegateMethods(
          indent,
          api,
          apiAsTypeDeclaration: apiAsTypeDeclaration,
        );
      }
      _writeProxyApiHostMethodDelegateMethods(
        indent,
        api,
        apiAsTypeDeclaration: apiAsTypeDeclaration,
      );
    });
    indent.newln();

    final String swiftApiProtocolName =
        '${hostProxyApiPrefix}Protocol${api.name}';
    indent.writeScoped('protocol $swiftApiProtocolName {', '}', () {
      _writeProxyApiFlutterMethods(
        indent,
        api,
        generatorOptions: generatorOptions,
        apiAsTypeDeclaration: apiAsTypeDeclaration,
        dartPackageName: dartPackageName,
        writeBody: false,
      );
    });
    indent.newln();

    final String swiftApiName = '$hostProxyApiPrefix${api.name}';
    indent.writeScoped(
        'final class $swiftApiName: $swiftApiProtocolName  {', '}', () {
      indent.writeln(
        'unowned let pigeonRegistrar: ${proxyApiRegistrarName(generatorOptions)}',
      );
      indent.writeln('let pigeonDelegate: $swiftApiDelegateName');

      _writeProxyApiInheritedApiMethods(indent, api);

      indent.writeScoped(
        'init(pigeonRegistrar: ${proxyApiRegistrarName(generatorOptions)}, delegate: $swiftApiDelegateName) {',
        '}',
        () {
          indent.writeln('self.pigeonRegistrar = pigeonRegistrar');
          indent.writeln('self.pigeonDelegate = delegate');
        },
      );

      if (api.hasAnyHostMessageCalls()) {
        _writeProxyApiMessageHandlerMethod(
          indent,
          api,
          generatorOptions: generatorOptions,
          apiAsTypeDeclaration: apiAsTypeDeclaration,
          swiftApiName: swiftApiName,
          dartPackageName: dartPackageName,
        );
        indent.newln();
      }

      _writeProxyApiNewInstanceMethod(
        indent,
        api,
        generatorOptions: generatorOptions,
        apiAsTypeDeclaration: apiAsTypeDeclaration,
        newInstanceMethodName: '${classMemberNamePrefix}newInstance',
        dartPackageName: dartPackageName,
      );

      _writeProxyApiFlutterMethods(
        indent,
        api,
        generatorOptions: generatorOptions,
        apiAsTypeDeclaration: apiAsTypeDeclaration,
        dartPackageName: dartPackageName,
      );
    });
  }

  String _castForceUnwrap(String value, TypeDeclaration type) {
    assert(!type.isVoid);
    if (type.baseName == 'Object') {
      return value + (type.isNullable ? '' : '!');
      // Force-casting nullable enums in maps doesn't work the same as other types.
      // It needs soft-casting followed by force unwrapping.
    } else if (type.baseName == 'Map' &&
        type.typeArguments.any((TypeDeclaration type) => type.isEnum)) {
      return '$value as? ${_swiftTypeForDartType(type)}';
    } else if (type.isNullable) {
      return 'nilOrValue($value)';
    } else {
      return '$value as! ${_swiftTypeForDartType(type)}';
    }
  }

  void _writeGenericCasting({
    required Indent indent,
    required String value,
    required String variableName,
    required String fieldType,
    required TypeDeclaration type,
  }) {
    if (type.isNullable) {
      indent.writeln(
          'let $variableName: $fieldType? = ${_castForceUnwrap(value, type)}');
    } else {
      indent.writeln('let $variableName = ${_castForceUnwrap(value, type)}');
    }
  }

  void _writeIsNullish(Indent indent) {
    indent.newln();
    indent.write('private func isNullish(_ value: Any?) -> Bool ');
    indent.addScoped('{', '}', () {
      indent.writeln('return value is NSNull || value == nil');
    });
  }

  void _writeWrapResult(Indent indent) {
    indent.newln();
    indent.write('private func wrapResult(_ result: Any?) -> [Any?] ');
    indent.addScoped('{', '}', () {
      indent.writeln('return [result]');
    });
  }

  void _writeWrapError(SwiftOptions generatorOptions, Indent indent) {
    indent.newln();
    indent.write('private func wrapError(_ error: Any) -> [Any?] ');
    indent.addScoped('{', '}', () {
      indent.write(
          'if let pigeonError = error as? ${_getErrorClassName(generatorOptions)} ');
      indent.addScoped('{', '}', () {
        indent.write('return ');
        indent.addScoped('[', ']', () {
          indent.writeln('pigeonError.code,');
          indent.writeln('pigeonError.message,');
          indent.writeln('pigeonError.details,');
        });
      });
      indent.write('if let flutterError = error as? FlutterError ');
      indent.addScoped('{', '}', () {
        indent.write('return ');
        indent.addScoped('[', ']', () {
          indent.writeln('flutterError.code,');
          indent.writeln('flutterError.message,');
          indent.writeln('flutterError.details,');
        });
      });
      indent.write('return ');
      indent.addScoped('[', ']', () {
        indent.writeln(r'"\(error)",');
        indent.writeln(r'"\(type(of: error))",');
        indent.writeln(r'"Stacktrace: \(Thread.callStackSymbols)",');
      });
    });
  }

  void _writeNilOrValue(Indent indent) {
    indent.format('''

private func nilOrValue<T>(_ value: Any?) -> T? {
  if value is NSNull { return nil }
  return value as! T?
}''');
  }

  void _writeCreateConnectionError(
      SwiftOptions generatorOptions, Indent indent) {
    indent.newln();
    indent.writeScoped(
        'private func createConnectionError(withChannelName channelName: String) -> ${_getErrorClassName(generatorOptions)} {',
        '}', () {
      indent.writeln(
          'return ${_getErrorClassName(generatorOptions)}(code: "channel-error", message: "Unable to establish connection on channel: \'\\(channelName)\'.", details: "")');
    });
  }

  @override
  void writeGeneralUtilities(
    SwiftOptions generatorOptions,
    Root root,
    Indent indent, {
    required String dartPackageName,
  }) {
    final bool hasHostApi = root.apis
        .whereType<AstHostApi>()
        .any((Api api) => api.methods.isNotEmpty);
    final bool hasFlutterApi = root.apis
        .whereType<AstFlutterApi>()
        .any((Api api) => api.methods.isNotEmpty);
    final bool hasProxyApi = root.apis.any((Api api) => api is AstProxyApi);

    _writePigeonError(generatorOptions, indent);

    if (hasHostApi || hasProxyApi) {
      _writeWrapResult(indent);
      _writeWrapError(generatorOptions, indent);
    }
    if (hasFlutterApi || hasProxyApi) {
      _writeCreateConnectionError(generatorOptions, indent);
    }

    _writeIsNullish(indent);
    _writeNilOrValue(indent);
  }

  void _writeFlutterMethod(
    Indent indent, {
    required SwiftOptions generatorOptions,
    required String name,
    required String channelName,
    required List<Parameter> parameters,
    required TypeDeclaration returnType,
    required String? swiftFunction,
  }) {
    final String methodSignature = _getMethodSignature(
      name: name,
      parameters: parameters,
      returnType: returnType,
      errorTypeName: _getErrorClassName(generatorOptions),
      isAsynchronous: true,
      swiftFunction: swiftFunction,
      getParameterName: _getSafeArgumentName,
    );

    indent.writeScoped('$methodSignature {', '}', () {
      _writeFlutterMethodMessageCall(
        indent,
        generatorOptions: generatorOptions,
        parameters: parameters,
        returnType: returnType,
        channelName: channelName,
      );
    });
  }

  void _writeFlutterMethodMessageCall(
    Indent indent, {
    required SwiftOptions generatorOptions,
    required List<Parameter> parameters,
    required TypeDeclaration returnType,
    required String channelName,
  }) {
    /// Returns an argument name that can be used in a context where it is possible to collide.
    String getEnumSafeArgumentExpression(int count, NamedType argument) {
      return '${_getArgumentName(count, argument)}Arg';
    }

    final Iterable<String> enumSafeArgNames = parameters.asMap().entries.map(
        (MapEntry<int, NamedType> e) =>
            getEnumSafeArgumentExpression(e.key, e.value));
    final String sendArgument = parameters.isEmpty
        ? 'nil'
        : '[${enumSafeArgNames.join(', ')}] as [Any?]';
    const String channel = 'channel';
    indent.writeln('let channelName: String = "$channelName"');
    indent.writeln(
        'let $channel = FlutterBasicMessageChannel(name: channelName, binaryMessenger: binaryMessenger, codec: codec)');
    indent.write('$channel.sendMessage($sendArgument) ');

    indent.addScoped('{ response in', '}', () {
      indent.writeScoped(
          'guard let listResponse = response as? [Any?] else {', '}', () {
        indent.writeln(
            'completion(.failure(createConnectionError(withChannelName: channelName)))');
        indent.writeln('return');
      });
      indent.writeScoped('if listResponse.count > 1 {', '} ', () {
        indent.writeln('let code: String = listResponse[0] as! String');
        indent.writeln('let message: String? = nilOrValue(listResponse[1])');
        indent.writeln('let details: String? = nilOrValue(listResponse[2])');
        indent.writeln(
            'completion(.failure(${_getErrorClassName(generatorOptions)}(code: code, message: message, details: details)))');
      }, addTrailingNewline: false);
      if (!returnType.isNullable && !returnType.isVoid) {
        indent.addScoped('else if listResponse[0] == nil {', '} ', () {
          indent.writeln(
              'completion(.failure(${_getErrorClassName(generatorOptions)}(code: "null-error", message: "Flutter api returned null value for non-null return value.", details: "")))');
        }, addTrailingNewline: false);
      }
      indent.addScoped('else {', '}', () {
        if (returnType.isVoid) {
          indent.writeln('completion(.success(Void()))');
        } else {
          final String fieldType = _swiftTypeForDartType(returnType);
          _writeGenericCasting(
            indent: indent,
            value: 'listResponse[0]',
            variableName: 'result',
            fieldType: fieldType,
            type: returnType,
          );
          indent.writeln('completion(.success(result))');
        }
<<<<<<< HEAD
=======
        indent.addScoped('else {', '}', () {
          if (returnType.isVoid) {
            indent.writeln('completion(.success(Void()))');
          } else {
            final String fieldType = _swiftTypeForDartType(returnType);
            _writeGenericCasting(
              indent: indent,
              value: 'listResponse[0]',
              variableName: 'result',
              fieldType: fieldType,
              type: returnType,
            );
            // There is a swift bug with unwrapping maps of nullable Enums;
            final String enumMapForceUnwrap = returnType.baseName == 'Map' &&
                    returnType.typeArguments
                        .any((TypeDeclaration type) => type.isEnum)
                ? '!'
                : '';
            indent.writeln('completion(.success(result$enumMapForceUnwrap))');
          }
        });
>>>>>>> b8354656
      });
    });
  }

  void _writeHostMethodMessageHandler(
    Indent indent, {
    required String name,
    required String channelName,
    required Iterable<Parameter> parameters,
    required TypeDeclaration returnType,
    required bool isAsynchronous,
    required String? swiftFunction,
    String setHandlerCondition = 'let api = api',
    List<String> documentationComments = const <String>[],
    String Function(List<String> safeArgNames, {required String apiVarName})?
        onCreateCall,
  }) {
    final _SwiftFunctionComponents components = _SwiftFunctionComponents(
      name: name,
      parameters: parameters,
      returnType: returnType,
      swiftFunction: swiftFunction,
    );

    final String varChannelName = '${name}Channel';
    addDocumentationComments(indent, documentationComments, _docCommentSpec);
    indent.writeln(
        'let $varChannelName = FlutterBasicMessageChannel(name: "$channelName", binaryMessenger: binaryMessenger, codec: codec)');
    indent.write('if $setHandlerCondition ');
    indent.addScoped('{', '}', () {
      indent.write('$varChannelName.setMessageHandler ');
      final String messageVarName = parameters.isNotEmpty ? 'message' : '_';
      indent.addScoped('{ $messageVarName, reply in', '}', () {
        final List<String> methodArgument = <String>[];
        if (components.arguments.isNotEmpty) {
          indent.writeln('let args = message as! [Any?]');
          enumerate(components.arguments,
              (int index, _SwiftFunctionArgument arg) {
            final String argName = _getSafeArgumentName(index, arg.namedType);
            final String argIndex = 'args[$index]';
            final String fieldType = _swiftTypeForDartType(arg.type);
            // There is a swift bug with unwrapping maps of nullable Enums;
            final String enumMapForceUnwrap = arg.type.baseName == 'Map' &&
                    arg.type.typeArguments
                        .any((TypeDeclaration type) => type.isEnum)
                ? '!'
                : '';

            _writeGenericCasting(
                indent: indent,
                value: argIndex,
                variableName: argName,
                fieldType: fieldType,
                type: arg.type);

            if (arg.label == '_') {
              methodArgument.add('$argName$enumMapForceUnwrap');
            } else {
              methodArgument
                  .add('${arg.label ?? arg.name}: $argName$enumMapForceUnwrap');
            }
          });
        }
        final String tryStatement = isAsynchronous ? '' : 'try ';
        late final String call;
        if (onCreateCall == null) {
          // Empty parens are not required when calling a method whose only
          // argument is a trailing closure.
          final String argumentString = methodArgument.isEmpty && isAsynchronous
              ? ''
              : '(${methodArgument.join(', ')})';
          call = '${tryStatement}api.${components.name}$argumentString';
        } else {
          call = onCreateCall(methodArgument, apiVarName: 'api');
        }
        if (isAsynchronous) {
          final String resultName = returnType.isVoid ? 'nil' : 'res';
          final String successVariableInit =
              returnType.isVoid ? '' : '(let res)';
          indent.write('$call ');

          indent.addScoped('{ result in', '}', () {
            indent.write('switch result ');
            indent.addScoped('{', '}', nestCount: 0, () {
              indent.writeln('case .success$successVariableInit:');
              indent.nest(1, () {
                indent.writeln('reply(wrapResult($resultName))');
              });
              indent.writeln('case .failure(let error):');
              indent.nest(1, () {
                indent.writeln('reply(wrapError(error))');
              });
            });
          });
        } else {
          indent.write('do ');
          indent.addScoped('{', '}', () {
            if (returnType.isVoid) {
              indent.writeln(call);
              indent.writeln('reply(wrapResult(nil))');
            } else {
              indent.writeln('let result = $call');
              indent.writeln('reply(wrapResult(result))');
            }
          }, addTrailingNewline: false);
          indent.addScoped(' catch {', '}', () {
            indent.writeln('reply(wrapError(error))');
          });
        }
      });
    }, addTrailingNewline: false);
    indent.addScoped(' else {', '}', () {
      indent.writeln('$varChannelName.setMessageHandler(nil)');
    });
  }

  void _writeProxyApiRegistrar(
    Indent indent, {
    required SwiftOptions generatorOptions,
    required Iterable<AstProxyApi> allProxyApis,
  }) {
    final String delegateName =
        '${generatorOptions.fileSpecificClassNameComponent ?? ''}${proxyApiClassNamePrefix}ProxyApiDelegate';
    indent.writeScoped('protocol $delegateName {', '}', () {
      for (final AstProxyApi api in allProxyApis) {
        final String hostApiName = '$hostProxyApiPrefix${api.name}';
        addDocumentationComments(
          indent,
          <String>[
            ' An implementation of [$hostApiName] used to add a new Dart instance of',
            ' `${api.name}` to the Dart `InstanceManager` and make calls to Dart.'
          ],
          _docCommentSpec,
        );
        indent.writeln(
          'func pigeonApi${api.name}(_ registrar: ${proxyApiRegistrarName(generatorOptions)}) -> $hostApiName',
        );
      }
    });
    indent.newln();

    // Some APIs don't have any methods to implement,
    // so this creates an extension of the PigeonProxyApiDelegate that adds
    // default implementations for these APIs.
    final Iterable<AstProxyApi> apisThatCanHaveADefaultImpl = allProxyApis
        .where((AstProxyApi api) => !api.hasMethodsRequiringImplementation());
    if (apisThatCanHaveADefaultImpl.isNotEmpty) {
      indent.writeScoped('extension $delegateName {', '}', () {
        for (final AstProxyApi api in apisThatCanHaveADefaultImpl) {
          final String hostApiName = '$hostProxyApiPrefix${api.name}';
          final String swiftApiDelegateName =
              '${hostProxyApiPrefix}Delegate${api.name}';
          indent.format(
            '''
            func pigeonApi${api.name}(_ registrar: ${proxyApiRegistrarName(generatorOptions)}) -> $hostApiName {
              return $hostApiName(pigeonRegistrar: registrar, delegate: $swiftApiDelegateName())
            }''',
          );
        }
      });
      indent.newln();
    }

    final String instanceManagerApiName =
        '${swiftInstanceManagerClassName(generatorOptions)}Api';

    indent.writeScoped(
        'open class ${proxyApiRegistrarName(generatorOptions)} {', '}', () {
      indent.writeln('let binaryMessenger: FlutterBinaryMessenger');
      indent.writeln('let apiDelegate: $delegateName');
      indent.writeln(
          'let instanceManager: ${swiftInstanceManagerClassName(generatorOptions)}');

      addDocumentationComments(
        indent,
        <String>[' Whether APIs should ignore calling to Dart.'],
        _docCommentSpec,
      );
      indent.writeln('public var ignoreCallsToDart = false');

      indent.writeln('private var _codec: FlutterStandardMessageCodec?');
      indent.format(
        '''
        var codec: FlutterStandardMessageCodec {
          if _codec == nil {
            _codec = FlutterStandardMessageCodec(
              readerWriter: ${proxyApiReaderWriterName(generatorOptions)}(pigeonRegistrar: self))
          }
          return _codec!
        }''',
      );
      indent.newln();

      indent.format(
        '''
        private class InstanceManagerApiFinalizerDelegate: ${instanceManagerFinalizerDelegateName(generatorOptions)} {
          let api: $instanceManagerApiName

          init(_ api: $instanceManagerApiName) {
            self.api = api
          }

          public func onDeinit(identifier: Int64) {
            api.removeStrongReference(identifier: identifier) {
              _ in
            }
          }
        }''',
      );
      indent.newln();

      indent.format(
        '''
        init(binaryMessenger: FlutterBinaryMessenger, apiDelegate: $delegateName) {
          self.binaryMessenger = binaryMessenger
          self.apiDelegate = apiDelegate
          self.instanceManager = ${swiftInstanceManagerClassName(generatorOptions)}(
            finalizerDelegate: InstanceManagerApiFinalizerDelegate(
              $instanceManagerApiName(binaryMessenger: binaryMessenger)))
        }''',
      );
      indent.newln();

      indent.writeScoped('func setUp() {', '}', () {
        indent.writeln(
          '$instanceManagerApiName.setUpMessageHandlers(binaryMessenger: binaryMessenger, instanceManager: instanceManager)',
        );
        for (final AstProxyApi api in allProxyApis) {
          if (api.hasAnyHostMessageCalls()) {
            indent.writeln(
              '$hostProxyApiPrefix${api.name}.setUpMessageHandlers(binaryMessenger: binaryMessenger, api: apiDelegate.pigeonApi${api.name}(self))',
            );
          }
        }
      });

      indent.writeScoped('func tearDown() {', '}', () {
        indent.writeln(
          '$instanceManagerApiName.setUpMessageHandlers(binaryMessenger: binaryMessenger, instanceManager: nil)',
        );
        for (final AstProxyApi api in allProxyApis) {
          if (api.hasAnyHostMessageCalls()) {
            indent.writeln(
              '$hostProxyApiPrefix${api.name}.setUpMessageHandlers(binaryMessenger: binaryMessenger, api: nil)',
            );
          }
        }
      });
    });
  }

  // Writes the delegate method that instantiates a new instance of the Kotlin
  // class.
  void _writeProxyApiConstructorDelegateMethods(
    Indent indent,
    AstProxyApi api, {
    required TypeDeclaration apiAsTypeDeclaration,
  }) {
    for (final Constructor constructor in api.constructors) {
      final List<TypeDeclaration> allReferencedTypes = <TypeDeclaration>[
        apiAsTypeDeclaration,
        ...api.unattachedFields.map((ApiField field) => field.type),
        ...constructor.parameters.map((Parameter parameter) => parameter.type),
      ];

      final String? unsupportedPlatforms =
          _tryGetUnsupportedPlatformsCondition(allReferencedTypes);
      if (unsupportedPlatforms != null) {
        indent.writeln('#if $unsupportedPlatforms');
      }

      addDocumentationComments(
        indent,
        constructor.documentationComments,
        _docCommentSpec,
      );

      final String? availableAnnotation =
          _tryGetAvailabilityAnnotation(allReferencedTypes);
      if (availableAnnotation != null) {
        indent.writeln('@$availableAnnotation');
      }

      final String methodSignature = _getMethodSignature(
        name: constructor.name.isNotEmpty
            ? constructor.name
            : 'pigeonDefaultConstructor',
        parameters: <Parameter>[
          Parameter(
            name: 'pigeonApi',
            type: TypeDeclaration(
              baseName: '$hostProxyApiPrefix${api.name}',
              isNullable: false,
            ),
          ),
          ...api.unattachedFields.map((ApiField field) {
            return Parameter(name: field.name, type: field.type);
          }),
          ...constructor.parameters
        ],
        returnType: apiAsTypeDeclaration,
        errorTypeName: '',
      );
      indent.writeln(methodSignature);

      if (unsupportedPlatforms != null) {
        indent.writeln('#endif');
      }
    }
  }

  // Writes the delegate method that handles instantiating an attached field.
  void _writeProxyApiAttachedFieldDelegateMethods(
    Indent indent,
    AstProxyApi api, {
    required TypeDeclaration apiAsTypeDeclaration,
  }) {
    for (final ApiField field in api.attachedFields) {
      final List<TypeDeclaration> allReferencedTypes = <TypeDeclaration>[
        apiAsTypeDeclaration,
        field.type,
      ];

      final String? unsupportedPlatforms =
          _tryGetUnsupportedPlatformsCondition(allReferencedTypes);
      if (unsupportedPlatforms != null) {
        indent.writeln('#if $unsupportedPlatforms');
      }

      addDocumentationComments(
        indent,
        field.documentationComments,
        _docCommentSpec,
      );

      final String? availableAnnotation =
          _tryGetAvailabilityAnnotation(allReferencedTypes);
      if (availableAnnotation != null) {
        indent.writeln('@$availableAnnotation');
      }

      final String methodSignature = _getMethodSignature(
        name: field.name,
        parameters: <Parameter>[
          Parameter(
            name: 'pigeonApi',
            type: TypeDeclaration(
              baseName: '$hostProxyApiPrefix${api.name}',
              isNullable: false,
            ),
          ),
          if (!field.isStatic)
            Parameter(
              name: 'pigeonInstance',
              type: apiAsTypeDeclaration,
            ),
        ],
        returnType: field.type,
        errorTypeName: '',
      );
      indent.writeln(methodSignature);

      if (unsupportedPlatforms != null) {
        indent.writeln('#endif');
      }
    }
  }

  // Writes the delegate method that handles accessing an unattached field.
  void _writeProxyApiUnattachedFieldDelegateMethods(
    Indent indent,
    AstProxyApi api, {
    required TypeDeclaration apiAsTypeDeclaration,
  }) {
    for (final ApiField field in api.unattachedFields) {
      final List<TypeDeclaration> allReferencedTypes = <TypeDeclaration>[
        apiAsTypeDeclaration,
        field.type,
      ];

      final String? unsupportedPlatforms =
          _tryGetUnsupportedPlatformsCondition(allReferencedTypes);
      if (unsupportedPlatforms != null) {
        indent.writeln('#if $unsupportedPlatforms');
      }

      addDocumentationComments(
        indent,
        field.documentationComments,
        _docCommentSpec,
      );

      final String? availableAnnotation =
          _tryGetAvailabilityAnnotation(allReferencedTypes);
      if (availableAnnotation != null) {
        indent.writeln('@$availableAnnotation');
      }

      final String methodSignature = _getMethodSignature(
        name: field.name,
        parameters: <Parameter>[
          Parameter(
            name: 'pigeonApi',
            type: TypeDeclaration(
              baseName: '$hostProxyApiPrefix${api.name}',
              isNullable: false,
            ),
          ),
          Parameter(
            name: 'pigeonInstance',
            type: apiAsTypeDeclaration,
          ),
        ],
        returnType: field.type,
        errorTypeName: '',
      );
      indent.writeln(methodSignature);

      if (unsupportedPlatforms != null) {
        indent.writeln('#endif');
      }
    }
  }

  // Writes the delegate method that handles making a call from for a host
  // method.
  void _writeProxyApiHostMethodDelegateMethods(
    Indent indent,
    AstProxyApi api, {
    required TypeDeclaration apiAsTypeDeclaration,
  }) {
    for (final Method method in api.hostMethods) {
      final List<TypeDeclaration> allReferencedTypes = <TypeDeclaration>[
        if (!method.isStatic) apiAsTypeDeclaration,
        method.returnType,
        ...method.parameters.map((Parameter p) => p.type),
      ];

      final String? unsupportedPlatforms =
          _tryGetUnsupportedPlatformsCondition(allReferencedTypes);
      if (unsupportedPlatforms != null) {
        indent.writeln('#if $unsupportedPlatforms');
      }

      addDocumentationComments(
        indent,
        method.documentationComments,
        _docCommentSpec,
      );

      final String? availableAnnotation =
          _tryGetAvailabilityAnnotation(allReferencedTypes);
      if (availableAnnotation != null) {
        indent.writeln('@$availableAnnotation');
      }

      final String methodSignature = _getMethodSignature(
        name: method.name,
        parameters: <Parameter>[
          Parameter(
            name: 'pigeonApi',
            type: TypeDeclaration(
              baseName: '$hostProxyApiPrefix${api.name}',
              isNullable: false,
            ),
          ),
          if (!method.isStatic)
            Parameter(
              name: 'pigeonInstance',
              type: apiAsTypeDeclaration,
            ),
          ...method.parameters,
        ],
        returnType: method.returnType,
        isAsynchronous: method.isAsynchronous,
        errorTypeName: 'Error',
      );
      indent.writeln(methodSignature);

      if (unsupportedPlatforms != null) {
        indent.writeln('#endif');
      }
    }
  }

  // Writes the getters for accessing the implementation of other ProxyApis.
  //
  // These are used for inherited Flutter methods.
  void _writeProxyApiInheritedApiMethods(Indent indent, AstProxyApi api) {
    final Set<String> inheritedApiNames = <String>{
      if (api.superClass != null) api.superClass!.baseName,
      ...api.interfaces.map((TypeDeclaration type) => type.baseName),
    };
    for (final String name in inheritedApiNames) {
      addDocumentationComments(
        indent,
        <String>[
          'An implementation of [$name] used to access callback methods',
        ],
        _docCommentSpec,
      );
      indent.writeScoped(
        'var pigeonApi$name: $hostProxyApiPrefix$name {',
        '}',
        () {
          indent.writeln(
            'return pigeonRegistrar.apiDelegate.pigeonApi$name(pigeonRegistrar)',
          );
        },
      );
      indent.newln();
    }
  }

  // Writes the `..setUpMessageHandler` method to ensure incoming messages are
  // handled by the correct delegate host methods.
  void _writeProxyApiMessageHandlerMethod(
    Indent indent,
    AstProxyApi api, {
    required SwiftOptions generatorOptions,
    required TypeDeclaration apiAsTypeDeclaration,
    required String swiftApiName,
    required String dartPackageName,
  }) {
    indent.writeScoped(
      'static func setUpMessageHandlers(binaryMessenger: FlutterBinaryMessenger, api: $swiftApiName?) {',
      '}',
      () {
        indent.format(
          '''
          let codec: FlutterStandardMessageCodec =
            api != nil
            ? FlutterStandardMessageCodec(
              readerWriter: ${proxyApiReaderWriterName(generatorOptions)}(pigeonRegistrar: api!.pigeonRegistrar))
            : FlutterStandardMessageCodec.sharedInstance()''',
        );
        void writeWithApiCheckIfNecessary(
          List<TypeDeclaration> types, {
          required String methodName,
          required String channelName,
          required void Function() onWrite,
        }) {
          final String? unsupportedPlatforms =
              _tryGetUnsupportedPlatformsCondition(types);
          if (unsupportedPlatforms != null) {
            indent.writeln('#if $unsupportedPlatforms');
          }

          final String? availableAnnotation =
              _tryGetAvailabilityAnnotation(types);
          if (availableAnnotation != null) {
            indent.writeScoped(
              'if #$availableAnnotation {',
              '}',
              onWrite,
              addTrailingNewline: false,
            );
            indent.writeScoped(' else {', '}', () {
              final String varChannelName = '${methodName}Channel';
              indent.format(
                '''
                let $varChannelName = FlutterBasicMessageChannel(
                  name: "$channelName",
                  binaryMessenger: binaryMessenger, codec: codec)
                if api != nil {
                  $varChannelName.setMessageHandler { message, reply in
                    reply(wrapError(FlutterError(code: "PigeonUnsupportedOperationError",
                                                 message: "Call to $methodName requires @$availableAnnotation.",
                                                 details: nil
                                                )))
                  }
                } else {
                  $varChannelName.setMessageHandler(nil)
                }''',
              );
            });
          } else {
            onWrite();
          }

          if (unsupportedPlatforms != null) {
            indent.writeln('#endif');
          }
        }

        for (final Constructor constructor in api.constructors) {
          final String name = constructor.name.isNotEmpty
              ? constructor.name
              : 'pigeonDefaultConstructor';
          final String channelName = makeChannelNameWithStrings(
            apiName: api.name,
            methodName: '${classMemberNamePrefix}defaultConstructor',
            dartPackageName: dartPackageName,
          );
          writeWithApiCheckIfNecessary(
            <TypeDeclaration>[
              apiAsTypeDeclaration,
              ...api.unattachedFields.map((ApiField f) => f.type),
              ...constructor.parameters.map((Parameter p) => p.type),
            ],
            methodName: name,
            channelName: channelName,
            onWrite: () {
              _writeHostMethodMessageHandler(
                indent,
                name: name,
                channelName: channelName,
                returnType: const TypeDeclaration.voidDeclaration(),
                swiftFunction: null,
                isAsynchronous: false,
                onCreateCall: (
                  List<String> methodParameters, {
                  required String apiVarName,
                }) {
                  final List<String> parameters = <String>[
                    'pigeonApi: $apiVarName',
                    // Skip the identifier used by the InstanceManager.
                    ...methodParameters.skip(1),
                  ];
                  return '$apiVarName.pigeonRegistrar.instanceManager.addDartCreatedInstance(\n'
                      'try $apiVarName.pigeonDelegate.$name(${parameters.join(', ')}),\n'
                      'withIdentifier: pigeonIdentifierArg)';
                },
                parameters: <Parameter>[
                  Parameter(
                    name: 'pigeonIdentifier',
                    type: const TypeDeclaration(
                      baseName: 'int',
                      isNullable: false,
                    ),
                  ),
                  ...api.unattachedFields.map((ApiField field) {
                    return Parameter(
                      name: field.name,
                      type: field.type,
                    );
                  }),
                  ...constructor.parameters,
                ],
              );
            },
          );
        }

        for (final ApiField field in api.attachedFields) {
          final String channelName = makeChannelNameWithStrings(
            apiName: api.name,
            methodName: field.name,
            dartPackageName: dartPackageName,
          );
          writeWithApiCheckIfNecessary(
            <TypeDeclaration>[apiAsTypeDeclaration, field.type],
            methodName: field.name,
            channelName: channelName,
            onWrite: () {
              _writeHostMethodMessageHandler(
                indent,
                name: field.name,
                channelName: channelName,
                swiftFunction: null,
                isAsynchronous: false,
                returnType: const TypeDeclaration.voidDeclaration(),
                onCreateCall: (
                  List<String> methodParameters, {
                  required String apiVarName,
                }) {
                  final String instanceArg = field.isStatic
                      ? ''
                      : ', pigeonInstance: pigeonInstanceArg';
                  return '$apiVarName.pigeonRegistrar.instanceManager.addDartCreatedInstance('
                      'try $apiVarName.pigeonDelegate.${field.name}(pigeonApi: api$instanceArg), '
                      'withIdentifier: pigeonIdentifierArg)';
                },
                parameters: <Parameter>[
                  if (!field.isStatic)
                    Parameter(
                      name: 'pigeonInstance',
                      type: apiAsTypeDeclaration,
                    ),
                  Parameter(
                    name: 'pigeonIdentifier',
                    type: const TypeDeclaration(
                      baseName: 'int',
                      isNullable: false,
                    ),
                  ),
                ],
              );
            },
          );
        }

        for (final Method method in api.hostMethods) {
          final String channelName =
              makeChannelName(api, method, dartPackageName);
          writeWithApiCheckIfNecessary(
            <TypeDeclaration>[
              apiAsTypeDeclaration,
              method.returnType,
              ...method.parameters.map((Parameter parameter) => parameter.type),
            ],
            methodName: method.name,
            channelName: channelName,
            onWrite: () {
              _writeHostMethodMessageHandler(
                indent,
                name: method.name,
                channelName: makeChannelName(api, method, dartPackageName),
                returnType: method.returnType,
                isAsynchronous: method.isAsynchronous,
                swiftFunction: null,
                onCreateCall: (
                  List<String> methodParameters, {
                  required String apiVarName,
                }) {
                  final String tryStatement =
                      method.isAsynchronous ? '' : 'try ';
                  final List<String> parameters = <String>[
                    'pigeonApi: $apiVarName',
                    // Skip the identifier used by the InstanceManager.
                    ...methodParameters,
                  ];

                  return '$tryStatement$apiVarName.pigeonDelegate.${method.name}(${parameters.join(', ')})';
                },
                parameters: <Parameter>[
                  if (!method.isStatic)
                    Parameter(
                      name: 'pigeonInstance',
                      type: apiAsTypeDeclaration,
                    ),
                  ...method.parameters,
                ],
              );
            },
          );
        }
      },
    );
  }

  // Writes the method that calls to Dart to instantiate a new Dart instance.
  void _writeProxyApiNewInstanceMethod(
    Indent indent,
    AstProxyApi api, {
    required SwiftOptions generatorOptions,
    required TypeDeclaration apiAsTypeDeclaration,
    required String newInstanceMethodName,
    required String dartPackageName,
  }) {
    final List<TypeDeclaration> allReferencedTypes = <TypeDeclaration>[
      apiAsTypeDeclaration,
      ...api.unattachedFields.map((ApiField field) => field.type),
    ];

    final String? unsupportedPlatforms =
        _tryGetUnsupportedPlatformsCondition(allReferencedTypes);
    if (unsupportedPlatforms != null) {
      indent.writeln('#if $unsupportedPlatforms');
    }

    addDocumentationComments(
      indent,
      <String>[
        'Creates a Dart instance of ${api.name} and attaches it to [pigeonInstance].'
      ],
      _docCommentSpec,
    );

    final String? availableAnnotation = _tryGetAvailabilityAnnotation(
      allReferencedTypes,
    );
    if (availableAnnotation != null) {
      indent.writeln('@$availableAnnotation');
    }

    final String methodSignature = _getMethodSignature(
      name: 'pigeonNewInstance',
      parameters: <Parameter>[
        Parameter(name: 'pigeonInstance', type: apiAsTypeDeclaration),
      ],
      returnType: const TypeDeclaration.voidDeclaration(),
      isAsynchronous: true,
      errorTypeName: _getErrorClassName(generatorOptions),
    );
    indent.writeScoped('$methodSignature {', '}', () {
      indent.writeScoped(
        'if pigeonRegistrar.ignoreCallsToDart {',
        '}',
        () {
          indent.format(
            '''
            completion(
              .failure(
                ${_getErrorClassName(generatorOptions)}(
                  code: "ignore-calls-error",
                  message: "Calls to Dart are being ignored.", details: "")))
            return''',
          );
        },
      );

      indent.writeScoped(
        'if pigeonRegistrar.instanceManager.containsInstance(pigeonInstance as AnyObject) {',
        '}',
        () {
          indent.writeln('completion(.success(Void()))');
          indent.writeln('return');
        },
      );
      if (api.hasCallbackConstructor()) {
        indent.writeln(
          'let pigeonIdentifierArg = pigeonRegistrar.instanceManager.addHostCreatedInstance(pigeonInstance as AnyObject)',
        );
        enumerate(api.unattachedFields, (int index, ApiField field) {
          final String argName = _getSafeArgumentName(index, field);
          indent.writeln(
            'let $argName = try! pigeonDelegate.${field.name}(pigeonApi: self, pigeonInstance: pigeonInstance)',
          );
        });
        indent.writeln(
          'let binaryMessenger = pigeonRegistrar.binaryMessenger',
        );
        indent.writeln('let codec = pigeonRegistrar.codec');
        _writeFlutterMethodMessageCall(
          indent,
          generatorOptions: generatorOptions,
          parameters: <Parameter>[
            Parameter(
              name: 'pigeonIdentifier',
              type: const TypeDeclaration(
                baseName: 'int',
                isNullable: false,
              ),
            ),
            ...api.unattachedFields.map(
              (ApiField field) {
                return Parameter(name: field.name, type: field.type);
              },
            ),
          ],
          returnType: const TypeDeclaration.voidDeclaration(),
          channelName: makeChannelNameWithStrings(
            apiName: api.name,
            methodName: newInstanceMethodName,
            dartPackageName: dartPackageName,
          ),
        );
      } else {
        indent.writeln(
          'print("Error: Attempting to create a new Dart instance of ${api.name}, but the class has a nonnull callback method.")',
        );
      }
    });

    if (unsupportedPlatforms != null) {
      indent.writeln('#endif');
    }
  }

  // Writes the Flutter methods that call back to Dart.
  void _writeProxyApiFlutterMethods(
    Indent indent,
    AstProxyApi api, {
    required SwiftOptions generatorOptions,
    required TypeDeclaration apiAsTypeDeclaration,
    required String dartPackageName,
    bool writeBody = true,
  }) {
    for (final Method method in api.flutterMethods) {
      final List<TypeDeclaration> allReferencedTypes = <TypeDeclaration>[
        apiAsTypeDeclaration,
        ...method.parameters.map((Parameter parameter) => parameter.type),
        method.returnType,
      ];

      final String? unsupportedPlatforms =
          _tryGetUnsupportedPlatformsCondition(allReferencedTypes);
      if (unsupportedPlatforms != null) {
        indent.writeln('#if $unsupportedPlatforms');
      }

      addDocumentationComments(
        indent,
        method.documentationComments,
        _docCommentSpec,
      );

      final String? availableAnnotation =
          _tryGetAvailabilityAnnotation(allReferencedTypes);
      if (availableAnnotation != null) {
        indent.writeln('@$availableAnnotation');
      }

      final String methodSignature = _getMethodSignature(
        name: method.name,
        parameters: <Parameter>[
          Parameter(name: 'pigeonInstance', type: apiAsTypeDeclaration),
          ...method.parameters,
        ],
        returnType: method.returnType,
        isAsynchronous: true,
        errorTypeName: _getErrorClassName(generatorOptions),
        getParameterName: _getSafeArgumentName,
      );

      indent.write(methodSignature);
      if (writeBody) {
        indent.writeScoped(' {', '}', () {
          indent.writeScoped(
            'if pigeonRegistrar.ignoreCallsToDart {',
            '}',
            () {
              indent.format(
                '''
                completion(
                  .failure(
                    ${_getErrorClassName(generatorOptions)}(
                      code: "ignore-calls-error",
                      message: "Calls to Dart are being ignored.", details: "")))
                return''',
              );
            },
          );
          indent
              .writeln('let binaryMessenger = pigeonRegistrar.binaryMessenger');
          indent.writeln('let codec = pigeonRegistrar.codec');

          _writeFlutterMethodMessageCall(
            indent,
            generatorOptions: generatorOptions,
            parameters: <Parameter>[
              Parameter(name: 'pigeonInstance', type: apiAsTypeDeclaration),
              ...method.parameters,
            ],
            returnType: method.returnType,
            channelName: makeChannelName(api, method, dartPackageName),
          );
        });
      }
      if (unsupportedPlatforms != null) {
        indent.writeln('#endif');
      }
      indent.newln();
    }
  }

  void _writePigeonError(SwiftOptions generatorOptions, Indent indent) {
    indent.newln();
    indent.writeln(
        '/// Error class for passing custom error details to Dart side.');
    indent.writeScoped(
        'final class ${_getErrorClassName(generatorOptions)}: Error {', '}',
        () {
      indent.writeln('let code: String');
      indent.writeln('let message: String?');
      indent.writeln('let details: Any?');
      indent.newln();
      indent.writeScoped(
          'init(code: String, message: String?, details: Any?) {', '}', () {
        indent.writeln('self.code = code');
        indent.writeln('self.message = message');
        indent.writeln('self.details = details');
      });
      indent.newln();
      indent.writeScoped('var localizedDescription: String {', '}', () {
        indent.writeScoped('return', '', () {
          indent.writeln(
              '"${_getErrorClassName(generatorOptions)}(code: \\(code), message: \\(message ?? "<nil>"), details: \\(details ?? "<nil>")"');
        }, addTrailingNewline: false);
      });
    });
  }
}

typedef _VersionRequirement = ({TypeDeclaration type, Version version});
({_VersionRequirement? ios, _VersionRequirement? macos})
    _findHighestVersionRequirement(
  Iterable<TypeDeclaration> types,
) {
  final _VersionRequirement? iosApiRequirement =
      findHighestApiRequirement<Version>(
    types,
    onGetApiRequirement: (TypeDeclaration type) {
      final String? apiRequirement =
          type.associatedProxyApi?.swiftOptions?.minIosApi;
      if (apiRequirement != null) {
        return Version.parse(apiRequirement);
      }

      return null;
    },
    onCompare: (Version one, Version two) => one.compareTo(two),
  );

  final _VersionRequirement? macosApiRequirement =
      findHighestApiRequirement<Version>(
    types,
    onGetApiRequirement: (TypeDeclaration type) {
      final String? apiRequirement =
          type.associatedProxyApi?.swiftOptions?.minMacosApi;
      if (apiRequirement != null) {
        return Version.parse(apiRequirement);
      }

      return null;
    },
    onCompare: (Version one, Version two) => one.compareTo(two),
  );

  return (ios: iosApiRequirement, macos: macosApiRequirement);
}

/// Finds the highest api requirement for each supported platform and creates
/// the `available(platform version , platform version ..., *)` annotation.
///
/// Returns `null` if there is not api requirement in [types].
String? _tryGetAvailabilityAnnotation(Iterable<TypeDeclaration> types) {
  final ({
    _VersionRequirement? ios,
    _VersionRequirement? macos
  }) versionRequirement = _findHighestVersionRequirement(types);

  final List<String> apis = <String>[
    if (versionRequirement.ios != null)
      'iOS ${versionRequirement.ios!.version}',
    if (versionRequirement.macos != null)
      'macOS ${versionRequirement.macos!.version}',
  ];

  return apis.isNotEmpty ? 'available(${apis.join(', ')}, *)' : null;
}

/// Recursively iterates
String? _tryGetUnsupportedPlatformsCondition(Iterable<TypeDeclaration> types) {
  Iterable<TypeDeclaration> addAllRecursive(TypeDeclaration type) sync* {
    yield type;
    if (type.typeArguments.isNotEmpty) {
      for (final TypeDeclaration typeArg in type.typeArguments) {
        yield* addAllRecursive(typeArg);
      }
    }
  }

  final Iterable<TypeDeclaration> allReferencedTypes =
      types.expand(addAllRecursive);

  final List<String> unsupportedPlatforms = <String>[
    if (!allReferencedTypes.every((TypeDeclaration type) {
      return type.associatedProxyApi?.swiftOptions?.supportsIos ?? true;
    }))
      '!os(iOS)',
    if (!allReferencedTypes.every((TypeDeclaration type) {
      return type.associatedProxyApi?.swiftOptions?.supportsMacos ?? true;
    }))
      '!os(macOS)',
  ];

  return unsupportedPlatforms.isNotEmpty
      ? unsupportedPlatforms.join(' || ')
      : null;
}

/// Calculates the name of the codec that will be generated for [api].
String _getCodecName(SwiftOptions options) {
  return '${options.fileSpecificClassNameComponent}PigeonCodec';
}

String _getErrorClassName(SwiftOptions generatorOptions) {
  return generatorOptions.errorClassName ?? 'PigeonError';
}

String _getArgumentName(int count, NamedType argument) {
  return argument.name.isEmpty ? 'arg$count' : argument.name;
}

/// Returns an argument name that can be used in a context where it is possible to collide.
String _getSafeArgumentName(int count, NamedType argument) {
  return '${_getArgumentName(count, argument)}Arg';
}

String _camelCase(String text) {
  final String pascal = text.split('_').map((String part) {
    return part.isEmpty ? '' : part[0].toUpperCase() + part.substring(1);
  }).join();
  return pascal[0].toLowerCase() + pascal.substring(1);
}

/// Converts a [List] of [TypeDeclaration]s to a comma separated [String] to be
/// used in Swift code.
String _flattenTypeArguments(List<TypeDeclaration> args) {
  return args.map((TypeDeclaration e) => _swiftTypeForDartType(e)).join(', ');
}

String _swiftTypeForBuiltinGenericDartType(TypeDeclaration type) {
  if (type.typeArguments.isEmpty ||
      (type.typeArguments.first.baseName == 'Object')) {
    if (type.baseName == 'List') {
      return '[Any?]';
    } else if (type.baseName == 'Map') {
      return '[AnyHashable?: Any?]';
    } else {
      return 'Any';
    }
  } else {
    if (type.baseName == 'List') {
      return '[${_nullSafeSwiftTypeForDartType(type.typeArguments.first)}]';
    } else if (type.baseName == 'Map') {
      return '[${_nullSafeSwiftTypeForDartType(type.typeArguments.first)}: ${_nullSafeSwiftTypeForDartType(type.typeArguments.last)}]';
    } else {
      return '${type.baseName}<${_flattenTypeArguments(type.typeArguments)}>';
    }
  }
}

String? _swiftTypeForBuiltinDartType(TypeDeclaration type) {
  const Map<String, String> swiftTypeForDartTypeMap = <String, String>{
    'void': 'Void',
    'bool': 'Bool',
    'String': 'String',
    'int': 'Int64',
    'double': 'Double',
    'Uint8List': 'FlutterStandardTypedData',
    'Int32List': 'FlutterStandardTypedData',
    'Int64List': 'FlutterStandardTypedData',
    'Float32List': 'FlutterStandardTypedData',
    'Float64List': 'FlutterStandardTypedData',
    'Object': 'Any',
  };

  if (swiftTypeForDartTypeMap.containsKey(type.baseName)) {
    return swiftTypeForDartTypeMap[type.baseName];
  } else if (type.baseName == 'List' || type.baseName == 'Map') {
    return _swiftTypeForBuiltinGenericDartType(type);
  } else {
    return null;
  }
}

String? _swiftTypeForProxyApiType(TypeDeclaration type) {
  if (type.isProxyApi) {
    return type.associatedProxyApi!.swiftOptions?.name ??
        type.associatedProxyApi!.name;
  }

  return null;
}

String _swiftTypeForDartType(TypeDeclaration type) {
  return _swiftTypeForBuiltinDartType(type) ??
      _swiftTypeForProxyApiType(type) ??
      type.baseName;
}

String _nullSafeSwiftTypeForDartType(TypeDeclaration type) {
  final String nullSafe = type.isNullable ? '?' : '';
  return '${_swiftTypeForDartType(type)}$nullSafe';
}

String _getMethodSignature({
  required String name,
  required Iterable<Parameter> parameters,
  required TypeDeclaration returnType,
  required String errorTypeName,
  bool isAsynchronous = false,
  String? swiftFunction,
  String Function(int index, NamedType argument) getParameterName =
      _getArgumentName,
}) {
  final _SwiftFunctionComponents components = _SwiftFunctionComponents(
    name: name,
    parameters: parameters,
    returnType: returnType,
    swiftFunction: swiftFunction,
  );
  final String returnTypeString =
      returnType.isVoid ? 'Void' : _nullSafeSwiftTypeForDartType(returnType);

  final Iterable<String> types =
      parameters.map((NamedType e) => _nullSafeSwiftTypeForDartType(e.type));
  final Iterable<String> labels = indexMap(components.arguments,
      (int index, _SwiftFunctionArgument argument) {
    return argument.label ?? _getArgumentName(index, argument.namedType);
  });
  final Iterable<String> names = indexMap(parameters, getParameterName);
  final String parameterSignature =
      map3(types, labels, names, (String type, String label, String name) {
    return '${label != name ? '$label ' : ''}$name: $type';
  }).join(', ');

  if (isAsynchronous) {
    if (parameters.isEmpty) {
      return 'func ${components.name}(completion: @escaping (Result<$returnTypeString, $errorTypeName>) -> Void)';
    } else {
      return 'func ${components.name}($parameterSignature, completion: @escaping (Result<$returnTypeString, $errorTypeName>) -> Void)';
    }
  } else {
    if (returnType.isVoid) {
      return 'func ${components.name}($parameterSignature) throws';
    } else {
      return 'func ${components.name}($parameterSignature) throws -> $returnTypeString';
    }
  }
}

/// A class that represents a Swift function argument.
///
/// The [name] is the name of the argument.
/// The [type] is the type of the argument.
/// The [namedType] is the [NamedType] that this argument is generated from.
/// The [label] is the label of the argument.
class _SwiftFunctionArgument {
  _SwiftFunctionArgument({
    required this.name,
    required this.type,
    required this.namedType,
    this.label,
  });

  final String name;
  final TypeDeclaration type;
  final NamedType namedType;
  final String? label;
}

/// A class that represents a Swift function signature.
///
/// The [name] is the name of the function.
/// The [arguments] are the arguments of the function.
/// The [returnType] is the return type of the function.
/// The [method] is the method that this function signature is generated from.
class _SwiftFunctionComponents {
  /// Constructor that generates a [_SwiftFunctionComponents] from a [Method].
  factory _SwiftFunctionComponents({
    required String name,
    required Iterable<Parameter> parameters,
    required TypeDeclaration returnType,
    String? swiftFunction,
  }) {
    if (swiftFunction == null || swiftFunction.isEmpty) {
      return _SwiftFunctionComponents._(
        name: name,
        returnType: returnType,
        arguments: parameters
            .map((NamedType field) => _SwiftFunctionArgument(
                  name: field.name,
                  type: field.type,
                  namedType: field,
                ))
            .toList(),
      );
    }

    final String argsExtractor = repeat(r'(\w+):', parameters.length).join();
    final RegExp signatureRegex = RegExp(r'(\w+) *\(' + argsExtractor + r'\)');
    final RegExpMatch match = signatureRegex.firstMatch(swiftFunction)!;

    final Iterable<String> labels = match
        .groups(List<int>.generate(parameters.length, (int index) => index + 2))
        .whereType();

    return _SwiftFunctionComponents._(
      name: match.group(1)!,
      returnType: returnType,
      arguments: map2(
        parameters,
        labels,
        (NamedType field, String label) => _SwiftFunctionArgument(
          name: field.name,
          label: label == field.name ? null : label,
          type: field.type,
          namedType: field,
        ),
      ).toList(),
    );
  }

  _SwiftFunctionComponents._({
    required this.name,
    required this.arguments,
    required this.returnType,
  });

  final String name;
  final List<_SwiftFunctionArgument> arguments;
  final TypeDeclaration returnType;
}<|MERGE_RESOLUTION|>--- conflicted
+++ resolved
@@ -1408,8 +1408,6 @@
           );
           indent.writeln('completion(.success(result))');
         }
-<<<<<<< HEAD
-=======
         indent.addScoped('else {', '}', () {
           if (returnType.isVoid) {
             indent.writeln('completion(.success(Void()))');
@@ -1431,7 +1429,6 @@
             indent.writeln('completion(.success(result$enumMapForceUnwrap))');
           }
         });
->>>>>>> b8354656
       });
     });
   }
