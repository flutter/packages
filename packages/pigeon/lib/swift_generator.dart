// Copyright 2013 The Flutter Authors. All rights reserved.
// Use of this source code is governed by a BSD-style license that can be
// found in the LICENSE file.

import 'ast.dart';
import 'functional.dart';
import 'generator.dart';
import 'generator_tools.dart';

/// Documentation comment open symbol.
const String _docCommentPrefix = '///';

/// Documentation comment spec.
const DocumentCommentSpecification _docCommentSpec =
    DocumentCommentSpecification(_docCommentPrefix);

/// Options that control how Swift code will be generated.
class SwiftOptions {
  /// Creates a [SwiftOptions] object
  const SwiftOptions({
    this.copyrightHeader,
  });

  /// A copyright header that will get prepended to generated code.
  final Iterable<String>? copyrightHeader;

  /// Creates a [SwiftOptions] from a Map representation where:
  /// `x = SwiftOptions.fromList(x.toMap())`.
  static SwiftOptions fromList(Map<String, Object> map) {
    return SwiftOptions(
      copyrightHeader: map['copyrightHeader'] as Iterable<String>?,
    );
  }

  /// Converts a [SwiftOptions] to a Map representation where:
  /// `x = SwiftOptions.fromList(x.toMap())`.
  Map<String, Object> toMap() {
    final Map<String, Object> result = <String, Object>{
      if (copyrightHeader != null) 'copyrightHeader': copyrightHeader!,
    };
    return result;
  }

  /// Overrides any non-null parameters from [options] into this to make a new
  /// [SwiftOptions].
  SwiftOptions merge(SwiftOptions options) {
    return SwiftOptions.fromList(mergeMaps(toMap(), options.toMap()));
  }
}

/// Class that manages all Swift code generation.
class SwiftGenerator extends StructuredGenerator<SwiftOptions> {
  /// Instantiates a Swift Generator.
  const SwiftGenerator();

<<<<<<< HEAD
  @override
  void writeFilePrologue(
      SwiftOptions generatorOptions, Root root, Indent indent) {
    if (generatorOptions.copyrightHeader != null) {
      addLines(indent, generatorOptions.copyrightHeader!, linePrefix: '// ');
=======
/// Returns a new [Method] using the swift function signature from [func],
/// i.e., the name of function and the strings between the semicolons.
///
/// Example:
///   _swiftMethod('@SwiftFunction('add(_:with:)') void add(int x, int y)')
///   will return 'void add(int _ x, int with y)'
///   which represents 'func add(_ x: Int32, with y: Int32) -> Void' in Swift.
Method _swiftMethod(Method func) {
  if (func.swiftFunction.isEmpty) {
    return func;
  } else {
    final String argsCapturator =
        repeat(r'(\w+):', func.arguments.length).join();
    final RegExp signatureRegex = RegExp(r'(\w+) *\(' + argsCapturator + r'\)');
    final RegExpMatch match = signatureRegex.firstMatch(func.swiftFunction)!;

    final Iterable<String> customComponents = match
        .groups(
            List<int>.generate(func.arguments.length, (int index) => index + 2))
        .whereType();

    return Method(
      name: match.group(1)!,
      returnType: func.returnType,
      arguments:
          map2(func.arguments, customComponents, (NamedType t, String u) {
        if (u == t.name) {
          return t;
        }

        return NamedType(name: '$u ${t.name}', type: t.type);
      }).toList(),
      isAsynchronous: func.isAsynchronous,
      offset: func.offset,
      taskQueueType: func.taskQueueType,
    );
  }
}

/// Writes the codec classwill be used for encoding messages for the [api].
/// Example:
/// private class FooHostApiCodecReader: FlutterStandardReader {...}
/// private class FooHostApiCodecWriter: FlutterStandardWriter {...}
/// private class FooHostApiCodecReaderWriter: FlutterStandardReaderWriter {...}
void _writeCodec(Indent indent, Api api, Root root) {
  final String codecName = _getCodecName(api);
  final String readerWriterName = '${codecName}ReaderWriter';
  final String readerName = '${codecName}Reader';
  final String writerName = '${codecName}Writer';

  // Generate Reader
  indent.write('private class $readerName: FlutterStandardReader ');
  indent.scoped('{', '}', () {
    if (getCodecClasses(api, root).isNotEmpty) {
      indent.write('override func readValue(ofType type: UInt8) -> Any? ');
      indent.scoped('{', '}', () {
        indent.write('switch type ');
        indent.scoped('{', '}', () {
          for (final EnumeratedClass customClass
              in getCodecClasses(api, root)) {
            indent.write('case ${customClass.enumeration}:');
            indent.scoped('', '', () {
              indent.write(
                  'return ${customClass.name}.fromMap(self.readValue() as! [String: Any])');
            });
          }
          indent.write('default:');
          indent.scoped('', '', () {
            indent.writeln('return super.readValue(ofType: type)');
          });
        });
      });
>>>>>>> d754a582
    }
    indent.writeln('// $generatedCodeWarning');
    indent.writeln('// $seeAlsoWarning');
    indent.addln('');
  }

  @override
  void writeFileImports(
      SwiftOptions generatorOptions, Root root, Indent indent) {
    indent.writeln('import Foundation');
    indent.format('''
#if os(iOS)
import Flutter
#elseif os(macOS)
import FlutterMacOS
#else
#error("Unsupported platform.")
#endif
''');
    indent.writeln('');
  }

  @override
  void writeEnum(
      SwiftOptions generatorOptions, Root root, Indent indent, Enum anEnum) {
    indent.writeln('');
    addDocumentationComments(
        indent, anEnum.documentationComments, _docCommentSpec);

    indent.write('enum ${anEnum.name}: Int ');
    indent.scoped('{', '}', () {
      enumerate(anEnum.members, (int index, final EnumMember member) {
        addDocumentationComments(
            indent, member.documentationComments, _docCommentSpec);
        indent.writeln('case ${_camelCase(member.name)} = $index');
      });
    });
  }

  @override
  void writeDataClass(
      SwiftOptions generatorOptions, Root root, Indent indent, Class klass) {
    final Set<String> customClassNames =
        root.classes.map((Class x) => x.name).toSet();
    final Set<String> customEnumNames =
        root.enums.map((Enum x) => x.name).toSet();

    const List<String> generatedComments = <String>[
      ' Generated class from Pigeon that represents data sent in messages.'
    ];
    indent.addln('');
    addDocumentationComments(
        indent, klass.documentationComments, _docCommentSpec,
        generatorComments: generatedComments);

    indent.write('struct ${klass.name} ');
    indent.scoped('{', '}', () {
      getFieldsInSerializationOrder(klass).forEach((NamedType field) {
        _writeClassField(indent, field);
      });

      indent.writeln('');
      writeClassDecode(generatorOptions, root, indent, klass, customClassNames,
          customEnumNames);
      writeClassEncode(generatorOptions, root, indent, klass, customClassNames,
          customEnumNames);
    });
  }

  @override
  void writeClassEncode(
    SwiftOptions generatorOptions,
    Root root,
    Indent indent,
    Class klass,
    Set<String> customClassNames,
    Set<String> customEnumNames,
  ) {
    indent.write('func toList() -> [Any?] ');
    indent.scoped('{', '}', () {
      indent.write('return ');
      indent.scoped('[', ']', () {
        for (final NamedType field in getFieldsInSerializationOrder(klass)) {
          final HostDatatype hostDatatype = _getHostDatatype(root, field);
          String toWriteValue = '';
          final String fieldName = field.name;
          final String nullsafe = field.type.isNullable ? '?' : '';
          if (!hostDatatype.isBuiltin &&
              customClassNames.contains(field.type.baseName)) {
            toWriteValue = '$fieldName$nullsafe.toList()';
          } else if (!hostDatatype.isBuiltin &&
              customEnumNames.contains(field.type.baseName)) {
            toWriteValue = '$fieldName$nullsafe.rawValue';
          } else {
            toWriteValue = field.name;
          }

          indent.writeln('$toWriteValue,');
        }
      });
    });
  }

  @override
  void writeClassDecode(
    SwiftOptions generatorOptions,
    Root root,
    Indent indent,
    Class klass,
    Set<String> customClassNames,
    Set<String> customEnumNames,
  ) {
    final String className = klass.name;
    indent.write('static func fromList(_ list: [Any?]) -> $className? ');

    indent.scoped('{', '}', () {
      enumerate(getFieldsInSerializationOrder(klass),
          (int index, final NamedType field) {
        final HostDatatype hostDatatype = _getHostDatatype(root, field);

        final String listValue = 'list[$index]';
        final String fieldType = _swiftTypeForDartType(field.type);

        if (field.type.isNullable) {
          if (!hostDatatype.isBuiltin &&
              customClassNames.contains(field.type.baseName)) {
            indent.writeln('var ${field.name}: $fieldType? = nil');
            indent.write('if let ${field.name}List = $listValue as? [Any?] ');
            indent.scoped('{', '}', () {
              indent.writeln(
                  '${field.name} = $fieldType.fromList(${field.name}List)');
            });
          } else if (!hostDatatype.isBuiltin &&
              customEnumNames.contains(field.type.baseName)) {
            indent.writeln('var ${field.name}: $fieldType? = nil');
            indent.write('if let ${field.name}RawValue = $listValue as? Int ');
            indent.scoped('{', '}', () {
              indent.writeln(
                  '${field.name} = $fieldType(rawValue: ${field.name}RawValue)');
            });
          } else {
            indent.writeln('let ${field.name} = $listValue as? $fieldType ');
          }
        } else {
          if (!hostDatatype.isBuiltin &&
              customClassNames.contains(field.type.baseName)) {
            indent.writeln(
                'let ${field.name} = $fieldType.fromList($listValue as! [Any?])!');
          } else if (!hostDatatype.isBuiltin &&
              customEnumNames.contains(field.type.baseName)) {
            indent.writeln(
                'let ${field.name} = $fieldType(rawValue: $listValue as! Int)!');
          } else {
            indent.writeln('let ${field.name} = $listValue as! $fieldType');
          }
        }
      });

      indent.writeln('');
      indent.write('return ');
      indent.scoped('$className(', ')', () {
        for (final NamedType field in getFieldsInSerializationOrder(klass)) {
          final String comma =
              getFieldsInSerializationOrder(klass).last == field ? '' : ',';
          indent.writeln('${field.name}: ${field.name}$comma');
        }
      });
    });
  }

  void _writeClassField(Indent indent, NamedType field) {
    addDocumentationComments(
        indent, field.documentationComments, _docCommentSpec);

    indent.write(
        'var ${field.name}: ${_nullsafeSwiftTypeForDartType(field.type)}');
    final String defaultNil = field.type.isNullable ? ' = nil' : '';
    indent.addln(defaultNil);
  }

  @override
  void writeApis(
    SwiftOptions generatorOptions,
    Root root,
    Indent indent,
  ) {
    if (root.apis.any((Api api) =>
        api.location == ApiLocation.host &&
        api.methods.any((Method it) => it.isAsynchronous))) {
      indent.addln('');
    }
    super.writeApis(generatorOptions, root, indent);
  }

  /// Writes the code for a flutter [Api], [api].
  /// Example:
  /// class Foo {
  ///   private let binaryMessenger: FlutterBinaryMessenger
  ///   init(binaryMessenger: FlutterBinaryMessenger) {...}
  ///   func add(x: Int32, y: Int32, completion: @escaping (Int32?) -> Void) {...}
  /// }
  @override
  void writeFlutterApi(
    SwiftOptions generatorOptions,
    Root root,
    Indent indent,
    Api api,
  ) {
    assert(api.location == ApiLocation.flutter);
    final bool isCustomCodec = getCodecClasses(api, root).isNotEmpty;
    if (isCustomCodec) {
      _writeCodec(indent, api, root);
    }
    const List<String> generatedComments = <String>[
      ' Generated class from Pigeon that represents Flutter messages that can be called from Swift.'
    ];
    addDocumentationComments(indent, api.documentationComments, _docCommentSpec,
        generatorComments: generatedComments);

    indent.write('class ${api.name} ');
    indent.scoped('{', '}', () {
      indent.writeln('private let binaryMessenger: FlutterBinaryMessenger');
      indent.write('init(binaryMessenger: FlutterBinaryMessenger)');
      indent.scoped('{', '}', () {
        indent.writeln('self.binaryMessenger = binaryMessenger');
      });
      final String codecName = _getCodecName(api);
      String codecArgumentString = '';
      if (getCodecClasses(api, root).isNotEmpty) {
        codecArgumentString = ', codec: codec';
        indent.write('var codec: FlutterStandardMessageCodec ');
        indent.scoped('{', '}', () {
          indent.writeln('return $codecName.shared');
        });
      }
      for (final Method func in api.methods) {
        final String channelName = makeChannelName(api, func);
        final String returnType = func.returnType.isVoid
            ? ''
            : _nullsafeSwiftTypeForDartType(func.returnType);
        String sendArgument;
        addDocumentationComments(
            indent, func.documentationComments, _docCommentSpec);

        if (func.arguments.isEmpty) {
          indent.write(
              'func ${func.name}(completion: @escaping ($returnType) -> Void) ');
          sendArgument = 'nil';
        } else {
          final Iterable<String> argTypes = func.arguments
              .map((NamedType e) => _nullsafeSwiftTypeForDartType(e.type));
          final Iterable<String> argLabels =
              indexMap(func.arguments, _getArgumentName);
          final Iterable<String> argNames =
              indexMap(func.arguments, _getSafeArgumentName);
          sendArgument = '[${argNames.join(', ')}] as [Any?]';
          final String argsSignature = map3(
              argTypes,
              argLabels,
              argNames,
              (String type, String label, String name) =>
                  '$label $name: $type').join(', ');
          if (func.returnType.isVoid) {
            indent.write(
                'func ${func.name}($argsSignature, completion: @escaping () -> Void) ');
          } else {
            indent.write(
                'func ${func.name}($argsSignature, completion: @escaping ($returnType) -> Void) ');
          }
        }
        indent.scoped('{', '}', () {
          const String channel = 'channel';
          indent.writeln(
              'let $channel = FlutterBasicMessageChannel(name: "$channelName", binaryMessenger: binaryMessenger$codecArgumentString)');
          indent.write('$channel.sendMessage($sendArgument) ');
          if (func.returnType.isVoid) {
            indent.scoped('{ _ in', '}', () {
              indent.writeln('completion()');
            });
          } else {
            indent.scoped('{ response in', '}', () {
              indent.writeln(
                  'let result = ${_castForceUnwrap("response", func.returnType, root)}');
              indent.writeln('completion(result)');
            });
          }
        });
      }
    });
  }

  /// Write the swift code that represents a host [Api], [api].
  /// Example:
  /// protocol Foo {
  ///   Int32 add(x: Int32, y: Int32)
  /// }
  @override
  void writeHostApi(
    SwiftOptions generatorOptions,
    Root root,
    Indent indent,
    Api api,
  ) {
    assert(api.location == ApiLocation.host);

    final String apiName = api.name;

    final bool isCustomCodec = getCodecClasses(api, root).isNotEmpty;
    if (isCustomCodec) {
      _writeCodec(indent, api, root);
    }

    const List<String> generatedComments = <String>[
      ' Generated protocol from Pigeon that represents a handler of messages from Flutter.'
    ];
    addDocumentationComments(indent, api.documentationComments, _docCommentSpec,
        generatorComments: generatedComments);

    indent.write('protocol $apiName ');
    indent.scoped('{', '}', () {
      for (final Method method in api.methods) {
        final List<String> argSignature = <String>[];
        if (method.arguments.isNotEmpty) {
          final Iterable<String> argTypes = method.arguments
              .map((NamedType e) => _nullsafeSwiftTypeForDartType(e.type));
          final Iterable<String> argNames =
              method.arguments.map((NamedType e) => e.name);
          argSignature.addAll(
              map2(argTypes, argNames, (String argType, String argName) {
            return '$argName: $argType';
          }));
        }

        final String returnType = method.returnType.isVoid
            ? ''
            : _nullsafeSwiftTypeForDartType(method.returnType);
        addDocumentationComments(
            indent, method.documentationComments, _docCommentSpec);

        if (method.isAsynchronous) {
          argSignature.add('completion: @escaping ($returnType) -> Void');
          indent.writeln('func ${method.name}(${argSignature.join(', ')})');
        } else if (method.returnType.isVoid) {
          indent.writeln('func ${method.name}(${argSignature.join(', ')})');
        } else {
          indent.writeln(
              'func ${method.name}(${argSignature.join(', ')}) -> $returnType');
        }
      }
    });

    indent.addln('');
    indent.writeln(
        '$_docCommentPrefix Generated setup class from Pigeon to handle messages through the `binaryMessenger`.');
    indent.write('class ${apiName}Setup ');
    indent.scoped('{', '}', () {
      final String codecName = _getCodecName(api);
      indent.writeln('$_docCommentPrefix The codec used by $apiName.');
      String codecArgumentString = '';
      if (getCodecClasses(api, root).isNotEmpty) {
        codecArgumentString = ', codec: codec';
        indent.writeln(
            'static var codec: FlutterStandardMessageCodec { $codecName.shared }');
      }
      indent.writeln(
          '$_docCommentPrefix Sets up an instance of `$apiName` to handle messages through the `binaryMessenger`.');
      indent.write(
          'static func setUp(binaryMessenger: FlutterBinaryMessenger, api: $apiName?) ');
      indent.scoped('{', '}', () {
        for (final Method method in api.methods) {
          final String channelName = makeChannelName(api, method);
          final String varChannelName = '${method.name}Channel';
          addDocumentationComments(
              indent, method.documentationComments, _docCommentSpec);

          indent.writeln(
              'let $varChannelName = FlutterBasicMessageChannel(name: "$channelName", binaryMessenger: binaryMessenger$codecArgumentString)');
          indent.write('if let api = api ');
          indent.scoped('{', '}', () {
            indent.write('$varChannelName.setMessageHandler ');
            final String messageVarName =
                method.arguments.isNotEmpty ? 'message' : '_';
            indent.scoped('{ $messageVarName, reply in', '}', () {
              final List<String> methodArgument = <String>[];
              if (method.arguments.isNotEmpty) {
                indent.writeln('let args = message as! [Any?]');
                enumerate(method.arguments, (int index, NamedType arg) {
                  final String argName = _getSafeArgumentName(index, arg);
                  final String argIndex = 'args[$index]';
                  indent.writeln(
                      'let $argName = ${_castForceUnwrap(argIndex, arg.type, root)}');
                  methodArgument.add('${arg.name}: $argName');
                });
              }
              final String call =
                  'api.${method.name}(${methodArgument.join(', ')})';
              if (method.isAsynchronous) {
                indent.write('$call ');
                if (method.returnType.isVoid) {
                  indent.scoped('{', '}', () {
                    indent.writeln('reply(wrapResult(nil))');
                  });
                } else {
                  indent.scoped('{ result in', '}', () {
                    indent.writeln('reply(wrapResult(result))');
                  });
                }
              } else {
                if (method.returnType.isVoid) {
                  indent.writeln(call);
                  indent.writeln('reply(wrapResult(nil))');
                } else {
                  indent.writeln('let result = $call');
                  indent.writeln('reply(wrapResult(result))');
                }
              }
            });
          }, addTrailingNewline: false);
          indent.scoped(' else {', '}', () {
            indent.writeln('$varChannelName.setMessageHandler(nil)');
          });
        }
      });
    });
  }

  /// Writes the codec classwill be used for encoding messages for the [api].
  /// Example:
  /// private class FooHostApiCodecReader: FlutterStandardReader {...}
  /// private class FooHostApiCodecWriter: FlutterStandardWriter {...}
  /// private class FooHostApiCodecReaderWriter: FlutterStandardReaderWriter {...}
  void _writeCodec(Indent indent, Api api, Root root) {
    assert(getCodecClasses(api, root).isNotEmpty);
    final String codecName = _getCodecName(api);
    final String readerWriterName = '${codecName}ReaderWriter';
    final String readerName = '${codecName}Reader';
    final String writerName = '${codecName}Writer';

    // Generate Reader
    indent.write('private class $readerName: FlutterStandardReader ');
    indent.scoped('{', '}', () {
      if (getCodecClasses(api, root).isNotEmpty) {
        indent.write('override func readValue(ofType type: UInt8) -> Any? ');
        indent.scoped('{', '}', () {
          indent.write('switch type ');
          indent.scoped('{', '}', () {
            for (final EnumeratedClass customClass
                in getCodecClasses(api, root)) {
              indent.write('case ${customClass.enumeration}:');
              indent.scoped('', '', () {
                indent.write(
                    'return ${customClass.name}.fromList(self.readValue() as! [Any])');
              });
            }
            indent.write('default:');
            indent.scoped('', '', () {
              indent.writeln('return super.readValue(ofType: type)');
            });
          });
        });
      }
    });

    // Generate Writer
    indent.write('private class $writerName: FlutterStandardWriter ');
    indent.scoped('{', '}', () {
      if (getCodecClasses(api, root).isNotEmpty) {
        indent.write('override func writeValue(_ value: Any) ');
        indent.scoped('{', '}', () {
          indent.write('');
          for (final EnumeratedClass customClass
              in getCodecClasses(api, root)) {
            indent.add('if let value = value as? ${customClass.name} ');
            indent.scoped('{', '} else ', () {
              indent.writeln('super.writeByte(${customClass.enumeration})');
              indent.writeln('super.writeValue(value.toList())');
            }, addTrailingNewline: false);
          }
          indent.scoped('{', '}', () {
            indent.writeln('super.writeValue(value)');
          });
        });
      }
    });
    indent.writeln('');

    // Generate ReaderWriter
    indent
        .write('private class $readerWriterName: FlutterStandardReaderWriter ');
    indent.scoped('{', '}', () {
      indent.write(
          'override func reader(with data: Data) -> FlutterStandardReader ');
      indent.scoped('{', '}', () {
        indent.writeln('return $readerName(data: data)');
      });
      indent.writeln('');
      indent.write(
          'override func writer(with data: NSMutableData) -> FlutterStandardWriter ');
      indent.scoped('{', '}', () {
        indent.writeln('return $writerName(data: data)');
      });
    });
    indent.writeln('');

    // Generate Codec
    indent.write('class $codecName: FlutterStandardMessageCodec ');
    indent.scoped('{', '}', () {
      indent.writeln(
          'static let shared = $codecName(readerWriter: $readerWriterName())');
    });
    indent.addln('');
  }

  void _writeWrapResult(Indent indent) {
    indent.addln('');
    indent.write('private func wrapResult(_ result: Any?) -> [Any?] ');
    indent.scoped('{', '}', () {
      indent.writeln('return [result]');
    });
  }

  void _writeWrapError(Indent indent) {
    indent.addln('');
    indent.write('private func wrapError(_ error: FlutterError) -> [Any?] ');
    indent.scoped('{', '}', () {
      indent.write('return ');
      indent.scoped('[', ']', () {
        indent.writeln('error.code,');
        indent.writeln('error.message,');
        indent.writeln('error.details');
      });
    });
  }

  @override
  void writeGeneralUtilities(
      SwiftOptions generatorOptions, Root root, Indent indent) {
    _writeWrapResult(indent);
    _writeWrapError(indent);
  }
}

HostDatatype _getHostDatatype(Root root, NamedType field) {
  return getFieldHostDatatype(field, root.classes, root.enums,
      (TypeDeclaration x) => _swiftTypeForBuiltinDartType(x));
}

/// Calculates the name of the codec that will be generated for [api].
String _getCodecName(Api api) => '${api.name}Codec';

String _getArgumentName(int count, NamedType argument) =>
    argument.name.isEmpty ? 'arg$count' : argument.name;

/// Returns an argument name that can be used in a context where it is possible to collide.
String _getSafeArgumentName(int count, NamedType argument) =>
    '${_getArgumentName(count, argument)}Arg';

String _camelCase(String text) {
  final String pascal = text.split('_').map((String part) {
    return part.isEmpty ? '' : part[0].toUpperCase() + part.substring(1);
  }).join();
  return pascal[0].toLowerCase() + pascal.substring(1);
}

String _castForceUnwrap(String value, TypeDeclaration type, Root root) {
  if (isEnum(root, type)) {
    final String forceUnwrap = type.isNullable ? '' : '!';
    final String nullableConditionPrefix =
        type.isNullable ? '$value == nil ? nil : ' : '';
    return '$nullableConditionPrefix${_swiftTypeForDartType(type)}(rawValue: $value as! Int)$forceUnwrap';
  } else if (type.baseName == 'Object') {
    // Special-cased to avoid warnings about using 'as' with Any.
    return type.isNullable ? value : '$value!';
  } else {
    final String castUnwrap = type.isNullable ? '?' : '!';
    return '$value as$castUnwrap ${_swiftTypeForDartType(type)}';
  }
}

/// Converts a [List] of [TypeDeclaration]s to a comma separated [String] to be
/// used in Swift code.
String _flattenTypeArguments(List<TypeDeclaration> args) {
  return args.map((TypeDeclaration e) => _swiftTypeForDartType(e)).join(', ');
}

String _swiftTypeForBuiltinGenericDartType(TypeDeclaration type) {
  if (type.typeArguments.isEmpty) {
    if (type.baseName == 'List') {
      return '[Any?]';
    } else if (type.baseName == 'Map') {
      return '[AnyHashable: Any?]';
    } else {
      return 'Any';
    }
  } else {
    if (type.baseName == 'List') {
      return '[${_nullsafeSwiftTypeForDartType(type.typeArguments.first)}]';
    } else if (type.baseName == 'Map') {
      return '[${_nullsafeSwiftTypeForDartType(type.typeArguments.first)}: ${_nullsafeSwiftTypeForDartType(type.typeArguments.last)}]';
    } else {
      return '${type.baseName}<${_flattenTypeArguments(type.typeArguments)}>';
    }
  }
}

String? _swiftTypeForBuiltinDartType(TypeDeclaration type) {
  const Map<String, String> swiftTypeForDartTypeMap = <String, String>{
    'void': 'Void',
    'bool': 'Bool',
    'String': 'String',
    'int': 'Int32',
    'double': 'Double',
    'Uint8List': 'FlutterStandardTypedData',
    'Int32List': 'FlutterStandardTypedData',
    'Int64List': 'FlutterStandardTypedData',
    'Float32List': 'FlutterStandardTypedData',
    'Float64List': 'FlutterStandardTypedData',
    'Object': 'Any',
  };
  if (swiftTypeForDartTypeMap.containsKey(type.baseName)) {
    return swiftTypeForDartTypeMap[type.baseName];
  } else if (type.baseName == 'List' || type.baseName == 'Map') {
    return _swiftTypeForBuiltinGenericDartType(type);
  } else {
    return null;
  }
}

String _swiftTypeForDartType(TypeDeclaration type) {
  return _swiftTypeForBuiltinDartType(type) ?? type.baseName;
}

String _nullsafeSwiftTypeForDartType(TypeDeclaration type) {
  final String nullSafe = type.isNullable ? '?' : '';
  return '${_swiftTypeForDartType(type)}$nullSafe';
<<<<<<< HEAD
=======
}

/// Generates the ".swift" file for the AST represented by [root] to [sink] with the
/// provided [options].
void generateSwift(SwiftOptions options, Root root, StringSink sink) {
  final Set<String> rootClassNameSet =
      root.classes.map((Class x) => x.name).toSet();
  final Set<String> rootEnumNameSet =
      root.enums.map((Enum x) => x.name).toSet();
  final Indent indent = Indent(sink);

  HostDatatype getHostDatatype(NamedType field) {
    return getFieldHostDatatype(field, root.classes, root.enums,
        (TypeDeclaration x) => _swiftTypeForBuiltinDartType(x));
  }

  void writeHeader() {
    if (options.copyrightHeader != null) {
      addLines(indent, options.copyrightHeader!, linePrefix: '// ');
    }
    indent.writeln('// $generatedCodeWarning');
    indent.writeln('// $seeAlsoWarning');
  }

  void writeImports() {
    indent.writeln('import Foundation');
    indent.format('''
#if os(iOS)
import Flutter
#elseif os(macOS)
import FlutterMacOS
#else
#error("Unsupported platform.")
#endif
''');
  }

  void writeEnum(Enum anEnum) {
    addDocumentationComments(
        indent, anEnum.documentationComments, _docCommentSpec);

    indent.write('enum ${anEnum.name}: Int ');
    indent.scoped('{', '}', () {
      // We use explicit indexing here as use of the ordinal() method is
      // discouraged. The toMap and fromMap API matches class API to allow
      // the same code to work with enums and classes, but this
      // can also be done directly in the host and flutter APIs.
      int index = 0;
      for (final String member in anEnum.members) {
        indent.writeln('case ${_camelCase(member)} = $index');
        index++;
      }
    });
  }

  void writeDataClass(Class klass) {
    void writeField(NamedType field) {
      addDocumentationComments(
          indent, field.documentationComments, _docCommentSpec);

      indent.write(
          'var ${field.name}: ${_nullsafeSwiftTypeForDartType(field.type)}');
      final String defaultNil = field.type.isNullable ? ' = nil' : '';
      indent.addln(defaultNil);
    }

    void writeToMap() {
      indent.write('func toMap() -> [String: Any?] ');
      indent.scoped('{', '}', () {
        indent.write('return ');
        indent.scoped('[', ']', () {
          for (final NamedType field in klass.fields) {
            final HostDatatype hostDatatype = getHostDatatype(field);
            String toWriteValue = '';
            final String fieldName = field.name;
            final String nullsafe = field.type.isNullable ? '?' : '';
            if (!hostDatatype.isBuiltin &&
                rootClassNameSet.contains(field.type.baseName)) {
              toWriteValue = '$fieldName$nullsafe.toMap()';
            } else if (!hostDatatype.isBuiltin &&
                rootEnumNameSet.contains(field.type.baseName)) {
              toWriteValue = '$fieldName$nullsafe.rawValue';
            } else {
              toWriteValue = field.name;
            }

            final String comma = klass.fields.last == field ? '' : ',';

            indent.writeln('"${field.name}": $toWriteValue$comma');
          }
        });
      });
    }

    void writeFromMap() {
      final String className = klass.name;
      indent
          .write('static func fromMap(_ map: [String: Any?]) -> $className? ');

      indent.scoped('{', '}', () {
        for (final NamedType field in klass.fields) {
          final HostDatatype hostDatatype = getHostDatatype(field);

          final String mapValue = 'map["${field.name}"]';
          final String fieldType = _swiftTypeForDartType(field.type);

          if (field.type.isNullable) {
            if (!hostDatatype.isBuiltin &&
                rootClassNameSet.contains(field.type.baseName)) {
              indent.writeln('var ${field.name}: $fieldType? = nil');
              indent.write(
                  'if let ${field.name}Map = $mapValue as? [String: Any?] ');
              indent.scoped('{', '}', () {
                indent.writeln(
                    '${field.name} = $fieldType.fromMap(${field.name}Map)');
              });
            } else if (!hostDatatype.isBuiltin &&
                rootEnumNameSet.contains(field.type.baseName)) {
              indent.writeln('var ${field.name}: $fieldType? = nil');
              indent.write('if let ${field.name}RawValue = $mapValue as? Int ');
              indent.scoped('{', '}', () {
                indent.writeln(
                    '${field.name} = $fieldType(rawValue: ${field.name}RawValue)');
              });
            } else {
              indent.writeln('let ${field.name} = $mapValue as? $fieldType ');
            }
          } else {
            if (!hostDatatype.isBuiltin &&
                rootClassNameSet.contains(field.type.baseName)) {
              indent.writeln(
                  'let ${field.name} = $fieldType.fromMap($mapValue as! [String: Any?])!');
            } else if (!hostDatatype.isBuiltin &&
                rootEnumNameSet.contains(field.type.baseName)) {
              indent.writeln(
                  'let ${field.name} = $fieldType(rawValue: $mapValue as! Int)!');
            } else {
              indent.writeln('let ${field.name} = $mapValue as! $fieldType');
            }
          }
        }

        indent.writeln('');
        indent.write('return ');
        indent.scoped('$className(', ')', () {
          for (final NamedType field in klass.fields) {
            final String comma = klass.fields.last == field ? '' : ',';
            indent.writeln('${field.name}: ${field.name}$comma');
          }
        });
      });
    }

    const List<String> generatedComments = <String>[
      'Generated class from Pigeon that represents data sent in messages.'
    ];
    addDocumentationComments(
        indent, klass.documentationComments, _docCommentSpec,
        generatorComments: generatedComments);

    indent.write('struct ${klass.name} ');
    indent.scoped('{', '}', () {
      klass.fields.forEach(writeField);

      indent.writeln('');
      writeFromMap();
      writeToMap();
    });
  }

  void writeApi(Api api, Root root) {
    if (api.location == ApiLocation.host) {
      _writeHostApi(indent, api, root);
    } else if (api.location == ApiLocation.flutter) {
      _writeFlutterApi(indent, api, root);
    }
  }

  void writeWrapResult() {
    indent.write('private func wrapResult(_ result: Any?) -> [String: Any?] ');
    indent.scoped('{', '}', () {
      indent.writeln('return ["result": result]');
    });
  }

  void writeWrapError() {
    indent.write(
        'private func wrapError(_ error: FlutterError) -> [String: Any?] ');
    indent.scoped('{', '}', () {
      indent.write('return ');
      indent.scoped('[', ']', () {
        indent.write('"error": ');
        indent.scoped('[', ']', () {
          indent.writeln('"${Keys.errorCode}": error.code,');
          indent.writeln('"${Keys.errorMessage}": error.message,');
          indent.writeln('"${Keys.errorDetails}": error.details');
        });
      });
    });
  }

  writeHeader();
  indent.addln('');
  writeImports();
  indent.addln('');
  indent.writeln('$_docCommentPrefix Generated class from Pigeon.');
  for (final Enum anEnum in root.enums) {
    indent.writeln('');
    writeEnum(anEnum);
  }

  for (final Class klass in root.classes) {
    indent.addln('');
    writeDataClass(klass);
  }

  if (root.apis.any((Api api) =>
      api.location == ApiLocation.host &&
      api.methods.any((Method it) => it.isAsynchronous))) {
    indent.addln('');
  }

  for (final Api api in root.apis) {
    _writeCodec(indent, api, root);
    indent.addln('');

    api.methods = api.methods.map(_swiftMethod).toList();

    writeApi(api, root);
  }

  indent.addln('');
  writeWrapResult();
  indent.addln('');
  writeWrapError();
>>>>>>> d754a582
}<|MERGE_RESOLUTION|>--- conflicted
+++ resolved
@@ -53,86 +53,11 @@
   /// Instantiates a Swift Generator.
   const SwiftGenerator();
 
-<<<<<<< HEAD
   @override
   void writeFilePrologue(
       SwiftOptions generatorOptions, Root root, Indent indent) {
     if (generatorOptions.copyrightHeader != null) {
       addLines(indent, generatorOptions.copyrightHeader!, linePrefix: '// ');
-=======
-/// Returns a new [Method] using the swift function signature from [func],
-/// i.e., the name of function and the strings between the semicolons.
-///
-/// Example:
-///   _swiftMethod('@SwiftFunction('add(_:with:)') void add(int x, int y)')
-///   will return 'void add(int _ x, int with y)'
-///   which represents 'func add(_ x: Int32, with y: Int32) -> Void' in Swift.
-Method _swiftMethod(Method func) {
-  if (func.swiftFunction.isEmpty) {
-    return func;
-  } else {
-    final String argsCapturator =
-        repeat(r'(\w+):', func.arguments.length).join();
-    final RegExp signatureRegex = RegExp(r'(\w+) *\(' + argsCapturator + r'\)');
-    final RegExpMatch match = signatureRegex.firstMatch(func.swiftFunction)!;
-
-    final Iterable<String> customComponents = match
-        .groups(
-            List<int>.generate(func.arguments.length, (int index) => index + 2))
-        .whereType();
-
-    return Method(
-      name: match.group(1)!,
-      returnType: func.returnType,
-      arguments:
-          map2(func.arguments, customComponents, (NamedType t, String u) {
-        if (u == t.name) {
-          return t;
-        }
-
-        return NamedType(name: '$u ${t.name}', type: t.type);
-      }).toList(),
-      isAsynchronous: func.isAsynchronous,
-      offset: func.offset,
-      taskQueueType: func.taskQueueType,
-    );
-  }
-}
-
-/// Writes the codec classwill be used for encoding messages for the [api].
-/// Example:
-/// private class FooHostApiCodecReader: FlutterStandardReader {...}
-/// private class FooHostApiCodecWriter: FlutterStandardWriter {...}
-/// private class FooHostApiCodecReaderWriter: FlutterStandardReaderWriter {...}
-void _writeCodec(Indent indent, Api api, Root root) {
-  final String codecName = _getCodecName(api);
-  final String readerWriterName = '${codecName}ReaderWriter';
-  final String readerName = '${codecName}Reader';
-  final String writerName = '${codecName}Writer';
-
-  // Generate Reader
-  indent.write('private class $readerName: FlutterStandardReader ');
-  indent.scoped('{', '}', () {
-    if (getCodecClasses(api, root).isNotEmpty) {
-      indent.write('override func readValue(ofType type: UInt8) -> Any? ');
-      indent.scoped('{', '}', () {
-        indent.write('switch type ');
-        indent.scoped('{', '}', () {
-          for (final EnumeratedClass customClass
-              in getCodecClasses(api, root)) {
-            indent.write('case ${customClass.enumeration}:');
-            indent.scoped('', '', () {
-              indent.write(
-                  'return ${customClass.name}.fromMap(self.readValue() as! [String: Any])');
-            });
-          }
-          indent.write('default:');
-          indent.scoped('', '', () {
-            indent.writeln('return super.readValue(ofType: type)');
-          });
-        });
-      });
->>>>>>> d754a582
     }
     indent.writeln('// $generatedCodeWarning');
     indent.writeln('// $seeAlsoWarning');
@@ -346,6 +271,7 @@
     if (isCustomCodec) {
       _writeCodec(indent, api, root);
     }
+    api.methods = api.methods.map(_swiftMethod).toList();
     const List<String> generatedComments = <String>[
       ' Generated class from Pigeon that represents Flutter messages that can be called from Swift.'
     ];
@@ -444,7 +370,7 @@
     if (isCustomCodec) {
       _writeCodec(indent, api, root);
     }
-
+    api.methods = api.methods.map(_swiftMethod).toList();
     const List<String> generatedComments = <String>[
       ' Generated protocol from Pigeon that represents a handler of messages from Flutter.'
     ];
@@ -768,242 +694,43 @@
 String _nullsafeSwiftTypeForDartType(TypeDeclaration type) {
   final String nullSafe = type.isNullable ? '?' : '';
   return '${_swiftTypeForDartType(type)}$nullSafe';
-<<<<<<< HEAD
-=======
-}
-
-/// Generates the ".swift" file for the AST represented by [root] to [sink] with the
-/// provided [options].
-void generateSwift(SwiftOptions options, Root root, StringSink sink) {
-  final Set<String> rootClassNameSet =
-      root.classes.map((Class x) => x.name).toSet();
-  final Set<String> rootEnumNameSet =
-      root.enums.map((Enum x) => x.name).toSet();
-  final Indent indent = Indent(sink);
-
-  HostDatatype getHostDatatype(NamedType field) {
-    return getFieldHostDatatype(field, root.classes, root.enums,
-        (TypeDeclaration x) => _swiftTypeForBuiltinDartType(x));
-  }
-
-  void writeHeader() {
-    if (options.copyrightHeader != null) {
-      addLines(indent, options.copyrightHeader!, linePrefix: '// ');
-    }
-    indent.writeln('// $generatedCodeWarning');
-    indent.writeln('// $seeAlsoWarning');
-  }
-
-  void writeImports() {
-    indent.writeln('import Foundation');
-    indent.format('''
-#if os(iOS)
-import Flutter
-#elseif os(macOS)
-import FlutterMacOS
-#else
-#error("Unsupported platform.")
-#endif
-''');
-  }
-
-  void writeEnum(Enum anEnum) {
-    addDocumentationComments(
-        indent, anEnum.documentationComments, _docCommentSpec);
-
-    indent.write('enum ${anEnum.name}: Int ');
-    indent.scoped('{', '}', () {
-      // We use explicit indexing here as use of the ordinal() method is
-      // discouraged. The toMap and fromMap API matches class API to allow
-      // the same code to work with enums and classes, but this
-      // can also be done directly in the host and flutter APIs.
-      int index = 0;
-      for (final String member in anEnum.members) {
-        indent.writeln('case ${_camelCase(member)} = $index');
-        index++;
-      }
-    });
-  }
-
-  void writeDataClass(Class klass) {
-    void writeField(NamedType field) {
-      addDocumentationComments(
-          indent, field.documentationComments, _docCommentSpec);
-
-      indent.write(
-          'var ${field.name}: ${_nullsafeSwiftTypeForDartType(field.type)}');
-      final String defaultNil = field.type.isNullable ? ' = nil' : '';
-      indent.addln(defaultNil);
-    }
-
-    void writeToMap() {
-      indent.write('func toMap() -> [String: Any?] ');
-      indent.scoped('{', '}', () {
-        indent.write('return ');
-        indent.scoped('[', ']', () {
-          for (final NamedType field in klass.fields) {
-            final HostDatatype hostDatatype = getHostDatatype(field);
-            String toWriteValue = '';
-            final String fieldName = field.name;
-            final String nullsafe = field.type.isNullable ? '?' : '';
-            if (!hostDatatype.isBuiltin &&
-                rootClassNameSet.contains(field.type.baseName)) {
-              toWriteValue = '$fieldName$nullsafe.toMap()';
-            } else if (!hostDatatype.isBuiltin &&
-                rootEnumNameSet.contains(field.type.baseName)) {
-              toWriteValue = '$fieldName$nullsafe.rawValue';
-            } else {
-              toWriteValue = field.name;
-            }
-
-            final String comma = klass.fields.last == field ? '' : ',';
-
-            indent.writeln('"${field.name}": $toWriteValue$comma');
-          }
-        });
-      });
-    }
-
-    void writeFromMap() {
-      final String className = klass.name;
-      indent
-          .write('static func fromMap(_ map: [String: Any?]) -> $className? ');
-
-      indent.scoped('{', '}', () {
-        for (final NamedType field in klass.fields) {
-          final HostDatatype hostDatatype = getHostDatatype(field);
-
-          final String mapValue = 'map["${field.name}"]';
-          final String fieldType = _swiftTypeForDartType(field.type);
-
-          if (field.type.isNullable) {
-            if (!hostDatatype.isBuiltin &&
-                rootClassNameSet.contains(field.type.baseName)) {
-              indent.writeln('var ${field.name}: $fieldType? = nil');
-              indent.write(
-                  'if let ${field.name}Map = $mapValue as? [String: Any?] ');
-              indent.scoped('{', '}', () {
-                indent.writeln(
-                    '${field.name} = $fieldType.fromMap(${field.name}Map)');
-              });
-            } else if (!hostDatatype.isBuiltin &&
-                rootEnumNameSet.contains(field.type.baseName)) {
-              indent.writeln('var ${field.name}: $fieldType? = nil');
-              indent.write('if let ${field.name}RawValue = $mapValue as? Int ');
-              indent.scoped('{', '}', () {
-                indent.writeln(
-                    '${field.name} = $fieldType(rawValue: ${field.name}RawValue)');
-              });
-            } else {
-              indent.writeln('let ${field.name} = $mapValue as? $fieldType ');
-            }
-          } else {
-            if (!hostDatatype.isBuiltin &&
-                rootClassNameSet.contains(field.type.baseName)) {
-              indent.writeln(
-                  'let ${field.name} = $fieldType.fromMap($mapValue as! [String: Any?])!');
-            } else if (!hostDatatype.isBuiltin &&
-                rootEnumNameSet.contains(field.type.baseName)) {
-              indent.writeln(
-                  'let ${field.name} = $fieldType(rawValue: $mapValue as! Int)!');
-            } else {
-              indent.writeln('let ${field.name} = $mapValue as! $fieldType');
-            }
-          }
+}
+
+/// Returns a new [Method] using the swift function signature from [func],
+/// i.e., the name of function and the strings between the semicolons.
+///
+/// Example:
+///   _swiftMethod('@SwiftFunction('add(_:with:)') void add(int x, int y)')
+///   will return 'void add(int _ x, int with y)'
+///   which represents 'func add(_ x: Int32, with y: Int32) -> Void' in Swift.
+Method _swiftMethod(Method func) {
+  if (func.swiftFunction.isEmpty) {
+    return func;
+  } else {
+    final String argsCapturator =
+        repeat(r'(\w+):', func.arguments.length).join();
+    final RegExp signatureRegex = RegExp(r'(\w+) *\(' + argsCapturator + r'\)');
+    final RegExpMatch match = signatureRegex.firstMatch(func.swiftFunction)!;
+
+    final Iterable<String> customComponents = match
+        .groups(
+            List<int>.generate(func.arguments.length, (int index) => index + 2))
+        .whereType();
+
+    return Method(
+      name: match.group(1)!,
+      returnType: func.returnType,
+      arguments:
+          map2(func.arguments, customComponents, (NamedType t, String u) {
+        if (u == t.name) {
+          return t;
         }
 
-        indent.writeln('');
-        indent.write('return ');
-        indent.scoped('$className(', ')', () {
-          for (final NamedType field in klass.fields) {
-            final String comma = klass.fields.last == field ? '' : ',';
-            indent.writeln('${field.name}: ${field.name}$comma');
-          }
-        });
-      });
-    }
-
-    const List<String> generatedComments = <String>[
-      'Generated class from Pigeon that represents data sent in messages.'
-    ];
-    addDocumentationComments(
-        indent, klass.documentationComments, _docCommentSpec,
-        generatorComments: generatedComments);
-
-    indent.write('struct ${klass.name} ');
-    indent.scoped('{', '}', () {
-      klass.fields.forEach(writeField);
-
-      indent.writeln('');
-      writeFromMap();
-      writeToMap();
-    });
-  }
-
-  void writeApi(Api api, Root root) {
-    if (api.location == ApiLocation.host) {
-      _writeHostApi(indent, api, root);
-    } else if (api.location == ApiLocation.flutter) {
-      _writeFlutterApi(indent, api, root);
-    }
-  }
-
-  void writeWrapResult() {
-    indent.write('private func wrapResult(_ result: Any?) -> [String: Any?] ');
-    indent.scoped('{', '}', () {
-      indent.writeln('return ["result": result]');
-    });
-  }
-
-  void writeWrapError() {
-    indent.write(
-        'private func wrapError(_ error: FlutterError) -> [String: Any?] ');
-    indent.scoped('{', '}', () {
-      indent.write('return ');
-      indent.scoped('[', ']', () {
-        indent.write('"error": ');
-        indent.scoped('[', ']', () {
-          indent.writeln('"${Keys.errorCode}": error.code,');
-          indent.writeln('"${Keys.errorMessage}": error.message,');
-          indent.writeln('"${Keys.errorDetails}": error.details');
-        });
-      });
-    });
-  }
-
-  writeHeader();
-  indent.addln('');
-  writeImports();
-  indent.addln('');
-  indent.writeln('$_docCommentPrefix Generated class from Pigeon.');
-  for (final Enum anEnum in root.enums) {
-    indent.writeln('');
-    writeEnum(anEnum);
-  }
-
-  for (final Class klass in root.classes) {
-    indent.addln('');
-    writeDataClass(klass);
-  }
-
-  if (root.apis.any((Api api) =>
-      api.location == ApiLocation.host &&
-      api.methods.any((Method it) => it.isAsynchronous))) {
-    indent.addln('');
-  }
-
-  for (final Api api in root.apis) {
-    _writeCodec(indent, api, root);
-    indent.addln('');
-
-    api.methods = api.methods.map(_swiftMethod).toList();
-
-    writeApi(api, root);
-  }
-
-  indent.addln('');
-  writeWrapResult();
-  indent.addln('');
-  writeWrapError();
->>>>>>> d754a582
+        return NamedType(name: '$u ${t.name}', type: t.type);
+      }).toList(),
+      isAsynchronous: func.isAsynchronous,
+      offset: func.offset,
+      taskQueueType: func.taskQueueType,
+    );
+  }
 }