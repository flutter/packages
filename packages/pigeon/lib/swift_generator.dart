--- conflicted
+++ resolved
@@ -405,17 +405,7 @@
             indent, method.documentationComments, _docCommentSpec);
 
         if (method.isAsynchronous) {
-<<<<<<< HEAD
           argSignature.add('completion: @escaping ($escapeType) -> Void');
-          indent.writeln('func ${method.name}(${argSignature.join(', ')})');
-        } else if (method.returnType.isVoid) {
-          indent.writeln(
-              'func ${method.name}(${argSignature.join(', ')}) throws');
-        } else {
-          indent.writeln(
-              'func ${method.name}(${argSignature.join(', ')}) throws -> $returnType');
-=======
-          argSignature.add('completion: @escaping ($returnType) -> Void');
           indent.writeln('func ${components.name}(${argSignature.join(', ')})');
         } else if (method.returnType.isVoid) {
           indent.writeln(
@@ -423,7 +413,6 @@
         } else {
           indent.writeln(
               'func ${components.name}(${argSignature.join(', ')}) throws -> $returnType');
->>>>>>> 80d07ed0
         }
       }
     });
@@ -483,11 +472,7 @@
               }
               final String tryStatement = method.isAsynchronous ? '' : 'try ';
               final String call =
-<<<<<<< HEAD
-                  '${tryStatement}api.${method.name}(${methodArgument.join(', ')})';
-=======
                   '${tryStatement}api.${components.name}(${methodArgument.join(', ')})';
->>>>>>> 80d07ed0
               if (method.isAsynchronous) {
                 indent.write('$call ');
                 if (method.returnType.isVoid) {
