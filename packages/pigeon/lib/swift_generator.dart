--- conflicted
+++ resolved
@@ -55,30 +55,10 @@
 
   /// Generates Swift files with specified [SwiftOptions]
   @override
-<<<<<<< HEAD
-  void generate(SwiftOptions languageOptions, Root root, StringSink sink,
-      FileType fileType) {
-    assert(fileType == FileType.source);
-    final Indent indent = Indent(sink);
-    writeFileHeaders(languageOptions, root, sink, indent, fileType);
-    writeFileImports(languageOptions, root, sink, indent, fileType);
-    generateSwift(languageOptions, root, sink, indent);
-  }
-
-  @override
-  void writeFileHeaders(SwiftOptions languageOptions, Root root,
-      StringSink sink, Indent indent, FileType fileType) {
-    writeHeader(languageOptions, root, sink, indent);
-  }
-
-  @override
-  void writeFileImports(SwiftOptions languageOptions, Root root,
-      StringSink sink, Indent indent, FileType fileType) {
-    writeImports(languageOptions, root, sink, indent);
-=======
   void generate(SwiftOptions generatorOptions, Root root, StringSink sink) {
     final Indent indent = Indent(sink);
     writeFileHeaders(generatorOptions, root, sink, indent);
+    writeFileImports(generatorOptions, root, sink, indent);
     generateSwift(generatorOptions, root, sink, indent);
   }
 
@@ -86,7 +66,12 @@
   void writeFileHeaders(SwiftOptions generatorOptions, Root root,
       StringSink sink, Indent indent) {
     writeHeader(generatorOptions, root, sink, indent);
->>>>>>> 9664a066
+  }
+
+  @override
+  void writeFileImports(SwiftOptions generatorOptions, Root root,
+      StringSink sink, Indent indent) {
+    writeImports(generatorOptions, root, sink, indent);
   }
 }
 
@@ -486,31 +471,11 @@
   indent.addln('');
 }
 
-<<<<<<< HEAD
 /// Writes file header to sink.
 void writeImports(
     SwiftOptions options, Root root, StringSink sink, Indent indent) {
   indent.writeln('import Foundation');
   indent.format('''
-=======
-/// Generates the ".swift" file for the AST represented by [root] to [sink] with the
-/// provided [options].
-void generateSwift(
-    SwiftOptions options, Root root, StringSink sink, Indent indent) {
-  final Set<String> rootClassNameSet =
-      root.classes.map((Class x) => x.name).toSet();
-  final Set<String> rootEnumNameSet =
-      root.enums.map((Enum x) => x.name).toSet();
-
-  HostDatatype getHostDatatype(NamedType field) {
-    return getFieldHostDatatype(field, root.classes, root.enums,
-        (TypeDeclaration x) => _swiftTypeForBuiltinDartType(x));
-  }
-
-  void writeImports() {
-    indent.writeln('import Foundation');
-    indent.format('''
->>>>>>> 9664a066
 #if os(iOS)
 import Flutter
 #elseif os(macOS)
@@ -691,11 +656,6 @@
     });
   }
 
-<<<<<<< HEAD
-=======
-  writeImports();
-  indent.addln('');
->>>>>>> 9664a066
   indent.writeln('$_docCommentPrefix Generated class from Pigeon.');
   for (final Enum anEnum in root.enums) {
     indent.writeln('');
