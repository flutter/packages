--- conflicted
+++ resolved
@@ -71,62 +71,28 @@
 }
 
 /// Class that manages all Cpp code generation.
-<<<<<<< HEAD
-class CppGenerator extends Generator<CppOptions> {
-=======
 class CppGenerator extends Generator<OutputFileOptions<CppOptions>> {
->>>>>>> 9664a066
   /// Instantiates a Cpp Generator.
   CppGenerator();
 
   /// Generates Cpp header files with specified [CppOptions]
   @override
-<<<<<<< HEAD
-  void generate(CppOptions languageOptions, Root root, StringSink sink,
-      FileType fileType) {
-    final Indent indent = Indent(sink);
-    writeFileHeaders(languageOptions, root, sink, indent, fileType);
-    writeFileImports(languageOptions, root, sink, indent, fileType);
-    if (fileType == FileType.header) {
-      generateCppHeader(languageOptions, root, sink, indent);
-    } else {
-      generateCppSource(languageOptions, root, sink, indent);
-    }
-  }
-
-  @override
-  void writeFileHeaders(CppOptions languageOptions, Root root, StringSink sink,
-      Indent indent, FileType fileType) {
-    if (fileType == FileType.header) {
-      writeCppHeaderHeader(languageOptions, root, sink, indent);
-    } else {
-      writeCppSourceHeader(languageOptions, root, sink, indent);
-=======
   void generate(OutputFileOptions<CppOptions> generatorOptions, Root root,
       StringSink sink) {
     final FileType fileType = generatorOptions.fileType;
     assert(fileType == FileType.header || fileType == FileType.source);
 
     final Indent indent = Indent(sink);
+    writeFileHeaders(generatorOptions, root, sink, indent);
+    writeFileImports(generatorOptions, root, sink, indent);
     if (fileType == FileType.header) {
-      writeFileHeaders(generatorOptions, root, sink, indent);
       generateCppHeader(generatorOptions.languageOptions, root, sink, indent);
     } else {
-      writeFileHeaders(generatorOptions, root, sink, indent);
       generateCppSource(generatorOptions.languageOptions, root, sink, indent);
->>>>>>> 9664a066
     }
   }
 
   @override
-<<<<<<< HEAD
-  void writeFileImports(CppOptions languageOptions, Root root, StringSink sink,
-      Indent indent, FileType fileType) {
-    if (fileType == FileType.header) {
-      writeCppHeaderImports(languageOptions, root, sink, indent);
-    } else {
-      writeCppSourceImports(languageOptions, root, sink, indent);
-=======
   void writeFileHeaders(OutputFileOptions<CppOptions> generatorOptions,
       Root root, StringSink sink, Indent indent) {
     final FileType fileType = generatorOptions.fileType;
@@ -136,7 +102,19 @@
     } else {
       writeCppSourceHeader(
           generatorOptions.languageOptions, root, sink, indent);
->>>>>>> 9664a066
+    }
+  }
+
+  @override
+  void writeFileImports(OutputFileOptions<CppOptions> generatorOptions,
+      Root root, StringSink sink, Indent indent) {
+    final FileType fileType = generatorOptions.fileType;
+    if (fileType == FileType.header) {
+      writeCppHeaderImports(
+          generatorOptions.languageOptions, root, sink, indent);
+    } else {
+      writeCppSourceImports(
+          generatorOptions.languageOptions, root, sink, indent);
     }
   }
 }
@@ -1112,14 +1090,8 @@
   indent.addln('');
 }
 
-<<<<<<< HEAD
 /// Writes Cpp header file imports to sink.
 void writeCppHeaderImports(
-=======
-/// Generates the ".h" file for the AST represented by [root] to [sink] with the
-/// provided [options] and [headerFileName].
-void generateCppHeader(
->>>>>>> 9664a066
     CppOptions options, Root root, StringSink sink, Indent indent) {
   final String guardName =
       _getGuardName(options.headerIncludePath, options.namespace);
@@ -1221,14 +1193,8 @@
   indent.addln('');
 }
 
-<<<<<<< HEAD
 /// Writes Cpp source file imports to sink.
 void writeCppSourceImports(
-=======
-/// Generates the ".cpp" file for the AST represented by [root] to [sink] with the
-/// provided [options].
-void generateCppSource(
->>>>>>> 9664a066
     CppOptions options, Root root, StringSink sink, Indent indent) {
   indent.writeln('#include "${options.headerIncludePath}"');
   indent.addln('');
