--- conflicted
+++ resolved
@@ -191,10 +191,7 @@
           addDocumentationComments(
               indent, field.documentationComments, _docCommentSpec);
           final HostDatatype baseDatatype = getFieldHostDatatype(
-              field,
-              root.classes,
-              root.enums,
-              (TypeDeclaration x) => _baseCppTypeForBuiltinDartType(x));
+              field, root.classes, root.enums, _baseCppTypeForBuiltinDartType);
           indent.writeln(
               '${_getterReturnType(baseDatatype)} ${_makeGetterName(field)}() const;');
           indent.writeln(
@@ -233,10 +230,7 @@
 
         for (final NamedType field in getFieldsInSerializationOrder(klass)) {
           final HostDatatype hostDatatype = getFieldHostDatatype(
-              field,
-              root.classes,
-              root.enums,
-              (TypeDeclaration x) => _baseCppTypeForBuiltinDartType(x));
+              field, root.classes, root.enums, _baseCppTypeForBuiltinDartType);
           indent.writeln(
               '${_valueType(hostDatatype)} ${_makeInstanceVariableName(field)};');
         }
@@ -273,24 +267,24 @@
         indent
             .writeln('static const flutter::StandardMessageCodec& GetCodec();');
         for (final Method func in api.methods) {
-          final String returnType = func.returnType.isVoid
-              ? 'void'
-              : _nullSafeCppTypeForDartType(func.returnType);
-          final String callback = 'std::function<void($returnType)>&& callback';
+          final HostDatatype returnType = getHostDatatype(func.returnType,
+              root.classes, root.enums, _baseCppTypeForBuiltinDartType);
           addDocumentationComments(
               indent, func.documentationComments, _docCommentSpec);
-          if (func.arguments.isEmpty) {
-            indent.writeln('void ${func.name}($callback);');
-          } else {
-            final Iterable<String> argTypes = func.arguments
-                .map((NamedType e) => _nullSafeCppTypeForDartType(e.type));
-            final Iterable<String> argNames =
-                indexMap(func.arguments, _getSafeArgumentName);
-            final String argsSignature =
-                map2(argTypes, argNames, (String x, String y) => '$x $y')
-                    .join(', ');
-            indent.writeln('void ${func.name}($argsSignature, $callback);');
-          }
+
+          final Iterable<String> argTypes = func.arguments.map((NamedType arg) {
+            final HostDatatype hostType = getFieldHostDatatype(
+                arg, root.classes, root.enums, _baseCppTypeForBuiltinDartType);
+            return _flutterApiArgumentType(hostType);
+          });
+          final Iterable<String> argNames =
+              indexMap(func.arguments, _getArgumentName);
+          final List<String> parameters = <String>[
+            ...map2(argTypes, argNames, (String x, String y) => '$x $y'),
+            ..._flutterApiCallbackParameters(returnType),
+          ];
+          indent.writeln(
+              'void ${_makeMethodName(func)}(${parameters.join(', ')});');
         }
       });
     }, nestCount: 0);
@@ -320,22 +314,16 @@
         indent.writeln('${api.name}& operator=(const ${api.name}&) = delete;');
         indent.writeln('virtual ~${api.name}() { };');
         for (final Method method in api.methods) {
-          final HostDatatype returnType = getHostDatatype(
-              method.returnType,
-              root.classes,
-              root.enums,
-              (TypeDeclaration x) => _baseCppTypeForBuiltinDartType(x));
-          final String returnTypeName = _apiReturnType(returnType);
+          final HostDatatype returnType = getHostDatatype(method.returnType,
+              root.classes, root.enums, _baseCppTypeForBuiltinDartType);
+          final String returnTypeName = _hostApiReturnType(returnType);
 
           final List<String> argSignature = <String>[];
           if (method.arguments.isNotEmpty) {
             final Iterable<String> argTypes =
                 method.arguments.map((NamedType arg) {
-              final HostDatatype hostType = getFieldHostDatatype(
-                  arg,
-                  root.classes,
-                  root.enums,
-                  (TypeDeclaration x) => _baseCppTypeForBuiltinDartType(x));
+              final HostDatatype hostType = getFieldHostDatatype(arg,
+                  root.classes, root.enums, _baseCppTypeForBuiltinDartType);
               return _hostApiArgumentType(hostType);
             });
             final Iterable<String> argNames =
@@ -557,36 +545,9 @@
       indent.scoped('return flutter::EncodableList{', '};', () {
         for (final NamedType field in getFieldsInSerializationOrder(klass)) {
           final HostDatatype hostDatatype = getFieldHostDatatype(
-              field,
-              root.classes,
-              root.enums,
-              (TypeDeclaration x) => _baseCppTypeForBuiltinDartType(x));
-
-          final String instanceVariable = _makeInstanceVariableName(field);
-
-          String encodableValue = '';
-          if (!hostDatatype.isBuiltin &&
-              customClassNames.contains(field.type.baseName)) {
-            final String operator = field.type.isNullable ? '->' : '.';
-            encodableValue =
-                'flutter::EncodableValue($instanceVariable${operator}ToEncodableList())';
-          } else if (!hostDatatype.isBuiltin &&
-              customEnumNames.contains(field.type.baseName)) {
-            final String nonNullValue = field.type.isNullable
-                ? '(*$instanceVariable)'
-                : instanceVariable;
-            encodableValue = 'flutter::EncodableValue((int)$nonNullValue)';
-          } else {
-            final String operator = field.type.isNullable ? '*' : '';
-            encodableValue =
-                'flutter::EncodableValue($operator$instanceVariable)';
-          }
-
-          if (field.type.isNullable) {
-            encodableValue =
-                '$instanceVariable ? $encodableValue : flutter::EncodableValue()';
-          }
-
+              field, root.classes, root.enums, _baseCppTypeForBuiltinDartType);
+          final String encodableValue = _wrappedHostApiArgumentExpression(
+              root, _makeInstanceVariableName(field), field.type, hostDatatype);
           indent.writeln('$encodableValue,');
         }
       });
@@ -619,10 +580,7 @@
               'if (const int32_t* $pointerFieldName = std::get_if<int32_t>(&$encodableFieldName))\t$instanceVariableName = (${field.type.baseName})*$pointerFieldName;');
         } else {
           final HostDatatype hostDatatype = getFieldHostDatatype(
-              field,
-              root.classes,
-              root.enums,
-              (TypeDeclaration x) => _baseCppTypeForBuiltinDartType(x));
+              field, root.classes, root.enums, _baseCppTypeForBuiltinDartType);
           if (field.type.baseName == 'int') {
             indent.format('''
 if (const int32_t* $pointerFieldName = std::get_if<int32_t>(&$encodableFieldName))
@@ -681,80 +639,66 @@
 ''');
     for (final Method func in api.methods) {
       final String channelName = makeChannelName(api, func);
-      final String returnType = func.returnType.isVoid
-          ? 'void'
-          : _nullSafeCppTypeForDartType(func.returnType);
-      String sendArgument;
-      final String callback = 'std::function<void($returnType)>&& callback';
-      if (func.arguments.isEmpty) {
-        indent.write('void ${api.name}::${func.name}($callback) ');
-        sendArgument = 'flutter::EncodableValue()';
-      } else {
-        final Iterable<String> argTypes = func.arguments
-            .map((NamedType e) => _nullSafeCppTypeForDartType(e.type));
-        final Iterable<String> argNames =
-            indexMap(func.arguments, _getSafeArgumentName);
-        sendArgument =
-            'flutter::EncodableList { ${argNames.map((String arg) => 'flutter::CustomEncodableValue($arg)').join(', ')} }';
-        final String argsSignature =
-            map2(argTypes, argNames, (String x, String y) => '$x $y')
-                .join(', ');
-        indent.write(
-            'void ${api.name}::${func.name}($argsSignature, $callback) ');
-      }
+      final HostDatatype returnType = getHostDatatype(func.returnType,
+          root.classes, root.enums, _baseCppTypeForBuiltinDartType);
+
+      // Determine the input paramater list, saved in a structured form for later
+      // use as platform channel call arguments.
+      final Iterable<_HostNamedType> hostParameters =
+          indexMap(func.arguments, (int i, NamedType arg) {
+        final HostDatatype hostType = getFieldHostDatatype(
+            arg, root.classes, root.enums, _baseCppTypeForBuiltinDartType);
+        return _HostNamedType(_getSafeArgumentName(i, arg), hostType, arg.type);
+      });
+      final List<String> parameters = <String>[
+        ...hostParameters.map((_HostNamedType arg) =>
+            '${_flutterApiArgumentType(arg.hostType)} ${arg.name}'),
+        ..._flutterApiCallbackParameters(returnType),
+      ];
+      indent.write(
+          'void ${api.name}::${_makeMethodName(func)}(${parameters.join(', ')}) ');
       indent.scoped('{', '}', () {
         const String channel = 'channel';
         indent.writeln(
-            'auto channel = std::make_unique<flutter::BasicMessageChannel<flutter::EncodableValue>>(');
-        indent.inc();
-        indent.inc();
-        indent.writeln('binary_messenger_, "$channelName", &GetCodec());');
-        indent.dec();
-        indent.dec();
-        indent.write(
-            '$channel->Send($sendArgument, [callback](const uint8_t* reply, size_t reply_size) ');
+            'auto channel = std::make_unique<flutter::BasicMessageChannel<>>(binary_messenger_, '
+            '"$channelName", &GetCodec());');
+
+        // Convert arguments to EncodableValue versions.
+        const String argumentListVariableName = 'encoded_api_arguments';
+        indent.write('flutter::EncodableValue $argumentListVariableName = ');
+        if (func.arguments.isEmpty) {
+          indent.addln('flutter::EncodableValue();');
+        } else {
+          indent.scoped(
+              'flutter::EncodableValue(flutter::EncodableList{', '});', () {
+            for (final _HostNamedType param in hostParameters) {
+              final String encodedArgument = _wrappedHostApiArgumentExpression(
+                  root, param.name, param.originalType, param.hostType);
+              indent.writeln('$encodedArgument,');
+            }
+          });
+        }
+
+        indent.write('$channel->Send($argumentListVariableName, '
+            // ignore: missing_whitespace_between_adjacent_strings
+            '[on_success = std::move(on_success), on_error = std::move(on_error)]'
+            '(const uint8_t* reply, size_t reply_size) ');
         indent.scoped('{', '});', () {
+          final String successCallbackArgument;
           if (func.returnType.isVoid) {
-            indent.writeln('callback();');
+            successCallbackArgument = '';
           } else {
+            successCallbackArgument = 'return_value';
+            final String encodedReplyName =
+                'encodable_$successCallbackArgument';
             indent.writeln(
-                'std::unique_ptr<flutter::EncodableValue> decoded_reply = GetCodec().DecodeMessage(reply, reply_size);');
-            indent.writeln(
-                'flutter::EncodableValue args = *(flutter::EncodableValue*)(decoded_reply.release());');
-            const String output = 'output';
-
-            final bool isBuiltin =
-                _baseCppTypeForBuiltinDartType(func.returnType) != null;
-            final String returnTypeName =
-                _baseCppTypeForDartType(func.returnType);
-            if (func.returnType.isNullable) {
-              indent.writeln('$returnType $output{};');
-            } else {
-              indent.writeln('$returnTypeName $output{};');
-            }
-            const String pointerVariable = '${_pointerPrefix}_$output';
-            if (func.returnType.baseName == 'int') {
-              indent.format('''
-if (const int32_t* $pointerVariable = std::get_if<int32_t>(&args))
-\t$output = *$pointerVariable;
-else if (const int64_t* ${pointerVariable}_64 = std::get_if<int64_t>(&args))
-\t$output = *${pointerVariable}_64;''');
-            } else if (!isBuiltin) {
-              indent.write(
-                  'if (const flutter::EncodableList* $pointerVariable = std::get_if<flutter::EncodableList>(&args)) ');
-              indent.scoped('{', '}', () {
-                indent.writeln('$output = $returnTypeName(*$pointerVariable);');
-              });
-            } else {
-              indent.write(
-                  'if (const $returnTypeName* $pointerVariable = std::get_if<$returnTypeName>(&args)) ');
-              indent.scoped('{', '}', () {
-                indent.writeln('$output = *$pointerVariable;');
-              });
-            }
-
-            indent.writeln('callback($output);');
+                'std::unique_ptr<flutter::EncodableValue> response = GetCodec().DecodeMessage(reply, reply_size);');
+            indent.writeln('const auto& $encodedReplyName = *response;');
+            _writeEncodableValueArgumentUnwrapping(indent, returnType,
+                argName: successCallbackArgument,
+                encodableArgName: encodedReplyName);
           }
+          indent.writeln('on_success($successCallbackArgument);');
         });
       });
     }
@@ -787,12 +731,8 @@
         indent.write('');
         indent.scoped('{', '}', () {
           indent.writeln(
-              'auto channel = std::make_unique<flutter::BasicMessageChannel<flutter::EncodableValue>>(');
-          indent.inc();
-          indent.inc();
-          indent.writeln('binary_messenger, "$channelName", &GetCodec());');
-          indent.dec();
-          indent.dec();
+              'auto channel = std::make_unique<flutter::BasicMessageChannel<>>(binary_messenger, '
+              '"$channelName", &GetCodec());');
           indent.write('if (api != nullptr) ');
           indent.scoped('{', '} else {', () {
             indent.write(
@@ -804,70 +744,6 @@
                 if (method.arguments.isNotEmpty) {
                   indent.writeln(
                       'const auto& args = std::get<flutter::EncodableList>(message);');
-
-                  // Writes the code to declare and populate a variable called
-                  // [argName] to use as a parameter to an API method call from
-                  // an existing EncodablValue variable called [encodableArgName]
-                  // which corresponds to [arg] in the API definition.
-                  void extractEncodedArgument(
-                      String argName,
-                      String encodableArgName,
-                      NamedType arg,
-                      HostDatatype hostType) {
-                    if (arg.type.isNullable) {
-                      // Nullable arguments are always pointers, with nullptr
-                      // corresponding to null.
-                      if (hostType.datatype == 'int64_t') {
-                        // The EncodableValue will either be an int32_t or an
-                        // int64_t depending on the value, but the generated API
-                        // requires an int64_t so that it can handle any case.
-                        // Create a local variable for the 64-bit value...
-                        final String valueVarName = '${argName}_value';
-                        indent.writeln(
-                            'const int64_t $valueVarName = $encodableArgName.IsNull() ? 0 : $encodableArgName.LongValue();');
-                        // ... then declare the arg as a reference to that local.
-                        indent.writeln(
-                            'const auto* $argName = $encodableArgName.IsNull() ? nullptr : &$valueVarName;');
-                      } else if (hostType.datatype ==
-                          'flutter::EncodableValue') {
-                        // Generic objects just pass the EncodableValue through
-                        // directly.
-                        indent.writeln(
-                            'const auto* $argName = &$encodableArgName;');
-                      } else if (hostType.isBuiltin) {
-                        indent.writeln(
-                            'const auto* $argName = std::get_if<${hostType.datatype}>(&$encodableArgName);');
-                      } else {
-                        indent.writeln(
-                            'const auto* $argName = &(std::any_cast<const ${hostType.datatype}&>(std::get<flutter::CustomEncodableValue>($encodableArgName)));');
-                      }
-                    } else {
-                      // Non-nullable arguments are either passed by value or
-                      // reference, but the extraction doesn't need to distinguish
-                      // since those are the same at the call site.
-                      if (hostType.datatype == 'int64_t') {
-                        // The EncodableValue will either be an int32_t or an
-                        // int64_t depending on the value, but the generated API
-                        // requires an int64_t so that it can handle any case.
-                        indent.writeln(
-                            'const int64_t $argName = $encodableArgName.LongValue();');
-                      } else if (hostType.datatype ==
-                          'flutter::EncodableValue') {
-                        // Generic objects just pass the EncodableValue through
-                        // directly. This creates an alias just to avoid having to
-                        // special-case the argName/encodableArgName distinction
-                        // at a higher level.
-                        indent.writeln(
-                            'const auto& $argName = $encodableArgName;');
-                      } else if (hostType.isBuiltin) {
-                        indent.writeln(
-                            'const auto& $argName = std::get<${hostType.datatype}>($encodableArgName);');
-                      } else {
-                        indent.writeln(
-                            'const auto& $argName = std::any_cast<const ${hostType.datatype}&>(std::get<flutter::CustomEncodableValue>($encodableArgName));');
-                      }
-                    }
-                  }
 
                   enumerate(method.arguments, (int index, NamedType arg) {
                     final HostDatatype hostType = getHostDatatype(
@@ -890,8 +766,8 @@
                         indent.writeln('return;');
                       });
                     }
-                    extractEncodedArgument(
-                        argName, encodableArgName, arg, hostType);
+                    _writeEncodableValueArgumentUnwrapping(indent, hostType,
+                        argName: argName, encodableArgName: encodableArgName);
                     methodArgument.add(argName);
                   });
                 }
@@ -900,8 +776,8 @@
                     method.returnType,
                     root.classes,
                     root.enums,
-                    (TypeDeclaration x) => _baseCppTypeForBuiltinDartType(x));
-                final String returnTypeName = _apiReturnType(returnType);
+                    _baseCppTypeForBuiltinDartType);
+                final String returnTypeName = _hostApiReturnType(returnType);
                 if (method.isAsynchronous) {
                   methodArgument.add(
                     '[reply]($returnTypeName&& output) {${indent.newline}'
@@ -958,43 +834,6 @@
     indent.addln('');
   }
 
-<<<<<<< HEAD
-/// Writes the declaration for the custom class [klass].
-///
-/// See [_writeDataClassImplementation] for the corresponding declaration.
-/// This is intended to be added to the header.
-void _writeDataClassDeclaration(Indent indent, Class klass, Root root,
-    {String? testFriend}) {
-  indent.addln('');
-
-  const List<String> generatedMessages = <String>[
-    ' Generated class from Pigeon that represents data sent in messages.'
-  ];
-
-  addDocumentationComments(indent, klass.documentationComments, _docCommentSpec,
-      generatorComments: generatedMessages);
-
-  indent.write('class ${klass.name} ');
-  indent.scoped('{', '};', () {
-    indent.scoped(' public:', '', () {
-      indent.writeln('${klass.name}();');
-      for (final NamedType field in getFieldsInSerializationOrder(klass)) {
-        addDocumentationComments(
-            indent, field.documentationComments, _docCommentSpec);
-        final HostDatatype baseDatatype = getFieldHostDatatype(
-            field, root.classes, root.enums, _baseCppTypeForBuiltinDartType);
-        indent.writeln(
-            '${_getterReturnType(baseDatatype)} ${_makeGetterName(field)}() const;');
-        indent.writeln(
-            'void ${_makeSetterName(field)}(${_unownedArgumentType(baseDatatype)} value_arg);');
-        if (field.type.isNullable) {
-          // Add a second setter that takes the non-nullable version of the
-          // argument for convenience, since setting literal values with the
-          // pointer version is non-trivial.
-          final HostDatatype nonNullType = _nonNullableType(baseDatatype);
-          indent.writeln(
-              'void ${_makeSetterName(field)}(${_unownedArgumentType(nonNullType)} value_arg);');
-=======
   void _writeCodec(
     CppOptions generatorOptions,
     Root root,
@@ -1015,7 +854,6 @@
             indent.writeln(
                 'return flutter::CustomEncodableValue(${customClass.name}(std::get<flutter::EncodableList>(ReadValue(stream))));');
           });
->>>>>>> 37e2bab5
         }
         indent.write('default:');
         indent.writeScoped('', '', () {
@@ -1041,55 +879,16 @@
             indent.writeln('return;');
           });
         }
-<<<<<<< HEAD
-      }
-      for (final Api api in root.apis) {
-        // TODO(gaaclarke): Find a way to be more precise with our
-        // friendships.
-        indent.writeln('friend class ${api.name};');
-        indent.writeln('friend class ${_getCodecSerializerName(api)};');
-      }
-      if (testFriend != null) {
-        indent.writeln('friend class $testFriend;');
-      }
-
-      for (final NamedType field in getFieldsInSerializationOrder(klass)) {
-        final HostDatatype hostDatatype = getFieldHostDatatype(
-            field, root.classes, root.enums, _baseCppTypeForBuiltinDartType);
-        indent.writeln(
-            '${_valueType(hostDatatype)} ${_makeInstanceVariableName(field)};');
-      }
-=======
       });
       indent.writeln('$_defaultCodecSerializer::WriteValue(value, stream);');
->>>>>>> 37e2bab5
     });
     indent.writeln('');
   }
 
-<<<<<<< HEAD
-/// Writes the implementation for the custom class [klass].
-///
-/// See [_writeDataClassDeclaration] for the corresponding declaration.
-/// This is intended to be added to the implementation file.
-void _writeDataClassImplementation(Indent indent, Class klass, Root root) {
-  final Set<String> rootEnumNameSet =
-      root.enums.map((Enum x) => x.name).toSet();
-
-  indent.addln('');
-  indent.writeln('$_commentPrefix ${klass.name}');
-  indent.addln('');
-
-  // Getters and setters.
-  for (final NamedType field in getFieldsInSerializationOrder(klass)) {
+  void _writeCppSourceClassField(CppOptions generatorOptions, Root root,
+      Indent indent, Class klass, NamedType field) {
     final HostDatatype hostDatatype = getFieldHostDatatype(
         field, root.classes, root.enums, _baseCppTypeForBuiltinDartType);
-=======
-  void _writeCppSourceClassField(CppOptions generatorOptions, Root root,
-      Indent indent, Class klass, NamedType field) {
-    final HostDatatype hostDatatype = getFieldHostDatatype(field, root.classes,
-        root.enums, (TypeDeclaration x) => _baseCppTypeForBuiltinDartType(x));
->>>>>>> 37e2bab5
     final String instanceVariableName = _makeInstanceVariableName(field);
     final String qualifiedGetterName =
         '${klass.name}::${_makeGetterName(field)}';
@@ -1123,73 +922,268 @@
     indent.addln('');
   }
 
-<<<<<<< HEAD
-  // Serialization.
-  indent
-      .write('flutter::EncodableList ${klass.name}::ToEncodableList() const ');
-  indent.scoped('{', '}', () {
-    indent.scoped('return flutter::EncodableList{', '};', () {
-      for (final NamedType field in getFieldsInSerializationOrder(klass)) {
-        final HostDatatype hostDatatype = getFieldHostDatatype(
-            field, root.classes, root.enums, _baseCppTypeForBuiltinDartType);
-
-        final String encodableValue = _wrappedHostApiArgumentExpression(
-            root, _makeInstanceVariableName(field), field.type, hostDatatype);
-        indent.writeln('$encodableValue,');
+  String _wrapResponse(Indent indent, Root root, TypeDeclaration returnType,
+      {String prefix = ''}) {
+    final String nonErrorPath;
+    final String errorCondition;
+    final String errorGetter;
+
+    const String nullValue = 'flutter::EncodableValue()';
+    if (returnType.isVoid) {
+      nonErrorPath = '${prefix}wrapped.push_back($nullValue);';
+      errorCondition = 'output.has_value()';
+      errorGetter = 'value';
+    } else {
+      final HostDatatype hostType = getHostDatatype(
+          returnType, root.classes, root.enums, _baseCppTypeForBuiltinDartType);
+      const String extractedValue = 'std::move(output).TakeValue()';
+      final String wrapperType = hostType.isBuiltin
+          ? 'flutter::EncodableValue'
+          : 'flutter::CustomEncodableValue';
+      if (returnType.isNullable) {
+        // The value is a std::optional, so needs an extra layer of
+        // handling.
+        nonErrorPath = '''
+${prefix}auto output_optional = $extractedValue;
+${prefix}if (output_optional) {
+$prefix\twrapped.push_back($wrapperType(std::move(output_optional).value()));
+$prefix} else {
+$prefix\twrapped.push_back($nullValue);
+$prefix}''';
+      } else {
+        nonErrorPath =
+            '${prefix}wrapped.push_back($wrapperType($extractedValue));';
       }
-    });
-  });
-  indent.addln('');
-
-  // Default constructor.
-  indent.writeln('${klass.name}::${klass.name}() {}');
-  indent.addln('');
-
-  // Deserialization.
-  indent.write(
-      '${klass.name}::${klass.name}(const flutter::EncodableList& list) ');
-  indent.scoped('{', '}', () {
-    enumerate(getFieldsInSerializationOrder(klass),
-        (int index, final NamedType field) {
-      final String instanceVariableName = _makeInstanceVariableName(field);
-      final String pointerFieldName =
-          '${_pointerPrefix}_${_makeVariableName(field)}';
-      final String encodableFieldName =
-          '${_encodablePrefix}_${_makeVariableName(field)}';
-      indent.writeln('auto& $encodableFieldName = list[$index];');
-      if (rootEnumNameSet.contains(field.type.baseName)) {
-        indent.writeln(
-            'if (const int32_t* $pointerFieldName = std::get_if<int32_t>(&$encodableFieldName))\t$instanceVariableName = (${field.type.baseName})*$pointerFieldName;');
-      } else {
-        final HostDatatype hostDatatype = getFieldHostDatatype(
-            field, root.classes, root.enums, _baseCppTypeForBuiltinDartType);
-        if (field.type.baseName == 'int') {
-          indent.format('''
-if (const int32_t* $pointerFieldName = std::get_if<int32_t>(&$encodableFieldName))
-\t$instanceVariableName = *$pointerFieldName;
-else if (const int64_t* ${pointerFieldName}_64 = std::get_if<int64_t>(&$encodableFieldName))
-\t$instanceVariableName = *${pointerFieldName}_64;''');
-        } else if (!hostDatatype.isBuiltin &&
-            root.classes
-                .map((Class x) => x.name)
-                .contains(field.type.baseName)) {
-          indent.write(
-              'if (const flutter::EncodableList* $pointerFieldName = std::get_if<flutter::EncodableList>(&$encodableFieldName)) ');
-          indent.scoped('{', '}', () {
-            indent.writeln(
-                '$instanceVariableName = ${hostDatatype.datatype}(*$pointerFieldName);');
-          });
-        } else {
-          indent.write(
-              'if (const ${hostDatatype.datatype}* $pointerFieldName = std::get_if<${hostDatatype.datatype}>(&$encodableFieldName)) ');
-          indent.scoped('{', '}', () {
-            indent.writeln('$instanceVariableName = *$pointerFieldName;');
-          });
-        }
-      }
-    });
-  });
-  indent.addln('');
+      errorCondition = 'output.has_error()';
+      errorGetter = 'error';
+    }
+    // Ideally this code would use an initializer list to create
+    // an EncodableList inline, which would be less code. However,
+    // that would always copy the element, so the slightly more
+    // verbose create-and-push approach is used instead.
+    return '''
+${prefix}if ($errorCondition) {
+$prefix\treply(WrapError(output.$errorGetter()));
+$prefix\treturn;
+$prefix}
+${prefix}flutter::EncodableList wrapped;
+$nonErrorPath
+${prefix}reply(flutter::EncodableValue(std::move(wrapped)));''';
+  }
+
+  @override
+  void writeCloseNamespace(
+      CppOptions generatorOptions, Root root, Indent indent) {
+    if (generatorOptions.namespace != null) {
+      indent.writeln('}  // namespace ${generatorOptions.namespace}');
+    }
+  }
+}
+
+/// Contains information about a host function argument.
+///
+/// This is comparable to a [NamedType], but has already gone through host type
+/// and variable name mapping, and it tracks the original [NamedType] that it
+/// was created from.
+class _HostNamedType {
+  const _HostNamedType(this.name, this.hostType, this.originalType);
+  final String name;
+  final HostDatatype hostType;
+  final TypeDeclaration originalType;
+}
+
+String _getCodecSerializerName(Api api) => '${api.name}CodecSerializer';
+
+const String _pointerPrefix = 'pointer';
+const String _encodablePrefix = 'encodable';
+
+String _getArgumentName(int count, NamedType argument) =>
+    argument.name.isEmpty ? 'arg$count' : _makeVariableName(argument);
+
+/// Returns an argument name that can be used in a context where it is possible to collide.
+String _getSafeArgumentName(int count, NamedType argument) =>
+    '${_getArgumentName(count, argument)}_arg';
+
+/// Returns a non-nullable variant of [type].
+HostDatatype _nonNullableType(HostDatatype type) {
+  return HostDatatype(
+      datatype: type.datatype, isBuiltin: type.isBuiltin, isNullable: false);
+}
+
+String _pascalCaseFromCamelCase(String camelCase) =>
+    camelCase[0].toUpperCase() + camelCase.substring(1);
+
+String _snakeCaseFromCamelCase(String camelCase) {
+  return camelCase.replaceAllMapped(RegExp(r'[A-Z]'),
+      (Match m) => '${m.start == 0 ? '' : '_'}${m[0]!.toLowerCase()}');
+}
+
+String _pascalCaseFromSnakeCase(String snakeCase) {
+  final String camelCase = snakeCase.replaceAllMapped(
+      RegExp(r'_([a-z])'), (Match m) => m[1]!.toUpperCase());
+  return _pascalCaseFromCamelCase(camelCase);
+}
+
+String _makeMethodName(Method method) => _pascalCaseFromCamelCase(method.name);
+
+String _makeGetterName(NamedType field) => _snakeCaseFromCamelCase(field.name);
+
+String _makeSetterName(NamedType field) =>
+    'set_${_snakeCaseFromCamelCase(field.name)}';
+
+String _makeVariableName(NamedType field) =>
+    _snakeCaseFromCamelCase(field.name);
+
+String _makeInstanceVariableName(NamedType field) =>
+    '${_makeVariableName(field)}_';
+
+// TODO(stuartmorgan): Remove this in favor of _isPodType once callers have
+// all been updated to using HostDatatypes.
+bool _isReferenceType(String dataType) {
+  switch (dataType) {
+    case 'bool':
+    case 'int64_t':
+    case 'double':
+      return false;
+    default:
+      return true;
+  }
+}
+
+/// Returns the parameters to use for the success and error callbacks in a
+/// Flutter API function signature.
+List<String> _flutterApiCallbackParameters(HostDatatype returnType) {
+  return <String>[
+    'std::function<void(${_flutterApiReturnType(returnType)})>&& on_success',
+    'std::function<void(const FlutterError&)>&& on_error',
+  ];
+}
+
+/// Returns true if [type] corresponds to a plain-old-data type (i.e., one that
+/// should generally be passed by value rather than pointer/reference) in C++.
+bool _isPodType(HostDatatype type) {
+  return !_isReferenceType(type.datatype);
+}
+
+String? _baseCppTypeForBuiltinDartType(TypeDeclaration type) {
+  const Map<String, String> cppTypeForDartTypeMap = <String, String>{
+    'void': 'void',
+    'bool': 'bool',
+    'int': 'int64_t',
+    'String': 'std::string',
+    'double': 'double',
+    'Uint8List': 'std::vector<uint8_t>',
+    'Int32List': 'std::vector<int32_t>',
+    'Int64List': 'std::vector<int64_t>',
+    'Float64List': 'std::vector<double>',
+    'Map': 'flutter::EncodableMap',
+    'List': 'flutter::EncodableList',
+    'Object': 'flutter::EncodableValue',
+  };
+  if (cppTypeForDartTypeMap.containsKey(type.baseName)) {
+    return cppTypeForDartTypeMap[type.baseName];
+  } else {
+    return null;
+  }
+}
+
+/// Returns the C++ type to use in a value context (variable declaration,
+/// pass-by-value, etc.) for the given C++ base type.
+String _valueType(HostDatatype type) {
+  final String baseType = type.datatype;
+  return type.isNullable ? 'std::optional<$baseType>' : baseType;
+}
+
+/// Returns the C++ type to use in an argument context without ownership
+/// transfer for the given base type.
+String _unownedArgumentType(HostDatatype type) {
+  final bool isString = type.datatype == 'std::string';
+  final String baseType = isString ? 'std::string_view' : type.datatype;
+  if (isString || _isPodType(type)) {
+    return type.isNullable ? 'const $baseType*' : baseType;
+  }
+  // TODO(stuartmorgan): Consider special-casing `Object?` here, so that there
+  // aren't two ways of representing null (nullptr or an isNull EncodableValue).
+  return type.isNullable ? 'const $baseType*' : 'const $baseType&';
+}
+
+/// Returns the C++ type to use for arguments to a host API. This is slightly
+/// different from [_unownedArgumentType] since passing `std::string_view*` in
+/// to the host API implementation when the actual type is `std::string*` is
+/// needlessly complicated, so it uses `std::string` directly.
+String _hostApiArgumentType(HostDatatype type) {
+  final String baseType = type.datatype;
+  if (_isPodType(type)) {
+    return type.isNullable ? 'const $baseType*' : baseType;
+  }
+  return type.isNullable ? 'const $baseType*' : 'const $baseType&';
+}
+
+/// Returns the C++ type to use for arguments to a Flutter API.
+String _flutterApiArgumentType(HostDatatype type) {
+  // Nullable strings use std::string* rather than std::string_view*
+  // since there's no implicit conversion for the pointer types, making them
+  // more awkward to use. For consistency, and since EncodableValue will end
+  // up making a std::string internally anyway, std::string is used for the
+  // non-nullable case as well.
+  if (type.datatype == 'std::string') {
+    return type.isNullable ? 'const std::string*' : 'const std::string&';
+  }
+  return _unownedArgumentType(type);
+}
+
+/// Returns the C++ type to use for the return of a getter for a field of type
+/// [type].
+String _getterReturnType(HostDatatype type) {
+  final String baseType = type.datatype;
+  if (_isPodType(type)) {
+    // Use pointers rather than optionals even for nullable POD, since the
+    // semantics of using them is essentially identical and this makes them
+    // consistent with non-POD.
+    return type.isNullable ? 'const $baseType*' : baseType;
+  }
+  return type.isNullable ? 'const $baseType*' : 'const $baseType&';
+}
+
+/// Returns the C++ type to use for the return of a host API method returning
+/// [type].
+String _hostApiReturnType(HostDatatype type) {
+  if (type.datatype == 'void') {
+    return 'std::optional<FlutterError>';
+  }
+  String valueType = type.datatype;
+  if (type.isNullable) {
+    valueType = 'std::optional<$valueType>';
+  }
+  return 'ErrorOr<$valueType>';
+}
+
+/// Returns the C++ type to use for the paramer to the asyncronous "return"
+/// callback of a Flutter API method returning [type].
+String _flutterApiReturnType(HostDatatype type) {
+  if (type.datatype == 'void') {
+    return 'void';
+  }
+  // For anything other than void, handle it the same way as a host API argument
+  // since it has the same basic structure of being a function defined by the
+  // client, being called by the generated code.
+  return _hostApiArgumentType(type);
+}
+
+String _getGuardName(String? headerFileName) {
+  const String prefix = 'PIGEON_';
+  if (headerFileName != null) {
+    return '$prefix${headerFileName.replaceAll('.', '_').toUpperCase()}_';
+  } else {
+    return '${prefix}H_';
+  }
+}
+
+void _writeSystemHeaderIncludeBlock(Indent indent, List<String> headers) {
+  headers.sort();
+  for (final String header in headers) {
+    indent.writeln('#include <$header>');
+  }
 }
 
 /// Returns the expression to create an EncodableValue from a host API argument
@@ -1274,751 +1268,6 @@
   }
 }
 
-void _writeHostApiHeader(Indent indent, Api api, Root root) {
-  assert(api.location == ApiLocation.host);
-
-  const List<String> generatedMessages = <String>[
-    ' Generated interface from Pigeon that represents a handler of messages from Flutter.'
-  ];
-  addDocumentationComments(indent, api.documentationComments, _docCommentSpec,
-      generatorComments: generatedMessages);
-  indent.write('class ${api.name} ');
-  indent.scoped('{', '};', () {
-    indent.scoped(' public:', '', () {
-      indent.writeln('${api.name}(const ${api.name}&) = delete;');
-      indent.writeln('${api.name}& operator=(const ${api.name}&) = delete;');
-      indent.writeln('virtual ~${api.name}() { };');
-      for (final Method method in api.methods) {
-        final HostDatatype returnType = getHostDatatype(method.returnType,
-            root.classes, root.enums, _baseCppTypeForBuiltinDartType);
-        final String returnTypeName = _hostApiReturnType(returnType);
-
-        final List<String> argSignature = <String>[];
-        if (method.arguments.isNotEmpty) {
-          final Iterable<String> argTypes =
-              method.arguments.map((NamedType arg) {
-            final HostDatatype hostType = getFieldHostDatatype(
-                arg, root.classes, root.enums, _baseCppTypeForBuiltinDartType);
-            return _hostApiArgumentType(hostType);
-          });
-          final Iterable<String> argNames =
-              method.arguments.map((NamedType e) => _makeVariableName(e));
-          argSignature.addAll(
-              map2(argTypes, argNames, (String argType, String argName) {
-            return '$argType $argName';
-          }));
-        }
-
-        addDocumentationComments(
-            indent, method.documentationComments, _docCommentSpec);
-
-        if (method.isAsynchronous) {
-          argSignature.add('std::function<void($returnTypeName reply)> result');
-          indent.writeln(
-              'virtual void ${_makeMethodName(method)}(${argSignature.join(', ')}) = 0;');
-        } else {
-          indent.writeln(
-              'virtual $returnTypeName ${_makeMethodName(method)}(${argSignature.join(', ')}) = 0;');
-        }
-      }
-      indent.addln('');
-      indent.writeln('$_commentPrefix The codec used by ${api.name}.');
-      indent.writeln('static const flutter::StandardMessageCodec& GetCodec();');
-      indent.writeln(
-          '$_commentPrefix Sets up an instance of `${api.name}` to handle messages through the `binary_messenger`.');
-      indent.writeln(
-          'static void SetUp(flutter::BinaryMessenger* binary_messenger, ${api.name}* api);');
-      indent.writeln(
-          'static flutter::EncodableValue WrapError(std::string_view error_message);');
-      indent.writeln(
-          'static flutter::EncodableValue WrapError(const FlutterError& error);');
-    });
-    indent.scoped(' protected:', '', () {
-      indent.writeln('${api.name}() = default;');
-    });
-  }, nestCount: 0);
-}
-
-void _writeHostApiSource(Indent indent, Api api, Root root) {
-  assert(api.location == ApiLocation.host);
-
-  final String codeSerializerName = getCodecClasses(api, root).isNotEmpty
-      ? _getCodecSerializerName(api)
-      : _defaultCodecSerializer;
-  indent.format('''
-/// The codec used by ${api.name}.
-const flutter::StandardMessageCodec& ${api.name}::GetCodec() {
-\treturn flutter::StandardMessageCodec::GetInstance(&$codeSerializerName::GetInstance());
-}
-''');
-  indent.writeln(
-      '$_commentPrefix Sets up an instance of `${api.name}` to handle messages through the `binary_messenger`.');
-  indent.write(
-      'void ${api.name}::SetUp(flutter::BinaryMessenger* binary_messenger, ${api.name}* api) ');
-  indent.scoped('{', '}', () {
-    for (final Method method in api.methods) {
-      final String channelName = makeChannelName(api, method);
-      indent.write('');
-      indent.scoped('{', '}', () {
-        indent.writeln(
-            'auto channel = std::make_unique<flutter::BasicMessageChannel<>>(binary_messenger, '
-            '"$channelName", &GetCodec());');
-        indent.write('if (api != nullptr) ');
-        indent.scoped('{', '} else {', () {
-          indent.write(
-              'channel->SetMessageHandler([api](const flutter::EncodableValue& message, const flutter::MessageReply<flutter::EncodableValue>& reply) ');
-          indent.scoped('{', '});', () {
-            indent.write('try ');
-            indent.scoped('{', '}', () {
-              final List<String> methodArgument = <String>[];
-              if (method.arguments.isNotEmpty) {
-                indent.writeln(
-                    'const auto& args = std::get<flutter::EncodableList>(message);');
-
-                enumerate(method.arguments, (int index, NamedType arg) {
-                  final HostDatatype hostType = getHostDatatype(arg.type,
-                      root.classes, root.enums, _baseCppTypeForBuiltinDartType);
-                  final String argName = _getSafeArgumentName(index, arg);
-
-                  final String encodableArgName =
-                      '${_encodablePrefix}_$argName';
-                  indent.writeln(
-                      'const auto& $encodableArgName = args.at($index);');
-                  if (!arg.type.isNullable) {
-                    indent.write('if ($encodableArgName.IsNull()) ');
-                    indent.scoped('{', '}', () {
-                      indent.writeln(
-                          'reply(WrapError("$argName unexpectedly null."));');
-                      indent.writeln('return;');
-                    });
-                  }
-                  _writeEncodableValueArgumentUnwrapping(indent, hostType,
-                      argName: argName, encodableArgName: encodableArgName);
-                  methodArgument.add(argName);
-                });
-              }
-
-              String wrapResponse(TypeDeclaration returnType,
-                  {String prefix = ''}) {
-                final String nonErrorPath;
-                final String errorCondition;
-                final String errorGetter;
-                const String nullValue = 'flutter::EncodableValue()';
-
-                if (returnType.isVoid) {
-                  nonErrorPath = '${prefix}wrapped.push_back($nullValue);';
-                  errorCondition = 'output.has_value()';
-                  errorGetter = 'value';
-                } else {
-                  final HostDatatype hostType = getHostDatatype(returnType,
-                      root.classes, root.enums, _baseCppTypeForBuiltinDartType);
-                  const String extractedValue = 'std::move(output).TakeValue()';
-                  final String wrapperType = hostType.isBuiltin
-                      ? 'flutter::EncodableValue'
-                      : 'flutter::CustomEncodableValue';
-                  if (returnType.isNullable) {
-                    // The value is a std::optional, so needs an extra layer of
-                    // handling.
-                    nonErrorPath = '''
-=======
-  String _wrapResponse(Indent indent, Root root, TypeDeclaration returnType,
-      {String prefix = ''}) {
-    final String nonErrorPath;
-    final String errorCondition;
-    final String errorGetter;
-
-    const String nullValue = 'flutter::EncodableValue()';
-    if (returnType.isVoid) {
-      nonErrorPath = '${prefix}wrapped.push_back($nullValue);';
-      errorCondition = 'output.has_value()';
-      errorGetter = 'value';
-    } else {
-      final HostDatatype hostType = getHostDatatype(returnType, root.classes,
-          root.enums, (TypeDeclaration x) => _baseCppTypeForBuiltinDartType(x));
-      const String extractedValue = 'std::move(output).TakeValue()';
-      final String wrapperType = hostType.isBuiltin
-          ? 'flutter::EncodableValue'
-          : 'flutter::CustomEncodableValue';
-      if (returnType.isNullable) {
-        // The value is a std::optional, so needs an extra layer of
-        // handling.
-        nonErrorPath = '''
->>>>>>> 37e2bab5
-${prefix}auto output_optional = $extractedValue;
-${prefix}if (output_optional) {
-$prefix\twrapped.push_back($wrapperType(std::move(output_optional).value()));
-$prefix} else {
-$prefix\twrapped.push_back($nullValue);
-$prefix}''';
-      } else {
-        nonErrorPath =
-            '${prefix}wrapped.push_back($wrapperType($extractedValue));';
-      }
-      errorCondition = 'output.has_error()';
-      errorGetter = 'error';
-    }
-    // Ideally this code would use an initializer list to create
-    // an EncodableList inline, which would be less code. However,
-    // that would always copy the element, so the slightly more
-    // verbose create-and-push approach is used instead.
-    return '''
-${prefix}if ($errorCondition) {
-$prefix\treply(WrapError(output.$errorGetter()));
-$prefix\treturn;
-$prefix}
-${prefix}flutter::EncodableList wrapped;
-$nonErrorPath
-${prefix}reply(flutter::EncodableValue(std::move(wrapped)));''';
-  }
-
-<<<<<<< HEAD
-              final HostDatatype returnType = getHostDatatype(method.returnType,
-                  root.classes, root.enums, _baseCppTypeForBuiltinDartType);
-              final String returnTypeName = _hostApiReturnType(returnType);
-              if (method.isAsynchronous) {
-                methodArgument.add(
-                  '[reply]($returnTypeName&& output) {${indent.newline}'
-                  '${wrapResponse(method.returnType, prefix: '\t')}${indent.newline}'
-                  '}',
-                );
-              }
-              final String call =
-                  'api->${_makeMethodName(method)}(${methodArgument.join(', ')})';
-              if (method.isAsynchronous) {
-                indent.format('$call;');
-              } else {
-                indent.writeln('$returnTypeName output = $call;');
-                indent.format(wrapResponse(method.returnType));
-              }
-            });
-            indent.write('catch (const std::exception& exception) ');
-            indent.scoped('{', '}', () {
-              // There is a potential here for `reply` to be called twice, which
-              // is a violation of the API contract, because there's no way of
-              // knowing whether or not the plugin code called `reply` before
-              // throwing. Since use of `@async` suggests that the reply is
-              // probably not sent within the scope of the stack, err on the
-              // side of potential double-call rather than no call (which is
-              // also an API violation) so that unexpected errors have a better
-              // chance of being caught and handled in a useful way.
-              indent.writeln('reply(WrapError(exception.what()));');
-            });
-          });
-        });
-        indent.scoped(null, '}', () {
-          indent.writeln('channel->SetMessageHandler(nullptr);');
-        });
-      });
-=======
-  @override
-  void writeCloseNamespace(
-      CppOptions generatorOptions, Root root, Indent indent) {
-    if (generatorOptions.namespace != null) {
-      indent.writeln('}  // namespace ${generatorOptions.namespace}');
->>>>>>> 37e2bab5
-    }
-  }
-}
-
-String _getCodecSerializerName(Api api) => '${api.name}CodecSerializer';
-
-const String _pointerPrefix = 'pointer';
-const String _encodablePrefix = 'encodable';
-
-String _getArgumentName(int count, NamedType argument) =>
-    argument.name.isEmpty ? 'arg$count' : _makeVariableName(argument);
-
-/// Returns an argument name that can be used in a context where it is possible to collide.
-String _getSafeArgumentName(int count, NamedType argument) =>
-    '${_getArgumentName(count, argument)}_arg';
-
-<<<<<<< HEAD
-void _writeFlutterApiHeader(Indent indent, Api api, Root root) {
-  assert(api.location == ApiLocation.flutter);
-
-  const List<String> generatedMessages = <String>[
-    ' Generated class from Pigeon that represents Flutter messages that can be called from C++.'
-  ];
-  addDocumentationComments(indent, api.documentationComments, _docCommentSpec,
-      generatorComments: generatedMessages);
-  indent.write('class ${api.name} ');
-  indent.scoped('{', '};', () {
-    indent.scoped(' private:', '', () {
-      indent.writeln('flutter::BinaryMessenger* binary_messenger_;');
-    });
-    indent.scoped(' public:', '', () {
-      indent.write('${api.name}(flutter::BinaryMessenger* binary_messenger);');
-      indent.writeln('');
-      indent.writeln('static const flutter::StandardMessageCodec& GetCodec();');
-      for (final Method func in api.methods) {
-        final HostDatatype returnType = getHostDatatype(func.returnType,
-            root.classes, root.enums, _baseCppTypeForBuiltinDartType);
-        addDocumentationComments(
-            indent, func.documentationComments, _docCommentSpec);
-
-        final Iterable<String> argTypes = func.arguments.map((NamedType arg) {
-          final HostDatatype hostType = getFieldHostDatatype(
-              arg, root.classes, root.enums, _baseCppTypeForBuiltinDartType);
-          return _flutterApiArgumentType(hostType);
-        });
-        final Iterable<String> argNames =
-            indexMap(func.arguments, _getArgumentName);
-        final List<String> parameters = <String>[
-          ...map2(argTypes, argNames, (String x, String y) => '$x $y'),
-          ..._flutterApiCallbackParameters(returnType),
-        ];
-        indent.writeln(
-            'void ${_makeMethodName(func)}(${parameters.join(', ')});');
-      }
-    });
-  }, nestCount: 0);
-}
-
-/// Contains information about a host function argument.
-///
-/// This is comparable to a [NamedType], but has already gone through host type
-/// and variable name mapping, and it tracks the original [NamedType] that it
-/// was created from.
-class _HostNamedType {
-  const _HostNamedType(this.name, this.hostType, this.originalType);
-  final String name;
-  final HostDatatype hostType;
-  final TypeDeclaration originalType;
-}
-
-/// Returns the parameters to use for the success and error callbacks in a
-/// Flutter API function signature.
-List<String> _flutterApiCallbackParameters(HostDatatype returnType) {
-  return <String>[
-    'std::function<void(${_flutterApiReturnType(returnType)})>&& on_success',
-    'std::function<void(const FlutterError&)>&& on_error',
-  ];
-}
-
-void _writeFlutterApiSource(Indent indent, Api api, Root root) {
-  assert(api.location == ApiLocation.flutter);
-  indent.writeln(
-      '$_commentPrefix Generated class from Pigeon that represents Flutter messages that can be called from C++.');
-  indent.write(
-      '${api.name}::${api.name}(flutter::BinaryMessenger* binary_messenger) ');
-  indent.scoped('{', '}', () {
-    indent.writeln('this->binary_messenger_ = binary_messenger;');
-  });
-  indent.writeln('');
-  final String codeSerializerName = getCodecClasses(api, root).isNotEmpty
-      ? _getCodecSerializerName(api)
-      : _defaultCodecSerializer;
-  indent.format('''
-const flutter::StandardMessageCodec& ${api.name}::GetCodec() {
-\treturn flutter::StandardMessageCodec::GetInstance(&$codeSerializerName::GetInstance());
-}
-''');
-  for (final Method func in api.methods) {
-    final String channelName = makeChannelName(api, func);
-    final HostDatatype returnType = getHostDatatype(func.returnType,
-        root.classes, root.enums, _baseCppTypeForBuiltinDartType);
-
-    // Determine the input paramater list, saved in a structured form for later
-    // use as platform channel call arguments.
-    final Iterable<_HostNamedType> hostParameters =
-        indexMap(func.arguments, (int i, NamedType arg) {
-      final HostDatatype hostType = getFieldHostDatatype(
-          arg, root.classes, root.enums, _baseCppTypeForBuiltinDartType);
-      return _HostNamedType(_getSafeArgumentName(i, arg), hostType, arg.type);
-    });
-    final List<String> parameters = <String>[
-      ...hostParameters.map((_HostNamedType arg) =>
-          '${_flutterApiArgumentType(arg.hostType)} ${arg.name}'),
-      ..._flutterApiCallbackParameters(returnType),
-    ];
-    indent.write(
-        'void ${api.name}::${_makeMethodName(func)}(${parameters.join(', ')}) ');
-    indent.scoped('{', '}', () {
-      const String channel = 'channel';
-      indent.writeln(
-          'auto channel = std::make_unique<flutter::BasicMessageChannel<>>(binary_messenger_, '
-          '"$channelName", &GetCodec());');
-
-      // Convert arguments to EncodableValue versions.
-      const String argumentListVariableName = 'encoded_api_arguments';
-      indent.write('flutter::EncodableValue $argumentListVariableName = ');
-      if (func.arguments.isEmpty) {
-        indent.addln('flutter::EncodableValue();');
-      } else {
-        indent.scoped('flutter::EncodableValue(flutter::EncodableList{', '});',
-            () {
-          for (final _HostNamedType param in hostParameters) {
-            final String encodedArgument = _wrappedHostApiArgumentExpression(
-                root, param.name, param.originalType, param.hostType);
-            indent.writeln('$encodedArgument,');
-          }
-        });
-      }
-
-      indent.write('$channel->Send($argumentListVariableName, '
-          // ignore: missing_whitespace_between_adjacent_strings
-          '[on_success = std::move(on_success), on_error = std::move(on_error)]'
-          '(const uint8_t* reply, size_t reply_size) ');
-      indent.scoped('{', '});', () {
-        final String successCallbackArgument;
-        if (func.returnType.isVoid) {
-          successCallbackArgument = '';
-        } else {
-          successCallbackArgument = 'return_value';
-          final String encodedReplyName = 'encodable_$successCallbackArgument';
-          indent.writeln(
-              'std::unique_ptr<flutter::EncodableValue> response = GetCodec().DecodeMessage(reply, reply_size);');
-          indent.writeln('const auto& $encodedReplyName = *response;');
-          _writeEncodableValueArgumentUnwrapping(indent, returnType,
-              argName: successCallbackArgument,
-              encodableArgName: encodedReplyName);
-        }
-        indent.writeln('on_success($successCallbackArgument);');
-      });
-    });
-  }
-}
-
-=======
->>>>>>> 37e2bab5
-/// Returns a non-nullable variant of [type].
-HostDatatype _nonNullableType(HostDatatype type) {
-  return HostDatatype(
-      datatype: type.datatype, isBuiltin: type.isBuiltin, isNullable: false);
-}
-
-String _pascalCaseFromCamelCase(String camelCase) =>
-    camelCase[0].toUpperCase() + camelCase.substring(1);
-
-String _snakeCaseFromCamelCase(String camelCase) {
-  return camelCase.replaceAllMapped(RegExp(r'[A-Z]'),
-      (Match m) => '${m.start == 0 ? '' : '_'}${m[0]!.toLowerCase()}');
-}
-
-String _pascalCaseFromSnakeCase(String snakeCase) {
-  final String camelCase = snakeCase.replaceAllMapped(
-      RegExp(r'_([a-z])'), (Match m) => m[1]!.toUpperCase());
-  return _pascalCaseFromCamelCase(camelCase);
-}
-
-String _makeMethodName(Method method) => _pascalCaseFromCamelCase(method.name);
-
-String _makeGetterName(NamedType field) => _snakeCaseFromCamelCase(field.name);
-
-String _makeSetterName(NamedType field) =>
-    'set_${_snakeCaseFromCamelCase(field.name)}';
-
-String _makeVariableName(NamedType field) =>
-    _snakeCaseFromCamelCase(field.name);
-
-String _makeInstanceVariableName(NamedType field) =>
-    '${_makeVariableName(field)}_';
-
-// TODO(stuartmorgan): Remove this in favor of _isPodType once callers have
-// all been updated to using HostDatatypes.
-bool _isReferenceType(String dataType) {
-  switch (dataType) {
-    case 'bool':
-    case 'int64_t':
-    case 'double':
-      return false;
-    default:
-      return true;
-  }
-}
-
-/// Returns true if [type] corresponds to a plain-old-data type (i.e., one that
-/// should generally be passed by value rather than pointer/reference) in C++.
-bool _isPodType(HostDatatype type) {
-  return !_isReferenceType(type.datatype);
-}
-
-String? _baseCppTypeForBuiltinDartType(TypeDeclaration type) {
-  const Map<String, String> cppTypeForDartTypeMap = <String, String>{
-    'void': 'void',
-    'bool': 'bool',
-    'int': 'int64_t',
-    'String': 'std::string',
-    'double': 'double',
-    'Uint8List': 'std::vector<uint8_t>',
-    'Int32List': 'std::vector<int32_t>',
-    'Int64List': 'std::vector<int64_t>',
-    'Float64List': 'std::vector<double>',
-    'Map': 'flutter::EncodableMap',
-    'List': 'flutter::EncodableList',
-    'Object': 'flutter::EncodableValue',
-  };
-  if (cppTypeForDartTypeMap.containsKey(type.baseName)) {
-    return cppTypeForDartTypeMap[type.baseName];
-  } else {
-    return null;
-  }
-}
-
-/// Returns the C++ type to use in a value context (variable declaration,
-/// pass-by-value, etc.) for the given C++ base type.
-String _valueType(HostDatatype type) {
-  final String baseType = type.datatype;
-  return type.isNullable ? 'std::optional<$baseType>' : baseType;
-}
-
-/// Returns the C++ type to use in an argument context without ownership
-/// transfer for the given base type.
-String _unownedArgumentType(HostDatatype type) {
-  final bool isString = type.datatype == 'std::string';
-  final String baseType = isString ? 'std::string_view' : type.datatype;
-  if (isString || _isPodType(type)) {
-    return type.isNullable ? 'const $baseType*' : baseType;
-  }
-  // TODO(stuartmorgan): Consider special-casing `Object?` here, so that there
-  // aren't two ways of representing null (nullptr or an isNull EncodableValue).
-  return type.isNullable ? 'const $baseType*' : 'const $baseType&';
-}
-
-/// Returns the C++ type to use for arguments to a host API. This is slightly
-/// different from [_unownedArgumentType] since passing `std::string_view*` in
-/// to the host API implementation when the actual type is `std::string*` is
-/// needlessly complicated, so it uses `std::string` directly.
-String _hostApiArgumentType(HostDatatype type) {
-  final String baseType = type.datatype;
-  if (_isPodType(type)) {
-    return type.isNullable ? 'const $baseType*' : baseType;
-  }
-  return type.isNullable ? 'const $baseType*' : 'const $baseType&';
-}
-
-/// Returns the C++ type to use for arguments to a Flutter API.
-String _flutterApiArgumentType(HostDatatype type) {
-  // Nullable strings use std::string* rather than std::string_view*
-  // since there's no implicit conversion for the pointer types, making them
-  // more awkward to use. For consistency, and since EncodableValue will end
-  // up making a std::string internally anyway, std::string is used for the
-  // non-nullable case as well.
-  if (type.datatype == 'std::string') {
-    return type.isNullable ? 'const std::string*' : 'const std::string&';
-  }
-  return _unownedArgumentType(type);
-}
-
-/// Returns the C++ type to use for the return of a getter for a field of type
-/// [type].
-String _getterReturnType(HostDatatype type) {
-  final String baseType = type.datatype;
-  if (_isPodType(type)) {
-    // Use pointers rather than optionals even for nullable POD, since the
-    // semantics of using them is essentially identical and this makes them
-    // consistent with non-POD.
-    return type.isNullable ? 'const $baseType*' : baseType;
-  }
-  return type.isNullable ? 'const $baseType*' : 'const $baseType&';
-}
-
-/// Returns the C++ type to use for the return of a host API method returning
-/// [type].
-String _hostApiReturnType(HostDatatype type) {
-  if (type.datatype == 'void') {
-    return 'std::optional<FlutterError>';
-  }
-  String valueType = type.datatype;
-  if (type.isNullable) {
-    valueType = 'std::optional<$valueType>';
-  }
-  return 'ErrorOr<$valueType>';
-}
-
-/// Returns the C++ type to use for the paramer to the asyncronous "return"
-/// callback of a Flutter API method returning [type].
-String _flutterApiReturnType(HostDatatype type) {
-  if (type.datatype == 'void') {
-    return 'void';
-  }
-  // For anything other than void, handle it the same way as a host API argument
-  // since it has the same basic structure of being a function defined by the
-  // client, being called by the generated code.
-  return _hostApiArgumentType(type);
-}
-
-String _getGuardName(String? headerFileName) {
-  String guardName = 'PIGEON_';
-  if (headerFileName != null) {
-    guardName += '${headerFileName.replaceAll('.', '_').toUpperCase()}_';
-  }
-  return '${guardName}H_';
-}
-
-void _writeSystemHeaderIncludeBlock(Indent indent, List<String> headers) {
-  headers.sort();
-  for (final String header in headers) {
-    indent.writeln('#include <$header>');
-  }
-}
-
-<<<<<<< HEAD
-/// Generates the ".h" file for the AST represented by [root] to [sink] with the
-/// provided [options] and [headerFileName].
-void generateCppHeader(CppOptions options, Root root, StringSink sink) {
-  final String? headerFileName = options.headerOutPath;
-  final Indent indent = Indent(sink);
-  if (options.copyrightHeader != null) {
-    addLines(indent, options.copyrightHeader!, linePrefix: '// ');
-  }
-  indent.writeln('$_commentPrefix $generatedCodeWarning');
-  indent.writeln('$_commentPrefix $seeAlsoWarning');
-  indent.addln('');
-  final String guardName = _getGuardName(headerFileName, options.namespace);
-  indent.writeln('#ifndef $guardName');
-  indent.writeln('#define $guardName');
-
-  _writeSystemHeaderIncludeBlock(indent, <String>[
-    'flutter/basic_message_channel.h',
-    'flutter/binary_messenger.h',
-    'flutter/encodable_value.h',
-    'flutter/standard_message_codec.h',
-  ]);
-  indent.addln('');
-  _writeSystemHeaderIncludeBlock(indent, <String>[
-    'map',
-    'string',
-    'optional',
-  ]);
-  indent.addln('');
-
-  if (options.namespace != null) {
-    indent.writeln('namespace ${options.namespace} {');
-  }
-
-  // When generating for a Pigeon unit test, add a test fixture friend class to
-  // allow unit testing private methods, since testing serialization via public
-  // methods is essentially an end-to-end test.
-  String? testFixtureClass;
-  if (options.namespace?.endsWith('_pigeontest') ?? false) {
-    testFixtureClass =
-        '${_pascalCaseFromSnakeCase(options.namespace!.replaceAll('_pigeontest', ''))}Test';
-    indent.writeln('class $testFixtureClass;');
-  }
-
-  indent.addln('');
-  indent.writeln('$_commentPrefix Generated class from Pigeon.');
-
-  for (final Enum anEnum in root.enums) {
-    indent.writeln('');
-    addDocumentationComments(
-        indent, anEnum.documentationComments, _docCommentSpec);
-    indent.write('enum class ${anEnum.name} ');
-    indent.scoped('{', '};', () {
-      enumerate(anEnum.members, (int index, final EnumMember member) {
-        addDocumentationComments(
-            indent, member.documentationComments, _docCommentSpec);
-        indent.writeln(
-            '${member.name} = $index${index == anEnum.members.length - 1 ? '' : ','}');
-      });
-    });
-  }
-
-  indent.addln('');
-
-  _writeErrorOr(indent, friends: root.apis.map((Api api) => api.name));
-
-  for (final Class klass in root.classes) {
-    _writeDataClassDeclaration(indent, klass, root,
-        // Add a hook for unit testing data classes when using the namespace
-        // used by pigeon tests.
-        testFriend: testFixtureClass);
-  }
-
-  for (final Api api in root.apis) {
-    if (getCodecClasses(api, root).isNotEmpty) {
-      _writeCodecHeader(indent, api, root);
-    }
-    indent.addln('');
-    if (api.location == ApiLocation.host) {
-      _writeHostApiHeader(indent, api, root);
-    } else if (api.location == ApiLocation.flutter) {
-      _writeFlutterApiHeader(indent, api, root);
-    }
-  }
-
-  if (options.namespace != null) {
-    indent.writeln('}  // namespace ${options.namespace}');
-  }
-
-  indent.writeln('#endif  // $guardName');
-}
-
-/// Generates the ".cpp" file for the AST represented by [root] to [sink] with the
-/// provided [options].
-void generateCppSource(CppOptions options, Root root, StringSink sink) {
-  final Indent indent = Indent(sink);
-  if (options.copyrightHeader != null) {
-    addLines(indent, options.copyrightHeader!, linePrefix: '// ');
-  }
-  indent.writeln('$_commentPrefix $generatedCodeWarning');
-  indent.writeln('$_commentPrefix $seeAlsoWarning');
-  indent.addln('');
-  indent.addln('#undef _HAS_EXCEPTIONS');
-  indent.addln('');
-
-  indent.writeln('#include "${options.headerIncludePath}"');
-  indent.addln('');
-  _writeSystemHeaderIncludeBlock(indent, <String>[
-    'flutter/basic_message_channel.h',
-    'flutter/binary_messenger.h',
-    'flutter/encodable_value.h',
-    'flutter/standard_message_codec.h',
-  ]);
-  indent.addln('');
-  _writeSystemHeaderIncludeBlock(indent, <String>[
-    'map',
-    'string',
-    'optional',
-  ]);
-  indent.addln('');
-
-  if (options.namespace != null) {
-    indent.writeln('namespace ${options.namespace} {');
-  }
-
-  for (final Class klass in root.classes) {
-    _writeDataClassImplementation(indent, klass, root);
-  }
-
-  for (final Api api in root.apis) {
-    if (getCodecClasses(api, root).isNotEmpty) {
-      _writeCodecSource(indent, api, root);
-      indent.addln('');
-    }
-    if (api.location == ApiLocation.host) {
-      _writeHostApiSource(indent, api, root);
-
-      indent.addln('');
-      indent.format('''
-flutter::EncodableValue ${api.name}::WrapError(std::string_view error_message) {
-\treturn flutter::EncodableValue(flutter::EncodableList{
-\t\tflutter::EncodableValue(std::string(error_message)),
-\t\tflutter::EncodableValue("Error"),
-\t\tflutter::EncodableValue()
-\t});
-}
-flutter::EncodableValue ${api.name}::WrapError(const FlutterError& error) {
-\treturn flutter::EncodableValue(flutter::EncodableList{
-\t\tflutter::EncodableValue(error.message()),
-\t\tflutter::EncodableValue(error.code()),
-\t\terror.details()
-\t});
-}''');
-      indent.addln('');
-    } else if (api.location == ApiLocation.flutter) {
-      _writeFlutterApiSource(indent, api, root);
-    }
-  }
-
-  if (options.namespace != null) {
-    indent.writeln('}  // namespace ${options.namespace}');
-  }
-}
-
-=======
->>>>>>> 37e2bab5
 /// Validates an AST to make sure the cpp generator supports everything.
 List<Error> validateCpp(CppOptions options, Root root) {
   final List<Error> result = <Error>[];
