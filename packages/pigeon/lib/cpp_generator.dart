// Copyright 2013 The Flutter Authors. All rights reserved.
// Use of this source code is governed by a BSD-style license that can be
// found in the LICENSE file.

import 'ast.dart';
import 'functional.dart';
import 'generator.dart';
import 'generator_tools.dart';
import 'pigeon_lib.dart' show Error;

/// General comment opening token.
const String _commentPrefix = '//';

/// Documentation comment spec.
const DocumentCommentSpecification _docCommentSpec =
    DocumentCommentSpecification(_commentPrefix);

/// The default serializer for Flutter.
const String _defaultCodecSerializer = 'flutter::StandardCodecSerializer';

/// Options that control how C++ code will be generated.
class CppOptions {
  /// Creates a [CppOptions] object
  const CppOptions({
    this.headerIncludePath,
    this.namespace,
    this.copyrightHeader,
    this.headerOutPath,
  });

  /// The path to the header that will get placed in the source filed (example:
  /// "foo.h").
  final String? headerIncludePath;

  /// The namespace where the generated class will live.
  final String? namespace;

  /// A copyright header that will get prepended to generated code.
  final Iterable<String>? copyrightHeader;

  /// The path to the output header file location.
  final String? headerOutPath;

  /// Creates a [CppOptions] from a Map representation where:
  /// `x = CppOptions.fromMap(x.toMap())`.
  static CppOptions fromMap(Map<String, Object> map) {
    return CppOptions(
      headerIncludePath: map['header'] as String?,
      namespace: map['namespace'] as String?,
      copyrightHeader: map['copyrightHeader'] as Iterable<String>?,
      headerOutPath: map['cppHeaderOut'] as String?,
    );
  }

  /// Converts a [CppOptions] to a Map representation where:
  /// `x = CppOptions.fromMap(x.toMap())`.
  Map<String, Object> toMap() {
    final Map<String, Object> result = <String, Object>{
      if (headerIncludePath != null) 'header': headerIncludePath!,
      if (namespace != null) 'namespace': namespace!,
      if (copyrightHeader != null) 'copyrightHeader': copyrightHeader!,
    };
    return result;
  }

  /// Overrides any non-null parameters from [options] into this to make a new
  /// [CppOptions].
  CppOptions merge(CppOptions options) {
    return CppOptions.fromMap(mergeMaps(toMap(), options.toMap()));
  }
}

<<<<<<< HEAD
/// Class that manages all Cpp header code generation.
=======
/// Class that manages all Cpp code generation.
>>>>>>> b7abbe40
class CppGenerator extends Generator<CppOptions> {
  /// Instantiates a Cpp Generator.
  CppGenerator();

<<<<<<< HEAD
  /// Generates Cpp header files with specified [CppOptions]
  @override
  void generate(CppOptions languageOptions, Root root, StringSink sink,
      FileType fileType) {
    final Indent indent = Indent(sink);
    if (fileType == FileType.header) {
      writeFileHeaders(languageOptions, root, sink, indent, fileType);
      generateCppHeader(languageOptions, root, sink, indent);
    } else {
      writeFileHeaders(languageOptions, root, sink, indent, fileType);
      generateCppSource(languageOptions, root, sink, indent);
    }
  }

  @override
  void writeFileHeaders(CppOptions languageOptions, Root root, StringSink sink,
      Indent indent, FileType fileType) {
    if (fileType == FileType.header) {
      writeCppHeaderHeader(languageOptions, root, sink, indent);
    } else {
      writeCppSourceHeader(languageOptions, root, sink, indent);
=======
  /// Generates Cpp files with specified [CppOptions]
  @override
  void generate(CppOptions languageOptions, Root root, StringSink sink,
      FileType fileType) {
    if (fileType == FileType.header) {
      generateCppHeader(languageOptions, root, sink);
    } else {
      generateCppSource(languageOptions, root, sink);
>>>>>>> b7abbe40
    }
  }
}

String _getCodecSerializerName(Api api) => '${api.name}CodecSerializer';

const String _pointerPrefix = 'pointer';
const String _encodablePrefix = 'encodable';

void _writeCodecHeader(Indent indent, Api api, Root root) {
  assert(getCodecClasses(api, root).isNotEmpty);
  final String codeSerializerName = _getCodecSerializerName(api);
  indent.write('class $codeSerializerName : public $_defaultCodecSerializer ');
  indent.scoped('{', '};', () {
    indent.scoped(' public:', '', () {
      indent.writeln('');
      indent.format('''
inline static $codeSerializerName& GetInstance() {
\tstatic $codeSerializerName sInstance;
\treturn sInstance;
}
''');
      indent.writeln('$codeSerializerName();');
    });
    indent.writeScoped(' public:', '', () {
      indent.writeln(
          'void WriteValue(const flutter::EncodableValue& value, flutter::ByteStreamWriter* stream) const override;');
    });
    indent.writeScoped(' protected:', '', () {
      indent.writeln(
          'flutter::EncodableValue ReadValueOfType(uint8_t type, flutter::ByteStreamReader* stream) const override;');
    });
  }, nestCount: 0);
}

void _writeCodecSource(Indent indent, Api api, Root root) {
  assert(getCodecClasses(api, root).isNotEmpty);
  final String codeSerializerName = _getCodecSerializerName(api);
  indent.writeln('$codeSerializerName::$codeSerializerName() {}');
  indent.write(
      'flutter::EncodableValue $codeSerializerName::ReadValueOfType(uint8_t type, flutter::ByteStreamReader* stream) const ');
  indent.scoped('{', '}', () {
    indent.write('switch (type) ');
    indent.scoped('{', '}', () {
      for (final EnumeratedClass customClass in getCodecClasses(api, root)) {
        indent.write('case ${customClass.enumeration}:');
        indent.writeScoped('', '', () {
          indent.writeln(
              'return flutter::CustomEncodableValue(${customClass.name}(std::get<flutter::EncodableList>(ReadValue(stream))));');
        });
      }
      indent.write('default:');
      indent.writeScoped('', '', () {
        indent.writeln(
            'return $_defaultCodecSerializer::ReadValueOfType(type, stream);');
      }, addTrailingNewline: false);
    });
  });
  indent.writeln('');
  indent.write(
      'void $codeSerializerName::WriteValue(const flutter::EncodableValue& value, flutter::ByteStreamWriter* stream) const ');
  indent.writeScoped('{', '}', () {
    indent.write(
        'if (const flutter::CustomEncodableValue* custom_value = std::get_if<flutter::CustomEncodableValue>(&value)) ');
    indent.scoped('{', '}', () {
      for (final EnumeratedClass customClass in getCodecClasses(api, root)) {
        indent
            .write('if (custom_value->type() == typeid(${customClass.name})) ');
        indent.scoped('{', '}', () {
          indent.writeln('stream->WriteByte(${customClass.enumeration});');
          indent.writeln(
              'WriteValue(flutter::EncodableValue(std::any_cast<${customClass.name}>(*custom_value).ToEncodableList()), stream);');
          indent.writeln('return;');
        });
      }
    });
    indent.writeln('$_defaultCodecSerializer::WriteValue(value, stream);');
  });
}

void _writeErrorOr(Indent indent,
    {Iterable<String> friends = const <String>[]}) {
  final String friendLines = friends
      .map((String className) => '\tfriend class $className;')
      .join('\n');
  indent.format('''
class FlutterError {
 public:
\texplicit FlutterError(const std::string& code)
\t\t: code_(code) {}
\texplicit FlutterError(const std::string& code, const std::string& message)
\t\t: code_(code), message_(message) {}
\texplicit FlutterError(const std::string& code, const std::string& message, const flutter::EncodableValue& details)
\t\t: code_(code), message_(message), details_(details) {}

\tconst std::string& code() const { return code_; }
\tconst std::string& message() const { return message_; }
\tconst flutter::EncodableValue& details() const { return details_; }

 private:
\tstd::string code_;
\tstd::string message_;
\tflutter::EncodableValue details_;
};

template<class T> class ErrorOr {
 public:
\tErrorOr(const T& rhs) { new(&v_) T(rhs); }
\tErrorOr(const T&& rhs) { v_ = std::move(rhs); }
\tErrorOr(const FlutterError& rhs) {
\t\tnew(&v_) FlutterError(rhs);
\t}
\tErrorOr(const FlutterError&& rhs) { v_ = std::move(rhs); }

\tbool has_error() const { return std::holds_alternative<FlutterError>(v_); }
\tconst T& value() const { return std::get<T>(v_); };
\tconst FlutterError& error() const { return std::get<FlutterError>(v_); };

 private:
$friendLines
\tErrorOr() = default;
\tT TakeValue() && { return std::get<T>(std::move(v_)); }

\tstd::variant<T, FlutterError> v_;
};
''');
}

/// Writes the declaration for the custom class [klass].
///
/// See [_writeDataClassImplementation] for the corresponding declaration.
/// This is intended to be added to the header.
void _writeDataClassDeclaration(Indent indent, Class klass, Root root,
    {String? testFriend}) {
  indent.addln('');

  const List<String> generatedMessages = <String>[
    ' Generated class from Pigeon that represents data sent in messages.'
  ];

  addDocumentationComments(indent, klass.documentationComments, _docCommentSpec,
      generatorComments: generatedMessages);

  indent.write('class ${klass.name} ');
  indent.scoped('{', '};', () {
    indent.scoped(' public:', '', () {
      indent.writeln('${klass.name}();');
      for (final NamedType field in getFieldsInSerializationOrder(klass)) {
        addDocumentationComments(
            indent, field.documentationComments, _docCommentSpec);
        final HostDatatype baseDatatype = getFieldHostDatatype(
            field,
            root.classes,
            root.enums,
            (TypeDeclaration x) => _baseCppTypeForBuiltinDartType(x));
        indent.writeln(
            '${_getterReturnType(baseDatatype)} ${_makeGetterName(field)}() const;');
        indent.writeln(
            'void ${_makeSetterName(field)}(${_unownedArgumentType(baseDatatype)} value_arg);');
        if (field.type.isNullable) {
          // Add a second setter that takes the non-nullable version of the
          // argument for convenience, since setting literal values with the
          // pointer version is non-trivial.
          final HostDatatype nonNullType = _nonNullableType(baseDatatype);
          indent.writeln(
              'void ${_makeSetterName(field)}(${_unownedArgumentType(nonNullType)} value_arg);');
        }
        indent.addln('');
      }
    });

    indent.scoped(' private:', '', () {
      indent.writeln('${klass.name}(const flutter::EncodableList& list);');
      indent.writeln('flutter::EncodableList ToEncodableList() const;');
      for (final Class friend in root.classes) {
        if (friend != klass &&
            friend.fields.any(
                (NamedType element) => element.type.baseName == klass.name)) {
          indent.writeln('friend class ${friend.name};');
        }
      }
      for (final Api api in root.apis) {
        // TODO(gaaclarke): Find a way to be more precise with our
        // friendships.
        indent.writeln('friend class ${api.name};');
        indent.writeln('friend class ${_getCodecSerializerName(api)};');
      }
      if (testFriend != null) {
        indent.writeln('friend class $testFriend;');
      }

      for (final NamedType field in getFieldsInSerializationOrder(klass)) {
        final HostDatatype hostDatatype = getFieldHostDatatype(
            field,
            root.classes,
            root.enums,
            (TypeDeclaration x) => _baseCppTypeForBuiltinDartType(x));
        indent.writeln(
            '${_valueType(hostDatatype)} ${_makeInstanceVariableName(field)};');
      }
    });
  }, nestCount: 0);
  indent.writeln('');
}

/// Writes the implementation for the custom class [klass].
///
/// See [_writeDataClassDeclaration] for the corresponding declaration.
/// This is intended to be added to the implementation file.
void _writeDataClassImplementation(Indent indent, Class klass, Root root) {
  final Set<String> rootClassNameSet =
      root.classes.map((Class x) => x.name).toSet();
  final Set<String> rootEnumNameSet =
      root.enums.map((Enum x) => x.name).toSet();

  indent.addln('');
  indent.writeln('$_commentPrefix ${klass.name}');
  indent.addln('');

  // Getters and setters.
  for (final NamedType field in getFieldsInSerializationOrder(klass)) {
    final HostDatatype hostDatatype = getFieldHostDatatype(field, root.classes,
        root.enums, (TypeDeclaration x) => _baseCppTypeForBuiltinDartType(x));
    final String instanceVariableName = _makeInstanceVariableName(field);
    final String qualifiedGetterName =
        '${klass.name}::${_makeGetterName(field)}';
    final String qualifiedSetterName =
        '${klass.name}::${_makeSetterName(field)}';
    final String returnExpression = hostDatatype.isNullable
        ? '$instanceVariableName ? &(*$instanceVariableName) : nullptr'
        : instanceVariableName;

    // Generates the string for a setter treating the type as [type], to allow
    // generating multiple setter variants.
    String makeSetter(HostDatatype type) {
      const String setterArgumentName = 'value_arg';
      final String valueExpression = type.isNullable
          ? '$setterArgumentName ? ${_valueType(type)}(*$setterArgumentName) : std::nullopt'
          : setterArgumentName;
      return 'void $qualifiedSetterName(${_unownedArgumentType(type)} $setterArgumentName) '
          '{ $instanceVariableName = $valueExpression; }';
    }

    indent.writeln(
        '${_getterReturnType(hostDatatype)} $qualifiedGetterName() const '
        '{ return $returnExpression; }');
    indent.writeln(makeSetter(hostDatatype));
    if (hostDatatype.isNullable) {
      // Write the non-nullable variant; see _writeDataClassDeclaration.
      final HostDatatype nonNullType = _nonNullableType(hostDatatype);
      indent.writeln(makeSetter(nonNullType));
    }

    indent.addln('');
  }

  // Serialization.
  indent
      .write('flutter::EncodableList ${klass.name}::ToEncodableList() const ');
  indent.scoped('{', '}', () {
    indent.scoped('return flutter::EncodableList{', '};', () {
      for (final NamedType field in getFieldsInSerializationOrder(klass)) {
        final HostDatatype hostDatatype = getFieldHostDatatype(
            field,
            root.classes,
            root.enums,
            (TypeDeclaration x) => _baseCppTypeForBuiltinDartType(x));

        final String instanceVariable = _makeInstanceVariableName(field);

        String encodableValue = '';
        if (!hostDatatype.isBuiltin &&
            rootClassNameSet.contains(field.type.baseName)) {
          final String operator = field.type.isNullable ? '->' : '.';
          encodableValue =
              'flutter::EncodableValue($instanceVariable${operator}ToEncodableList())';
        } else if (!hostDatatype.isBuiltin &&
            rootEnumNameSet.contains(field.type.baseName)) {
          final String nonNullValue =
              field.type.isNullable ? '(*$instanceVariable)' : instanceVariable;
          encodableValue = 'flutter::EncodableValue((int)$nonNullValue)';
        } else {
          final String operator = field.type.isNullable ? '*' : '';
          encodableValue =
              'flutter::EncodableValue($operator$instanceVariable)';
        }

        if (field.type.isNullable) {
          encodableValue =
              '$instanceVariable ? $encodableValue : flutter::EncodableValue()';
        }

        indent.writeln('$encodableValue,');
      }
    });
  });
  indent.addln('');

  // Default constructor.
  indent.writeln('${klass.name}::${klass.name}() {}');
  indent.addln('');

  // Deserialization.
  indent.write(
      '${klass.name}::${klass.name}(const flutter::EncodableList& list) ');
  indent.scoped('{', '}', () {
    enumerate(getFieldsInSerializationOrder(klass),
        (int index, final NamedType field) {
      final String instanceVariableName = _makeInstanceVariableName(field);
      final String pointerFieldName =
          '${_pointerPrefix}_${_makeVariableName(field)}';
      final String encodableFieldName =
          '${_encodablePrefix}_${_makeVariableName(field)}';
      indent.writeln('auto& $encodableFieldName = list[$index];');
      if (rootEnumNameSet.contains(field.type.baseName)) {
        indent.writeln(
            'if (const int32_t* $pointerFieldName = std::get_if<int32_t>(&$encodableFieldName))\t$instanceVariableName = (${field.type.baseName})*$pointerFieldName;');
      } else {
        final HostDatatype hostDatatype = getFieldHostDatatype(
            field,
            root.classes,
            root.enums,
            (TypeDeclaration x) => _baseCppTypeForBuiltinDartType(x));
        if (field.type.baseName == 'int') {
          indent.format('''
if (const int32_t* $pointerFieldName = std::get_if<int32_t>(&$encodableFieldName))
\t$instanceVariableName = *$pointerFieldName;
else if (const int64_t* ${pointerFieldName}_64 = std::get_if<int64_t>(&$encodableFieldName))
\t$instanceVariableName = *${pointerFieldName}_64;''');
        } else if (!hostDatatype.isBuiltin &&
            root.classes
                .map((Class x) => x.name)
                .contains(field.type.baseName)) {
          indent.write(
              'if (const flutter::EncodableList* $pointerFieldName = std::get_if<flutter::EncodableList>(&$encodableFieldName)) ');
          indent.scoped('{', '}', () {
            indent.writeln(
                '$instanceVariableName = ${hostDatatype.datatype}(*$pointerFieldName);');
          });
        } else {
          indent.write(
              'if (const ${hostDatatype.datatype}* $pointerFieldName = std::get_if<${hostDatatype.datatype}>(&$encodableFieldName)) ');
          indent.scoped('{', '}', () {
            indent.writeln('$instanceVariableName = *$pointerFieldName;');
          });
        }
      }
    });
  });
  indent.addln('');
}

void _writeHostApiHeader(Indent indent, Api api, Root root) {
  assert(api.location == ApiLocation.host);

  const List<String> generatedMessages = <String>[
    ' Generated interface from Pigeon that represents a handler of messages from Flutter.'
  ];
  addDocumentationComments(indent, api.documentationComments, _docCommentSpec,
      generatorComments: generatedMessages);
  indent.write('class ${api.name} ');
  indent.scoped('{', '};', () {
    indent.scoped(' public:', '', () {
      indent.writeln('${api.name}(const ${api.name}&) = delete;');
      indent.writeln('${api.name}& operator=(const ${api.name}&) = delete;');
      indent.writeln('virtual ~${api.name}() { };');
      for (final Method method in api.methods) {
        final HostDatatype returnType = getHostDatatype(
            method.returnType,
            root.classes,
            root.enums,
            (TypeDeclaration x) => _baseCppTypeForBuiltinDartType(x));
        final String returnTypeName = _apiReturnType(returnType);

        final List<String> argSignature = <String>[];
        if (method.arguments.isNotEmpty) {
          final Iterable<String> argTypes =
              method.arguments.map((NamedType arg) {
            final HostDatatype hostType = getFieldHostDatatype(
                arg,
                root.classes,
                root.enums,
                (TypeDeclaration x) => _baseCppTypeForBuiltinDartType(x));
            return _hostApiArgumentType(hostType);
          });
          final Iterable<String> argNames =
              method.arguments.map((NamedType e) => _makeVariableName(e));
          argSignature.addAll(
              map2(argTypes, argNames, (String argType, String argName) {
            return '$argType $argName';
          }));
        }

        addDocumentationComments(
            indent, method.documentationComments, _docCommentSpec);

        if (method.isAsynchronous) {
          argSignature.add('std::function<void($returnTypeName reply)> result');
          indent.writeln(
              'virtual void ${_makeMethodName(method)}(${argSignature.join(', ')}) = 0;');
        } else {
          indent.writeln(
              'virtual $returnTypeName ${_makeMethodName(method)}(${argSignature.join(', ')}) = 0;');
        }
      }
      indent.addln('');
      indent.writeln('$_commentPrefix The codec used by ${api.name}.');
      indent.writeln('static const flutter::StandardMessageCodec& GetCodec();');
      indent.writeln(
          '$_commentPrefix Sets up an instance of `${api.name}` to handle messages through the `binary_messenger`.');
      indent.writeln(
          'static void SetUp(flutter::BinaryMessenger* binary_messenger, ${api.name}* api);');
      indent.writeln(
          'static flutter::EncodableList WrapError(std::string_view error_message);');
      indent.writeln(
          'static flutter::EncodableList WrapError(const FlutterError& error);');
    });
    indent.scoped(' protected:', '', () {
      indent.writeln('${api.name}() = default;');
    });
  }, nestCount: 0);
}

void _writeHostApiSource(Indent indent, Api api, Root root) {
  assert(api.location == ApiLocation.host);

  final String codeSerializerName = getCodecClasses(api, root).isNotEmpty
      ? _getCodecSerializerName(api)
      : _defaultCodecSerializer;
  indent.format('''
/// The codec used by ${api.name}.
const flutter::StandardMessageCodec& ${api.name}::GetCodec() {
\treturn flutter::StandardMessageCodec::GetInstance(&$codeSerializerName::GetInstance());
}
''');
  indent.writeln(
      '$_commentPrefix Sets up an instance of `${api.name}` to handle messages through the `binary_messenger`.');
  indent.write(
      'void ${api.name}::SetUp(flutter::BinaryMessenger* binary_messenger, ${api.name}* api) ');
  indent.scoped('{', '}', () {
    for (final Method method in api.methods) {
      final String channelName = makeChannelName(api, method);
      indent.write('');
      indent.scoped('{', '}', () {
        indent.writeln(
            'auto channel = std::make_unique<flutter::BasicMessageChannel<flutter::EncodableValue>>(');
        indent.inc();
        indent.inc();
        indent.writeln('binary_messenger, "$channelName", &GetCodec());');
        indent.dec();
        indent.dec();
        indent.write('if (api != nullptr) ');
        indent.scoped('{', '} else {', () {
          indent.write(
              'channel->SetMessageHandler([api](const flutter::EncodableValue& message, const flutter::MessageReply<flutter::EncodableValue>& reply) ');
          indent.scoped('{', '});', () {
            indent.writeln('flutter::EncodableList wrapped;');
            indent.write('try ');
            indent.scoped('{', '}', () {
              final List<String> methodArgument = <String>[];
              if (method.arguments.isNotEmpty) {
                indent.writeln(
                    'const auto& args = std::get<flutter::EncodableList>(message);');

                // Writes the code to declare and populate a variable called
                // [argName] to use as a parameter to an API method call from
                // an existing EncodablValue variable called [encodableArgName]
                // which corresponds to [arg] in the API definition.
                void extractEncodedArgument(
                    String argName,
                    String encodableArgName,
                    NamedType arg,
                    HostDatatype hostType) {
                  if (arg.type.isNullable) {
                    // Nullable arguments are always pointers, with nullptr
                    // corresponding to null.
                    if (hostType.datatype == 'int64_t') {
                      // The EncodableValue will either be an int32_t or an
                      // int64_t depending on the value, but the generated API
                      // requires an int64_t so that it can handle any case.
                      // Create a local variable for the 64-bit value...
                      final String valueVarName = '${argName}_value';
                      indent.writeln(
                          'const int64_t $valueVarName = $encodableArgName.IsNull() ? 0 : $encodableArgName.LongValue();');
                      // ... then declare the arg as a reference to that local.
                      indent.writeln(
                          'const auto* $argName = $encodableArgName.IsNull() ? nullptr : &$valueVarName;');
                    } else if (hostType.isBuiltin) {
                      indent.writeln(
                          'const auto* $argName = std::get_if<${hostType.datatype}>(&$encodableArgName);');
                    } else {
                      indent.writeln(
                          'const auto* $argName = &(std::any_cast<const ${hostType.datatype}&>(std::get<flutter::CustomEncodableValue>($encodableArgName)));');
                    }
                  } else {
                    // Non-nullable arguments are either passed by value or
                    // reference, but the extraction doesn't need to distinguish
                    // since those are the same at the call site.
                    if (hostType.datatype == 'int64_t') {
                      // The EncodableValue will either be an int32_t or an
                      // int64_t depending on the value, but the generated API
                      // requires an int64_t so that it can handle any case.
                      indent.writeln(
                          'const int64_t $argName = $encodableArgName.LongValue();');
                    } else if (hostType.isBuiltin) {
                      indent.writeln(
                          'const auto& $argName = std::get<${hostType.datatype}>($encodableArgName);');
                    } else {
                      indent.writeln(
                          'const auto& $argName = std::any_cast<const ${hostType.datatype}&>(std::get<flutter::CustomEncodableValue>($encodableArgName));');
                    }
                  }
                }

                enumerate(method.arguments, (int index, NamedType arg) {
                  final HostDatatype hostType = getHostDatatype(
                      arg.type,
                      root.classes,
                      root.enums,
                      (TypeDeclaration x) => _baseCppTypeForBuiltinDartType(x));
                  final String argName = _getSafeArgumentName(index, arg);

                  final String encodableArgName =
                      '${_encodablePrefix}_$argName';
                  indent.writeln(
                      'const auto& $encodableArgName = args.at($index);');
                  if (!arg.type.isNullable) {
                    indent.write('if ($encodableArgName.IsNull()) ');
                    indent.scoped('{', '}', () {
                      indent.writeln(
                          'reply(flutter::EncodableValue(WrapError("$argName unexpectedly null.")));');
                      indent.writeln('return;');
                    });
                  }
                  extractEncodedArgument(
                      argName, encodableArgName, arg, hostType);
                  methodArgument.add(argName);
                });
              }

              String wrapResponse(String reply, TypeDeclaration returnType) {
                String elseBody = '';
                final String ifCondition;
                final String errorGetter;
                final String prefix = (reply != '') ? '\t' : '';

                const String nullValue = 'flutter::EncodableValue()';
                if (returnType.isVoid) {
                  elseBody =
                      '$prefix\twrapped.push_back($nullValue);${indent.newline}';
                  ifCondition = 'output.has_value()';
                  errorGetter = 'value';
                } else {
                  final HostDatatype hostType = getHostDatatype(
                      returnType,
                      root.classes,
                      root.enums,
                      (TypeDeclaration x) => _baseCppTypeForBuiltinDartType(x));
                  const String extractedValue = 'std::move(output).TakeValue()';
                  final String wrapperType = hostType.isBuiltin
                      ? 'flutter::EncodableValue'
                      : 'flutter::CustomEncodableValue';
                  if (returnType.isNullable) {
                    // The value is a std::optional, so needs an extra layer of
                    // handling.
                    elseBody = '''
$prefix\tauto output_optional = $extractedValue;
$prefix\tif (output_optional) {
$prefix\t\twrapped.push_back($wrapperType(std::move(output_optional).value()));
$prefix\t} else {
$prefix\t\twrapped.push_back($nullValue);
$prefix\t}${indent.newline}''';
                  } else {
                    elseBody =
                        '$prefix\twrapped.push_back($wrapperType($extractedValue));${indent.newline}';
                  }
                  ifCondition = 'output.has_error()';
                  errorGetter = 'error';
                }
                return '${prefix}if ($ifCondition) {${indent.newline}'
                    '$prefix\twrapped = WrapError(output.$errorGetter());${indent.newline}'
                    '$prefix} else {${indent.newline}'
                    '$elseBody'
                    '$prefix}'
                    '$prefix$reply';
              }

              final HostDatatype returnType = getHostDatatype(
                  method.returnType,
                  root.classes,
                  root.enums,
                  (TypeDeclaration x) => _baseCppTypeForBuiltinDartType(x));
              final String returnTypeName = _apiReturnType(returnType);
              if (method.isAsynchronous) {
                methodArgument.add(
                  '[&wrapped, &reply]($returnTypeName&& output) {${indent.newline}'
                  '${wrapResponse('\treply(flutter::EncodableValue(std::move(wrapped)));${indent.newline}', method.returnType)}'
                  '}',
                );
              }
              final String call =
                  'api->${_makeMethodName(method)}(${methodArgument.join(', ')})';
              if (method.isAsynchronous) {
                indent.format('$call;');
              } else {
                indent.writeln('$returnTypeName output = $call;');
                indent.format(wrapResponse('', method.returnType));
              }
            });
            indent.write('catch (const std::exception& exception) ');
            indent.scoped('{', '}', () {
              indent.writeln('wrapped = WrapError(exception.what());');
              if (method.isAsynchronous) {
                indent.writeln(
                    'reply(flutter::EncodableValue(std::move(wrapped)));');
              }
            });
            if (!method.isAsynchronous) {
              indent.writeln(
                  'reply(flutter::EncodableValue(std::move(wrapped)));');
            }
          });
        });
        indent.scoped(null, '}', () {
          indent.writeln('channel->SetMessageHandler(nullptr);');
        });
      });
    }
  });
}

String _getArgumentName(int count, NamedType argument) =>
    argument.name.isEmpty ? 'arg$count' : _makeVariableName(argument);

/// Returns an argument name that can be used in a context where it is possible to collide.
String _getSafeArgumentName(int count, NamedType argument) =>
    '${_getArgumentName(count, argument)}_arg';

void _writeFlutterApiHeader(Indent indent, Api api) {
  assert(api.location == ApiLocation.flutter);

  const List<String> generatedMessages = <String>[
    ' Generated class from Pigeon that represents Flutter messages that can be called from C++.'
  ];
  addDocumentationComments(indent, api.documentationComments, _docCommentSpec,
      generatorComments: generatedMessages);
  indent.write('class ${api.name} ');
  indent.scoped('{', '};', () {
    indent.scoped(' private:', '', () {
      indent.writeln('flutter::BinaryMessenger* binary_messenger_;');
    });
    indent.scoped(' public:', '', () {
      indent.write('${api.name}(flutter::BinaryMessenger* binary_messenger);');
      indent.writeln('');
      indent.writeln('static const flutter::StandardMessageCodec& GetCodec();');
      for (final Method func in api.methods) {
        final String returnType = func.returnType.isVoid
            ? 'void'
            : _nullSafeCppTypeForDartType(func.returnType);
        final String callback = 'std::function<void($returnType)>&& callback';
        addDocumentationComments(
            indent, func.documentationComments, _docCommentSpec);
        if (func.arguments.isEmpty) {
          indent.writeln('void ${func.name}($callback);');
        } else {
          final Iterable<String> argTypes = func.arguments
              .map((NamedType e) => _nullSafeCppTypeForDartType(e.type));
          final Iterable<String> argNames =
              indexMap(func.arguments, _getSafeArgumentName);
          final String argsSignature =
              map2(argTypes, argNames, (String x, String y) => '$x $y')
                  .join(', ');
          indent.writeln('void ${func.name}($argsSignature, $callback);');
        }
      }
    });
  }, nestCount: 0);
}

void _writeFlutterApiSource(Indent indent, Api api, Root root) {
  assert(api.location == ApiLocation.flutter);
  indent.writeln(
      '$_commentPrefix Generated class from Pigeon that represents Flutter messages that can be called from C++.');
  indent.write(
      '${api.name}::${api.name}(flutter::BinaryMessenger* binary_messenger) ');
  indent.scoped('{', '}', () {
    indent.writeln('this->binary_messenger_ = binary_messenger;');
  });
  indent.writeln('');
  final String codeSerializerName = getCodecClasses(api, root).isNotEmpty
      ? _getCodecSerializerName(api)
      : _defaultCodecSerializer;
  indent.format('''
const flutter::StandardMessageCodec& ${api.name}::GetCodec() {
\treturn flutter::StandardMessageCodec::GetInstance(&$codeSerializerName::GetInstance());
}
''');
  for (final Method func in api.methods) {
    final String channelName = makeChannelName(api, func);
    final String returnType = func.returnType.isVoid
        ? 'void'
        : _nullSafeCppTypeForDartType(func.returnType);
    String sendArgument;
    final String callback = 'std::function<void($returnType)>&& callback';
    if (func.arguments.isEmpty) {
      indent.write('void ${api.name}::${func.name}($callback) ');
      sendArgument = 'flutter::EncodableValue()';
    } else {
      final Iterable<String> argTypes = func.arguments
          .map((NamedType e) => _nullSafeCppTypeForDartType(e.type));
      final Iterable<String> argNames =
          indexMap(func.arguments, _getSafeArgumentName);
      sendArgument =
          'flutter::EncodableList { ${argNames.map((String arg) => 'flutter::CustomEncodableValue($arg)').join(', ')} }';
      final String argsSignature =
          map2(argTypes, argNames, (String x, String y) => '$x $y').join(', ');
      indent
          .write('void ${api.name}::${func.name}($argsSignature, $callback) ');
    }
    indent.scoped('{', '}', () {
      const String channel = 'channel';
      indent.writeln(
          'auto channel = std::make_unique<flutter::BasicMessageChannel<flutter::EncodableValue>>(');
      indent.inc();
      indent.inc();
      indent.writeln('binary_messenger_, "$channelName", &GetCodec());');
      indent.dec();
      indent.dec();
      indent.write(
          '$channel->Send($sendArgument, [callback](const uint8_t* reply, size_t reply_size) ');
      indent.scoped('{', '});', () {
        if (func.returnType.isVoid) {
          indent.writeln('callback();');
        } else {
          indent.writeln(
              'std::unique_ptr<flutter::EncodableValue> decoded_reply = GetCodec().DecodeMessage(reply, reply_size);');
          indent.writeln(
              'flutter::EncodableValue args = *(flutter::EncodableValue*)(decoded_reply.release());');
          const String output = 'output';

          final bool isBuiltin =
              _baseCppTypeForBuiltinDartType(func.returnType) != null;
          final String returnTypeName =
              _baseCppTypeForDartType(func.returnType);
          if (func.returnType.isNullable) {
            indent.writeln('$returnType $output{};');
          } else {
            indent.writeln('$returnTypeName $output{};');
          }
          const String pointerVariable = '${_pointerPrefix}_$output';
          if (func.returnType.baseName == 'int') {
            indent.format('''
if (const int32_t* $pointerVariable = std::get_if<int32_t>(&args))
\t$output = *$pointerVariable;
else if (const int64_t* ${pointerVariable}_64 = std::get_if<int64_t>(&args))
\t$output = *${pointerVariable}_64;''');
          } else if (!isBuiltin) {
            indent.write(
                'if (const flutter::EncodableList* $pointerVariable = std::get_if<flutter::EncodableList>(&args)) ');
            indent.scoped('{', '}', () {
              indent.writeln('$output = $returnTypeName(*$pointerVariable);');
            });
          } else {
            indent.write(
                'if (const $returnTypeName* $pointerVariable = std::get_if<$returnTypeName>(&args)) ');
            indent.scoped('{', '}', () {
              indent.writeln('$output = *$pointerVariable;');
            });
          }

          indent.writeln('callback($output);');
        }
      });
    });
  }
}

/// Returns a non-nullable variant of [type].
HostDatatype _nonNullableType(HostDatatype type) {
  return HostDatatype(
      datatype: type.datatype, isBuiltin: type.isBuiltin, isNullable: false);
}

String _pascalCaseFromCamelCase(String camelCase) =>
    camelCase[0].toUpperCase() + camelCase.substring(1);

String _snakeCaseFromCamelCase(String camelCase) {
  return camelCase.replaceAllMapped(RegExp(r'[A-Z]'),
      (Match m) => '${m.start == 0 ? '' : '_'}${m[0]!.toLowerCase()}');
}

String _pascalCaseFromSnakeCase(String snakeCase) {
  final String camelCase = snakeCase.replaceAllMapped(
      RegExp(r'_([a-z])'), (Match m) => m[1]!.toUpperCase());
  return _pascalCaseFromCamelCase(camelCase);
}

String _makeMethodName(Method method) => _pascalCaseFromCamelCase(method.name);

String _makeGetterName(NamedType field) => _snakeCaseFromCamelCase(field.name);

String _makeSetterName(NamedType field) =>
    'set_${_snakeCaseFromCamelCase(field.name)}';

String _makeVariableName(NamedType field) =>
    _snakeCaseFromCamelCase(field.name);

String _makeInstanceVariableName(NamedType field) =>
    '${_makeVariableName(field)}_';

// TODO(stuartmorgan): Remove this in favor of _isPodType once callers have
// all been updated to using HostDatatypes.
bool _isReferenceType(String dataType) {
  switch (dataType) {
    case 'bool':
    case 'int64_t':
    case 'double':
      return false;
    default:
      return true;
  }
}

/// Returns true if [type] corresponds to a plain-old-data type (i.e., one that
/// should generally be passed by value rather than pointer/reference) in C++.
bool _isPodType(HostDatatype type) {
  return !_isReferenceType(type.datatype);
}

String? _baseCppTypeForBuiltinDartType(TypeDeclaration type) {
  const Map<String, String> cppTypeForDartTypeMap = <String, String>{
    'void': 'void',
    'bool': 'bool',
    'int': 'int64_t',
    'String': 'std::string',
    'double': 'double',
    'Uint8List': 'std::vector<uint8_t>',
    'Int32List': 'std::vector<int32_t>',
    'Int64List': 'std::vector<int64_t>',
    'Float64List': 'std::vector<double>',
    'Map': 'flutter::EncodableMap',
    'List': 'flutter::EncodableList',
  };
  if (cppTypeForDartTypeMap.containsKey(type.baseName)) {
    return cppTypeForDartTypeMap[type.baseName];
  } else {
    return null;
  }
}

/// Returns the base C++ type (without pointer, reference, optional, etc.) for
/// the given [type].
String _baseCppTypeForDartType(TypeDeclaration type) {
  return _baseCppTypeForBuiltinDartType(type) ?? type.baseName;
}

/// Returns the C++ type to use in a value context (variable declaration,
/// pass-by-value, etc.) for the given C++ base type.
String _valueType(HostDatatype type) {
  final String baseType = type.datatype;
  return type.isNullable ? 'std::optional<$baseType>' : baseType;
}

/// Returns the C++ type to use in an argument context without ownership
/// transfer for the given base type.
String _unownedArgumentType(HostDatatype type) {
  final bool isString = type.datatype == 'std::string';
  final String baseType = isString ? 'std::string_view' : type.datatype;
  if (isString || _isPodType(type)) {
    return type.isNullable ? 'const $baseType*' : baseType;
  }
  return type.isNullable ? 'const $baseType*' : 'const $baseType&';
}

/// Returns the C++ type to use for arguments to a host API. This is slightly
/// different from [_unownedArgumentType] since passing `std::string_view*` in
/// to the host API implementation when the actual type is `std::string*` is
/// needlessly complicated, so it uses `std::string` directly.
String _hostApiArgumentType(HostDatatype type) {
  final String baseType = type.datatype;
  if (_isPodType(type)) {
    return type.isNullable ? 'const $baseType*' : baseType;
  }
  return type.isNullable ? 'const $baseType*' : 'const $baseType&';
}

/// Returns the C++ type to use for the return of a getter for a field of type
/// [type].
String _getterReturnType(HostDatatype type) {
  final String baseType = type.datatype;
  if (_isPodType(type)) {
    // Use pointers rather than optionals even for nullable POD, since the
    // semantics of using them is essentially identical and this makes them
    // consistent with non-POD.
    return type.isNullable ? 'const $baseType*' : baseType;
  }
  return type.isNullable ? 'const $baseType*' : 'const $baseType&';
}

/// Returns the C++ type to use for the return of an API method retutrning
/// [type].
String _apiReturnType(HostDatatype type) {
  if (type.datatype == 'void') {
    return 'std::optional<FlutterError>';
  }
  String valueType = type.datatype;
  if (type.isNullable) {
    valueType = 'std::optional<$valueType>';
  }
  return 'ErrorOr<$valueType>';
}

// TODO(stuartmorgan): Audit all uses of this and convert them to context-based
// methods like those above. Code still using this method may well have bugs.
String _nullSafeCppTypeForDartType(TypeDeclaration type,
    {bool considerReference = true}) {
  if (type.isNullable) {
    return 'std::optional<${_baseCppTypeForDartType(type)}>';
  } else {
    String typeName = _baseCppTypeForDartType(type);
    if (_isReferenceType(typeName)) {
      if (considerReference) {
        typeName = 'const $typeName&';
      } else {
        typeName = 'std::unique_ptr<$typeName>';
      }
    }
    return typeName;
  }
}

String _getGuardName(String? headerFileName, String? namespace) {
  String guardName = 'PIGEON_';
  if (headerFileName != null) {
    guardName += '${headerFileName.replaceAll('.', '_').toUpperCase()}_';
  }
  if (namespace != null) {
    guardName += '${namespace.toUpperCase()}_';
  }
  return '${guardName}H_';
}

void _writeSystemHeaderIncludeBlock(Indent indent, List<String> headers) {
  headers.sort();
  for (final String header in headers) {
    indent.writeln('#include <$header>');
  }
}

<<<<<<< HEAD
/// Writes Cpp header file header to sink.
void writeCppHeaderHeader(
    CppOptions options, Root root, StringSink sink, Indent indent) {
=======
/// Generates the ".h" file for the AST represented by [root] to [sink] with the
/// provided [options] and [headerFileName].
void generateCppHeader(CppOptions options, Root root, StringSink sink) {
  final String? headerFileName = options.headerOutPath;
  final Indent indent = Indent(sink);
>>>>>>> b7abbe40
  if (options.copyrightHeader != null) {
    addLines(indent, options.copyrightHeader!, linePrefix: '// ');
  }
  indent.writeln('$_commentPrefix $generatedCodeWarning');
  indent.writeln('$_commentPrefix $seeAlsoWarning');
  indent.addln('');
}

/// Generates the ".h" file for the AST represented by [root] to [sink] with the
/// provided [options] and [headerFileName].
void generateCppHeader(
    CppOptions options, Root root, StringSink sink, Indent indent) {
  final String guardName =
      _getGuardName(options.headerIncludePath, options.namespace);
  indent.writeln('#ifndef $guardName');
  indent.writeln('#define $guardName');

  _writeSystemHeaderIncludeBlock(indent, <String>[
    'flutter/basic_message_channel.h',
    'flutter/binary_messenger.h',
    'flutter/encodable_value.h',
    'flutter/standard_message_codec.h',
  ]);
  indent.addln('');
  _writeSystemHeaderIncludeBlock(indent, <String>[
    'map',
    'string',
    'optional',
  ]);
  indent.addln('');

  if (options.namespace != null) {
    indent.writeln('namespace ${options.namespace} {');
  }

  // When generating for a Pigeon unit test, add a test fixture friend class to
  // allow unit testing private methods, since testing serialization via public
  // methods is essentially an end-to-end test.
  String? testFixtureClass;
  if (options.namespace?.endsWith('_pigeontest') ?? false) {
    testFixtureClass =
        '${_pascalCaseFromSnakeCase(options.namespace!.replaceAll('_pigeontest', ''))}Test';
    indent.writeln('class $testFixtureClass;');
  }

  indent.addln('');
  indent.writeln('$_commentPrefix Generated class from Pigeon.');

  for (final Enum anEnum in root.enums) {
    indent.writeln('');
    addDocumentationComments(
        indent, anEnum.documentationComments, _docCommentSpec);
    indent.write('enum class ${anEnum.name} ');
    indent.scoped('{', '};', () {
      enumerate(anEnum.members, (int index, final EnumMember member) {
        addDocumentationComments(
            indent, member.documentationComments, _docCommentSpec);
        indent.writeln(
            '${member.name} = $index${index == anEnum.members.length - 1 ? '' : ','}');
      });
    });
  }

  indent.addln('');

  _writeErrorOr(indent, friends: root.apis.map((Api api) => api.name));

  for (final Class klass in root.classes) {
    _writeDataClassDeclaration(indent, klass, root,
        // Add a hook for unit testing data classes when using the namespace
        // used by pigeon tests.
        testFriend: testFixtureClass);
  }

  for (final Api api in root.apis) {
    if (getCodecClasses(api, root).isNotEmpty) {
      _writeCodecHeader(indent, api, root);
    }
    indent.addln('');
    if (api.location == ApiLocation.host) {
      _writeHostApiHeader(indent, api, root);
    } else if (api.location == ApiLocation.flutter) {
      _writeFlutterApiHeader(indent, api);
    }
  }

  if (options.namespace != null) {
    indent.writeln('}  // namespace ${options.namespace}');
  }

  indent.writeln('#endif  // $guardName');
}

/// Writes Cpp source file header to sink.
void writeCppSourceHeader(
    CppOptions options, Root root, StringSink sink, Indent indent) {
  if (options.copyrightHeader != null) {
    addLines(indent, options.copyrightHeader!, linePrefix: '// ');
  }
  indent.writeln('$_commentPrefix $generatedCodeWarning');
  indent.writeln('$_commentPrefix $seeAlsoWarning');
  indent.addln('');
  indent.addln('#undef _HAS_EXCEPTIONS');
  indent.addln('');
}

<<<<<<< HEAD
/// Generates the ".cpp" file for the AST represented by [root] to [sink] with the
/// provided [options].
void generateCppSource(
    CppOptions options, Root root, StringSink sink, Indent indent) {
=======
>>>>>>> b7abbe40
  indent.writeln('#include "${options.headerIncludePath}"');
  indent.addln('');
  _writeSystemHeaderIncludeBlock(indent, <String>[
    'flutter/basic_message_channel.h',
    'flutter/binary_messenger.h',
    'flutter/encodable_value.h',
    'flutter/standard_message_codec.h',
  ]);
  indent.addln('');
  _writeSystemHeaderIncludeBlock(indent, <String>[
    'map',
    'string',
    'optional',
  ]);
  indent.addln('');

  if (options.namespace != null) {
    indent.writeln('namespace ${options.namespace} {');
  }

  for (final Class klass in root.classes) {
    _writeDataClassImplementation(indent, klass, root);
  }

  for (final Api api in root.apis) {
    if (getCodecClasses(api, root).isNotEmpty) {
      _writeCodecSource(indent, api, root);
      indent.addln('');
    }
    if (api.location == ApiLocation.host) {
      _writeHostApiSource(indent, api, root);

      indent.addln('');
      indent.format('''
flutter::EncodableList ${api.name}::WrapError(std::string_view error_message) {
\treturn flutter::EncodableList({
\t\tflutter::EncodableValue(std::string(error_message)),
\t\tflutter::EncodableValue("Error"),
\t\tflutter::EncodableValue()
\t});
}
flutter::EncodableList ${api.name}::WrapError(const FlutterError& error) {
\treturn flutter::EncodableList({
\t\tflutter::EncodableValue(error.message()),
\t\tflutter::EncodableValue(error.code()),
\t\terror.details()
\t});
}''');
      indent.addln('');
    } else if (api.location == ApiLocation.flutter) {
      _writeFlutterApiSource(indent, api, root);
    }
  }

  if (options.namespace != null) {
    indent.writeln('}  // namespace ${options.namespace}');
  }
}

/// Validates an AST to make sure the cpp generator supports everything.
List<Error> validateCpp(CppOptions options, Root root) {
  final List<Error> result = <Error>[];
  for (final Api api in root.apis) {
    for (final Method method in api.methods) {
      for (final NamedType arg in method.arguments) {
        if (isEnum(root, arg.type)) {
          // TODO(gaaclarke): Add line number and filename.
          result.add(Error(
              message:
                  "Nullable enum types aren't supported in C++ arguments in method:${api.name}.${method.name} argument:(${arg.type.baseName} ${arg.name})."));
        }
      }
    }
  }
  return result;
}<|MERGE_RESOLUTION|>--- conflicted
+++ resolved
@@ -70,16 +70,11 @@
   }
 }
 
-<<<<<<< HEAD
-/// Class that manages all Cpp header code generation.
-=======
 /// Class that manages all Cpp code generation.
->>>>>>> b7abbe40
 class CppGenerator extends Generator<CppOptions> {
   /// Instantiates a Cpp Generator.
   CppGenerator();
 
-<<<<<<< HEAD
   /// Generates Cpp header files with specified [CppOptions]
   @override
   void generate(CppOptions languageOptions, Root root, StringSink sink,
@@ -101,16 +96,6 @@
       writeCppHeaderHeader(languageOptions, root, sink, indent);
     } else {
       writeCppSourceHeader(languageOptions, root, sink, indent);
-=======
-  /// Generates Cpp files with specified [CppOptions]
-  @override
-  void generate(CppOptions languageOptions, Root root, StringSink sink,
-      FileType fileType) {
-    if (fileType == FileType.header) {
-      generateCppHeader(languageOptions, root, sink);
-    } else {
-      generateCppSource(languageOptions, root, sink);
->>>>>>> b7abbe40
     }
   }
 }
@@ -1060,17 +1045,9 @@
   }
 }
 
-<<<<<<< HEAD
 /// Writes Cpp header file header to sink.
 void writeCppHeaderHeader(
     CppOptions options, Root root, StringSink sink, Indent indent) {
-=======
-/// Generates the ".h" file for the AST represented by [root] to [sink] with the
-/// provided [options] and [headerFileName].
-void generateCppHeader(CppOptions options, Root root, StringSink sink) {
-  final String? headerFileName = options.headerOutPath;
-  final Indent indent = Indent(sink);
->>>>>>> b7abbe40
   if (options.copyrightHeader != null) {
     addLines(indent, options.copyrightHeader!, linePrefix: '// ');
   }
@@ -1177,13 +1154,10 @@
   indent.addln('');
 }
 
-<<<<<<< HEAD
 /// Generates the ".cpp" file for the AST represented by [root] to [sink] with the
 /// provided [options].
 void generateCppSource(
     CppOptions options, Root root, StringSink sink, Indent indent) {
-=======
->>>>>>> b7abbe40
   indent.writeln('#include "${options.headerIncludePath}"');
   indent.addln('');
   _writeSystemHeaderIncludeBlock(indent, <String>[
