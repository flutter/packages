--- conflicted
+++ resolved
@@ -75,7 +75,6 @@
   /// Instantiates a Cpp Generator.
   CppGenerator();
 
-<<<<<<< HEAD
   /// Generates Cpp header files with specified [CppOptions]
   @override
   void generate(OutputFileOptions<CppOptions> generatorOptions, Root root,
@@ -103,18 +102,6 @@
     } else {
       writeCppSourceHeader(
           generatorOptions.languageOptions, root, sink, indent);
-=======
-  /// Generates Cpp files with specified [OutputFileOptions<CppOptions>]
-  @override
-  void generate(OutputFileOptions<CppOptions> languageOptions, Root root,
-      StringSink sink) {
-    final FileType fileType = languageOptions.fileType;
-    assert(fileType == FileType.header || fileType == FileType.source);
-    if (fileType == FileType.header) {
-      generateCppHeader(languageOptions.languageOptions, root, sink);
-    } else {
-      generateCppSource(languageOptions.languageOptions, root, sink);
->>>>>>> 25454e63
     }
   }
 }
@@ -1079,17 +1066,9 @@
   }
 }
 
-<<<<<<< HEAD
 /// Writes Cpp header file header to sink.
 void writeCppHeaderHeader(
     CppOptions options, Root root, StringSink sink, Indent indent) {
-=======
-/// Generates the ".h" file for the AST represented by [root] to [sink] with the
-/// provided [options] and [headerFileName].
-void generateCppHeader(CppOptions options, Root root, StringSink sink) {
-  final String? headerFileName = options.headerOutPath;
-  final Indent indent = Indent(sink);
->>>>>>> 25454e63
   if (options.copyrightHeader != null) {
     addLines(indent, options.copyrightHeader!, linePrefix: '// ');
   }
@@ -1196,13 +1175,10 @@
   indent.addln('');
 }
 
-<<<<<<< HEAD
 /// Generates the ".cpp" file for the AST represented by [root] to [sink] with the
 /// provided [options].
 void generateCppSource(
     CppOptions options, Root root, StringSink sink, Indent indent) {
-=======
->>>>>>> 25454e63
   indent.writeln('#include "${options.headerIncludePath}"');
   indent.addln('');
   _writeSystemHeaderIncludeBlock(indent, <String>[
