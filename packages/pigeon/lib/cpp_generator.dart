// Copyright 2013 The Flutter Authors. All rights reserved.
// Use of this source code is governed by a BSD-style license that can be
// found in the LICENSE file.

import 'ast.dart';
import 'functional.dart';
import 'generator.dart';
import 'generator_tools.dart';
import 'pigeon_lib.dart' show Error;

/// General comment opening token.
const String _commentPrefix = '//';

/// Documentation comment spec.
const DocumentCommentSpecification _docCommentSpec =
    DocumentCommentSpecification(_commentPrefix);

/// The default serializer for Flutter.
const String _defaultCodecSerializer = 'flutter::StandardCodecSerializer';

/// Options that control how C++ code will be generated.
class CppOptions {
  /// Creates a [CppOptions] object
  const CppOptions({
    this.headerIncludePath,
    this.namespace,
    this.copyrightHeader,
    this.headerOutPath,
  });

  /// The path to the header that will get placed in the source filed (example:
  /// "foo.h").
  final String? headerIncludePath;

  /// The namespace where the generated class will live.
  final String? namespace;

  /// A copyright header that will get prepended to generated code.
  final Iterable<String>? copyrightHeader;

  /// The path to the output header file location.
  final String? headerOutPath;

  /// Creates a [CppOptions] from a Map representation where:
  /// `x = CppOptions.fromMap(x.toMap())`.
  static CppOptions fromMap(Map<String, Object> map) {
    return CppOptions(
      headerIncludePath: map['header'] as String?,
      namespace: map['namespace'] as String?,
      copyrightHeader: map['copyrightHeader'] as Iterable<String>?,
      headerOutPath: map['cppHeaderOut'] as String?,
    );
  }

  /// Converts a [CppOptions] to a Map representation where:
  /// `x = CppOptions.fromMap(x.toMap())`.
  Map<String, Object> toMap() {
    final Map<String, Object> result = <String, Object>{
      if (headerIncludePath != null) 'header': headerIncludePath!,
      if (namespace != null) 'namespace': namespace!,
      if (copyrightHeader != null) 'copyrightHeader': copyrightHeader!,
    };
    return result;
  }

  /// Overrides any non-null parameters from [options] into this to make a new
  /// [CppOptions].
  CppOptions merge(CppOptions options) {
    return CppOptions.fromMap(mergeMaps(toMap(), options.toMap()));
  }
}

/// Class that manages all Cpp code generation.
class CppGenerator extends Generator<OutputFileOptions<CppOptions>> {
  /// Instantiates a Cpp Generator.
  CppGenerator();

  /// Generates Cpp header files with specified [CppOptions]
  @override
  void generate(OutputFileOptions<CppOptions> generatorOptions, Root root,
      StringSink sink) {
    final FileType fileType = generatorOptions.fileType;
    assert(fileType == FileType.header || fileType == FileType.source);

    final Indent indent = Indent(sink);
    writeFileHeaders(generatorOptions, root, sink, indent);
    writeFileImports(generatorOptions, root, sink, indent);
    if (fileType == FileType.header) {
<<<<<<< HEAD
      generateCppHeader(generatorOptions.languageOptions, root, sink, indent);
    } else {
=======
      writeFilePrologue(generatorOptions, root, sink, indent);
      generateCppHeader(generatorOptions.languageOptions, root, sink, indent);
    } else {
      writeFilePrologue(generatorOptions, root, sink, indent);
>>>>>>> 02fd734a
      generateCppSource(generatorOptions.languageOptions, root, sink, indent);
    }
  }

  @override
  void writeFilePrologue(OutputFileOptions<CppOptions> generatorOptions,
      Root root, StringSink sink, Indent indent) {
    final FileType fileType = generatorOptions.fileType;
    if (fileType == FileType.header) {
      writeCppHeaderPrologue(
          generatorOptions.languageOptions, root, sink, indent);
    } else {
      writeCppSourcePrologue(
          generatorOptions.languageOptions, root, sink, indent);
    }
  }

  @override
  void writeFileImports(OutputFileOptions<CppOptions> generatorOptions,
      Root root, StringSink sink, Indent indent) {
    final FileType fileType = generatorOptions.fileType;
    if (fileType == FileType.header) {
      writeCppHeaderImports(
          generatorOptions.languageOptions, root, sink, indent);
    } else {
      writeCppSourceImports(
          generatorOptions.languageOptions, root, sink, indent);
    }
  }
}

String _getCodecSerializerName(Api api) => '${api.name}CodecSerializer';

const String _pointerPrefix = 'pointer';
const String _encodablePrefix = 'encodable';

void _writeCodecHeader(Indent indent, Api api, Root root) {
  assert(getCodecClasses(api, root).isNotEmpty);
  final String codeSerializerName = _getCodecSerializerName(api);
  indent.write('class $codeSerializerName : public $_defaultCodecSerializer ');
  indent.scoped('{', '};', () {
    indent.scoped(' public:', '', () {
      indent.writeln('');
      indent.format('''
inline static $codeSerializerName& GetInstance() {
\tstatic $codeSerializerName sInstance;
\treturn sInstance;
}
''');
      indent.writeln('$codeSerializerName();');
    });
    indent.writeScoped(' public:', '', () {
      indent.writeln(
          'void WriteValue(const flutter::EncodableValue& value, flutter::ByteStreamWriter* stream) const override;');
    });
    indent.writeScoped(' protected:', '', () {
      indent.writeln(
          'flutter::EncodableValue ReadValueOfType(uint8_t type, flutter::ByteStreamReader* stream) const override;');
    });
  }, nestCount: 0);
}

void _writeCodecSource(Indent indent, Api api, Root root) {
  assert(getCodecClasses(api, root).isNotEmpty);
  final String codeSerializerName = _getCodecSerializerName(api);
  indent.writeln('$codeSerializerName::$codeSerializerName() {}');
  indent.write(
      'flutter::EncodableValue $codeSerializerName::ReadValueOfType(uint8_t type, flutter::ByteStreamReader* stream) const ');
  indent.scoped('{', '}', () {
    indent.write('switch (type) ');
    indent.scoped('{', '}', () {
      for (final EnumeratedClass customClass in getCodecClasses(api, root)) {
        indent.write('case ${customClass.enumeration}:');
        indent.writeScoped('', '', () {
          indent.writeln(
              'return flutter::CustomEncodableValue(${customClass.name}(std::get<flutter::EncodableList>(ReadValue(stream))));');
        });
      }
      indent.write('default:');
      indent.writeScoped('', '', () {
        indent.writeln(
            'return $_defaultCodecSerializer::ReadValueOfType(type, stream);');
      }, addTrailingNewline: false);
    });
  });
  indent.writeln('');
  indent.write(
      'void $codeSerializerName::WriteValue(const flutter::EncodableValue& value, flutter::ByteStreamWriter* stream) const ');
  indent.writeScoped('{', '}', () {
    indent.write(
        'if (const flutter::CustomEncodableValue* custom_value = std::get_if<flutter::CustomEncodableValue>(&value)) ');
    indent.scoped('{', '}', () {
      for (final EnumeratedClass customClass in getCodecClasses(api, root)) {
        indent
            .write('if (custom_value->type() == typeid(${customClass.name})) ');
        indent.scoped('{', '}', () {
          indent.writeln('stream->WriteByte(${customClass.enumeration});');
          indent.writeln(
              'WriteValue(flutter::EncodableValue(std::any_cast<${customClass.name}>(*custom_value).ToEncodableList()), stream);');
          indent.writeln('return;');
        });
      }
    });
    indent.writeln('$_defaultCodecSerializer::WriteValue(value, stream);');
  });
}

void _writeErrorOr(Indent indent,
    {Iterable<String> friends = const <String>[]}) {
  final String friendLines = friends
      .map((String className) => '\tfriend class $className;')
      .join('\n');
  indent.format('''
class FlutterError {
 public:
\texplicit FlutterError(const std::string& code)
\t\t: code_(code) {}
\texplicit FlutterError(const std::string& code, const std::string& message)
\t\t: code_(code), message_(message) {}
\texplicit FlutterError(const std::string& code, const std::string& message, const flutter::EncodableValue& details)
\t\t: code_(code), message_(message), details_(details) {}

\tconst std::string& code() const { return code_; }
\tconst std::string& message() const { return message_; }
\tconst flutter::EncodableValue& details() const { return details_; }

 private:
\tstd::string code_;
\tstd::string message_;
\tflutter::EncodableValue details_;
};

template<class T> class ErrorOr {
 public:
\tErrorOr(const T& rhs) { new(&v_) T(rhs); }
\tErrorOr(const T&& rhs) { v_ = std::move(rhs); }
\tErrorOr(const FlutterError& rhs) {
\t\tnew(&v_) FlutterError(rhs);
\t}
\tErrorOr(const FlutterError&& rhs) { v_ = std::move(rhs); }

\tbool has_error() const { return std::holds_alternative<FlutterError>(v_); }
\tconst T& value() const { return std::get<T>(v_); };
\tconst FlutterError& error() const { return std::get<FlutterError>(v_); };

 private:
$friendLines
\tErrorOr() = default;
\tT TakeValue() && { return std::get<T>(std::move(v_)); }

\tstd::variant<T, FlutterError> v_;
};
''');
}

/// Writes the declaration for the custom class [klass].
///
/// See [_writeDataClassImplementation] for the corresponding declaration.
/// This is intended to be added to the header.
void _writeDataClassDeclaration(Indent indent, Class klass, Root root,
    {String? testFriend}) {
  indent.addln('');

  const List<String> generatedMessages = <String>[
    ' Generated class from Pigeon that represents data sent in messages.'
  ];

  addDocumentationComments(indent, klass.documentationComments, _docCommentSpec,
      generatorComments: generatedMessages);

  indent.write('class ${klass.name} ');
  indent.scoped('{', '};', () {
    indent.scoped(' public:', '', () {
      indent.writeln('${klass.name}();');
      for (final NamedType field in getFieldsInSerializationOrder(klass)) {
        addDocumentationComments(
            indent, field.documentationComments, _docCommentSpec);
        final HostDatatype baseDatatype = getFieldHostDatatype(
            field,
            root.classes,
            root.enums,
            (TypeDeclaration x) => _baseCppTypeForBuiltinDartType(x));
        indent.writeln(
            '${_getterReturnType(baseDatatype)} ${_makeGetterName(field)}() const;');
        indent.writeln(
            'void ${_makeSetterName(field)}(${_unownedArgumentType(baseDatatype)} value_arg);');
        if (field.type.isNullable) {
          // Add a second setter that takes the non-nullable version of the
          // argument for convenience, since setting literal values with the
          // pointer version is non-trivial.
          final HostDatatype nonNullType = _nonNullableType(baseDatatype);
          indent.writeln(
              'void ${_makeSetterName(field)}(${_unownedArgumentType(nonNullType)} value_arg);');
        }
        indent.addln('');
      }
    });

    indent.scoped(' private:', '', () {
      indent.writeln('${klass.name}(const flutter::EncodableList& list);');
      indent.writeln('flutter::EncodableList ToEncodableList() const;');
      for (final Class friend in root.classes) {
        if (friend != klass &&
            friend.fields.any(
                (NamedType element) => element.type.baseName == klass.name)) {
          indent.writeln('friend class ${friend.name};');
        }
      }
      for (final Api api in root.apis) {
        // TODO(gaaclarke): Find a way to be more precise with our
        // friendships.
        indent.writeln('friend class ${api.name};');
        indent.writeln('friend class ${_getCodecSerializerName(api)};');
      }
      if (testFriend != null) {
        indent.writeln('friend class $testFriend;');
      }

      for (final NamedType field in getFieldsInSerializationOrder(klass)) {
        final HostDatatype hostDatatype = getFieldHostDatatype(
            field,
            root.classes,
            root.enums,
            (TypeDeclaration x) => _baseCppTypeForBuiltinDartType(x));
        indent.writeln(
            '${_valueType(hostDatatype)} ${_makeInstanceVariableName(field)};');
      }
    });
  }, nestCount: 0);
  indent.writeln('');
}

/// Writes the implementation for the custom class [klass].
///
/// See [_writeDataClassDeclaration] for the corresponding declaration.
/// This is intended to be added to the implementation file.
void _writeDataClassImplementation(Indent indent, Class klass, Root root) {
  final Set<String> rootClassNameSet =
      root.classes.map((Class x) => x.name).toSet();
  final Set<String> rootEnumNameSet =
      root.enums.map((Enum x) => x.name).toSet();

  indent.addln('');
  indent.writeln('$_commentPrefix ${klass.name}');
  indent.addln('');

  // Getters and setters.
  for (final NamedType field in getFieldsInSerializationOrder(klass)) {
    final HostDatatype hostDatatype = getFieldHostDatatype(field, root.classes,
        root.enums, (TypeDeclaration x) => _baseCppTypeForBuiltinDartType(x));
    final String instanceVariableName = _makeInstanceVariableName(field);
    final String qualifiedGetterName =
        '${klass.name}::${_makeGetterName(field)}';
    final String qualifiedSetterName =
        '${klass.name}::${_makeSetterName(field)}';
    final String returnExpression = hostDatatype.isNullable
        ? '$instanceVariableName ? &(*$instanceVariableName) : nullptr'
        : instanceVariableName;

    // Generates the string for a setter treating the type as [type], to allow
    // generating multiple setter variants.
    String makeSetter(HostDatatype type) {
      const String setterArgumentName = 'value_arg';
      final String valueExpression = type.isNullable
          ? '$setterArgumentName ? ${_valueType(type)}(*$setterArgumentName) : std::nullopt'
          : setterArgumentName;
      return 'void $qualifiedSetterName(${_unownedArgumentType(type)} $setterArgumentName) '
          '{ $instanceVariableName = $valueExpression; }';
    }

    indent.writeln(
        '${_getterReturnType(hostDatatype)} $qualifiedGetterName() const '
        '{ return $returnExpression; }');
    indent.writeln(makeSetter(hostDatatype));
    if (hostDatatype.isNullable) {
      // Write the non-nullable variant; see _writeDataClassDeclaration.
      final HostDatatype nonNullType = _nonNullableType(hostDatatype);
      indent.writeln(makeSetter(nonNullType));
    }

    indent.addln('');
  }

  // Serialization.
  indent
      .write('flutter::EncodableList ${klass.name}::ToEncodableList() const ');
  indent.scoped('{', '}', () {
    indent.scoped('return flutter::EncodableList{', '};', () {
      for (final NamedType field in getFieldsInSerializationOrder(klass)) {
        final HostDatatype hostDatatype = getFieldHostDatatype(
            field,
            root.classes,
            root.enums,
            (TypeDeclaration x) => _baseCppTypeForBuiltinDartType(x));

        final String instanceVariable = _makeInstanceVariableName(field);

        String encodableValue = '';
        if (!hostDatatype.isBuiltin &&
            rootClassNameSet.contains(field.type.baseName)) {
          final String operator = field.type.isNullable ? '->' : '.';
          encodableValue =
              'flutter::EncodableValue($instanceVariable${operator}ToEncodableList())';
        } else if (!hostDatatype.isBuiltin &&
            rootEnumNameSet.contains(field.type.baseName)) {
          final String nonNullValue =
              field.type.isNullable ? '(*$instanceVariable)' : instanceVariable;
          encodableValue = 'flutter::EncodableValue((int)$nonNullValue)';
        } else {
          final String operator = field.type.isNullable ? '*' : '';
          encodableValue =
              'flutter::EncodableValue($operator$instanceVariable)';
        }

        if (field.type.isNullable) {
          encodableValue =
              '$instanceVariable ? $encodableValue : flutter::EncodableValue()';
        }

        indent.writeln('$encodableValue,');
      }
    });
  });
  indent.addln('');

  // Default constructor.
  indent.writeln('${klass.name}::${klass.name}() {}');
  indent.addln('');

  // Deserialization.
  indent.write(
      '${klass.name}::${klass.name}(const flutter::EncodableList& list) ');
  indent.scoped('{', '}', () {
    enumerate(getFieldsInSerializationOrder(klass),
        (int index, final NamedType field) {
      final String instanceVariableName = _makeInstanceVariableName(field);
      final String pointerFieldName =
          '${_pointerPrefix}_${_makeVariableName(field)}';
      final String encodableFieldName =
          '${_encodablePrefix}_${_makeVariableName(field)}';
      indent.writeln('auto& $encodableFieldName = list[$index];');
      if (rootEnumNameSet.contains(field.type.baseName)) {
        indent.writeln(
            'if (const int32_t* $pointerFieldName = std::get_if<int32_t>(&$encodableFieldName))\t$instanceVariableName = (${field.type.baseName})*$pointerFieldName;');
      } else {
        final HostDatatype hostDatatype = getFieldHostDatatype(
            field,
            root.classes,
            root.enums,
            (TypeDeclaration x) => _baseCppTypeForBuiltinDartType(x));
        if (field.type.baseName == 'int') {
          indent.format('''
if (const int32_t* $pointerFieldName = std::get_if<int32_t>(&$encodableFieldName))
\t$instanceVariableName = *$pointerFieldName;
else if (const int64_t* ${pointerFieldName}_64 = std::get_if<int64_t>(&$encodableFieldName))
\t$instanceVariableName = *${pointerFieldName}_64;''');
        } else if (!hostDatatype.isBuiltin &&
            root.classes
                .map((Class x) => x.name)
                .contains(field.type.baseName)) {
          indent.write(
              'if (const flutter::EncodableList* $pointerFieldName = std::get_if<flutter::EncodableList>(&$encodableFieldName)) ');
          indent.scoped('{', '}', () {
            indent.writeln(
                '$instanceVariableName = ${hostDatatype.datatype}(*$pointerFieldName);');
          });
        } else {
          indent.write(
              'if (const ${hostDatatype.datatype}* $pointerFieldName = std::get_if<${hostDatatype.datatype}>(&$encodableFieldName)) ');
          indent.scoped('{', '}', () {
            indent.writeln('$instanceVariableName = *$pointerFieldName;');
          });
        }
      }
    });
  });
  indent.addln('');
}

void _writeHostApiHeader(Indent indent, Api api, Root root) {
  assert(api.location == ApiLocation.host);

  const List<String> generatedMessages = <String>[
    ' Generated interface from Pigeon that represents a handler of messages from Flutter.'
  ];
  addDocumentationComments(indent, api.documentationComments, _docCommentSpec,
      generatorComments: generatedMessages);
  indent.write('class ${api.name} ');
  indent.scoped('{', '};', () {
    indent.scoped(' public:', '', () {
      indent.writeln('${api.name}(const ${api.name}&) = delete;');
      indent.writeln('${api.name}& operator=(const ${api.name}&) = delete;');
      indent.writeln('virtual ~${api.name}() { };');
      for (final Method method in api.methods) {
        final HostDatatype returnType = getHostDatatype(
            method.returnType,
            root.classes,
            root.enums,
            (TypeDeclaration x) => _baseCppTypeForBuiltinDartType(x));
        final String returnTypeName = _apiReturnType(returnType);

        final List<String> argSignature = <String>[];
        if (method.arguments.isNotEmpty) {
          final Iterable<String> argTypes =
              method.arguments.map((NamedType arg) {
            final HostDatatype hostType = getFieldHostDatatype(
                arg,
                root.classes,
                root.enums,
                (TypeDeclaration x) => _baseCppTypeForBuiltinDartType(x));
            return _hostApiArgumentType(hostType);
          });
          final Iterable<String> argNames =
              method.arguments.map((NamedType e) => _makeVariableName(e));
          argSignature.addAll(
              map2(argTypes, argNames, (String argType, String argName) {
            return '$argType $argName';
          }));
        }

        addDocumentationComments(
            indent, method.documentationComments, _docCommentSpec);

        if (method.isAsynchronous) {
          argSignature.add('std::function<void($returnTypeName reply)> result');
          indent.writeln(
              'virtual void ${_makeMethodName(method)}(${argSignature.join(', ')}) = 0;');
        } else {
          indent.writeln(
              'virtual $returnTypeName ${_makeMethodName(method)}(${argSignature.join(', ')}) = 0;');
        }
      }
      indent.addln('');
      indent.writeln('$_commentPrefix The codec used by ${api.name}.');
      indent.writeln('static const flutter::StandardMessageCodec& GetCodec();');
      indent.writeln(
          '$_commentPrefix Sets up an instance of `${api.name}` to handle messages through the `binary_messenger`.');
      indent.writeln(
          'static void SetUp(flutter::BinaryMessenger* binary_messenger, ${api.name}* api);');
      indent.writeln(
          'static flutter::EncodableList WrapError(std::string_view error_message);');
      indent.writeln(
          'static flutter::EncodableList WrapError(const FlutterError& error);');
    });
    indent.scoped(' protected:', '', () {
      indent.writeln('${api.name}() = default;');
    });
  }, nestCount: 0);
}

void _writeHostApiSource(Indent indent, Api api, Root root) {
  assert(api.location == ApiLocation.host);

  final String codeSerializerName = getCodecClasses(api, root).isNotEmpty
      ? _getCodecSerializerName(api)
      : _defaultCodecSerializer;
  indent.format('''
/// The codec used by ${api.name}.
const flutter::StandardMessageCodec& ${api.name}::GetCodec() {
\treturn flutter::StandardMessageCodec::GetInstance(&$codeSerializerName::GetInstance());
}
''');
  indent.writeln(
      '$_commentPrefix Sets up an instance of `${api.name}` to handle messages through the `binary_messenger`.');
  indent.write(
      'void ${api.name}::SetUp(flutter::BinaryMessenger* binary_messenger, ${api.name}* api) ');
  indent.scoped('{', '}', () {
    for (final Method method in api.methods) {
      final String channelName = makeChannelName(api, method);
      indent.write('');
      indent.scoped('{', '}', () {
        indent.writeln(
            'auto channel = std::make_unique<flutter::BasicMessageChannel<flutter::EncodableValue>>(');
        indent.inc();
        indent.inc();
        indent.writeln('binary_messenger, "$channelName", &GetCodec());');
        indent.dec();
        indent.dec();
        indent.write('if (api != nullptr) ');
        indent.scoped('{', '} else {', () {
          indent.write(
              'channel->SetMessageHandler([api](const flutter::EncodableValue& message, const flutter::MessageReply<flutter::EncodableValue>& reply) ');
          indent.scoped('{', '});', () {
            indent.writeln('flutter::EncodableList wrapped;');
            indent.write('try ');
            indent.scoped('{', '}', () {
              final List<String> methodArgument = <String>[];
              if (method.arguments.isNotEmpty) {
                indent.writeln(
                    'const auto& args = std::get<flutter::EncodableList>(message);');

                // Writes the code to declare and populate a variable called
                // [argName] to use as a parameter to an API method call from
                // an existing EncodablValue variable called [encodableArgName]
                // which corresponds to [arg] in the API definition.
                void extractEncodedArgument(
                    String argName,
                    String encodableArgName,
                    NamedType arg,
                    HostDatatype hostType) {
                  if (arg.type.isNullable) {
                    // Nullable arguments are always pointers, with nullptr
                    // corresponding to null.
                    if (hostType.datatype == 'int64_t') {
                      // The EncodableValue will either be an int32_t or an
                      // int64_t depending on the value, but the generated API
                      // requires an int64_t so that it can handle any case.
                      // Create a local variable for the 64-bit value...
                      final String valueVarName = '${argName}_value';
                      indent.writeln(
                          'const int64_t $valueVarName = $encodableArgName.IsNull() ? 0 : $encodableArgName.LongValue();');
                      // ... then declare the arg as a reference to that local.
                      indent.writeln(
                          'const auto* $argName = $encodableArgName.IsNull() ? nullptr : &$valueVarName;');
                    } else if (hostType.datatype == 'flutter::EncodableValue') {
                      // Generic objects just pass the EncodableValue through
                      // directly.
                      indent.writeln(
                          'const auto* $argName = &$encodableArgName;');
                    } else if (hostType.isBuiltin) {
                      indent.writeln(
                          'const auto* $argName = std::get_if<${hostType.datatype}>(&$encodableArgName);');
                    } else {
                      indent.writeln(
                          'const auto* $argName = &(std::any_cast<const ${hostType.datatype}&>(std::get<flutter::CustomEncodableValue>($encodableArgName)));');
                    }
                  } else {
                    // Non-nullable arguments are either passed by value or
                    // reference, but the extraction doesn't need to distinguish
                    // since those are the same at the call site.
                    if (hostType.datatype == 'int64_t') {
                      // The EncodableValue will either be an int32_t or an
                      // int64_t depending on the value, but the generated API
                      // requires an int64_t so that it can handle any case.
                      indent.writeln(
                          'const int64_t $argName = $encodableArgName.LongValue();');
                    } else if (hostType.datatype == 'flutter::EncodableValue') {
                      // Generic objects just pass the EncodableValue through
                      // directly. This creates an alias just to avoid having to
                      // special-case the argName/encodableArgName distinction
                      // at a higher level.
                      indent
                          .writeln('const auto& $argName = $encodableArgName;');
                    } else if (hostType.isBuiltin) {
                      indent.writeln(
                          'const auto& $argName = std::get<${hostType.datatype}>($encodableArgName);');
                    } else {
                      indent.writeln(
                          'const auto& $argName = std::any_cast<const ${hostType.datatype}&>(std::get<flutter::CustomEncodableValue>($encodableArgName));');
                    }
                  }
                }

                enumerate(method.arguments, (int index, NamedType arg) {
                  final HostDatatype hostType = getHostDatatype(
                      arg.type,
                      root.classes,
                      root.enums,
                      (TypeDeclaration x) => _baseCppTypeForBuiltinDartType(x));
                  final String argName = _getSafeArgumentName(index, arg);

                  final String encodableArgName =
                      '${_encodablePrefix}_$argName';
                  indent.writeln(
                      'const auto& $encodableArgName = args.at($index);');
                  if (!arg.type.isNullable) {
                    indent.write('if ($encodableArgName.IsNull()) ');
                    indent.scoped('{', '}', () {
                      indent.writeln(
                          'reply(flutter::EncodableValue(WrapError("$argName unexpectedly null.")));');
                      indent.writeln('return;');
                    });
                  }
                  extractEncodedArgument(
                      argName, encodableArgName, arg, hostType);
                  methodArgument.add(argName);
                });
              }

              String wrapResponse(String reply, TypeDeclaration returnType) {
                String elseBody = '';
                final String ifCondition;
                final String errorGetter;
                final String prefix = (reply != '') ? '\t' : '';

                const String nullValue = 'flutter::EncodableValue()';
                if (returnType.isVoid) {
                  elseBody =
                      '$prefix\twrapped.push_back($nullValue);${indent.newline}';
                  ifCondition = 'output.has_value()';
                  errorGetter = 'value';
                } else {
                  final HostDatatype hostType = getHostDatatype(
                      returnType,
                      root.classes,
                      root.enums,
                      (TypeDeclaration x) => _baseCppTypeForBuiltinDartType(x));
                  const String extractedValue = 'std::move(output).TakeValue()';
                  final String wrapperType = hostType.isBuiltin
                      ? 'flutter::EncodableValue'
                      : 'flutter::CustomEncodableValue';
                  if (returnType.isNullable) {
                    // The value is a std::optional, so needs an extra layer of
                    // handling.
                    elseBody = '''
$prefix\tauto output_optional = $extractedValue;
$prefix\tif (output_optional) {
$prefix\t\twrapped.push_back($wrapperType(std::move(output_optional).value()));
$prefix\t} else {
$prefix\t\twrapped.push_back($nullValue);
$prefix\t}${indent.newline}''';
                  } else {
                    elseBody =
                        '$prefix\twrapped.push_back($wrapperType($extractedValue));${indent.newline}';
                  }
                  ifCondition = 'output.has_error()';
                  errorGetter = 'error';
                }
                return '${prefix}if ($ifCondition) {${indent.newline}'
                    '$prefix\twrapped = WrapError(output.$errorGetter());${indent.newline}'
                    '$prefix} else {${indent.newline}'
                    '$elseBody'
                    '$prefix}'
                    '$prefix$reply';
              }

              final HostDatatype returnType = getHostDatatype(
                  method.returnType,
                  root.classes,
                  root.enums,
                  (TypeDeclaration x) => _baseCppTypeForBuiltinDartType(x));
              final String returnTypeName = _apiReturnType(returnType);
              if (method.isAsynchronous) {
                methodArgument.add(
                  '[&wrapped, &reply]($returnTypeName&& output) {${indent.newline}'
                  '${wrapResponse('\treply(flutter::EncodableValue(std::move(wrapped)));${indent.newline}', method.returnType)}'
                  '}',
                );
              }
              final String call =
                  'api->${_makeMethodName(method)}(${methodArgument.join(', ')})';
              if (method.isAsynchronous) {
                indent.format('$call;');
              } else {
                indent.writeln('$returnTypeName output = $call;');
                indent.format(wrapResponse('', method.returnType));
              }
            });
            indent.write('catch (const std::exception& exception) ');
            indent.scoped('{', '}', () {
              indent.writeln('wrapped = WrapError(exception.what());');
              if (method.isAsynchronous) {
                indent.writeln(
                    'reply(flutter::EncodableValue(std::move(wrapped)));');
              }
            });
            if (!method.isAsynchronous) {
              indent.writeln(
                  'reply(flutter::EncodableValue(std::move(wrapped)));');
            }
          });
        });
        indent.scoped(null, '}', () {
          indent.writeln('channel->SetMessageHandler(nullptr);');
        });
      });
    }
  });
}

String _getArgumentName(int count, NamedType argument) =>
    argument.name.isEmpty ? 'arg$count' : _makeVariableName(argument);

/// Returns an argument name that can be used in a context where it is possible to collide.
String _getSafeArgumentName(int count, NamedType argument) =>
    '${_getArgumentName(count, argument)}_arg';

void _writeFlutterApiHeader(Indent indent, Api api) {
  assert(api.location == ApiLocation.flutter);

  const List<String> generatedMessages = <String>[
    ' Generated class from Pigeon that represents Flutter messages that can be called from C++.'
  ];
  addDocumentationComments(indent, api.documentationComments, _docCommentSpec,
      generatorComments: generatedMessages);
  indent.write('class ${api.name} ');
  indent.scoped('{', '};', () {
    indent.scoped(' private:', '', () {
      indent.writeln('flutter::BinaryMessenger* binary_messenger_;');
    });
    indent.scoped(' public:', '', () {
      indent.write('${api.name}(flutter::BinaryMessenger* binary_messenger);');
      indent.writeln('');
      indent.writeln('static const flutter::StandardMessageCodec& GetCodec();');
      for (final Method func in api.methods) {
        final String returnType = func.returnType.isVoid
            ? 'void'
            : _nullSafeCppTypeForDartType(func.returnType);
        final String callback = 'std::function<void($returnType)>&& callback';
        addDocumentationComments(
            indent, func.documentationComments, _docCommentSpec);
        if (func.arguments.isEmpty) {
          indent.writeln('void ${func.name}($callback);');
        } else {
          final Iterable<String> argTypes = func.arguments
              .map((NamedType e) => _nullSafeCppTypeForDartType(e.type));
          final Iterable<String> argNames =
              indexMap(func.arguments, _getSafeArgumentName);
          final String argsSignature =
              map2(argTypes, argNames, (String x, String y) => '$x $y')
                  .join(', ');
          indent.writeln('void ${func.name}($argsSignature, $callback);');
        }
      }
    });
  }, nestCount: 0);
}

void _writeFlutterApiSource(Indent indent, Api api, Root root) {
  assert(api.location == ApiLocation.flutter);
  indent.writeln(
      '$_commentPrefix Generated class from Pigeon that represents Flutter messages that can be called from C++.');
  indent.write(
      '${api.name}::${api.name}(flutter::BinaryMessenger* binary_messenger) ');
  indent.scoped('{', '}', () {
    indent.writeln('this->binary_messenger_ = binary_messenger;');
  });
  indent.writeln('');
  final String codeSerializerName = getCodecClasses(api, root).isNotEmpty
      ? _getCodecSerializerName(api)
      : _defaultCodecSerializer;
  indent.format('''
const flutter::StandardMessageCodec& ${api.name}::GetCodec() {
\treturn flutter::StandardMessageCodec::GetInstance(&$codeSerializerName::GetInstance());
}
''');
  for (final Method func in api.methods) {
    final String channelName = makeChannelName(api, func);
    final String returnType = func.returnType.isVoid
        ? 'void'
        : _nullSafeCppTypeForDartType(func.returnType);
    String sendArgument;
    final String callback = 'std::function<void($returnType)>&& callback';
    if (func.arguments.isEmpty) {
      indent.write('void ${api.name}::${func.name}($callback) ');
      sendArgument = 'flutter::EncodableValue()';
    } else {
      final Iterable<String> argTypes = func.arguments
          .map((NamedType e) => _nullSafeCppTypeForDartType(e.type));
      final Iterable<String> argNames =
          indexMap(func.arguments, _getSafeArgumentName);
      sendArgument =
          'flutter::EncodableList { ${argNames.map((String arg) => 'flutter::CustomEncodableValue($arg)').join(', ')} }';
      final String argsSignature =
          map2(argTypes, argNames, (String x, String y) => '$x $y').join(', ');
      indent
          .write('void ${api.name}::${func.name}($argsSignature, $callback) ');
    }
    indent.scoped('{', '}', () {
      const String channel = 'channel';
      indent.writeln(
          'auto channel = std::make_unique<flutter::BasicMessageChannel<flutter::EncodableValue>>(');
      indent.inc();
      indent.inc();
      indent.writeln('binary_messenger_, "$channelName", &GetCodec());');
      indent.dec();
      indent.dec();
      indent.write(
          '$channel->Send($sendArgument, [callback](const uint8_t* reply, size_t reply_size) ');
      indent.scoped('{', '});', () {
        if (func.returnType.isVoid) {
          indent.writeln('callback();');
        } else {
          indent.writeln(
              'std::unique_ptr<flutter::EncodableValue> decoded_reply = GetCodec().DecodeMessage(reply, reply_size);');
          indent.writeln(
              'flutter::EncodableValue args = *(flutter::EncodableValue*)(decoded_reply.release());');
          const String output = 'output';

          final bool isBuiltin =
              _baseCppTypeForBuiltinDartType(func.returnType) != null;
          final String returnTypeName =
              _baseCppTypeForDartType(func.returnType);
          if (func.returnType.isNullable) {
            indent.writeln('$returnType $output{};');
          } else {
            indent.writeln('$returnTypeName $output{};');
          }
          const String pointerVariable = '${_pointerPrefix}_$output';
          if (func.returnType.baseName == 'int') {
            indent.format('''
if (const int32_t* $pointerVariable = std::get_if<int32_t>(&args))
\t$output = *$pointerVariable;
else if (const int64_t* ${pointerVariable}_64 = std::get_if<int64_t>(&args))
\t$output = *${pointerVariable}_64;''');
          } else if (!isBuiltin) {
            indent.write(
                'if (const flutter::EncodableList* $pointerVariable = std::get_if<flutter::EncodableList>(&args)) ');
            indent.scoped('{', '}', () {
              indent.writeln('$output = $returnTypeName(*$pointerVariable);');
            });
          } else {
            indent.write(
                'if (const $returnTypeName* $pointerVariable = std::get_if<$returnTypeName>(&args)) ');
            indent.scoped('{', '}', () {
              indent.writeln('$output = *$pointerVariable;');
            });
          }

          indent.writeln('callback($output);');
        }
      });
    });
  }
}

/// Returns a non-nullable variant of [type].
HostDatatype _nonNullableType(HostDatatype type) {
  return HostDatatype(
      datatype: type.datatype, isBuiltin: type.isBuiltin, isNullable: false);
}

String _pascalCaseFromCamelCase(String camelCase) =>
    camelCase[0].toUpperCase() + camelCase.substring(1);

String _snakeCaseFromCamelCase(String camelCase) {
  return camelCase.replaceAllMapped(RegExp(r'[A-Z]'),
      (Match m) => '${m.start == 0 ? '' : '_'}${m[0]!.toLowerCase()}');
}

String _pascalCaseFromSnakeCase(String snakeCase) {
  final String camelCase = snakeCase.replaceAllMapped(
      RegExp(r'_([a-z])'), (Match m) => m[1]!.toUpperCase());
  return _pascalCaseFromCamelCase(camelCase);
}

String _makeMethodName(Method method) => _pascalCaseFromCamelCase(method.name);

String _makeGetterName(NamedType field) => _snakeCaseFromCamelCase(field.name);

String _makeSetterName(NamedType field) =>
    'set_${_snakeCaseFromCamelCase(field.name)}';

String _makeVariableName(NamedType field) =>
    _snakeCaseFromCamelCase(field.name);

String _makeInstanceVariableName(NamedType field) =>
    '${_makeVariableName(field)}_';

// TODO(stuartmorgan): Remove this in favor of _isPodType once callers have
// all been updated to using HostDatatypes.
bool _isReferenceType(String dataType) {
  switch (dataType) {
    case 'bool':
    case 'int64_t':
    case 'double':
      return false;
    default:
      return true;
  }
}

/// Returns true if [type] corresponds to a plain-old-data type (i.e., one that
/// should generally be passed by value rather than pointer/reference) in C++.
bool _isPodType(HostDatatype type) {
  return !_isReferenceType(type.datatype);
}

String? _baseCppTypeForBuiltinDartType(TypeDeclaration type) {
  const Map<String, String> cppTypeForDartTypeMap = <String, String>{
    'void': 'void',
    'bool': 'bool',
    'int': 'int64_t',
    'String': 'std::string',
    'double': 'double',
    'Uint8List': 'std::vector<uint8_t>',
    'Int32List': 'std::vector<int32_t>',
    'Int64List': 'std::vector<int64_t>',
    'Float64List': 'std::vector<double>',
    'Map': 'flutter::EncodableMap',
    'List': 'flutter::EncodableList',
    'Object': 'flutter::EncodableValue',
  };
  if (cppTypeForDartTypeMap.containsKey(type.baseName)) {
    return cppTypeForDartTypeMap[type.baseName];
  } else {
    return null;
  }
}

/// Returns the base C++ type (without pointer, reference, optional, etc.) for
/// the given [type].
String _baseCppTypeForDartType(TypeDeclaration type) {
  return _baseCppTypeForBuiltinDartType(type) ?? type.baseName;
}

/// Returns the C++ type to use in a value context (variable declaration,
/// pass-by-value, etc.) for the given C++ base type.
String _valueType(HostDatatype type) {
  final String baseType = type.datatype;
  return type.isNullable ? 'std::optional<$baseType>' : baseType;
}

/// Returns the C++ type to use in an argument context without ownership
/// transfer for the given base type.
String _unownedArgumentType(HostDatatype type) {
  final bool isString = type.datatype == 'std::string';
  final String baseType = isString ? 'std::string_view' : type.datatype;
  if (isString || _isPodType(type)) {
    return type.isNullable ? 'const $baseType*' : baseType;
  }
  // TODO(stuartmorgan): Consider special-casing `Object?` here, so that there
  // aren't two ways of representing null (nullptr or an isNull EncodableValue).
  return type.isNullable ? 'const $baseType*' : 'const $baseType&';
}

/// Returns the C++ type to use for arguments to a host API. This is slightly
/// different from [_unownedArgumentType] since passing `std::string_view*` in
/// to the host API implementation when the actual type is `std::string*` is
/// needlessly complicated, so it uses `std::string` directly.
String _hostApiArgumentType(HostDatatype type) {
  final String baseType = type.datatype;
  if (_isPodType(type)) {
    return type.isNullable ? 'const $baseType*' : baseType;
  }
  return type.isNullable ? 'const $baseType*' : 'const $baseType&';
}

/// Returns the C++ type to use for the return of a getter for a field of type
/// [type].
String _getterReturnType(HostDatatype type) {
  final String baseType = type.datatype;
  if (_isPodType(type)) {
    // Use pointers rather than optionals even for nullable POD, since the
    // semantics of using them is essentially identical and this makes them
    // consistent with non-POD.
    return type.isNullable ? 'const $baseType*' : baseType;
  }
  return type.isNullable ? 'const $baseType*' : 'const $baseType&';
}

/// Returns the C++ type to use for the return of an API method retutrning
/// [type].
String _apiReturnType(HostDatatype type) {
  if (type.datatype == 'void') {
    return 'std::optional<FlutterError>';
  }
  String valueType = type.datatype;
  if (type.isNullable) {
    valueType = 'std::optional<$valueType>';
  }
  return 'ErrorOr<$valueType>';
}

// TODO(stuartmorgan): Audit all uses of this and convert them to context-based
// methods like those above. Code still using this method may well have bugs.
String _nullSafeCppTypeForDartType(TypeDeclaration type,
    {bool considerReference = true}) {
  if (type.isNullable) {
    return 'std::optional<${_baseCppTypeForDartType(type)}>';
  } else {
    String typeName = _baseCppTypeForDartType(type);
    if (_isReferenceType(typeName)) {
      if (considerReference) {
        typeName = 'const $typeName&';
      } else {
        typeName = 'std::unique_ptr<$typeName>';
      }
    }
    return typeName;
  }
}

String _getGuardName(String? headerFileName, String? namespace) {
  String guardName = 'PIGEON_';
  if (headerFileName != null) {
    guardName += '${headerFileName.replaceAll('.', '_').toUpperCase()}_';
  }
  if (namespace != null) {
    guardName += '${namespace.toUpperCase()}_';
  }
  return '${guardName}H_';
}

void _writeSystemHeaderIncludeBlock(Indent indent, List<String> headers) {
  headers.sort();
  for (final String header in headers) {
    indent.writeln('#include <$header>');
  }
}

/// Writes Cpp header file header to sink.
void writeCppHeaderPrologue(
    CppOptions options, Root root, StringSink sink, Indent indent) {
  if (options.copyrightHeader != null) {
    addLines(indent, options.copyrightHeader!, linePrefix: '// ');
  }
  indent.writeln('$_commentPrefix $generatedCodeWarning');
  indent.writeln('$_commentPrefix $seeAlsoWarning');
  indent.addln('');
}

/// Writes Cpp header file imports to sink.
void writeCppHeaderImports(
    CppOptions options, Root root, StringSink sink, Indent indent) {
  final String guardName =
      _getGuardName(options.headerIncludePath, options.namespace);
  indent.writeln('#ifndef $guardName');
  indent.writeln('#define $guardName');

  _writeSystemHeaderIncludeBlock(indent, <String>[
    'flutter/basic_message_channel.h',
    'flutter/binary_messenger.h',
    'flutter/encodable_value.h',
    'flutter/standard_message_codec.h',
  ]);
  indent.addln('');
  _writeSystemHeaderIncludeBlock(indent, <String>[
    'map',
    'string',
    'optional',
  ]);
  indent.addln('');
  if (options.namespace != null) {
    indent.writeln('namespace ${options.namespace} {');
  }
  indent.addln('');
}

/// Generates the ".h" file for the AST represented by [root] to [sink] with the
/// provided [options] and [headerFileName].
void generateCppHeader(
    CppOptions options, Root root, StringSink sink, Indent indent) {
  // When generating for a Pigeon unit test, add a test fixture friend class to
  // allow unit testing private methods, since testing serialization via public
  // methods is essentially an end-to-end test.
  String? testFixtureClass;
  if (options.namespace?.endsWith('_pigeontest') ?? false) {
    testFixtureClass =
        '${_pascalCaseFromSnakeCase(options.namespace!.replaceAll('_pigeontest', ''))}Test';
    indent.writeln('class $testFixtureClass;');
  }

  indent.addln('');
  indent.writeln('$_commentPrefix Generated class from Pigeon.');

  for (final Enum anEnum in root.enums) {
    indent.writeln('');
    addDocumentationComments(
        indent, anEnum.documentationComments, _docCommentSpec);
    indent.write('enum class ${anEnum.name} ');
    indent.scoped('{', '};', () {
      enumerate(anEnum.members, (int index, final EnumMember member) {
        addDocumentationComments(
            indent, member.documentationComments, _docCommentSpec);
        indent.writeln(
            '${member.name} = $index${index == anEnum.members.length - 1 ? '' : ','}');
      });
    });
  }

  indent.addln('');

  _writeErrorOr(indent, friends: root.apis.map((Api api) => api.name));

  for (final Class klass in root.classes) {
    _writeDataClassDeclaration(indent, klass, root,
        // Add a hook for unit testing data classes when using the namespace
        // used by pigeon tests.
        testFriend: testFixtureClass);
  }

  for (final Api api in root.apis) {
    if (getCodecClasses(api, root).isNotEmpty) {
      _writeCodecHeader(indent, api, root);
    }
    indent.addln('');
    if (api.location == ApiLocation.host) {
      _writeHostApiHeader(indent, api, root);
    } else if (api.location == ApiLocation.flutter) {
      _writeFlutterApiHeader(indent, api);
    }
  }

  if (options.namespace != null) {
    indent.writeln('}  // namespace ${options.namespace}');
  }
  final String guardName =
      _getGuardName(options.headerIncludePath, options.namespace);
  indent.writeln('#endif  // $guardName');
}

/// Writes Cpp source file header to sink.
void writeCppSourcePrologue(
    CppOptions options, Root root, StringSink sink, Indent indent) {
  if (options.copyrightHeader != null) {
    addLines(indent, options.copyrightHeader!, linePrefix: '// ');
  }
  indent.writeln('$_commentPrefix $generatedCodeWarning');
  indent.writeln('$_commentPrefix $seeAlsoWarning');
  indent.addln('');
  indent.addln('#undef _HAS_EXCEPTIONS');
  indent.addln('');
}

/// Writes Cpp source file imports to sink.
void writeCppSourceImports(
    CppOptions options, Root root, StringSink sink, Indent indent) {
  indent.writeln('#include "${options.headerIncludePath}"');
  indent.addln('');
  _writeSystemHeaderIncludeBlock(indent, <String>[
    'flutter/basic_message_channel.h',
    'flutter/binary_messenger.h',
    'flutter/encodable_value.h',
    'flutter/standard_message_codec.h',
  ]);
  indent.addln('');
  _writeSystemHeaderIncludeBlock(indent, <String>[
    'map',
    'string',
    'optional',
  ]);
  indent.addln('');

  if (options.namespace != null) {
    indent.writeln('namespace ${options.namespace} {');
  }
}

/// Generates the ".cpp" file for the AST represented by [root] to [sink] with the
/// provided [options].
void generateCppSource(
    CppOptions options, Root root, StringSink sink, Indent indent) {
  for (final Class klass in root.classes) {
    _writeDataClassImplementation(indent, klass, root);
  }

  for (final Api api in root.apis) {
    if (getCodecClasses(api, root).isNotEmpty) {
      _writeCodecSource(indent, api, root);
      indent.addln('');
    }
    if (api.location == ApiLocation.host) {
      _writeHostApiSource(indent, api, root);

      indent.addln('');
      indent.format('''
flutter::EncodableList ${api.name}::WrapError(std::string_view error_message) {
\treturn flutter::EncodableList({
\t\tflutter::EncodableValue(std::string(error_message)),
\t\tflutter::EncodableValue("Error"),
\t\tflutter::EncodableValue()
\t});
}
flutter::EncodableList ${api.name}::WrapError(const FlutterError& error) {
\treturn flutter::EncodableList({
\t\tflutter::EncodableValue(error.message()),
\t\tflutter::EncodableValue(error.code()),
\t\terror.details()
\t});
}''');
      indent.addln('');
    } else if (api.location == ApiLocation.flutter) {
      _writeFlutterApiSource(indent, api, root);
    }
  }

  if (options.namespace != null) {
    indent.writeln('}  // namespace ${options.namespace}');
  }
}

/// Validates an AST to make sure the cpp generator supports everything.
List<Error> validateCpp(CppOptions options, Root root) {
  final List<Error> result = <Error>[];
  for (final Api api in root.apis) {
    for (final Method method in api.methods) {
      for (final NamedType arg in method.arguments) {
        if (isEnum(root, arg.type)) {
          // TODO(gaaclarke): Add line number and filename.
          result.add(Error(
              message:
                  "Nullable enum types aren't supported in C++ arguments in method:${api.name}.${method.name} argument:(${arg.type.baseName} ${arg.name})."));
        }
      }
    }
  }
  return result;
}<|MERGE_RESOLUTION|>--- conflicted
+++ resolved
@@ -83,18 +83,11 @@
     assert(fileType == FileType.header || fileType == FileType.source);
 
     final Indent indent = Indent(sink);
-    writeFileHeaders(generatorOptions, root, sink, indent);
+    writeFilePrologue(generatorOptions, root, sink, indent);
     writeFileImports(generatorOptions, root, sink, indent);
     if (fileType == FileType.header) {
-<<<<<<< HEAD
       generateCppHeader(generatorOptions.languageOptions, root, sink, indent);
     } else {
-=======
-      writeFilePrologue(generatorOptions, root, sink, indent);
-      generateCppHeader(generatorOptions.languageOptions, root, sink, indent);
-    } else {
-      writeFilePrologue(generatorOptions, root, sink, indent);
->>>>>>> 02fd734a
       generateCppSource(generatorOptions.languageOptions, root, sink, indent);
     }
   }
