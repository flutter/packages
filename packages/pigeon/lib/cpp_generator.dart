--- conflicted
+++ resolved
@@ -75,40 +75,33 @@
   /// Instantiates a Cpp Generator.
   CppGenerator();
 
-<<<<<<< HEAD
   /// Generates Cpp header files with specified [CppOptions]
   @override
-  void generate(CppOptions languageOptions, Root root, StringSink sink,
-      FileType fileType) {
+  void generate(OutputFileOptions<CppOptions> generatorOptions, Root root,
+      StringSink sink) {
+    final FileType fileType = generatorOptions.fileType;
+    assert(fileType == FileType.header || fileType == FileType.source);
+
     final Indent indent = Indent(sink);
     if (fileType == FileType.header) {
-      writeFileHeaders(languageOptions, root, sink, indent, fileType);
-      generateCppHeader(languageOptions, root, sink, indent);
+      writeFileHeaders(generatorOptions, root, sink, indent);
+      generateCppHeader(generatorOptions.languageOptions, root, sink, indent);
     } else {
-      writeFileHeaders(languageOptions, root, sink, indent, fileType);
-      generateCppSource(languageOptions, root, sink, indent);
+      writeFileHeaders(generatorOptions, root, sink, indent);
+      generateCppSource(generatorOptions.languageOptions, root, sink, indent);
     }
   }
 
   @override
-  void writeFileHeaders(CppOptions languageOptions, Root root, StringSink sink,
-      Indent indent, FileType fileType) {
+  void writeFileHeaders(OutputFileOptions<CppOptions> generatorOptions,
+      Root root, StringSink sink, Indent indent) {
+    final FileType fileType = generatorOptions.fileType;
     if (fileType == FileType.header) {
-      writeCppHeaderHeader(languageOptions, root, sink, indent);
+      writeCppHeaderHeader(
+          generatorOptions.languageOptions, root, sink, indent);
     } else {
-      writeCppSourceHeader(languageOptions, root, sink, indent);
-=======
-  /// Generates Cpp files with specified [OutputFileOptions<CppOptions>]
-  @override
-  void generate(OutputFileOptions<CppOptions> languageOptions, Root root,
-      StringSink sink) {
-    final FileType fileType = languageOptions.fileType;
-    assert(fileType == FileType.header || fileType == FileType.source);
-    if (fileType == FileType.header) {
-      generateCppHeader(languageOptions.languageOptions, root, sink);
-    } else {
-      generateCppSource(languageOptions.languageOptions, root, sink);
->>>>>>> 922ba3c5
+      writeCppSourceHeader(
+          generatorOptions.languageOptions, root, sink, indent);
     }
   }
 }
