<<<<<<< HEAD
## 9.0.2

* Adds parameter to generate Kotlin code in example README.
=======
## 9.0.3

* [kotlin] Fixes compiler warnings in generated output.
* [swift] Fixes compiler warnings in generated output.

## 9.0.2

* [swift] Removes safe casting from decode process.
* [kotlin] Removes safe casting from decode process.
>>>>>>> ed1f7804

## 9.0.1

* Updates links for the merge of flutter/plugins into flutter/packages.

## 9.0.0

* **Breaking Change** Updates `DartOptions` to be immutable and adds const to the constructor.
* [java] Reverts `final` changes to Flutter Api classes.

## 8.0.0

* [objc] **BREAKING CHANGE**: FlutterApi calls now return a `FlutterError`,
  rather than an `NSError`, on failure.
* [objc] Fixes an unused function warning when only generating FlutterApi.

## 7.2.1

* [kotlin] Fixes Flutter api int errors with updated casting.

## 7.2.0

* [swift] Changes async method completion types.
  May require code updates to existing code.
* [swift] Adds error handling to async methods.
* [kotlin] Changes async method completion types.
  May require code updates to existing code.
* [kotlin] Adds error handling to async methods.
* Adds async error handling integration tests for all platforms.

## 7.1.5

* Updates code to fix strict-cast violations.

## 7.1.4

* [java] Fixes raw types lint issues.

## 7.1.3

* [objc] Removes unused function.

## 7.1.2

* [swift] Adds error handling to sync host api methods.

## 7.1.1

* [c++] Fixes handling of the `cpp*` options in `@ConfigurePigeon` annotations.

## 7.1.0

* Adds `@SwiftFunction` annotation for specifying custom swift function signature.

## 7.0.5

* Requires analyzer 5.0.0 and replaces use of deprecated APIs.

## 7.0.4

* [c++] Fixes minor output formatting issues.

## 7.0.3

* Updates scoped methods to prevent symbol-less use.

## 7.0.2

* [kotlin] Fixes a missed casting of not nullable Dart 'int' to Kotlin 64bit long.

## 7.0.1

* [generator_tools] adds `newln` method for adding empty lines and ending lines.
* Updates generators to more closely match Flutter formatter tool output.

## 7.0.0

* [java] **BREAKING CHANGE**: Makes data classes final.
  Updates generators for 1p linters.

## 6.0.3

* [docs] Updates README.md.

## 6.0.2

* [kotlin] Fixes a bug with a missed line break between generated statements in the `fromList` function of the companion object.

## 6.0.1

* [c++] Fixes most non-class arguments and return values in Flutter APIs. The
  types of arguments and return values have changed, so this may require updates
  to existing code.

## 6.0.0

* Creates StructuredGenerator class and implements it on all platforms.

## 5.0.1

* [c++] Fixes undefined behavior in `@async` methods.

## 5.0.0

* Creates new Generator classes for each language.

## 4.2.16

* [swift] Fixes warnings with `Object` parameters.
* [dart] Fixes warnings with `Object` return values.
* [c++] Generation of APIs that use `Object` no longer fails.

## 4.2.15

* Relocates generator classes. (Reverted)

## 4.2.14

* [c++] Fixes reply sending non EncodableValue wrapped lists.

## 4.2.13

* Add documentation comment support for Enum members.

## 4.2.12

* Updates serialization to use lists instead of maps to improve performance.

## 4.2.11

* [swift] Fixes compressed list data types.

## 4.2.10

* Changes generated Java enum field to be final.

## 4.2.9

* [kotlin] Fixes a bug with some methods that return `void`.

## 4.2.8

* Adds the ability to use `runWithOptions` entrypoint to allow external libraries to use the pigeon easier.

## 4.2.7

* [swift] Fixes a bug when calling methods that return `void`.

## 4.2.6

* Fixes bug with parsing documentation comments that start with '/'.

## 4.2.5

* [dart] Fixes enum parameter handling in Dart test API class.

## 4.2.4

* [kotlin] Fixes Kotlin generated sync host api error.

## 4.2.3

* [java] Adds assert `args != null`.
* [java] Changes the args of a single element to `ArrayList` from `Arrays.asList` to `Collections.singletonList`.
* [java] Removes cast for `Object`.

## 4.2.2

* Removes unneeded custom codecs for all languages.

## 4.2.1

* Adds documentation comment support for Kotlin.

## 4.2.0

* Adds experimental support for Kotlin generation.

## 4.1.1

* [java] Adds missing `@NonNull` annotations to some methods.

## 4.1.0

* Adds documentation comment support for all currently supported languages.

## 4.0.3

* [swift] Makes swift output work on macOS.

## 4.0.2

* Fixes lint warnings.

## 4.0.1

* Exposes `SwiftOptions`.

## 4.0.0

* [java] **BREAKING CHANGE**: Changes style for enum values from camelCase to snake_case.
  Generated java enum values will now always be in upper snake_case.

## 3.2.9

* Updates text theme parameters to avoid deprecation issues.

## 3.2.8

* [dart] Deduces the correct import statement for Dart test files made with
  `dartHostTestHandler` instead of relying on relative imports.

## 3.2.7

* Requires `analyzer 4.4.0`, and replaces use of deprecated APIs.

## 3.2.6

* [java] Fixes returning int values from FlutterApi methods that fit in 32 bits.

## 3.2.5

* [c++] Fixes style issues in `FlutterError` and `ErrorOr`. The names and
  visibility of some members have changed, so this may require updates
  to existing code.

## 3.2.4

* [c++] Fixes most non-class arguments and return values in host APIs. The
  types of arguments and return values have changed, so this may require updates
  to existing code.

## 3.2.3

* Adds `unnecessary_import` to linter ignore list in generated dart tests.

## 3.2.2

* Adds `unnecessary_import` to linter ignore list for `package:flutter/foundation.dart`.

## 3.2.1

* Removes `@dart = 2.12` from generated Dart code.

## 3.2.0

* Adds experimental support for Swift generation.

## 3.1.7

* [java] Adds option to add javax.annotation.Generated annotation.

## 3.1.6

* Supports newer versions of `analyzer`.

## 3.1.5

* Fixes potential crash bug when using a nullable nested type that has nonnull
  fields in ObjC.

## 3.1.4

* [c++] Adds support for non-nullable fields, and fixes some issues with
  nullable fields. The types of some getters and setter have changed, so this
  may require updates to existing code.

## 3.1.3

* Adds support for enums in arguments to methods for HostApis.

## 3.1.2

* [c++] Fixes minor style issues in generated code. This includes the naming of
  generated methods and arguments, so will require updates to existing code.

## 3.1.1

* Updates for non-nullable bindings.

## 3.1.0

* [c++] Adds C++ code generator.

## 3.0.4

* [objc] Simplified some code output, including avoiding Xcode warnings about
  using `NSNumber*` directly as boolean value.
* [tests] Moved test script to enable CI.

## 3.0.3

* Adds ability for generators to do AST validation.  This can help generators
  without complete implementations to report gaps in coverage.

## 3.0.2

* Fixes non-nullable classes and enums as fields.
* Fixes nullable collections as return types.

## 3.0.1

* Enables NNBD for the Pigeon tool itself.
* [tests] Updates legacy Dart commands.

## 3.0.0

* **BREAKING CHANGE**: Removes the `--dart_null_safety` flag. Generated Dart
  now always uses nullability annotations, and thus requires Dart 2.12 or later.

## 2.0.4

* Fixes bug where Dart `FlutterApi`s would assert that a nullable argument was nonnull.

## 2.0.3

* Makes the generated Java Builder class final.

## 2.0.2

* Fixes Java crash for nullable nested type.

## 2.0.1

* Adds support for TaskQueues for serial background execution.

## 2.0.0

* Implements nullable parameters.
* **BREAKING CHANGE** - Nonnull parameters to async methods on HostApis for ObjC
  now have the proper nullability hints.

## 1.0.19

* Implements nullable return types.

## 1.0.18

* [front-end] Fix error caused by parsing `copyrightHeaders` passed to options in `@ConfigurePigeon`.

## 1.0.17

* [dart_test] Adds missing linter ignores.
* [objc] Factors out helper function for reading from NSDictionary's.
* [objc] Renames static variables to match Google style.

## 1.0.16

* Updates behavior of run\_tests.dart with no arguments.
* [debugging] Adds `ast_out` to help with debugging the compiler front-end.
* [front-end, dart] Adds support for non-null fields in data classes in the
  front-end parser and the Dart generator (unsupported languages ignore the
  designation currently).
* [front-end, dart, objc, java] Adds support for non-null fields in data
  classes.

## 1.0.15

* [java] Fix too little information when having an exception

## 1.0.14

* [tests] Port several generator tests to run in Dart over bash

## 1.0.13

* [style] Fixes new style rules for Dart analyzer.

## 1.0.12

* [java] Fixes enum support for null values.

## 1.0.11

* [ci] Starts transition to a Dart test runner, adds windows support.
* [front-end] Starts issuing an error if enums are used in type arguments.
* [front-end] Passes through all enums, referenced or not so they can be used as
  a work around for direct enum support.

## 1.0.10

* [front-end] Made sure that explicit use of Object actually creates the codec
  that can represent custom classes.

## 1.0.9

* [dart] Fixed cast exception that can happen with primitive data types with
  type arguments in FlutterApi's.

## 1.0.8

* [front-end] Started accepting explicit Object references in type arguments.
* [codecs] Fixed nuisance where duplicate entries could show up in custom codecs.

## 1.0.7

* [front-end] Fixed bug where nested classes' type arguments aren't included in
  the output (generated class and codec).

## 1.0.6

* Updated example README for set up steps.

## 1.0.5

* [java] Fixed bug when using Integer arguments to methods declared with 'int'
  arguments.

## 1.0.4

* [front-end] Fixed bug where codecs weren't generating support for types that
  only show up in type arguments.

## 1.0.3

* [objc] Updated assert message for incomplete implementations of protocols.

## 1.0.2

* [java] Made it so `@async` handlers in `@HostApi()` can report errors
  explicitly.

## 1.0.1

* [front-end] Fixed bug where classes only referenced as type arguments for
  generics weren't being generated.

## 1.0.0

* Started allowing primitive data types as arguments and return types.
* Generics support.
* Support for functions with more than one argument.
* [command-line] Added `one_language` flag for allowing Pigeon to only generate
  code for one platform.
* [command-line] Added the optional sdkPath parameter for specifying Dart SDK
  path.
* [dart] Fixed copyright headers for Dart test output.
* [front-end] Added more errors for incorrect usage of Pigeon (previously they
  were just ignored).
* [generators] Moved Pigeon to using a custom codec which allows collection
  types to contain custom classes.
* [java] Fixed NPE in Java generated code for nested types.
* [objc] **BREAKING CHANGE:** logic for generating Objective-C selectors has
  changed. `void add(Input value)` will now translate to
  `-(void)addValue:(Input*)value`, methods with no arguments will translate to
  `...WithError:` or `...WithCompletion:`.
* [objc] Added `@ObjCSelector` for specifying custom objc selectors.

## 0.3.0

* Updated the front-end parser to use dart
  [`analyzer`](https://pub.dev/packages/analyzer) instead of `dart:mirrors`.
  `dart:mirrors` doesn't support null-safe code so there were a class of
  features we couldn't implement without this migration.
* **BREAKING CHANGE** - the `configurePigeon` function has been migrated to a
  `@ConfigurePigeon` annotation.  See `./pigeons/message.dart` for an example.
  The annotation can be attached to anything in the file to take effect.
* **BREAKING CHANGE** - Now Pigeon files must be in one file per invocation of
  Pigeon.  For example, the classes your APIs use must be in the same file as
  your APIs.  If your Pigeon file imports another source file, it won't actually
  import it.

## 0.2.4

* bugfix in front-end parser for recursively referenced datatypes.

## 0.2.3

* bugfix in iOS async handlers of functions with no arguments.

## 0.2.2

* Added support for enums.

## 0.2.1

* Java: Fixed issue where multiple async HostApis can generate multiple Result interfaces.
* Dart: Made it so you can specify the BinaryMessenger of the generated APIs.

## 0.2.0

* **BREAKING CHANGE** - Pigeon files must be null-safe now.  That means the
  fields inside of the classes must be declared nullable (
  [non-null fields](https://github.com/flutter/flutter/issues/59118) aren't yet
  supported).  Migration example:

```dart
// Version 0.1.x
class Foo {
  int bar;
  String baz;
}

// Version 0.2.x
class Foo {
  int? bar;
  String? baz;
}
```

* **BREAKING CHANGE** - The default output from Pigeon is now null-safe.  If you
  want non-null-safe code you must provide the `--no-dart_null_safety` flag.
* The Pigeon source code is now null-safe.
* Fixed niladic non-value returning async functions in the Java generator.
* Made `runCommandLine` return an the status code.

## 0.1.24

* Moved logic from bin/ to lib/ to help customers wrap up the behavior.
* Added some more linter ignores for Dart.

## 0.1.23

* More Java linter and linter fixes.

## 0.1.22

* Java code generator enhancements:
  * Added linter tests to CI.
  * Fixed some linter issues in the Java code.

## 0.1.21

* Fixed decode method on generated Flutter classes that use null-safety and have
  null values.

## 0.1.20

* Implemented `@async` HostApi's for iOS.
* Fixed async FlutterApi methods with void return.

## 0.1.19

* Fixed a bug introduced in 0.1.17 where methods without arguments were
  no longer being called.

## 0.1.18

* Null safe requires Dart 2.12.

## 0.1.17

* Split out test code generation for Dart into a separate file via the
  --dart_test_out flag.

## 0.1.16

* Fixed running in certain environments where NNBD is enabled by default.

## 0.1.15

* Added support for running in versions of Dart that support NNBD.

## 0.1.14

* [Windows] Fixed executing from drives other than C:.

## 0.1.13

* Fixed execution on Windows with certain setups where Dart didn't allow
  backslashes in `import` statements.

## 0.1.12

* Fixed assert failure with creating a PlatformException as a result of an
  exception in Java handlers.

## 0.1.11

* Added flag to generate null safety annotated Dart code `--dart_null_safety`.
* Made it so Dart API setup methods can take null.

## 0.1.10+1

* Updated the examples page.

## 0.1.10

* Fixed bug that prevented running `pigeon` on Windows (introduced in `0.1.8`).

## 0.1.9

* Fixed bug where executing pigeon without arguments would crash (introduced in 0.1.8).

## 0.1.8

* Started spawning pigeon_lib in an isolate instead of a subprocess.  The
  subprocess could have lead to errors if the dart version on $PATH didn't match
  the one that comes with flutter.

## 0.1.7

* Fixed Dart compilation for later versions that support null safety, opting out
  of it for now.
* Fixed nested types in the Java runtime.

## 0.1.6

* Fixed unused variable linter warning in Dart code under certain conditions.

## 0.1.5

* Made array datatypes correctly get imported and exported avoiding the need to
  add extra imports to generated code.

## 0.1.4

* Fixed nullability for NSError's in generated objc code.
* Fixed nullability of nested objects in the Dart generator.
* Added test to make sure the pigeon version is correct in generated code headers.

## 0.1.3

* Added error message if supported datatypes are used as arguments or return
  types directly, without an enclosing class.
* Added support for List and Map datatypes in Java and Objective-C targets.

## 0.1.2+1

* Updated the Readme.md.

## 0.1.2

* Removed static analysis warnings from generated Java code.

## 0.1.1

* Fixed issue where nested types didn't work if they weren't present in the Api.

## 0.1.0

* Added pigeon.dart.
* Fixed some Obj-C linter problems.
* Added the ability to generate a mock handler in Dart.

## 0.1.0-experimental.11

* Fixed setting an api to null in Java.

## 0.1.0-experimental.10

* Added support for void argument functions.
* Added nullability annotations to generated objc code.

## 0.1.0-experimental.9

* Added e2e tests for iOS.

## 0.1.0-experimental.8

* Renamed `setupPigeon` to `configurePigeon`.

## 0.1.0-experimental.7

* Suppressed or got rid of warnings in generated Dart code.

## 0.1.0-experimental.6

* Added support for void return types.

## 0.1.0-experimental.5

* Fixed runtime exception in Android with values of ints less than 2^32.
* Incremented codegen version warning.

## 0.1.0-experimental.4

* Fixed primitive types for Android Java.

## 0.1.0-experimental.3

* Added support for for Android Java.

## 0.1.0-experimental.2

* Added Host->Flutter calls for Objective-C

## 0.1.0-experimental.1

* Fixed warning in the README.md

## 0.1.0-experimental.0

* Initial release.<|MERGE_RESOLUTION|>--- conflicted
+++ resolved
@@ -1,8 +1,7 @@
-<<<<<<< HEAD
-## 9.0.2
+## 9.0.4
 
 * Adds parameter to generate Kotlin code in example README.
-=======
+
 ## 9.0.3
 
 * [kotlin] Fixes compiler warnings in generated output.
@@ -12,7 +11,6 @@
 
 * [swift] Removes safe casting from decode process.
 * [kotlin] Removes safe casting from decode process.
->>>>>>> ed1f7804
 
 ## 9.0.1
 
