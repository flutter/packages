<<<<<<< HEAD
## 9.2.5

* Reports an error when trying to use an enum directly in a `List` or `Map`
  argument.
* Adds an example application that uses Pigeon directly, rather than in a plugin.

=======
>>>>>>> 0939198d
## 9.2.4

* [objc] Fixes a warning due to a C++-style function signature in the codec
  getter's definition.

## 9.2.3

* [java] Fixes `UnknownNullability` and `SyntheticAccessor` warnings.

## 9.2.2

* [cpp] Minor changes to output style.

## 9.2.1

* [swift] Fixes NSNull casting crash.

## 9.2.0

* [cpp] Removes experimental tags.

## 9.1.4

* Migrates off deprecated `BinaryMessenger` API.

## 9.1.3

* [cpp] Requires passing any non-nullable fields of generated data classes as
  constructor arguments, similar to what is done in other languages. This may
  require updates to existing code that creates data class instances on the
  native side.
* [cpp] Adds a convenience constructor to generated data classes to set all
  fields during construction.

## 9.1.2

* [cpp] Fixes class parameters to Flutter APIs.
* Updates minimum Flutter version to 3.3.

## 9.1.1

* [swift] Removes experimental tags.
* [kotin] Removes experimental tags.

## 9.1.0

* [java] Adds a `GeneratedApi.FlutterError` exception for passing custom error details (code, message, details).
* [kotlin] Adds a `FlutterError` exception for passing custom error details (code, message, details).
* [kotlin] Adds an `errorClassName` option in `KotlinOptions` for custom error class names.
* [java] Removes legacy try catch from async apis.
* [java] Removes legacy null check on non-nullable method arguments.
* [cpp] Fixes wrong order of items in `FlutterError`.
* Adds `FlutterError` handling integration tests for all platforms.

## 9.0.7

* [swift] Changes all ints to int64.
  May require code updates to existing code.
* Adds integration tests for int64.

## 9.0.6

* [kotlin] Removes safe casting from decode process.
* [swift] Removes safe casting from decode process.

## 9.0.5

* Removes the unnecessary Flutter constraint.
* Removes an unnecessary null check.
* Aligns Dart and Flutter SDK constraints.

## 9.0.4

* Adds parameter to generate Kotlin code in example README.

## 9.0.3

* [kotlin] Fixes compiler warnings in generated output.
* [swift] Fixes compiler warnings in generated output.

## 9.0.2

* [swift] Removes safe casting from decode process.
* [kotlin] Removes safe casting from decode process.

## 9.0.1

* Updates links for the merge of flutter/plugins into flutter/packages.

## 9.0.0

* **Breaking Change** Updates `DartOptions` to be immutable and adds const to the constructor.
* [java] Reverts `final` changes to Flutter Api classes.

## 8.0.0

* [objc] **BREAKING CHANGE**: FlutterApi calls now return a `FlutterError`,
  rather than an `NSError`, on failure.
* [objc] Fixes an unused function warning when only generating FlutterApi.

## 7.2.1

* [kotlin] Fixes Flutter api int errors with updated casting.

## 7.2.0

* [swift] Changes async method completion types.
  May require code updates to existing code.
* [swift] Adds error handling to async methods.
* [kotlin] Changes async method completion types.
  May require code updates to existing code.
* [kotlin] Adds error handling to async methods.
* Adds async error handling integration tests for all platforms.

## 7.1.5

* Updates code to fix strict-cast violations.

## 7.1.4

* [java] Fixes raw types lint issues.

## 7.1.3

* [objc] Removes unused function.

## 7.1.2

* [swift] Adds error handling to sync host api methods.

## 7.1.1

* [c++] Fixes handling of the `cpp*` options in `@ConfigurePigeon` annotations.

## 7.1.0

* Adds `@SwiftFunction` annotation for specifying custom swift function signature.

## 7.0.5

* Requires analyzer 5.0.0 and replaces use of deprecated APIs.

## 7.0.4

* [c++] Fixes minor output formatting issues.

## 7.0.3

* Updates scoped methods to prevent symbol-less use.

## 7.0.2

* [kotlin] Fixes a missed casting of not nullable Dart 'int' to Kotlin 64bit long.

## 7.0.1

* [generator_tools] adds `newln` method for adding empty lines and ending lines.
* Updates generators to more closely match Flutter formatter tool output.

## 7.0.0

* [java] **BREAKING CHANGE**: Makes data classes final.
  Updates generators for 1p linters.

## 6.0.3

* [docs] Updates README.md.

## 6.0.2

* [kotlin] Fixes a bug with a missed line break between generated statements in the `fromList` function of the companion object.

## 6.0.1

* [c++] Fixes most non-class arguments and return values in Flutter APIs. The
  types of arguments and return values have changed, so this may require updates
  to existing code.

## 6.0.0

* Creates StructuredGenerator class and implements it on all platforms.

## 5.0.1

* [c++] Fixes undefined behavior in `@async` methods.

## 5.0.0

* Creates new Generator classes for each language.

## 4.2.16

* [swift] Fixes warnings with `Object` parameters.
* [dart] Fixes warnings with `Object` return values.
* [c++] Generation of APIs that use `Object` no longer fails.

## 4.2.15

* Relocates generator classes. (Reverted)

## 4.2.14

* [c++] Fixes reply sending non EncodableValue wrapped lists.

## 4.2.13

* Add documentation comment support for Enum members.

## 4.2.12

* Updates serialization to use lists instead of maps to improve performance.

## 4.2.11

* [swift] Fixes compressed list data types.

## 4.2.10

* Changes generated Java enum field to be final.

## 4.2.9

* [kotlin] Fixes a bug with some methods that return `void`.

## 4.2.8

* Adds the ability to use `runWithOptions` entrypoint to allow external libraries to use the pigeon easier.

## 4.2.7

* [swift] Fixes a bug when calling methods that return `void`.

## 4.2.6

* Fixes bug with parsing documentation comments that start with '/'.

## 4.2.5

* [dart] Fixes enum parameter handling in Dart test API class.

## 4.2.4

* [kotlin] Fixes Kotlin generated sync host api error.

## 4.2.3

* [java] Adds assert `args != null`.
* [java] Changes the args of a single element to `ArrayList` from `Arrays.asList` to `Collections.singletonList`.
* [java] Removes cast for `Object`.

## 4.2.2

* Removes unneeded custom codecs for all languages.

## 4.2.1

* Adds documentation comment support for Kotlin.

## 4.2.0

* Adds experimental support for Kotlin generation.

## 4.1.1

* [java] Adds missing `@NonNull` annotations to some methods.

## 4.1.0

* Adds documentation comment support for all currently supported languages.

## 4.0.3

* [swift] Makes swift output work on macOS.

## 4.0.2

* Fixes lint warnings.

## 4.0.1

* Exposes `SwiftOptions`.

## 4.0.0

* [java] **BREAKING CHANGE**: Changes style for enum values from camelCase to snake_case.
  Generated java enum values will now always be in upper snake_case.

## 3.2.9

* Updates text theme parameters to avoid deprecation issues.

## 3.2.8

* [dart] Deduces the correct import statement for Dart test files made with
  `dartHostTestHandler` instead of relying on relative imports.

## 3.2.7

* Requires `analyzer 4.4.0`, and replaces use of deprecated APIs.

## 3.2.6

* [java] Fixes returning int values from FlutterApi methods that fit in 32 bits.

## 3.2.5

* [c++] Fixes style issues in `FlutterError` and `ErrorOr`. The names and
  visibility of some members have changed, so this may require updates
  to existing code.

## 3.2.4

* [c++] Fixes most non-class arguments and return values in host APIs. The
  types of arguments and return values have changed, so this may require updates
  to existing code.

## 3.2.3

* Adds `unnecessary_import` to linter ignore list in generated dart tests.

## 3.2.2

* Adds `unnecessary_import` to linter ignore list for `package:flutter/foundation.dart`.

## 3.2.1

* Removes `@dart = 2.12` from generated Dart code.

## 3.2.0

* Adds experimental support for Swift generation.

## 3.1.7

* [java] Adds option to add javax.annotation.Generated annotation.

## 3.1.6

* Supports newer versions of `analyzer`.

## 3.1.5

* Fixes potential crash bug when using a nullable nested type that has nonnull
  fields in ObjC.

## 3.1.4

* [c++] Adds support for non-nullable fields, and fixes some issues with
  nullable fields. The types of some getters and setter have changed, so this
  may require updates to existing code.

## 3.1.3

* Adds support for enums in arguments to methods for HostApis.

## 3.1.2

* [c++] Fixes minor style issues in generated code. This includes the naming of
  generated methods and arguments, so will require updates to existing code.

## 3.1.1

* Updates for non-nullable bindings.

## 3.1.0

* [c++] Adds C++ code generator.

## 3.0.4

* [objc] Simplified some code output, including avoiding Xcode warnings about
  using `NSNumber*` directly as boolean value.
* [tests] Moved test script to enable CI.

## 3.0.3

* Adds ability for generators to do AST validation.  This can help generators
  without complete implementations to report gaps in coverage.

## 3.0.2

* Fixes non-nullable classes and enums as fields.
* Fixes nullable collections as return types.

## 3.0.1

* Enables NNBD for the Pigeon tool itself.
* [tests] Updates legacy Dart commands.

## 3.0.0

* **BREAKING CHANGE**: Removes the `--dart_null_safety` flag. Generated Dart
  now always uses nullability annotations, and thus requires Dart 2.12 or later.

## 2.0.4

* Fixes bug where Dart `FlutterApi`s would assert that a nullable argument was nonnull.

## 2.0.3

* Makes the generated Java Builder class final.

## 2.0.2

* Fixes Java crash for nullable nested type.

## 2.0.1

* Adds support for TaskQueues for serial background execution.

## 2.0.0

* Implements nullable parameters.
* **BREAKING CHANGE** - Nonnull parameters to async methods on HostApis for ObjC
  now have the proper nullability hints.

## 1.0.19

* Implements nullable return types.

## 1.0.18

* [front-end] Fix error caused by parsing `copyrightHeaders` passed to options in `@ConfigurePigeon`.

## 1.0.17

* [dart_test] Adds missing linter ignores.
* [objc] Factors out helper function for reading from NSDictionary's.
* [objc] Renames static variables to match Google style.

## 1.0.16

* Updates behavior of run\_tests.dart with no arguments.
* [debugging] Adds `ast_out` to help with debugging the compiler front-end.
* [front-end, dart] Adds support for non-null fields in data classes in the
  front-end parser and the Dart generator (unsupported languages ignore the
  designation currently).
* [front-end, dart, objc, java] Adds support for non-null fields in data
  classes.

## 1.0.15

* [java] Fix too little information when having an exception

## 1.0.14

* [tests] Port several generator tests to run in Dart over bash

## 1.0.13

* [style] Fixes new style rules for Dart analyzer.

## 1.0.12

* [java] Fixes enum support for null values.

## 1.0.11

* [ci] Starts transition to a Dart test runner, adds windows support.
* [front-end] Starts issuing an error if enums are used in type arguments.
* [front-end] Passes through all enums, referenced or not so they can be used as
  a work around for direct enum support.

## 1.0.10

* [front-end] Made sure that explicit use of Object actually creates the codec
  that can represent custom classes.

## 1.0.9

* [dart] Fixed cast exception that can happen with primitive data types with
  type arguments in FlutterApi's.

## 1.0.8

* [front-end] Started accepting explicit Object references in type arguments.
* [codecs] Fixed nuisance where duplicate entries could show up in custom codecs.

## 1.0.7

* [front-end] Fixed bug where nested classes' type arguments aren't included in
  the output (generated class and codec).

## 1.0.6

* Updated example README for set up steps.

## 1.0.5

* [java] Fixed bug when using Integer arguments to methods declared with 'int'
  arguments.

## 1.0.4

* [front-end] Fixed bug where codecs weren't generating support for types that
  only show up in type arguments.

## 1.0.3

* [objc] Updated assert message for incomplete implementations of protocols.

## 1.0.2

* [java] Made it so `@async` handlers in `@HostApi()` can report errors
  explicitly.

## 1.0.1

* [front-end] Fixed bug where classes only referenced as type arguments for
  generics weren't being generated.

## 1.0.0

* Started allowing primitive data types as arguments and return types.
* Generics support.
* Support for functions with more than one argument.
* [command-line] Added `one_language` flag for allowing Pigeon to only generate
  code for one platform.
* [command-line] Added the optional sdkPath parameter for specifying Dart SDK
  path.
* [dart] Fixed copyright headers for Dart test output.
* [front-end] Added more errors for incorrect usage of Pigeon (previously they
  were just ignored).
* [generators] Moved Pigeon to using a custom codec which allows collection
  types to contain custom classes.
* [java] Fixed NPE in Java generated code for nested types.
* [objc] **BREAKING CHANGE:** logic for generating Objective-C selectors has
  changed. `void add(Input value)` will now translate to
  `-(void)addValue:(Input*)value`, methods with no arguments will translate to
  `...WithError:` or `...WithCompletion:`.
* [objc] Added `@ObjCSelector` for specifying custom objc selectors.

## 0.3.0

* Updated the front-end parser to use dart
  [`analyzer`](https://pub.dev/packages/analyzer) instead of `dart:mirrors`.
  `dart:mirrors` doesn't support null-safe code so there were a class of
  features we couldn't implement without this migration.
* **BREAKING CHANGE** - the `configurePigeon` function has been migrated to a
  `@ConfigurePigeon` annotation.  See `./pigeons/message.dart` for an example.
  The annotation can be attached to anything in the file to take effect.
* **BREAKING CHANGE** - Now Pigeon files must be in one file per invocation of
  Pigeon.  For example, the classes your APIs use must be in the same file as
  your APIs.  If your Pigeon file imports another source file, it won't actually
  import it.

## 0.2.4

* bugfix in front-end parser for recursively referenced datatypes.

## 0.2.3

* bugfix in iOS async handlers of functions with no arguments.

## 0.2.2

* Added support for enums.

## 0.2.1

* Java: Fixed issue where multiple async HostApis can generate multiple Result interfaces.
* Dart: Made it so you can specify the BinaryMessenger of the generated APIs.

## 0.2.0

* **BREAKING CHANGE** - Pigeon files must be null-safe now.  That means the
  fields inside of the classes must be declared nullable (
  [non-null fields](https://github.com/flutter/flutter/issues/59118) aren't yet
  supported).  Migration example:

```dart
// Version 0.1.x
class Foo {
  int bar;
  String baz;
}

// Version 0.2.x
class Foo {
  int? bar;
  String? baz;
}
```

* **BREAKING CHANGE** - The default output from Pigeon is now null-safe.  If you
  want non-null-safe code you must provide the `--no-dart_null_safety` flag.
* The Pigeon source code is now null-safe.
* Fixed niladic non-value returning async functions in the Java generator.
* Made `runCommandLine` return an the status code.

## 0.1.24

* Moved logic from bin/ to lib/ to help customers wrap up the behavior.
* Added some more linter ignores for Dart.

## 0.1.23

* More Java linter and linter fixes.

## 0.1.22

* Java code generator enhancements:
  * Added linter tests to CI.
  * Fixed some linter issues in the Java code.

## 0.1.21

* Fixed decode method on generated Flutter classes that use null-safety and have
  null values.

## 0.1.20

* Implemented `@async` HostApi's for iOS.
* Fixed async FlutterApi methods with void return.

## 0.1.19

* Fixed a bug introduced in 0.1.17 where methods without arguments were
  no longer being called.

## 0.1.18

* Null safe requires Dart 2.12.

## 0.1.17

* Split out test code generation for Dart into a separate file via the
  --dart_test_out flag.

## 0.1.16

* Fixed running in certain environments where NNBD is enabled by default.

## 0.1.15

* Added support for running in versions of Dart that support NNBD.

## 0.1.14

* [Windows] Fixed executing from drives other than C:.

## 0.1.13

* Fixed execution on Windows with certain setups where Dart didn't allow
  backslashes in `import` statements.

## 0.1.12

* Fixed assert failure with creating a PlatformException as a result of an
  exception in Java handlers.

## 0.1.11

* Added flag to generate null safety annotated Dart code `--dart_null_safety`.
* Made it so Dart API setup methods can take null.

## 0.1.10+1

* Updated the examples page.

## 0.1.10

* Fixed bug that prevented running `pigeon` on Windows (introduced in `0.1.8`).

## 0.1.9

* Fixed bug where executing pigeon without arguments would crash (introduced in 0.1.8).

## 0.1.8

* Started spawning pigeon_lib in an isolate instead of a subprocess.  The
  subprocess could have lead to errors if the dart version on $PATH didn't match
  the one that comes with flutter.

## 0.1.7

* Fixed Dart compilation for later versions that support null safety, opting out
  of it for now.
* Fixed nested types in the Java runtime.

## 0.1.6

* Fixed unused variable linter warning in Dart code under certain conditions.

## 0.1.5

* Made array datatypes correctly get imported and exported avoiding the need to
  add extra imports to generated code.

## 0.1.4

* Fixed nullability for NSError's in generated objc code.
* Fixed nullability of nested objects in the Dart generator.
* Added test to make sure the pigeon version is correct in generated code headers.

## 0.1.3

* Added error message if supported datatypes are used as arguments or return
  types directly, without an enclosing class.
* Added support for List and Map datatypes in Java and Objective-C targets.

## 0.1.2+1

* Updated the Readme.md.

## 0.1.2

* Removed static analysis warnings from generated Java code.

## 0.1.1

* Fixed issue where nested types didn't work if they weren't present in the Api.

## 0.1.0

* Added pigeon.dart.
* Fixed some Obj-C linter problems.
* Added the ability to generate a mock handler in Dart.

## 0.1.0-experimental.11

* Fixed setting an api to null in Java.

## 0.1.0-experimental.10

* Added support for void argument functions.
* Added nullability annotations to generated objc code.

## 0.1.0-experimental.9

* Added e2e tests for iOS.

## 0.1.0-experimental.8

* Renamed `setupPigeon` to `configurePigeon`.

## 0.1.0-experimental.7

* Suppressed or got rid of warnings in generated Dart code.

## 0.1.0-experimental.6

* Added support for void return types.

## 0.1.0-experimental.5

* Fixed runtime exception in Android with values of ints less than 2^32.
* Incremented codegen version warning.

## 0.1.0-experimental.4

* Fixed primitive types for Android Java.

## 0.1.0-experimental.3

* Added support for Android Java.

## 0.1.0-experimental.2

* Added Host->Flutter calls for Objective-C

## 0.1.0-experimental.1

* Fixed warning in the README.md

## 0.1.0-experimental.0

* Initial release.<|MERGE_RESOLUTION|>--- conflicted
+++ resolved
@@ -1,12 +1,8 @@
-<<<<<<< HEAD
 ## 9.2.5
 
 * Reports an error when trying to use an enum directly in a `List` or `Map`
   argument.
-* Adds an example application that uses Pigeon directly, rather than in a plugin.
-
-=======
->>>>>>> 0939198d
+
 ## 9.2.4
 
 * [objc] Fixes a warning due to a C++-style function signature in the codec
