<<<<<<< HEAD
## NEXT

* Updates minimum Flutter version to 3.3.
=======
## 9.1.2

* [cpp] Fixes class parameters to Flutter APIs.
>>>>>>> a24cc2e6

## 9.1.1

* [swift] Removes experimental tags.
* [kotin] Removes experimental tags.

## 9.1.0

* [java] Adds a `GeneratedApi.FlutterError` exception for passing custom error details (code, message, details).
* [kotlin] Adds a `FlutterError` exception for passing custom error details (code, message, details).
* [kotlin] Adds an `errorClassName` option in `KotlinOptions` for custom error class names.
* [java] Removes legacy try catch from async apis.
* [java] Removes legacy null check on non-nullable method arguments.
* [cpp] Fixes wrong order of items in `FlutterError`.
* Adds `FlutterError` handling integration tests for all platforms.

## 9.0.7

* [swift] Changes all ints to int64.
  May require code updates to existing code.
* Adds integration tests for int64.

## 9.0.6

* [kotlin] Removes safe casting from decode process.
* [swift] Removes safe casting from decode process.

## 9.0.5

* Removes the unnecessary Flutter constraint.
* Removes an unnecessary null check.
* Aligns Dart and Flutter SDK constraints.

## 9.0.4

* Adds parameter to generate Kotlin code in example README.

## 9.0.3

* [kotlin] Fixes compiler warnings in generated output.
* [swift] Fixes compiler warnings in generated output.

## 9.0.2

* [swift] Removes safe casting from decode process.
* [kotlin] Removes safe casting from decode process.

## 9.0.1

* Updates links for the merge of flutter/plugins into flutter/packages.

## 9.0.0

* **Breaking Change** Updates `DartOptions` to be immutable and adds const to the constructor.
* [java] Reverts `final` changes to Flutter Api classes.

## 8.0.0

* [objc] **BREAKING CHANGE**: FlutterApi calls now return a `FlutterError`,
  rather than an `NSError`, on failure.
* [objc] Fixes an unused function warning when only generating FlutterApi.

## 7.2.1

* [kotlin] Fixes Flutter api int errors with updated casting.

## 7.2.0

* [swift] Changes async method completion types.
  May require code updates to existing code.
* [swift] Adds error handling to async methods.
* [kotlin] Changes async method completion types.
  May require code updates to existing code.
* [kotlin] Adds error handling to async methods.
* Adds async error handling integration tests for all platforms.

## 7.1.5

* Updates code to fix strict-cast violations.

## 7.1.4

* [java] Fixes raw types lint issues.

## 7.1.3

* [objc] Removes unused function.

## 7.1.2

* [swift] Adds error handling to sync host api methods.

## 7.1.1

* [c++] Fixes handling of the `cpp*` options in `@ConfigurePigeon` annotations.

## 7.1.0

* Adds `@SwiftFunction` annotation for specifying custom swift function signature.

## 7.0.5

* Requires analyzer 5.0.0 and replaces use of deprecated APIs.

## 7.0.4

* [c++] Fixes minor output formatting issues.

## 7.0.3

* Updates scoped methods to prevent symbol-less use.

## 7.0.2

* [kotlin] Fixes a missed casting of not nullable Dart 'int' to Kotlin 64bit long.

## 7.0.1

* [generator_tools] adds `newln` method for adding empty lines and ending lines.
* Updates generators to more closely match Flutter formatter tool output.

## 7.0.0

* [java] **BREAKING CHANGE**: Makes data classes final.
  Updates generators for 1p linters.

## 6.0.3

* [docs] Updates README.md.

## 6.0.2

* [kotlin] Fixes a bug with a missed line break between generated statements in the `fromList` function of the companion object.

## 6.0.1

* [c++] Fixes most non-class arguments and return values in Flutter APIs. The
  types of arguments and return values have changed, so this may require updates
  to existing code.

## 6.0.0

* Creates StructuredGenerator class and implements it on all platforms.

## 5.0.1

* [c++] Fixes undefined behavior in `@async` methods.

## 5.0.0

* Creates new Generator classes for each language.

## 4.2.16

* [swift] Fixes warnings with `Object` parameters.
* [dart] Fixes warnings with `Object` return values.
* [c++] Generation of APIs that use `Object` no longer fails.

## 4.2.15

* Relocates generator classes. (Reverted)

## 4.2.14

* [c++] Fixes reply sending non EncodableValue wrapped lists.

## 4.2.13

* Add documentation comment support for Enum members.

## 4.2.12

* Updates serialization to use lists instead of maps to improve performance.

## 4.2.11

* [swift] Fixes compressed list data types.

## 4.2.10

* Changes generated Java enum field to be final.

## 4.2.9

* [kotlin] Fixes a bug with some methods that return `void`.

## 4.2.8

* Adds the ability to use `runWithOptions` entrypoint to allow external libraries to use the pigeon easier.

## 4.2.7

* [swift] Fixes a bug when calling methods that return `void`.

## 4.2.6

* Fixes bug with parsing documentation comments that start with '/'.

## 4.2.5

* [dart] Fixes enum parameter handling in Dart test API class.

## 4.2.4

* [kotlin] Fixes Kotlin generated sync host api error.

## 4.2.3

* [java] Adds assert `args != null`.
* [java] Changes the args of a single element to `ArrayList` from `Arrays.asList` to `Collections.singletonList`.
* [java] Removes cast for `Object`.

## 4.2.2

* Removes unneeded custom codecs for all languages.

## 4.2.1

* Adds documentation comment support for Kotlin.

## 4.2.0

* Adds experimental support for Kotlin generation.

## 4.1.1

* [java] Adds missing `@NonNull` annotations to some methods.

## 4.1.0

* Adds documentation comment support for all currently supported languages.

## 4.0.3

* [swift] Makes swift output work on macOS.

## 4.0.2

* Fixes lint warnings.

## 4.0.1

* Exposes `SwiftOptions`.

## 4.0.0

* [java] **BREAKING CHANGE**: Changes style for enum values from camelCase to snake_case.
  Generated java enum values will now always be in upper snake_case.

## 3.2.9

* Updates text theme parameters to avoid deprecation issues.

## 3.2.8

* [dart] Deduces the correct import statement for Dart test files made with
  `dartHostTestHandler` instead of relying on relative imports.

## 3.2.7

* Requires `analyzer 4.4.0`, and replaces use of deprecated APIs.

## 3.2.6

* [java] Fixes returning int values from FlutterApi methods that fit in 32 bits.

## 3.2.5

* [c++] Fixes style issues in `FlutterError` and `ErrorOr`. The names and
  visibility of some members have changed, so this may require updates
  to existing code.

## 3.2.4

* [c++] Fixes most non-class arguments and return values in host APIs. The
  types of arguments and return values have changed, so this may require updates
  to existing code.

## 3.2.3

* Adds `unnecessary_import` to linter ignore list in generated dart tests.

## 3.2.2

* Adds `unnecessary_import` to linter ignore list for `package:flutter/foundation.dart`.

## 3.2.1

* Removes `@dart = 2.12` from generated Dart code.

## 3.2.0

* Adds experimental support for Swift generation.

## 3.1.7

* [java] Adds option to add javax.annotation.Generated annotation.

## 3.1.6

* Supports newer versions of `analyzer`.

## 3.1.5

* Fixes potential crash bug when using a nullable nested type that has nonnull
  fields in ObjC.

## 3.1.4

* [c++] Adds support for non-nullable fields, and fixes some issues with
  nullable fields. The types of some getters and setter have changed, so this
  may require updates to existing code.

## 3.1.3

* Adds support for enums in arguments to methods for HostApis.

## 3.1.2

* [c++] Fixes minor style issues in generated code. This includes the naming of
  generated methods and arguments, so will require updates to existing code.

## 3.1.1

* Updates for non-nullable bindings.

## 3.1.0

* [c++] Adds C++ code generator.

## 3.0.4

* [objc] Simplified some code output, including avoiding Xcode warnings about
  using `NSNumber*` directly as boolean value.
* [tests] Moved test script to enable CI.

## 3.0.3

* Adds ability for generators to do AST validation.  This can help generators
  without complete implementations to report gaps in coverage.

## 3.0.2

* Fixes non-nullable classes and enums as fields.
* Fixes nullable collections as return types.

## 3.0.1

* Enables NNBD for the Pigeon tool itself.
* [tests] Updates legacy Dart commands.

## 3.0.0

* **BREAKING CHANGE**: Removes the `--dart_null_safety` flag. Generated Dart
  now always uses nullability annotations, and thus requires Dart 2.12 or later.

## 2.0.4

* Fixes bug where Dart `FlutterApi`s would assert that a nullable argument was nonnull.

## 2.0.3

* Makes the generated Java Builder class final.

## 2.0.2

* Fixes Java crash for nullable nested type.

## 2.0.1

* Adds support for TaskQueues for serial background execution.

## 2.0.0

* Implements nullable parameters.
* **BREAKING CHANGE** - Nonnull parameters to async methods on HostApis for ObjC
  now have the proper nullability hints.

## 1.0.19

* Implements nullable return types.

## 1.0.18

* [front-end] Fix error caused by parsing `copyrightHeaders` passed to options in `@ConfigurePigeon`.

## 1.0.17

* [dart_test] Adds missing linter ignores.
* [objc] Factors out helper function for reading from NSDictionary's.
* [objc] Renames static variables to match Google style.

## 1.0.16

* Updates behavior of run\_tests.dart with no arguments.
* [debugging] Adds `ast_out` to help with debugging the compiler front-end.
* [front-end, dart] Adds support for non-null fields in data classes in the
  front-end parser and the Dart generator (unsupported languages ignore the
  designation currently).
* [front-end, dart, objc, java] Adds support for non-null fields in data
  classes.

## 1.0.15

* [java] Fix too little information when having an exception

## 1.0.14

* [tests] Port several generator tests to run in Dart over bash

## 1.0.13

* [style] Fixes new style rules for Dart analyzer.

## 1.0.12

* [java] Fixes enum support for null values.

## 1.0.11

* [ci] Starts transition to a Dart test runner, adds windows support.
* [front-end] Starts issuing an error if enums are used in type arguments.
* [front-end] Passes through all enums, referenced or not so they can be used as
  a work around for direct enum support.

## 1.0.10

* [front-end] Made sure that explicit use of Object actually creates the codec
  that can represent custom classes.

## 1.0.9

* [dart] Fixed cast exception that can happen with primitive data types with
  type arguments in FlutterApi's.

## 1.0.8

* [front-end] Started accepting explicit Object references in type arguments.
* [codecs] Fixed nuisance where duplicate entries could show up in custom codecs.

## 1.0.7

* [front-end] Fixed bug where nested classes' type arguments aren't included in
  the output (generated class and codec).

## 1.0.6

* Updated example README for set up steps.

## 1.0.5

* [java] Fixed bug when using Integer arguments to methods declared with 'int'
  arguments.

## 1.0.4

* [front-end] Fixed bug where codecs weren't generating support for types that
  only show up in type arguments.

## 1.0.3

* [objc] Updated assert message for incomplete implementations of protocols.

## 1.0.2

* [java] Made it so `@async` handlers in `@HostApi()` can report errors
  explicitly.

## 1.0.1

* [front-end] Fixed bug where classes only referenced as type arguments for
  generics weren't being generated.

## 1.0.0

* Started allowing primitive data types as arguments and return types.
* Generics support.
* Support for functions with more than one argument.
* [command-line] Added `one_language` flag for allowing Pigeon to only generate
  code for one platform.
* [command-line] Added the optional sdkPath parameter for specifying Dart SDK
  path.
* [dart] Fixed copyright headers for Dart test output.
* [front-end] Added more errors for incorrect usage of Pigeon (previously they
  were just ignored).
* [generators] Moved Pigeon to using a custom codec which allows collection
  types to contain custom classes.
* [java] Fixed NPE in Java generated code for nested types.
* [objc] **BREAKING CHANGE:** logic for generating Objective-C selectors has
  changed. `void add(Input value)` will now translate to
  `-(void)addValue:(Input*)value`, methods with no arguments will translate to
  `...WithError:` or `...WithCompletion:`.
* [objc] Added `@ObjCSelector` for specifying custom objc selectors.

## 0.3.0

* Updated the front-end parser to use dart
  [`analyzer`](https://pub.dev/packages/analyzer) instead of `dart:mirrors`.
  `dart:mirrors` doesn't support null-safe code so there were a class of
  features we couldn't implement without this migration.
* **BREAKING CHANGE** - the `configurePigeon` function has been migrated to a
  `@ConfigurePigeon` annotation.  See `./pigeons/message.dart` for an example.
  The annotation can be attached to anything in the file to take effect.
* **BREAKING CHANGE** - Now Pigeon files must be in one file per invocation of
  Pigeon.  For example, the classes your APIs use must be in the same file as
  your APIs.  If your Pigeon file imports another source file, it won't actually
  import it.

## 0.2.4

* bugfix in front-end parser for recursively referenced datatypes.

## 0.2.3

* bugfix in iOS async handlers of functions with no arguments.

## 0.2.2

* Added support for enums.

## 0.2.1

* Java: Fixed issue where multiple async HostApis can generate multiple Result interfaces.
* Dart: Made it so you can specify the BinaryMessenger of the generated APIs.

## 0.2.0

* **BREAKING CHANGE** - Pigeon files must be null-safe now.  That means the
  fields inside of the classes must be declared nullable (
  [non-null fields](https://github.com/flutter/flutter/issues/59118) aren't yet
  supported).  Migration example:

```dart
// Version 0.1.x
class Foo {
  int bar;
  String baz;
}

// Version 0.2.x
class Foo {
  int? bar;
  String? baz;
}
```

* **BREAKING CHANGE** - The default output from Pigeon is now null-safe.  If you
  want non-null-safe code you must provide the `--no-dart_null_safety` flag.
* The Pigeon source code is now null-safe.
* Fixed niladic non-value returning async functions in the Java generator.
* Made `runCommandLine` return an the status code.

## 0.1.24

* Moved logic from bin/ to lib/ to help customers wrap up the behavior.
* Added some more linter ignores for Dart.

## 0.1.23

* More Java linter and linter fixes.

## 0.1.22

* Java code generator enhancements:
  * Added linter tests to CI.
  * Fixed some linter issues in the Java code.

## 0.1.21

* Fixed decode method on generated Flutter classes that use null-safety and have
  null values.

## 0.1.20

* Implemented `@async` HostApi's for iOS.
* Fixed async FlutterApi methods with void return.

## 0.1.19

* Fixed a bug introduced in 0.1.17 where methods without arguments were
  no longer being called.

## 0.1.18

* Null safe requires Dart 2.12.

## 0.1.17

* Split out test code generation for Dart into a separate file via the
  --dart_test_out flag.

## 0.1.16

* Fixed running in certain environments where NNBD is enabled by default.

## 0.1.15

* Added support for running in versions of Dart that support NNBD.

## 0.1.14

* [Windows] Fixed executing from drives other than C:.

## 0.1.13

* Fixed execution on Windows with certain setups where Dart didn't allow
  backslashes in `import` statements.

## 0.1.12

* Fixed assert failure with creating a PlatformException as a result of an
  exception in Java handlers.

## 0.1.11

* Added flag to generate null safety annotated Dart code `--dart_null_safety`.
* Made it so Dart API setup methods can take null.

## 0.1.10+1

* Updated the examples page.

## 0.1.10

* Fixed bug that prevented running `pigeon` on Windows (introduced in `0.1.8`).

## 0.1.9

* Fixed bug where executing pigeon without arguments would crash (introduced in 0.1.8).

## 0.1.8

* Started spawning pigeon_lib in an isolate instead of a subprocess.  The
  subprocess could have lead to errors if the dart version on $PATH didn't match
  the one that comes with flutter.

## 0.1.7

* Fixed Dart compilation for later versions that support null safety, opting out
  of it for now.
* Fixed nested types in the Java runtime.

## 0.1.6

* Fixed unused variable linter warning in Dart code under certain conditions.

## 0.1.5

* Made array datatypes correctly get imported and exported avoiding the need to
  add extra imports to generated code.

## 0.1.4

* Fixed nullability for NSError's in generated objc code.
* Fixed nullability of nested objects in the Dart generator.
* Added test to make sure the pigeon version is correct in generated code headers.

## 0.1.3

* Added error message if supported datatypes are used as arguments or return
  types directly, without an enclosing class.
* Added support for List and Map datatypes in Java and Objective-C targets.

## 0.1.2+1

* Updated the Readme.md.

## 0.1.2

* Removed static analysis warnings from generated Java code.

## 0.1.1

* Fixed issue where nested types didn't work if they weren't present in the Api.

## 0.1.0

* Added pigeon.dart.
* Fixed some Obj-C linter problems.
* Added the ability to generate a mock handler in Dart.

## 0.1.0-experimental.11

* Fixed setting an api to null in Java.

## 0.1.0-experimental.10

* Added support for void argument functions.
* Added nullability annotations to generated objc code.

## 0.1.0-experimental.9

* Added e2e tests for iOS.

## 0.1.0-experimental.8

* Renamed `setupPigeon` to `configurePigeon`.

## 0.1.0-experimental.7

* Suppressed or got rid of warnings in generated Dart code.

## 0.1.0-experimental.6

* Added support for void return types.

## 0.1.0-experimental.5

* Fixed runtime exception in Android with values of ints less than 2^32.
* Incremented codegen version warning.

## 0.1.0-experimental.4

* Fixed primitive types for Android Java.

## 0.1.0-experimental.3

* Added support for Android Java.

## 0.1.0-experimental.2

* Added Host->Flutter calls for Objective-C

## 0.1.0-experimental.1

* Fixed warning in the README.md

## 0.1.0-experimental.0

* Initial release.<|MERGE_RESOLUTION|>--- conflicted
+++ resolved
@@ -1,12 +1,7 @@
-<<<<<<< HEAD
-## NEXT
-
+## 9.1.2
+
+* [cpp] Fixes class parameters to Flutter APIs.
 * Updates minimum Flutter version to 3.3.
-=======
-## 9.1.2
-
-* [cpp] Fixes class parameters to Flutter APIs.
->>>>>>> a24cc2e6
 
 ## 9.1.1
 
