<<<<<<< HEAD
## 14.0.0

* **Breaking change** [dart] Renames locally defined host API variables.
  * Host api static field `codec ` changed to `pigeonChannelCodec`.
* Adds named parameters to host API methods.
* Adds optional parameters to host API methods.
* Adds default values for class constructors and host API methods.
* Adds `isEnum` and `isClass` to `TypeDeclaration`s.

=======
## 13.1.1

* [kotlin] Removes unnecessary `;`s in generated code.
>>>>>>> 0cd23780

## 13.1.0

* [swift] Fixes Flutter Api void return error handling.
  * This shouldn't be breaking for anyone, but if you were incorrectly getting
    success responses, you may now be failing (correctly).
* Adds method channel name to error response when channel fails to connect.
* Reduces code generation duplication.
* Changes some methods to only be generated if needed.

## 13.0.0

* **Breaking Change** [objc] Eliminates boxing of non-nullable primitive types
  (bool, int, double). Changes required:
  * Implementations of host API methods that take non-nullable
    primitives will need to be updated to match the new signatures.
  * Calls to Flutter API methods that take non-nullable primitives will need to
    be updated to pass unboxed values.
  * Calls to non-nullable primitive property methods on generated data classes
    will need to be updated.
  * **WARNING**: Current versions of `Xcode` do not appear to warn about
    implicit `NSNumber *` to `BOOL` conversions, so code that is no longer
    correct after this breaking change may compile without warning. For example,
    `myGeneratedClass.aBoolProperty = @NO` can silently set `aBoolProperty` to
    `YES`. Any data class or Flutter API interactions involving `bool`s should
    be carefully audited by hand when updating.



## 12.0.1

* [swift] Adds protocol for Flutter APIs.

## 12.0.0

* Adds error handling on Flutter API methods.
* **Breaking Change** [kotlin] Flutter API methods now return `Result<return-type>`.
* **Breaking Change** [swift] Flutter API methods now return `Result<return-type, FlutterError>`.
* **Breaking Change** [java] Removes `Reply` class from all method returns and replaces it with `Result`.
  * Changes required: Replace all `Reply` callbacks with `Result` classes that contain both `success` and `failure` methods.
* **Breaking Change** [java] Adds `NullableResult` class for all nullable method returns.
  * Changes required: Any method that returns a nullable type will need to be updated to return `NullableResult` rather than `Result`.
* **Breaking Change** [java] Renames Host API `setup` method to `setUp`.
* **Breaking Change** [objc] Boxes all enum returns to allow for `nil` response on error.
* **Breaking Change** [objc] Renames `<api>Setup` to `SetUp<api>`.

## 11.0.1

* Adds pub topics to package metadata.

## 11.0.0

* Adds primitive enum support.
* [objc] Fixes nullable enums.
* **Breaking Change** [objc] Changes all nullable enums to be boxed in custom classes.
* **Breaking Change** [objc] Changes all enums names to have class prefix.
* Updates minimum supported SDK version to Flutter 3.7/Dart 2.19.

## 10.1.6

* Fixes generation failures when an output file is in a directory that doesn't already exist.

## 10.1.5

* [dart] Fixes import in generated test output when overriding package name.

## 10.1.4

* Adds package name to method channel strings to avoid potential collisions between plugins.
* Adds dartPackageName option to `pigeonOptions`.

## 10.1.3

* Adds generic `Object` field support to data classes.

## 10.1.2

* [swift] Fixes a crash when passing `null` for nested nullable classes.

## 10.1.1

* Updates README to better reflect modern usage.

## 10.1.0

* [objc] Adds macOS support to facilitate code sharing with existing iOS plugins.

## 10.0.1

* Requires `analyzer 5.13.0` and replaces use of deprecated APIs.

## 10.0.0

* [swift] Avoids using `Any` to represent `Optional`.
* [swift] **Breaking Change** A raw `List` (without generic type argument) in Dart will be
  translated into `[Any?]` (rather than `[Any]`).
* [swift] **Breaking Change** A raw `Map` (without generic type argument) in Dart will be
  translated into `[AnyHashable:Any?]` (rather than `[AnyHashable:Any]`).
* Adds an example application that uses Pigeon directly, rather than in a plugin.

## 9.2.5

* Reports an error when trying to use an enum directly in a `List` or `Map`
  argument.

## 9.2.4

* [objc] Fixes a warning due to a C++-style function signature in the codec
  getter's definition.

## 9.2.3

* [java] Fixes `UnknownNullability` and `SyntheticAccessor` warnings.

## 9.2.2

* [cpp] Minor changes to output style.

## 9.2.1

* [swift] Fixes NSNull casting crash.

## 9.2.0

* [cpp] Removes experimental tags.

## 9.1.4

* Migrates off deprecated `BinaryMessenger` API.

## 9.1.3

* [cpp] Requires passing any non-nullable fields of generated data classes as
  constructor arguments, similar to what is done in other languages. This may
  require updates to existing code that creates data class instances on the
  native side.
* [cpp] Adds a convenience constructor to generated data classes to set all
  fields during construction.

## 9.1.2

* [cpp] Fixes class parameters to Flutter APIs.
* Updates minimum Flutter version to 3.3.

## 9.1.1

* [swift] Removes experimental tags.
* [kotlin] Removes experimental tags.

## 9.1.0

* [java] Adds a `GeneratedApi.FlutterError` exception for passing custom error details (code, message, details).
* [kotlin] Adds a `FlutterError` exception for passing custom error details (code, message, details).
* [kotlin] Adds an `errorClassName` option in `KotlinOptions` for custom error class names.
* [java] Removes legacy try catch from async APIs.
* [java] Removes legacy null check on non-nullable method arguments.
* [cpp] Fixes wrong order of items in `FlutterError`.
* Adds `FlutterError` handling integration tests for all platforms.

## 9.0.7

* [swift] Changes all ints to int64.
  May require code updates to existing code.
* Adds integration tests for int64.

## 9.0.6

* [kotlin] Removes safe casting from decode process.
* [swift] Removes safe casting from decode process.

## 9.0.5

* Removes the unnecessary Flutter constraint.
* Removes an unnecessary null check.
* Aligns Dart and Flutter SDK constraints.

## 9.0.4

* Adds parameter to generate Kotlin code in example README.

## 9.0.3

* [kotlin] Fixes compiler warnings in generated output.
* [swift] Fixes compiler warnings in generated output.

## 9.0.2

* [swift] Removes safe casting from decode process.
* [kotlin] Removes safe casting from decode process.

## 9.0.1

* Updates links for the merge of flutter/plugins into flutter/packages.

## 9.0.0

* **Breaking Change** Updates `DartOptions` to be immutable and adds const to the constructor.
* [java] Reverts `final` changes to Flutter Api classes.

## 8.0.0

* [objc] **BREAKING CHANGE**: FlutterApi calls now return a `FlutterError`,
  rather than an `NSError`, on failure.
* [objc] Fixes an unused function warning when only generating FlutterApi.

## 7.2.1

* [kotlin] Fixes Flutter API int errors with updated casting.

## 7.2.0

* [swift] Changes async method completion types.
  May require code updates to existing code.
* [swift] Adds error handling to async methods.
* [kotlin] Changes async method completion types.
  May require code updates to existing code.
* [kotlin] Adds error handling to async methods.
* Adds async error handling integration tests for all platforms.

## 7.1.5

* Updates code to fix strict-cast violations.

## 7.1.4

* [java] Fixes raw types lint issues.

## 7.1.3

* [objc] Removes unused function.

## 7.1.2

* [swift] Adds error handling to sync host API methods.

## 7.1.1

* [c++] Fixes handling of the `cpp*` options in `@ConfigurePigeon` annotations.

## 7.1.0

* Adds `@SwiftFunction` annotation for specifying custom swift function signature.

## 7.0.5

* Requires analyzer 5.0.0 and replaces use of deprecated APIs.

## 7.0.4

* [c++] Fixes minor output formatting issues.

## 7.0.3

* Updates scoped methods to prevent symbol-less use.

## 7.0.2

* [kotlin] Fixes a missed casting of not nullable Dart 'int' to Kotlin 64bit long.

## 7.0.1

* [generator_tools] adds `newln` method for adding empty lines and ending lines.
* Updates generators to more closely match Flutter formatter tool output.

## 7.0.0

* [java] **BREAKING CHANGE**: Makes data classes final.
  Updates generators for 1p linters.

## 6.0.3

* [docs] Updates README.md.

## 6.0.2

* [kotlin] Fixes a bug with a missed line break between generated statements in the `fromList` function of the companion object.

## 6.0.1

* [c++] Fixes most non-class arguments and return values in Flutter APIs. The
  types of arguments and return values have changed, so this may require updates
  to existing code.

## 6.0.0

* Creates StructuredGenerator class and implements it on all platforms.

## 5.0.1

* [c++] Fixes undefined behavior in `@async` methods.

## 5.0.0

* Creates new Generator classes for each language.

## 4.2.16

* [swift] Fixes warnings with `Object` parameters.
* [dart] Fixes warnings with `Object` return values.
* [c++] Generation of APIs that use `Object` no longer fails.

## 4.2.15

* Relocates generator classes. (Reverted)

## 4.2.14

* [c++] Fixes reply sending non EncodableValue wrapped lists.

## 4.2.13

* Add documentation comment support for Enum members.

## 4.2.12

* Updates serialization to use lists instead of maps to improve performance.

## 4.2.11

* [swift] Fixes compressed list data types.

## 4.2.10

* [java] Changes generated enum field to be final.

## 4.2.9

* [kotlin] Fixes a bug with some methods that return `void`.

## 4.2.8

* Adds the ability to use `runWithOptions` entrypoint to allow external libraries to use the pigeon easier.

## 4.2.7

* [swift] Fixes a bug when calling methods that return `void`.

## 4.2.6

* Fixes bug with parsing documentation comments that start with '/'.

## 4.2.5

* [dart] Fixes enum parameter handling in Dart test API class.

## 4.2.4

* [kotlin] Fixes Kotlin generated sync host API error.

## 4.2.3

* [java] Adds assert `args != null`.
* [java] Changes the args of a single element to `ArrayList` from `Arrays.asList` to `Collections.singletonList`.
* [java] Removes cast for `Object`.

## 4.2.2

* Removes unneeded custom codecs for all languages.

## 4.2.1

* Adds documentation comment support for Kotlin.

## 4.2.0

* Adds experimental support for Kotlin generation.

## 4.1.1

* [java] Adds missing `@NonNull` annotations to some methods.

## 4.1.0

* Adds documentation comment support for all currently supported languages.

## 4.0.3

* [swift] Makes swift output work on macOS.

## 4.0.2

* Fixes lint warnings.

## 4.0.1

* Exposes `SwiftOptions`.

## 4.0.0

* [java] **BREAKING CHANGE**: Changes style for enum values from camelCase to snake_case.
  Generated java enum values will now always be in upper snake_case.

## 3.2.9

* Updates text theme parameters to avoid deprecation issues.

## 3.2.8

* [dart] Deduces the correct import statement for Dart test files made with
  `dartHostTestHandler` instead of relying on relative imports.

## 3.2.7

* Requires `analyzer 4.4.0`, and replaces use of deprecated APIs.

## 3.2.6

* [java] Fixes returning int values from FlutterApi methods that fit in 32 bits.

## 3.2.5

* [c++] Fixes style issues in `FlutterError` and `ErrorOr`. The names and
  visibility of some members have changed, so this may require updates
  to existing code.

## 3.2.4

* [c++] Fixes most non-class arguments and return values in host APIs. The
  types of arguments and return values have changed, so this may require updates
  to existing code.

## 3.2.3

* Adds `unnecessary_import` to linter ignore list in generated dart tests.

## 3.2.2

* Adds `unnecessary_import` to linter ignore list for `package:flutter/foundation.dart`.

## 3.2.1

* Removes `@dart = 2.12` from generated Dart code.

## 3.2.0

* Adds experimental support for Swift generation.

## 3.1.7

* [java] Adds option to add javax.annotation.Generated annotation.

## 3.1.6

* Supports newer versions of `analyzer`.

## 3.1.5

* Fixes potential crash bug when using a nullable nested type that has nonnull
  fields in ObjC.

## 3.1.4

* [c++] Adds support for non-nullable fields, and fixes some issues with
  nullable fields. The types of some getters and setter have changed, so this
  may require updates to existing code.

## 3.1.3

* Adds support for enums in arguments to methods for HostApis.

## 3.1.2

* [c++] Fixes minor style issues in generated code. This includes the naming of
  generated methods and arguments, so will require updates to existing code.

## 3.1.1

* Updates for non-nullable bindings.

## 3.1.0

* [c++] Adds C++ code generator.

## 3.0.4

* [objc] Simplified some code output, including avoiding Xcode warnings about
  using `NSNumber*` directly as boolean value.
* [tests] Moved test script to enable CI.

## 3.0.3

* Adds ability for generators to do AST validation.  This can help generators
  without complete implementations to report gaps in coverage.

## 3.0.2

* Fixes non-nullable classes and enums as fields.
* Fixes nullable collections as return types.

## 3.0.1

* Enables NNBD for the Pigeon tool itself.
* [tests] Updates legacy Dart commands.

## 3.0.0

* **BREAKING CHANGE**: Removes the `--dart_null_safety` flag. Generated Dart
  now always uses nullability annotations, and thus requires Dart 2.12 or later.

## 2.0.4

* Fixes bug where Dart `FlutterApi`s would assert that a nullable argument was nonnull.

## 2.0.3

* [java] Makes the generated Builder class final.

## 2.0.2

* [java] Fixes crash for nullable nested type.

## 2.0.1

* Adds support for TaskQueues for serial background execution.

## 2.0.0

* Implements nullable parameters.
* **BREAKING CHANGE** - Nonnull parameters to async methods on HostApis for ObjC
  now have the proper nullability hints.

## 1.0.19

* Implements nullable return types.

## 1.0.18

* [front-end] Fix error caused by parsing `copyrightHeaders` passed to options in `@ConfigurePigeon`.

## 1.0.17

* [dart_test] Adds missing linter ignores.
* [objc] Factors out helper function for reading from NSDictionary's.
* [objc] Renames static variables to match Google style.

## 1.0.16

* Updates behavior of run\_tests.dart with no arguments.
* [debugging] Adds `ast_out` to help with debugging the compiler front-end.
* [front-end, dart] Adds support for non-null fields in data classes in the
  front-end parser and the Dart generator (unsupported languages ignore the
  designation currently).
* [front-end, dart, objc, java] Adds support for non-null fields in data
  classes.

## 1.0.15

* [java] Fix too little information when having an exception

## 1.0.14

* [tests] Port several generator tests to run in Dart over bash

## 1.0.13

* [style] Fixes new style rules for Dart analyzer.

## 1.0.12

* [java] Fixes enum support for null values.

## 1.0.11

* [ci] Starts transition to a Dart test runner, adds windows support.
* [front-end] Starts issuing an error if enums are used in type arguments.
* [front-end] Passes through all enums, referenced or not so they can be used as
  a work around for direct enum support.

## 1.0.10

* [front-end] Made sure that explicit use of Object actually creates the codec
  that can represent custom classes.

## 1.0.9

* [dart] Fixed cast exception that can happen with primitive data types with
  type arguments in FlutterApi's.

## 1.0.8

* [front-end] Started accepting explicit Object references in type arguments.
* [codecs] Fixed nuisance where duplicate entries could show up in custom codecs.

## 1.0.7

* [front-end] Fixed bug where nested classes' type arguments aren't included in
  the output (generated class and codec).

## 1.0.6

* Updated example README for set up steps.

## 1.0.5

* [java] Fixed bug when using Integer arguments to methods declared with 'int'
  arguments.

## 1.0.4

* [front-end] Fixed bug where codecs weren't generating support for types that
  only show up in type arguments.

## 1.0.3

* [objc] Updated assert message for incomplete implementations of protocols.

## 1.0.2

* [java] Made it so `@async` handlers in `@HostApi()` can report errors
  explicitly.

## 1.0.1

* [front-end] Fixed bug where classes only referenced as type arguments for
  generics weren't being generated.

## 1.0.0

* Started allowing primitive data types as arguments and return types.
* Generics support.
* Support for functions with more than one argument.
* [command-line] Added `one_language` flag for allowing Pigeon to only generate
  code for one platform.
* [command-line] Added the optional sdkPath parameter for specifying Dart SDK
  path.
* [dart] Fixed copyright headers for Dart test output.
* [front-end] Added more errors for incorrect usage of Pigeon (previously they
  were just ignored).
* [generators] Moved Pigeon to using a custom codec which allows collection
  types to contain custom classes.
* [java] Fixed NPE in Java generated code for nested types.
* [objc] **BREAKING CHANGE:** logic for generating selectors has changed.
  `void add(Input value)` will now translate to
  `-(void)addValue:(Input*)value`, methods with no arguments will translate to
  `...WithError:` or `...WithCompletion:`.
* [objc] Added `@ObjCSelector` for specifying custom objc selectors.

## 0.3.0

* Updated the front-end parser to use dart
  [`analyzer`](https://pub.dev/packages/analyzer) instead of `dart:mirrors`.
  `dart:mirrors` doesn't support null-safe code so there were a class of
  features we couldn't implement without this migration.
* **BREAKING CHANGE** - the `configurePigeon` function has been migrated to a
  `@ConfigurePigeon` annotation.  See `./pigeons/message.dart` for an example.
  The annotation can be attached to anything in the file to take effect.
* **BREAKING CHANGE** - Now Pigeon files must be in one file per invocation of
  Pigeon.  For example, the classes your APIs use must be in the same file as
  your APIs.  If your Pigeon file imports another source file, it won't actually
  import it.

## 0.2.4

* bugfix in front-end parser for recursively referenced datatypes.

## 0.2.3

* bugfix in iOS async handlers of functions with no arguments.

## 0.2.2

* Added support for enums.

## 0.2.1

* Java: Fixed issue where multiple async HostApis can generate multiple Result interfaces.
* Dart: Made it so you can specify the BinaryMessenger of the generated APIs.

## 0.2.0

* **BREAKING CHANGE** - Pigeon files must be null-safe now.  That means the
  fields inside of the classes must be declared nullable (
  [non-null fields](https://github.com/flutter/flutter/issues/59118) aren't yet
  supported).  Migration example:

```dart
// Version 0.1.x
class Foo {
  int bar;
  String baz;
}

// Version 0.2.x
class Foo {
  int? bar;
  String? baz;
}
```

* **BREAKING CHANGE** - The default output from Pigeon is now null-safe.  If you
  want non-null-safe code you must provide the `--no-dart_null_safety` flag.
* The Pigeon source code is now null-safe.
* Fixed niladic non-value returning async functions in the Java generator.
* Made `runCommandLine` return an the status code.

## 0.1.24

* Moved logic from bin/ to lib/ to help customers wrap up the behavior.
* Added some more linter ignores for Dart.

## 0.1.23

* More Java linter and linter fixes.

## 0.1.22

* Java code generator enhancements:
  * Added linter tests to CI.
  * Fixed some linter issues in the Java code.

## 0.1.21

* Fixed decode method on generated Flutter classes that use null-safety and have
  null values.

## 0.1.20

* Implemented `@async` HostApi's for iOS.
* Fixed async FlutterApi methods with void return.

## 0.1.19

* Fixed a bug introduced in 0.1.17 where methods without arguments were
  no longer being called.

## 0.1.18

* Null safe requires Dart 2.12.

## 0.1.17

* Split out test code generation for Dart into a separate file via the
  --dart_test_out flag.

## 0.1.16

* Fixed running in certain environments where NNBD is enabled by default.

## 0.1.15

* Added support for running in versions of Dart that support NNBD.

## 0.1.14

* [Windows] Fixed executing from drives other than C:.

## 0.1.13

* Fixed execution on Windows with certain setups where Dart didn't allow
  backslashes in `import` statements.

## 0.1.12

* Fixed assert failure with creating a PlatformException as a result of an
  exception in Java handlers.

## 0.1.11

* Added flag to generate null safety annotated Dart code `--dart_null_safety`.
* Made it so Dart API setup methods can take null.

## 0.1.10+1

* Updated the examples page.

## 0.1.10

* Fixed bug that prevented running `pigeon` on Windows (introduced in `0.1.8`).

## 0.1.9

* Fixed bug where executing pigeon without arguments would crash (introduced in 0.1.8).

## 0.1.8

* Started spawning pigeon_lib in an isolate instead of a subprocess.  The
  subprocess could have lead to errors if the dart version on $PATH didn't match
  the one that comes with flutter.

## 0.1.7

* Fixed Dart compilation for later versions that support null safety, opting out
  of it for now.
* Fixed nested types in the Java runtime.

## 0.1.6

* Fixed unused variable linter warning in Dart code under certain conditions.

## 0.1.5

* Made array datatypes correctly get imported and exported avoiding the need to
  add extra imports to generated code.

## 0.1.4

* Fixed nullability for NSError's in generated objc code.
* Fixed nullability of nested objects in the Dart generator.
* Added test to make sure the pigeon version is correct in generated code headers.

## 0.1.3

* Added error message if supported datatypes are used as arguments or return
  types directly, without an enclosing class.
* Added support for List and Map datatypes in Java and Objective-C targets.

## 0.1.2+1

* Updated the Readme.md.

## 0.1.2

* Removed static analysis warnings from generated Java code.

## 0.1.1

* Fixed issue where nested types didn't work if they weren't present in the Api.

## 0.1.0

* Added pigeon.dart.
* Fixed some Obj-C linter problems.
* Added the ability to generate a mock handler in Dart.

## 0.1.0-experimental.11

* Fixed setting an API to null in Java.

## 0.1.0-experimental.10

* Added support for void argument functions.
* Added nullability annotations to generated objc code.

## 0.1.0-experimental.9

* Added e2e tests for iOS.

## 0.1.0-experimental.8

* Renamed `setupPigeon` to `configurePigeon`.

## 0.1.0-experimental.7

* Suppressed or got rid of warnings in generated Dart code.

## 0.1.0-experimental.6

* Added support for void return types.

## 0.1.0-experimental.5

* Fixed runtime exception in Android with values of ints less than 2^32.
* Incremented codegen version warning.

## 0.1.0-experimental.4

* Fixed primitive types for Android Java.

## 0.1.0-experimental.3

* Added support for Android Java.

## 0.1.0-experimental.2

* Added Host->Flutter calls for Objective-C

## 0.1.0-experimental.1

* Fixed warning in the README.md

## 0.1.0-experimental.0

* Initial release.<|MERGE_RESOLUTION|>--- conflicted
+++ resolved
@@ -1,4 +1,3 @@
-<<<<<<< HEAD
 ## 14.0.0
 
 * **Breaking change** [dart] Renames locally defined host API variables.
@@ -8,11 +7,9 @@
 * Adds default values for class constructors and host API methods.
 * Adds `isEnum` and `isClass` to `TypeDeclaration`s.
 
-=======
 ## 13.1.1
 
 * [kotlin] Removes unnecessary `;`s in generated code.
->>>>>>> 0cd23780
 
 ## 13.1.0
 
