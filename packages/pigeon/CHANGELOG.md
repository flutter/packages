--- conflicted
+++ resolved
@@ -1,11 +1,11 @@
+## 9.0.7
+
+* Use a flag(`@iosApiSkip` or `@androidApiSkip`) to determine whether the current host API will be skipped during code generation.
+
 ## 9.0.6
 
-<<<<<<< HEAD
-* Whether current [PlatformApi] is skip in the generate hostApi
-=======
 * [kotlin] Removes safe casting from decode process.
 * [swift] Removes safe casting from decode process.
->>>>>>> ce87f28c
 
 ## 9.0.5
 
