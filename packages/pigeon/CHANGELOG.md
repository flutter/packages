--- conflicted
+++ resolved
@@ -1,12 +1,10 @@
-<<<<<<< HEAD
 ## 7.0.0
 
 * [java] Makes classes final and other lint issues.
-=======
+
 ## 6.0.2
 
 * [kotlin] Fixes a bug with a missed line break between generated statements in the `fromList` function of the companion object.
->>>>>>> ded062d5
 
 ## 6.0.1
 
