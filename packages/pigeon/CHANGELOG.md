--- conflicted
+++ resolved
@@ -1,11 +1,11 @@
+## 0.1.18
+
+* Null safe required Dart 2.12.
+
 ## 0.1.17
 
-<<<<<<< HEAD
-* Null safe required Dart 2.12.
-=======
 * Split out test code generation for Dart into a separate file via the
   --dart_test_out flag.
->>>>>>> 2f20ec21
 
 ## 0.1.16
 
