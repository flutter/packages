--- conflicted
+++ resolved
@@ -1,10 +1,10 @@
+## 4.2.2
+
+* Removes unneeded custom codecs for all languages.
+
 ## 4.2.1
 
-<<<<<<< HEAD
-* Removes unneeded custom codecs for all languages.
-=======
 * Adds documentation comment support for Kotlin.
->>>>>>> 77e7a143
 
 ## 4.2.0
 
