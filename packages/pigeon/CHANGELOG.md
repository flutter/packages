<<<<<<< HEAD
## 23.0.0

* [swift] Changes `PigeonError` class to conform to `Sendable`.
=======
## 22.7.2

* Updates README to discuss best practices for using Pigeon-generated code.
>>>>>>> 2e313dbf

## 22.7.1

* [swift] Adds support for platform checks of imports of ProxyApis.
* Updates minimum supported SDK version to Flutter 3.22/Dart 3.4.

## 22.7.0

* [swift, kotlin] Adds event channel support.
* [swift, kotlin] Adds `sealed` class inheritance support.
* [swift] Updates codec class names to be upper camel case.

## 22.6.4

* [swift] Fixes the channel names of the named constructors of ProxyApis.

## 22.6.3

* Replaces deprecated collection method usage.

## 22.6.2

* Removes the `@protected` annotation from the InstanceManager field of the
  `PigeonInternalProxyApiBaseClass`.

## 22.6.1

* [gobject] Moves class declarations to the header to work around a bug in some
  versions of glib.

## 22.6.0

* [swift] Adds `includeErrorClass` to `SwiftOptions`.

## 22.5.0

* [swift] Adds implementation for `@ProxyApi`.

## 22.4.2

* Updates `README.md` to replace the deprecated `flutter pub run pigeon` command with `dart run pigeon`.

## 22.4.1

* [dart] Fixes bug where special handling of ints is ignored if no custom types are used.

## 22.4.0

* Adds support for non-nullable types in collections.

## 22.3.0

* Adds support for enums and classes in collections.

## 22.2.0

* [kotlin] Adds implementation for `@ProxyApi`.

## 22.1.0

* Allows generation of classes that aren't referenced in an API.

## 22.0.0

* [dart] Changes codec to send int64 instead of int32.
* **Breaking Change** [swift] Changes generic `map` to nullable keys of `AnyHashable` to conform to other platforms.
* Adds tests to validate collections of ints.

## 21.2.0

* Removes restriction on number of custom types.
* [java] Fixes bug with multiple enums.
* [java] Removes `Object` from generics.
* [objc] Fixes bug with multiple enums per data class.
* Updates `varPrefix` and `classMemberNamePrefix`.
* Updates minimum supported SDK version to Flutter 3.19/Dart 3.3.

## 21.1.0

* Adds GObject (Linux) support.

## 21.0.0

* **Breaking Change** [cpp] Fixes style of enum names. References to enum values
  will need to be updated to `EnumType.kValue` style, instead of the previous
  `EnumType.value`.

## 20.0.2

* [java] Adds `equals` and `hashCode` support for data classes.
* [swift] Fully-qualifies types in Equatable extension test.

## 20.0.1

* [cpp] Fixes handling of null class arguments.

## 20.0.0

* Moves all codec logic to single custom codec per file.
* **Breaking Change** Limits the number of total custom types to 126.
  * If more than 126 custom types are needed, consider breaking up your definition files.
* Fixes bug that prevented collection subtypes from being added properly.
* [swift] Adds `@unchecked Sendable` to codec method.
* [objc] [cpp] Fixes bug that prevented setting custom header import path.

## 19.0.2

* [kotlin] Adds the `@JvmOverloads` to the `HostApi` setUp method. This prevents the calling Java code from having to provide an empty `String` as Kotlin provides it by default

## 19.0.1

* [dart] Updates `PigeonInstanceMangerApi` to use the shared api channel code.

## 19.0.0

* **Breaking Change** [swift] Removes `FlutterError` in favor of `PigeonError`.
* Updates minimum supported SDK version to Flutter 3.16/Dart 3.2.

## 18.0.1

* Fixes unnecessary calls of `toList` and `fromList` when encoding/decoding data classes.
* [kotlin] Changes to some code to make it more idiomatic.
* Removes collisions with the word `list`.

## 18.0.0

* Adds message channel suffix option to all APIs.
* **Breaking Change** [dart] Changes `FlutterApi` `setup` to `setUp`.

## 17.3.0

* [swift] Adds `@SwiftClass` annotation to allow choice between `struct` and `class` for data classes.
* [cpp] Adds support for recursive data class definitions.

## 17.2.0

* [dart] Adds implementation for `@ProxyApi`.

## 17.1.3

* [objc] Fixes double prefixes added to enum names.

## 17.1.2

* [swift] Separates message call code generation into separate methods.

## 17.1.1

* Removes heap allocation in generated C++ code.

## 17.1.0

* [kotlin] Adds `includeErrorClass` to `KotlinOptions`.
* Updates minimum supported SDK version to Flutter 3.13/Dart 3.1.

## 17.0.0

* **Breaking Change** [kotlin] Converts Kotlin enum case generation to SCREAMING_SNAKE_CASE.
  * Updates `writeEnum` function to adhere to Kotlin naming conventions.
  * Improves handling of complex names with enhanced regex patterns.
  * Expands unit tests for comprehensive name conversion validation.
  * **Migration Note**: This change modifies the naming convention of Kotlin enum cases generated from the Pigeon package. It is recommended to review the impact on your existing codebase and update any dependent code accordingly.

## 16.0.5

* Adds ProxyApi to AST generation.

## 16.0.4

* [swift] Improve style of Swift output.

## 16.0.3

* [kotlin] Separates message call code generation into separate methods.

## 16.0.2

* [dart] Separates message call code generation into separate methods.

## 16.0.1

* [dart] Fixes test generation for missing wrapResponse method if only host Api.

## 16.0.0

* [java] Adds `VoidResult` type for `Void` returns.
* **Breaking Change** [java] Updates all `Void` return types to use new `VoidResult`.

## 15.0.3

* Fixes new lint warnings.

## 15.0.2

* Prevents optional and non-positional parameters in Flutter APIs.
* [dart] Fixes named parameters in test output of host API methods.

## 15.0.1

* [java] Adds @CanIgnoreReturnValue annotation to class builder.

## 15.0.0

* **Breaking Change** [kotlin] Updates Flutter API to use new errorClassName.

## 14.0.1

* Updates minimum supported SDK version to Flutter 3.10/Dart 3.0.
* Updates issue_tracker link.

## 14.0.0

* **Breaking change** [dart] Renames locally defined host API variables.
  * [dart] Host api static field `codec` changed to `pigeonChannelCodec`.
* [dart] Adds named parameters to host API methods.
* [dart] Adds optional parameters to host API methods.
* [dart] Adds default values for class constructors and host API methods.
* Adds `isEnum` and `isClass` to `TypeDeclaration`s.
* [cpp] Fixes `FlutterError` generation being tied to ErrorOr.

## 13.1.2

* Adds compatibility with `analyzer` 6.x.

## 13.1.1

* [kotlin] Removes unnecessary `;`s in generated code.

## 13.1.0

* [swift] Fixes Flutter Api void return error handling.
  * This shouldn't be breaking for anyone, but if you were incorrectly getting
    success responses, you may now be failing (correctly).
* Adds method channel name to error response when channel fails to connect.
* Reduces code generation duplication.
* Changes some methods to only be generated if needed.

## 13.0.0

* **Breaking Change** [objc] Eliminates boxing of non-nullable primitive types
  (bool, int, double). Changes required:
  * Implementations of host API methods that take non-nullable
    primitives will need to be updated to match the new signatures.
  * Calls to Flutter API methods that take non-nullable primitives will need to
    be updated to pass unboxed values.
  * Calls to non-nullable primitive property methods on generated data classes
    will need to be updated.
  * **WARNING**: Current versions of `Xcode` do not appear to warn about
    implicit `NSNumber *` to `BOOL` conversions, so code that is no longer
    correct after this breaking change may compile without warning. For example,
    `myGeneratedClass.aBoolProperty = @NO` can silently set `aBoolProperty` to
    `YES`. Any data class or Flutter API interactions involving `bool`s should
    be carefully audited by hand when updating.

## 12.0.1

* [swift] Adds protocol for Flutter APIs.

## 12.0.0

* Adds error handling on Flutter API methods.
* **Breaking Change** [kotlin] Flutter API methods now return `Result<return-type>`.
* **Breaking Change** [swift] Flutter API methods now return `Result<return-type, FlutterError>`.
* **Breaking Change** [java] Removes `Reply` class from all method returns and replaces it with `Result`.
  * Changes required: Replace all `Reply` callbacks with `Result` classes that contain both `success` and `failure` methods.
* **Breaking Change** [java] Adds `NullableResult` class for all nullable method returns.
  * Changes required: Any method that returns a nullable type will need to be updated to return `NullableResult` rather than `Result`.
* **Breaking Change** [java] Renames Host API `setup` method to `setUp`.
* **Breaking Change** [objc] Boxes all enum returns to allow for `nil` response on error.
* **Breaking Change** [objc] Renames `<api>Setup` to `SetUp<api>`.

## 11.0.1

* Adds pub topics to package metadata.

## 11.0.0

* Adds primitive enum support.
* [objc] Fixes nullable enums.
* **Breaking Change** [objc] Changes all nullable enums to be boxed in custom classes.
* **Breaking Change** [objc] Changes all enums names to have class prefix.
* Updates minimum supported SDK version to Flutter 3.7/Dart 2.19.

## 10.1.6

* Fixes generation failures when an output file is in a directory that doesn't already exist.

## 10.1.5

* [dart] Fixes import in generated test output when overriding package name.

## 10.1.4

* Adds package name to method channel strings to avoid potential collisions between plugins.
* Adds dartPackageName option to `pigeonOptions`.

## 10.1.3

* Adds generic `Object` field support to data classes.

## 10.1.2

* [swift] Fixes a crash when passing `null` for nested nullable classes.

## 10.1.1

* Updates README to better reflect modern usage.

## 10.1.0

* [objc] Adds macOS support to facilitate code sharing with existing iOS plugins.

## 10.0.1

* Requires `analyzer 5.13.0` and replaces use of deprecated APIs.

## 10.0.0

* [swift] Avoids using `Any` to represent `Optional`.
* [swift] **Breaking Change** A raw `List` (without generic type argument) in Dart will be
  translated into `[Any?]` (rather than `[Any]`).
* [swift] **Breaking Change** A raw `Map` (without generic type argument) in Dart will be
  translated into `[AnyHashable:Any?]` (rather than `[AnyHashable:Any]`).
* Adds an example application that uses Pigeon directly, rather than in a plugin.

## 9.2.5

* Reports an error when trying to use an enum directly in a `List` or `Map`
  argument.

## 9.2.4

* [objc] Fixes a warning due to a C++-style function signature in the codec
  getter's definition.

## 9.2.3

* [java] Fixes `UnknownNullability` and `SyntheticAccessor` warnings.

## 9.2.2

* [cpp] Minor changes to output style.

## 9.2.1

* [swift] Fixes NSNull casting crash.

## 9.2.0

* [cpp] Removes experimental tags.

## 9.1.4

* Migrates off deprecated `BinaryMessenger` API.

## 9.1.3

* [cpp] Requires passing any non-nullable fields of generated data classes as
  constructor arguments, similar to what is done in other languages. This may
  require updates to existing code that creates data class instances on the
  native side.
* [cpp] Adds a convenience constructor to generated data classes to set all
  fields during construction.

## 9.1.2

* [cpp] Fixes class parameters to Flutter APIs.
* Updates minimum Flutter version to 3.3.

## 9.1.1

* [swift] Removes experimental tags.
* [kotlin] Removes experimental tags.

## 9.1.0

* [java] Adds a `GeneratedApi.FlutterError` exception for passing custom error details (code, message, details).
* [kotlin] Adds a `FlutterError` exception for passing custom error details (code, message, details).
* [kotlin] Adds an `errorClassName` option in `KotlinOptions` for custom error class names.
* [java] Removes legacy try catch from async APIs.
* [java] Removes legacy null check on non-nullable method arguments.
* [cpp] Fixes wrong order of items in `FlutterError`.
* Adds `FlutterError` handling integration tests for all platforms.

## 9.0.7

* [swift] Changes all ints to int64.
  May require code updates to existing code.
* Adds integration tests for int64.

## 9.0.6

* [kotlin] Removes safe casting from decode process.
* [swift] Removes safe casting from decode process.

## 9.0.5

* Removes the unnecessary Flutter constraint.
* Removes an unnecessary null check.
* Aligns Dart and Flutter SDK constraints.

## 9.0.4

* Adds parameter to generate Kotlin code in example README.

## 9.0.3

* [kotlin] Fixes compiler warnings in generated output.
* [swift] Fixes compiler warnings in generated output.

## 9.0.2

* [swift] Removes safe casting from decode process.
* [kotlin] Removes safe casting from decode process.

## 9.0.1

* Updates links for the merge of flutter/plugins into flutter/packages.

## 9.0.0

* **Breaking Change** Updates `DartOptions` to be immutable and adds const to the constructor.
* [java] Reverts `final` changes to Flutter Api classes.

## 8.0.0

* [objc] **BREAKING CHANGE**: FlutterApi calls now return a `FlutterError`,
  rather than an `NSError`, on failure.
* [objc] Fixes an unused function warning when only generating FlutterApi.

## 7.2.1

* [kotlin] Fixes Flutter API int errors with updated casting.

## 7.2.0

* [swift] Changes async method completion types.
  May require code updates to existing code.
* [swift] Adds error handling to async methods.
* [kotlin] Changes async method completion types.
  May require code updates to existing code.
* [kotlin] Adds error handling to async methods.
* Adds async error handling integration tests for all platforms.

## 7.1.5

* Updates code to fix strict-cast violations.

## 7.1.4

* [java] Fixes raw types lint issues.

## 7.1.3

* [objc] Removes unused function.

## 7.1.2

* [swift] Adds error handling to sync host API methods.

## 7.1.1

* [c++] Fixes handling of the `cpp*` options in `@ConfigurePigeon` annotations.

## 7.1.0

* Adds `@SwiftFunction` annotation for specifying custom swift function signature.

## 7.0.5

* Requires analyzer 5.0.0 and replaces use of deprecated APIs.

## 7.0.4

* [c++] Fixes minor output formatting issues.

## 7.0.3

* Updates scoped methods to prevent symbol-less use.

## 7.0.2

* [kotlin] Fixes a missed casting of not nullable Dart 'int' to Kotlin 64bit long.

## 7.0.1

* [generator_tools] adds `newln` method for adding empty lines and ending lines.
* Updates generators to more closely match Flutter formatter tool output.

## 7.0.0

* [java] **BREAKING CHANGE**: Makes data classes final.
  Updates generators for 1p linters.

## 6.0.3

* [docs] Updates README.md.

## 6.0.2

* [kotlin] Fixes a bug with a missed line break between generated statements in the `fromList` function of the companion object.

## 6.0.1

* [c++] Fixes most non-class arguments and return values in Flutter APIs. The
  types of arguments and return values have changed, so this may require updates
  to existing code.

## 6.0.0

* Creates StructuredGenerator class and implements it on all platforms.

## 5.0.1

* [c++] Fixes undefined behavior in `@async` methods.

## 5.0.0

* Creates new Generator classes for each language.

## 4.2.16

* [swift] Fixes warnings with `Object` parameters.
* [dart] Fixes warnings with `Object` return values.
* [c++] Generation of APIs that use `Object` no longer fails.

## 4.2.15

* Relocates generator classes. (Reverted)

## 4.2.14

* [c++] Fixes reply sending non EncodableValue wrapped lists.

## 4.2.13

* Add documentation comment support for Enum members.

## 4.2.12

* Updates serialization to use lists instead of maps to improve performance.

## 4.2.11

* [swift] Fixes compressed list data types.

## 4.2.10

* [java] Changes generated enum field to be final.

## 4.2.9

* [kotlin] Fixes a bug with some methods that return `void`.

## 4.2.8

* Adds the ability to use `runWithOptions` entrypoint to allow external libraries to use the pigeon easier.

## 4.2.7

* [swift] Fixes a bug when calling methods that return `void`.

## 4.2.6

* Fixes bug with parsing documentation comments that start with '/'.

## 4.2.5

* [dart] Fixes enum parameter handling in Dart test API class.

## 4.2.4

* [kotlin] Fixes Kotlin generated sync host API error.

## 4.2.3

* [java] Adds assert `args != null`.
* [java] Changes the args of a single element to `ArrayList` from `Arrays.asList` to `Collections.singletonList`.
* [java] Removes cast for `Object`.

## 4.2.2

* Removes unneeded custom codecs for all languages.

## 4.2.1

* Adds documentation comment support for Kotlin.

## 4.2.0

* Adds experimental support for Kotlin generation.

## 4.1.1

* [java] Adds missing `@NonNull` annotations to some methods.

## 4.1.0

* Adds documentation comment support for all currently supported languages.

## 4.0.3

* [swift] Makes swift output work on macOS.

## 4.0.2

* Fixes lint warnings.

## 4.0.1

* Exposes `SwiftOptions`.

## 4.0.0

* [java] **BREAKING CHANGE**: Changes style for enum values from camelCase to snake_case.
  Generated java enum values will now always be in upper snake_case.

## 3.2.9

* Updates text theme parameters to avoid deprecation issues.

## 3.2.8

* [dart] Deduces the correct import statement for Dart test files made with
  `dartHostTestHandler` instead of relying on relative imports.

## 3.2.7

* Requires `analyzer 4.4.0`, and replaces use of deprecated APIs.

## 3.2.6

* [java] Fixes returning int values from FlutterApi methods that fit in 32 bits.

## 3.2.5

* [c++] Fixes style issues in `FlutterError` and `ErrorOr`. The names and
  visibility of some members have changed, so this may require updates
  to existing code.

## 3.2.4

* [c++] Fixes most non-class arguments and return values in host APIs. The
  types of arguments and return values have changed, so this may require updates
  to existing code.

## 3.2.3

* Adds `unnecessary_import` to linter ignore list in generated dart tests.

## 3.2.2

* Adds `unnecessary_import` to linter ignore list for `package:flutter/foundation.dart`.

## 3.2.1

* Removes `@dart = 2.12` from generated Dart code.

## 3.2.0

* Adds experimental support for Swift generation.

## 3.1.7

* [java] Adds option to add javax.annotation.Generated annotation.

## 3.1.6

* Supports newer versions of `analyzer`.

## 3.1.5

* Fixes potential crash bug when using a nullable nested type that has nonnull
  fields in ObjC.

## 3.1.4

* [c++] Adds support for non-nullable fields, and fixes some issues with
  nullable fields. The types of some getters and setter have changed, so this
  may require updates to existing code.

## 3.1.3

* Adds support for enums in arguments to methods for HostApis.

## 3.1.2

* [c++] Fixes minor style issues in generated code. This includes the naming of
  generated methods and arguments, so will require updates to existing code.

## 3.1.1

* Updates for non-nullable bindings.

## 3.1.0

* [c++] Adds C++ code generator.

## 3.0.4

* [objc] Simplified some code output, including avoiding Xcode warnings about
  using `NSNumber*` directly as boolean value.
* [tests] Moved test script to enable CI.

## 3.0.3

* Adds ability for generators to do AST validation.  This can help generators
  without complete implementations to report gaps in coverage.

## 3.0.2

* Fixes non-nullable classes and enums as fields.
* Fixes nullable collections as return types.

## 3.0.1

* Enables NNBD for the Pigeon tool itself.
* [tests] Updates legacy Dart commands.

## 3.0.0

* **BREAKING CHANGE**: Removes the `--dart_null_safety` flag. Generated Dart
  now always uses nullability annotations, and thus requires Dart 2.12 or later.

## 2.0.4

* Fixes bug where Dart `FlutterApi`s would assert that a nullable argument was nonnull.

## 2.0.3

* [java] Makes the generated Builder class final.

## 2.0.2

* [java] Fixes crash for nullable nested type.

## 2.0.1

* Adds support for TaskQueues for serial background execution.

## 2.0.0

* Implements nullable parameters.
* **BREAKING CHANGE** - Nonnull parameters to async methods on HostApis for ObjC
  now have the proper nullability hints.

## 1.0.19

* Implements nullable return types.

## 1.0.18

* [front-end] Fix error caused by parsing `copyrightHeaders` passed to options in `@ConfigurePigeon`.

## 1.0.17

* [dart_test] Adds missing linter ignores.
* [objc] Factors out helper function for reading from NSDictionary's.
* [objc] Renames static variables to match Google style.

## 1.0.16

* Updates behavior of run\_tests.dart with no arguments.
* [debugging] Adds `ast_out` to help with debugging the compiler front-end.
* [front-end, dart] Adds support for non-null fields in data classes in the
  front-end parser and the Dart generator (unsupported languages ignore the
  designation currently).
* [front-end, dart, objc, java] Adds support for non-null fields in data
  classes.

## 1.0.15

* [java] Fix too little information when having an exception

## 1.0.14

* [tests] Port several generator tests to run in Dart over bash

## 1.0.13

* [style] Fixes new style rules for Dart analyzer.

## 1.0.12

* [java] Fixes enum support for null values.

## 1.0.11

* [ci] Starts transition to a Dart test runner, adds windows support.
* [front-end] Starts issuing an error if enums are used in type arguments.
* [front-end] Passes through all enums, referenced or not so they can be used as
  a work around for direct enum support.

## 1.0.10

* [front-end] Made sure that explicit use of Object actually creates the codec
  that can represent custom classes.

## 1.0.9

* [dart] Fixed cast exception that can happen with primitive data types with
  type arguments in FlutterApi's.

## 1.0.8

* [front-end] Started accepting explicit Object references in type arguments.
* [codecs] Fixed nuisance where duplicate entries could show up in custom codecs.

## 1.0.7

* [front-end] Fixed bug where nested classes' type arguments aren't included in
  the output (generated class and codec).

## 1.0.6

* Updated example README for set up steps.

## 1.0.5

* [java] Fixed bug when using Integer arguments to methods declared with 'int'
  arguments.

## 1.0.4

* [front-end] Fixed bug where codecs weren't generating support for types that
  only show up in type arguments.

## 1.0.3

* [objc] Updated assert message for incomplete implementations of protocols.

## 1.0.2

* [java] Made it so `@async` handlers in `@HostApi()` can report errors
  explicitly.

## 1.0.1

* [front-end] Fixed bug where classes only referenced as type arguments for
  generics weren't being generated.

## 1.0.0

* Started allowing primitive data types as arguments and return types.
* Generics support.
* Support for functions with more than one argument.
* [command-line] Added `one_language` flag for allowing Pigeon to only generate
  code for one platform.
* [command-line] Added the optional sdkPath parameter for specifying Dart SDK
  path.
* [dart] Fixed copyright headers for Dart test output.
* [front-end] Added more errors for incorrect usage of Pigeon (previously they
  were just ignored).
* [generators] Moved Pigeon to using a custom codec which allows collection
  types to contain custom classes.
* [java] Fixed NPE in Java generated code for nested types.
* [objc] **BREAKING CHANGE:** logic for generating selectors has changed.
  `void add(Input value)` will now translate to
  `-(void)addValue:(Input*)value`, methods with no arguments will translate to
  `...WithError:` or `...WithCompletion:`.
* [objc] Added `@ObjCSelector` for specifying custom objc selectors.

## 0.3.0

* Updated the front-end parser to use dart
  [`analyzer`](https://pub.dev/packages/analyzer) instead of `dart:mirrors`.
  `dart:mirrors` doesn't support null-safe code so there were a class of
  features we couldn't implement without this migration.
* **BREAKING CHANGE** - the `configurePigeon` function has been migrated to a
  `@ConfigurePigeon` annotation.  See `./pigeons/message.dart` for an example.
  The annotation can be attached to anything in the file to take effect.
* **BREAKING CHANGE** - Now Pigeon files must be in one file per invocation of
  Pigeon.  For example, the classes your APIs use must be in the same file as
  your APIs.  If your Pigeon file imports another source file, it won't actually
  import it.

## 0.2.4

* bugfix in front-end parser for recursively referenced datatypes.

## 0.2.3

* bugfix in iOS async handlers of functions with no arguments.

## 0.2.2

* Added support for enums.

## 0.2.1

* Java: Fixed issue where multiple async HostApis can generate multiple Result interfaces.
* Dart: Made it so you can specify the BinaryMessenger of the generated APIs.

## 0.2.0

* **BREAKING CHANGE** - Pigeon files must be null-safe now.  That means the
  fields inside of the classes must be declared nullable (
  [non-null fields](https://github.com/flutter/flutter/issues/59118) aren't yet
  supported).  Migration example:

```dart
// Version 0.1.x
class Foo {
  int bar;
  String baz;
}

// Version 0.2.x
class Foo {
  int? bar;
  String? baz;
}
```

* **BREAKING CHANGE** - The default output from Pigeon is now null-safe.  If you
  want non-null-safe code you must provide the `--no-dart_null_safety` flag.
* The Pigeon source code is now null-safe.
* Fixed niladic non-value returning async functions in the Java generator.
* Made `runCommandLine` return an the status code.

## 0.1.24

* Moved logic from bin/ to lib/ to help customers wrap up the behavior.
* Added some more linter ignores for Dart.

## 0.1.23

* More Java linter and linter fixes.

## 0.1.22

* Java code generator enhancements:
  * Added linter tests to CI.
  * Fixed some linter issues in the Java code.

## 0.1.21

* Fixed decode method on generated Flutter classes that use null-safety and have
  null values.

## 0.1.20

* Implemented `@async` HostApi's for iOS.
* Fixed async FlutterApi methods with void return.

## 0.1.19

* Fixed a bug introduced in 0.1.17 where methods without arguments were
  no longer being called.

## 0.1.18

* Null safe requires Dart 2.12.

## 0.1.17

* Split out test code generation for Dart into a separate file via the
  --dart_test_out flag.

## 0.1.16

* Fixed running in certain environments where NNBD is enabled by default.

## 0.1.15

* Added support for running in versions of Dart that support NNBD.

## 0.1.14

* [Windows] Fixed executing from drives other than C:.

## 0.1.13

* Fixed execution on Windows with certain setups where Dart didn't allow
  backslashes in `import` statements.

## 0.1.12

* Fixed assert failure with creating a PlatformException as a result of an
  exception in Java handlers.

## 0.1.11

* Added flag to generate null safety annotated Dart code `--dart_null_safety`.
* Made it so Dart API setup methods can take null.

## 0.1.10+1

* Updated the examples page.

## 0.1.10

* Fixed bug that prevented running `pigeon` on Windows (introduced in `0.1.8`).

## 0.1.9

* Fixed bug where executing pigeon without arguments would crash (introduced in 0.1.8).

## 0.1.8

* Started spawning pigeon_lib in an isolate instead of a subprocess.  The
  subprocess could have lead to errors if the dart version on $PATH didn't match
  the one that comes with flutter.

## 0.1.7

* Fixed Dart compilation for later versions that support null safety, opting out
  of it for now.
* Fixed nested types in the Java runtime.

## 0.1.6

* Fixed unused variable linter warning in Dart code under certain conditions.

## 0.1.5

* Made array datatypes correctly get imported and exported avoiding the need to
  add extra imports to generated code.

## 0.1.4

* Fixed nullability for NSError's in generated objc code.
* Fixed nullability of nested objects in the Dart generator.
* Added test to make sure the pigeon version is correct in generated code headers.

## 0.1.3

* Added error message if supported datatypes are used as arguments or return
  types directly, without an enclosing class.
* Added support for List and Map datatypes in Java and Objective-C targets.

## 0.1.2+1

* Updated the Readme.md.

## 0.1.2

* Removed static analysis warnings from generated Java code.

## 0.1.1

* Fixed issue where nested types didn't work if they weren't present in the Api.

## 0.1.0

* Added pigeon.dart.
* Fixed some Obj-C linter problems.
* Added the ability to generate a mock handler in Dart.

## 0.1.0-experimental.11

* Fixed setting an API to null in Java.

## 0.1.0-experimental.10

* Added support for void argument functions.
* Added nullability annotations to generated objc code.

## 0.1.0-experimental.9

* Added e2e tests for iOS.

## 0.1.0-experimental.8

* Renamed `setupPigeon` to `configurePigeon`.

## 0.1.0-experimental.7

* Suppressed or got rid of warnings in generated Dart code.

## 0.1.0-experimental.6

* Added support for void return types.

## 0.1.0-experimental.5

* Fixed runtime exception in Android with values of ints less than 2^32.
* Incremented codegen version warning.

## 0.1.0-experimental.4

* Fixed primitive types for Android Java.

## 0.1.0-experimental.3

* Added support for Android Java.

## 0.1.0-experimental.2

* Added Host->Flutter calls for Objective-C

## 0.1.0-experimental.1

* Fixed warning in the README.md

## 0.1.0-experimental.0

* Initial release.<|MERGE_RESOLUTION|>--- conflicted
+++ resolved
@@ -1,12 +1,10 @@
-<<<<<<< HEAD
 ## 23.0.0
 
 * [swift] Changes `PigeonError` class to conform to `Sendable`.
-=======
+
 ## 22.7.2
 
 * Updates README to discuss best practices for using Pigeon-generated code.
->>>>>>> 2e313dbf
 
 ## 22.7.1
 
