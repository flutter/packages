--- conflicted
+++ resolved
@@ -1,12 +1,7 @@
-<<<<<<< HEAD
 ## 21.2.0
 
 * [kotlin] Adds implementation for `@ProxyApi`.
-=======
-## NEXT
-
 * Updates minimum supported SDK version to Flutter 3.19/Dart 3.3.
->>>>>>> f7b12561
 
 ## 21.1.0
 
