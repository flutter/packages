--- conflicted
+++ resolved
@@ -1,12 +1,10 @@
-<<<<<<< HEAD
 ## 7.1.0
 
 * Adds `@SwiftFunction` annotation for specifying custom swift function signature.
-=======
+
 ## 7.0.5
 
 * Requires analyzer 5.0.0 and replaces use of deprecated APIs.
->>>>>>> 59707bac
 
 ## 7.0.4
 
