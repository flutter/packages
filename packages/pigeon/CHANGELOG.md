<<<<<<< HEAD
## 24.3.0

* [dart] Adds equality methods to generated data classes.
=======
## 25.0.0

* **Breaking Change** Removes `oneLanguage` field from `PigeonOptions`.
* Separates internal options classes from user facing options.
* Adds `mergeDefinitionFileOptions` parameter to `runWithOptions` method.
* Relocates `injectOverflowTypes` to non-public facing method.
>>>>>>> e36ae793

## 24.2.2

* Updates compileSdk 34 to flutter.compileSdkVersion.

## 24.2.1

* [dart] Fixes potential race condition caused by a ProxyApi constructor message call being made in an async method.

## 24.2.0

* Adjusts task queues to use a shared task queue for all methods in a single
  API instance, to give the same ordering guarantees as non-task-queue usage.
* [swift] Adds task queue support to the Swift generator.

## 24.1.1

* [swift, kotlin] Adds an error message when a ProxyAPI callback method that returns a non-null
  value is nullable.
* [swift, kotlin] Adds an error message in the `ProxyApiBaseCodec` when an instance could not be
  retrieved when reading a value.
* [swift, kotlin] Fixes ProxyAPI platform APIs not calling completion when creating a new instance.

## 24.1.0

* [kotlin, swift] Adds annotation options to omit shared classes used in Event Channels.

## 24.0.0

* **Breaking Change** Relocates some files in `lib` that were not intended for direct client use to `lib/src`.

## 23.0.0

* **Breaking Change** [swift] Fixes a compile error about PigeonError's sendability conformance in Swift 6.
  * PigeonError's init now requires the "details" argument to be Sendable.

## 22.7.4

* [dart] Fixes bug with multi-instance event channel support.

## 22.7.3

* Adds compatibility with `analyzer` 7.x.*.

## 22.7.2

* Updates README to discuss best practices for using Pigeon-generated code.

## 22.7.1

* [swift] Adds support for platform checks of imports of ProxyApis.
* Updates minimum supported SDK version to Flutter 3.22/Dart 3.4.

## 22.7.0

* [swift, kotlin] Adds event channel support.
* [swift, kotlin] Adds `sealed` class inheritance support.
* [swift] Updates codec class names to be upper camel case.

## 22.6.4

* [swift] Fixes the channel names of the named constructors of ProxyApis.

## 22.6.3

* Replaces deprecated collection method usage.

## 22.6.2

* Removes the `@protected` annotation from the InstanceManager field of the
  `PigeonInternalProxyApiBaseClass`.

## 22.6.1

* [gobject] Moves class declarations to the header to work around a bug in some
  versions of glib.

## 22.6.0

* [swift] Adds `includeErrorClass` to `SwiftOptions`.

## 22.5.0

* [swift] Adds implementation for `@ProxyApi`.

## 22.4.2

* Updates `README.md` to replace the deprecated `flutter pub run pigeon` command with `dart run pigeon`.

## 22.4.1

* [dart] Fixes bug where special handling of ints is ignored if no custom types are used.

## 22.4.0

* Adds support for non-nullable types in collections.

## 22.3.0

* Adds support for enums and classes in collections.

## 22.2.0

* [kotlin] Adds implementation for `@ProxyApi`.

## 22.1.0

* Allows generation of classes that aren't referenced in an API.

## 22.0.0

* [dart] Changes codec to send int64 instead of int32.
* **Breaking Change** [swift] Changes generic `map` to nullable keys of `AnyHashable` to conform to other platforms.
* Adds tests to validate collections of ints.

## 21.2.0

* Removes restriction on number of custom types.
* [java] Fixes bug with multiple enums.
* [java] Removes `Object` from generics.
* [objc] Fixes bug with multiple enums per data class.
* Updates `varPrefix` and `classMemberNamePrefix`.
* Updates minimum supported SDK version to Flutter 3.19/Dart 3.3.

## 21.1.0

* Adds GObject (Linux) support.

## 21.0.0

* **Breaking Change** [cpp] Fixes style of enum names. References to enum values
  will need to be updated to `EnumType.kValue` style, instead of the previous
  `EnumType.value`.

## 20.0.2

* [java] Adds `equals` and `hashCode` support for data classes.
* [swift] Fully-qualifies types in Equatable extension test.

## 20.0.1

* [cpp] Fixes handling of null class arguments.

## 20.0.0

* Moves all codec logic to single custom codec per file.
* **Breaking Change** Limits the number of total custom types to 126.
  * If more than 126 custom types are needed, consider breaking up your definition files.
* Fixes bug that prevented collection subtypes from being added properly.
* [swift] Adds `@unchecked Sendable` to codec method.
* [objc] [cpp] Fixes bug that prevented setting custom header import path.

## 19.0.2

* [kotlin] Adds the `@JvmOverloads` to the `HostApi` setUp method. This prevents the calling Java code from having to provide an empty `String` as Kotlin provides it by default

## 19.0.1

* [dart] Updates `PigeonInstanceMangerApi` to use the shared api channel code.

## 19.0.0

* **Breaking Change** [swift] Removes `FlutterError` in favor of `PigeonError`.
* Updates minimum supported SDK version to Flutter 3.16/Dart 3.2.

## 18.0.1

* Fixes unnecessary calls of `toList` and `fromList` when encoding/decoding data classes.
* [kotlin] Changes to some code to make it more idiomatic.
* Removes collisions with the word `list`.

## 18.0.0

* Adds message channel suffix option to all APIs.
* **Breaking Change** [dart] Changes `FlutterApi` `setup` to `setUp`.

## 17.3.0

* [swift] Adds `@SwiftClass` annotation to allow choice between `struct` and `class` for data classes.
* [cpp] Adds support for recursive data class definitions.

## 17.2.0

* [dart] Adds implementation for `@ProxyApi`.

## 17.1.3

* [objc] Fixes double prefixes added to enum names.

## 17.1.2

* [swift] Separates message call code generation into separate methods.

## 17.1.1

* Removes heap allocation in generated C++ code.

## 17.1.0

* [kotlin] Adds `includeErrorClass` to `KotlinOptions`.
* Updates minimum supported SDK version to Flutter 3.13/Dart 3.1.

## 17.0.0

* **Breaking Change** [kotlin] Converts Kotlin enum case generation to SCREAMING_SNAKE_CASE.
  * Updates `writeEnum` function to adhere to Kotlin naming conventions.
  * Improves handling of complex names with enhanced regex patterns.
  * Expands unit tests for comprehensive name conversion validation.
  * **Migration Note**: This change modifies the naming convention of Kotlin enum cases generated from the Pigeon package. It is recommended to review the impact on your existing codebase and update any dependent code accordingly.

## 16.0.5

* Adds ProxyApi to AST generation.

## 16.0.4

* [swift] Improve style of Swift output.

## 16.0.3

* [kotlin] Separates message call code generation into separate methods.

## 16.0.2

* [dart] Separates message call code generation into separate methods.

## 16.0.1

* [dart] Fixes test generation for missing wrapResponse method if only host Api.

## 16.0.0

* [java] Adds `VoidResult` type for `Void` returns.
* **Breaking Change** [java] Updates all `Void` return types to use new `VoidResult`.

## 15.0.3

* Fixes new lint warnings.

## 15.0.2

* Prevents optional and non-positional parameters in Flutter APIs.
* [dart] Fixes named parameters in test output of host API methods.

## 15.0.1

* [java] Adds @CanIgnoreReturnValue annotation to class builder.

## 15.0.0

* **Breaking Change** [kotlin] Updates Flutter API to use new errorClassName.

## 14.0.1

* Updates minimum supported SDK version to Flutter 3.10/Dart 3.0.
* Updates issue_tracker link.

## 14.0.0

* **Breaking change** [dart] Renames locally defined host API variables.
  * [dart] Host api static field `codec` changed to `pigeonChannelCodec`.
* [dart] Adds named parameters to host API methods.
* [dart] Adds optional parameters to host API methods.
* [dart] Adds default values for class constructors and host API methods.
* Adds `isEnum` and `isClass` to `TypeDeclaration`s.
* [cpp] Fixes `FlutterError` generation being tied to ErrorOr.

## 13.1.2

* Adds compatibility with `analyzer` 6.x.

## 13.1.1

* [kotlin] Removes unnecessary `;`s in generated code.

## 13.1.0

* [swift] Fixes Flutter Api void return error handling.
  * This shouldn't be breaking for anyone, but if you were incorrectly getting
    success responses, you may now be failing (correctly).
* Adds method channel name to error response when channel fails to connect.
* Reduces code generation duplication.
* Changes some methods to only be generated if needed.

## 13.0.0

* **Breaking Change** [objc] Eliminates boxing of non-nullable primitive types
  (bool, int, double). Changes required:
  * Implementations of host API methods that take non-nullable
    primitives will need to be updated to match the new signatures.
  * Calls to Flutter API methods that take non-nullable primitives will need to
    be updated to pass unboxed values.
  * Calls to non-nullable primitive property methods on generated data classes
    will need to be updated.
  * **WARNING**: Current versions of `Xcode` do not appear to warn about
    implicit `NSNumber *` to `BOOL` conversions, so code that is no longer
    correct after this breaking change may compile without warning. For example,
    `myGeneratedClass.aBoolProperty = @NO` can silently set `aBoolProperty` to
    `YES`. Any data class or Flutter API interactions involving `bool`s should
    be carefully audited by hand when updating.

## 12.0.1

* [swift] Adds protocol for Flutter APIs.

## 12.0.0

* Adds error handling on Flutter API methods.
* **Breaking Change** [kotlin] Flutter API methods now return `Result<return-type>`.
* **Breaking Change** [swift] Flutter API methods now return `Result<return-type, FlutterError>`.
* **Breaking Change** [java] Removes `Reply` class from all method returns and replaces it with `Result`.
  * Changes required: Replace all `Reply` callbacks with `Result` classes that contain both `success` and `failure` methods.
* **Breaking Change** [java] Adds `NullableResult` class for all nullable method returns.
  * Changes required: Any method that returns a nullable type will need to be updated to return `NullableResult` rather than `Result`.
* **Breaking Change** [java] Renames Host API `setup` method to `setUp`.
* **Breaking Change** [objc] Boxes all enum returns to allow for `nil` response on error.
* **Breaking Change** [objc] Renames `<api>Setup` to `SetUp<api>`.

## 11.0.1

* Adds pub topics to package metadata.

## 11.0.0

* Adds primitive enum support.
* [objc] Fixes nullable enums.
* **Breaking Change** [objc] Changes all nullable enums to be boxed in custom classes.
* **Breaking Change** [objc] Changes all enums names to have class prefix.
* Updates minimum supported SDK version to Flutter 3.7/Dart 2.19.

## 10.1.6

* Fixes generation failures when an output file is in a directory that doesn't already exist.

## 10.1.5

* [dart] Fixes import in generated test output when overriding package name.

## 10.1.4

* Adds package name to method channel strings to avoid potential collisions between plugins.
* Adds dartPackageName option to `pigeonOptions`.

## 10.1.3

* Adds generic `Object` field support to data classes.

## 10.1.2

* [swift] Fixes a crash when passing `null` for nested nullable classes.

## 10.1.1

* Updates README to better reflect modern usage.

## 10.1.0

* [objc] Adds macOS support to facilitate code sharing with existing iOS plugins.

## 10.0.1

* Requires `analyzer 5.13.0` and replaces use of deprecated APIs.

## 10.0.0

* [swift] Avoids using `Any` to represent `Optional`.
* [swift] **Breaking Change** A raw `List` (without generic type argument) in Dart will be
  translated into `[Any?]` (rather than `[Any]`).
* [swift] **Breaking Change** A raw `Map` (without generic type argument) in Dart will be
  translated into `[AnyHashable:Any?]` (rather than `[AnyHashable:Any]`).
* Adds an example application that uses Pigeon directly, rather than in a plugin.

## 9.2.5

* Reports an error when trying to use an enum directly in a `List` or `Map`
  argument.

## 9.2.4

* [objc] Fixes a warning due to a C++-style function signature in the codec
  getter's definition.

## 9.2.3

* [java] Fixes `UnknownNullability` and `SyntheticAccessor` warnings.

## 9.2.2

* [cpp] Minor changes to output style.

## 9.2.1

* [swift] Fixes NSNull casting crash.

## 9.2.0

* [cpp] Removes experimental tags.

## 9.1.4

* Migrates off deprecated `BinaryMessenger` API.

## 9.1.3

* [cpp] Requires passing any non-nullable fields of generated data classes as
  constructor arguments, similar to what is done in other languages. This may
  require updates to existing code that creates data class instances on the
  native side.
* [cpp] Adds a convenience constructor to generated data classes to set all
  fields during construction.

## 9.1.2

* [cpp] Fixes class parameters to Flutter APIs.
* Updates minimum Flutter version to 3.3.

## 9.1.1

* [swift] Removes experimental tags.
* [kotlin] Removes experimental tags.

## 9.1.0

* [java] Adds a `GeneratedApi.FlutterError` exception for passing custom error details (code, message, details).
* [kotlin] Adds a `FlutterError` exception for passing custom error details (code, message, details).
* [kotlin] Adds an `errorClassName` option in `KotlinOptions` for custom error class names.
* [java] Removes legacy try catch from async APIs.
* [java] Removes legacy null check on non-nullable method arguments.
* [cpp] Fixes wrong order of items in `FlutterError`.
* Adds `FlutterError` handling integration tests for all platforms.

## 9.0.7

* [swift] Changes all ints to int64.
  May require code updates to existing code.
* Adds integration tests for int64.

## 9.0.6

* [kotlin] Removes safe casting from decode process.
* [swift] Removes safe casting from decode process.

## 9.0.5

* Removes the unnecessary Flutter constraint.
* Removes an unnecessary null check.
* Aligns Dart and Flutter SDK constraints.

## 9.0.4

* Adds parameter to generate Kotlin code in example README.

## 9.0.3

* [kotlin] Fixes compiler warnings in generated output.
* [swift] Fixes compiler warnings in generated output.

## 9.0.2

* [swift] Removes safe casting from decode process.
* [kotlin] Removes safe casting from decode process.

## 9.0.1

* Updates links for the merge of flutter/plugins into flutter/packages.

## 9.0.0

* **Breaking Change** Updates `DartOptions` to be immutable and adds const to the constructor.
* [java] Reverts `final` changes to Flutter Api classes.

## 8.0.0

* [objc] **BREAKING CHANGE**: FlutterApi calls now return a `FlutterError`,
  rather than an `NSError`, on failure.
* [objc] Fixes an unused function warning when only generating FlutterApi.

## 7.2.1

* [kotlin] Fixes Flutter API int errors with updated casting.

## 7.2.0

* [swift] Changes async method completion types.
  May require code updates to existing code.
* [swift] Adds error handling to async methods.
* [kotlin] Changes async method completion types.
  May require code updates to existing code.
* [kotlin] Adds error handling to async methods.
* Adds async error handling integration tests for all platforms.

## 7.1.5

* Updates code to fix strict-cast violations.

## 7.1.4

* [java] Fixes raw types lint issues.

## 7.1.3

* [objc] Removes unused function.

## 7.1.2

* [swift] Adds error handling to sync host API methods.

## 7.1.1

* [c++] Fixes handling of the `cpp*` options in `@ConfigurePigeon` annotations.

## 7.1.0

* Adds `@SwiftFunction` annotation for specifying custom swift function signature.

## 7.0.5

* Requires analyzer 5.0.0 and replaces use of deprecated APIs.

## 7.0.4

* [c++] Fixes minor output formatting issues.

## 7.0.3

* Updates scoped methods to prevent symbol-less use.

## 7.0.2

* [kotlin] Fixes a missed casting of not nullable Dart 'int' to Kotlin 64bit long.

## 7.0.1

* [generator_tools] adds `newln` method for adding empty lines and ending lines.
* Updates generators to more closely match Flutter formatter tool output.

## 7.0.0

* [java] **BREAKING CHANGE**: Makes data classes final.
  Updates generators for 1p linters.

## 6.0.3

* [docs] Updates README.md.

## 6.0.2

* [kotlin] Fixes a bug with a missed line break between generated statements in the `fromList` function of the companion object.

## 6.0.1

* [c++] Fixes most non-class arguments and return values in Flutter APIs. The
  types of arguments and return values have changed, so this may require updates
  to existing code.

## 6.0.0

* Creates StructuredGenerator class and implements it on all platforms.

## 5.0.1

* [c++] Fixes undefined behavior in `@async` methods.

## 5.0.0

* Creates new Generator classes for each language.

## 4.2.16

* [swift] Fixes warnings with `Object` parameters.
* [dart] Fixes warnings with `Object` return values.
* [c++] Generation of APIs that use `Object` no longer fails.

## 4.2.15

* Relocates generator classes. (Reverted)

## 4.2.14

* [c++] Fixes reply sending non EncodableValue wrapped lists.

## 4.2.13

* Add documentation comment support for Enum members.

## 4.2.12

* Updates serialization to use lists instead of maps to improve performance.

## 4.2.11

* [swift] Fixes compressed list data types.

## 4.2.10

* [java] Changes generated enum field to be final.

## 4.2.9

* [kotlin] Fixes a bug with some methods that return `void`.

## 4.2.8

* Adds the ability to use `runWithOptions` entrypoint to allow external libraries to use the pigeon easier.

## 4.2.7

* [swift] Fixes a bug when calling methods that return `void`.

## 4.2.6

* Fixes bug with parsing documentation comments that start with '/'.

## 4.2.5

* [dart] Fixes enum parameter handling in Dart test API class.

## 4.2.4

* [kotlin] Fixes Kotlin generated sync host API error.

## 4.2.3

* [java] Adds assert `args != null`.
* [java] Changes the args of a single element to `ArrayList` from `Arrays.asList` to `Collections.singletonList`.
* [java] Removes cast for `Object`.

## 4.2.2

* Removes unneeded custom codecs for all languages.

## 4.2.1

* Adds documentation comment support for Kotlin.

## 4.2.0

* Adds experimental support for Kotlin generation.

## 4.1.1

* [java] Adds missing `@NonNull` annotations to some methods.

## 4.1.0

* Adds documentation comment support for all currently supported languages.

## 4.0.3

* [swift] Makes swift output work on macOS.

## 4.0.2

* Fixes lint warnings.

## 4.0.1

* Exposes `SwiftOptions`.

## 4.0.0

* [java] **BREAKING CHANGE**: Changes style for enum values from camelCase to snake_case.
  Generated java enum values will now always be in upper snake_case.

## 3.2.9

* Updates text theme parameters to avoid deprecation issues.

## 3.2.8

* [dart] Deduces the correct import statement for Dart test files made with
  `dartHostTestHandler` instead of relying on relative imports.

## 3.2.7

* Requires `analyzer 4.4.0`, and replaces use of deprecated APIs.

## 3.2.6

* [java] Fixes returning int values from FlutterApi methods that fit in 32 bits.

## 3.2.5

* [c++] Fixes style issues in `FlutterError` and `ErrorOr`. The names and
  visibility of some members have changed, so this may require updates
  to existing code.

## 3.2.4

* [c++] Fixes most non-class arguments and return values in host APIs. The
  types of arguments and return values have changed, so this may require updates
  to existing code.

## 3.2.3

* Adds `unnecessary_import` to linter ignore list in generated dart tests.

## 3.2.2

* Adds `unnecessary_import` to linter ignore list for `package:flutter/foundation.dart`.

## 3.2.1

* Removes `@dart = 2.12` from generated Dart code.

## 3.2.0

* Adds experimental support for Swift generation.

## 3.1.7

* [java] Adds option to add javax.annotation.Generated annotation.

## 3.1.6

* Supports newer versions of `analyzer`.

## 3.1.5

* Fixes potential crash bug when using a nullable nested type that has nonnull
  fields in ObjC.

## 3.1.4

* [c++] Adds support for non-nullable fields, and fixes some issues with
  nullable fields. The types of some getters and setter have changed, so this
  may require updates to existing code.

## 3.1.3

* Adds support for enums in arguments to methods for HostApis.

## 3.1.2

* [c++] Fixes minor style issues in generated code. This includes the naming of
  generated methods and arguments, so will require updates to existing code.

## 3.1.1

* Updates for non-nullable bindings.

## 3.1.0

* [c++] Adds C++ code generator.

## 3.0.4

* [objc] Simplified some code output, including avoiding Xcode warnings about
  using `NSNumber*` directly as boolean value.
* [tests] Moved test script to enable CI.

## 3.0.3

* Adds ability for generators to do AST validation.  This can help generators
  without complete implementations to report gaps in coverage.

## 3.0.2

* Fixes non-nullable classes and enums as fields.
* Fixes nullable collections as return types.

## 3.0.1

* Enables NNBD for the Pigeon tool itself.
* [tests] Updates legacy Dart commands.

## 3.0.0

* **BREAKING CHANGE**: Removes the `--dart_null_safety` flag. Generated Dart
  now always uses nullability annotations, and thus requires Dart 2.12 or later.

## 2.0.4

* Fixes bug where Dart `FlutterApi`s would assert that a nullable argument was nonnull.

## 2.0.3

* [java] Makes the generated Builder class final.

## 2.0.2

* [java] Fixes crash for nullable nested type.

## 2.0.1

* Adds support for TaskQueues for serial background execution.

## 2.0.0

* Implements nullable parameters.
* **BREAKING CHANGE** - Nonnull parameters to async methods on HostApis for ObjC
  now have the proper nullability hints.

## 1.0.19

* Implements nullable return types.

## 1.0.18

* [front-end] Fix error caused by parsing `copyrightHeaders` passed to options in `@ConfigurePigeon`.

## 1.0.17

* [dart_test] Adds missing linter ignores.
* [objc] Factors out helper function for reading from NSDictionary's.
* [objc] Renames static variables to match Google style.

## 1.0.16

* Updates behavior of run\_tests.dart with no arguments.
* [debugging] Adds `ast_out` to help with debugging the compiler front-end.
* [front-end, dart] Adds support for non-null fields in data classes in the
  front-end parser and the Dart generator (unsupported languages ignore the
  designation currently).
* [front-end, dart, objc, java] Adds support for non-null fields in data
  classes.

## 1.0.15

* [java] Fix too little information when having an exception

## 1.0.14

* [tests] Port several generator tests to run in Dart over bash

## 1.0.13

* [style] Fixes new style rules for Dart analyzer.

## 1.0.12

* [java] Fixes enum support for null values.

## 1.0.11

* [ci] Starts transition to a Dart test runner, adds windows support.
* [front-end] Starts issuing an error if enums are used in type arguments.
* [front-end] Passes through all enums, referenced or not so they can be used as
  a work around for direct enum support.

## 1.0.10

* [front-end] Made sure that explicit use of Object actually creates the codec
  that can represent custom classes.

## 1.0.9

* [dart] Fixed cast exception that can happen with primitive data types with
  type arguments in FlutterApi's.

## 1.0.8

* [front-end] Started accepting explicit Object references in type arguments.
* [codecs] Fixed nuisance where duplicate entries could show up in custom codecs.

## 1.0.7

* [front-end] Fixed bug where nested classes' type arguments aren't included in
  the output (generated class and codec).

## 1.0.6

* Updated example README for set up steps.

## 1.0.5

* [java] Fixed bug when using Integer arguments to methods declared with 'int'
  arguments.

## 1.0.4

* [front-end] Fixed bug where codecs weren't generating support for types that
  only show up in type arguments.

## 1.0.3

* [objc] Updated assert message for incomplete implementations of protocols.

## 1.0.2

* [java] Made it so `@async` handlers in `@HostApi()` can report errors
  explicitly.

## 1.0.1

* [front-end] Fixed bug where classes only referenced as type arguments for
  generics weren't being generated.

## 1.0.0

* Started allowing primitive data types as arguments and return types.
* Generics support.
* Support for functions with more than one argument.
* [command-line] Added `one_language` flag for allowing Pigeon to only generate
  code for one platform.
* [command-line] Added the optional sdkPath parameter for specifying Dart SDK
  path.
* [dart] Fixed copyright headers for Dart test output.
* [front-end] Added more errors for incorrect usage of Pigeon (previously they
  were just ignored).
* [generators] Moved Pigeon to using a custom codec which allows collection
  types to contain custom classes.
* [java] Fixed NPE in Java generated code for nested types.
* [objc] **BREAKING CHANGE:** logic for generating selectors has changed.
  `void add(Input value)` will now translate to
  `-(void)addValue:(Input*)value`, methods with no arguments will translate to
  `...WithError:` or `...WithCompletion:`.
* [objc] Added `@ObjCSelector` for specifying custom objc selectors.

## 0.3.0

* Updated the front-end parser to use dart
  [`analyzer`](https://pub.dev/packages/analyzer) instead of `dart:mirrors`.
  `dart:mirrors` doesn't support null-safe code so there were a class of
  features we couldn't implement without this migration.
* **BREAKING CHANGE** - the `configurePigeon` function has been migrated to a
  `@ConfigurePigeon` annotation.  See `./pigeons/message.dart` for an example.
  The annotation can be attached to anything in the file to take effect.
* **BREAKING CHANGE** - Now Pigeon files must be in one file per invocation of
  Pigeon.  For example, the classes your APIs use must be in the same file as
  your APIs.  If your Pigeon file imports another source file, it won't actually
  import it.

## 0.2.4

* bugfix in front-end parser for recursively referenced datatypes.

## 0.2.3

* bugfix in iOS async handlers of functions with no arguments.

## 0.2.2

* Added support for enums.

## 0.2.1

* Java: Fixed issue where multiple async HostApis can generate multiple Result interfaces.
* Dart: Made it so you can specify the BinaryMessenger of the generated APIs.

## 0.2.0

* **BREAKING CHANGE** - Pigeon files must be null-safe now.  That means the
  fields inside of the classes must be declared nullable (
  [non-null fields](https://github.com/flutter/flutter/issues/59118) aren't yet
  supported).  Migration example:

```dart
// Version 0.1.x
class Foo {
  int bar;
  String baz;
}

// Version 0.2.x
class Foo {
  int? bar;
  String? baz;
}
```

* **BREAKING CHANGE** - The default output from Pigeon is now null-safe.  If you
  want non-null-safe code you must provide the `--no-dart_null_safety` flag.
* The Pigeon source code is now null-safe.
* Fixed niladic non-value returning async functions in the Java generator.
* Made `runCommandLine` return an the status code.

## 0.1.24

* Moved logic from bin/ to lib/ to help customers wrap up the behavior.
* Added some more linter ignores for Dart.

## 0.1.23

* More Java linter and linter fixes.

## 0.1.22

* Java code generator enhancements:
  * Added linter tests to CI.
  * Fixed some linter issues in the Java code.

## 0.1.21

* Fixed decode method on generated Flutter classes that use null-safety and have
  null values.

## 0.1.20

* Implemented `@async` HostApi's for iOS.
* Fixed async FlutterApi methods with void return.

## 0.1.19

* Fixed a bug introduced in 0.1.17 where methods without arguments were
  no longer being called.

## 0.1.18

* Null safe requires Dart 2.12.

## 0.1.17

* Split out test code generation for Dart into a separate file via the
  --dart_test_out flag.

## 0.1.16

* Fixed running in certain environments where NNBD is enabled by default.

## 0.1.15

* Added support for running in versions of Dart that support NNBD.

## 0.1.14

* [Windows] Fixed executing from drives other than C:.

## 0.1.13

* Fixed execution on Windows with certain setups where Dart didn't allow
  backslashes in `import` statements.

## 0.1.12

* Fixed assert failure with creating a PlatformException as a result of an
  exception in Java handlers.

## 0.1.11

* Added flag to generate null safety annotated Dart code `--dart_null_safety`.
* Made it so Dart API setup methods can take null.

## 0.1.10+1

* Updated the examples page.

## 0.1.10

* Fixed bug that prevented running `pigeon` on Windows (introduced in `0.1.8`).

## 0.1.9

* Fixed bug where executing pigeon without arguments would crash (introduced in 0.1.8).

## 0.1.8

* Started spawning pigeon_lib in an isolate instead of a subprocess.  The
  subprocess could have lead to errors if the dart version on $PATH didn't match
  the one that comes with flutter.

## 0.1.7

* Fixed Dart compilation for later versions that support null safety, opting out
  of it for now.
* Fixed nested types in the Java runtime.

## 0.1.6

* Fixed unused variable linter warning in Dart code under certain conditions.

## 0.1.5

* Made array datatypes correctly get imported and exported avoiding the need to
  add extra imports to generated code.

## 0.1.4

* Fixed nullability for NSError's in generated objc code.
* Fixed nullability of nested objects in the Dart generator.
* Added test to make sure the pigeon version is correct in generated code headers.

## 0.1.3

* Added error message if supported datatypes are used as arguments or return
  types directly, without an enclosing class.
* Added support for List and Map datatypes in Java and Objective-C targets.

## 0.1.2+1

* Updated the Readme.md.

## 0.1.2

* Removed static analysis warnings from generated Java code.

## 0.1.1

* Fixed issue where nested types didn't work if they weren't present in the Api.

## 0.1.0

* Added pigeon.dart.
* Fixed some Obj-C linter problems.
* Added the ability to generate a mock handler in Dart.

## 0.1.0-experimental.11

* Fixed setting an API to null in Java.

## 0.1.0-experimental.10

* Added support for void argument functions.
* Added nullability annotations to generated objc code.

## 0.1.0-experimental.9

* Added e2e tests for iOS.

## 0.1.0-experimental.8

* Renamed `setupPigeon` to `configurePigeon`.

## 0.1.0-experimental.7

* Suppressed or got rid of warnings in generated Dart code.

## 0.1.0-experimental.6

* Added support for void return types.

## 0.1.0-experimental.5

* Fixed runtime exception in Android with values of ints less than 2^32.
* Incremented codegen version warning.

## 0.1.0-experimental.4

* Fixed primitive types for Android Java.

## 0.1.0-experimental.3

* Added support for Android Java.

## 0.1.0-experimental.2

* Added Host->Flutter calls for Objective-C

## 0.1.0-experimental.1

* Fixed warning in the README.md

## 0.1.0-experimental.0

* Initial release.<|MERGE_RESOLUTION|>--- conflicted
+++ resolved
@@ -1,15 +1,13 @@
-<<<<<<< HEAD
-## 24.3.0
+## 25.1.0
 
 * [dart] Adds equality methods to generated data classes.
-=======
+
 ## 25.0.0
 
 * **Breaking Change** Removes `oneLanguage` field from `PigeonOptions`.
 * Separates internal options classes from user facing options.
 * Adds `mergeDefinitionFileOptions` parameter to `runWithOptions` method.
 * Relocates `injectOverflowTypes` to non-public facing method.
->>>>>>> e36ae793
 
 ## 24.2.2
 
