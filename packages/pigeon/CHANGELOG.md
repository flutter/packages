<<<<<<< HEAD
## 17.2.0

* [dart] Adds implementation for `@ProxyApi`.
=======
## 17.1.1

* Removes heap allocation in generated C++ code.
>>>>>>> 930318a8

## 17.1.0

* [kotlin] Adds `includeErrorClass` to `KotlinOptions`.
* Updates minimum supported SDK version to Flutter 3.13/Dart 3.1.

## 17.0.0

* **Breaking Change** [kotlin] Converts Kotlin enum case generation to SCREAMING_SNAKE_CASE.
  * Updates `writeEnum` function to adhere to Kotlin naming conventions.
  * Improves handling of complex names with enhanced regex patterns.
  * Expands unit tests for comprehensive name conversion validation.
  * **Migration Note**: This change modifies the naming convention of Kotlin enum cases generated from the Pigeon package. It is recommended to review the impact on your existing codebase and update any dependent code accordingly.

## 16.0.5

* Adds ProxyApi to AST generation.

## 16.0.4

* [swift] Improve style of Swift output.

## 16.0.3

* [kotlin] Separates message call code generation into separate methods.

## 16.0.2

* [dart] Separates message call code generation into separate methods.

## 16.0.1

* [dart] Fixes test generation for missing wrapResponse method if only host Api.

## 16.0.0

* [java] Adds `VoidResult` type for `Void` returns.
* **Breaking Change** [java] Updates all `Void` return types to use new `VoidResult`.

## 15.0.3

* Fixes new lint warnings.

## 15.0.2

* Prevents optional and non-positional parameters in Flutter APIs.
* [dart] Fixes named parameters in test output of host API methods.

## 15.0.1

* [java] Adds @CanIgnoreReturnValue annotation to class builder.

## 15.0.0

* **Breaking Change** [kotlin] Updates Flutter API to use new errorClassName.

## 14.0.1

* Updates minimum supported SDK version to Flutter 3.10/Dart 3.0.
* Updates issue_tracker link.

## 14.0.0

* **Breaking change** [dart] Renames locally defined host API variables.
  * [dart] Host api static field `codec` changed to `pigeonChannelCodec`.
* [dart] Adds named parameters to host API methods.
* [dart] Adds optional parameters to host API methods.
* [dart] Adds default values for class constructors and host API methods.
* Adds `isEnum` and `isClass` to `TypeDeclaration`s.
* [cpp] Fixes `FlutterError` generation being tied to ErrorOr.

## 13.1.2

* Adds compatibility with `analyzer` 6.x.

## 13.1.1

* [kotlin] Removes unnecessary `;`s in generated code.

## 13.1.0

* [swift] Fixes Flutter Api void return error handling.
  * This shouldn't be breaking for anyone, but if you were incorrectly getting
    success responses, you may now be failing (correctly).
* Adds method channel name to error response when channel fails to connect.
* Reduces code generation duplication.
* Changes some methods to only be generated if needed.

## 13.0.0

* **Breaking Change** [objc] Eliminates boxing of non-nullable primitive types
  (bool, int, double). Changes required:
  * Implementations of host API methods that take non-nullable
    primitives will need to be updated to match the new signatures.
  * Calls to Flutter API methods that take non-nullable primitives will need to
    be updated to pass unboxed values.
  * Calls to non-nullable primitive property methods on generated data classes
    will need to be updated.
  * **WARNING**: Current versions of `Xcode` do not appear to warn about
    implicit `NSNumber *` to `BOOL` conversions, so code that is no longer
    correct after this breaking change may compile without warning. For example,
    `myGeneratedClass.aBoolProperty = @NO` can silently set `aBoolProperty` to
    `YES`. Any data class or Flutter API interactions involving `bool`s should
    be carefully audited by hand when updating.



## 12.0.1

* [swift] Adds protocol for Flutter APIs.

## 12.0.0

* Adds error handling on Flutter API methods.
* **Breaking Change** [kotlin] Flutter API methods now return `Result<return-type>`.
* **Breaking Change** [swift] Flutter API methods now return `Result<return-type, FlutterError>`.
* **Breaking Change** [java] Removes `Reply` class from all method returns and replaces it with `Result`.
  * Changes required: Replace all `Reply` callbacks with `Result` classes that contain both `success` and `failure` methods.
* **Breaking Change** [java] Adds `NullableResult` class for all nullable method returns.
  * Changes required: Any method that returns a nullable type will need to be updated to return `NullableResult` rather than `Result`.
* **Breaking Change** [java] Renames Host API `setup` method to `setUp`.
* **Breaking Change** [objc] Boxes all enum returns to allow for `nil` response on error.
* **Breaking Change** [objc] Renames `<api>Setup` to `SetUp<api>`.

## 11.0.1

* Adds pub topics to package metadata.

## 11.0.0

* Adds primitive enum support.
* [objc] Fixes nullable enums.
* **Breaking Change** [objc] Changes all nullable enums to be boxed in custom classes.
* **Breaking Change** [objc] Changes all enums names to have class prefix.
* Updates minimum supported SDK version to Flutter 3.7/Dart 2.19.

## 10.1.6

* Fixes generation failures when an output file is in a directory that doesn't already exist.

## 10.1.5

* [dart] Fixes import in generated test output when overriding package name.

## 10.1.4

* Adds package name to method channel strings to avoid potential collisions between plugins.
* Adds dartPackageName option to `pigeonOptions`.

## 10.1.3

* Adds generic `Object` field support to data classes.

## 10.1.2

* [swift] Fixes a crash when passing `null` for nested nullable classes.

## 10.1.1

* Updates README to better reflect modern usage.

## 10.1.0

* [objc] Adds macOS support to facilitate code sharing with existing iOS plugins.

## 10.0.1

* Requires `analyzer 5.13.0` and replaces use of deprecated APIs.

## 10.0.0

* [swift] Avoids using `Any` to represent `Optional`.
* [swift] **Breaking Change** A raw `List` (without generic type argument) in Dart will be
  translated into `[Any?]` (rather than `[Any]`).
* [swift] **Breaking Change** A raw `Map` (without generic type argument) in Dart will be
  translated into `[AnyHashable:Any?]` (rather than `[AnyHashable:Any]`).
* Adds an example application that uses Pigeon directly, rather than in a plugin.

## 9.2.5

* Reports an error when trying to use an enum directly in a `List` or `Map`
  argument.

## 9.2.4

* [objc] Fixes a warning due to a C++-style function signature in the codec
  getter's definition.

## 9.2.3

* [java] Fixes `UnknownNullability` and `SyntheticAccessor` warnings.

## 9.2.2

* [cpp] Minor changes to output style.

## 9.2.1

* [swift] Fixes NSNull casting crash.

## 9.2.0

* [cpp] Removes experimental tags.

## 9.1.4

* Migrates off deprecated `BinaryMessenger` API.

## 9.1.3

* [cpp] Requires passing any non-nullable fields of generated data classes as
  constructor arguments, similar to what is done in other languages. This may
  require updates to existing code that creates data class instances on the
  native side.
* [cpp] Adds a convenience constructor to generated data classes to set all
  fields during construction.

## 9.1.2

* [cpp] Fixes class parameters to Flutter APIs.
* Updates minimum Flutter version to 3.3.

## 9.1.1

* [swift] Removes experimental tags.
* [kotlin] Removes experimental tags.

## 9.1.0

* [java] Adds a `GeneratedApi.FlutterError` exception for passing custom error details (code, message, details).
* [kotlin] Adds a `FlutterError` exception for passing custom error details (code, message, details).
* [kotlin] Adds an `errorClassName` option in `KotlinOptions` for custom error class names.
* [java] Removes legacy try catch from async APIs.
* [java] Removes legacy null check on non-nullable method arguments.
* [cpp] Fixes wrong order of items in `FlutterError`.
* Adds `FlutterError` handling integration tests for all platforms.

## 9.0.7

* [swift] Changes all ints to int64.
  May require code updates to existing code.
* Adds integration tests for int64.

## 9.0.6

* [kotlin] Removes safe casting from decode process.
* [swift] Removes safe casting from decode process.

## 9.0.5

* Removes the unnecessary Flutter constraint.
* Removes an unnecessary null check.
* Aligns Dart and Flutter SDK constraints.

## 9.0.4

* Adds parameter to generate Kotlin code in example README.

## 9.0.3

* [kotlin] Fixes compiler warnings in generated output.
* [swift] Fixes compiler warnings in generated output.

## 9.0.2

* [swift] Removes safe casting from decode process.
* [kotlin] Removes safe casting from decode process.

## 9.0.1

* Updates links for the merge of flutter/plugins into flutter/packages.

## 9.0.0

* **Breaking Change** Updates `DartOptions` to be immutable and adds const to the constructor.
* [java] Reverts `final` changes to Flutter Api classes.

## 8.0.0

* [objc] **BREAKING CHANGE**: FlutterApi calls now return a `FlutterError`,
  rather than an `NSError`, on failure.
* [objc] Fixes an unused function warning when only generating FlutterApi.

## 7.2.1

* [kotlin] Fixes Flutter API int errors with updated casting.

## 7.2.0

* [swift] Changes async method completion types.
  May require code updates to existing code.
* [swift] Adds error handling to async methods.
* [kotlin] Changes async method completion types.
  May require code updates to existing code.
* [kotlin] Adds error handling to async methods.
* Adds async error handling integration tests for all platforms.

## 7.1.5

* Updates code to fix strict-cast violations.

## 7.1.4

* [java] Fixes raw types lint issues.

## 7.1.3

* [objc] Removes unused function.

## 7.1.2

* [swift] Adds error handling to sync host API methods.

## 7.1.1

* [c++] Fixes handling of the `cpp*` options in `@ConfigurePigeon` annotations.

## 7.1.0

* Adds `@SwiftFunction` annotation for specifying custom swift function signature.

## 7.0.5

* Requires analyzer 5.0.0 and replaces use of deprecated APIs.

## 7.0.4

* [c++] Fixes minor output formatting issues.

## 7.0.3

* Updates scoped methods to prevent symbol-less use.

## 7.0.2

* [kotlin] Fixes a missed casting of not nullable Dart 'int' to Kotlin 64bit long.

## 7.0.1

* [generator_tools] adds `newln` method for adding empty lines and ending lines.
* Updates generators to more closely match Flutter formatter tool output.

## 7.0.0

* [java] **BREAKING CHANGE**: Makes data classes final.
  Updates generators for 1p linters.

## 6.0.3

* [docs] Updates README.md.

## 6.0.2

* [kotlin] Fixes a bug with a missed line break between generated statements in the `fromList` function of the companion object.

## 6.0.1

* [c++] Fixes most non-class arguments and return values in Flutter APIs. The
  types of arguments and return values have changed, so this may require updates
  to existing code.

## 6.0.0

* Creates StructuredGenerator class and implements it on all platforms.

## 5.0.1

* [c++] Fixes undefined behavior in `@async` methods.

## 5.0.0

* Creates new Generator classes for each language.

## 4.2.16

* [swift] Fixes warnings with `Object` parameters.
* [dart] Fixes warnings with `Object` return values.
* [c++] Generation of APIs that use `Object` no longer fails.

## 4.2.15

* Relocates generator classes. (Reverted)

## 4.2.14

* [c++] Fixes reply sending non EncodableValue wrapped lists.

## 4.2.13

* Add documentation comment support for Enum members.

## 4.2.12

* Updates serialization to use lists instead of maps to improve performance.

## 4.2.11

* [swift] Fixes compressed list data types.

## 4.2.10

* [java] Changes generated enum field to be final.

## 4.2.9

* [kotlin] Fixes a bug with some methods that return `void`.

## 4.2.8

* Adds the ability to use `runWithOptions` entrypoint to allow external libraries to use the pigeon easier.

## 4.2.7

* [swift] Fixes a bug when calling methods that return `void`.

## 4.2.6

* Fixes bug with parsing documentation comments that start with '/'.

## 4.2.5

* [dart] Fixes enum parameter handling in Dart test API class.

## 4.2.4

* [kotlin] Fixes Kotlin generated sync host API error.

## 4.2.3

* [java] Adds assert `args != null`.
* [java] Changes the args of a single element to `ArrayList` from `Arrays.asList` to `Collections.singletonList`.
* [java] Removes cast for `Object`.

## 4.2.2

* Removes unneeded custom codecs for all languages.

## 4.2.1

* Adds documentation comment support for Kotlin.

## 4.2.0

* Adds experimental support for Kotlin generation.

## 4.1.1

* [java] Adds missing `@NonNull` annotations to some methods.

## 4.1.0

* Adds documentation comment support for all currently supported languages.

## 4.0.3

* [swift] Makes swift output work on macOS.

## 4.0.2

* Fixes lint warnings.

## 4.0.1

* Exposes `SwiftOptions`.

## 4.0.0

* [java] **BREAKING CHANGE**: Changes style for enum values from camelCase to snake_case.
  Generated java enum values will now always be in upper snake_case.

## 3.2.9

* Updates text theme parameters to avoid deprecation issues.

## 3.2.8

* [dart] Deduces the correct import statement for Dart test files made with
  `dartHostTestHandler` instead of relying on relative imports.

## 3.2.7

* Requires `analyzer 4.4.0`, and replaces use of deprecated APIs.

## 3.2.6

* [java] Fixes returning int values from FlutterApi methods that fit in 32 bits.

## 3.2.5

* [c++] Fixes style issues in `FlutterError` and `ErrorOr`. The names and
  visibility of some members have changed, so this may require updates
  to existing code.

## 3.2.4

* [c++] Fixes most non-class arguments and return values in host APIs. The
  types of arguments and return values have changed, so this may require updates
  to existing code.

## 3.2.3

* Adds `unnecessary_import` to linter ignore list in generated dart tests.

## 3.2.2

* Adds `unnecessary_import` to linter ignore list for `package:flutter/foundation.dart`.

## 3.2.1

* Removes `@dart = 2.12` from generated Dart code.

## 3.2.0

* Adds experimental support for Swift generation.

## 3.1.7

* [java] Adds option to add javax.annotation.Generated annotation.

## 3.1.6

* Supports newer versions of `analyzer`.

## 3.1.5

* Fixes potential crash bug when using a nullable nested type that has nonnull
  fields in ObjC.

## 3.1.4

* [c++] Adds support for non-nullable fields, and fixes some issues with
  nullable fields. The types of some getters and setter have changed, so this
  may require updates to existing code.

## 3.1.3

* Adds support for enums in arguments to methods for HostApis.

## 3.1.2

* [c++] Fixes minor style issues in generated code. This includes the naming of
  generated methods and arguments, so will require updates to existing code.

## 3.1.1

* Updates for non-nullable bindings.

## 3.1.0

* [c++] Adds C++ code generator.

## 3.0.4

* [objc] Simplified some code output, including avoiding Xcode warnings about
  using `NSNumber*` directly as boolean value.
* [tests] Moved test script to enable CI.

## 3.0.3

* Adds ability for generators to do AST validation.  This can help generators
  without complete implementations to report gaps in coverage.

## 3.0.2

* Fixes non-nullable classes and enums as fields.
* Fixes nullable collections as return types.

## 3.0.1

* Enables NNBD for the Pigeon tool itself.
* [tests] Updates legacy Dart commands.

## 3.0.0

* **BREAKING CHANGE**: Removes the `--dart_null_safety` flag. Generated Dart
  now always uses nullability annotations, and thus requires Dart 2.12 or later.

## 2.0.4

* Fixes bug where Dart `FlutterApi`s would assert that a nullable argument was nonnull.

## 2.0.3

* [java] Makes the generated Builder class final.

## 2.0.2

* [java] Fixes crash for nullable nested type.

## 2.0.1

* Adds support for TaskQueues for serial background execution.

## 2.0.0

* Implements nullable parameters.
* **BREAKING CHANGE** - Nonnull parameters to async methods on HostApis for ObjC
  now have the proper nullability hints.

## 1.0.19

* Implements nullable return types.

## 1.0.18

* [front-end] Fix error caused by parsing `copyrightHeaders` passed to options in `@ConfigurePigeon`.

## 1.0.17

* [dart_test] Adds missing linter ignores.
* [objc] Factors out helper function for reading from NSDictionary's.
* [objc] Renames static variables to match Google style.

## 1.0.16

* Updates behavior of run\_tests.dart with no arguments.
* [debugging] Adds `ast_out` to help with debugging the compiler front-end.
* [front-end, dart] Adds support for non-null fields in data classes in the
  front-end parser and the Dart generator (unsupported languages ignore the
  designation currently).
* [front-end, dart, objc, java] Adds support for non-null fields in data
  classes.

## 1.0.15

* [java] Fix too little information when having an exception

## 1.0.14

* [tests] Port several generator tests to run in Dart over bash

## 1.0.13

* [style] Fixes new style rules for Dart analyzer.

## 1.0.12

* [java] Fixes enum support for null values.

## 1.0.11

* [ci] Starts transition to a Dart test runner, adds windows support.
* [front-end] Starts issuing an error if enums are used in type arguments.
* [front-end] Passes through all enums, referenced or not so they can be used as
  a work around for direct enum support.

## 1.0.10

* [front-end] Made sure that explicit use of Object actually creates the codec
  that can represent custom classes.

## 1.0.9

* [dart] Fixed cast exception that can happen with primitive data types with
  type arguments in FlutterApi's.

## 1.0.8

* [front-end] Started accepting explicit Object references in type arguments.
* [codecs] Fixed nuisance where duplicate entries could show up in custom codecs.

## 1.0.7

* [front-end] Fixed bug where nested classes' type arguments aren't included in
  the output (generated class and codec).

## 1.0.6

* Updated example README for set up steps.

## 1.0.5

* [java] Fixed bug when using Integer arguments to methods declared with 'int'
  arguments.

## 1.0.4

* [front-end] Fixed bug where codecs weren't generating support for types that
  only show up in type arguments.

## 1.0.3

* [objc] Updated assert message for incomplete implementations of protocols.

## 1.0.2

* [java] Made it so `@async` handlers in `@HostApi()` can report errors
  explicitly.

## 1.0.1

* [front-end] Fixed bug where classes only referenced as type arguments for
  generics weren't being generated.

## 1.0.0

* Started allowing primitive data types as arguments and return types.
* Generics support.
* Support for functions with more than one argument.
* [command-line] Added `one_language` flag for allowing Pigeon to only generate
  code for one platform.
* [command-line] Added the optional sdkPath parameter for specifying Dart SDK
  path.
* [dart] Fixed copyright headers for Dart test output.
* [front-end] Added more errors for incorrect usage of Pigeon (previously they
  were just ignored).
* [generators] Moved Pigeon to using a custom codec which allows collection
  types to contain custom classes.
* [java] Fixed NPE in Java generated code for nested types.
* [objc] **BREAKING CHANGE:** logic for generating selectors has changed.
  `void add(Input value)` will now translate to
  `-(void)addValue:(Input*)value`, methods with no arguments will translate to
  `...WithError:` or `...WithCompletion:`.
* [objc] Added `@ObjCSelector` for specifying custom objc selectors.

## 0.3.0

* Updated the front-end parser to use dart
  [`analyzer`](https://pub.dev/packages/analyzer) instead of `dart:mirrors`.
  `dart:mirrors` doesn't support null-safe code so there were a class of
  features we couldn't implement without this migration.
* **BREAKING CHANGE** - the `configurePigeon` function has been migrated to a
  `@ConfigurePigeon` annotation.  See `./pigeons/message.dart` for an example.
  The annotation can be attached to anything in the file to take effect.
* **BREAKING CHANGE** - Now Pigeon files must be in one file per invocation of
  Pigeon.  For example, the classes your APIs use must be in the same file as
  your APIs.  If your Pigeon file imports another source file, it won't actually
  import it.

## 0.2.4

* bugfix in front-end parser for recursively referenced datatypes.

## 0.2.3

* bugfix in iOS async handlers of functions with no arguments.

## 0.2.2

* Added support for enums.

## 0.2.1

* Java: Fixed issue where multiple async HostApis can generate multiple Result interfaces.
* Dart: Made it so you can specify the BinaryMessenger of the generated APIs.

## 0.2.0

* **BREAKING CHANGE** - Pigeon files must be null-safe now.  That means the
  fields inside of the classes must be declared nullable (
  [non-null fields](https://github.com/flutter/flutter/issues/59118) aren't yet
  supported).  Migration example:

```dart
// Version 0.1.x
class Foo {
  int bar;
  String baz;
}

// Version 0.2.x
class Foo {
  int? bar;
  String? baz;
}
```

* **BREAKING CHANGE** - The default output from Pigeon is now null-safe.  If you
  want non-null-safe code you must provide the `--no-dart_null_safety` flag.
* The Pigeon source code is now null-safe.
* Fixed niladic non-value returning async functions in the Java generator.
* Made `runCommandLine` return an the status code.

## 0.1.24

* Moved logic from bin/ to lib/ to help customers wrap up the behavior.
* Added some more linter ignores for Dart.

## 0.1.23

* More Java linter and linter fixes.

## 0.1.22

* Java code generator enhancements:
  * Added linter tests to CI.
  * Fixed some linter issues in the Java code.

## 0.1.21

* Fixed decode method on generated Flutter classes that use null-safety and have
  null values.

## 0.1.20

* Implemented `@async` HostApi's for iOS.
* Fixed async FlutterApi methods with void return.

## 0.1.19

* Fixed a bug introduced in 0.1.17 where methods without arguments were
  no longer being called.

## 0.1.18

* Null safe requires Dart 2.12.

## 0.1.17

* Split out test code generation for Dart into a separate file via the
  --dart_test_out flag.

## 0.1.16

* Fixed running in certain environments where NNBD is enabled by default.

## 0.1.15

* Added support for running in versions of Dart that support NNBD.

## 0.1.14

* [Windows] Fixed executing from drives other than C:.

## 0.1.13

* Fixed execution on Windows with certain setups where Dart didn't allow
  backslashes in `import` statements.

## 0.1.12

* Fixed assert failure with creating a PlatformException as a result of an
  exception in Java handlers.

## 0.1.11

* Added flag to generate null safety annotated Dart code `--dart_null_safety`.
* Made it so Dart API setup methods can take null.

## 0.1.10+1

* Updated the examples page.

## 0.1.10

* Fixed bug that prevented running `pigeon` on Windows (introduced in `0.1.8`).

## 0.1.9

* Fixed bug where executing pigeon without arguments would crash (introduced in 0.1.8).

## 0.1.8

* Started spawning pigeon_lib in an isolate instead of a subprocess.  The
  subprocess could have lead to errors if the dart version on $PATH didn't match
  the one that comes with flutter.

## 0.1.7

* Fixed Dart compilation for later versions that support null safety, opting out
  of it for now.
* Fixed nested types in the Java runtime.

## 0.1.6

* Fixed unused variable linter warning in Dart code under certain conditions.

## 0.1.5

* Made array datatypes correctly get imported and exported avoiding the need to
  add extra imports to generated code.

## 0.1.4

* Fixed nullability for NSError's in generated objc code.
* Fixed nullability of nested objects in the Dart generator.
* Added test to make sure the pigeon version is correct in generated code headers.

## 0.1.3

* Added error message if supported datatypes are used as arguments or return
  types directly, without an enclosing class.
* Added support for List and Map datatypes in Java and Objective-C targets.

## 0.1.2+1

* Updated the Readme.md.

## 0.1.2

* Removed static analysis warnings from generated Java code.

## 0.1.1

* Fixed issue where nested types didn't work if they weren't present in the Api.

## 0.1.0

* Added pigeon.dart.
* Fixed some Obj-C linter problems.
* Added the ability to generate a mock handler in Dart.

## 0.1.0-experimental.11

* Fixed setting an API to null in Java.

## 0.1.0-experimental.10

* Added support for void argument functions.
* Added nullability annotations to generated objc code.

## 0.1.0-experimental.9

* Added e2e tests for iOS.

## 0.1.0-experimental.8

* Renamed `setupPigeon` to `configurePigeon`.

## 0.1.0-experimental.7

* Suppressed or got rid of warnings in generated Dart code.

## 0.1.0-experimental.6

* Added support for void return types.

## 0.1.0-experimental.5

* Fixed runtime exception in Android with values of ints less than 2^32.
* Incremented codegen version warning.

## 0.1.0-experimental.4

* Fixed primitive types for Android Java.

## 0.1.0-experimental.3

* Added support for Android Java.

## 0.1.0-experimental.2

* Added Host->Flutter calls for Objective-C

## 0.1.0-experimental.1

* Fixed warning in the README.md

## 0.1.0-experimental.0

* Initial release.<|MERGE_RESOLUTION|>--- conflicted
+++ resolved
@@ -1,12 +1,10 @@
-<<<<<<< HEAD
 ## 17.2.0
 
 * [dart] Adds implementation for `@ProxyApi`.
-=======
+
 ## 17.1.1
 
 * Removes heap allocation in generated C++ code.
->>>>>>> 930318a8
 
 ## 17.1.0
 
