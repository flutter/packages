--- conflicted
+++ resolved
@@ -1,10 +1,10 @@
+## 26.0.5
+
+* [kotlin] Serialize custom enums as `Long` instead of `Int` to avoid `ClassCastException` on decoding.
+
 ## 26.0.4
 
-<<<<<<< HEAD
-* [kotlin] Serialize custom enums as `Long` instead of `Int` to avoid `ClassCastException` on decoding.
-=======
 * Adds compatibility with `analyzer` 8.x.
->>>>>>> b4decd84
 
 ## 26.0.3
 
