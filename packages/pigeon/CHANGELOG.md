--- conflicted
+++ resolved
@@ -1,8 +1,7 @@
-<<<<<<< HEAD
-## 5.0.1
+## 6.0.2
 
 * [kotlin] Fixes a bug with a missed line break between generated statements in the `fromList` function of the companion object.
-=======
+
 ## 6.0.1
 
 * [c++] Fixes most non-class arguments and return values in Flutter APIs. The
@@ -16,7 +15,6 @@
 ## 5.0.1
 
 * [c++] Fixes undefined behavior in `@async` methods.
->>>>>>> 3da5f811
 
 ## 5.0.0
 
