## 16.0.1

<<<<<<< HEAD
* Separates message call code generation into separate methods in the `DartGenerator`.
=======
* [dart] Fixes test generation for missing wrapResponse method if only host Api.
>>>>>>> 807c2fcf

## 16.0.0

* [java] Adds `VoidResult` type for `Void` returns.
* **Breaking Change** [java] Updates all `Void` return types to use new `VoidResult`.

## 15.0.3

* Fixes new lint warnings.

## 15.0.2

* Prevents optional and non-positional parameters in Flutter APIs.
* [dart] Fixes named parameters in test output of host API methods.

## 15.0.1

* [java] Adds @CanIgnoreReturnValue annotation to class builder.

## 15.0.0

* **Breaking Change** [kotlin] Updates Flutter API to use new errorClassName.

## 14.0.1

* Updates minimum supported SDK version to Flutter 3.10/Dart 3.0.
* Updates issue_tracker link.

## 14.0.0

* **Breaking change** [dart] Renames locally defined host API variables.
  * [dart] Host api static field `codec` changed to `pigeonChannelCodec`.
* [dart] Adds named parameters to host API methods.
* [dart] Adds optional parameters to host API methods.
* [dart] Adds default values for class constructors and host API methods.
* Adds `isEnum` and `isClass` to `TypeDeclaration`s.
* [cpp] Fixes `FlutterError` generation being tied to ErrorOr.

## 13.1.2

* Adds compatibility with `analyzer` 6.x.

## 13.1.1

* [kotlin] Removes unnecessary `;`s in generated code.

## 13.1.0

* [swift] Fixes Flutter Api void return error handling.
  * This shouldn't be breaking for anyone, but if you were incorrectly getting
    success responses, you may now be failing (correctly).
* Adds method channel name to error response when channel fails to connect.
* Reduces code generation duplication.
* Changes some methods to only be generated if needed.

## 13.0.0

* **Breaking Change** [objc] Eliminates boxing of non-nullable primitive types
  (bool, int, double). Changes required:
  * Implementations of host API methods that take non-nullable
    primitives will need to be updated to match the new signatures.
  * Calls to Flutter API methods that take non-nullable primitives will need to
    be updated to pass unboxed values.
  * Calls to non-nullable primitive property methods on generated data classes
    will need to be updated.
  * **WARNING**: Current versions of `Xcode` do not appear to warn about
    implicit `NSNumber *` to `BOOL` conversions, so code that is no longer
    correct after this breaking change may compile without warning. For example,
    `myGeneratedClass.aBoolProperty = @NO` can silently set `aBoolProperty` to
    `YES`. Any data class or Flutter API interactions involving `bool`s should
    be carefully audited by hand when updating.



## 12.0.1

* [swift] Adds protocol for Flutter APIs.

## 12.0.0

* Adds error handling on Flutter API methods.
* **Breaking Change** [kotlin] Flutter API methods now return `Result<return-type>`.
* **Breaking Change** [swift] Flutter API methods now return `Result<return-type, FlutterError>`.
* **Breaking Change** [java] Removes `Reply` class from all method returns and replaces it with `Result`.
  * Changes required: Replace all `Reply` callbacks with `Result` classes that contain both `success` and `failure` methods.
* **Breaking Change** [java] Adds `NullableResult` class for all nullable method returns.
  * Changes required: Any method that returns a nullable type will need to be updated to return `NullableResult` rather than `Result`.
* **Breaking Change** [java] Renames Host API `setup` method to `setUp`.
* **Breaking Change** [objc] Boxes all enum returns to allow for `nil` response on error.
* **Breaking Change** [objc] Renames `<api>Setup` to `SetUp<api>`.

## 11.0.1

* Adds pub topics to package metadata.

## 11.0.0

* Adds primitive enum support.
* [objc] Fixes nullable enums.
* **Breaking Change** [objc] Changes all nullable enums to be boxed in custom classes.
* **Breaking Change** [objc] Changes all enums names to have class prefix.
* Updates minimum supported SDK version to Flutter 3.7/Dart 2.19.

## 10.1.6

* Fixes generation failures when an output file is in a directory that doesn't already exist.

## 10.1.5

* [dart] Fixes import in generated test output when overriding package name.

## 10.1.4

* Adds package name to method channel strings to avoid potential collisions between plugins.
* Adds dartPackageName option to `pigeonOptions`.

## 10.1.3

* Adds generic `Object` field support to data classes.

## 10.1.2

* [swift] Fixes a crash when passing `null` for nested nullable classes.

## 10.1.1

* Updates README to better reflect modern usage.

## 10.1.0

* [objc] Adds macOS support to facilitate code sharing with existing iOS plugins.

## 10.0.1

* Requires `analyzer 5.13.0` and replaces use of deprecated APIs.

## 10.0.0

* [swift] Avoids using `Any` to represent `Optional`.
* [swift] **Breaking Change** A raw `List` (without generic type argument) in Dart will be
  translated into `[Any?]` (rather than `[Any]`).
* [swift] **Breaking Change** A raw `Map` (without generic type argument) in Dart will be
  translated into `[AnyHashable:Any?]` (rather than `[AnyHashable:Any]`).
* Adds an example application that uses Pigeon directly, rather than in a plugin.

## 9.2.5

* Reports an error when trying to use an enum directly in a `List` or `Map`
  argument.

## 9.2.4

* [objc] Fixes a warning due to a C++-style function signature in the codec
  getter's definition.

## 9.2.3

* [java] Fixes `UnknownNullability` and `SyntheticAccessor` warnings.

## 9.2.2

* [cpp] Minor changes to output style.

## 9.2.1

* [swift] Fixes NSNull casting crash.

## 9.2.0

* [cpp] Removes experimental tags.

## 9.1.4

* Migrates off deprecated `BinaryMessenger` API.

## 9.1.3

* [cpp] Requires passing any non-nullable fields of generated data classes as
  constructor arguments, similar to what is done in other languages. This may
  require updates to existing code that creates data class instances on the
  native side.
* [cpp] Adds a convenience constructor to generated data classes to set all
  fields during construction.

## 9.1.2

* [cpp] Fixes class parameters to Flutter APIs.
* Updates minimum Flutter version to 3.3.

## 9.1.1

* [swift] Removes experimental tags.
* [kotlin] Removes experimental tags.

## 9.1.0

* [java] Adds a `GeneratedApi.FlutterError` exception for passing custom error details (code, message, details).
* [kotlin] Adds a `FlutterError` exception for passing custom error details (code, message, details).
* [kotlin] Adds an `errorClassName` option in `KotlinOptions` for custom error class names.
* [java] Removes legacy try catch from async APIs.
* [java] Removes legacy null check on non-nullable method arguments.
* [cpp] Fixes wrong order of items in `FlutterError`.
* Adds `FlutterError` handling integration tests for all platforms.

## 9.0.7

* [swift] Changes all ints to int64.
  May require code updates to existing code.
* Adds integration tests for int64.

## 9.0.6

* [kotlin] Removes safe casting from decode process.
* [swift] Removes safe casting from decode process.

## 9.0.5

* Removes the unnecessary Flutter constraint.
* Removes an unnecessary null check.
* Aligns Dart and Flutter SDK constraints.

## 9.0.4

* Adds parameter to generate Kotlin code in example README.

## 9.0.3

* [kotlin] Fixes compiler warnings in generated output.
* [swift] Fixes compiler warnings in generated output.

## 9.0.2

* [swift] Removes safe casting from decode process.
* [kotlin] Removes safe casting from decode process.

## 9.0.1

* Updates links for the merge of flutter/plugins into flutter/packages.

## 9.0.0

* **Breaking Change** Updates `DartOptions` to be immutable and adds const to the constructor.
* [java] Reverts `final` changes to Flutter Api classes.

## 8.0.0

* [objc] **BREAKING CHANGE**: FlutterApi calls now return a `FlutterError`,
  rather than an `NSError`, on failure.
* [objc] Fixes an unused function warning when only generating FlutterApi.

## 7.2.1

* [kotlin] Fixes Flutter API int errors with updated casting.

## 7.2.0

* [swift] Changes async method completion types.
  May require code updates to existing code.
* [swift] Adds error handling to async methods.
* [kotlin] Changes async method completion types.
  May require code updates to existing code.
* [kotlin] Adds error handling to async methods.
* Adds async error handling integration tests for all platforms.

## 7.1.5

* Updates code to fix strict-cast violations.

## 7.1.4

* [java] Fixes raw types lint issues.

## 7.1.3

* [objc] Removes unused function.

## 7.1.2

* [swift] Adds error handling to sync host API methods.

## 7.1.1

* [c++] Fixes handling of the `cpp*` options in `@ConfigurePigeon` annotations.

## 7.1.0

* Adds `@SwiftFunction` annotation for specifying custom swift function signature.

## 7.0.5

* Requires analyzer 5.0.0 and replaces use of deprecated APIs.

## 7.0.4

* [c++] Fixes minor output formatting issues.

## 7.0.3

* Updates scoped methods to prevent symbol-less use.

## 7.0.2

* [kotlin] Fixes a missed casting of not nullable Dart 'int' to Kotlin 64bit long.

## 7.0.1

* [generator_tools] adds `newln` method for adding empty lines and ending lines.
* Updates generators to more closely match Flutter formatter tool output.

## 7.0.0

* [java] **BREAKING CHANGE**: Makes data classes final.
  Updates generators for 1p linters.

## 6.0.3

* [docs] Updates README.md.

## 6.0.2

* [kotlin] Fixes a bug with a missed line break between generated statements in the `fromList` function of the companion object.

## 6.0.1

* [c++] Fixes most non-class arguments and return values in Flutter APIs. The
  types of arguments and return values have changed, so this may require updates
  to existing code.

## 6.0.0

* Creates StructuredGenerator class and implements it on all platforms.

## 5.0.1

* [c++] Fixes undefined behavior in `@async` methods.

## 5.0.0

* Creates new Generator classes for each language.

## 4.2.16

* [swift] Fixes warnings with `Object` parameters.
* [dart] Fixes warnings with `Object` return values.
* [c++] Generation of APIs that use `Object` no longer fails.

## 4.2.15

* Relocates generator classes. (Reverted)

## 4.2.14

* [c++] Fixes reply sending non EncodableValue wrapped lists.

## 4.2.13

* Add documentation comment support for Enum members.

## 4.2.12

* Updates serialization to use lists instead of maps to improve performance.

## 4.2.11

* [swift] Fixes compressed list data types.

## 4.2.10

* [java] Changes generated enum field to be final.

## 4.2.9

* [kotlin] Fixes a bug with some methods that return `void`.

## 4.2.8

* Adds the ability to use `runWithOptions` entrypoint to allow external libraries to use the pigeon easier.

## 4.2.7

* [swift] Fixes a bug when calling methods that return `void`.

## 4.2.6

* Fixes bug with parsing documentation comments that start with '/'.

## 4.2.5

* [dart] Fixes enum parameter handling in Dart test API class.

## 4.2.4

* [kotlin] Fixes Kotlin generated sync host API error.

## 4.2.3

* [java] Adds assert `args != null`.
* [java] Changes the args of a single element to `ArrayList` from `Arrays.asList` to `Collections.singletonList`.
* [java] Removes cast for `Object`.

## 4.2.2

* Removes unneeded custom codecs for all languages.

## 4.2.1

* Adds documentation comment support for Kotlin.

## 4.2.0

* Adds experimental support for Kotlin generation.

## 4.1.1

* [java] Adds missing `@NonNull` annotations to some methods.

## 4.1.0

* Adds documentation comment support for all currently supported languages.

## 4.0.3

* [swift] Makes swift output work on macOS.

## 4.0.2

* Fixes lint warnings.

## 4.0.1

* Exposes `SwiftOptions`.

## 4.0.0

* [java] **BREAKING CHANGE**: Changes style for enum values from camelCase to snake_case.
  Generated java enum values will now always be in upper snake_case.

## 3.2.9

* Updates text theme parameters to avoid deprecation issues.

## 3.2.8

* [dart] Deduces the correct import statement for Dart test files made with
  `dartHostTestHandler` instead of relying on relative imports.

## 3.2.7

* Requires `analyzer 4.4.0`, and replaces use of deprecated APIs.

## 3.2.6

* [java] Fixes returning int values from FlutterApi methods that fit in 32 bits.

## 3.2.5

* [c++] Fixes style issues in `FlutterError` and `ErrorOr`. The names and
  visibility of some members have changed, so this may require updates
  to existing code.

## 3.2.4

* [c++] Fixes most non-class arguments and return values in host APIs. The
  types of arguments and return values have changed, so this may require updates
  to existing code.

## 3.2.3

* Adds `unnecessary_import` to linter ignore list in generated dart tests.

## 3.2.2

* Adds `unnecessary_import` to linter ignore list for `package:flutter/foundation.dart`.

## 3.2.1

* Removes `@dart = 2.12` from generated Dart code.

## 3.2.0

* Adds experimental support for Swift generation.

## 3.1.7

* [java] Adds option to add javax.annotation.Generated annotation.

## 3.1.6

* Supports newer versions of `analyzer`.

## 3.1.5

* Fixes potential crash bug when using a nullable nested type that has nonnull
  fields in ObjC.

## 3.1.4

* [c++] Adds support for non-nullable fields, and fixes some issues with
  nullable fields. The types of some getters and setter have changed, so this
  may require updates to existing code.

## 3.1.3

* Adds support for enums in arguments to methods for HostApis.

## 3.1.2

* [c++] Fixes minor style issues in generated code. This includes the naming of
  generated methods and arguments, so will require updates to existing code.

## 3.1.1

* Updates for non-nullable bindings.

## 3.1.0

* [c++] Adds C++ code generator.

## 3.0.4

* [objc] Simplified some code output, including avoiding Xcode warnings about
  using `NSNumber*` directly as boolean value.
* [tests] Moved test script to enable CI.

## 3.0.3

* Adds ability for generators to do AST validation.  This can help generators
  without complete implementations to report gaps in coverage.

## 3.0.2

* Fixes non-nullable classes and enums as fields.
* Fixes nullable collections as return types.

## 3.0.1

* Enables NNBD for the Pigeon tool itself.
* [tests] Updates legacy Dart commands.

## 3.0.0

* **BREAKING CHANGE**: Removes the `--dart_null_safety` flag. Generated Dart
  now always uses nullability annotations, and thus requires Dart 2.12 or later.

## 2.0.4

* Fixes bug where Dart `FlutterApi`s would assert that a nullable argument was nonnull.

## 2.0.3

* [java] Makes the generated Builder class final.

## 2.0.2

* [java] Fixes crash for nullable nested type.

## 2.0.1

* Adds support for TaskQueues for serial background execution.

## 2.0.0

* Implements nullable parameters.
* **BREAKING CHANGE** - Nonnull parameters to async methods on HostApis for ObjC
  now have the proper nullability hints.

## 1.0.19

* Implements nullable return types.

## 1.0.18

* [front-end] Fix error caused by parsing `copyrightHeaders` passed to options in `@ConfigurePigeon`.

## 1.0.17

* [dart_test] Adds missing linter ignores.
* [objc] Factors out helper function for reading from NSDictionary's.
* [objc] Renames static variables to match Google style.

## 1.0.16

* Updates behavior of run\_tests.dart with no arguments.
* [debugging] Adds `ast_out` to help with debugging the compiler front-end.
* [front-end, dart] Adds support for non-null fields in data classes in the
  front-end parser and the Dart generator (unsupported languages ignore the
  designation currently).
* [front-end, dart, objc, java] Adds support for non-null fields in data
  classes.

## 1.0.15

* [java] Fix too little information when having an exception

## 1.0.14

* [tests] Port several generator tests to run in Dart over bash

## 1.0.13

* [style] Fixes new style rules for Dart analyzer.

## 1.0.12

* [java] Fixes enum support for null values.

## 1.0.11

* [ci] Starts transition to a Dart test runner, adds windows support.
* [front-end] Starts issuing an error if enums are used in type arguments.
* [front-end] Passes through all enums, referenced or not so they can be used as
  a work around for direct enum support.

## 1.0.10

* [front-end] Made sure that explicit use of Object actually creates the codec
  that can represent custom classes.

## 1.0.9

* [dart] Fixed cast exception that can happen with primitive data types with
  type arguments in FlutterApi's.

## 1.0.8

* [front-end] Started accepting explicit Object references in type arguments.
* [codecs] Fixed nuisance where duplicate entries could show up in custom codecs.

## 1.0.7

* [front-end] Fixed bug where nested classes' type arguments aren't included in
  the output (generated class and codec).

## 1.0.6

* Updated example README for set up steps.

## 1.0.5

* [java] Fixed bug when using Integer arguments to methods declared with 'int'
  arguments.

## 1.0.4

* [front-end] Fixed bug where codecs weren't generating support for types that
  only show up in type arguments.

## 1.0.3

* [objc] Updated assert message for incomplete implementations of protocols.

## 1.0.2

* [java] Made it so `@async` handlers in `@HostApi()` can report errors
  explicitly.

## 1.0.1

* [front-end] Fixed bug where classes only referenced as type arguments for
  generics weren't being generated.

## 1.0.0

* Started allowing primitive data types as arguments and return types.
* Generics support.
* Support for functions with more than one argument.
* [command-line] Added `one_language` flag for allowing Pigeon to only generate
  code for one platform.
* [command-line] Added the optional sdkPath parameter for specifying Dart SDK
  path.
* [dart] Fixed copyright headers for Dart test output.
* [front-end] Added more errors for incorrect usage of Pigeon (previously they
  were just ignored).
* [generators] Moved Pigeon to using a custom codec which allows collection
  types to contain custom classes.
* [java] Fixed NPE in Java generated code for nested types.
* [objc] **BREAKING CHANGE:** logic for generating selectors has changed.
  `void add(Input value)` will now translate to
  `-(void)addValue:(Input*)value`, methods with no arguments will translate to
  `...WithError:` or `...WithCompletion:`.
* [objc] Added `@ObjCSelector` for specifying custom objc selectors.

## 0.3.0

* Updated the front-end parser to use dart
  [`analyzer`](https://pub.dev/packages/analyzer) instead of `dart:mirrors`.
  `dart:mirrors` doesn't support null-safe code so there were a class of
  features we couldn't implement without this migration.
* **BREAKING CHANGE** - the `configurePigeon` function has been migrated to a
  `@ConfigurePigeon` annotation.  See `./pigeons/message.dart` for an example.
  The annotation can be attached to anything in the file to take effect.
* **BREAKING CHANGE** - Now Pigeon files must be in one file per invocation of
  Pigeon.  For example, the classes your APIs use must be in the same file as
  your APIs.  If your Pigeon file imports another source file, it won't actually
  import it.

## 0.2.4

* bugfix in front-end parser for recursively referenced datatypes.

## 0.2.3

* bugfix in iOS async handlers of functions with no arguments.

## 0.2.2

* Added support for enums.

## 0.2.1

* Java: Fixed issue where multiple async HostApis can generate multiple Result interfaces.
* Dart: Made it so you can specify the BinaryMessenger of the generated APIs.

## 0.2.0

* **BREAKING CHANGE** - Pigeon files must be null-safe now.  That means the
  fields inside of the classes must be declared nullable (
  [non-null fields](https://github.com/flutter/flutter/issues/59118) aren't yet
  supported).  Migration example:

```dart
// Version 0.1.x
class Foo {
  int bar;
  String baz;
}

// Version 0.2.x
class Foo {
  int? bar;
  String? baz;
}
```

* **BREAKING CHANGE** - The default output from Pigeon is now null-safe.  If you
  want non-null-safe code you must provide the `--no-dart_null_safety` flag.
* The Pigeon source code is now null-safe.
* Fixed niladic non-value returning async functions in the Java generator.
* Made `runCommandLine` return an the status code.

## 0.1.24

* Moved logic from bin/ to lib/ to help customers wrap up the behavior.
* Added some more linter ignores for Dart.

## 0.1.23

* More Java linter and linter fixes.

## 0.1.22

* Java code generator enhancements:
  * Added linter tests to CI.
  * Fixed some linter issues in the Java code.

## 0.1.21

* Fixed decode method on generated Flutter classes that use null-safety and have
  null values.

## 0.1.20

* Implemented `@async` HostApi's for iOS.
* Fixed async FlutterApi methods with void return.

## 0.1.19

* Fixed a bug introduced in 0.1.17 where methods without arguments were
  no longer being called.

## 0.1.18

* Null safe requires Dart 2.12.

## 0.1.17

* Split out test code generation for Dart into a separate file via the
  --dart_test_out flag.

## 0.1.16

* Fixed running in certain environments where NNBD is enabled by default.

## 0.1.15

* Added support for running in versions of Dart that support NNBD.

## 0.1.14

* [Windows] Fixed executing from drives other than C:.

## 0.1.13

* Fixed execution on Windows with certain setups where Dart didn't allow
  backslashes in `import` statements.

## 0.1.12

* Fixed assert failure with creating a PlatformException as a result of an
  exception in Java handlers.

## 0.1.11

* Added flag to generate null safety annotated Dart code `--dart_null_safety`.
* Made it so Dart API setup methods can take null.

## 0.1.10+1

* Updated the examples page.

## 0.1.10

* Fixed bug that prevented running `pigeon` on Windows (introduced in `0.1.8`).

## 0.1.9

* Fixed bug where executing pigeon without arguments would crash (introduced in 0.1.8).

## 0.1.8

* Started spawning pigeon_lib in an isolate instead of a subprocess.  The
  subprocess could have lead to errors if the dart version on $PATH didn't match
  the one that comes with flutter.

## 0.1.7

* Fixed Dart compilation for later versions that support null safety, opting out
  of it for now.
* Fixed nested types in the Java runtime.

## 0.1.6

* Fixed unused variable linter warning in Dart code under certain conditions.

## 0.1.5

* Made array datatypes correctly get imported and exported avoiding the need to
  add extra imports to generated code.

## 0.1.4

* Fixed nullability for NSError's in generated objc code.
* Fixed nullability of nested objects in the Dart generator.
* Added test to make sure the pigeon version is correct in generated code headers.

## 0.1.3

* Added error message if supported datatypes are used as arguments or return
  types directly, without an enclosing class.
* Added support for List and Map datatypes in Java and Objective-C targets.

## 0.1.2+1

* Updated the Readme.md.

## 0.1.2

* Removed static analysis warnings from generated Java code.

## 0.1.1

* Fixed issue where nested types didn't work if they weren't present in the Api.

## 0.1.0

* Added pigeon.dart.
* Fixed some Obj-C linter problems.
* Added the ability to generate a mock handler in Dart.

## 0.1.0-experimental.11

* Fixed setting an API to null in Java.

## 0.1.0-experimental.10

* Added support for void argument functions.
* Added nullability annotations to generated objc code.

## 0.1.0-experimental.9

* Added e2e tests for iOS.

## 0.1.0-experimental.8

* Renamed `setupPigeon` to `configurePigeon`.

## 0.1.0-experimental.7

* Suppressed or got rid of warnings in generated Dart code.

## 0.1.0-experimental.6

* Added support for void return types.

## 0.1.0-experimental.5

* Fixed runtime exception in Android with values of ints less than 2^32.
* Incremented codegen version warning.

## 0.1.0-experimental.4

* Fixed primitive types for Android Java.

## 0.1.0-experimental.3

* Added support for Android Java.

## 0.1.0-experimental.2

* Added Host->Flutter calls for Objective-C

## 0.1.0-experimental.1

* Fixed warning in the README.md

## 0.1.0-experimental.0

* Initial release.<|MERGE_RESOLUTION|>--- conflicted
+++ resolved
@@ -1,10 +1,10 @@
+## 16.0.2
+
+* [dart] Separates message call code generation into separate methods.
+
 ## 16.0.1
 
-<<<<<<< HEAD
-* Separates message call code generation into separate methods in the `DartGenerator`.
-=======
 * [dart] Fixes test generation for missing wrapResponse method if only host Api.
->>>>>>> 807c2fcf
 
 ## 16.0.0
 
