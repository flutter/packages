--- conflicted
+++ resolved
@@ -1,14 +1,12 @@
-<<<<<<< HEAD
 ## 18.1.0
 
 * [kotlin] Adds implementation for `@ProxyApi`.
-=======
+
 ## 18.0.1
 
 * Fixes unnecessary calls of `toList` and `fromList` when encoding/decoding data classes.
 * [kotlin] Changes to some code to make it more idiomatic.
 * Removes collisions with the word `list`.
->>>>>>> 55499d82
 
 ## 18.0.0
 
