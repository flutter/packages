--- conflicted
+++ resolved
@@ -1,14 +1,12 @@
-<<<<<<< HEAD
-## 21.3.0
+## 22.1.0
 
 * [swift] Adds implementation for `@ProxyApi`.
-=======
+
 ## 22.0.0
 
 * [dart] Changes codec to send int64 instead of int32.
 * **Breaking Change** [swift] Changes generic `map` to nullable keys of `AnyHashable` to conform to other platforms.
 * Adds tests to validate collections of ints.
->>>>>>> 1cf868f7
 
 ## 21.2.0
 
