## 22.2.0

<<<<<<< HEAD
* Adds support for enums and classes in collections.
=======
* [kotlin] Adds implementation for `@ProxyApi`.
>>>>>>> 1f9b89b2

## 22.1.0

* Allows generation of classes that aren't referenced in an API.

## 22.0.0

* [dart] Changes codec to send int64 instead of int32.
* **Breaking Change** [swift] Changes generic `map` to nullable keys of `AnyHashable` to conform to other platforms.
* Adds tests to validate collections of ints.

## 21.2.0

* Removes restriction on number of custom types.
* [java] Fixes bug with multiple enums.
* [java] Removes `Object` from generics.
* [objc] Fixes bug with multiple enums per data class.
* Updates `varPrefix` and `classMemberNamePrefix`.
* Updates minimum supported SDK version to Flutter 3.19/Dart 3.3.

## 21.1.0

* Adds GObject (Linux) support.

## 21.0.0

* **Breaking Change** [cpp] Fixes style of enum names. References to enum values
  will need to be updated to `EnumType.kValue` style, instead of the previous
  `EnumType.value`.

## 20.0.2

* [java] Adds `equals` and `hashCode` support for data classes.
* [swift] Fully-qualifies types in Equatable extension test.

## 20.0.1

* [cpp] Fixes handling of null class arguments.

## 20.0.0

* Moves all codec logic to single custom codec per file.
* **Breaking Change** Limits the number of total custom types to 126.
  * If more than 126 custom types are needed, consider breaking up your definition files.
* Fixes bug that prevented collection subtypes from being added properly.
* [swift] Adds `@unchecked Sendable` to codec method.
* [objc] [cpp] Fixes bug that prevented setting custom header import path.

## 19.0.2

* [kotlin] Adds the `@JvmOverloads` to the `HostApi` setUp method. This prevents the calling Java code from having to provide an empty `String` as Kotlin provides it by default

## 19.0.1

* [dart] Updates `PigeonInstanceMangerApi` to use the shared api channel code.

## 19.0.0

* **Breaking Change** [swift] Removes `FlutterError` in favor of `PigeonError`.
* Updates minimum supported SDK version to Flutter 3.16/Dart 3.2.

## 18.0.1

* Fixes unnecessary calls of `toList` and `fromList` when encoding/decoding data classes.
* [kotlin] Changes to some code to make it more idiomatic.
* Removes collisions with the word `list`.

## 18.0.0

* Adds message channel suffix option to all APIs.
* **Breaking Change** [dart] Changes `FlutterApi` `setup` to `setUp`.

## 17.3.0

* [swift] Adds `@SwiftClass` annotation to allow choice between `struct` and `class` for data classes.
* [cpp] Adds support for recursive data class definitions.

## 17.2.0

* [dart] Adds implementation for `@ProxyApi`.

## 17.1.3

* [objc] Fixes double prefixes added to enum names.

## 17.1.2

* [swift] Separates message call code generation into separate methods.

## 17.1.1

* Removes heap allocation in generated C++ code.

## 17.1.0

* [kotlin] Adds `includeErrorClass` to `KotlinOptions`.
* Updates minimum supported SDK version to Flutter 3.13/Dart 3.1.

## 17.0.0

* **Breaking Change** [kotlin] Converts Kotlin enum case generation to SCREAMING_SNAKE_CASE.
  * Updates `writeEnum` function to adhere to Kotlin naming conventions.
  * Improves handling of complex names with enhanced regex patterns.
  * Expands unit tests for comprehensive name conversion validation.
  * **Migration Note**: This change modifies the naming convention of Kotlin enum cases generated from the Pigeon package. It is recommended to review the impact on your existing codebase and update any dependent code accordingly.

## 16.0.5

* Adds ProxyApi to AST generation.

## 16.0.4

* [swift] Improve style of Swift output.

## 16.0.3

* [kotlin] Separates message call code generation into separate methods.

## 16.0.2

* [dart] Separates message call code generation into separate methods.

## 16.0.1

* [dart] Fixes test generation for missing wrapResponse method if only host Api.

## 16.0.0

* [java] Adds `VoidResult` type for `Void` returns.
* **Breaking Change** [java] Updates all `Void` return types to use new `VoidResult`.

## 15.0.3

* Fixes new lint warnings.

## 15.0.2

* Prevents optional and non-positional parameters in Flutter APIs.
* [dart] Fixes named parameters in test output of host API methods.

## 15.0.1

* [java] Adds @CanIgnoreReturnValue annotation to class builder.

## 15.0.0

* **Breaking Change** [kotlin] Updates Flutter API to use new errorClassName.

## 14.0.1

* Updates minimum supported SDK version to Flutter 3.10/Dart 3.0.
* Updates issue_tracker link.

## 14.0.0

* **Breaking change** [dart] Renames locally defined host API variables.
  * [dart] Host api static field `codec` changed to `pigeonChannelCodec`.
* [dart] Adds named parameters to host API methods.
* [dart] Adds optional parameters to host API methods.
* [dart] Adds default values for class constructors and host API methods.
* Adds `isEnum` and `isClass` to `TypeDeclaration`s.
* [cpp] Fixes `FlutterError` generation being tied to ErrorOr.

## 13.1.2

* Adds compatibility with `analyzer` 6.x.

## 13.1.1

* [kotlin] Removes unnecessary `;`s in generated code.

## 13.1.0

* [swift] Fixes Flutter Api void return error handling.
  * This shouldn't be breaking for anyone, but if you were incorrectly getting
    success responses, you may now be failing (correctly).
* Adds method channel name to error response when channel fails to connect.
* Reduces code generation duplication.
* Changes some methods to only be generated if needed.

## 13.0.0

* **Breaking Change** [objc] Eliminates boxing of non-nullable primitive types
  (bool, int, double). Changes required:
  * Implementations of host API methods that take non-nullable
    primitives will need to be updated to match the new signatures.
  * Calls to Flutter API methods that take non-nullable primitives will need to
    be updated to pass unboxed values.
  * Calls to non-nullable primitive property methods on generated data classes
    will need to be updated.
  * **WARNING**: Current versions of `Xcode` do not appear to warn about
    implicit `NSNumber *` to `BOOL` conversions, so code that is no longer
    correct after this breaking change may compile without warning. For example,
    `myGeneratedClass.aBoolProperty = @NO` can silently set `aBoolProperty` to
    `YES`. Any data class or Flutter API interactions involving `bool`s should
    be carefully audited by hand when updating.



## 12.0.1

* [swift] Adds protocol for Flutter APIs.

## 12.0.0

* Adds error handling on Flutter API methods.
* **Breaking Change** [kotlin] Flutter API methods now return `Result<return-type>`.
* **Breaking Change** [swift] Flutter API methods now return `Result<return-type, FlutterError>`.
* **Breaking Change** [java] Removes `Reply` class from all method returns and replaces it with `Result`.
  * Changes required: Replace all `Reply` callbacks with `Result` classes that contain both `success` and `failure` methods.
* **Breaking Change** [java] Adds `NullableResult` class for all nullable method returns.
  * Changes required: Any method that returns a nullable type will need to be updated to return `NullableResult` rather than `Result`.
* **Breaking Change** [java] Renames Host API `setup` method to `setUp`.
* **Breaking Change** [objc] Boxes all enum returns to allow for `nil` response on error.
* **Breaking Change** [objc] Renames `<api>Setup` to `SetUp<api>`.

## 11.0.1

* Adds pub topics to package metadata.

## 11.0.0

* Adds primitive enum support.
* [objc] Fixes nullable enums.
* **Breaking Change** [objc] Changes all nullable enums to be boxed in custom classes.
* **Breaking Change** [objc] Changes all enums names to have class prefix.
* Updates minimum supported SDK version to Flutter 3.7/Dart 2.19.

## 10.1.6

* Fixes generation failures when an output file is in a directory that doesn't already exist.

## 10.1.5

* [dart] Fixes import in generated test output when overriding package name.

## 10.1.4

* Adds package name to method channel strings to avoid potential collisions between plugins.
* Adds dartPackageName option to `pigeonOptions`.

## 10.1.3

* Adds generic `Object` field support to data classes.

## 10.1.2

* [swift] Fixes a crash when passing `null` for nested nullable classes.

## 10.1.1

* Updates README to better reflect modern usage.

## 10.1.0

* [objc] Adds macOS support to facilitate code sharing with existing iOS plugins.

## 10.0.1

* Requires `analyzer 5.13.0` and replaces use of deprecated APIs.

## 10.0.0

* [swift] Avoids using `Any` to represent `Optional`.
* [swift] **Breaking Change** A raw `List` (without generic type argument) in Dart will be
  translated into `[Any?]` (rather than `[Any]`).
* [swift] **Breaking Change** A raw `Map` (without generic type argument) in Dart will be
  translated into `[AnyHashable:Any?]` (rather than `[AnyHashable:Any]`).
* Adds an example application that uses Pigeon directly, rather than in a plugin.

## 9.2.5

* Reports an error when trying to use an enum directly in a `List` or `Map`
  argument.

## 9.2.4

* [objc] Fixes a warning due to a C++-style function signature in the codec
  getter's definition.

## 9.2.3

* [java] Fixes `UnknownNullability` and `SyntheticAccessor` warnings.

## 9.2.2

* [cpp] Minor changes to output style.

## 9.2.1

* [swift] Fixes NSNull casting crash.

## 9.2.0

* [cpp] Removes experimental tags.

## 9.1.4

* Migrates off deprecated `BinaryMessenger` API.

## 9.1.3

* [cpp] Requires passing any non-nullable fields of generated data classes as
  constructor arguments, similar to what is done in other languages. This may
  require updates to existing code that creates data class instances on the
  native side.
* [cpp] Adds a convenience constructor to generated data classes to set all
  fields during construction.

## 9.1.2

* [cpp] Fixes class parameters to Flutter APIs.
* Updates minimum Flutter version to 3.3.

## 9.1.1

* [swift] Removes experimental tags.
* [kotlin] Removes experimental tags.

## 9.1.0

* [java] Adds a `GeneratedApi.FlutterError` exception for passing custom error details (code, message, details).
* [kotlin] Adds a `FlutterError` exception for passing custom error details (code, message, details).
* [kotlin] Adds an `errorClassName` option in `KotlinOptions` for custom error class names.
* [java] Removes legacy try catch from async APIs.
* [java] Removes legacy null check on non-nullable method arguments.
* [cpp] Fixes wrong order of items in `FlutterError`.
* Adds `FlutterError` handling integration tests for all platforms.

## 9.0.7

* [swift] Changes all ints to int64.
  May require code updates to existing code.
* Adds integration tests for int64.

## 9.0.6

* [kotlin] Removes safe casting from decode process.
* [swift] Removes safe casting from decode process.

## 9.0.5

* Removes the unnecessary Flutter constraint.
* Removes an unnecessary null check.
* Aligns Dart and Flutter SDK constraints.

## 9.0.4

* Adds parameter to generate Kotlin code in example README.

## 9.0.3

* [kotlin] Fixes compiler warnings in generated output.
* [swift] Fixes compiler warnings in generated output.

## 9.0.2

* [swift] Removes safe casting from decode process.
* [kotlin] Removes safe casting from decode process.

## 9.0.1

* Updates links for the merge of flutter/plugins into flutter/packages.

## 9.0.0

* **Breaking Change** Updates `DartOptions` to be immutable and adds const to the constructor.
* [java] Reverts `final` changes to Flutter Api classes.

## 8.0.0

* [objc] **BREAKING CHANGE**: FlutterApi calls now return a `FlutterError`,
  rather than an `NSError`, on failure.
* [objc] Fixes an unused function warning when only generating FlutterApi.

## 7.2.1

* [kotlin] Fixes Flutter API int errors with updated casting.

## 7.2.0

* [swift] Changes async method completion types.
  May require code updates to existing code.
* [swift] Adds error handling to async methods.
* [kotlin] Changes async method completion types.
  May require code updates to existing code.
* [kotlin] Adds error handling to async methods.
* Adds async error handling integration tests for all platforms.

## 7.1.5

* Updates code to fix strict-cast violations.

## 7.1.4

* [java] Fixes raw types lint issues.

## 7.1.3

* [objc] Removes unused function.

## 7.1.2

* [swift] Adds error handling to sync host API methods.

## 7.1.1

* [c++] Fixes handling of the `cpp*` options in `@ConfigurePigeon` annotations.

## 7.1.0

* Adds `@SwiftFunction` annotation for specifying custom swift function signature.

## 7.0.5

* Requires analyzer 5.0.0 and replaces use of deprecated APIs.

## 7.0.4

* [c++] Fixes minor output formatting issues.

## 7.0.3

* Updates scoped methods to prevent symbol-less use.

## 7.0.2

* [kotlin] Fixes a missed casting of not nullable Dart 'int' to Kotlin 64bit long.

## 7.0.1

* [generator_tools] adds `newln` method for adding empty lines and ending lines.
* Updates generators to more closely match Flutter formatter tool output.

## 7.0.0

* [java] **BREAKING CHANGE**: Makes data classes final.
  Updates generators for 1p linters.

## 6.0.3

* [docs] Updates README.md.

## 6.0.2

* [kotlin] Fixes a bug with a missed line break between generated statements in the `fromList` function of the companion object.

## 6.0.1

* [c++] Fixes most non-class arguments and return values in Flutter APIs. The
  types of arguments and return values have changed, so this may require updates
  to existing code.

## 6.0.0

* Creates StructuredGenerator class and implements it on all platforms.

## 5.0.1

* [c++] Fixes undefined behavior in `@async` methods.

## 5.0.0

* Creates new Generator classes for each language.

## 4.2.16

* [swift] Fixes warnings with `Object` parameters.
* [dart] Fixes warnings with `Object` return values.
* [c++] Generation of APIs that use `Object` no longer fails.

## 4.2.15

* Relocates generator classes. (Reverted)

## 4.2.14

* [c++] Fixes reply sending non EncodableValue wrapped lists.

## 4.2.13

* Add documentation comment support for Enum members.

## 4.2.12

* Updates serialization to use lists instead of maps to improve performance.

## 4.2.11

* [swift] Fixes compressed list data types.

## 4.2.10

* [java] Changes generated enum field to be final.

## 4.2.9

* [kotlin] Fixes a bug with some methods that return `void`.

## 4.2.8

* Adds the ability to use `runWithOptions` entrypoint to allow external libraries to use the pigeon easier.

## 4.2.7

* [swift] Fixes a bug when calling methods that return `void`.

## 4.2.6

* Fixes bug with parsing documentation comments that start with '/'.

## 4.2.5

* [dart] Fixes enum parameter handling in Dart test API class.

## 4.2.4

* [kotlin] Fixes Kotlin generated sync host API error.

## 4.2.3

* [java] Adds assert `args != null`.
* [java] Changes the args of a single element to `ArrayList` from `Arrays.asList` to `Collections.singletonList`.
* [java] Removes cast for `Object`.

## 4.2.2

* Removes unneeded custom codecs for all languages.

## 4.2.1

* Adds documentation comment support for Kotlin.

## 4.2.0

* Adds experimental support for Kotlin generation.

## 4.1.1

* [java] Adds missing `@NonNull` annotations to some methods.

## 4.1.0

* Adds documentation comment support for all currently supported languages.

## 4.0.3

* [swift] Makes swift output work on macOS.

## 4.0.2

* Fixes lint warnings.

## 4.0.1

* Exposes `SwiftOptions`.

## 4.0.0

* [java] **BREAKING CHANGE**: Changes style for enum values from camelCase to snake_case.
  Generated java enum values will now always be in upper snake_case.

## 3.2.9

* Updates text theme parameters to avoid deprecation issues.

## 3.2.8

* [dart] Deduces the correct import statement for Dart test files made with
  `dartHostTestHandler` instead of relying on relative imports.

## 3.2.7

* Requires `analyzer 4.4.0`, and replaces use of deprecated APIs.

## 3.2.6

* [java] Fixes returning int values from FlutterApi methods that fit in 32 bits.

## 3.2.5

* [c++] Fixes style issues in `FlutterError` and `ErrorOr`. The names and
  visibility of some members have changed, so this may require updates
  to existing code.

## 3.2.4

* [c++] Fixes most non-class arguments and return values in host APIs. The
  types of arguments and return values have changed, so this may require updates
  to existing code.

## 3.2.3

* Adds `unnecessary_import` to linter ignore list in generated dart tests.

## 3.2.2

* Adds `unnecessary_import` to linter ignore list for `package:flutter/foundation.dart`.

## 3.2.1

* Removes `@dart = 2.12` from generated Dart code.

## 3.2.0

* Adds experimental support for Swift generation.

## 3.1.7

* [java] Adds option to add javax.annotation.Generated annotation.

## 3.1.6

* Supports newer versions of `analyzer`.

## 3.1.5

* Fixes potential crash bug when using a nullable nested type that has nonnull
  fields in ObjC.

## 3.1.4

* [c++] Adds support for non-nullable fields, and fixes some issues with
  nullable fields. The types of some getters and setter have changed, so this
  may require updates to existing code.

## 3.1.3

* Adds support for enums in arguments to methods for HostApis.

## 3.1.2

* [c++] Fixes minor style issues in generated code. This includes the naming of
  generated methods and arguments, so will require updates to existing code.

## 3.1.1

* Updates for non-nullable bindings.

## 3.1.0

* [c++] Adds C++ code generator.

## 3.0.4

* [objc] Simplified some code output, including avoiding Xcode warnings about
  using `NSNumber*` directly as boolean value.
* [tests] Moved test script to enable CI.

## 3.0.3

* Adds ability for generators to do AST validation.  This can help generators
  without complete implementations to report gaps in coverage.

## 3.0.2

* Fixes non-nullable classes and enums as fields.
* Fixes nullable collections as return types.

## 3.0.1

* Enables NNBD for the Pigeon tool itself.
* [tests] Updates legacy Dart commands.

## 3.0.0

* **BREAKING CHANGE**: Removes the `--dart_null_safety` flag. Generated Dart
  now always uses nullability annotations, and thus requires Dart 2.12 or later.

## 2.0.4

* Fixes bug where Dart `FlutterApi`s would assert that a nullable argument was nonnull.

## 2.0.3

* [java] Makes the generated Builder class final.

## 2.0.2

* [java] Fixes crash for nullable nested type.

## 2.0.1

* Adds support for TaskQueues for serial background execution.

## 2.0.0

* Implements nullable parameters.
* **BREAKING CHANGE** - Nonnull parameters to async methods on HostApis for ObjC
  now have the proper nullability hints.

## 1.0.19

* Implements nullable return types.

## 1.0.18

* [front-end] Fix error caused by parsing `copyrightHeaders` passed to options in `@ConfigurePigeon`.

## 1.0.17

* [dart_test] Adds missing linter ignores.
* [objc] Factors out helper function for reading from NSDictionary's.
* [objc] Renames static variables to match Google style.

## 1.0.16

* Updates behavior of run\_tests.dart with no arguments.
* [debugging] Adds `ast_out` to help with debugging the compiler front-end.
* [front-end, dart] Adds support for non-null fields in data classes in the
  front-end parser and the Dart generator (unsupported languages ignore the
  designation currently).
* [front-end, dart, objc, java] Adds support for non-null fields in data
  classes.

## 1.0.15

* [java] Fix too little information when having an exception

## 1.0.14

* [tests] Port several generator tests to run in Dart over bash

## 1.0.13

* [style] Fixes new style rules for Dart analyzer.

## 1.0.12

* [java] Fixes enum support for null values.

## 1.0.11

* [ci] Starts transition to a Dart test runner, adds windows support.
* [front-end] Starts issuing an error if enums are used in type arguments.
* [front-end] Passes through all enums, referenced or not so they can be used as
  a work around for direct enum support.

## 1.0.10

* [front-end] Made sure that explicit use of Object actually creates the codec
  that can represent custom classes.

## 1.0.9

* [dart] Fixed cast exception that can happen with primitive data types with
  type arguments in FlutterApi's.

## 1.0.8

* [front-end] Started accepting explicit Object references in type arguments.
* [codecs] Fixed nuisance where duplicate entries could show up in custom codecs.

## 1.0.7

* [front-end] Fixed bug where nested classes' type arguments aren't included in
  the output (generated class and codec).

## 1.0.6

* Updated example README for set up steps.

## 1.0.5

* [java] Fixed bug when using Integer arguments to methods declared with 'int'
  arguments.

## 1.0.4

* [front-end] Fixed bug where codecs weren't generating support for types that
  only show up in type arguments.

## 1.0.3

* [objc] Updated assert message for incomplete implementations of protocols.

## 1.0.2

* [java] Made it so `@async` handlers in `@HostApi()` can report errors
  explicitly.

## 1.0.1

* [front-end] Fixed bug where classes only referenced as type arguments for
  generics weren't being generated.

## 1.0.0

* Started allowing primitive data types as arguments and return types.
* Generics support.
* Support for functions with more than one argument.
* [command-line] Added `one_language` flag for allowing Pigeon to only generate
  code for one platform.
* [command-line] Added the optional sdkPath parameter for specifying Dart SDK
  path.
* [dart] Fixed copyright headers for Dart test output.
* [front-end] Added more errors for incorrect usage of Pigeon (previously they
  were just ignored).
* [generators] Moved Pigeon to using a custom codec which allows collection
  types to contain custom classes.
* [java] Fixed NPE in Java generated code for nested types.
* [objc] **BREAKING CHANGE:** logic for generating selectors has changed.
  `void add(Input value)` will now translate to
  `-(void)addValue:(Input*)value`, methods with no arguments will translate to
  `...WithError:` or `...WithCompletion:`.
* [objc] Added `@ObjCSelector` for specifying custom objc selectors.

## 0.3.0

* Updated the front-end parser to use dart
  [`analyzer`](https://pub.dev/packages/analyzer) instead of `dart:mirrors`.
  `dart:mirrors` doesn't support null-safe code so there were a class of
  features we couldn't implement without this migration.
* **BREAKING CHANGE** - the `configurePigeon` function has been migrated to a
  `@ConfigurePigeon` annotation.  See `./pigeons/message.dart` for an example.
  The annotation can be attached to anything in the file to take effect.
* **BREAKING CHANGE** - Now Pigeon files must be in one file per invocation of
  Pigeon.  For example, the classes your APIs use must be in the same file as
  your APIs.  If your Pigeon file imports another source file, it won't actually
  import it.

## 0.2.4

* bugfix in front-end parser for recursively referenced datatypes.

## 0.2.3

* bugfix in iOS async handlers of functions with no arguments.

## 0.2.2

* Added support for enums.

## 0.2.1

* Java: Fixed issue where multiple async HostApis can generate multiple Result interfaces.
* Dart: Made it so you can specify the BinaryMessenger of the generated APIs.

## 0.2.0

* **BREAKING CHANGE** - Pigeon files must be null-safe now.  That means the
  fields inside of the classes must be declared nullable (
  [non-null fields](https://github.com/flutter/flutter/issues/59118) aren't yet
  supported).  Migration example:

```dart
// Version 0.1.x
class Foo {
  int bar;
  String baz;
}

// Version 0.2.x
class Foo {
  int? bar;
  String? baz;
}
```

* **BREAKING CHANGE** - The default output from Pigeon is now null-safe.  If you
  want non-null-safe code you must provide the `--no-dart_null_safety` flag.
* The Pigeon source code is now null-safe.
* Fixed niladic non-value returning async functions in the Java generator.
* Made `runCommandLine` return an the status code.

## 0.1.24

* Moved logic from bin/ to lib/ to help customers wrap up the behavior.
* Added some more linter ignores for Dart.

## 0.1.23

* More Java linter and linter fixes.

## 0.1.22

* Java code generator enhancements:
  * Added linter tests to CI.
  * Fixed some linter issues in the Java code.

## 0.1.21

* Fixed decode method on generated Flutter classes that use null-safety and have
  null values.

## 0.1.20

* Implemented `@async` HostApi's for iOS.
* Fixed async FlutterApi methods with void return.

## 0.1.19

* Fixed a bug introduced in 0.1.17 where methods without arguments were
  no longer being called.

## 0.1.18

* Null safe requires Dart 2.12.

## 0.1.17

* Split out test code generation for Dart into a separate file via the
  --dart_test_out flag.

## 0.1.16

* Fixed running in certain environments where NNBD is enabled by default.

## 0.1.15

* Added support for running in versions of Dart that support NNBD.

## 0.1.14

* [Windows] Fixed executing from drives other than C:.

## 0.1.13

* Fixed execution on Windows with certain setups where Dart didn't allow
  backslashes in `import` statements.

## 0.1.12

* Fixed assert failure with creating a PlatformException as a result of an
  exception in Java handlers.

## 0.1.11

* Added flag to generate null safety annotated Dart code `--dart_null_safety`.
* Made it so Dart API setup methods can take null.

## 0.1.10+1

* Updated the examples page.

## 0.1.10

* Fixed bug that prevented running `pigeon` on Windows (introduced in `0.1.8`).

## 0.1.9

* Fixed bug where executing pigeon without arguments would crash (introduced in 0.1.8).

## 0.1.8

* Started spawning pigeon_lib in an isolate instead of a subprocess.  The
  subprocess could have lead to errors if the dart version on $PATH didn't match
  the one that comes with flutter.

## 0.1.7

* Fixed Dart compilation for later versions that support null safety, opting out
  of it for now.
* Fixed nested types in the Java runtime.

## 0.1.6

* Fixed unused variable linter warning in Dart code under certain conditions.

## 0.1.5

* Made array datatypes correctly get imported and exported avoiding the need to
  add extra imports to generated code.

## 0.1.4

* Fixed nullability for NSError's in generated objc code.
* Fixed nullability of nested objects in the Dart generator.
* Added test to make sure the pigeon version is correct in generated code headers.

## 0.1.3

* Added error message if supported datatypes are used as arguments or return
  types directly, without an enclosing class.
* Added support for List and Map datatypes in Java and Objective-C targets.

## 0.1.2+1

* Updated the Readme.md.

## 0.1.2

* Removed static analysis warnings from generated Java code.

## 0.1.1

* Fixed issue where nested types didn't work if they weren't present in the Api.

## 0.1.0

* Added pigeon.dart.
* Fixed some Obj-C linter problems.
* Added the ability to generate a mock handler in Dart.

## 0.1.0-experimental.11

* Fixed setting an API to null in Java.

## 0.1.0-experimental.10

* Added support for void argument functions.
* Added nullability annotations to generated objc code.

## 0.1.0-experimental.9

* Added e2e tests for iOS.

## 0.1.0-experimental.8

* Renamed `setupPigeon` to `configurePigeon`.

## 0.1.0-experimental.7

* Suppressed or got rid of warnings in generated Dart code.

## 0.1.0-experimental.6

* Added support for void return types.

## 0.1.0-experimental.5

* Fixed runtime exception in Android with values of ints less than 2^32.
* Incremented codegen version warning.

## 0.1.0-experimental.4

* Fixed primitive types for Android Java.

## 0.1.0-experimental.3

* Added support for Android Java.

## 0.1.0-experimental.2

* Added Host->Flutter calls for Objective-C

## 0.1.0-experimental.1

* Fixed warning in the README.md

## 0.1.0-experimental.0

* Initial release.<|MERGE_RESOLUTION|>--- conflicted
+++ resolved
@@ -1,10 +1,10 @@
+## 22.3.0
+
+* Adds support for enums and classes in collections.
+
 ## 22.2.0
 
-<<<<<<< HEAD
-* Adds support for enums and classes in collections.
-=======
 * [kotlin] Adds implementation for `@ProxyApi`.
->>>>>>> 1f9b89b2
 
 ## 22.1.0
 
