## 4.2.8

<<<<<<< HEAD
* Updates serialisation to use lists instead of maps.
=======
* Adds the ability to use `runWithOptions` entrypoint to allow external libraries to use the pigeon easier.
>>>>>>> 6d9f6c68

## 4.2.7

* [swift] Fixes a bug when calling methods that return `void`.

## 4.2.6

* Fixes bug with parsing documentation comments that start with '/'.

## 4.2.5

* [dart] Fixes enum parameter handling in Dart test API class.

## 4.2.4

* [kotlin] Fixes Kotlin generated sync host api error.

## 4.2.3

* [java] Adds assert `args != null`.
* [java] Changes the args of a single element to `ArrayList` from `Arrays.asList` to `Collections.singletonList`.
* [java] Removes cast for `Object`.

## 4.2.2

* Removes unneeded custom codecs for all languages.

## 4.2.1

* Adds documentation comment support for Kotlin.

## 4.2.0

* Adds experimental support for Kotlin generation.

## 4.1.1

* [java] Adds missing `@NonNull` annotations to some methods.

## 4.1.0

* Adds documentation comment support for all currently supported languages.

## 4.0.3

* [swift] Makes swift output work on macOS.

## 4.0.2

* Fixes lint warnings.

## 4.0.1

* Exposes `SwiftOptions`.

## 4.0.0

* [java] **BREAKING CHANGE**: Changes style for enum values from camelCase to snake_case.
  Generated java enum values will now always be in upper snake_case.

## 3.2.9

* Updates text theme parameters to avoid deprecation issues.

## 3.2.8

* [dart] Deduces the correct import statement for Dart test files made with
  `dartHostTestHandler` instead of relying on relative imports.

## 3.2.7

* Requires `analyzer 4.4.0`, and replaces use of deprecated APIs.

## 3.2.6

* [java] Fixes returning int values from FlutterApi methods that fit in 32 bits.

## 3.2.5

* [c++] Fixes style issues in `FlutterError` and `ErrorOr`. The names and
  visibility of some members have changed, so this may require updates
  to existing code.

## 3.2.4

* [c++] Fixes most non-class arguments and return values in host APIs. The
  types of arguments and return values have changed, so this may require updates
  to existing code.

## 3.2.3

* Adds `unnecessary_import` to linter ignore list in generated dart tests.

## 3.2.2

* Adds `unnecessary_import` to linter ignore list for `package:flutter/foundation.dart`.

## 3.2.1

* Removes `@dart = 2.12` from generated Dart code.

## 3.2.0

* Adds experimental support for Swift generation.

## 3.1.7

* [java] Adds option to add javax.annotation.Generated annotation.

## 3.1.6

* Supports newer versions of `analyzer`.

## 3.1.5

* Fixes potential crash bug when using a nullable nested type that has nonnull
  fields in ObjC.

## 3.1.4

* [c++] Adds support for non-nullable fields, and fixes some issues with
  nullable fields. The types of some getters and setter have changed, so this
  may require updates to existing code.

## 3.1.3

* Adds support for enums in arguments to methods for HostApis.

## 3.1.2

* [c++] Fixes minor style issues in generated code. This includes the naming of
  generated methods and arguments, so will require updates to existing code.

## 3.1.1

* Updates for non-nullable bindings.

## 3.1.0

* [c++] Adds C++ code generator.

## 3.0.4

* [objc] Simplified some code output, including avoiding Xcode warnings about
  using `NSNumber*` directly as boolean value.
* [tests] Moved test script to enable CI.

## 3.0.3

* Adds ability for generators to do AST validation.  This can help generators
  without complete implementations to report gaps in coverage.

## 3.0.2

* Fixes non-nullable classes and enums as fields.
* Fixes nullable collections as return types.

## 3.0.1

* Enables NNBD for the Pigeon tool itself.
* [tests] Updates legacy Dart commands.

## 3.0.0

* **BREAKING CHANGE**: Removes the `--dart_null_safety` flag. Generated Dart
  now always uses nullability annotations, and thus requires Dart 2.12 or later.

## 2.0.4

* Fixes bug where Dart `FlutterApi`s would assert that a nullable argument was nonnull.

## 2.0.3

* Makes the generated Java Builder class final.

## 2.0.2

* Fixes Java crash for nullable nested type.

## 2.0.1

* Adds support for TaskQueues for serial background execution.

## 2.0.0

* Implements nullable parameters.
* **BREAKING CHANGE** - Nonnull parameters to async methods on HostApis for ObjC
  now have the proper nullability hints.

## 1.0.19

* Implements nullable return types.

## 1.0.18

* [front-end] Fix error caused by parsing `copyrightHeaders` passed to options in `@ConfigurePigeon`.

## 1.0.17

* [dart_test] Adds missing linter ignores.
* [objc] Factors out helper function for reading from NSDictionary's.
* [objc] Renames static variables to match Google style.

## 1.0.16

* Updates behavior of run\_tests.dart with no arguments.
* [debugging] Adds `ast_out` to help with debugging the compiler front-end.
* [front-end, dart] Adds support for non-null fields in data classes in the
  front-end parser and the Dart generator (unsupported languages ignore the
  designation currently).
* [front-end, dart, objc, java] Adds support for non-null fields in data
  classes.

## 1.0.15

* [java] Fix too little information when having an exception

## 1.0.14

* [tests] Port several generator tests to run in Dart over bash

## 1.0.13

* [style] Fixes new style rules for Dart analyzer.

## 1.0.12

* [java] Fixes enum support for null values.

## 1.0.11

* [ci] Starts transition to a Dart test runner, adds windows support.
* [front-end] Starts issuing an error if enums are used in type arguments.
* [front-end] Passes through all enums, referenced or not so they can be used as
  a work around for direct enum support.

## 1.0.10

* [front-end] Made sure that explicit use of Object actually creates the codec
  that can represent custom classes.

## 1.0.9

* [dart] Fixed cast exception that can happen with primitive data types with
  type arguments in FlutterApi's.

## 1.0.8

* [front-end] Started accepting explicit Object references in type arguments.
* [codecs] Fixed nuisance where duplicate entries could show up in custom codecs.

## 1.0.7

* [front-end] Fixed bug where nested classes' type arguments aren't included in
  the output (generated class and codec).

## 1.0.6

* Updated example README for set up steps.

## 1.0.5

* [java] Fixed bug when using Integer arguments to methods declared with 'int'
  arguments.

## 1.0.4

* [front-end] Fixed bug where codecs weren't generating support for types that
  only show up in type arguments.

## 1.0.3

* [objc] Updated assert message for incomplete implementations of protocols.

## 1.0.2

* [java] Made it so `@async` handlers in `@HostApi()` can report errors
  explicitly.

## 1.0.1

* [front-end] Fixed bug where classes only referenced as type arguments for
  generics weren't being generated.

## 1.0.0

* Started allowing primitive data types as arguments and return types.
* Generics support.
* Support for functions with more than one argument.
* [command-line] Added `one_language` flag for allowing Pigeon to only generate
  code for one platform.
* [command-line] Added the optional sdkPath parameter for specifying Dart SDK
  path.
* [dart] Fixed copyright headers for Dart test output.
* [front-end] Added more errors for incorrect usage of Pigeon (previously they
  were just ignored).
* [generators] Moved Pigeon to using a custom codec which allows collection
  types to contain custom classes.
* [java] Fixed NPE in Java generated code for nested types.
* [objc] **BREAKING CHANGE:** logic for generating Objective-C selectors has
  changed. `void add(Input value)` will now translate to
  `-(void)addValue:(Input*)value`, methods with no arguments will translate to
  `...WithError:` or `...WithCompletion:`.
* [objc] Added `@ObjCSelector` for specifying custom objc selectors.

## 0.3.0

* Updated the front-end parser to use dart
  [`analyzer`](https://pub.dev/packages/analyzer) instead of `dart:mirrors`.
  `dart:mirrors` doesn't support null-safe code so there were a class of
  features we couldn't implement without this migration.
* **BREAKING CHANGE** - the `configurePigeon` function has been migrated to a
  `@ConfigurePigeon` annotation.  See `./pigeons/message.dart` for an example.
  The annotation can be attached to anything in the file to take effect.
* **BREAKING CHANGE** - Now Pigeon files must be in one file per invocation of
  Pigeon.  For example, the classes your APIs use must be in the same file as
  your APIs.  If your Pigeon file imports another source file, it won't actually
  import it.

## 0.2.4

* bugfix in front-end parser for recursively referenced datatypes.

## 0.2.3

* bugfix in iOS async handlers of functions with no arguments.

## 0.2.2

* Added support for enums.

## 0.2.1

* Java: Fixed issue where multiple async HostApis can generate multiple Result interfaces.
* Dart: Made it so you can specify the BinaryMessenger of the generated APIs.

## 0.2.0

* **BREAKING CHANGE** - Pigeon files must be null-safe now.  That means the
  fields inside of the classes must be declared nullable (
  [non-null fields](https://github.com/flutter/flutter/issues/59118) aren't yet
  supported).  Migration example:

```dart
// Version 0.1.x
class Foo {
  int bar;
  String baz;
}

// Version 0.2.x
class Foo {
  int? bar;
  String? baz;
}
```

* **BREAKING CHANGE** - The default output from Pigeon is now null-safe.  If you
  want non-null-safe code you must provide the `--no-dart_null_safety` flag.
* The Pigeon source code is now null-safe.
* Fixed niladic non-value returning async functions in the Java generator.
* Made `runCommandLine` return an the status code.

## 0.1.24

* Moved logic from bin/ to lib/ to help customers wrap up the behavior.
* Added some more linter ignores for Dart.

## 0.1.23

* More Java linter and linter fixes.

## 0.1.22

* Java code generator enhancements:
  * Added linter tests to CI.
  * Fixed some linter issues in the Java code.

## 0.1.21

* Fixed decode method on generated Flutter classes that use null-safety and have
  null values.

## 0.1.20

* Implemented `@async` HostApi's for iOS.
* Fixed async FlutterApi methods with void return.

## 0.1.19

* Fixed a bug introduced in 0.1.17 where methods without arguments were
  no longer being called.

## 0.1.18

* Null safe requires Dart 2.12.

## 0.1.17

* Split out test code generation for Dart into a separate file via the
  --dart_test_out flag.

## 0.1.16

* Fixed running in certain environments where NNBD is enabled by default.

## 0.1.15

* Added support for running in versions of Dart that support NNBD.

## 0.1.14

* [Windows] Fixed executing from drives other than C:.

## 0.1.13

* Fixed execution on Windows with certain setups where Dart didn't allow
  backslashes in `import` statements.

## 0.1.12

* Fixed assert failure with creating a PlatformException as a result of an
  exception in Java handlers.

## 0.1.11

* Added flag to generate null safety annotated Dart code `--dart_null_safety`.
* Made it so Dart API setup methods can take null.

## 0.1.10+1

* Updated the examples page.

## 0.1.10

* Fixed bug that prevented running `pigeon` on Windows (introduced in `0.1.8`).

## 0.1.9

* Fixed bug where executing pigeon without arguments would crash (introduced in 0.1.8).

## 0.1.8

* Started spawning pigeon_lib in an isolate instead of a subprocess.  The
  subprocess could have lead to errors if the dart version on $PATH didn't match
  the one that comes with flutter.

## 0.1.7

* Fixed Dart compilation for later versions that support null safety, opting out
  of it for now.
* Fixed nested types in the Java runtime.

## 0.1.6

* Fixed unused variable linter warning in Dart code under certain conditions.

## 0.1.5

* Made array datatypes correctly get imported and exported avoiding the need to
  add extra imports to generated code.

## 0.1.4

* Fixed nullability for NSError's in generated objc code.
* Fixed nullability of nested objects in the Dart generator.
* Added test to make sure the pigeon version is correct in generated code headers.

## 0.1.3

* Added error message if supported datatypes are used as arguments or return
  types directly, without an enclosing class.
* Added support for List and Map datatypes in Java and Objective-C targets.

## 0.1.2+1

* Updated the Readme.md.

## 0.1.2

* Removed static analysis warnings from generated Java code.

## 0.1.1

* Fixed issue where nested types didn't work if they weren't present in the Api.

## 0.1.0

* Added pigeon.dart.
* Fixed some Obj-C linter problems.
* Added the ability to generate a mock handler in Dart.

## 0.1.0-experimental.11

* Fixed setting an api to null in Java.

## 0.1.0-experimental.10

* Added support for void argument functions.
* Added nullability annotations to generated objc code.

## 0.1.0-experimental.9

* Added e2e tests for iOS.

## 0.1.0-experimental.8

* Renamed `setupPigeon` to `configurePigeon`.

## 0.1.0-experimental.7

* Suppressed or got rid of warnings in generated Dart code.

## 0.1.0-experimental.6

* Added support for void return types.

## 0.1.0-experimental.5

* Fixed runtime exception in Android with values of ints less than 2^32.
* Incremented codegen version warning.

## 0.1.0-experimental.4

* Fixed primitive types for Android Java.

## 0.1.0-experimental.3

* Added support for for Android Java.

## 0.1.0-experimental.2

* Added Host->Flutter calls for Objective-C

## 0.1.0-experimental.1

* Fixed warning in the README.md

## 0.1.0-experimental.0

* Initial release.<|MERGE_RESOLUTION|>--- conflicted
+++ resolved
@@ -1,10 +1,10 @@
+## 4.2.9
+
+* Updates serialisation to use lists instead of maps.
+
 ## 4.2.8
 
-<<<<<<< HEAD
-* Updates serialisation to use lists instead of maps.
-=======
 * Adds the ability to use `runWithOptions` entrypoint to allow external libraries to use the pigeon easier.
->>>>>>> 6d9f6c68
 
 ## 4.2.7
 
