--- conflicted
+++ resolved
@@ -1,8 +1,7 @@
-<<<<<<< HEAD
-## 19.1.0
+## 20.1.0
 
 * [kotlin] Adds implementation for `@ProxyApi`.
-=======
+
 ## 20.0.1
 
 * [cpp] Fixes handling of null class arguments.
@@ -15,7 +14,6 @@
 * Fixes bug that prevented collection subtypes from being added properly.
 * [swift] Adds `@unchecked Sendable` to codec method.
 * [objc] [cpp] Fixes bug that prevented setting custom header import path.
->>>>>>> 260102b6
 
 ## 19.0.2
 
