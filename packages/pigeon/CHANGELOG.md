<<<<<<< HEAD
## NEXT

* Updates minimum supported SDK version to Flutter 3.10/Dart 3.0.
=======
## 13.1.2

* Adds compatibilty with `analyzer` 6.x.
>>>>>>> a8bb8330

## 13.1.1

* [kotlin] Removes unnecessary `;`s in generated code.

## 13.1.0

* [swift] Fixes Flutter Api void return error handling.
  * This shouldn't be breaking for anyone, but if you were incorrectly getting
    success responses, you may now be failing (correctly).
* Adds method channel name to error response when channel fails to connect.
* Reduces code generation duplication.
* Changes some methods to only be generated if needed.

## 13.0.0

* **Breaking Change** [objc] Eliminates boxing of non-nullable primitive types
  (bool, int, double). Changes required:
  * Implementations of host API methods that take non-nullable
    primitives will need to be updated to match the new signatures.
  * Calls to Flutter API methods that take non-nullable primitives will need to
    be updated to pass unboxed values.
  * Calls to non-nullable primitive property methods on generated data classes
    will need to be updated.
  * **WARNING**: Current versions of `Xcode` do not appear to warn about
    implicit `NSNumber *` to `BOOL` conversions, so code that is no longer
    correct after this breaking change may compile without warning. For example,
    `myGeneratedClass.aBoolProperty = @NO` can silently set `aBoolProperty` to
    `YES`. Any data class or Flutter API interactions involving `bool`s should
    be carefully audited by hand when updating.



## 12.0.1

* [swift] Adds protocol for Flutter APIs.

## 12.0.0

* Adds error handling on Flutter API methods.
* **Breaking Change** [kotlin] Flutter API methods now return `Result<return-type>`.
* **Breaking Change** [swift] Flutter API methods now return `Result<return-type, FlutterError>`.
* **Breaking Change** [java] Removes `Reply` class from all method returns and replaces it with `Result`.
  * Changes required: Replace all `Reply` callbacks with `Result` classes that contain both `success` and `failure` methods.
* **Breaking Change** [java] Adds `NullableResult` class for all nullable method returns.
  * Changes required: Any method that returns a nullable type will need to be updated to return `NullableResult` rather than `Result`.
* **Breaking Change** [java] Renames Host API `setup` method to `setUp`.
* **Breaking Change** [objc] Boxes all enum returns to allow for `nil` response on error.
* **Breaking Change** [objc] Renames `<api>Setup` to `SetUp<api>`.

## 11.0.1

* Adds pub topics to package metadata.

## 11.0.0

* Adds primitive enum support.
* [objc] Fixes nullable enums.
* **Breaking Change** [objc] Changes all nullable enums to be boxed in custom classes.
* **Breaking Change** [objc] Changes all enums names to have class prefix.
* Updates minimum supported SDK version to Flutter 3.7/Dart 2.19.

## 10.1.6

* Fixes generation failures when an output file is in a directory that doesn't already exist.

## 10.1.5

* [dart] Fixes import in generated test output when overriding package name.

## 10.1.4

* Adds package name to method channel strings to avoid potential collisions between plugins.
* Adds dartPackageName option to `pigeonOptions`.

## 10.1.3

* Adds generic `Object` field support to data classes.

## 10.1.2

* [swift] Fixes a crash when passing `null` for nested nullable classes.

## 10.1.1

* Updates README to better reflect modern usage.

## 10.1.0

* [objc] Adds macOS support to facilitate code sharing with existing iOS plugins.

## 10.0.1

* Requires `analyzer 5.13.0` and replaces use of deprecated APIs.

## 10.0.0

* [swift] Avoids using `Any` to represent `Optional`.
* [swift] **Breaking Change** A raw `List` (without generic type argument) in Dart will be
  translated into `[Any?]` (rather than `[Any]`).
* [swift] **Breaking Change** A raw `Map` (without generic type argument) in Dart will be
  translated into `[AnyHashable:Any?]` (rather than `[AnyHashable:Any]`).
* Adds an example application that uses Pigeon directly, rather than in a plugin.

## 9.2.5

* Reports an error when trying to use an enum directly in a `List` or `Map`
  argument.

## 9.2.4

* [objc] Fixes a warning due to a C++-style function signature in the codec
  getter's definition.

## 9.2.3

* [java] Fixes `UnknownNullability` and `SyntheticAccessor` warnings.

## 9.2.2

* [cpp] Minor changes to output style.

## 9.2.1

* [swift] Fixes NSNull casting crash.

## 9.2.0

* [cpp] Removes experimental tags.

## 9.1.4

* Migrates off deprecated `BinaryMessenger` API.

## 9.1.3

* [cpp] Requires passing any non-nullable fields of generated data classes as
  constructor arguments, similar to what is done in other languages. This may
  require updates to existing code that creates data class instances on the
  native side.
* [cpp] Adds a convenience constructor to generated data classes to set all
  fields during construction.

## 9.1.2

* [cpp] Fixes class parameters to Flutter APIs.
* Updates minimum Flutter version to 3.3.

## 9.1.1

* [swift] Removes experimental tags.
* [kotlin] Removes experimental tags.

## 9.1.0

* [java] Adds a `GeneratedApi.FlutterError` exception for passing custom error details (code, message, details).
* [kotlin] Adds a `FlutterError` exception for passing custom error details (code, message, details).
* [kotlin] Adds an `errorClassName` option in `KotlinOptions` for custom error class names.
* [java] Removes legacy try catch from async apis.
* [java] Removes legacy null check on non-nullable method arguments.
* [cpp] Fixes wrong order of items in `FlutterError`.
* Adds `FlutterError` handling integration tests for all platforms.

## 9.0.7

* [swift] Changes all ints to int64.
  May require code updates to existing code.
* Adds integration tests for int64.

## 9.0.6

* [kotlin] Removes safe casting from decode process.
* [swift] Removes safe casting from decode process.

## 9.0.5

* Removes the unnecessary Flutter constraint.
* Removes an unnecessary null check.
* Aligns Dart and Flutter SDK constraints.

## 9.0.4

* Adds parameter to generate Kotlin code in example README.

## 9.0.3

* [kotlin] Fixes compiler warnings in generated output.
* [swift] Fixes compiler warnings in generated output.

## 9.0.2

* [swift] Removes safe casting from decode process.
* [kotlin] Removes safe casting from decode process.

## 9.0.1

* Updates links for the merge of flutter/plugins into flutter/packages.

## 9.0.0

* **Breaking Change** Updates `DartOptions` to be immutable and adds const to the constructor.
* [java] Reverts `final` changes to Flutter Api classes.

## 8.0.0

* [objc] **BREAKING CHANGE**: FlutterApi calls now return a `FlutterError`,
  rather than an `NSError`, on failure.
* [objc] Fixes an unused function warning when only generating FlutterApi.

## 7.2.1

* [kotlin] Fixes Flutter api int errors with updated casting.

## 7.2.0

* [swift] Changes async method completion types.
  May require code updates to existing code.
* [swift] Adds error handling to async methods.
* [kotlin] Changes async method completion types.
  May require code updates to existing code.
* [kotlin] Adds error handling to async methods.
* Adds async error handling integration tests for all platforms.

## 7.1.5

* Updates code to fix strict-cast violations.

## 7.1.4

* [java] Fixes raw types lint issues.

## 7.1.3

* [objc] Removes unused function.

## 7.1.2

* [swift] Adds error handling to sync host api methods.

## 7.1.1

* [c++] Fixes handling of the `cpp*` options in `@ConfigurePigeon` annotations.

## 7.1.0

* Adds `@SwiftFunction` annotation for specifying custom swift function signature.

## 7.0.5

* Requires analyzer 5.0.0 and replaces use of deprecated APIs.

## 7.0.4

* [c++] Fixes minor output formatting issues.

## 7.0.3

* Updates scoped methods to prevent symbol-less use.

## 7.0.2

* [kotlin] Fixes a missed casting of not nullable Dart 'int' to Kotlin 64bit long.

## 7.0.1

* [generator_tools] adds `newln` method for adding empty lines and ending lines.
* Updates generators to more closely match Flutter formatter tool output.

## 7.0.0

* [java] **BREAKING CHANGE**: Makes data classes final.
  Updates generators for 1p linters.

## 6.0.3

* [docs] Updates README.md.

## 6.0.2

* [kotlin] Fixes a bug with a missed line break between generated statements in the `fromList` function of the companion object.

## 6.0.1

* [c++] Fixes most non-class arguments and return values in Flutter APIs. The
  types of arguments and return values have changed, so this may require updates
  to existing code.

## 6.0.0

* Creates StructuredGenerator class and implements it on all platforms.

## 5.0.1

* [c++] Fixes undefined behavior in `@async` methods.

## 5.0.0

* Creates new Generator classes for each language.

## 4.2.16

* [swift] Fixes warnings with `Object` parameters.
* [dart] Fixes warnings with `Object` return values.
* [c++] Generation of APIs that use `Object` no longer fails.

## 4.2.15

* Relocates generator classes. (Reverted)

## 4.2.14

* [c++] Fixes reply sending non EncodableValue wrapped lists.

## 4.2.13

* Add documentation comment support for Enum members.

## 4.2.12

* Updates serialization to use lists instead of maps to improve performance.

## 4.2.11

* [swift] Fixes compressed list data types.

## 4.2.10

* [java] Changes generated enum field to be final.

## 4.2.9

* [kotlin] Fixes a bug with some methods that return `void`.

## 4.2.8

* Adds the ability to use `runWithOptions` entrypoint to allow external libraries to use the pigeon easier.

## 4.2.7

* [swift] Fixes a bug when calling methods that return `void`.

## 4.2.6

* Fixes bug with parsing documentation comments that start with '/'.

## 4.2.5

* [dart] Fixes enum parameter handling in Dart test API class.

## 4.2.4

* [kotlin] Fixes Kotlin generated sync host api error.

## 4.2.3

* [java] Adds assert `args != null`.
* [java] Changes the args of a single element to `ArrayList` from `Arrays.asList` to `Collections.singletonList`.
* [java] Removes cast for `Object`.

## 4.2.2

* Removes unneeded custom codecs for all languages.

## 4.2.1

* Adds documentation comment support for Kotlin.

## 4.2.0

* Adds experimental support for Kotlin generation.

## 4.1.1

* [java] Adds missing `@NonNull` annotations to some methods.

## 4.1.0

* Adds documentation comment support for all currently supported languages.

## 4.0.3

* [swift] Makes swift output work on macOS.

## 4.0.2

* Fixes lint warnings.

## 4.0.1

* Exposes `SwiftOptions`.

## 4.0.0

* [java] **BREAKING CHANGE**: Changes style for enum values from camelCase to snake_case.
  Generated java enum values will now always be in upper snake_case.

## 3.2.9

* Updates text theme parameters to avoid deprecation issues.

## 3.2.8

* [dart] Deduces the correct import statement for Dart test files made with
  `dartHostTestHandler` instead of relying on relative imports.

## 3.2.7

* Requires `analyzer 4.4.0`, and replaces use of deprecated APIs.

## 3.2.6

* [java] Fixes returning int values from FlutterApi methods that fit in 32 bits.

## 3.2.5

* [c++] Fixes style issues in `FlutterError` and `ErrorOr`. The names and
  visibility of some members have changed, so this may require updates
  to existing code.

## 3.2.4

* [c++] Fixes most non-class arguments and return values in host APIs. The
  types of arguments and return values have changed, so this may require updates
  to existing code.

## 3.2.3

* Adds `unnecessary_import` to linter ignore list in generated dart tests.

## 3.2.2

* Adds `unnecessary_import` to linter ignore list for `package:flutter/foundation.dart`.

## 3.2.1

* Removes `@dart = 2.12` from generated Dart code.

## 3.2.0

* Adds experimental support for Swift generation.

## 3.1.7

* [java] Adds option to add javax.annotation.Generated annotation.

## 3.1.6

* Supports newer versions of `analyzer`.

## 3.1.5

* Fixes potential crash bug when using a nullable nested type that has nonnull
  fields in ObjC.

## 3.1.4

* [c++] Adds support for non-nullable fields, and fixes some issues with
  nullable fields. The types of some getters and setter have changed, so this
  may require updates to existing code.

## 3.1.3

* Adds support for enums in arguments to methods for HostApis.

## 3.1.2

* [c++] Fixes minor style issues in generated code. This includes the naming of
  generated methods and arguments, so will require updates to existing code.

## 3.1.1

* Updates for non-nullable bindings.

## 3.1.0

* [c++] Adds C++ code generator.

## 3.0.4

* [objc] Simplified some code output, including avoiding Xcode warnings about
  using `NSNumber*` directly as boolean value.
* [tests] Moved test script to enable CI.

## 3.0.3

* Adds ability for generators to do AST validation.  This can help generators
  without complete implementations to report gaps in coverage.

## 3.0.2

* Fixes non-nullable classes and enums as fields.
* Fixes nullable collections as return types.

## 3.0.1

* Enables NNBD for the Pigeon tool itself.
* [tests] Updates legacy Dart commands.

## 3.0.0

* **BREAKING CHANGE**: Removes the `--dart_null_safety` flag. Generated Dart
  now always uses nullability annotations, and thus requires Dart 2.12 or later.

## 2.0.4

* Fixes bug where Dart `FlutterApi`s would assert that a nullable argument was nonnull.

## 2.0.3

* [java] Makes the generated Builder class final.

## 2.0.2

* [java] Fixes crash for nullable nested type.

## 2.0.1

* Adds support for TaskQueues for serial background execution.

## 2.0.0

* Implements nullable parameters.
* **BREAKING CHANGE** - Nonnull parameters to async methods on HostApis for ObjC
  now have the proper nullability hints.

## 1.0.19

* Implements nullable return types.

## 1.0.18

* [front-end] Fix error caused by parsing `copyrightHeaders` passed to options in `@ConfigurePigeon`.

## 1.0.17

* [dart_test] Adds missing linter ignores.
* [objc] Factors out helper function for reading from NSDictionary's.
* [objc] Renames static variables to match Google style.

## 1.0.16

* Updates behavior of run\_tests.dart with no arguments.
* [debugging] Adds `ast_out` to help with debugging the compiler front-end.
* [front-end, dart] Adds support for non-null fields in data classes in the
  front-end parser and the Dart generator (unsupported languages ignore the
  designation currently).
* [front-end, dart, objc, java] Adds support for non-null fields in data
  classes.

## 1.0.15

* [java] Fix too little information when having an exception

## 1.0.14

* [tests] Port several generator tests to run in Dart over bash

## 1.0.13

* [style] Fixes new style rules for Dart analyzer.

## 1.0.12

* [java] Fixes enum support for null values.

## 1.0.11

* [ci] Starts transition to a Dart test runner, adds windows support.
* [front-end] Starts issuing an error if enums are used in type arguments.
* [front-end] Passes through all enums, referenced or not so they can be used as
  a work around for direct enum support.

## 1.0.10

* [front-end] Made sure that explicit use of Object actually creates the codec
  that can represent custom classes.

## 1.0.9

* [dart] Fixed cast exception that can happen with primitive data types with
  type arguments in FlutterApi's.

## 1.0.8

* [front-end] Started accepting explicit Object references in type arguments.
* [codecs] Fixed nuisance where duplicate entries could show up in custom codecs.

## 1.0.7

* [front-end] Fixed bug where nested classes' type arguments aren't included in
  the output (generated class and codec).

## 1.0.6

* Updated example README for set up steps.

## 1.0.5

* [java] Fixed bug when using Integer arguments to methods declared with 'int'
  arguments.

## 1.0.4

* [front-end] Fixed bug where codecs weren't generating support for types that
  only show up in type arguments.

## 1.0.3

* [objc] Updated assert message for incomplete implementations of protocols.

## 1.0.2

* [java] Made it so `@async` handlers in `@HostApi()` can report errors
  explicitly.

## 1.0.1

* [front-end] Fixed bug where classes only referenced as type arguments for
  generics weren't being generated.

## 1.0.0

* Started allowing primitive data types as arguments and return types.
* Generics support.
* Support for functions with more than one argument.
* [command-line] Added `one_language` flag for allowing Pigeon to only generate
  code for one platform.
* [command-line] Added the optional sdkPath parameter for specifying Dart SDK
  path.
* [dart] Fixed copyright headers for Dart test output.
* [front-end] Added more errors for incorrect usage of Pigeon (previously they
  were just ignored).
* [generators] Moved Pigeon to using a custom codec which allows collection
  types to contain custom classes.
* [java] Fixed NPE in Java generated code for nested types.
* [objc] **BREAKING CHANGE:** logic for generating selectors has changed.
  `void add(Input value)` will now translate to
  `-(void)addValue:(Input*)value`, methods with no arguments will translate to
  `...WithError:` or `...WithCompletion:`.
* [objc] Added `@ObjCSelector` for specifying custom objc selectors.

## 0.3.0

* Updated the front-end parser to use dart
  [`analyzer`](https://pub.dev/packages/analyzer) instead of `dart:mirrors`.
  `dart:mirrors` doesn't support null-safe code so there were a class of
  features we couldn't implement without this migration.
* **BREAKING CHANGE** - the `configurePigeon` function has been migrated to a
  `@ConfigurePigeon` annotation.  See `./pigeons/message.dart` for an example.
  The annotation can be attached to anything in the file to take effect.
* **BREAKING CHANGE** - Now Pigeon files must be in one file per invocation of
  Pigeon.  For example, the classes your APIs use must be in the same file as
  your APIs.  If your Pigeon file imports another source file, it won't actually
  import it.

## 0.2.4

* bugfix in front-end parser for recursively referenced datatypes.

## 0.2.3

* bugfix in iOS async handlers of functions with no arguments.

## 0.2.2

* Added support for enums.

## 0.2.1

* Java: Fixed issue where multiple async HostApis can generate multiple Result interfaces.
* Dart: Made it so you can specify the BinaryMessenger of the generated APIs.

## 0.2.0

* **BREAKING CHANGE** - Pigeon files must be null-safe now.  That means the
  fields inside of the classes must be declared nullable (
  [non-null fields](https://github.com/flutter/flutter/issues/59118) aren't yet
  supported).  Migration example:

```dart
// Version 0.1.x
class Foo {
  int bar;
  String baz;
}

// Version 0.2.x
class Foo {
  int? bar;
  String? baz;
}
```

* **BREAKING CHANGE** - The default output from Pigeon is now null-safe.  If you
  want non-null-safe code you must provide the `--no-dart_null_safety` flag.
* The Pigeon source code is now null-safe.
* Fixed niladic non-value returning async functions in the Java generator.
* Made `runCommandLine` return an the status code.

## 0.1.24

* Moved logic from bin/ to lib/ to help customers wrap up the behavior.
* Added some more linter ignores for Dart.

## 0.1.23

* More Java linter and linter fixes.

## 0.1.22

* Java code generator enhancements:
  * Added linter tests to CI.
  * Fixed some linter issues in the Java code.

## 0.1.21

* Fixed decode method on generated Flutter classes that use null-safety and have
  null values.

## 0.1.20

* Implemented `@async` HostApi's for iOS.
* Fixed async FlutterApi methods with void return.

## 0.1.19

* Fixed a bug introduced in 0.1.17 where methods without arguments were
  no longer being called.

## 0.1.18

* Null safe requires Dart 2.12.

## 0.1.17

* Split out test code generation for Dart into a separate file via the
  --dart_test_out flag.

## 0.1.16

* Fixed running in certain environments where NNBD is enabled by default.

## 0.1.15

* Added support for running in versions of Dart that support NNBD.

## 0.1.14

* [Windows] Fixed executing from drives other than C:.

## 0.1.13

* Fixed execution on Windows with certain setups where Dart didn't allow
  backslashes in `import` statements.

## 0.1.12

* Fixed assert failure with creating a PlatformException as a result of an
  exception in Java handlers.

## 0.1.11

* Added flag to generate null safety annotated Dart code `--dart_null_safety`.
* Made it so Dart API setup methods can take null.

## 0.1.10+1

* Updated the examples page.

## 0.1.10

* Fixed bug that prevented running `pigeon` on Windows (introduced in `0.1.8`).

## 0.1.9

* Fixed bug where executing pigeon without arguments would crash (introduced in 0.1.8).

## 0.1.8

* Started spawning pigeon_lib in an isolate instead of a subprocess.  The
  subprocess could have lead to errors if the dart version on $PATH didn't match
  the one that comes with flutter.

## 0.1.7

* Fixed Dart compilation for later versions that support null safety, opting out
  of it for now.
* Fixed nested types in the Java runtime.

## 0.1.6

* Fixed unused variable linter warning in Dart code under certain conditions.

## 0.1.5

* Made array datatypes correctly get imported and exported avoiding the need to
  add extra imports to generated code.

## 0.1.4

* Fixed nullability for NSError's in generated objc code.
* Fixed nullability of nested objects in the Dart generator.
* Added test to make sure the pigeon version is correct in generated code headers.

## 0.1.3

* Added error message if supported datatypes are used as arguments or return
  types directly, without an enclosing class.
* Added support for List and Map datatypes in Java and Objective-C targets.

## 0.1.2+1

* Updated the Readme.md.

## 0.1.2

* Removed static analysis warnings from generated Java code.

## 0.1.1

* Fixed issue where nested types didn't work if they weren't present in the Api.

## 0.1.0

* Added pigeon.dart.
* Fixed some Obj-C linter problems.
* Added the ability to generate a mock handler in Dart.

## 0.1.0-experimental.11

* Fixed setting an api to null in Java.

## 0.1.0-experimental.10

* Added support for void argument functions.
* Added nullability annotations to generated objc code.

## 0.1.0-experimental.9

* Added e2e tests for iOS.

## 0.1.0-experimental.8

* Renamed `setupPigeon` to `configurePigeon`.

## 0.1.0-experimental.7

* Suppressed or got rid of warnings in generated Dart code.

## 0.1.0-experimental.6

* Added support for void return types.

## 0.1.0-experimental.5

* Fixed runtime exception in Android with values of ints less than 2^32.
* Incremented codegen version warning.

## 0.1.0-experimental.4

* Fixed primitive types for Android Java.

## 0.1.0-experimental.3

* Added support for Android Java.

## 0.1.0-experimental.2

* Added Host->Flutter calls for Objective-C

## 0.1.0-experimental.1

* Fixed warning in the README.md

## 0.1.0-experimental.0

* Initial release.<|MERGE_RESOLUTION|>--- conflicted
+++ resolved
@@ -1,12 +1,10 @@
-<<<<<<< HEAD
 ## NEXT
 
 * Updates minimum supported SDK version to Flutter 3.10/Dart 3.0.
-=======
+
 ## 13.1.2
 
 * Adds compatibilty with `analyzer` 6.x.
->>>>>>> a8bb8330
 
 ## 13.1.1
 
