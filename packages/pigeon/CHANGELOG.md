--- conflicted
+++ resolved
@@ -1,10 +1,10 @@
+## 4.2.11
+
+* Adds echo boolean integration test.
+
 ## 4.2.10
 
-<<<<<<< HEAD
-* Adds minor additional integration test.
-=======
 * Changes generated Java enum field to be final.
->>>>>>> 02de1519
 
 ## 4.2.9
 
