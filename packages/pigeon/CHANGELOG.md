<<<<<<< HEAD
## 19.1.0

* [swift] Adds skeleton implementation for `@ProxyApi`.
=======
## 20.0.1

* [cpp] Fixes handling of null class arguments.

## 20.0.0

* Moves all codec logic to single custom codec per file.
* **Breaking Change** Limits the number of total custom types to 126.
  * If more than 126 custom types are needed, consider breaking up your definition files.
* Fixes bug that prevented collection subtypes from being added properly.
* [swift] Adds `@unchecked Sendable` to codec method.
* [objc] [cpp] Fixes bug that prevented setting custom header import path.

## 19.0.2

* [kotlin] Adds the `@JvmOverloads` to the `HostApi` setUp method. This prevents the calling Java code from having to provide an empty `String` as Kotlin provides it by default  

## 19.0.1

* [dart] Updates `PigeonInstanceMangerApi` to use the shared api channel code.
>>>>>>> 7805455b

## 19.0.0

* **Breaking Change** [swift] Removes `FlutterError` in favor of `PigeonError`.
* Updates minimum supported SDK version to Flutter 3.16/Dart 3.2.

## 18.0.1

* Fixes unnecessary calls of `toList` and `fromList` when encoding/decoding data classes.
* [kotlin] Changes to some code to make it more idiomatic.
* Removes collisions with the word `list`.

## 18.0.0

* Adds message channel suffix option to all APIs.
* **Breaking Change** [dart] Changes `FlutterApi` `setup` to `setUp`.

## 17.3.0

* [swift] Adds `@SwiftClass` annotation to allow choice between `struct` and `class` for data classes.
* [cpp] Adds support for recursive data class definitions.

## 17.2.0

* [dart] Adds implementation for `@ProxyApi`.

## 17.1.3

* [objc] Fixes double prefixes added to enum names.

## 17.1.2

* [swift] Separates message call code generation into separate methods.

## 17.1.1

* Removes heap allocation in generated C++ code.

## 17.1.0

* [kotlin] Adds `includeErrorClass` to `KotlinOptions`.
* Updates minimum supported SDK version to Flutter 3.13/Dart 3.1.

## 17.0.0

* **Breaking Change** [kotlin] Converts Kotlin enum case generation to SCREAMING_SNAKE_CASE.
  * Updates `writeEnum` function to adhere to Kotlin naming conventions.
  * Improves handling of complex names with enhanced regex patterns.
  * Expands unit tests for comprehensive name conversion validation.
  * **Migration Note**: This change modifies the naming convention of Kotlin enum cases generated from the Pigeon package. It is recommended to review the impact on your existing codebase and update any dependent code accordingly.

## 16.0.5

* Adds ProxyApi to AST generation.

## 16.0.4

* [swift] Improve style of Swift output.

## 16.0.3

* [kotlin] Separates message call code generation into separate methods.

## 16.0.2

* [dart] Separates message call code generation into separate methods.

## 16.0.1

* [dart] Fixes test generation for missing wrapResponse method if only host Api.

## 16.0.0

* [java] Adds `VoidResult` type for `Void` returns.
* **Breaking Change** [java] Updates all `Void` return types to use new `VoidResult`.

## 15.0.3

* Fixes new lint warnings.

## 15.0.2

* Prevents optional and non-positional parameters in Flutter APIs.
* [dart] Fixes named parameters in test output of host API methods.

## 15.0.1

* [java] Adds @CanIgnoreReturnValue annotation to class builder.

## 15.0.0

* **Breaking Change** [kotlin] Updates Flutter API to use new errorClassName.

## 14.0.1

* Updates minimum supported SDK version to Flutter 3.10/Dart 3.0.
* Updates issue_tracker link.

## 14.0.0

* **Breaking change** [dart] Renames locally defined host API variables.
  * [dart] Host api static field `codec` changed to `pigeonChannelCodec`.
* [dart] Adds named parameters to host API methods.
* [dart] Adds optional parameters to host API methods.
* [dart] Adds default values for class constructors and host API methods.
* Adds `isEnum` and `isClass` to `TypeDeclaration`s.
* [cpp] Fixes `FlutterError` generation being tied to ErrorOr.

## 13.1.2

* Adds compatibility with `analyzer` 6.x.

## 13.1.1

* [kotlin] Removes unnecessary `;`s in generated code.

## 13.1.0

* [swift] Fixes Flutter Api void return error handling.
  * This shouldn't be breaking for anyone, but if you were incorrectly getting
    success responses, you may now be failing (correctly).
* Adds method channel name to error response when channel fails to connect.
* Reduces code generation duplication.
* Changes some methods to only be generated if needed.

## 13.0.0

* **Breaking Change** [objc] Eliminates boxing of non-nullable primitive types
  (bool, int, double). Changes required:
  * Implementations of host API methods that take non-nullable
    primitives will need to be updated to match the new signatures.
  * Calls to Flutter API methods that take non-nullable primitives will need to
    be updated to pass unboxed values.
  * Calls to non-nullable primitive property methods on generated data classes
    will need to be updated.
  * **WARNING**: Current versions of `Xcode` do not appear to warn about
    implicit `NSNumber *` to `BOOL` conversions, so code that is no longer
    correct after this breaking change may compile without warning. For example,
    `myGeneratedClass.aBoolProperty = @NO` can silently set `aBoolProperty` to
    `YES`. Any data class or Flutter API interactions involving `bool`s should
    be carefully audited by hand when updating.



## 12.0.1

* [swift] Adds protocol for Flutter APIs.

## 12.0.0

* Adds error handling on Flutter API methods.
* **Breaking Change** [kotlin] Flutter API methods now return `Result<return-type>`.
* **Breaking Change** [swift] Flutter API methods now return `Result<return-type, FlutterError>`.
* **Breaking Change** [java] Removes `Reply` class from all method returns and replaces it with `Result`.
  * Changes required: Replace all `Reply` callbacks with `Result` classes that contain both `success` and `failure` methods.
* **Breaking Change** [java] Adds `NullableResult` class for all nullable method returns.
  * Changes required: Any method that returns a nullable type will need to be updated to return `NullableResult` rather than `Result`.
* **Breaking Change** [java] Renames Host API `setup` method to `setUp`.
* **Breaking Change** [objc] Boxes all enum returns to allow for `nil` response on error.
* **Breaking Change** [objc] Renames `<api>Setup` to `SetUp<api>`.

## 11.0.1

* Adds pub topics to package metadata.

## 11.0.0

* Adds primitive enum support.
* [objc] Fixes nullable enums.
* **Breaking Change** [objc] Changes all nullable enums to be boxed in custom classes.
* **Breaking Change** [objc] Changes all enums names to have class prefix.
* Updates minimum supported SDK version to Flutter 3.7/Dart 2.19.

## 10.1.6

* Fixes generation failures when an output file is in a directory that doesn't already exist.

## 10.1.5

* [dart] Fixes import in generated test output when overriding package name.

## 10.1.4

* Adds package name to method channel strings to avoid potential collisions between plugins.
* Adds dartPackageName option to `pigeonOptions`.

## 10.1.3

* Adds generic `Object` field support to data classes.

## 10.1.2

* [swift] Fixes a crash when passing `null` for nested nullable classes.

## 10.1.1

* Updates README to better reflect modern usage.

## 10.1.0

* [objc] Adds macOS support to facilitate code sharing with existing iOS plugins.

## 10.0.1

* Requires `analyzer 5.13.0` and replaces use of deprecated APIs.

## 10.0.0

* [swift] Avoids using `Any` to represent `Optional`.
* [swift] **Breaking Change** A raw `List` (without generic type argument) in Dart will be
  translated into `[Any?]` (rather than `[Any]`).
* [swift] **Breaking Change** A raw `Map` (without generic type argument) in Dart will be
  translated into `[AnyHashable:Any?]` (rather than `[AnyHashable:Any]`).
* Adds an example application that uses Pigeon directly, rather than in a plugin.

## 9.2.5

* Reports an error when trying to use an enum directly in a `List` or `Map`
  argument.

## 9.2.4

* [objc] Fixes a warning due to a C++-style function signature in the codec
  getter's definition.

## 9.2.3

* [java] Fixes `UnknownNullability` and `SyntheticAccessor` warnings.

## 9.2.2

* [cpp] Minor changes to output style.

## 9.2.1

* [swift] Fixes NSNull casting crash.

## 9.2.0

* [cpp] Removes experimental tags.

## 9.1.4

* Migrates off deprecated `BinaryMessenger` API.

## 9.1.3

* [cpp] Requires passing any non-nullable fields of generated data classes as
  constructor arguments, similar to what is done in other languages. This may
  require updates to existing code that creates data class instances on the
  native side.
* [cpp] Adds a convenience constructor to generated data classes to set all
  fields during construction.

## 9.1.2

* [cpp] Fixes class parameters to Flutter APIs.
* Updates minimum Flutter version to 3.3.

## 9.1.1

* [swift] Removes experimental tags.
* [kotlin] Removes experimental tags.

## 9.1.0

* [java] Adds a `GeneratedApi.FlutterError` exception for passing custom error details (code, message, details).
* [kotlin] Adds a `FlutterError` exception for passing custom error details (code, message, details).
* [kotlin] Adds an `errorClassName` option in `KotlinOptions` for custom error class names.
* [java] Removes legacy try catch from async APIs.
* [java] Removes legacy null check on non-nullable method arguments.
* [cpp] Fixes wrong order of items in `FlutterError`.
* Adds `FlutterError` handling integration tests for all platforms.

## 9.0.7

* [swift] Changes all ints to int64.
  May require code updates to existing code.
* Adds integration tests for int64.

## 9.0.6

* [kotlin] Removes safe casting from decode process.
* [swift] Removes safe casting from decode process.

## 9.0.5

* Removes the unnecessary Flutter constraint.
* Removes an unnecessary null check.
* Aligns Dart and Flutter SDK constraints.

## 9.0.4

* Adds parameter to generate Kotlin code in example README.

## 9.0.3

* [kotlin] Fixes compiler warnings in generated output.
* [swift] Fixes compiler warnings in generated output.

## 9.0.2

* [swift] Removes safe casting from decode process.
* [kotlin] Removes safe casting from decode process.

## 9.0.1

* Updates links for the merge of flutter/plugins into flutter/packages.

## 9.0.0

* **Breaking Change** Updates `DartOptions` to be immutable and adds const to the constructor.
* [java] Reverts `final` changes to Flutter Api classes.

## 8.0.0

* [objc] **BREAKING CHANGE**: FlutterApi calls now return a `FlutterError`,
  rather than an `NSError`, on failure.
* [objc] Fixes an unused function warning when only generating FlutterApi.

## 7.2.1

* [kotlin] Fixes Flutter API int errors with updated casting.

## 7.2.0

* [swift] Changes async method completion types.
  May require code updates to existing code.
* [swift] Adds error handling to async methods.
* [kotlin] Changes async method completion types.
  May require code updates to existing code.
* [kotlin] Adds error handling to async methods.
* Adds async error handling integration tests for all platforms.

## 7.1.5

* Updates code to fix strict-cast violations.

## 7.1.4

* [java] Fixes raw types lint issues.

## 7.1.3

* [objc] Removes unused function.

## 7.1.2

* [swift] Adds error handling to sync host API methods.

## 7.1.1

* [c++] Fixes handling of the `cpp*` options in `@ConfigurePigeon` annotations.

## 7.1.0

* Adds `@SwiftFunction` annotation for specifying custom swift function signature.

## 7.0.5

* Requires analyzer 5.0.0 and replaces use of deprecated APIs.

## 7.0.4

* [c++] Fixes minor output formatting issues.

## 7.0.3

* Updates scoped methods to prevent symbol-less use.

## 7.0.2

* [kotlin] Fixes a missed casting of not nullable Dart 'int' to Kotlin 64bit long.

## 7.0.1

* [generator_tools] adds `newln` method for adding empty lines and ending lines.
* Updates generators to more closely match Flutter formatter tool output.

## 7.0.0

* [java] **BREAKING CHANGE**: Makes data classes final.
  Updates generators for 1p linters.

## 6.0.3

* [docs] Updates README.md.

## 6.0.2

* [kotlin] Fixes a bug with a missed line break between generated statements in the `fromList` function of the companion object.

## 6.0.1

* [c++] Fixes most non-class arguments and return values in Flutter APIs. The
  types of arguments and return values have changed, so this may require updates
  to existing code.

## 6.0.0

* Creates StructuredGenerator class and implements it on all platforms.

## 5.0.1

* [c++] Fixes undefined behavior in `@async` methods.

## 5.0.0

* Creates new Generator classes for each language.

## 4.2.16

* [swift] Fixes warnings with `Object` parameters.
* [dart] Fixes warnings with `Object` return values.
* [c++] Generation of APIs that use `Object` no longer fails.

## 4.2.15

* Relocates generator classes. (Reverted)

## 4.2.14

* [c++] Fixes reply sending non EncodableValue wrapped lists.

## 4.2.13

* Add documentation comment support for Enum members.

## 4.2.12

* Updates serialization to use lists instead of maps to improve performance.

## 4.2.11

* [swift] Fixes compressed list data types.

## 4.2.10

* [java] Changes generated enum field to be final.

## 4.2.9

* [kotlin] Fixes a bug with some methods that return `void`.

## 4.2.8

* Adds the ability to use `runWithOptions` entrypoint to allow external libraries to use the pigeon easier.

## 4.2.7

* [swift] Fixes a bug when calling methods that return `void`.

## 4.2.6

* Fixes bug with parsing documentation comments that start with '/'.

## 4.2.5

* [dart] Fixes enum parameter handling in Dart test API class.

## 4.2.4

* [kotlin] Fixes Kotlin generated sync host API error.

## 4.2.3

* [java] Adds assert `args != null`.
* [java] Changes the args of a single element to `ArrayList` from `Arrays.asList` to `Collections.singletonList`.
* [java] Removes cast for `Object`.

## 4.2.2

* Removes unneeded custom codecs for all languages.

## 4.2.1

* Adds documentation comment support for Kotlin.

## 4.2.0

* Adds experimental support for Kotlin generation.

## 4.1.1

* [java] Adds missing `@NonNull` annotations to some methods.

## 4.1.0

* Adds documentation comment support for all currently supported languages.

## 4.0.3

* [swift] Makes swift output work on macOS.

## 4.0.2

* Fixes lint warnings.

## 4.0.1

* Exposes `SwiftOptions`.

## 4.0.0

* [java] **BREAKING CHANGE**: Changes style for enum values from camelCase to snake_case.
  Generated java enum values will now always be in upper snake_case.

## 3.2.9

* Updates text theme parameters to avoid deprecation issues.

## 3.2.8

* [dart] Deduces the correct import statement for Dart test files made with
  `dartHostTestHandler` instead of relying on relative imports.

## 3.2.7

* Requires `analyzer 4.4.0`, and replaces use of deprecated APIs.

## 3.2.6

* [java] Fixes returning int values from FlutterApi methods that fit in 32 bits.

## 3.2.5

* [c++] Fixes style issues in `FlutterError` and `ErrorOr`. The names and
  visibility of some members have changed, so this may require updates
  to existing code.

## 3.2.4

* [c++] Fixes most non-class arguments and return values in host APIs. The
  types of arguments and return values have changed, so this may require updates
  to existing code.

## 3.2.3

* Adds `unnecessary_import` to linter ignore list in generated dart tests.

## 3.2.2

* Adds `unnecessary_import` to linter ignore list for `package:flutter/foundation.dart`.

## 3.2.1

* Removes `@dart = 2.12` from generated Dart code.

## 3.2.0

* Adds experimental support for Swift generation.

## 3.1.7

* [java] Adds option to add javax.annotation.Generated annotation.

## 3.1.6

* Supports newer versions of `analyzer`.

## 3.1.5

* Fixes potential crash bug when using a nullable nested type that has nonnull
  fields in ObjC.

## 3.1.4

* [c++] Adds support for non-nullable fields, and fixes some issues with
  nullable fields. The types of some getters and setter have changed, so this
  may require updates to existing code.

## 3.1.3

* Adds support for enums in arguments to methods for HostApis.

## 3.1.2

* [c++] Fixes minor style issues in generated code. This includes the naming of
  generated methods and arguments, so will require updates to existing code.

## 3.1.1

* Updates for non-nullable bindings.

## 3.1.0

* [c++] Adds C++ code generator.

## 3.0.4

* [objc] Simplified some code output, including avoiding Xcode warnings about
  using `NSNumber*` directly as boolean value.
* [tests] Moved test script to enable CI.

## 3.0.3

* Adds ability for generators to do AST validation.  This can help generators
  without complete implementations to report gaps in coverage.

## 3.0.2

* Fixes non-nullable classes and enums as fields.
* Fixes nullable collections as return types.

## 3.0.1

* Enables NNBD for the Pigeon tool itself.
* [tests] Updates legacy Dart commands.

## 3.0.0

* **BREAKING CHANGE**: Removes the `--dart_null_safety` flag. Generated Dart
  now always uses nullability annotations, and thus requires Dart 2.12 or later.

## 2.0.4

* Fixes bug where Dart `FlutterApi`s would assert that a nullable argument was nonnull.

## 2.0.3

* [java] Makes the generated Builder class final.

## 2.0.2

* [java] Fixes crash for nullable nested type.

## 2.0.1

* Adds support for TaskQueues for serial background execution.

## 2.0.0

* Implements nullable parameters.
* **BREAKING CHANGE** - Nonnull parameters to async methods on HostApis for ObjC
  now have the proper nullability hints.

## 1.0.19

* Implements nullable return types.

## 1.0.18

* [front-end] Fix error caused by parsing `copyrightHeaders` passed to options in `@ConfigurePigeon`.

## 1.0.17

* [dart_test] Adds missing linter ignores.
* [objc] Factors out helper function for reading from NSDictionary's.
* [objc] Renames static variables to match Google style.

## 1.0.16

* Updates behavior of run\_tests.dart with no arguments.
* [debugging] Adds `ast_out` to help with debugging the compiler front-end.
* [front-end, dart] Adds support for non-null fields in data classes in the
  front-end parser and the Dart generator (unsupported languages ignore the
  designation currently).
* [front-end, dart, objc, java] Adds support for non-null fields in data
  classes.

## 1.0.15

* [java] Fix too little information when having an exception

## 1.0.14

* [tests] Port several generator tests to run in Dart over bash

## 1.0.13

* [style] Fixes new style rules for Dart analyzer.

## 1.0.12

* [java] Fixes enum support for null values.

## 1.0.11

* [ci] Starts transition to a Dart test runner, adds windows support.
* [front-end] Starts issuing an error if enums are used in type arguments.
* [front-end] Passes through all enums, referenced or not so they can be used as
  a work around for direct enum support.

## 1.0.10

* [front-end] Made sure that explicit use of Object actually creates the codec
  that can represent custom classes.

## 1.0.9

* [dart] Fixed cast exception that can happen with primitive data types with
  type arguments in FlutterApi's.

## 1.0.8

* [front-end] Started accepting explicit Object references in type arguments.
* [codecs] Fixed nuisance where duplicate entries could show up in custom codecs.

## 1.0.7

* [front-end] Fixed bug where nested classes' type arguments aren't included in
  the output (generated class and codec).

## 1.0.6

* Updated example README for set up steps.

## 1.0.5

* [java] Fixed bug when using Integer arguments to methods declared with 'int'
  arguments.

## 1.0.4

* [front-end] Fixed bug where codecs weren't generating support for types that
  only show up in type arguments.

## 1.0.3

* [objc] Updated assert message for incomplete implementations of protocols.

## 1.0.2

* [java] Made it so `@async` handlers in `@HostApi()` can report errors
  explicitly.

## 1.0.1

* [front-end] Fixed bug where classes only referenced as type arguments for
  generics weren't being generated.

## 1.0.0

* Started allowing primitive data types as arguments and return types.
* Generics support.
* Support for functions with more than one argument.
* [command-line] Added `one_language` flag for allowing Pigeon to only generate
  code for one platform.
* [command-line] Added the optional sdkPath parameter for specifying Dart SDK
  path.
* [dart] Fixed copyright headers for Dart test output.
* [front-end] Added more errors for incorrect usage of Pigeon (previously they
  were just ignored).
* [generators] Moved Pigeon to using a custom codec which allows collection
  types to contain custom classes.
* [java] Fixed NPE in Java generated code for nested types.
* [objc] **BREAKING CHANGE:** logic for generating selectors has changed.
  `void add(Input value)` will now translate to
  `-(void)addValue:(Input*)value`, methods with no arguments will translate to
  `...WithError:` or `...WithCompletion:`.
* [objc] Added `@ObjCSelector` for specifying custom objc selectors.

## 0.3.0

* Updated the front-end parser to use dart
  [`analyzer`](https://pub.dev/packages/analyzer) instead of `dart:mirrors`.
  `dart:mirrors` doesn't support null-safe code so there were a class of
  features we couldn't implement without this migration.
* **BREAKING CHANGE** - the `configurePigeon` function has been migrated to a
  `@ConfigurePigeon` annotation.  See `./pigeons/message.dart` for an example.
  The annotation can be attached to anything in the file to take effect.
* **BREAKING CHANGE** - Now Pigeon files must be in one file per invocation of
  Pigeon.  For example, the classes your APIs use must be in the same file as
  your APIs.  If your Pigeon file imports another source file, it won't actually
  import it.

## 0.2.4

* bugfix in front-end parser for recursively referenced datatypes.

## 0.2.3

* bugfix in iOS async handlers of functions with no arguments.

## 0.2.2

* Added support for enums.

## 0.2.1

* Java: Fixed issue where multiple async HostApis can generate multiple Result interfaces.
* Dart: Made it so you can specify the BinaryMessenger of the generated APIs.

## 0.2.0

* **BREAKING CHANGE** - Pigeon files must be null-safe now.  That means the
  fields inside of the classes must be declared nullable (
  [non-null fields](https://github.com/flutter/flutter/issues/59118) aren't yet
  supported).  Migration example:

```dart
// Version 0.1.x
class Foo {
  int bar;
  String baz;
}

// Version 0.2.x
class Foo {
  int? bar;
  String? baz;
}
```

* **BREAKING CHANGE** - The default output from Pigeon is now null-safe.  If you
  want non-null-safe code you must provide the `--no-dart_null_safety` flag.
* The Pigeon source code is now null-safe.
* Fixed niladic non-value returning async functions in the Java generator.
* Made `runCommandLine` return an the status code.

## 0.1.24

* Moved logic from bin/ to lib/ to help customers wrap up the behavior.
* Added some more linter ignores for Dart.

## 0.1.23

* More Java linter and linter fixes.

## 0.1.22

* Java code generator enhancements:
  * Added linter tests to CI.
  * Fixed some linter issues in the Java code.

## 0.1.21

* Fixed decode method on generated Flutter classes that use null-safety and have
  null values.

## 0.1.20

* Implemented `@async` HostApi's for iOS.
* Fixed async FlutterApi methods with void return.

## 0.1.19

* Fixed a bug introduced in 0.1.17 where methods without arguments were
  no longer being called.

## 0.1.18

* Null safe requires Dart 2.12.

## 0.1.17

* Split out test code generation for Dart into a separate file via the
  --dart_test_out flag.

## 0.1.16

* Fixed running in certain environments where NNBD is enabled by default.

## 0.1.15

* Added support for running in versions of Dart that support NNBD.

## 0.1.14

* [Windows] Fixed executing from drives other than C:.

## 0.1.13

* Fixed execution on Windows with certain setups where Dart didn't allow
  backslashes in `import` statements.

## 0.1.12

* Fixed assert failure with creating a PlatformException as a result of an
  exception in Java handlers.

## 0.1.11

* Added flag to generate null safety annotated Dart code `--dart_null_safety`.
* Made it so Dart API setup methods can take null.

## 0.1.10+1

* Updated the examples page.

## 0.1.10

* Fixed bug that prevented running `pigeon` on Windows (introduced in `0.1.8`).

## 0.1.9

* Fixed bug where executing pigeon without arguments would crash (introduced in 0.1.8).

## 0.1.8

* Started spawning pigeon_lib in an isolate instead of a subprocess.  The
  subprocess could have lead to errors if the dart version on $PATH didn't match
  the one that comes with flutter.

## 0.1.7

* Fixed Dart compilation for later versions that support null safety, opting out
  of it for now.
* Fixed nested types in the Java runtime.

## 0.1.6

* Fixed unused variable linter warning in Dart code under certain conditions.

## 0.1.5

* Made array datatypes correctly get imported and exported avoiding the need to
  add extra imports to generated code.

## 0.1.4

* Fixed nullability for NSError's in generated objc code.
* Fixed nullability of nested objects in the Dart generator.
* Added test to make sure the pigeon version is correct in generated code headers.

## 0.1.3

* Added error message if supported datatypes are used as arguments or return
  types directly, without an enclosing class.
* Added support for List and Map datatypes in Java and Objective-C targets.

## 0.1.2+1

* Updated the Readme.md.

## 0.1.2

* Removed static analysis warnings from generated Java code.

## 0.1.1

* Fixed issue where nested types didn't work if they weren't present in the Api.

## 0.1.0

* Added pigeon.dart.
* Fixed some Obj-C linter problems.
* Added the ability to generate a mock handler in Dart.

## 0.1.0-experimental.11

* Fixed setting an API to null in Java.

## 0.1.0-experimental.10

* Added support for void argument functions.
* Added nullability annotations to generated objc code.

## 0.1.0-experimental.9

* Added e2e tests for iOS.

## 0.1.0-experimental.8

* Renamed `setupPigeon` to `configurePigeon`.

## 0.1.0-experimental.7

* Suppressed or got rid of warnings in generated Dart code.

## 0.1.0-experimental.6

* Added support for void return types.

## 0.1.0-experimental.5

* Fixed runtime exception in Android with values of ints less than 2^32.
* Incremented codegen version warning.

## 0.1.0-experimental.4

* Fixed primitive types for Android Java.

## 0.1.0-experimental.3

* Added support for Android Java.

## 0.1.0-experimental.2

* Added Host->Flutter calls for Objective-C

## 0.1.0-experimental.1

* Fixed warning in the README.md

## 0.1.0-experimental.0

* Initial release.<|MERGE_RESOLUTION|>--- conflicted
+++ resolved
@@ -1,8 +1,7 @@
-<<<<<<< HEAD
-## 19.1.0
+## 20.1.0
 
 * [swift] Adds skeleton implementation for `@ProxyApi`.
-=======
+
 ## 20.0.1
 
 * [cpp] Fixes handling of null class arguments.
@@ -23,7 +22,6 @@
 ## 19.0.1
 
 * [dart] Updates `PigeonInstanceMangerApi` to use the shared api channel code.
->>>>>>> 7805455b
 
 ## 19.0.0
 
