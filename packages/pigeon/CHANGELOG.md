--- conflicted
+++ resolved
@@ -1,12 +1,10 @@
-<<<<<<< HEAD
 ## 3.2.0
 
 * Adds experimental support for Swift generation.
-=======
+
 ## 3.1.7
 
 * [java] Adds option to add javax.annotation.Generated annotation.
->>>>>>> 78fc88cb
 
 ## 3.1.6
 
