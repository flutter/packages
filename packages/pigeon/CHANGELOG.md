<<<<<<< HEAD
## 3.1.8

* [c++] Fixes most non-class arguments and return values in host APIs. The
  types of arguments and return values have changed, so this may require updates
  to existing code.

=======
## 3.2.0

* Adds experimental support for Swift generation.
>>>>>>> 67ce87a8

## 3.1.7

* [java] Adds option to add javax.annotation.Generated annotation.

## 3.1.6

* Supports newer versions of `analyzer`.

## 3.1.5

* Fixes potential crash bug when using a nullable nested type that has nonnull
  fields in ObjC.

## 3.1.4

* [c++] Adds support for non-nullable fields, and fixes some issues with
  nullable fields. The types of some getters and setter have changed, so this
  may require updates to existing code.

## 3.1.3

* Adds support for enums in arguments to methods for HostApis.

## 3.1.2

* [c++] Fixes minor style issues in generated code. This includes the naming of
  generated methods and arguments, so will require updates to existing code.

## 3.1.1

* Updates for non-nullable bindings.

## 3.1.0

* [c++] Adds C++ code generator.

## 3.0.4

* [objc] Simplified some code output, including avoiding Xcode warnings about
  using `NSNumber*` directly as boolean value.  
* [tests] Moved test script to enable CI.

## 3.0.3

* Adds ability for generators to do AST validation.  This can help generators
  without complete implementations to report gaps in coverage.

## 3.0.2

* Fixes non-nullable classes and enums as fields.
* Fixes nullable collections as return types.

## 3.0.1

* Enables NNBD for the Pigeon tool itself.
* [tests] Updates legacy Dart commands.

## 3.0.0

* **BREAKING CHANGE**: Removes the `--dart_null_safety` flag. Generated Dart
  now always uses nullability annotations, and thus requires Dart 2.12 or later.

## 2.0.4

* Fixes bug where Dart `FlutterApi`s would assert that a nullable argument was nonnull.

## 2.0.3

* Makes the generated Java Builder class final.

## 2.0.2

* Fixes Java crash for nullable nested type.

## 2.0.1

* Adds support for TaskQueues for serial background execution.

## 2.0.0

* Implements nullable parameters.
* **BREAKING CHANGE** - Nonnull parameters to async methods on HostApis for ObjC
  now have the proper nullability hints.

## 1.0.19

* Implements nullable return types.

## 1.0.18

* [front-end] Fix error caused by parsing `copyrightHeaders` passed to options in `@ConfigurePigeon`.

## 1.0.17

* [dart_test] Adds missing linter ignores.
* [objc] Factors out helper function for reading from NSDictionary's.
* [objc] Renames static variables to match Google style.

## 1.0.16

* Updates behavior of run\_tests.dart with no arguments.
* [debugging] Adds `ast_out` to help with debugging the compiler front-end.
* [front-end, dart] Adds support for non-null fields in data classes in the
  front-end parser and the Dart generator (unsupported languages ignore the
  designation currently).
* [front-end, dart, objc, java] Adds support for non-null fields in data
  classes.

## 1.0.15

* [java] Fix too little information when having an exception

## 1.0.14

* [tests] Port several generator tests to run in Dart over bash

## 1.0.13

* [style] Fixes new style rules for Dart analyzer.

## 1.0.12

* [java] Fixes enum support for null values.

## 1.0.11

* [ci] Starts transition to a Dart test runner, adds windows support.
* [front-end] Starts issuing an error if enums are used in type arguments.
* [front-end] Passes through all enums, referenced or not so they can be used as
  a work around for direct enum support.

## 1.0.10

* [front-end] Made sure that explicit use of Object actually creates the codec
  that can represent custom classes.

## 1.0.9

* [dart] Fixed cast exception that can happen with primitive data types with
  type arguments in FlutterApi's.

## 1.0.8

* [front-end] Started accepting explicit Object references in type arguments.
* [codecs] Fixed nuisance where duplicate entries could show up in custom codecs.

## 1.0.7

* [front-end] Fixed bug where nested classes' type arguments aren't included in
  the output (generated class and codec).

## 1.0.6

* Updated example README for set up steps.

## 1.0.5

* [java] Fixed bug when using Integer arguments to methods declared with 'int'
  arguments.

## 1.0.4

* [front-end] Fixed bug where codecs weren't generating support for types that
  only show up in type arguments.

## 1.0.3

* [objc] Updated assert message for incomplete implementations of protocols.

## 1.0.2

* [java] Made it so `@async` handlers in `@HostApi()` can report errors
  explicitly.

## 1.0.1

* [front-end] Fixed bug where classes only referenced as type arguments for
  generics weren't being generated.

## 1.0.0

* Started allowing primitive data types as arguments and return types.
* Generics support.
* Support for functions with more than one argument.
* [command-line] Added `one_language` flag for allowing Pigeon to only generate
  code for one platform.
* [command-line] Added the optional sdkPath parameter for specifying Dart SDK
  path.
* [dart] Fixed copyright headers for Dart test output.
* [front-end] Added more errors for incorrect usage of Pigeon (previously they
  were just ignored).
* [generators] Moved Pigeon to using a custom codec which allows collection
  types to contain custom classes.
* [java] Fixed NPE in Java generated code for nested types.
* [objc] **BREAKING CHANGE:** logic for generating Objective-C selectors has
  changed. `void add(Input value)` will now translate to
  `-(void)addValue:(Input*)value`, methods with no arguments will translate to
  `...WithError:` or `...WithCompletion:`.
* [objc] Added `@ObjCSelector` for specifying custom objc selectors.

## 0.3.0

* Updated the front-end parser to use dart
  [`analyzer`](https://pub.dev/packages/analyzer) instead of `dart:mirrors`.
  `dart:mirrors` doesn't support null-safe code so there were a class of
  features we couldn't implement without this migration.
* **BREAKING CHANGE** - the `configurePigeon` function has been migrated to a
  `@ConfigurePigeon` annotation.  See `./pigeons/message.dart` for an example.
  The annotation can be attached to anything in the file to take effect.
* **BREAKING CHANGE** - Now Pigeon files must be in one file per invocation of
  Pigeon.  For example, the classes your APIs use must be in the same file as
  your APIs.  If your Pigeon file imports another source file, it won't actually
  import it.

## 0.2.4

* bugfix in front-end parser for recursively referenced datatypes.

## 0.2.3

* bugfix in iOS async handlers of functions with no arguments.

## 0.2.2

* Added support for enums.

## 0.2.1

* Java: Fixed issue where multiple async HostApis can generate multiple Result interfaces.
* Dart: Made it so you can specify the BinaryMessenger of the generated APIs.

## 0.2.0

* **BREAKING CHANGE** - Pigeon files must be null-safe now.  That means the
  fields inside of the classes must be declared nullable (
  [non-null fields](https://github.com/flutter/flutter/issues/59118) aren't yet
  supported).  Migration example:

```dart
// Version 0.1.x
class Foo {
  int bar;
  String baz;
}

// Version 0.2.x
class Foo {
  int? bar;
  String? baz;
}
```

* **BREAKING CHANGE** - The default output from Pigeon is now null-safe.  If you
  want non-null-safe code you must provide the `--no-dart_null_safety` flag.
* The Pigeon source code is now null-safe.
* Fixed niladic non-value returning async functions in the Java generator.
* Made `runCommandLine` return an the status code.

## 0.1.24

* Moved logic from bin/ to lib/ to help customers wrap up the behavior.
* Added some more linter ignores for Dart.

## 0.1.23

* More Java linter and linter fixes.

## 0.1.22

* Java code generator enhancements:
  * Added linter tests to CI.
  * Fixed some linter issues in the Java code.

## 0.1.21

* Fixed decode method on generated Flutter classes that use null-safety and have
  null values.

## 0.1.20

* Implemented `@async` HostApi's for iOS.
* Fixed async FlutterApi methods with void return.

## 0.1.19

* Fixed a bug introduced in 0.1.17 where methods without arguments were
  no longer being called.

## 0.1.18

* Null safe requires Dart 2.12.

## 0.1.17

* Split out test code generation for Dart into a separate file via the
  --dart_test_out flag.

## 0.1.16

* Fixed running in certain environments where NNBD is enabled by default.

## 0.1.15

* Added support for running in versions of Dart that support NNBD.

## 0.1.14

* [Windows] Fixed executing from drives other than C:.

## 0.1.13

* Fixed execution on Windows with certain setups where Dart didn't allow
  backslashes in `import` statements.

## 0.1.12

* Fixed assert failure with creating a PlatformException as a result of an
  exception in Java handlers.

## 0.1.11

* Added flag to generate null safety annotated Dart code `--dart_null_safety`.
* Made it so Dart API setup methods can take null.

## 0.1.10+1

* Updated the examples page.

## 0.1.10

* Fixed bug that prevented running `pigeon` on Windows (introduced in `0.1.8`).

## 0.1.9

* Fixed bug where executing pigeon without arguments would crash (introduced in 0.1.8).

## 0.1.8

* Started spawning pigeon_lib in an isolate instead of a subprocess.  The
  subprocess could have lead to errors if the dart version on $PATH didn't match
  the one that comes with flutter.

## 0.1.7

* Fixed Dart compilation for later versions that support null safety, opting out
  of it for now.
* Fixed nested types in the Java runtime.

## 0.1.6

* Fixed unused variable linter warning in Dart code under certain conditions.

## 0.1.5

* Made array datatypes correctly get imported and exported avoiding the need to
  add extra imports to generated code.

## 0.1.4

* Fixed nullability for NSError's in generated objc code.
* Fixed nullability of nested objects in the Dart generator.
* Added test to make sure the pigeon version is correct in generated code headers.

## 0.1.3

* Added error message if supported datatypes are used as arguments or return
  types directly, without an enclosing class.
* Added support for List and Map datatypes in Java and Objective-C targets.

## 0.1.2+1

* Updated the Readme.md.

## 0.1.2

* Removed static analysis warnings from generated Java code.

## 0.1.1

* Fixed issue where nested types didn't work if they weren't present in the Api.

## 0.1.0

* Added pigeon.dart.
* Fixed some Obj-C linter problems.
* Added the ability to generate a mock handler in Dart.

## 0.1.0-experimental.11

* Fixed setting an api to null in Java.

## 0.1.0-experimental.10

* Added support for void argument functions.
* Added nullability annotations to generated objc code.

## 0.1.0-experimental.9

* Added e2e tests for iOS.

## 0.1.0-experimental.8

* Renamed `setupPigeon` to `configurePigeon`.

## 0.1.0-experimental.7

* Suppressed or got rid of warnings in generated Dart code.

## 0.1.0-experimental.6

* Added support for void return types.

## 0.1.0-experimental.5

* Fixed runtime exception in Android with values of ints less than 2^32.
* Incremented codegen version warning.

## 0.1.0-experimental.4

* Fixed primitive types for Android Java.

## 0.1.0-experimental.3

* Added support for for Android Java.

## 0.1.0-experimental.2

* Added Host->Flutter calls for Objective-C

## 0.1.0-experimental.1

* Fixed warning in the README.md

## 0.1.0-experimental.0

* Initial release.<|MERGE_RESOLUTION|>--- conflicted
+++ resolved
@@ -1,15 +1,12 @@
-<<<<<<< HEAD
-## 3.1.8
+## 3.2.1
 
 * [c++] Fixes most non-class arguments and return values in host APIs. The
   types of arguments and return values have changed, so this may require updates
   to existing code.
 
-=======
 ## 3.2.0
 
 * Adds experimental support for Swift generation.
->>>>>>> 67ce87a8
 
 ## 3.1.7
 
