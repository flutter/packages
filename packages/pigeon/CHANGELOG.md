## 4.0.1
<<<<<<< HEAD
* Adds `@SwiftFunction` annotation for specifying custom swift function signature.
=======

* Exposes `SwiftOptions`.
>>>>>>> a5d708d8

## 4.0.0

* [java] **BREAKING CHANGE**: Changes style for enum values from camelCase to snake_case.
  Generated java enum values will now always be in upper snake_case.

## 3.2.9

* Updates text theme parameters to avoid deprecation issues.

## 3.2.8

* [dart] Deduces the correct import statement for Dart test files made with
  `dartHostTestHandler` instead of relying on relative imports.

## 3.2.7

* Requires `analyzer 4.4.0`, and replaces use of deprecated APIs.

## 3.2.6

* [java] Fixes returning int values from FlutterApi methods that fit in 32 bits.

## 3.2.5

* [c++] Fixes style issues in `FlutterError` and `ErrorOr`. The names and
  visibility of some members have changed, so this may require updates
  to existing code.

## 3.2.4

* [c++] Fixes most non-class arguments and return values in host APIs. The
  types of arguments and return values have changed, so this may require updates
  to existing code.

## 3.2.3

* Adds `unnecessary_import` to linter ignore list in generated dart tests.

## 3.2.2

* Adds `unnecessary_import` to linter ignore list for `package:flutter/foundation.dart`.

## 3.2.1

* Removes `@dart = 2.12` from generated Dart code.

## 3.2.0

* Adds experimental support for Swift generation.

## 3.1.7

* [java] Adds option to add javax.annotation.Generated annotation.

## 3.1.6

* Supports newer versions of `analyzer`.

## 3.1.5

* Fixes potential crash bug when using a nullable nested type that has nonnull
  fields in ObjC.

## 3.1.4

* [c++] Adds support for non-nullable fields, and fixes some issues with
  nullable fields. The types of some getters and setter have changed, so this
  may require updates to existing code.

## 3.1.3

* Adds support for enums in arguments to methods for HostApis.

## 3.1.2

* [c++] Fixes minor style issues in generated code. This includes the naming of
  generated methods and arguments, so will require updates to existing code.

## 3.1.1

* Updates for non-nullable bindings.

## 3.1.0

* [c++] Adds C++ code generator.

## 3.0.4

* [objc] Simplified some code output, including avoiding Xcode warnings about
  using `NSNumber*` directly as boolean value.
* [tests] Moved test script to enable CI.

## 3.0.3

* Adds ability for generators to do AST validation.  This can help generators
  without complete implementations to report gaps in coverage.

## 3.0.2

* Fixes non-nullable classes and enums as fields.
* Fixes nullable collections as return types.

## 3.0.1

* Enables NNBD for the Pigeon tool itself.
* [tests] Updates legacy Dart commands.

## 3.0.0

* **BREAKING CHANGE**: Removes the `--dart_null_safety` flag. Generated Dart
  now always uses nullability annotations, and thus requires Dart 2.12 or later.

## 2.0.4

* Fixes bug where Dart `FlutterApi`s would assert that a nullable argument was nonnull.

## 2.0.3

* Makes the generated Java Builder class final.

## 2.0.2

* Fixes Java crash for nullable nested type.

## 2.0.1

* Adds support for TaskQueues for serial background execution.

## 2.0.0

* Implements nullable parameters.
* **BREAKING CHANGE** - Nonnull parameters to async methods on HostApis for ObjC
  now have the proper nullability hints.

## 1.0.19

* Implements nullable return types.

## 1.0.18

* [front-end] Fix error caused by parsing `copyrightHeaders` passed to options in `@ConfigurePigeon`.

## 1.0.17

* [dart_test] Adds missing linter ignores.
* [objc] Factors out helper function for reading from NSDictionary's.
* [objc] Renames static variables to match Google style.

## 1.0.16

* Updates behavior of run\_tests.dart with no arguments.
* [debugging] Adds `ast_out` to help with debugging the compiler front-end.
* [front-end, dart] Adds support for non-null fields in data classes in the
  front-end parser and the Dart generator (unsupported languages ignore the
  designation currently).
* [front-end, dart, objc, java] Adds support for non-null fields in data
  classes.

## 1.0.15

* [java] Fix too little information when having an exception

## 1.0.14

* [tests] Port several generator tests to run in Dart over bash

## 1.0.13

* [style] Fixes new style rules for Dart analyzer.

## 1.0.12

* [java] Fixes enum support for null values.

## 1.0.11

* [ci] Starts transition to a Dart test runner, adds windows support.
* [front-end] Starts issuing an error if enums are used in type arguments.
* [front-end] Passes through all enums, referenced or not so they can be used as
  a work around for direct enum support.

## 1.0.10

* [front-end] Made sure that explicit use of Object actually creates the codec
  that can represent custom classes.

## 1.0.9

* [dart] Fixed cast exception that can happen with primitive data types with
  type arguments in FlutterApi's.

## 1.0.8

* [front-end] Started accepting explicit Object references in type arguments.
* [codecs] Fixed nuisance where duplicate entries could show up in custom codecs.

## 1.0.7

* [front-end] Fixed bug where nested classes' type arguments aren't included in
  the output (generated class and codec).

## 1.0.6

* Updated example README for set up steps.

## 1.0.5

* [java] Fixed bug when using Integer arguments to methods declared with 'int'
  arguments.

## 1.0.4

* [front-end] Fixed bug where codecs weren't generating support for types that
  only show up in type arguments.

## 1.0.3

* [objc] Updated assert message for incomplete implementations of protocols.

## 1.0.2

* [java] Made it so `@async` handlers in `@HostApi()` can report errors
  explicitly.

## 1.0.1

* [front-end] Fixed bug where classes only referenced as type arguments for
  generics weren't being generated.

## 1.0.0

* Started allowing primitive data types as arguments and return types.
* Generics support.
* Support for functions with more than one argument.
* [command-line] Added `one_language` flag for allowing Pigeon to only generate
  code for one platform.
* [command-line] Added the optional sdkPath parameter for specifying Dart SDK
  path.
* [dart] Fixed copyright headers for Dart test output.
* [front-end] Added more errors for incorrect usage of Pigeon (previously they
  were just ignored).
* [generators] Moved Pigeon to using a custom codec which allows collection
  types to contain custom classes.
* [java] Fixed NPE in Java generated code for nested types.
* [objc] **BREAKING CHANGE:** logic for generating Objective-C selectors has
  changed. `void add(Input value)` will now translate to
  `-(void)addValue:(Input*)value`, methods with no arguments will translate to
  `...WithError:` or `...WithCompletion:`.
* [objc] Added `@ObjCSelector` for specifying custom objc selectors.

## 0.3.0

* Updated the front-end parser to use dart
  [`analyzer`](https://pub.dev/packages/analyzer) instead of `dart:mirrors`.
  `dart:mirrors` doesn't support null-safe code so there were a class of
  features we couldn't implement without this migration.
* **BREAKING CHANGE** - the `configurePigeon` function has been migrated to a
  `@ConfigurePigeon` annotation.  See `./pigeons/message.dart` for an example.
  The annotation can be attached to anything in the file to take effect.
* **BREAKING CHANGE** - Now Pigeon files must be in one file per invocation of
  Pigeon.  For example, the classes your APIs use must be in the same file as
  your APIs.  If your Pigeon file imports another source file, it won't actually
  import it.

## 0.2.4

* bugfix in front-end parser for recursively referenced datatypes.

## 0.2.3

* bugfix in iOS async handlers of functions with no arguments.

## 0.2.2

* Added support for enums.

## 0.2.1

* Java: Fixed issue where multiple async HostApis can generate multiple Result interfaces.
* Dart: Made it so you can specify the BinaryMessenger of the generated APIs.

## 0.2.0

* **BREAKING CHANGE** - Pigeon files must be null-safe now.  That means the
  fields inside of the classes must be declared nullable (
  [non-null fields](https://github.com/flutter/flutter/issues/59118) aren't yet
  supported).  Migration example:

```dart
// Version 0.1.x
class Foo {
  int bar;
  String baz;
}

// Version 0.2.x
class Foo {
  int? bar;
  String? baz;
}
```

* **BREAKING CHANGE** - The default output from Pigeon is now null-safe.  If you
  want non-null-safe code you must provide the `--no-dart_null_safety` flag.
* The Pigeon source code is now null-safe.
* Fixed niladic non-value returning async functions in the Java generator.
* Made `runCommandLine` return an the status code.

## 0.1.24

* Moved logic from bin/ to lib/ to help customers wrap up the behavior.
* Added some more linter ignores for Dart.

## 0.1.23

* More Java linter and linter fixes.

## 0.1.22

* Java code generator enhancements:
  * Added linter tests to CI.
  * Fixed some linter issues in the Java code.

## 0.1.21

* Fixed decode method on generated Flutter classes that use null-safety and have
  null values.

## 0.1.20

* Implemented `@async` HostApi's for iOS.
* Fixed async FlutterApi methods with void return.

## 0.1.19

* Fixed a bug introduced in 0.1.17 where methods without arguments were
  no longer being called.

## 0.1.18

* Null safe requires Dart 2.12.

## 0.1.17

* Split out test code generation for Dart into a separate file via the
  --dart_test_out flag.

## 0.1.16

* Fixed running in certain environments where NNBD is enabled by default.

## 0.1.15

* Added support for running in versions of Dart that support NNBD.

## 0.1.14

* [Windows] Fixed executing from drives other than C:.

## 0.1.13

* Fixed execution on Windows with certain setups where Dart didn't allow
  backslashes in `import` statements.

## 0.1.12

* Fixed assert failure with creating a PlatformException as a result of an
  exception in Java handlers.

## 0.1.11

* Added flag to generate null safety annotated Dart code `--dart_null_safety`.
* Made it so Dart API setup methods can take null.

## 0.1.10+1

* Updated the examples page.

## 0.1.10

* Fixed bug that prevented running `pigeon` on Windows (introduced in `0.1.8`).

## 0.1.9

* Fixed bug where executing pigeon without arguments would crash (introduced in 0.1.8).

## 0.1.8

* Started spawning pigeon_lib in an isolate instead of a subprocess.  The
  subprocess could have lead to errors if the dart version on $PATH didn't match
  the one that comes with flutter.

## 0.1.7

* Fixed Dart compilation for later versions that support null safety, opting out
  of it for now.
* Fixed nested types in the Java runtime.

## 0.1.6

* Fixed unused variable linter warning in Dart code under certain conditions.

## 0.1.5

* Made array datatypes correctly get imported and exported avoiding the need to
  add extra imports to generated code.

## 0.1.4

* Fixed nullability for NSError's in generated objc code.
* Fixed nullability of nested objects in the Dart generator.
* Added test to make sure the pigeon version is correct in generated code headers.

## 0.1.3

* Added error message if supported datatypes are used as arguments or return
  types directly, without an enclosing class.
* Added support for List and Map datatypes in Java and Objective-C targets.

## 0.1.2+1

* Updated the Readme.md.

## 0.1.2

* Removed static analysis warnings from generated Java code.

## 0.1.1

* Fixed issue where nested types didn't work if they weren't present in the Api.

## 0.1.0

* Added pigeon.dart.
* Fixed some Obj-C linter problems.
* Added the ability to generate a mock handler in Dart.

## 0.1.0-experimental.11

* Fixed setting an api to null in Java.

## 0.1.0-experimental.10

* Added support for void argument functions.
* Added nullability annotations to generated objc code.

## 0.1.0-experimental.9

* Added e2e tests for iOS.

## 0.1.0-experimental.8

* Renamed `setupPigeon` to `configurePigeon`.

## 0.1.0-experimental.7

* Suppressed or got rid of warnings in generated Dart code.

## 0.1.0-experimental.6

* Added support for void return types.

## 0.1.0-experimental.5

* Fixed runtime exception in Android with values of ints less than 2^32.
* Incremented codegen version warning.

## 0.1.0-experimental.4

* Fixed primitive types for Android Java.

## 0.1.0-experimental.3

* Added support for for Android Java.

## 0.1.0-experimental.2

* Added Host->Flutter calls for Objective-C

## 0.1.0-experimental.1

* Fixed warning in the README.md

## 0.1.0-experimental.0

* Initial release.<|MERGE_RESOLUTION|>--- conflicted
+++ resolved
@@ -1,10 +1,10 @@
+## 4.0.2
+
+* Adds `@SwiftFunction` annotation for specifying custom swift function signature.
+
 ## 4.0.1
-<<<<<<< HEAD
-* Adds `@SwiftFunction` annotation for specifying custom swift function signature.
-=======
 
 * Exposes `SwiftOptions`.
->>>>>>> a5d708d8
 
 ## 4.0.0
 
