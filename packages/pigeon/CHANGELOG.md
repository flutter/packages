<<<<<<< HEAD
## 19.1.0

* [kotlin] Adds implementation for `@ProxyApi`.
=======
## 19.0.1

* [dart] Updates `PigeonInstanceMangerApi` to use the shared api channel code.
>>>>>>> 9ad23276

## 19.0.0

* **Breaking Change** [swift] Removes `FlutterError` in favor of `PigeonError`.
* Updates minimum supported SDK version to Flutter 3.16/Dart 3.2.

## 18.0.1

* Fixes unnecessary calls of `toList` and `fromList` when encoding/decoding data classes.
* [kotlin] Changes to some code to make it more idiomatic.
* Removes collisions with the word `list`.

## 18.0.0

* Adds message channel suffix option to all APIs.
* **Breaking Change** [dart] Changes `FlutterApi` `setup` to `setUp`.

## 17.3.0

* [swift] Adds `@SwiftClass` annotation to allow choice between `struct` and `class` for data classes.
* [cpp] Adds support for recursive data class definitions.

## 17.2.0

* [dart] Adds implementation for `@ProxyApi`.

## 17.1.3

* [objc] Fixes double prefixes added to enum names.

## 17.1.2

* [swift] Separates message call code generation into separate methods.

## 17.1.1

* Removes heap allocation in generated C++ code.

## 17.1.0

* [kotlin] Adds `includeErrorClass` to `KotlinOptions`.
* Updates minimum supported SDK version to Flutter 3.13/Dart 3.1.

## 17.0.0

* **Breaking Change** [kotlin] Converts Kotlin enum case generation to SCREAMING_SNAKE_CASE.
  * Updates `writeEnum` function to adhere to Kotlin naming conventions.
  * Improves handling of complex names with enhanced regex patterns.
  * Expands unit tests for comprehensive name conversion validation.
  * **Migration Note**: This change modifies the naming convention of Kotlin enum cases generated from the Pigeon package. It is recommended to review the impact on your existing codebase and update any dependent code accordingly.

## 16.0.5

* Adds ProxyApi to AST generation.

## 16.0.4

* [swift] Improve style of Swift output.

## 16.0.3

* [kotlin] Separates message call code generation into separate methods.

## 16.0.2

* [dart] Separates message call code generation into separate methods.

## 16.0.1

* [dart] Fixes test generation for missing wrapResponse method if only host Api.

## 16.0.0

* [java] Adds `VoidResult` type for `Void` returns.
* **Breaking Change** [java] Updates all `Void` return types to use new `VoidResult`.

## 15.0.3

* Fixes new lint warnings.

## 15.0.2

* Prevents optional and non-positional parameters in Flutter APIs.
* [dart] Fixes named parameters in test output of host API methods.

## 15.0.1

* [java] Adds @CanIgnoreReturnValue annotation to class builder.

## 15.0.0

* **Breaking Change** [kotlin] Updates Flutter API to use new errorClassName.

## 14.0.1

* Updates minimum supported SDK version to Flutter 3.10/Dart 3.0.
* Updates issue_tracker link.

## 14.0.0

* **Breaking change** [dart] Renames locally defined host API variables.
  * [dart] Host api static field `codec` changed to `pigeonChannelCodec`.
* [dart] Adds named parameters to host API methods.
* [dart] Adds optional parameters to host API methods.
* [dart] Adds default values for class constructors and host API methods.
* Adds `isEnum` and `isClass` to `TypeDeclaration`s.
* [cpp] Fixes `FlutterError` generation being tied to ErrorOr.

## 13.1.2

* Adds compatibility with `analyzer` 6.x.

## 13.1.1

* [kotlin] Removes unnecessary `;`s in generated code.

## 13.1.0

* [swift] Fixes Flutter Api void return error handling.
  * This shouldn't be breaking for anyone, but if you were incorrectly getting
    success responses, you may now be failing (correctly).
* Adds method channel name to error response when channel fails to connect.
* Reduces code generation duplication.
* Changes some methods to only be generated if needed.

## 13.0.0

* **Breaking Change** [objc] Eliminates boxing of non-nullable primitive types
  (bool, int, double). Changes required:
  * Implementations of host API methods that take non-nullable
    primitives will need to be updated to match the new signatures.
  * Calls to Flutter API methods that take non-nullable primitives will need to
    be updated to pass unboxed values.
  * Calls to non-nullable primitive property methods on generated data classes
    will need to be updated.
  * **WARNING**: Current versions of `Xcode` do not appear to warn about
    implicit `NSNumber *` to `BOOL` conversions, so code that is no longer
    correct after this breaking change may compile without warning. For example,
    `myGeneratedClass.aBoolProperty = @NO` can silently set `aBoolProperty` to
    `YES`. Any data class or Flutter API interactions involving `bool`s should
    be carefully audited by hand when updating.



## 12.0.1

* [swift] Adds protocol for Flutter APIs.

## 12.0.0

* Adds error handling on Flutter API methods.
* **Breaking Change** [kotlin] Flutter API methods now return `Result<return-type>`.
* **Breaking Change** [swift] Flutter API methods now return `Result<return-type, FlutterError>`.
* **Breaking Change** [java] Removes `Reply` class from all method returns and replaces it with `Result`.
  * Changes required: Replace all `Reply` callbacks with `Result` classes that contain both `success` and `failure` methods.
* **Breaking Change** [java] Adds `NullableResult` class for all nullable method returns.
  * Changes required: Any method that returns a nullable type will need to be updated to return `NullableResult` rather than `Result`.
* **Breaking Change** [java] Renames Host API `setup` method to `setUp`.
* **Breaking Change** [objc] Boxes all enum returns to allow for `nil` response on error.
* **Breaking Change** [objc] Renames `<api>Setup` to `SetUp<api>`.

## 11.0.1

* Adds pub topics to package metadata.

## 11.0.0

* Adds primitive enum support.
* [objc] Fixes nullable enums.
* **Breaking Change** [objc] Changes all nullable enums to be boxed in custom classes.
* **Breaking Change** [objc] Changes all enums names to have class prefix.
* Updates minimum supported SDK version to Flutter 3.7/Dart 2.19.

## 10.1.6

* Fixes generation failures when an output file is in a directory that doesn't already exist.

## 10.1.5

* [dart] Fixes import in generated test output when overriding package name.

## 10.1.4

* Adds package name to method channel strings to avoid potential collisions between plugins.
* Adds dartPackageName option to `pigeonOptions`.

## 10.1.3

* Adds generic `Object` field support to data classes.

## 10.1.2

* [swift] Fixes a crash when passing `null` for nested nullable classes.

## 10.1.1

* Updates README to better reflect modern usage.

## 10.1.0

* [objc] Adds macOS support to facilitate code sharing with existing iOS plugins.

## 10.0.1

* Requires `analyzer 5.13.0` and replaces use of deprecated APIs.

## 10.0.0

* [swift] Avoids using `Any` to represent `Optional`.
* [swift] **Breaking Change** A raw `List` (without generic type argument) in Dart will be
  translated into `[Any?]` (rather than `[Any]`).
* [swift] **Breaking Change** A raw `Map` (without generic type argument) in Dart will be
  translated into `[AnyHashable:Any?]` (rather than `[AnyHashable:Any]`).
* Adds an example application that uses Pigeon directly, rather than in a plugin.

## 9.2.5

* Reports an error when trying to use an enum directly in a `List` or `Map`
  argument.

## 9.2.4

* [objc] Fixes a warning due to a C++-style function signature in the codec
  getter's definition.

## 9.2.3

* [java] Fixes `UnknownNullability` and `SyntheticAccessor` warnings.

## 9.2.2

* [cpp] Minor changes to output style.

## 9.2.1

* [swift] Fixes NSNull casting crash.

## 9.2.0

* [cpp] Removes experimental tags.

## 9.1.4

* Migrates off deprecated `BinaryMessenger` API.

## 9.1.3

* [cpp] Requires passing any non-nullable fields of generated data classes as
  constructor arguments, similar to what is done in other languages. This may
  require updates to existing code that creates data class instances on the
  native side.
* [cpp] Adds a convenience constructor to generated data classes to set all
  fields during construction.

## 9.1.2

* [cpp] Fixes class parameters to Flutter APIs.
* Updates minimum Flutter version to 3.3.

## 9.1.1

* [swift] Removes experimental tags.
* [kotlin] Removes experimental tags.

## 9.1.0

* [java] Adds a `GeneratedApi.FlutterError` exception for passing custom error details (code, message, details).
* [kotlin] Adds a `FlutterError` exception for passing custom error details (code, message, details).
* [kotlin] Adds an `errorClassName` option in `KotlinOptions` for custom error class names.
* [java] Removes legacy try catch from async APIs.
* [java] Removes legacy null check on non-nullable method arguments.
* [cpp] Fixes wrong order of items in `FlutterError`.
* Adds `FlutterError` handling integration tests for all platforms.

## 9.0.7

* [swift] Changes all ints to int64.
  May require code updates to existing code.
* Adds integration tests for int64.

## 9.0.6

* [kotlin] Removes safe casting from decode process.
* [swift] Removes safe casting from decode process.

## 9.0.5

* Removes the unnecessary Flutter constraint.
* Removes an unnecessary null check.
* Aligns Dart and Flutter SDK constraints.

## 9.0.4

* Adds parameter to generate Kotlin code in example README.

## 9.0.3

* [kotlin] Fixes compiler warnings in generated output.
* [swift] Fixes compiler warnings in generated output.

## 9.0.2

* [swift] Removes safe casting from decode process.
* [kotlin] Removes safe casting from decode process.

## 9.0.1

* Updates links for the merge of flutter/plugins into flutter/packages.

## 9.0.0

* **Breaking Change** Updates `DartOptions` to be immutable and adds const to the constructor.
* [java] Reverts `final` changes to Flutter Api classes.

## 8.0.0

* [objc] **BREAKING CHANGE**: FlutterApi calls now return a `FlutterError`,
  rather than an `NSError`, on failure.
* [objc] Fixes an unused function warning when only generating FlutterApi.

## 7.2.1

* [kotlin] Fixes Flutter API int errors with updated casting.

## 7.2.0

* [swift] Changes async method completion types.
  May require code updates to existing code.
* [swift] Adds error handling to async methods.
* [kotlin] Changes async method completion types.
  May require code updates to existing code.
* [kotlin] Adds error handling to async methods.
* Adds async error handling integration tests for all platforms.

## 7.1.5

* Updates code to fix strict-cast violations.

## 7.1.4

* [java] Fixes raw types lint issues.

## 7.1.3

* [objc] Removes unused function.

## 7.1.2

* [swift] Adds error handling to sync host API methods.

## 7.1.1

* [c++] Fixes handling of the `cpp*` options in `@ConfigurePigeon` annotations.

## 7.1.0

* Adds `@SwiftFunction` annotation for specifying custom swift function signature.

## 7.0.5

* Requires analyzer 5.0.0 and replaces use of deprecated APIs.

## 7.0.4

* [c++] Fixes minor output formatting issues.

## 7.0.3

* Updates scoped methods to prevent symbol-less use.

## 7.0.2

* [kotlin] Fixes a missed casting of not nullable Dart 'int' to Kotlin 64bit long.

## 7.0.1

* [generator_tools] adds `newln` method for adding empty lines and ending lines.
* Updates generators to more closely match Flutter formatter tool output.

## 7.0.0

* [java] **BREAKING CHANGE**: Makes data classes final.
  Updates generators for 1p linters.

## 6.0.3

* [docs] Updates README.md.

## 6.0.2

* [kotlin] Fixes a bug with a missed line break between generated statements in the `fromList` function of the companion object.

## 6.0.1

* [c++] Fixes most non-class arguments and return values in Flutter APIs. The
  types of arguments and return values have changed, so this may require updates
  to existing code.

## 6.0.0

* Creates StructuredGenerator class and implements it on all platforms.

## 5.0.1

* [c++] Fixes undefined behavior in `@async` methods.

## 5.0.0

* Creates new Generator classes for each language.

## 4.2.16

* [swift] Fixes warnings with `Object` parameters.
* [dart] Fixes warnings with `Object` return values.
* [c++] Generation of APIs that use `Object` no longer fails.

## 4.2.15

* Relocates generator classes. (Reverted)

## 4.2.14

* [c++] Fixes reply sending non EncodableValue wrapped lists.

## 4.2.13

* Add documentation comment support for Enum members.

## 4.2.12

* Updates serialization to use lists instead of maps to improve performance.

## 4.2.11

* [swift] Fixes compressed list data types.

## 4.2.10

* [java] Changes generated enum field to be final.

## 4.2.9

* [kotlin] Fixes a bug with some methods that return `void`.

## 4.2.8

* Adds the ability to use `runWithOptions` entrypoint to allow external libraries to use the pigeon easier.

## 4.2.7

* [swift] Fixes a bug when calling methods that return `void`.

## 4.2.6

* Fixes bug with parsing documentation comments that start with '/'.

## 4.2.5

* [dart] Fixes enum parameter handling in Dart test API class.

## 4.2.4

* [kotlin] Fixes Kotlin generated sync host API error.

## 4.2.3

* [java] Adds assert `args != null`.
* [java] Changes the args of a single element to `ArrayList` from `Arrays.asList` to `Collections.singletonList`.
* [java] Removes cast for `Object`.

## 4.2.2

* Removes unneeded custom codecs for all languages.

## 4.2.1

* Adds documentation comment support for Kotlin.

## 4.2.0

* Adds experimental support for Kotlin generation.

## 4.1.1

* [java] Adds missing `@NonNull` annotations to some methods.

## 4.1.0

* Adds documentation comment support for all currently supported languages.

## 4.0.3

* [swift] Makes swift output work on macOS.

## 4.0.2

* Fixes lint warnings.

## 4.0.1

* Exposes `SwiftOptions`.

## 4.0.0

* [java] **BREAKING CHANGE**: Changes style for enum values from camelCase to snake_case.
  Generated java enum values will now always be in upper snake_case.

## 3.2.9

* Updates text theme parameters to avoid deprecation issues.

## 3.2.8

* [dart] Deduces the correct import statement for Dart test files made with
  `dartHostTestHandler` instead of relying on relative imports.

## 3.2.7

* Requires `analyzer 4.4.0`, and replaces use of deprecated APIs.

## 3.2.6

* [java] Fixes returning int values from FlutterApi methods that fit in 32 bits.

## 3.2.5

* [c++] Fixes style issues in `FlutterError` and `ErrorOr`. The names and
  visibility of some members have changed, so this may require updates
  to existing code.

## 3.2.4

* [c++] Fixes most non-class arguments and return values in host APIs. The
  types of arguments and return values have changed, so this may require updates
  to existing code.

## 3.2.3

* Adds `unnecessary_import` to linter ignore list in generated dart tests.

## 3.2.2

* Adds `unnecessary_import` to linter ignore list for `package:flutter/foundation.dart`.

## 3.2.1

* Removes `@dart = 2.12` from generated Dart code.

## 3.2.0

* Adds experimental support for Swift generation.

## 3.1.7

* [java] Adds option to add javax.annotation.Generated annotation.

## 3.1.6

* Supports newer versions of `analyzer`.

## 3.1.5

* Fixes potential crash bug when using a nullable nested type that has nonnull
  fields in ObjC.

## 3.1.4

* [c++] Adds support for non-nullable fields, and fixes some issues with
  nullable fields. The types of some getters and setter have changed, so this
  may require updates to existing code.

## 3.1.3

* Adds support for enums in arguments to methods for HostApis.

## 3.1.2

* [c++] Fixes minor style issues in generated code. This includes the naming of
  generated methods and arguments, so will require updates to existing code.

## 3.1.1

* Updates for non-nullable bindings.

## 3.1.0

* [c++] Adds C++ code generator.

## 3.0.4

* [objc] Simplified some code output, including avoiding Xcode warnings about
  using `NSNumber*` directly as boolean value.
* [tests] Moved test script to enable CI.

## 3.0.3

* Adds ability for generators to do AST validation.  This can help generators
  without complete implementations to report gaps in coverage.

## 3.0.2

* Fixes non-nullable classes and enums as fields.
* Fixes nullable collections as return types.

## 3.0.1

* Enables NNBD for the Pigeon tool itself.
* [tests] Updates legacy Dart commands.

## 3.0.0

* **BREAKING CHANGE**: Removes the `--dart_null_safety` flag. Generated Dart
  now always uses nullability annotations, and thus requires Dart 2.12 or later.

## 2.0.4

* Fixes bug where Dart `FlutterApi`s would assert that a nullable argument was nonnull.

## 2.0.3

* [java] Makes the generated Builder class final.

## 2.0.2

* [java] Fixes crash for nullable nested type.

## 2.0.1

* Adds support for TaskQueues for serial background execution.

## 2.0.0

* Implements nullable parameters.
* **BREAKING CHANGE** - Nonnull parameters to async methods on HostApis for ObjC
  now have the proper nullability hints.

## 1.0.19

* Implements nullable return types.

## 1.0.18

* [front-end] Fix error caused by parsing `copyrightHeaders` passed to options in `@ConfigurePigeon`.

## 1.0.17

* [dart_test] Adds missing linter ignores.
* [objc] Factors out helper function for reading from NSDictionary's.
* [objc] Renames static variables to match Google style.

## 1.0.16

* Updates behavior of run\_tests.dart with no arguments.
* [debugging] Adds `ast_out` to help with debugging the compiler front-end.
* [front-end, dart] Adds support for non-null fields in data classes in the
  front-end parser and the Dart generator (unsupported languages ignore the
  designation currently).
* [front-end, dart, objc, java] Adds support for non-null fields in data
  classes.

## 1.0.15

* [java] Fix too little information when having an exception

## 1.0.14

* [tests] Port several generator tests to run in Dart over bash

## 1.0.13

* [style] Fixes new style rules for Dart analyzer.

## 1.0.12

* [java] Fixes enum support for null values.

## 1.0.11

* [ci] Starts transition to a Dart test runner, adds windows support.
* [front-end] Starts issuing an error if enums are used in type arguments.
* [front-end] Passes through all enums, referenced or not so they can be used as
  a work around for direct enum support.

## 1.0.10

* [front-end] Made sure that explicit use of Object actually creates the codec
  that can represent custom classes.

## 1.0.9

* [dart] Fixed cast exception that can happen with primitive data types with
  type arguments in FlutterApi's.

## 1.0.8

* [front-end] Started accepting explicit Object references in type arguments.
* [codecs] Fixed nuisance where duplicate entries could show up in custom codecs.

## 1.0.7

* [front-end] Fixed bug where nested classes' type arguments aren't included in
  the output (generated class and codec).

## 1.0.6

* Updated example README for set up steps.

## 1.0.5

* [java] Fixed bug when using Integer arguments to methods declared with 'int'
  arguments.

## 1.0.4

* [front-end] Fixed bug where codecs weren't generating support for types that
  only show up in type arguments.

## 1.0.3

* [objc] Updated assert message for incomplete implementations of protocols.

## 1.0.2

* [java] Made it so `@async` handlers in `@HostApi()` can report errors
  explicitly.

## 1.0.1

* [front-end] Fixed bug where classes only referenced as type arguments for
  generics weren't being generated.

## 1.0.0

* Started allowing primitive data types as arguments and return types.
* Generics support.
* Support for functions with more than one argument.
* [command-line] Added `one_language` flag for allowing Pigeon to only generate
  code for one platform.
* [command-line] Added the optional sdkPath parameter for specifying Dart SDK
  path.
* [dart] Fixed copyright headers for Dart test output.
* [front-end] Added more errors for incorrect usage of Pigeon (previously they
  were just ignored).
* [generators] Moved Pigeon to using a custom codec which allows collection
  types to contain custom classes.
* [java] Fixed NPE in Java generated code for nested types.
* [objc] **BREAKING CHANGE:** logic for generating selectors has changed.
  `void add(Input value)` will now translate to
  `-(void)addValue:(Input*)value`, methods with no arguments will translate to
  `...WithError:` or `...WithCompletion:`.
* [objc] Added `@ObjCSelector` for specifying custom objc selectors.

## 0.3.0

* Updated the front-end parser to use dart
  [`analyzer`](https://pub.dev/packages/analyzer) instead of `dart:mirrors`.
  `dart:mirrors` doesn't support null-safe code so there were a class of
  features we couldn't implement without this migration.
* **BREAKING CHANGE** - the `configurePigeon` function has been migrated to a
  `@ConfigurePigeon` annotation.  See `./pigeons/message.dart` for an example.
  The annotation can be attached to anything in the file to take effect.
* **BREAKING CHANGE** - Now Pigeon files must be in one file per invocation of
  Pigeon.  For example, the classes your APIs use must be in the same file as
  your APIs.  If your Pigeon file imports another source file, it won't actually
  import it.

## 0.2.4

* bugfix in front-end parser for recursively referenced datatypes.

## 0.2.3

* bugfix in iOS async handlers of functions with no arguments.

## 0.2.2

* Added support for enums.

## 0.2.1

* Java: Fixed issue where multiple async HostApis can generate multiple Result interfaces.
* Dart: Made it so you can specify the BinaryMessenger of the generated APIs.

## 0.2.0

* **BREAKING CHANGE** - Pigeon files must be null-safe now.  That means the
  fields inside of the classes must be declared nullable (
  [non-null fields](https://github.com/flutter/flutter/issues/59118) aren't yet
  supported).  Migration example:

```dart
// Version 0.1.x
class Foo {
  int bar;
  String baz;
}

// Version 0.2.x
class Foo {
  int? bar;
  String? baz;
}
```

* **BREAKING CHANGE** - The default output from Pigeon is now null-safe.  If you
  want non-null-safe code you must provide the `--no-dart_null_safety` flag.
* The Pigeon source code is now null-safe.
* Fixed niladic non-value returning async functions in the Java generator.
* Made `runCommandLine` return an the status code.

## 0.1.24

* Moved logic from bin/ to lib/ to help customers wrap up the behavior.
* Added some more linter ignores for Dart.

## 0.1.23

* More Java linter and linter fixes.

## 0.1.22

* Java code generator enhancements:
  * Added linter tests to CI.
  * Fixed some linter issues in the Java code.

## 0.1.21

* Fixed decode method on generated Flutter classes that use null-safety and have
  null values.

## 0.1.20

* Implemented `@async` HostApi's for iOS.
* Fixed async FlutterApi methods with void return.

## 0.1.19

* Fixed a bug introduced in 0.1.17 where methods without arguments were
  no longer being called.

## 0.1.18

* Null safe requires Dart 2.12.

## 0.1.17

* Split out test code generation for Dart into a separate file via the
  --dart_test_out flag.

## 0.1.16

* Fixed running in certain environments where NNBD is enabled by default.

## 0.1.15

* Added support for running in versions of Dart that support NNBD.

## 0.1.14

* [Windows] Fixed executing from drives other than C:.

## 0.1.13

* Fixed execution on Windows with certain setups where Dart didn't allow
  backslashes in `import` statements.

## 0.1.12

* Fixed assert failure with creating a PlatformException as a result of an
  exception in Java handlers.

## 0.1.11

* Added flag to generate null safety annotated Dart code `--dart_null_safety`.
* Made it so Dart API setup methods can take null.

## 0.1.10+1

* Updated the examples page.

## 0.1.10

* Fixed bug that prevented running `pigeon` on Windows (introduced in `0.1.8`).

## 0.1.9

* Fixed bug where executing pigeon without arguments would crash (introduced in 0.1.8).

## 0.1.8

* Started spawning pigeon_lib in an isolate instead of a subprocess.  The
  subprocess could have lead to errors if the dart version on $PATH didn't match
  the one that comes with flutter.

## 0.1.7

* Fixed Dart compilation for later versions that support null safety, opting out
  of it for now.
* Fixed nested types in the Java runtime.

## 0.1.6

* Fixed unused variable linter warning in Dart code under certain conditions.

## 0.1.5

* Made array datatypes correctly get imported and exported avoiding the need to
  add extra imports to generated code.

## 0.1.4

* Fixed nullability for NSError's in generated objc code.
* Fixed nullability of nested objects in the Dart generator.
* Added test to make sure the pigeon version is correct in generated code headers.

## 0.1.3

* Added error message if supported datatypes are used as arguments or return
  types directly, without an enclosing class.
* Added support for List and Map datatypes in Java and Objective-C targets.

## 0.1.2+1

* Updated the Readme.md.

## 0.1.2

* Removed static analysis warnings from generated Java code.

## 0.1.1

* Fixed issue where nested types didn't work if they weren't present in the Api.

## 0.1.0

* Added pigeon.dart.
* Fixed some Obj-C linter problems.
* Added the ability to generate a mock handler in Dart.

## 0.1.0-experimental.11

* Fixed setting an API to null in Java.

## 0.1.0-experimental.10

* Added support for void argument functions.
* Added nullability annotations to generated objc code.

## 0.1.0-experimental.9

* Added e2e tests for iOS.

## 0.1.0-experimental.8

* Renamed `setupPigeon` to `configurePigeon`.

## 0.1.0-experimental.7

* Suppressed or got rid of warnings in generated Dart code.

## 0.1.0-experimental.6

* Added support for void return types.

## 0.1.0-experimental.5

* Fixed runtime exception in Android with values of ints less than 2^32.
* Incremented codegen version warning.

## 0.1.0-experimental.4

* Fixed primitive types for Android Java.

## 0.1.0-experimental.3

* Added support for Android Java.

## 0.1.0-experimental.2

* Added Host->Flutter calls for Objective-C

## 0.1.0-experimental.1

* Fixed warning in the README.md

## 0.1.0-experimental.0

* Initial release.<|MERGE_RESOLUTION|>--- conflicted
+++ resolved
@@ -1,12 +1,10 @@
-<<<<<<< HEAD
 ## 19.1.0
 
 * [kotlin] Adds implementation for `@ProxyApi`.
-=======
+
 ## 19.0.1
 
 * [dart] Updates `PigeonInstanceMangerApi` to use the shared api channel code.
->>>>>>> 9ad23276
 
 ## 19.0.0
 
