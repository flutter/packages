<<<<<<< HEAD
## 9.0.2

* [java] Adds an `GeneratedApi.FlutterError` exception for passing custom error parameters (code, message, details).
* [kotlin] Adds an `FlutterError` exception for passing custom error parameters (code, message, details).
* [kotlin] Adds an `errorClassName` option in `KotlinOptions` for custom error class names.
* [java] Removes legacy try catch from async apis.
* Adds `FlutterError` handling integration tests for all platforms.
=======
## 9.0.6

* [kotlin] Removes safe casting from decode process.
* [swift] Removes safe casting from decode process.

## 9.0.5

* Removes the unnecessary Flutter constraint.
* Removes an unnecessary null check.
* Aligns Dart and Flutter SDK constraints.

## 9.0.4

* Adds parameter to generate Kotlin code in example README.

## 9.0.3

* [kotlin] Fixes compiler warnings in generated output.
* [swift] Fixes compiler warnings in generated output.

## 9.0.2

* [swift] Removes safe casting from decode process.
* [kotlin] Removes safe casting from decode process.
>>>>>>> a9901690

## 9.0.1

* Updates links for the merge of flutter/plugins into flutter/packages.

## 9.0.0

* **Breaking Change** Updates `DartOptions` to be immutable and 
adds const to the constructor.
* [java] Reverts `final` changes to Flutter Api classes.

## 8.0.0

* [objc] **BREAKING CHANGE**: FlutterApi calls now return a `FlutterError`,
  rather than an `NSError`, on failure.
* [objc] Fixes an unused function warning when only generating FlutterApi.

## 7.2.1

* [kotlin] Fixes Flutter api int errors with updated casting.

## 7.2.0

* [swift] Changes async method completion types.
  May require code updates to existing code.
* [swift] Adds error handling to async methods.
* [kotlin] Changes async method completion types.
  May require code updates to existing code.
* [kotlin] Adds error handling to async methods.
* Adds async error handling integration tests for all platforms.

## 7.1.5

* Updates code to fix strict-cast violations.

## 7.1.4

* [java] Fixes raw types lint issues.

## 7.1.3

* [objc] Removes unused function.

## 7.1.2

* [swift] Adds error handling to sync host api methods.

## 7.1.1

* [c++] Fixes handling of the `cpp*` options in `@ConfigurePigeon` annotations.

## 7.1.0

* Adds `@SwiftFunction` annotation for specifying custom swift function signature.

## 7.0.5

* Requires analyzer 5.0.0 and replaces use of deprecated APIs.

## 7.0.4

* [c++] Fixes minor output formatting issues.

## 7.0.3

* Updates scoped methods to prevent symbol-less use.

## 7.0.2

* [kotlin] Fixes a missed casting of not nullable Dart 'int' to Kotlin 64bit long.

## 7.0.1

* [generator_tools] adds `newln` method for adding empty lines and ending lines.
* Updates generators to more closely match Flutter formatter tool output.

## 7.0.0

* [java] **BREAKING CHANGE**: Makes data classes final.
  Updates generators for 1p linters.

## 6.0.3

* [docs] Updates README.md.

## 6.0.2

* [kotlin] Fixes a bug with a missed line break between generated statements in the `fromList` function of the companion object.

## 6.0.1

* [c++] Fixes most non-class arguments and return values in Flutter APIs. The
  types of arguments and return values have changed, so this may require updates
  to existing code.

## 6.0.0

* Creates StructuredGenerator class and implements it on all platforms.

## 5.0.1

* [c++] Fixes undefined behavior in `@async` methods.

## 5.0.0

* Creates new Generator classes for each language.

## 4.2.16

* [swift] Fixes warnings with `Object` parameters.
* [dart] Fixes warnings with `Object` return values.
* [c++] Generation of APIs that use `Object` no longer fails.

## 4.2.15

* Relocates generator classes. (Reverted)

## 4.2.14

* [c++] Fixes reply sending non EncodableValue wrapped lists.

## 4.2.13

* Add documentation comment support for Enum members.

## 4.2.12

* Updates serialization to use lists instead of maps to improve performance.

## 4.2.11

* [swift] Fixes compressed list data types.

## 4.2.10

* Changes generated Java enum field to be final.

## 4.2.9

* [kotlin] Fixes a bug with some methods that return `void`.

## 4.2.8

* Adds the ability to use `runWithOptions` entrypoint to allow external libraries to use the pigeon easier.

## 4.2.7

* [swift] Fixes a bug when calling methods that return `void`.

## 4.2.6

* Fixes bug with parsing documentation comments that start with '/'.

## 4.2.5

* [dart] Fixes enum parameter handling in Dart test API class.

## 4.2.4

* [kotlin] Fixes Kotlin generated sync host api error.

## 4.2.3

* [java] Adds assert `args != null`.
* [java] Changes the args of a single element to `ArrayList` from `Arrays.asList` to `Collections.singletonList`.
* [java] Removes cast for `Object`.

## 4.2.2

* Removes unneeded custom codecs for all languages.

## 4.2.1

* Adds documentation comment support for Kotlin.

## 4.2.0

* Adds experimental support for Kotlin generation.

## 4.1.1

* [java] Adds missing `@NonNull` annotations to some methods.

## 4.1.0

* Adds documentation comment support for all currently supported languages.

## 4.0.3

* [swift] Makes swift output work on macOS.

## 4.0.2

* Fixes lint warnings.

## 4.0.1

* Exposes `SwiftOptions`.

## 4.0.0

* [java] **BREAKING CHANGE**: Changes style for enum values from camelCase to snake_case.
  Generated java enum values will now always be in upper snake_case.

## 3.2.9

* Updates text theme parameters to avoid deprecation issues.

## 3.2.8

* [dart] Deduces the correct import statement for Dart test files made with
  `dartHostTestHandler` instead of relying on relative imports.

## 3.2.7

* Requires `analyzer 4.4.0`, and replaces use of deprecated APIs.

## 3.2.6

* [java] Fixes returning int values from FlutterApi methods that fit in 32 bits.

## 3.2.5

* [c++] Fixes style issues in `FlutterError` and `ErrorOr`. The names and
  visibility of some members have changed, so this may require updates
  to existing code.

## 3.2.4

* [c++] Fixes most non-class arguments and return values in host APIs. The
  types of arguments and return values have changed, so this may require updates
  to existing code.

## 3.2.3

* Adds `unnecessary_import` to linter ignore list in generated dart tests.

## 3.2.2

* Adds `unnecessary_import` to linter ignore list for `package:flutter/foundation.dart`.

## 3.2.1

* Removes `@dart = 2.12` from generated Dart code.

## 3.2.0

* Adds experimental support for Swift generation.

## 3.1.7

* [java] Adds option to add javax.annotation.Generated annotation.

## 3.1.6

* Supports newer versions of `analyzer`.

## 3.1.5

* Fixes potential crash bug when using a nullable nested type that has nonnull
  fields in ObjC.

## 3.1.4

* [c++] Adds support for non-nullable fields, and fixes some issues with
  nullable fields. The types of some getters and setter have changed, so this
  may require updates to existing code.

## 3.1.3

* Adds support for enums in arguments to methods for HostApis.

## 3.1.2

* [c++] Fixes minor style issues in generated code. This includes the naming of
  generated methods and arguments, so will require updates to existing code.

## 3.1.1

* Updates for non-nullable bindings.

## 3.1.0

* [c++] Adds C++ code generator.

## 3.0.4

* [objc] Simplified some code output, including avoiding Xcode warnings about
  using `NSNumber*` directly as boolean value.
* [tests] Moved test script to enable CI.

## 3.0.3

* Adds ability for generators to do AST validation.  This can help generators
  without complete implementations to report gaps in coverage.

## 3.0.2

* Fixes non-nullable classes and enums as fields.
* Fixes nullable collections as return types.

## 3.0.1

* Enables NNBD for the Pigeon tool itself.
* [tests] Updates legacy Dart commands.

## 3.0.0

* **BREAKING CHANGE**: Removes the `--dart_null_safety` flag. Generated Dart
  now always uses nullability annotations, and thus requires Dart 2.12 or later.

## 2.0.4

* Fixes bug where Dart `FlutterApi`s would assert that a nullable argument was nonnull.

## 2.0.3

* Makes the generated Java Builder class final.

## 2.0.2

* Fixes Java crash for nullable nested type.

## 2.0.1

* Adds support for TaskQueues for serial background execution.

## 2.0.0

* Implements nullable parameters.
* **BREAKING CHANGE** - Nonnull parameters to async methods on HostApis for ObjC
  now have the proper nullability hints.

## 1.0.19

* Implements nullable return types.

## 1.0.18

* [front-end] Fix error caused by parsing `copyrightHeaders` passed to options in `@ConfigurePigeon`.

## 1.0.17

* [dart_test] Adds missing linter ignores.
* [objc] Factors out helper function for reading from NSDictionary's.
* [objc] Renames static variables to match Google style.

## 1.0.16

* Updates behavior of run\_tests.dart with no arguments.
* [debugging] Adds `ast_out` to help with debugging the compiler front-end.
* [front-end, dart] Adds support for non-null fields in data classes in the
  front-end parser and the Dart generator (unsupported languages ignore the
  designation currently).
* [front-end, dart, objc, java] Adds support for non-null fields in data
  classes.

## 1.0.15

* [java] Fix too little information when having an exception

## 1.0.14

* [tests] Port several generator tests to run in Dart over bash

## 1.0.13

* [style] Fixes new style rules for Dart analyzer.

## 1.0.12

* [java] Fixes enum support for null values.

## 1.0.11

* [ci] Starts transition to a Dart test runner, adds windows support.
* [front-end] Starts issuing an error if enums are used in type arguments.
* [front-end] Passes through all enums, referenced or not so they can be used as
  a work around for direct enum support.

## 1.0.10

* [front-end] Made sure that explicit use of Object actually creates the codec
  that can represent custom classes.

## 1.0.9

* [dart] Fixed cast exception that can happen with primitive data types with
  type arguments in FlutterApi's.

## 1.0.8

* [front-end] Started accepting explicit Object references in type arguments.
* [codecs] Fixed nuisance where duplicate entries could show up in custom codecs.

## 1.0.7

* [front-end] Fixed bug where nested classes' type arguments aren't included in
  the output (generated class and codec).

## 1.0.6

* Updated example README for set up steps.

## 1.0.5

* [java] Fixed bug when using Integer arguments to methods declared with 'int'
  arguments.

## 1.0.4

* [front-end] Fixed bug where codecs weren't generating support for types that
  only show up in type arguments.

## 1.0.3

* [objc] Updated assert message for incomplete implementations of protocols.

## 1.0.2

* [java] Made it so `@async` handlers in `@HostApi()` can report errors
  explicitly.

## 1.0.1

* [front-end] Fixed bug where classes only referenced as type arguments for
  generics weren't being generated.

## 1.0.0

* Started allowing primitive data types as arguments and return types.
* Generics support.
* Support for functions with more than one argument.
* [command-line] Added `one_language` flag for allowing Pigeon to only generate
  code for one platform.
* [command-line] Added the optional sdkPath parameter for specifying Dart SDK
  path.
* [dart] Fixed copyright headers for Dart test output.
* [front-end] Added more errors for incorrect usage of Pigeon (previously they
  were just ignored).
* [generators] Moved Pigeon to using a custom codec which allows collection
  types to contain custom classes.
* [java] Fixed NPE in Java generated code for nested types.
* [objc] **BREAKING CHANGE:** logic for generating Objective-C selectors has
  changed. `void add(Input value)` will now translate to
  `-(void)addValue:(Input*)value`, methods with no arguments will translate to
  `...WithError:` or `...WithCompletion:`.
* [objc] Added `@ObjCSelector` for specifying custom objc selectors.

## 0.3.0

* Updated the front-end parser to use dart
  [`analyzer`](https://pub.dev/packages/analyzer) instead of `dart:mirrors`.
  `dart:mirrors` doesn't support null-safe code so there were a class of
  features we couldn't implement without this migration.
* **BREAKING CHANGE** - the `configurePigeon` function has been migrated to a
  `@ConfigurePigeon` annotation.  See `./pigeons/message.dart` for an example.
  The annotation can be attached to anything in the file to take effect.
* **BREAKING CHANGE** - Now Pigeon files must be in one file per invocation of
  Pigeon.  For example, the classes your APIs use must be in the same file as
  your APIs.  If your Pigeon file imports another source file, it won't actually
  import it.

## 0.2.4

* bugfix in front-end parser for recursively referenced datatypes.

## 0.2.3

* bugfix in iOS async handlers of functions with no arguments.

## 0.2.2

* Added support for enums.

## 0.2.1

* Java: Fixed issue where multiple async HostApis can generate multiple Result interfaces.
* Dart: Made it so you can specify the BinaryMessenger of the generated APIs.

## 0.2.0

* **BREAKING CHANGE** - Pigeon files must be null-safe now.  That means the
  fields inside of the classes must be declared nullable (
  [non-null fields](https://github.com/flutter/flutter/issues/59118) aren't yet
  supported).  Migration example:

```dart
// Version 0.1.x
class Foo {
  int bar;
  String baz;
}

// Version 0.2.x
class Foo {
  int? bar;
  String? baz;
}
```

* **BREAKING CHANGE** - The default output from Pigeon is now null-safe.  If you
  want non-null-safe code you must provide the `--no-dart_null_safety` flag.
* The Pigeon source code is now null-safe.
* Fixed niladic non-value returning async functions in the Java generator.
* Made `runCommandLine` return an the status code.

## 0.1.24

* Moved logic from bin/ to lib/ to help customers wrap up the behavior.
* Added some more linter ignores for Dart.

## 0.1.23

* More Java linter and linter fixes.

## 0.1.22

* Java code generator enhancements:
  * Added linter tests to CI.
  * Fixed some linter issues in the Java code.

## 0.1.21

* Fixed decode method on generated Flutter classes that use null-safety and have
  null values.

## 0.1.20

* Implemented `@async` HostApi's for iOS.
* Fixed async FlutterApi methods with void return.

## 0.1.19

* Fixed a bug introduced in 0.1.17 where methods without arguments were
  no longer being called.

## 0.1.18

* Null safe requires Dart 2.12.

## 0.1.17

* Split out test code generation for Dart into a separate file via the
  --dart_test_out flag.

## 0.1.16

* Fixed running in certain environments where NNBD is enabled by default.

## 0.1.15

* Added support for running in versions of Dart that support NNBD.

## 0.1.14

* [Windows] Fixed executing from drives other than C:.

## 0.1.13

* Fixed execution on Windows with certain setups where Dart didn't allow
  backslashes in `import` statements.

## 0.1.12

* Fixed assert failure with creating a PlatformException as a result of an
  exception in Java handlers.

## 0.1.11

* Added flag to generate null safety annotated Dart code `--dart_null_safety`.
* Made it so Dart API setup methods can take null.

## 0.1.10+1

* Updated the examples page.

## 0.1.10

* Fixed bug that prevented running `pigeon` on Windows (introduced in `0.1.8`).

## 0.1.9

* Fixed bug where executing pigeon without arguments would crash (introduced in 0.1.8).

## 0.1.8

* Started spawning pigeon_lib in an isolate instead of a subprocess.  The
  subprocess could have lead to errors if the dart version on $PATH didn't match
  the one that comes with flutter.

## 0.1.7

* Fixed Dart compilation for later versions that support null safety, opting out
  of it for now.
* Fixed nested types in the Java runtime.

## 0.1.6

* Fixed unused variable linter warning in Dart code under certain conditions.

## 0.1.5

* Made array datatypes correctly get imported and exported avoiding the need to
  add extra imports to generated code.

## 0.1.4

* Fixed nullability for NSError's in generated objc code.
* Fixed nullability of nested objects in the Dart generator.
* Added test to make sure the pigeon version is correct in generated code headers.

## 0.1.3

* Added error message if supported datatypes are used as arguments or return
  types directly, without an enclosing class.
* Added support for List and Map datatypes in Java and Objective-C targets.

## 0.1.2+1

* Updated the Readme.md.

## 0.1.2

* Removed static analysis warnings from generated Java code.

## 0.1.1

* Fixed issue where nested types didn't work if they weren't present in the Api.

## 0.1.0

* Added pigeon.dart.
* Fixed some Obj-C linter problems.
* Added the ability to generate a mock handler in Dart.

## 0.1.0-experimental.11

* Fixed setting an api to null in Java.

## 0.1.0-experimental.10

* Added support for void argument functions.
* Added nullability annotations to generated objc code.

## 0.1.0-experimental.9

* Added e2e tests for iOS.

## 0.1.0-experimental.8

* Renamed `setupPigeon` to `configurePigeon`.

## 0.1.0-experimental.7

* Suppressed or got rid of warnings in generated Dart code.

## 0.1.0-experimental.6

* Added support for void return types.

## 0.1.0-experimental.5

* Fixed runtime exception in Android with values of ints less than 2^32.
* Incremented codegen version warning.

## 0.1.0-experimental.4

* Fixed primitive types for Android Java.

## 0.1.0-experimental.3

* Added support for Android Java.

## 0.1.0-experimental.2

* Added Host->Flutter calls for Objective-C

## 0.1.0-experimental.1

* Fixed warning in the README.md

## 0.1.0-experimental.0

* Initial release.<|MERGE_RESOLUTION|>--- conflicted
+++ resolved
@@ -1,12 +1,11 @@
-<<<<<<< HEAD
-## 9.0.2
+## 9.0.7
 
 * [java] Adds an `GeneratedApi.FlutterError` exception for passing custom error parameters (code, message, details).
 * [kotlin] Adds an `FlutterError` exception for passing custom error parameters (code, message, details).
 * [kotlin] Adds an `errorClassName` option in `KotlinOptions` for custom error class names.
 * [java] Removes legacy try catch from async apis.
 * Adds `FlutterError` handling integration tests for all platforms.
-=======
+
 ## 9.0.6
 
 * [kotlin] Removes safe casting from decode process.
@@ -31,7 +30,6 @@
 
 * [swift] Removes safe casting from decode process.
 * [kotlin] Removes safe casting from decode process.
->>>>>>> a9901690
 
 ## 9.0.1
 
