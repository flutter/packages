--- conflicted
+++ resolved
@@ -1,14 +1,12 @@
-<<<<<<< HEAD
-## 1.0.20
+## 2.0.1
 
 * Adds support to Swift generation.
-=======
+
 ## 2.0.0
 
 * Implements nullable parameters.
 * **BREAKING CHANGE** - Nonnull parameters to async methods on HostApis for ObjC
   now have the proper nullability hints.
->>>>>>> d0d9eaca
 
 ## 1.0.19
 
