## 4.2.7

<<<<<<< HEAD
* Updates serialisation to use lists instead of maps.
=======
* [swift] Fixes a bug when calling methods that return `void`.
>>>>>>> f57e62cc

## 4.2.6

* Fixes bug with parsing documentation comments that start with '/'.

## 4.2.5

* [dart] Fixes enum parameter handling in Dart test API class.

## 4.2.4

* [kotlin] Fixes Kotlin generated sync host api error.

## 4.2.3

* [java] Adds assert `args != null`.
* [java] Changes the args of a single element to `ArrayList` from `Arrays.asList` to `Collections.singletonList`.
* [java] Removes cast for `Object`.

## 4.2.2

* Removes unneeded custom codecs for all languages.

## 4.2.1

* Adds documentation comment support for Kotlin.

## 4.2.0

* Adds experimental support for Kotlin generation.

## 4.1.1

* [java] Adds missing `@NonNull` annotations to some methods.

## 4.1.0

* Adds documentation comment support for all currently supported languages.

## 4.0.3

* [swift] Makes swift output work on macOS.

## 4.0.2

* Fixes lint warnings.

## 4.0.1

* Exposes `SwiftOptions`.

## 4.0.0

* [java] **BREAKING CHANGE**: Changes style for enum values from camelCase to snake_case.
  Generated java enum values will now always be in upper snake_case.

## 3.2.9

* Updates text theme parameters to avoid deprecation issues.

## 3.2.8

* [dart] Deduces the correct import statement for Dart test files made with
  `dartHostTestHandler` instead of relying on relative imports.

## 3.2.7

* Requires `analyzer 4.4.0`, and replaces use of deprecated APIs.

## 3.2.6

* [java] Fixes returning int values from FlutterApi methods that fit in 32 bits.

## 3.2.5

* [c++] Fixes style issues in `FlutterError` and `ErrorOr`. The names and
  visibility of some members have changed, so this may require updates
  to existing code.

## 3.2.4

* [c++] Fixes most non-class arguments and return values in host APIs. The
  types of arguments and return values have changed, so this may require updates
  to existing code.

## 3.2.3

* Adds `unnecessary_import` to linter ignore list in generated dart tests.

## 3.2.2

* Adds `unnecessary_import` to linter ignore list for `package:flutter/foundation.dart`.

## 3.2.1

* Removes `@dart = 2.12` from generated Dart code.

## 3.2.0

* Adds experimental support for Swift generation.

## 3.1.7

* [java] Adds option to add javax.annotation.Generated annotation.

## 3.1.6

* Supports newer versions of `analyzer`.

## 3.1.5

* Fixes potential crash bug when using a nullable nested type that has nonnull
  fields in ObjC.

## 3.1.4

* [c++] Adds support for non-nullable fields, and fixes some issues with
  nullable fields. The types of some getters and setter have changed, so this
  may require updates to existing code.

## 3.1.3

* Adds support for enums in arguments to methods for HostApis.

## 3.1.2

* [c++] Fixes minor style issues in generated code. This includes the naming of
  generated methods and arguments, so will require updates to existing code.

## 3.1.1

* Updates for non-nullable bindings.

## 3.1.0

* [c++] Adds C++ code generator.

## 3.0.4

* [objc] Simplified some code output, including avoiding Xcode warnings about
  using `NSNumber*` directly as boolean value.
* [tests] Moved test script to enable CI.

## 3.0.3

* Adds ability for generators to do AST validation.  This can help generators
  without complete implementations to report gaps in coverage.

## 3.0.2

* Fixes non-nullable classes and enums as fields.
* Fixes nullable collections as return types.

## 3.0.1

* Enables NNBD for the Pigeon tool itself.
* [tests] Updates legacy Dart commands.

## 3.0.0

* **BREAKING CHANGE**: Removes the `--dart_null_safety` flag. Generated Dart
  now always uses nullability annotations, and thus requires Dart 2.12 or later.

## 2.0.4

* Fixes bug where Dart `FlutterApi`s would assert that a nullable argument was nonnull.

## 2.0.3

* Makes the generated Java Builder class final.

## 2.0.2

* Fixes Java crash for nullable nested type.

## 2.0.1

* Adds support for TaskQueues for serial background execution.

## 2.0.0

* Implements nullable parameters.
* **BREAKING CHANGE** - Nonnull parameters to async methods on HostApis for ObjC
  now have the proper nullability hints.

## 1.0.19

* Implements nullable return types.

## 1.0.18

* [front-end] Fix error caused by parsing `copyrightHeaders` passed to options in `@ConfigurePigeon`.

## 1.0.17

* [dart_test] Adds missing linter ignores.
* [objc] Factors out helper function for reading from NSDictionary's.
* [objc] Renames static variables to match Google style.

## 1.0.16

* Updates behavior of run\_tests.dart with no arguments.
* [debugging] Adds `ast_out` to help with debugging the compiler front-end.
* [front-end, dart] Adds support for non-null fields in data classes in the
  front-end parser and the Dart generator (unsupported languages ignore the
  designation currently).
* [front-end, dart, objc, java] Adds support for non-null fields in data
  classes.

## 1.0.15

* [java] Fix too little information when having an exception

## 1.0.14

* [tests] Port several generator tests to run in Dart over bash

## 1.0.13

* [style] Fixes new style rules for Dart analyzer.

## 1.0.12

* [java] Fixes enum support for null values.

## 1.0.11

* [ci] Starts transition to a Dart test runner, adds windows support.
* [front-end] Starts issuing an error if enums are used in type arguments.
* [front-end] Passes through all enums, referenced or not so they can be used as
  a work around for direct enum support.

## 1.0.10

* [front-end] Made sure that explicit use of Object actually creates the codec
  that can represent custom classes.

## 1.0.9

* [dart] Fixed cast exception that can happen with primitive data types with
  type arguments in FlutterApi's.

## 1.0.8

* [front-end] Started accepting explicit Object references in type arguments.
* [codecs] Fixed nuisance where duplicate entries could show up in custom codecs.

## 1.0.7

* [front-end] Fixed bug where nested classes' type arguments aren't included in
  the output (generated class and codec).

## 1.0.6

* Updated example README for set up steps.

## 1.0.5

* [java] Fixed bug when using Integer arguments to methods declared with 'int'
  arguments.

## 1.0.4

* [front-end] Fixed bug where codecs weren't generating support for types that
  only show up in type arguments.

## 1.0.3

* [objc] Updated assert message for incomplete implementations of protocols.

## 1.0.2

* [java] Made it so `@async` handlers in `@HostApi()` can report errors
  explicitly.

## 1.0.1

* [front-end] Fixed bug where classes only referenced as type arguments for
  generics weren't being generated.

## 1.0.0

* Started allowing primitive data types as arguments and return types.
* Generics support.
* Support for functions with more than one argument.
* [command-line] Added `one_language` flag for allowing Pigeon to only generate
  code for one platform.
* [command-line] Added the optional sdkPath parameter for specifying Dart SDK
  path.
* [dart] Fixed copyright headers for Dart test output.
* [front-end] Added more errors for incorrect usage of Pigeon (previously they
  were just ignored).
* [generators] Moved Pigeon to using a custom codec which allows collection
  types to contain custom classes.
* [java] Fixed NPE in Java generated code for nested types.
* [objc] **BREAKING CHANGE:** logic for generating Objective-C selectors has
  changed. `void add(Input value)` will now translate to
  `-(void)addValue:(Input*)value`, methods with no arguments will translate to
  `...WithError:` or `...WithCompletion:`.
* [objc] Added `@ObjCSelector` for specifying custom objc selectors.

## 0.3.0

* Updated the front-end parser to use dart
  [`analyzer`](https://pub.dev/packages/analyzer) instead of `dart:mirrors`.
  `dart:mirrors` doesn't support null-safe code so there were a class of
  features we couldn't implement without this migration.
* **BREAKING CHANGE** - the `configurePigeon` function has been migrated to a
  `@ConfigurePigeon` annotation.  See `./pigeons/message.dart` for an example.
  The annotation can be attached to anything in the file to take effect.
* **BREAKING CHANGE** - Now Pigeon files must be in one file per invocation of
  Pigeon.  For example, the classes your APIs use must be in the same file as
  your APIs.  If your Pigeon file imports another source file, it won't actually
  import it.

## 0.2.4

* bugfix in front-end parser for recursively referenced datatypes.

## 0.2.3

* bugfix in iOS async handlers of functions with no arguments.

## 0.2.2

* Added support for enums.

## 0.2.1

* Java: Fixed issue where multiple async HostApis can generate multiple Result interfaces.
* Dart: Made it so you can specify the BinaryMessenger of the generated APIs.

## 0.2.0

* **BREAKING CHANGE** - Pigeon files must be null-safe now.  That means the
  fields inside of the classes must be declared nullable (
  [non-null fields](https://github.com/flutter/flutter/issues/59118) aren't yet
  supported).  Migration example:

```dart
// Version 0.1.x
class Foo {
  int bar;
  String baz;
}

// Version 0.2.x
class Foo {
  int? bar;
  String? baz;
}
```

* **BREAKING CHANGE** - The default output from Pigeon is now null-safe.  If you
  want non-null-safe code you must provide the `--no-dart_null_safety` flag.
* The Pigeon source code is now null-safe.
* Fixed niladic non-value returning async functions in the Java generator.
* Made `runCommandLine` return an the status code.

## 0.1.24

* Moved logic from bin/ to lib/ to help customers wrap up the behavior.
* Added some more linter ignores for Dart.

## 0.1.23

* More Java linter and linter fixes.

## 0.1.22

* Java code generator enhancements:
  * Added linter tests to CI.
  * Fixed some linter issues in the Java code.

## 0.1.21

* Fixed decode method on generated Flutter classes that use null-safety and have
  null values.

## 0.1.20

* Implemented `@async` HostApi's for iOS.
* Fixed async FlutterApi methods with void return.

## 0.1.19

* Fixed a bug introduced in 0.1.17 where methods without arguments were
  no longer being called.

## 0.1.18

* Null safe requires Dart 2.12.

## 0.1.17

* Split out test code generation for Dart into a separate file via the
  --dart_test_out flag.

## 0.1.16

* Fixed running in certain environments where NNBD is enabled by default.

## 0.1.15

* Added support for running in versions of Dart that support NNBD.

## 0.1.14

* [Windows] Fixed executing from drives other than C:.

## 0.1.13

* Fixed execution on Windows with certain setups where Dart didn't allow
  backslashes in `import` statements.

## 0.1.12

* Fixed assert failure with creating a PlatformException as a result of an
  exception in Java handlers.

## 0.1.11

* Added flag to generate null safety annotated Dart code `--dart_null_safety`.
* Made it so Dart API setup methods can take null.

## 0.1.10+1

* Updated the examples page.

## 0.1.10

* Fixed bug that prevented running `pigeon` on Windows (introduced in `0.1.8`).

## 0.1.9

* Fixed bug where executing pigeon without arguments would crash (introduced in 0.1.8).

## 0.1.8

* Started spawning pigeon_lib in an isolate instead of a subprocess.  The
  subprocess could have lead to errors if the dart version on $PATH didn't match
  the one that comes with flutter.

## 0.1.7

* Fixed Dart compilation for later versions that support null safety, opting out
  of it for now.
* Fixed nested types in the Java runtime.

## 0.1.6

* Fixed unused variable linter warning in Dart code under certain conditions.

## 0.1.5

* Made array datatypes correctly get imported and exported avoiding the need to
  add extra imports to generated code.

## 0.1.4

* Fixed nullability for NSError's in generated objc code.
* Fixed nullability of nested objects in the Dart generator.
* Added test to make sure the pigeon version is correct in generated code headers.

## 0.1.3

* Added error message if supported datatypes are used as arguments or return
  types directly, without an enclosing class.
* Added support for List and Map datatypes in Java and Objective-C targets.

## 0.1.2+1

* Updated the Readme.md.

## 0.1.2

* Removed static analysis warnings from generated Java code.

## 0.1.1

* Fixed issue where nested types didn't work if they weren't present in the Api.

## 0.1.0

* Added pigeon.dart.
* Fixed some Obj-C linter problems.
* Added the ability to generate a mock handler in Dart.

## 0.1.0-experimental.11

* Fixed setting an api to null in Java.

## 0.1.0-experimental.10

* Added support for void argument functions.
* Added nullability annotations to generated objc code.

## 0.1.0-experimental.9

* Added e2e tests for iOS.

## 0.1.0-experimental.8

* Renamed `setupPigeon` to `configurePigeon`.

## 0.1.0-experimental.7

* Suppressed or got rid of warnings in generated Dart code.

## 0.1.0-experimental.6

* Added support for void return types.

## 0.1.0-experimental.5

* Fixed runtime exception in Android with values of ints less than 2^32.
* Incremented codegen version warning.

## 0.1.0-experimental.4

* Fixed primitive types for Android Java.

## 0.1.0-experimental.3

* Added support for for Android Java.

## 0.1.0-experimental.2

* Added Host->Flutter calls for Objective-C

## 0.1.0-experimental.1

* Fixed warning in the README.md

## 0.1.0-experimental.0

* Initial release.<|MERGE_RESOLUTION|>--- conflicted
+++ resolved
@@ -1,10 +1,10 @@
+## 4.2.8
+
+* Updates serialisation to use lists instead of maps.
+
 ## 4.2.7
 
-<<<<<<< HEAD
-* Updates serialisation to use lists instead of maps.
-=======
 * [swift] Fixes a bug when calling methods that return `void`.
->>>>>>> f57e62cc
 
 ## 4.2.6
 
