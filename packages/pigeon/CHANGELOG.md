<<<<<<< HEAD
## 4.0.3

* Adds `@SwiftFunction` annotation for specifying custom swift function signature.
=======
## 4.1.1

* [java] Adds missing `@NonNull` annotations to some methods.

## 4.1.0

* Adds documentation comment support for all currently supported languages.

## 4.0.3

* [swift] Makes swift output work on macOS.
>>>>>>> 52fdcbcb

## 4.0.2

* Fixes lint warnings.

## 4.0.1

* Exposes `SwiftOptions`.

## 4.0.0

* [java] **BREAKING CHANGE**: Changes style for enum values from camelCase to snake_case.
  Generated java enum values will now always be in upper snake_case.

## 3.2.9

* Updates text theme parameters to avoid deprecation issues.

## 3.2.8

* [dart] Deduces the correct import statement for Dart test files made with
  `dartHostTestHandler` instead of relying on relative imports.

## 3.2.7

* Requires `analyzer 4.4.0`, and replaces use of deprecated APIs.

## 3.2.6

* [java] Fixes returning int values from FlutterApi methods that fit in 32 bits.

## 3.2.5

* [c++] Fixes style issues in `FlutterError` and `ErrorOr`. The names and
  visibility of some members have changed, so this may require updates
  to existing code.

## 3.2.4

* [c++] Fixes most non-class arguments and return values in host APIs. The
  types of arguments and return values have changed, so this may require updates
  to existing code.

## 3.2.3

* Adds `unnecessary_import` to linter ignore list in generated dart tests.

## 3.2.2

* Adds `unnecessary_import` to linter ignore list for `package:flutter/foundation.dart`.

## 3.2.1

* Removes `@dart = 2.12` from generated Dart code.

## 3.2.0

* Adds experimental support for Swift generation.

## 3.1.7

* [java] Adds option to add javax.annotation.Generated annotation.

## 3.1.6

* Supports newer versions of `analyzer`.

## 3.1.5

* Fixes potential crash bug when using a nullable nested type that has nonnull
  fields in ObjC.

## 3.1.4

* [c++] Adds support for non-nullable fields, and fixes some issues with
  nullable fields. The types of some getters and setter have changed, so this
  may require updates to existing code.

## 3.1.3

* Adds support for enums in arguments to methods for HostApis.

## 3.1.2

* [c++] Fixes minor style issues in generated code. This includes the naming of
  generated methods and arguments, so will require updates to existing code.

## 3.1.1

* Updates for non-nullable bindings.

## 3.1.0

* [c++] Adds C++ code generator.

## 3.0.4

* [objc] Simplified some code output, including avoiding Xcode warnings about
  using `NSNumber*` directly as boolean value.
* [tests] Moved test script to enable CI.

## 3.0.3

* Adds ability for generators to do AST validation.  This can help generators
  without complete implementations to report gaps in coverage.

## 3.0.2

* Fixes non-nullable classes and enums as fields.
* Fixes nullable collections as return types.

## 3.0.1

* Enables NNBD for the Pigeon tool itself.
* [tests] Updates legacy Dart commands.

## 3.0.0

* **BREAKING CHANGE**: Removes the `--dart_null_safety` flag. Generated Dart
  now always uses nullability annotations, and thus requires Dart 2.12 or later.

## 2.0.4

* Fixes bug where Dart `FlutterApi`s would assert that a nullable argument was nonnull.

## 2.0.3

* Makes the generated Java Builder class final.

## 2.0.2

* Fixes Java crash for nullable nested type.

## 2.0.1

* Adds support for TaskQueues for serial background execution.

## 2.0.0

* Implements nullable parameters.
* **BREAKING CHANGE** - Nonnull parameters to async methods on HostApis for ObjC
  now have the proper nullability hints.

## 1.0.19

* Implements nullable return types.

## 1.0.18

* [front-end] Fix error caused by parsing `copyrightHeaders` passed to options in `@ConfigurePigeon`.

## 1.0.17

* [dart_test] Adds missing linter ignores.
* [objc] Factors out helper function for reading from NSDictionary's.
* [objc] Renames static variables to match Google style.

## 1.0.16

* Updates behavior of run\_tests.dart with no arguments.
* [debugging] Adds `ast_out` to help with debugging the compiler front-end.
* [front-end, dart] Adds support for non-null fields in data classes in the
  front-end parser and the Dart generator (unsupported languages ignore the
  designation currently).
* [front-end, dart, objc, java] Adds support for non-null fields in data
  classes.

## 1.0.15

* [java] Fix too little information when having an exception

## 1.0.14

* [tests] Port several generator tests to run in Dart over bash

## 1.0.13

* [style] Fixes new style rules for Dart analyzer.

## 1.0.12

* [java] Fixes enum support for null values.

## 1.0.11

* [ci] Starts transition to a Dart test runner, adds windows support.
* [front-end] Starts issuing an error if enums are used in type arguments.
* [front-end] Passes through all enums, referenced or not so they can be used as
  a work around for direct enum support.

## 1.0.10

* [front-end] Made sure that explicit use of Object actually creates the codec
  that can represent custom classes.

## 1.0.9

* [dart] Fixed cast exception that can happen with primitive data types with
  type arguments in FlutterApi's.

## 1.0.8

* [front-end] Started accepting explicit Object references in type arguments.
* [codecs] Fixed nuisance where duplicate entries could show up in custom codecs.

## 1.0.7

* [front-end] Fixed bug where nested classes' type arguments aren't included in
  the output (generated class and codec).

## 1.0.6

* Updated example README for set up steps.

## 1.0.5

* [java] Fixed bug when using Integer arguments to methods declared with 'int'
  arguments.

## 1.0.4

* [front-end] Fixed bug where codecs weren't generating support for types that
  only show up in type arguments.

## 1.0.3

* [objc] Updated assert message for incomplete implementations of protocols.

## 1.0.2

* [java] Made it so `@async` handlers in `@HostApi()` can report errors
  explicitly.

## 1.0.1

* [front-end] Fixed bug where classes only referenced as type arguments for
  generics weren't being generated.

## 1.0.0

* Started allowing primitive data types as arguments and return types.
* Generics support.
* Support for functions with more than one argument.
* [command-line] Added `one_language` flag for allowing Pigeon to only generate
  code for one platform.
* [command-line] Added the optional sdkPath parameter for specifying Dart SDK
  path.
* [dart] Fixed copyright headers for Dart test output.
* [front-end] Added more errors for incorrect usage of Pigeon (previously they
  were just ignored).
* [generators] Moved Pigeon to using a custom codec which allows collection
  types to contain custom classes.
* [java] Fixed NPE in Java generated code for nested types.
* [objc] **BREAKING CHANGE:** logic for generating Objective-C selectors has
  changed. `void add(Input value)` will now translate to
  `-(void)addValue:(Input*)value`, methods with no arguments will translate to
  `...WithError:` or `...WithCompletion:`.
* [objc] Added `@ObjCSelector` for specifying custom objc selectors.

## 0.3.0

* Updated the front-end parser to use dart
  [`analyzer`](https://pub.dev/packages/analyzer) instead of `dart:mirrors`.
  `dart:mirrors` doesn't support null-safe code so there were a class of
  features we couldn't implement without this migration.
* **BREAKING CHANGE** - the `configurePigeon` function has been migrated to a
  `@ConfigurePigeon` annotation.  See `./pigeons/message.dart` for an example.
  The annotation can be attached to anything in the file to take effect.
* **BREAKING CHANGE** - Now Pigeon files must be in one file per invocation of
  Pigeon.  For example, the classes your APIs use must be in the same file as
  your APIs.  If your Pigeon file imports another source file, it won't actually
  import it.

## 0.2.4

* bugfix in front-end parser for recursively referenced datatypes.

## 0.2.3

* bugfix in iOS async handlers of functions with no arguments.

## 0.2.2

* Added support for enums.

## 0.2.1

* Java: Fixed issue where multiple async HostApis can generate multiple Result interfaces.
* Dart: Made it so you can specify the BinaryMessenger of the generated APIs.

## 0.2.0

* **BREAKING CHANGE** - Pigeon files must be null-safe now.  That means the
  fields inside of the classes must be declared nullable (
  [non-null fields](https://github.com/flutter/flutter/issues/59118) aren't yet
  supported).  Migration example:

```dart
// Version 0.1.x
class Foo {
  int bar;
  String baz;
}

// Version 0.2.x
class Foo {
  int? bar;
  String? baz;
}
```

* **BREAKING CHANGE** - The default output from Pigeon is now null-safe.  If you
  want non-null-safe code you must provide the `--no-dart_null_safety` flag.
* The Pigeon source code is now null-safe.
* Fixed niladic non-value returning async functions in the Java generator.
* Made `runCommandLine` return an the status code.

## 0.1.24

* Moved logic from bin/ to lib/ to help customers wrap up the behavior.
* Added some more linter ignores for Dart.

## 0.1.23

* More Java linter and linter fixes.

## 0.1.22

* Java code generator enhancements:
  * Added linter tests to CI.
  * Fixed some linter issues in the Java code.

## 0.1.21

* Fixed decode method on generated Flutter classes that use null-safety and have
  null values.

## 0.1.20

* Implemented `@async` HostApi's for iOS.
* Fixed async FlutterApi methods with void return.

## 0.1.19

* Fixed a bug introduced in 0.1.17 where methods without arguments were
  no longer being called.

## 0.1.18

* Null safe requires Dart 2.12.

## 0.1.17

* Split out test code generation for Dart into a separate file via the
  --dart_test_out flag.

## 0.1.16

* Fixed running in certain environments where NNBD is enabled by default.

## 0.1.15

* Added support for running in versions of Dart that support NNBD.

## 0.1.14

* [Windows] Fixed executing from drives other than C:.

## 0.1.13

* Fixed execution on Windows with certain setups where Dart didn't allow
  backslashes in `import` statements.

## 0.1.12

* Fixed assert failure with creating a PlatformException as a result of an
  exception in Java handlers.

## 0.1.11

* Added flag to generate null safety annotated Dart code `--dart_null_safety`.
* Made it so Dart API setup methods can take null.

## 0.1.10+1

* Updated the examples page.

## 0.1.10

* Fixed bug that prevented running `pigeon` on Windows (introduced in `0.1.8`).

## 0.1.9

* Fixed bug where executing pigeon without arguments would crash (introduced in 0.1.8).

## 0.1.8

* Started spawning pigeon_lib in an isolate instead of a subprocess.  The
  subprocess could have lead to errors if the dart version on $PATH didn't match
  the one that comes with flutter.

## 0.1.7

* Fixed Dart compilation for later versions that support null safety, opting out
  of it for now.
* Fixed nested types in the Java runtime.

## 0.1.6

* Fixed unused variable linter warning in Dart code under certain conditions.

## 0.1.5

* Made array datatypes correctly get imported and exported avoiding the need to
  add extra imports to generated code.

## 0.1.4

* Fixed nullability for NSError's in generated objc code.
* Fixed nullability of nested objects in the Dart generator.
* Added test to make sure the pigeon version is correct in generated code headers.

## 0.1.3

* Added error message if supported datatypes are used as arguments or return
  types directly, without an enclosing class.
* Added support for List and Map datatypes in Java and Objective-C targets.

## 0.1.2+1

* Updated the Readme.md.

## 0.1.2

* Removed static analysis warnings from generated Java code.

## 0.1.1

* Fixed issue where nested types didn't work if they weren't present in the Api.

## 0.1.0

* Added pigeon.dart.
* Fixed some Obj-C linter problems.
* Added the ability to generate a mock handler in Dart.

## 0.1.0-experimental.11

* Fixed setting an api to null in Java.

## 0.1.0-experimental.10

* Added support for void argument functions.
* Added nullability annotations to generated objc code.

## 0.1.0-experimental.9

* Added e2e tests for iOS.

## 0.1.0-experimental.8

* Renamed `setupPigeon` to `configurePigeon`.

## 0.1.0-experimental.7

* Suppressed or got rid of warnings in generated Dart code.

## 0.1.0-experimental.6

* Added support for void return types.

## 0.1.0-experimental.5

* Fixed runtime exception in Android with values of ints less than 2^32.
* Incremented codegen version warning.

## 0.1.0-experimental.4

* Fixed primitive types for Android Java.

## 0.1.0-experimental.3

* Added support for for Android Java.

## 0.1.0-experimental.2

* Added Host->Flutter calls for Objective-C

## 0.1.0-experimental.1

* Fixed warning in the README.md

## 0.1.0-experimental.0

* Initial release.<|MERGE_RESOLUTION|>--- conflicted
+++ resolved
@@ -1,20 +1,18 @@
-<<<<<<< HEAD
+## 4.2.0
+
+* Adds `@SwiftFunction` annotation for specifying custom swift function signature.
+
+## 4.1.1
+
+* [java] Adds missing `@NonNull` annotations to some methods.
+
+## 4.1.0
+
+* Adds documentation comment support for all currently supported languages.
+
 ## 4.0.3
 
-* Adds `@SwiftFunction` annotation for specifying custom swift function signature.
-=======
-## 4.1.1
-
-* [java] Adds missing `@NonNull` annotations to some methods.
-
-## 4.1.0
-
-* Adds documentation comment support for all currently supported languages.
-
-## 4.0.3
-
 * [swift] Makes swift output work on macOS.
->>>>>>> 52fdcbcb
 
 ## 4.0.2
 
