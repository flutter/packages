--- conflicted
+++ resolved
@@ -1,4 +1,3 @@
-<<<<<<< HEAD
 ## 17.0.0
 
 * **Breaking Change** [kotlin] Converts Kotlin enum case generation to SCREAMING_SNAKE_CASE.
@@ -6,7 +5,7 @@
   * Improves handling of complex names with enhanced regex patterns.
   * Expands unit tests for comprehensive name conversion validation.
   * **Migration Note**: This change modifies the naming convention of Kotlin enum cases generated from the Pigeon package. It is recommended to review the impact on your existing codebase and update any dependent code accordingly.
-=======
+
 ## 16.0.5
 
 * Adds ProxyApi to AST generation.
@@ -14,7 +13,6 @@
 ## 16.0.4
 
 * [swift] Improve style of Swift output.
->>>>>>> cd621aaa
 
 ## 16.0.3
 
