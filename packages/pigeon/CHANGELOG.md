## 9.0.2

<<<<<<< HEAD
* [kotlin] Fixes compiler warnings in generated output.
* [swift] Fixes compiler warnings in generated output.
=======
* [swift] Removes safe casting from decode process.
* [kotlin] Removes safe casting from decode process.
>>>>>>> 475cf827

## 9.0.1

* Updates links for the merge of flutter/plugins into flutter/packages.

## 9.0.0

* **Breaking Change** Updates `DartOptions` to be immutable and adds const to the constructor.
* [java] Reverts `final` changes to Flutter Api classes.

## 8.0.0

* [objc] **BREAKING CHANGE**: FlutterApi calls now return a `FlutterError`,
  rather than an `NSError`, on failure.
* [objc] Fixes an unused function warning when only generating FlutterApi.

## 7.2.1

* [kotlin] Fixes Flutter api int errors with updated casting.

## 7.2.0

* [swift] Changes async method completion types.
  May require code updates to existing code.
* [swift] Adds error handling to async methods.
* [kotlin] Changes async method completion types.
  May require code updates to existing code.
* [kotlin] Adds error handling to async methods.
* Adds async error handling integration tests for all platforms.

## 7.1.5

* Updates code to fix strict-cast violations.

## 7.1.4

* [java] Fixes raw types lint issues.

## 7.1.3

* [objc] Removes unused function.

## 7.1.2

* [swift] Adds error handling to sync host api methods.

## 7.1.1

* [c++] Fixes handling of the `cpp*` options in `@ConfigurePigeon` annotations.

## 7.1.0

* Adds `@SwiftFunction` annotation for specifying custom swift function signature.

## 7.0.5

* Requires analyzer 5.0.0 and replaces use of deprecated APIs.

## 7.0.4

* [c++] Fixes minor output formatting issues.

## 7.0.3

* Updates scoped methods to prevent symbol-less use.

## 7.0.2

* [kotlin] Fixes a missed casting of not nullable Dart 'int' to Kotlin 64bit long.

## 7.0.1

* [generator_tools] adds `newln` method for adding empty lines and ending lines.
* Updates generators to more closely match Flutter formatter tool output.

## 7.0.0

* [java] **BREAKING CHANGE**: Makes data classes final.
  Updates generators for 1p linters.

## 6.0.3

* [docs] Updates README.md.

## 6.0.2

* [kotlin] Fixes a bug with a missed line break between generated statements in the `fromList` function of the companion object.

## 6.0.1

* [c++] Fixes most non-class arguments and return values in Flutter APIs. The
  types of arguments and return values have changed, so this may require updates
  to existing code.

## 6.0.0

* Creates StructuredGenerator class and implements it on all platforms.

## 5.0.1

* [c++] Fixes undefined behavior in `@async` methods.

## 5.0.0

* Creates new Generator classes for each language.

## 4.2.16

* [swift] Fixes warnings with `Object` parameters.
* [dart] Fixes warnings with `Object` return values.
* [c++] Generation of APIs that use `Object` no longer fails.

## 4.2.15

* Relocates generator classes. (Reverted)

## 4.2.14

* [c++] Fixes reply sending non EncodableValue wrapped lists.

## 4.2.13

* Add documentation comment support for Enum members.

## 4.2.12

* Updates serialization to use lists instead of maps to improve performance.

## 4.2.11

* [swift] Fixes compressed list data types.

## 4.2.10

* Changes generated Java enum field to be final.

## 4.2.9

* [kotlin] Fixes a bug with some methods that return `void`.

## 4.2.8

* Adds the ability to use `runWithOptions` entrypoint to allow external libraries to use the pigeon easier.

## 4.2.7

* [swift] Fixes a bug when calling methods that return `void`.

## 4.2.6

* Fixes bug with parsing documentation comments that start with '/'.

## 4.2.5

* [dart] Fixes enum parameter handling in Dart test API class.

## 4.2.4

* [kotlin] Fixes Kotlin generated sync host api error.

## 4.2.3

* [java] Adds assert `args != null`.
* [java] Changes the args of a single element to `ArrayList` from `Arrays.asList` to `Collections.singletonList`.
* [java] Removes cast for `Object`.

## 4.2.2

* Removes unneeded custom codecs for all languages.

## 4.2.1

* Adds documentation comment support for Kotlin.

## 4.2.0

* Adds experimental support for Kotlin generation.

## 4.1.1

* [java] Adds missing `@NonNull` annotations to some methods.

## 4.1.0

* Adds documentation comment support for all currently supported languages.

## 4.0.3

* [swift] Makes swift output work on macOS.

## 4.0.2

* Fixes lint warnings.

## 4.0.1

* Exposes `SwiftOptions`.

## 4.0.0

* [java] **BREAKING CHANGE**: Changes style for enum values from camelCase to snake_case.
  Generated java enum values will now always be in upper snake_case.

## 3.2.9

* Updates text theme parameters to avoid deprecation issues.

## 3.2.8

* [dart] Deduces the correct import statement for Dart test files made with
  `dartHostTestHandler` instead of relying on relative imports.

## 3.2.7

* Requires `analyzer 4.4.0`, and replaces use of deprecated APIs.

## 3.2.6

* [java] Fixes returning int values from FlutterApi methods that fit in 32 bits.

## 3.2.5

* [c++] Fixes style issues in `FlutterError` and `ErrorOr`. The names and
  visibility of some members have changed, so this may require updates
  to existing code.

## 3.2.4

* [c++] Fixes most non-class arguments and return values in host APIs. The
  types of arguments and return values have changed, so this may require updates
  to existing code.

## 3.2.3

* Adds `unnecessary_import` to linter ignore list in generated dart tests.

## 3.2.2

* Adds `unnecessary_import` to linter ignore list for `package:flutter/foundation.dart`.

## 3.2.1

* Removes `@dart = 2.12` from generated Dart code.

## 3.2.0

* Adds experimental support for Swift generation.

## 3.1.7

* [java] Adds option to add javax.annotation.Generated annotation.

## 3.1.6

* Supports newer versions of `analyzer`.

## 3.1.5

* Fixes potential crash bug when using a nullable nested type that has nonnull
  fields in ObjC.

## 3.1.4

* [c++] Adds support for non-nullable fields, and fixes some issues with
  nullable fields. The types of some getters and setter have changed, so this
  may require updates to existing code.

## 3.1.3

* Adds support for enums in arguments to methods for HostApis.

## 3.1.2

* [c++] Fixes minor style issues in generated code. This includes the naming of
  generated methods and arguments, so will require updates to existing code.

## 3.1.1

* Updates for non-nullable bindings.

## 3.1.0

* [c++] Adds C++ code generator.

## 3.0.4

* [objc] Simplified some code output, including avoiding Xcode warnings about
  using `NSNumber*` directly as boolean value.
* [tests] Moved test script to enable CI.

## 3.0.3

* Adds ability for generators to do AST validation.  This can help generators
  without complete implementations to report gaps in coverage.

## 3.0.2

* Fixes non-nullable classes and enums as fields.
* Fixes nullable collections as return types.

## 3.0.1

* Enables NNBD for the Pigeon tool itself.
* [tests] Updates legacy Dart commands.

## 3.0.0

* **BREAKING CHANGE**: Removes the `--dart_null_safety` flag. Generated Dart
  now always uses nullability annotations, and thus requires Dart 2.12 or later.

## 2.0.4

* Fixes bug where Dart `FlutterApi`s would assert that a nullable argument was nonnull.

## 2.0.3

* Makes the generated Java Builder class final.

## 2.0.2

* Fixes Java crash for nullable nested type.

## 2.0.1

* Adds support for TaskQueues for serial background execution.

## 2.0.0

* Implements nullable parameters.
* **BREAKING CHANGE** - Nonnull parameters to async methods on HostApis for ObjC
  now have the proper nullability hints.

## 1.0.19

* Implements nullable return types.

## 1.0.18

* [front-end] Fix error caused by parsing `copyrightHeaders` passed to options in `@ConfigurePigeon`.

## 1.0.17

* [dart_test] Adds missing linter ignores.
* [objc] Factors out helper function for reading from NSDictionary's.
* [objc] Renames static variables to match Google style.

## 1.0.16

* Updates behavior of run\_tests.dart with no arguments.
* [debugging] Adds `ast_out` to help with debugging the compiler front-end.
* [front-end, dart] Adds support for non-null fields in data classes in the
  front-end parser and the Dart generator (unsupported languages ignore the
  designation currently).
* [front-end, dart, objc, java] Adds support for non-null fields in data
  classes.

## 1.0.15

* [java] Fix too little information when having an exception

## 1.0.14

* [tests] Port several generator tests to run in Dart over bash

## 1.0.13

* [style] Fixes new style rules for Dart analyzer.

## 1.0.12

* [java] Fixes enum support for null values.

## 1.0.11

* [ci] Starts transition to a Dart test runner, adds windows support.
* [front-end] Starts issuing an error if enums are used in type arguments.
* [front-end] Passes through all enums, referenced or not so they can be used as
  a work around for direct enum support.

## 1.0.10

* [front-end] Made sure that explicit use of Object actually creates the codec
  that can represent custom classes.

## 1.0.9

* [dart] Fixed cast exception that can happen with primitive data types with
  type arguments in FlutterApi's.

## 1.0.8

* [front-end] Started accepting explicit Object references in type arguments.
* [codecs] Fixed nuisance where duplicate entries could show up in custom codecs.

## 1.0.7

* [front-end] Fixed bug where nested classes' type arguments aren't included in
  the output (generated class and codec).

## 1.0.6

* Updated example README for set up steps.

## 1.0.5

* [java] Fixed bug when using Integer arguments to methods declared with 'int'
  arguments.

## 1.0.4

* [front-end] Fixed bug where codecs weren't generating support for types that
  only show up in type arguments.

## 1.0.3

* [objc] Updated assert message for incomplete implementations of protocols.

## 1.0.2

* [java] Made it so `@async` handlers in `@HostApi()` can report errors
  explicitly.

## 1.0.1

* [front-end] Fixed bug where classes only referenced as type arguments for
  generics weren't being generated.

## 1.0.0

* Started allowing primitive data types as arguments and return types.
* Generics support.
* Support for functions with more than one argument.
* [command-line] Added `one_language` flag for allowing Pigeon to only generate
  code for one platform.
* [command-line] Added the optional sdkPath parameter for specifying Dart SDK
  path.
* [dart] Fixed copyright headers for Dart test output.
* [front-end] Added more errors for incorrect usage of Pigeon (previously they
  were just ignored).
* [generators] Moved Pigeon to using a custom codec which allows collection
  types to contain custom classes.
* [java] Fixed NPE in Java generated code for nested types.
* [objc] **BREAKING CHANGE:** logic for generating Objective-C selectors has
  changed. `void add(Input value)` will now translate to
  `-(void)addValue:(Input*)value`, methods with no arguments will translate to
  `...WithError:` or `...WithCompletion:`.
* [objc] Added `@ObjCSelector` for specifying custom objc selectors.

## 0.3.0

* Updated the front-end parser to use dart
  [`analyzer`](https://pub.dev/packages/analyzer) instead of `dart:mirrors`.
  `dart:mirrors` doesn't support null-safe code so there were a class of
  features we couldn't implement without this migration.
* **BREAKING CHANGE** - the `configurePigeon` function has been migrated to a
  `@ConfigurePigeon` annotation.  See `./pigeons/message.dart` for an example.
  The annotation can be attached to anything in the file to take effect.
* **BREAKING CHANGE** - Now Pigeon files must be in one file per invocation of
  Pigeon.  For example, the classes your APIs use must be in the same file as
  your APIs.  If your Pigeon file imports another source file, it won't actually
  import it.

## 0.2.4

* bugfix in front-end parser for recursively referenced datatypes.

## 0.2.3

* bugfix in iOS async handlers of functions with no arguments.

## 0.2.2

* Added support for enums.

## 0.2.1

* Java: Fixed issue where multiple async HostApis can generate multiple Result interfaces.
* Dart: Made it so you can specify the BinaryMessenger of the generated APIs.

## 0.2.0

* **BREAKING CHANGE** - Pigeon files must be null-safe now.  That means the
  fields inside of the classes must be declared nullable (
  [non-null fields](https://github.com/flutter/flutter/issues/59118) aren't yet
  supported).  Migration example:

```dart
// Version 0.1.x
class Foo {
  int bar;
  String baz;
}

// Version 0.2.x
class Foo {
  int? bar;
  String? baz;
}
```

* **BREAKING CHANGE** - The default output from Pigeon is now null-safe.  If you
  want non-null-safe code you must provide the `--no-dart_null_safety` flag.
* The Pigeon source code is now null-safe.
* Fixed niladic non-value returning async functions in the Java generator.
* Made `runCommandLine` return an the status code.

## 0.1.24

* Moved logic from bin/ to lib/ to help customers wrap up the behavior.
* Added some more linter ignores for Dart.

## 0.1.23

* More Java linter and linter fixes.

## 0.1.22

* Java code generator enhancements:
  * Added linter tests to CI.
  * Fixed some linter issues in the Java code.

## 0.1.21

* Fixed decode method on generated Flutter classes that use null-safety and have
  null values.

## 0.1.20

* Implemented `@async` HostApi's for iOS.
* Fixed async FlutterApi methods with void return.

## 0.1.19

* Fixed a bug introduced in 0.1.17 where methods without arguments were
  no longer being called.

## 0.1.18

* Null safe requires Dart 2.12.

## 0.1.17

* Split out test code generation for Dart into a separate file via the
  --dart_test_out flag.

## 0.1.16

* Fixed running in certain environments where NNBD is enabled by default.

## 0.1.15

* Added support for running in versions of Dart that support NNBD.

## 0.1.14

* [Windows] Fixed executing from drives other than C:.

## 0.1.13

* Fixed execution on Windows with certain setups where Dart didn't allow
  backslashes in `import` statements.

## 0.1.12

* Fixed assert failure with creating a PlatformException as a result of an
  exception in Java handlers.

## 0.1.11

* Added flag to generate null safety annotated Dart code `--dart_null_safety`.
* Made it so Dart API setup methods can take null.

## 0.1.10+1

* Updated the examples page.

## 0.1.10

* Fixed bug that prevented running `pigeon` on Windows (introduced in `0.1.8`).

## 0.1.9

* Fixed bug where executing pigeon without arguments would crash (introduced in 0.1.8).

## 0.1.8

* Started spawning pigeon_lib in an isolate instead of a subprocess.  The
  subprocess could have lead to errors if the dart version on $PATH didn't match
  the one that comes with flutter.

## 0.1.7

* Fixed Dart compilation for later versions that support null safety, opting out
  of it for now.
* Fixed nested types in the Java runtime.

## 0.1.6

* Fixed unused variable linter warning in Dart code under certain conditions.

## 0.1.5

* Made array datatypes correctly get imported and exported avoiding the need to
  add extra imports to generated code.

## 0.1.4

* Fixed nullability for NSError's in generated objc code.
* Fixed nullability of nested objects in the Dart generator.
* Added test to make sure the pigeon version is correct in generated code headers.

## 0.1.3

* Added error message if supported datatypes are used as arguments or return
  types directly, without an enclosing class.
* Added support for List and Map datatypes in Java and Objective-C targets.

## 0.1.2+1

* Updated the Readme.md.

## 0.1.2

* Removed static analysis warnings from generated Java code.

## 0.1.1

* Fixed issue where nested types didn't work if they weren't present in the Api.

## 0.1.0

* Added pigeon.dart.
* Fixed some Obj-C linter problems.
* Added the ability to generate a mock handler in Dart.

## 0.1.0-experimental.11

* Fixed setting an api to null in Java.

## 0.1.0-experimental.10

* Added support for void argument functions.
* Added nullability annotations to generated objc code.

## 0.1.0-experimental.9

* Added e2e tests for iOS.

## 0.1.0-experimental.8

* Renamed `setupPigeon` to `configurePigeon`.

## 0.1.0-experimental.7

* Suppressed or got rid of warnings in generated Dart code.

## 0.1.0-experimental.6

* Added support for void return types.

## 0.1.0-experimental.5

* Fixed runtime exception in Android with values of ints less than 2^32.
* Incremented codegen version warning.

## 0.1.0-experimental.4

* Fixed primitive types for Android Java.

## 0.1.0-experimental.3

* Added support for for Android Java.

## 0.1.0-experimental.2

* Added Host->Flutter calls for Objective-C

## 0.1.0-experimental.1

* Fixed warning in the README.md

## 0.1.0-experimental.0

* Initial release.<|MERGE_RESOLUTION|>--- conflicted
+++ resolved
@@ -1,12 +1,12 @@
-## 9.0.2
-
-<<<<<<< HEAD
+## 9.0.3
+
 * [kotlin] Fixes compiler warnings in generated output.
 * [swift] Fixes compiler warnings in generated output.
-=======
+
+## 9.0.2
+
 * [swift] Removes safe casting from decode process.
 * [kotlin] Removes safe casting from decode process.
->>>>>>> 475cf827
 
 ## 9.0.1
 
