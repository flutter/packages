--- conflicted
+++ resolved
@@ -1,11 +1,11 @@
-## 25.4.0
-
-<<<<<<< HEAD
+## 25.5.0
+
 * [dart] Changes the default InstanceManager and its initialization to no longer make a message call
   when used in a Flutter unit test.
-=======
+
+## 25.4.0
+
 * [gobject] Adds type id constants in header files so that they can be used by the user.
->>>>>>> 715a0a5c
 * Updates minimum supported SDK version to Flutter 3.27/Dart 3.6.
 
 ## 25.3.2
