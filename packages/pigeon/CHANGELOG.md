--- conflicted
+++ resolved
@@ -1,12 +1,10 @@
-<<<<<<< HEAD
 ## 7.0.0
 
 * [java] Makes classes final and other lint issues.
-=======
+
 ## 6.0.3
 
 * [docs] Updates README.md.
->>>>>>> 88859a8e
 
 ## 6.0.2
 
