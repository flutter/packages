<<<<<<< HEAD
## 3.0.4
=======
## 3.1.0
>>>>>>> 00647206

* [c++] Adds C++ code generator.

## 3.0.4

* [objc] Simplified some code output, including avoiding Xcode warnings about
  using `NSNumber*` directly as boolean value.
* [tests] Moved test script to enable CI.
* Updates for non-nullable bindings.

## 3.0.3

* Adds ability for generators to do AST validation.  This can help generators
  without complete implementations to report gaps in coverage.

## 3.0.2

* Fixes non-nullable classes and enums as fields.
* Fixes nullable collections as return types.

## 3.0.1

* Enables NNBD for the Pigeon tool itself.
* [tests] Updates legacy Dart commands.

## 3.0.0

* **BREAKING CHANGE**: Removes the `--dart_null_safety` flag. Generated Dart
  now always uses nullability annotations, and thus requires Dart 2.12 or later.

## 2.0.4

* Fixes bug where Dart `FlutterApi`s would assert that a nullable argument was nonnull.

## 2.0.3

* Makes the generated Java Builder class final.

## 2.0.2

* Fixes Java crash for nullable nested type.
  
## 2.0.1

* Adds support for TaskQueues for serial background execution.

## 2.0.0

* Implements nullable parameters.
* **BREAKING CHANGE** - Nonnull parameters to async methods on HostApis for ObjC
  now have the proper nullability hints.

## 1.0.19

* Implements nullable return types.

## 1.0.18

* [front-end] Fix error caused by parsing `copyrightHeaders` passed to options in `@ConfigurePigeon`.

## 1.0.17

* [dart_test] Adds missing linter ignores.
* [objc] Factors out helper function for reading from NSDictionary's.
* [objc] Renames static variables to match Google style.

## 1.0.16

* Updates behavior of run\_tests.dart with no arguments.
* [debugging] Adds `ast_out` to help with debugging the compiler front-end.
* [front-end, dart] Adds support for non-null fields in data classes in the
  front-end parser and the Dart generator (unsupported languages ignore the
  designation currently).
* [front-end, dart, objc, java] Adds support for non-null fields in data
  classes.

## 1.0.15

* [java] Fix too little information when having an exception

## 1.0.14

* [tests] Port several generator tests to run in Dart over bash

## 1.0.13

* [style] Fixes new style rules for Dart analyzer.

## 1.0.12

* [java] Fixes enum support for null values.

## 1.0.11

* [ci] Starts transition to a Dart test runner, adds windows support.
* [front-end] Starts issuing an error if enums are used in type arguments.
* [front-end] Passes through all enums, referenced or not so they can be used as
  a work around for direct enum support.

## 1.0.10

* [front-end] Made sure that explicit use of Object actually creates the codec
  that can represent custom classes.

## 1.0.9

* [dart] Fixed cast exception that can happen with primitive data types with
  type arguments in FlutterApi's.

## 1.0.8

* [front-end] Started accepting explicit Object references in type arguments.
* [codecs] Fixed nuisance where duplicate entries could show up in custom codecs.

## 1.0.7

* [front-end] Fixed bug where nested classes' type arguments aren't included in
  the output (generated class and codec).

## 1.0.6

* Updated example README for set up steps.

## 1.0.5

* [java] Fixed bug when using Integer arguments to methods declared with 'int'
  arguments.

## 1.0.4

* [front-end] Fixed bug where codecs weren't generating support for types that
  only show up in type arguments.

## 1.0.3

* [objc] Updated assert message for incomplete implementations of protocols.

## 1.0.2

* [java] Made it so `@async` handlers in `@HostApi()` can report errors
  explicitly.

## 1.0.1

* [front-end] Fixed bug where classes only referenced as type arguments for
  generics weren't being generated.

## 1.0.0

* Started allowing primitive data types as arguments and return types.
* Generics support.
* Support for functions with more than one argument.
* [command-line] Added `one_language` flag for allowing Pigeon to only generate
  code for one platform.
* [command-line] Added the optional sdkPath parameter for specifying Dart SDK
  path.
* [dart] Fixed copyright headers for Dart test output.
* [front-end] Added more errors for incorrect usage of Pigeon (previously they
  were just ignored).
* [generators] Moved Pigeon to using a custom codec which allows collection
  types to contain custom classes.
* [java] Fixed NPE in Java generated code for nested types.
* [objc] **BREAKING CHANGE:** logic for generating Objective-C selectors has
  changed. `void add(Input value)` will now translate to
  `-(void)addValue:(Input*)value`, methods with no arguments will translate to
  `...WithError:` or `...WithCompletion:`.
* [objc] Added `@ObjCSelector` for specifying custom objc selectors.

## 0.3.0

* Updated the front-end parser to use dart
  [`analyzer`](https://pub.dev/packages/analyzer) instead of `dart:mirrors`.
  `dart:mirrors` doesn't support null-safe code so there were a class of
  features we couldn't implement without this migration.
* **BREAKING CHANGE** - the `configurePigeon` function has been migrated to a
  `@ConfigurePigeon` annotation.  See `./pigeons/message.dart` for an example.
  The annotation can be attached to anything in the file to take effect.
* **BREAKING CHANGE** - Now Pigeon files must be in one file per invocation of
  Pigeon.  For example, the classes your APIs use must be in the same file as
  your APIs.  If your Pigeon file imports another source file, it won't actually
  import it.

## 0.2.4

* bugfix in front-end parser for recursively referenced datatypes.

## 0.2.3

* bugfix in iOS async handlers of functions with no arguments.

## 0.2.2

* Added support for enums.

## 0.2.1

* Java: Fixed issue where multiple async HostApis can generate multiple Result interfaces.
* Dart: Made it so you can specify the BinaryMessenger of the generated APIs.

## 0.2.0

* **BREAKING CHANGE** - Pigeon files must be null-safe now.  That means the
  fields inside of the classes must be declared nullable (
  [non-null fields](https://github.com/flutter/flutter/issues/59118) aren't yet
  supported).  Migration example:

```dart
// Version 0.1.x
class Foo {
  int bar;
  String baz;
}

// Version 0.2.x
class Foo {
  int? bar;
  String? baz;
}
```

* **BREAKING CHANGE** - The default output from Pigeon is now null-safe.  If you
  want non-null-safe code you must provide the `--no-dart_null_safety` flag.
* The Pigeon source code is now null-safe.
* Fixed niladic non-value returning async functions in the Java generator.
* Made `runCommandLine` return an the status code.

## 0.1.24

* Moved logic from bin/ to lib/ to help customers wrap up the behavior.
* Added some more linter ignores for Dart.

## 0.1.23

* More Java linter and linter fixes.

## 0.1.22

* Java code generator enhancements:
  * Added linter tests to CI.
  * Fixed some linter issues in the Java code.

## 0.1.21

* Fixed decode method on generated Flutter classes that use null-safety and have
  null values.

## 0.1.20

* Implemented `@async` HostApi's for iOS.
* Fixed async FlutterApi methods with void return.

## 0.1.19

* Fixed a bug introduced in 0.1.17 where methods without arguments were
  no longer being called.

## 0.1.18

* Null safe requires Dart 2.12.

## 0.1.17

* Split out test code generation for Dart into a separate file via the
  --dart_test_out flag.

## 0.1.16

* Fixed running in certain environments where NNBD is enabled by default.

## 0.1.15

* Added support for running in versions of Dart that support NNBD.

## 0.1.14

* [Windows] Fixed executing from drives other than C:.

## 0.1.13

* Fixed execution on Windows with certain setups where Dart didn't allow
  backslashes in `import` statements.

## 0.1.12

* Fixed assert failure with creating a PlatformException as a result of an
  exception in Java handlers.

## 0.1.11

* Added flag to generate null safety annotated Dart code `--dart_null_safety`.
* Made it so Dart API setup methods can take null.

## 0.1.10+1

* Updated the examples page.

## 0.1.10

* Fixed bug that prevented running `pigeon` on Windows (introduced in `0.1.8`).

## 0.1.9

* Fixed bug where executing pigeon without arguments would crash (introduced in 0.1.8).

## 0.1.8

* Started spawning pigeon_lib in an isolate instead of a subprocess.  The
  subprocess could have lead to errors if the dart version on $PATH didn't match
  the one that comes with flutter.

## 0.1.7

* Fixed Dart compilation for later versions that support null safety, opting out
  of it for now.
* Fixed nested types in the Java runtime.

## 0.1.6

* Fixed unused variable linter warning in Dart code under certain conditions.

## 0.1.5

* Made array datatypes correctly get imported and exported avoiding the need to
  add extra imports to generated code.

## 0.1.4

* Fixed nullability for NSError's in generated objc code.
* Fixed nullability of nested objects in the Dart generator.
* Added test to make sure the pigeon version is correct in generated code headers.

## 0.1.3

* Added error message if supported datatypes are used as arguments or return
  types directly, without an enclosing class.
* Added support for List and Map datatypes in Java and Objective-C targets.

## 0.1.2+1

* Updated the Readme.md.

## 0.1.2

* Removed static analysis warnings from generated Java code.

## 0.1.1

* Fixed issue where nested types didn't work if they weren't present in the Api.

## 0.1.0

* Added pigeon.dart.
* Fixed some Obj-C linter problems.
* Added the ability to generate a mock handler in Dart.

## 0.1.0-experimental.11

* Fixed setting an api to null in Java.

## 0.1.0-experimental.10

* Added support for void argument functions.
* Added nullability annotations to generated objc code.

## 0.1.0-experimental.9

* Added e2e tests for iOS.

## 0.1.0-experimental.8

* Renamed `setupPigeon` to `configurePigeon`.

## 0.1.0-experimental.7

* Suppressed or got rid of warnings in generated Dart code.

## 0.1.0-experimental.6

* Added support for void return types.

## 0.1.0-experimental.5

* Fixed runtime exception in Android with values of ints less than 2^32.
* Incremented codegen version warning.

## 0.1.0-experimental.4

* Fixed primitive types for Android Java.

## 0.1.0-experimental.3

* Added support for for Android Java.

## 0.1.0-experimental.2

* Added Host->Flutter calls for Objective-C

## 0.1.0-experimental.1

* Fixed warning in the README.md

## 0.1.0-experimental.0

* Initial release.<|MERGE_RESOLUTION|>--- conflicted
+++ resolved
@@ -1,8 +1,7 @@
-<<<<<<< HEAD
-## 3.0.4
-=======
+## 3.1.1
+* Updates for non-nullable bindings.
+
 ## 3.1.0
->>>>>>> 00647206
 
 * [c++] Adds C++ code generator.
 
@@ -11,7 +10,6 @@
 * [objc] Simplified some code output, including avoiding Xcode warnings about
   using `NSNumber*` directly as boolean value.
 * [tests] Moved test script to enable CI.
-* Updates for non-nullable bindings.
 
 ## 3.0.3
 
