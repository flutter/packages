--- conflicted
+++ resolved
@@ -1,10 +1,10 @@
+## 10.1.2
+
+* [swift] Fixes a crash when casting `NSNull` to an array. 
+
 ## 10.1.1
 
-<<<<<<< HEAD
-* [swift] Fixes a crash when casting `NSNull` to an array. 
-=======
 * Updates README to better reflect modern usage.
->>>>>>> cdae854a
 
 ## 10.1.0
 
