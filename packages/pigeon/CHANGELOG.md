--- conflicted
+++ resolved
@@ -1,8 +1,7 @@
-<<<<<<< HEAD
-## 2.0.4
+## 3.0.1
 
 * Adds support to Swift generation.
-=======
+
 ## 3.0.0
 
 * **BREAKING CHANGE**: Removes the `--dart_null_safety` flag. Generated Dart
@@ -11,7 +10,6 @@
 ## 2.0.4
 
 * Fixes bug where Dart `FlutterApi`s would assert that a nullable argument was nonnull.
->>>>>>> 48cdaf6a
 
 ## 2.0.3
 
