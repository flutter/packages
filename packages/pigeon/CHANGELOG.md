<<<<<<< HEAD
## 7.1.2

* [java] Fixes raw types lint issues.
=======
## 7.1.3

* [objc] Removes unused function.

## 7.1.2

* [swift] Adds error handling to sync host api methods.
>>>>>>> 619ff497

## 7.1.1

* [c++] Fixes handling of the `cpp*` options in `@ConfigurePigeon` annotations.

## 7.1.0

* Adds `@SwiftFunction` annotation for specifying custom swift function signature.

## 7.0.5

* Requires analyzer 5.0.0 and replaces use of deprecated APIs.

## 7.0.4

* [c++] Fixes minor output formatting issues.

## 7.0.3

* Updates scoped methods to prevent symbol-less use.

## 7.0.2

* [kotlin] Fixes a missed casting of not nullable Dart 'int' to Kotlin 64bit long.

## 7.0.1

* [generator_tools] adds `newln` method for adding empty lines and ending lines.
* Updates generators to more closely match Flutter formatter tool output.

## 7.0.0

* [java] **BREAKING CHANGE**: Makes data classes final.
  Updates generators for 1p linters.

## 6.0.3

* [docs] Updates README.md.

## 6.0.2

* [kotlin] Fixes a bug with a missed line break between generated statements in the `fromList` function of the companion object.

## 6.0.1

* [c++] Fixes most non-class arguments and return values in Flutter APIs. The
  types of arguments and return values have changed, so this may require updates
  to existing code.

## 6.0.0

* Creates StructuredGenerator class and implements it on all platforms.

## 5.0.1

* [c++] Fixes undefined behavior in `@async` methods.

## 5.0.0

* Creates new Generator classes for each language.

## 4.2.16

* [swift] Fixes warnings with `Object` parameters.
* [dart] Fixes warnings with `Object` return values.
* [c++] Generation of APIs that use `Object` no longer fails.

## 4.2.15

* Relocates generator classes. (Reverted)

## 4.2.14

* [c++] Fixes reply sending non EncodableValue wrapped lists.

## 4.2.13

* Add documentation comment support for Enum members.

## 4.2.12

* Updates serialization to use lists instead of maps to improve performance.

## 4.2.11

* [swift] Fixes compressed list data types.

## 4.2.10

* Changes generated Java enum field to be final.

## 4.2.9

* [kotlin] Fixes a bug with some methods that return `void`.

## 4.2.8

* Adds the ability to use `runWithOptions` entrypoint to allow external libraries to use the pigeon easier.

## 4.2.7

* [swift] Fixes a bug when calling methods that return `void`.

## 4.2.6

* Fixes bug with parsing documentation comments that start with '/'.

## 4.2.5

* [dart] Fixes enum parameter handling in Dart test API class.

## 4.2.4

* [kotlin] Fixes Kotlin generated sync host api error.

## 4.2.3

* [java] Adds assert `args != null`.
* [java] Changes the args of a single element to `ArrayList` from `Arrays.asList` to `Collections.singletonList`.
* [java] Removes cast for `Object`.

## 4.2.2

* Removes unneeded custom codecs for all languages.

## 4.2.1

* Adds documentation comment support for Kotlin.

## 4.2.0

* Adds experimental support for Kotlin generation.

## 4.1.1

* [java] Adds missing `@NonNull` annotations to some methods.

## 4.1.0

* Adds documentation comment support for all currently supported languages.

## 4.0.3

* [swift] Makes swift output work on macOS.

## 4.0.2

* Fixes lint warnings.

## 4.0.1

* Exposes `SwiftOptions`.

## 4.0.0

* [java] **BREAKING CHANGE**: Changes style for enum values from camelCase to snake_case.
  Generated java enum values will now always be in upper snake_case.

## 3.2.9

* Updates text theme parameters to avoid deprecation issues.

## 3.2.8

* [dart] Deduces the correct import statement for Dart test files made with
  `dartHostTestHandler` instead of relying on relative imports.

## 3.2.7

* Requires `analyzer 4.4.0`, and replaces use of deprecated APIs.

## 3.2.6

* [java] Fixes returning int values from FlutterApi methods that fit in 32 bits.

## 3.2.5

* [c++] Fixes style issues in `FlutterError` and `ErrorOr`. The names and
  visibility of some members have changed, so this may require updates
  to existing code.

## 3.2.4

* [c++] Fixes most non-class arguments and return values in host APIs. The
  types of arguments and return values have changed, so this may require updates
  to existing code.

## 3.2.3

* Adds `unnecessary_import` to linter ignore list in generated dart tests.

## 3.2.2

* Adds `unnecessary_import` to linter ignore list for `package:flutter/foundation.dart`.

## 3.2.1

* Removes `@dart = 2.12` from generated Dart code.

## 3.2.0

* Adds experimental support for Swift generation.

## 3.1.7

* [java] Adds option to add javax.annotation.Generated annotation.

## 3.1.6

* Supports newer versions of `analyzer`.

## 3.1.5

* Fixes potential crash bug when using a nullable nested type that has nonnull
  fields in ObjC.

## 3.1.4

* [c++] Adds support for non-nullable fields, and fixes some issues with
  nullable fields. The types of some getters and setter have changed, so this
  may require updates to existing code.

## 3.1.3

* Adds support for enums in arguments to methods for HostApis.

## 3.1.2

* [c++] Fixes minor style issues in generated code. This includes the naming of
  generated methods and arguments, so will require updates to existing code.

## 3.1.1

* Updates for non-nullable bindings.

## 3.1.0

* [c++] Adds C++ code generator.

## 3.0.4

* [objc] Simplified some code output, including avoiding Xcode warnings about
  using `NSNumber*` directly as boolean value.
* [tests] Moved test script to enable CI.

## 3.0.3

* Adds ability for generators to do AST validation.  This can help generators
  without complete implementations to report gaps in coverage.

## 3.0.2

* Fixes non-nullable classes and enums as fields.
* Fixes nullable collections as return types.

## 3.0.1

* Enables NNBD for the Pigeon tool itself.
* [tests] Updates legacy Dart commands.

## 3.0.0

* **BREAKING CHANGE**: Removes the `--dart_null_safety` flag. Generated Dart
  now always uses nullability annotations, and thus requires Dart 2.12 or later.

## 2.0.4

* Fixes bug where Dart `FlutterApi`s would assert that a nullable argument was nonnull.

## 2.0.3

* Makes the generated Java Builder class final.

## 2.0.2

* Fixes Java crash for nullable nested type.

## 2.0.1

* Adds support for TaskQueues for serial background execution.

## 2.0.0

* Implements nullable parameters.
* **BREAKING CHANGE** - Nonnull parameters to async methods on HostApis for ObjC
  now have the proper nullability hints.

## 1.0.19

* Implements nullable return types.

## 1.0.18

* [front-end] Fix error caused by parsing `copyrightHeaders` passed to options in `@ConfigurePigeon`.

## 1.0.17

* [dart_test] Adds missing linter ignores.
* [objc] Factors out helper function for reading from NSDictionary's.
* [objc] Renames static variables to match Google style.

## 1.0.16

* Updates behavior of run\_tests.dart with no arguments.
* [debugging] Adds `ast_out` to help with debugging the compiler front-end.
* [front-end, dart] Adds support for non-null fields in data classes in the
  front-end parser and the Dart generator (unsupported languages ignore the
  designation currently).
* [front-end, dart, objc, java] Adds support for non-null fields in data
  classes.

## 1.0.15

* [java] Fix too little information when having an exception

## 1.0.14

* [tests] Port several generator tests to run in Dart over bash

## 1.0.13

* [style] Fixes new style rules for Dart analyzer.

## 1.0.12

* [java] Fixes enum support for null values.

## 1.0.11

* [ci] Starts transition to a Dart test runner, adds windows support.
* [front-end] Starts issuing an error if enums are used in type arguments.
* [front-end] Passes through all enums, referenced or not so they can be used as
  a work around for direct enum support.

## 1.0.10

* [front-end] Made sure that explicit use of Object actually creates the codec
  that can represent custom classes.

## 1.0.9

* [dart] Fixed cast exception that can happen with primitive data types with
  type arguments in FlutterApi's.

## 1.0.8

* [front-end] Started accepting explicit Object references in type arguments.
* [codecs] Fixed nuisance where duplicate entries could show up in custom codecs.

## 1.0.7

* [front-end] Fixed bug where nested classes' type arguments aren't included in
  the output (generated class and codec).

## 1.0.6

* Updated example README for set up steps.

## 1.0.5

* [java] Fixed bug when using Integer arguments to methods declared with 'int'
  arguments.

## 1.0.4

* [front-end] Fixed bug where codecs weren't generating support for types that
  only show up in type arguments.

## 1.0.3

* [objc] Updated assert message for incomplete implementations of protocols.

## 1.0.2

* [java] Made it so `@async` handlers in `@HostApi()` can report errors
  explicitly.

## 1.0.1

* [front-end] Fixed bug where classes only referenced as type arguments for
  generics weren't being generated.

## 1.0.0

* Started allowing primitive data types as arguments and return types.
* Generics support.
* Support for functions with more than one argument.
* [command-line] Added `one_language` flag for allowing Pigeon to only generate
  code for one platform.
* [command-line] Added the optional sdkPath parameter for specifying Dart SDK
  path.
* [dart] Fixed copyright headers for Dart test output.
* [front-end] Added more errors for incorrect usage of Pigeon (previously they
  were just ignored).
* [generators] Moved Pigeon to using a custom codec which allows collection
  types to contain custom classes.
* [java] Fixed NPE in Java generated code for nested types.
* [objc] **BREAKING CHANGE:** logic for generating Objective-C selectors has
  changed. `void add(Input value)` will now translate to
  `-(void)addValue:(Input*)value`, methods with no arguments will translate to
  `...WithError:` or `...WithCompletion:`.
* [objc] Added `@ObjCSelector` for specifying custom objc selectors.

## 0.3.0

* Updated the front-end parser to use dart
  [`analyzer`](https://pub.dev/packages/analyzer) instead of `dart:mirrors`.
  `dart:mirrors` doesn't support null-safe code so there were a class of
  features we couldn't implement without this migration.
* **BREAKING CHANGE** - the `configurePigeon` function has been migrated to a
  `@ConfigurePigeon` annotation.  See `./pigeons/message.dart` for an example.
  The annotation can be attached to anything in the file to take effect.
* **BREAKING CHANGE** - Now Pigeon files must be in one file per invocation of
  Pigeon.  For example, the classes your APIs use must be in the same file as
  your APIs.  If your Pigeon file imports another source file, it won't actually
  import it.

## 0.2.4

* bugfix in front-end parser for recursively referenced datatypes.

## 0.2.3

* bugfix in iOS async handlers of functions with no arguments.

## 0.2.2

* Added support for enums.

## 0.2.1

* Java: Fixed issue where multiple async HostApis can generate multiple Result interfaces.
* Dart: Made it so you can specify the BinaryMessenger of the generated APIs.

## 0.2.0

* **BREAKING CHANGE** - Pigeon files must be null-safe now.  That means the
  fields inside of the classes must be declared nullable (
  [non-null fields](https://github.com/flutter/flutter/issues/59118) aren't yet
  supported).  Migration example:

```dart
// Version 0.1.x
class Foo {
  int bar;
  String baz;
}

// Version 0.2.x
class Foo {
  int? bar;
  String? baz;
}
```

* **BREAKING CHANGE** - The default output from Pigeon is now null-safe.  If you
  want non-null-safe code you must provide the `--no-dart_null_safety` flag.
* The Pigeon source code is now null-safe.
* Fixed niladic non-value returning async functions in the Java generator.
* Made `runCommandLine` return an the status code.

## 0.1.24

* Moved logic from bin/ to lib/ to help customers wrap up the behavior.
* Added some more linter ignores for Dart.

## 0.1.23

* More Java linter and linter fixes.

## 0.1.22

* Java code generator enhancements:
  * Added linter tests to CI.
  * Fixed some linter issues in the Java code.

## 0.1.21

* Fixed decode method on generated Flutter classes that use null-safety and have
  null values.

## 0.1.20

* Implemented `@async` HostApi's for iOS.
* Fixed async FlutterApi methods with void return.

## 0.1.19

* Fixed a bug introduced in 0.1.17 where methods without arguments were
  no longer being called.

## 0.1.18

* Null safe requires Dart 2.12.

## 0.1.17

* Split out test code generation for Dart into a separate file via the
  --dart_test_out flag.

## 0.1.16

* Fixed running in certain environments where NNBD is enabled by default.

## 0.1.15

* Added support for running in versions of Dart that support NNBD.

## 0.1.14

* [Windows] Fixed executing from drives other than C:.

## 0.1.13

* Fixed execution on Windows with certain setups where Dart didn't allow
  backslashes in `import` statements.

## 0.1.12

* Fixed assert failure with creating a PlatformException as a result of an
  exception in Java handlers.

## 0.1.11

* Added flag to generate null safety annotated Dart code `--dart_null_safety`.
* Made it so Dart API setup methods can take null.

## 0.1.10+1

* Updated the examples page.

## 0.1.10

* Fixed bug that prevented running `pigeon` on Windows (introduced in `0.1.8`).

## 0.1.9

* Fixed bug where executing pigeon without arguments would crash (introduced in 0.1.8).

## 0.1.8

* Started spawning pigeon_lib in an isolate instead of a subprocess.  The
  subprocess could have lead to errors if the dart version on $PATH didn't match
  the one that comes with flutter.

## 0.1.7

* Fixed Dart compilation for later versions that support null safety, opting out
  of it for now.
* Fixed nested types in the Java runtime.

## 0.1.6

* Fixed unused variable linter warning in Dart code under certain conditions.

## 0.1.5

* Made array datatypes correctly get imported and exported avoiding the need to
  add extra imports to generated code.

## 0.1.4

* Fixed nullability for NSError's in generated objc code.
* Fixed nullability of nested objects in the Dart generator.
* Added test to make sure the pigeon version is correct in generated code headers.

## 0.1.3

* Added error message if supported datatypes are used as arguments or return
  types directly, without an enclosing class.
* Added support for List and Map datatypes in Java and Objective-C targets.

## 0.1.2+1

* Updated the Readme.md.

## 0.1.2

* Removed static analysis warnings from generated Java code.

## 0.1.1

* Fixed issue where nested types didn't work if they weren't present in the Api.

## 0.1.0

* Added pigeon.dart.
* Fixed some Obj-C linter problems.
* Added the ability to generate a mock handler in Dart.

## 0.1.0-experimental.11

* Fixed setting an api to null in Java.

## 0.1.0-experimental.10

* Added support for void argument functions.
* Added nullability annotations to generated objc code.

## 0.1.0-experimental.9

* Added e2e tests for iOS.

## 0.1.0-experimental.8

* Renamed `setupPigeon` to `configurePigeon`.

## 0.1.0-experimental.7

* Suppressed or got rid of warnings in generated Dart code.

## 0.1.0-experimental.6

* Added support for void return types.

## 0.1.0-experimental.5

* Fixed runtime exception in Android with values of ints less than 2^32.
* Incremented codegen version warning.

## 0.1.0-experimental.4

* Fixed primitive types for Android Java.

## 0.1.0-experimental.3

* Added support for for Android Java.

## 0.1.0-experimental.2

* Added Host->Flutter calls for Objective-C

## 0.1.0-experimental.1

* Fixed warning in the README.md

## 0.1.0-experimental.0

* Initial release.<|MERGE_RESOLUTION|>--- conflicted
+++ resolved
@@ -1,16 +1,14 @@
-<<<<<<< HEAD
+## 7.1.4
+
+* [java] Fixes raw types lint issues.
+
+## 7.1.3
+
+* [objc] Removes unused function.
+
 ## 7.1.2
 
-* [java] Fixes raw types lint issues.
-=======
-## 7.1.3
-
-* [objc] Removes unused function.
-
-## 7.1.2
-
 * [swift] Adds error handling to sync host api methods.
->>>>>>> 619ff497
 
 ## 7.1.1
 
