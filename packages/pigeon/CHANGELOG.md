--- conflicted
+++ resolved
@@ -1,14 +1,14 @@
+## 21.3.0
+
+* [kotlin] Adds implementation for `@ProxyApi`.
+
 ## 21.2.0
 
-<<<<<<< HEAD
-* [kotlin] Adds implementation for `@ProxyApi`.
-=======
 * Removes restriction on number of custom types.
 * [java] Fixes bug with multiple enums.
 * [java] Removes `Object` from generics.
 * [objc] Fixes bug with multiple enums per data class.
 * Updates `varPrefix` and `classMemberNamePrefix`.
->>>>>>> 86d15a65
 * Updates minimum supported SDK version to Flutter 3.19/Dart 3.3.
 
 ## 21.1.0
