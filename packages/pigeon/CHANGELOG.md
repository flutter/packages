--- conflicted
+++ resolved
@@ -1,8 +1,7 @@
-<<<<<<< HEAD
 ## NEXT
 
 * Updates minimum supported SDK version to Flutter 3.10/Dart 3.0.
-=======
+
 ## 14.0.0
 
 * **Breaking change** [dart] Renames locally defined host API variables.
@@ -12,7 +11,6 @@
 * [dart] Adds default values for class constructors and host API methods.
 * Adds `isEnum` and `isClass` to `TypeDeclaration`s.
 * [cpp] Fixes `FlutterError` generation being tied to ErrorOr.
->>>>>>> db86e8f0
 
 ## 13.1.2
 
