--- conflicted
+++ resolved
@@ -1,10 +1,10 @@
+## 0.1.0-experimental.2
+
+* Added Host->Flutter calls for Objective-C
+
 ## 0.1.0-experimental.1
 
-<<<<<<< HEAD
-* Added Host->Flutter calls for Objective-C
-=======
 * Fixed warning in the README.md
->>>>>>> 4d328ea7
 
 ## 0.1.0-experimental.0
 
