<<<<<<< HEAD
## 3.0.0

* **BREAKING CHANGE**: Removes the `--dart_null_safety` flag. Generated Dart
  now always uses nullability annotations, and thus requires Dart 2.12 or later.
=======
## 2.0.4

* Fixes bug where Dart `FlutterApi`s would assert that a nullable argument was nonnull.
>>>>>>> 4eda7ad2

## 2.0.3

* Makes the generated Java Builder class final.

## 2.0.2

* Fixes Java crash for nullable nested type.

* ## 2.0.1

* Adds support for TaskQueues for serial background execution.

## 2.0.0

* Implements nullable parameters.
* **BREAKING CHANGE** - Nonnull parameters to async methods on HostApis for ObjC
  now have the proper nullability hints.

## 1.0.19

* Implements nullable return types.

## 1.0.18

* [front-end] Fix error caused by parsing `copyrightHeaders` passed to options in `@ConfigurePigeon`.

## 1.0.17

* [dart_test] Adds missing linter ignores.
* [objc] Factors out helper function for reading from NSDictionary's.
* [objc] Renames static variables to match Google style.

## 1.0.16

* Updates behavior of run\_tests.dart with no arguments.
* [debugging] Adds `ast_out` to help with debugging the compiler front-end.
* [front-end, dart] Adds support for non-null fields in data classes in the
  front-end parser and the Dart generator (unsupported languages ignore the
  designation currently).
* [front-end, dart, objc, java] Adds support for non-null fields in data
  classes.

## 1.0.15

* [java] Fix too little information when having an exception

## 1.0.14

* [tests] Port several generator tests to run in Dart over bash

## 1.0.13

* [style] Fixes new style rules for Dart analyzer.

## 1.0.12

* [java] Fixes enum support for null values.

## 1.0.11

* [ci] Starts transition to a Dart test runner, adds windows support.
* [front-end] Starts issuing an error if enums are used in type arguments.
* [front-end] Passes through all enums, referenced or not so they can be used as
  a work around for direct enum support.

## 1.0.10

* [front-end] Made sure that explicit use of Object actually creates the codec
  that can represent custom classes.

## 1.0.9

* [dart] Fixed cast exception that can happen with primitive data types with
  type arguments in FlutterApi's.

## 1.0.8

* [front-end] Started accepting explicit Object references in type arguments.
* [codecs] Fixed nuisance where duplicate entries could show up in custom codecs.

## 1.0.7

* [front-end] Fixed bug where nested classes' type arguments aren't included in
  the output (generated class and codec).

## 1.0.6

* Updated example README for set up steps.

## 1.0.5

* [java] Fixed bug when using Integer arguments to methods declared with 'int'
  arguments.

## 1.0.4

* [front-end] Fixed bug where codecs weren't generating support for types that
  only show up in type arguments.

## 1.0.3

* [objc] Updated assert message for incomplete implementations of protocols.

## 1.0.2

* [java] Made it so `@async` handlers in `@HostApi()` can report errors
  explicitly.

## 1.0.1

* [front-end] Fixed bug where classes only referenced as type arguments for
  generics weren't being generated.

## 1.0.0

* Started allowing primitive data types as arguments and return types.
* Generics support.
* Support for functions with more than one argument.
* [command-line] Added `one_language` flag for allowing Pigeon to only generate
  code for one platform.
* [command-line] Added the optional sdkPath parameter for specifying Dart SDK
  path.
* [dart] Fixed copyright headers for Dart test output.
* [front-end] Added more errors for incorrect usage of Pigeon (previously they
  were just ignored).
* [generators] Moved Pigeon to using a custom codec which allows collection
  types to contain custom classes.
* [java] Fixed NPE in Java generated code for nested types.
* [objc] **BREAKING CHANGE:** logic for generating Objective-C selectors has
  changed. `void add(Input value)` will now translate to
  `-(void)addValue:(Input*)value`, methods with no arguments will translate to
  `...WithError:` or `...WithCompletion:`.
* [objc] Added `@ObjCSelector` for specifying custom objc selectors.

## 0.3.0

* Updated the front-end parser to use dart
  [`analyzer`](https://pub.dev/packages/analyzer) instead of `dart:mirrors`.
  `dart:mirrors` doesn't support null-safe code so there were a class of
  features we couldn't implement without this migration.
* **BREAKING CHANGE** - the `configurePigeon` function has been migrated to a
  `@ConfigurePigeon` annotation.  See `./pigeons/message.dart` for an example.
  The annotation can be attached to anything in the file to take effect.
* **BREAKING CHANGE** - Now Pigeon files must be in one file per invocation of
  Pigeon.  For example, the classes your APIs use must be in the same file as
  your APIs.  If your Pigeon file imports another source file, it won't actually
  import it.

## 0.2.4

* bugfix in front-end parser for recursively referenced datatypes.

## 0.2.3

* bugfix in iOS async handlers of functions with no arguments.

## 0.2.2

* Added support for enums.

## 0.2.1

* Java: Fixed issue where multiple async HostApis can generate multiple Result interfaces.
* Dart: Made it so you can specify the BinaryMessenger of the generated APIs.

## 0.2.0

* **BREAKING CHANGE** - Pigeon files must be null-safe now.  That means the
  fields inside of the classes must be declared nullable (
  [non-null fields](https://github.com/flutter/flutter/issues/59118) aren't yet
  supported).  Migration example:

```dart
// Version 0.1.x
class Foo {
  int bar;
  String baz;
}

// Version 0.2.x
class Foo {
  int? bar;
  String? baz;
}
```

* **BREAKING CHANGE** - The default output from Pigeon is now null-safe.  If you
  want non-null-safe code you must provide the `--no-dart_null_safety` flag.
* The Pigeon source code is now null-safe.
* Fixed niladic non-value returning async functions in the Java generator.
* Made `runCommandLine` return an the status code.

## 0.1.24

* Moved logic from bin/ to lib/ to help customers wrap up the behavior.
* Added some more linter ignores for Dart.

## 0.1.23

* More Java linter and linter fixes.

## 0.1.22

* Java code generator enhancements:
  * Added linter tests to CI.
  * Fixed some linter issues in the Java code.

## 0.1.21

* Fixed decode method on generated Flutter classes that use null-safety and have
  null values.

## 0.1.20

* Implemented `@async` HostApi's for iOS.
* Fixed async FlutterApi methods with void return.

## 0.1.19

* Fixed a bug introduced in 0.1.17 where methods without arguments were
  no longer being called.

## 0.1.18

* Null safe requires Dart 2.12.

## 0.1.17

* Split out test code generation for Dart into a separate file via the
  --dart_test_out flag.

## 0.1.16

* Fixed running in certain environments where NNBD is enabled by default.

## 0.1.15

* Added support for running in versions of Dart that support NNBD.

## 0.1.14

* [Windows] Fixed executing from drives other than C:.

## 0.1.13

* Fixed execution on Windows with certain setups where Dart didn't allow
  backslashes in `import` statements.

## 0.1.12

* Fixed assert failure with creating a PlatformException as a result of an
  exception in Java handlers.

## 0.1.11

* Added flag to generate null safety annotated Dart code `--dart_null_safety`.
* Made it so Dart API setup methods can take null.

## 0.1.10+1

* Updated the examples page.

## 0.1.10

* Fixed bug that prevented running `pigeon` on Windows (introduced in `0.1.8`).

## 0.1.9

* Fixed bug where executing pigeon without arguments would crash (introduced in 0.1.8).

## 0.1.8

* Started spawning pigeon_lib in an isolate instead of a subprocess.  The
  subprocess could have lead to errors if the dart version on $PATH didn't match
  the one that comes with flutter.

## 0.1.7

* Fixed Dart compilation for later versions that support null safety, opting out
  of it for now.
* Fixed nested types in the Java runtime.

## 0.1.6

* Fixed unused variable linter warning in Dart code under certain conditions.

## 0.1.5

* Made array datatypes correctly get imported and exported avoiding the need to
  add extra imports to generated code.

## 0.1.4

* Fixed nullability for NSError's in generated objc code.
* Fixed nullability of nested objects in the Dart generator.
* Added test to make sure the pigeon version is correct in generated code headers.

## 0.1.3

* Added error message if supported datatypes are used as arguments or return
  types directly, without an enclosing class.
* Added support for List and Map datatypes in Java and Objective-C targets.

## 0.1.2+1

* Updated the Readme.md.

## 0.1.2

* Removed static analysis warnings from generated Java code.

## 0.1.1

* Fixed issue where nested types didn't work if they weren't present in the Api.

## 0.1.0

* Added pigeon.dart.
* Fixed some Obj-C linter problems.
* Added the ability to generate a mock handler in Dart.

## 0.1.0-experimental.11

* Fixed setting an api to null in Java.

## 0.1.0-experimental.10

* Added support for void argument functions.
* Added nullability annotations to generated objc code.

## 0.1.0-experimental.9

* Added e2e tests for iOS.

## 0.1.0-experimental.8

* Renamed `setupPigeon` to `configurePigeon`.

## 0.1.0-experimental.7

* Suppressed or got rid of warnings in generated Dart code.

## 0.1.0-experimental.6

* Added support for void return types.

## 0.1.0-experimental.5

* Fixed runtime exception in Android with values of ints less than 2^32.
* Incremented codegen version warning.

## 0.1.0-experimental.4

* Fixed primitive types for Android Java.

## 0.1.0-experimental.3

* Added support for for Android Java.

## 0.1.0-experimental.2

* Added Host->Flutter calls for Objective-C

## 0.1.0-experimental.1

* Fixed warning in the README.md

## 0.1.0-experimental.0

* Initial release.<|MERGE_RESOLUTION|>--- conflicted
+++ resolved
@@ -1,13 +1,11 @@
-<<<<<<< HEAD
 ## 3.0.0
 
 * **BREAKING CHANGE**: Removes the `--dart_null_safety` flag. Generated Dart
   now always uses nullability annotations, and thus requires Dart 2.12 or later.
-=======
+
 ## 2.0.4
 
 * Fixes bug where Dart `FlutterApi`s would assert that a nullable argument was nonnull.
->>>>>>> 4eda7ad2
 
 ## 2.0.3
 
