<<<<<<< HEAD
## 9.1.5

* [swift] Fixes NSNull casting crash.
=======
## 9.2.0

* [cpp] Removes experimental tags.
>>>>>>> 3df3ba52

## 9.1.4

* Migrates off deprecated `BinaryMessenger` API.

## 9.1.3

* [cpp] Requires passing any non-nullable fields of generated data classes as
  constructor arguments, similar to what is done in other languages. This may
  require updates to existing code that creates data class instances on the
  native side.
* [cpp] Adds a convenience constructor to generated data classes to set all
  fields during construction.

## 9.1.2

* [cpp] Fixes class parameters to Flutter APIs.
* Updates minimum Flutter version to 3.3.

## 9.1.1

* [swift] Removes experimental tags.
* [kotin] Removes experimental tags.

## 9.1.0

* [java] Adds a `GeneratedApi.FlutterError` exception for passing custom error details (code, message, details).
* [kotlin] Adds a `FlutterError` exception for passing custom error details (code, message, details).
* [kotlin] Adds an `errorClassName` option in `KotlinOptions` for custom error class names.
* [java] Removes legacy try catch from async apis.
* [java] Removes legacy null check on non-nullable method arguments.
* [cpp] Fixes wrong order of items in `FlutterError`.
* Adds `FlutterError` handling integration tests for all platforms.

## 9.0.7

* [swift] Changes all ints to int64.
  May require code updates to existing code.
* Adds integration tests for int64.

## 9.0.6

* [kotlin] Removes safe casting from decode process.
* [swift] Removes safe casting from decode process.

## 9.0.5

* Removes the unnecessary Flutter constraint.
* Removes an unnecessary null check.
* Aligns Dart and Flutter SDK constraints.

## 9.0.4

* Adds parameter to generate Kotlin code in example README.

## 9.0.3

* [kotlin] Fixes compiler warnings in generated output.
* [swift] Fixes compiler warnings in generated output.

## 9.0.2

* [swift] Removes safe casting from decode process.
* [kotlin] Removes safe casting from decode process.

## 9.0.1

* Updates links for the merge of flutter/plugins into flutter/packages.

## 9.0.0

* **Breaking Change** Updates `DartOptions` to be immutable and adds const to the constructor.
* [java] Reverts `final` changes to Flutter Api classes.

## 8.0.0

* [objc] **BREAKING CHANGE**: FlutterApi calls now return a `FlutterError`,
  rather than an `NSError`, on failure.
* [objc] Fixes an unused function warning when only generating FlutterApi.

## 7.2.1

* [kotlin] Fixes Flutter api int errors with updated casting.

## 7.2.0

* [swift] Changes async method completion types.
  May require code updates to existing code.
* [swift] Adds error handling to async methods.
* [kotlin] Changes async method completion types.
  May require code updates to existing code.
* [kotlin] Adds error handling to async methods.
* Adds async error handling integration tests for all platforms.

## 7.1.5

* Updates code to fix strict-cast violations.

## 7.1.4

* [java] Fixes raw types lint issues.

## 7.1.3

* [objc] Removes unused function.

## 7.1.2

* [swift] Adds error handling to sync host api methods.

## 7.1.1

* [c++] Fixes handling of the `cpp*` options in `@ConfigurePigeon` annotations.

## 7.1.0

* Adds `@SwiftFunction` annotation for specifying custom swift function signature.

## 7.0.5

* Requires analyzer 5.0.0 and replaces use of deprecated APIs.

## 7.0.4

* [c++] Fixes minor output formatting issues.

## 7.0.3

* Updates scoped methods to prevent symbol-less use.

## 7.0.2

* [kotlin] Fixes a missed casting of not nullable Dart 'int' to Kotlin 64bit long.

## 7.0.1

* [generator_tools] adds `newln` method for adding empty lines and ending lines.
* Updates generators to more closely match Flutter formatter tool output.

## 7.0.0

* [java] **BREAKING CHANGE**: Makes data classes final.
  Updates generators for 1p linters.

## 6.0.3

* [docs] Updates README.md.

## 6.0.2

* [kotlin] Fixes a bug with a missed line break between generated statements in the `fromList` function of the companion object.

## 6.0.1

* [c++] Fixes most non-class arguments and return values in Flutter APIs. The
  types of arguments and return values have changed, so this may require updates
  to existing code.

## 6.0.0

* Creates StructuredGenerator class and implements it on all platforms.

## 5.0.1

* [c++] Fixes undefined behavior in `@async` methods.

## 5.0.0

* Creates new Generator classes for each language.

## 4.2.16

* [swift] Fixes warnings with `Object` parameters.
* [dart] Fixes warnings with `Object` return values.
* [c++] Generation of APIs that use `Object` no longer fails.

## 4.2.15

* Relocates generator classes. (Reverted)

## 4.2.14

* [c++] Fixes reply sending non EncodableValue wrapped lists.

## 4.2.13

* Add documentation comment support for Enum members.

## 4.2.12

* Updates serialization to use lists instead of maps to improve performance.

## 4.2.11

* [swift] Fixes compressed list data types.

## 4.2.10

* Changes generated Java enum field to be final.

## 4.2.9

* [kotlin] Fixes a bug with some methods that return `void`.

## 4.2.8

* Adds the ability to use `runWithOptions` entrypoint to allow external libraries to use the pigeon easier.

## 4.2.7

* [swift] Fixes a bug when calling methods that return `void`.

## 4.2.6

* Fixes bug with parsing documentation comments that start with '/'.

## 4.2.5

* [dart] Fixes enum parameter handling in Dart test API class.

## 4.2.4

* [kotlin] Fixes Kotlin generated sync host api error.

## 4.2.3

* [java] Adds assert `args != null`.
* [java] Changes the args of a single element to `ArrayList` from `Arrays.asList` to `Collections.singletonList`.
* [java] Removes cast for `Object`.

## 4.2.2

* Removes unneeded custom codecs for all languages.

## 4.2.1

* Adds documentation comment support for Kotlin.

## 4.2.0

* Adds experimental support for Kotlin generation.

## 4.1.1

* [java] Adds missing `@NonNull` annotations to some methods.

## 4.1.0

* Adds documentation comment support for all currently supported languages.

## 4.0.3

* [swift] Makes swift output work on macOS.

## 4.0.2

* Fixes lint warnings.

## 4.0.1

* Exposes `SwiftOptions`.

## 4.0.0

* [java] **BREAKING CHANGE**: Changes style for enum values from camelCase to snake_case.
  Generated java enum values will now always be in upper snake_case.

## 3.2.9

* Updates text theme parameters to avoid deprecation issues.

## 3.2.8

* [dart] Deduces the correct import statement for Dart test files made with
  `dartHostTestHandler` instead of relying on relative imports.

## 3.2.7

* Requires `analyzer 4.4.0`, and replaces use of deprecated APIs.

## 3.2.6

* [java] Fixes returning int values from FlutterApi methods that fit in 32 bits.

## 3.2.5

* [c++] Fixes style issues in `FlutterError` and `ErrorOr`. The names and
  visibility of some members have changed, so this may require updates
  to existing code.

## 3.2.4

* [c++] Fixes most non-class arguments and return values in host APIs. The
  types of arguments and return values have changed, so this may require updates
  to existing code.

## 3.2.3

* Adds `unnecessary_import` to linter ignore list in generated dart tests.

## 3.2.2

* Adds `unnecessary_import` to linter ignore list for `package:flutter/foundation.dart`.

## 3.2.1

* Removes `@dart = 2.12` from generated Dart code.

## 3.2.0

* Adds experimental support for Swift generation.

## 3.1.7

* [java] Adds option to add javax.annotation.Generated annotation.

## 3.1.6

* Supports newer versions of `analyzer`.

## 3.1.5

* Fixes potential crash bug when using a nullable nested type that has nonnull
  fields in ObjC.

## 3.1.4

* [c++] Adds support for non-nullable fields, and fixes some issues with
  nullable fields. The types of some getters and setter have changed, so this
  may require updates to existing code.

## 3.1.3

* Adds support for enums in arguments to methods for HostApis.

## 3.1.2

* [c++] Fixes minor style issues in generated code. This includes the naming of
  generated methods and arguments, so will require updates to existing code.

## 3.1.1

* Updates for non-nullable bindings.

## 3.1.0

* [c++] Adds C++ code generator.

## 3.0.4

* [objc] Simplified some code output, including avoiding Xcode warnings about
  using `NSNumber*` directly as boolean value.
* [tests] Moved test script to enable CI.

## 3.0.3

* Adds ability for generators to do AST validation.  This can help generators
  without complete implementations to report gaps in coverage.

## 3.0.2

* Fixes non-nullable classes and enums as fields.
* Fixes nullable collections as return types.

## 3.0.1

* Enables NNBD for the Pigeon tool itself.
* [tests] Updates legacy Dart commands.

## 3.0.0

* **BREAKING CHANGE**: Removes the `--dart_null_safety` flag. Generated Dart
  now always uses nullability annotations, and thus requires Dart 2.12 or later.

## 2.0.4

* Fixes bug where Dart `FlutterApi`s would assert that a nullable argument was nonnull.

## 2.0.3

* Makes the generated Java Builder class final.

## 2.0.2

* Fixes Java crash for nullable nested type.

## 2.0.1

* Adds support for TaskQueues for serial background execution.

## 2.0.0

* Implements nullable parameters.
* **BREAKING CHANGE** - Nonnull parameters to async methods on HostApis for ObjC
  now have the proper nullability hints.

## 1.0.19

* Implements nullable return types.

## 1.0.18

* [front-end] Fix error caused by parsing `copyrightHeaders` passed to options in `@ConfigurePigeon`.

## 1.0.17

* [dart_test] Adds missing linter ignores.
* [objc] Factors out helper function for reading from NSDictionary's.
* [objc] Renames static variables to match Google style.

## 1.0.16

* Updates behavior of run\_tests.dart with no arguments.
* [debugging] Adds `ast_out` to help with debugging the compiler front-end.
* [front-end, dart] Adds support for non-null fields in data classes in the
  front-end parser and the Dart generator (unsupported languages ignore the
  designation currently).
* [front-end, dart, objc, java] Adds support for non-null fields in data
  classes.

## 1.0.15

* [java] Fix too little information when having an exception

## 1.0.14

* [tests] Port several generator tests to run in Dart over bash

## 1.0.13

* [style] Fixes new style rules for Dart analyzer.

## 1.0.12

* [java] Fixes enum support for null values.

## 1.0.11

* [ci] Starts transition to a Dart test runner, adds windows support.
* [front-end] Starts issuing an error if enums are used in type arguments.
* [front-end] Passes through all enums, referenced or not so they can be used as
  a work around for direct enum support.

## 1.0.10

* [front-end] Made sure that explicit use of Object actually creates the codec
  that can represent custom classes.

## 1.0.9

* [dart] Fixed cast exception that can happen with primitive data types with
  type arguments in FlutterApi's.

## 1.0.8

* [front-end] Started accepting explicit Object references in type arguments.
* [codecs] Fixed nuisance where duplicate entries could show up in custom codecs.

## 1.0.7

* [front-end] Fixed bug where nested classes' type arguments aren't included in
  the output (generated class and codec).

## 1.0.6

* Updated example README for set up steps.

## 1.0.5

* [java] Fixed bug when using Integer arguments to methods declared with 'int'
  arguments.

## 1.0.4

* [front-end] Fixed bug where codecs weren't generating support for types that
  only show up in type arguments.

## 1.0.3

* [objc] Updated assert message for incomplete implementations of protocols.

## 1.0.2

* [java] Made it so `@async` handlers in `@HostApi()` can report errors
  explicitly.

## 1.0.1

* [front-end] Fixed bug where classes only referenced as type arguments for
  generics weren't being generated.

## 1.0.0

* Started allowing primitive data types as arguments and return types.
* Generics support.
* Support for functions with more than one argument.
* [command-line] Added `one_language` flag for allowing Pigeon to only generate
  code for one platform.
* [command-line] Added the optional sdkPath parameter for specifying Dart SDK
  path.
* [dart] Fixed copyright headers for Dart test output.
* [front-end] Added more errors for incorrect usage of Pigeon (previously they
  were just ignored).
* [generators] Moved Pigeon to using a custom codec which allows collection
  types to contain custom classes.
* [java] Fixed NPE in Java generated code for nested types.
* [objc] **BREAKING CHANGE:** logic for generating Objective-C selectors has
  changed. `void add(Input value)` will now translate to
  `-(void)addValue:(Input*)value`, methods with no arguments will translate to
  `...WithError:` or `...WithCompletion:`.
* [objc] Added `@ObjCSelector` for specifying custom objc selectors.

## 0.3.0

* Updated the front-end parser to use dart
  [`analyzer`](https://pub.dev/packages/analyzer) instead of `dart:mirrors`.
  `dart:mirrors` doesn't support null-safe code so there were a class of
  features we couldn't implement without this migration.
* **BREAKING CHANGE** - the `configurePigeon` function has been migrated to a
  `@ConfigurePigeon` annotation.  See `./pigeons/message.dart` for an example.
  The annotation can be attached to anything in the file to take effect.
* **BREAKING CHANGE** - Now Pigeon files must be in one file per invocation of
  Pigeon.  For example, the classes your APIs use must be in the same file as
  your APIs.  If your Pigeon file imports another source file, it won't actually
  import it.

## 0.2.4

* bugfix in front-end parser for recursively referenced datatypes.

## 0.2.3

* bugfix in iOS async handlers of functions with no arguments.

## 0.2.2

* Added support for enums.

## 0.2.1

* Java: Fixed issue where multiple async HostApis can generate multiple Result interfaces.
* Dart: Made it so you can specify the BinaryMessenger of the generated APIs.

## 0.2.0

* **BREAKING CHANGE** - Pigeon files must be null-safe now.  That means the
  fields inside of the classes must be declared nullable (
  [non-null fields](https://github.com/flutter/flutter/issues/59118) aren't yet
  supported).  Migration example:

```dart
// Version 0.1.x
class Foo {
  int bar;
  String baz;
}

// Version 0.2.x
class Foo {
  int? bar;
  String? baz;
}
```

* **BREAKING CHANGE** - The default output from Pigeon is now null-safe.  If you
  want non-null-safe code you must provide the `--no-dart_null_safety` flag.
* The Pigeon source code is now null-safe.
* Fixed niladic non-value returning async functions in the Java generator.
* Made `runCommandLine` return an the status code.

## 0.1.24

* Moved logic from bin/ to lib/ to help customers wrap up the behavior.
* Added some more linter ignores for Dart.

## 0.1.23

* More Java linter and linter fixes.

## 0.1.22

* Java code generator enhancements:
  * Added linter tests to CI.
  * Fixed some linter issues in the Java code.

## 0.1.21

* Fixed decode method on generated Flutter classes that use null-safety and have
  null values.

## 0.1.20

* Implemented `@async` HostApi's for iOS.
* Fixed async FlutterApi methods with void return.

## 0.1.19

* Fixed a bug introduced in 0.1.17 where methods without arguments were
  no longer being called.

## 0.1.18

* Null safe requires Dart 2.12.

## 0.1.17

* Split out test code generation for Dart into a separate file via the
  --dart_test_out flag.

## 0.1.16

* Fixed running in certain environments where NNBD is enabled by default.

## 0.1.15

* Added support for running in versions of Dart that support NNBD.

## 0.1.14

* [Windows] Fixed executing from drives other than C:.

## 0.1.13

* Fixed execution on Windows with certain setups where Dart didn't allow
  backslashes in `import` statements.

## 0.1.12

* Fixed assert failure with creating a PlatformException as a result of an
  exception in Java handlers.

## 0.1.11

* Added flag to generate null safety annotated Dart code `--dart_null_safety`.
* Made it so Dart API setup methods can take null.

## 0.1.10+1

* Updated the examples page.

## 0.1.10

* Fixed bug that prevented running `pigeon` on Windows (introduced in `0.1.8`).

## 0.1.9

* Fixed bug where executing pigeon without arguments would crash (introduced in 0.1.8).

## 0.1.8

* Started spawning pigeon_lib in an isolate instead of a subprocess.  The
  subprocess could have lead to errors if the dart version on $PATH didn't match
  the one that comes with flutter.

## 0.1.7

* Fixed Dart compilation for later versions that support null safety, opting out
  of it for now.
* Fixed nested types in the Java runtime.

## 0.1.6

* Fixed unused variable linter warning in Dart code under certain conditions.

## 0.1.5

* Made array datatypes correctly get imported and exported avoiding the need to
  add extra imports to generated code.

## 0.1.4

* Fixed nullability for NSError's in generated objc code.
* Fixed nullability of nested objects in the Dart generator.
* Added test to make sure the pigeon version is correct in generated code headers.

## 0.1.3

* Added error message if supported datatypes are used as arguments or return
  types directly, without an enclosing class.
* Added support for List and Map datatypes in Java and Objective-C targets.

## 0.1.2+1

* Updated the Readme.md.

## 0.1.2

* Removed static analysis warnings from generated Java code.

## 0.1.1

* Fixed issue where nested types didn't work if they weren't present in the Api.

## 0.1.0

* Added pigeon.dart.
* Fixed some Obj-C linter problems.
* Added the ability to generate a mock handler in Dart.

## 0.1.0-experimental.11

* Fixed setting an api to null in Java.

## 0.1.0-experimental.10

* Added support for void argument functions.
* Added nullability annotations to generated objc code.

## 0.1.0-experimental.9

* Added e2e tests for iOS.

## 0.1.0-experimental.8

* Renamed `setupPigeon` to `configurePigeon`.

## 0.1.0-experimental.7

* Suppressed or got rid of warnings in generated Dart code.

## 0.1.0-experimental.6

* Added support for void return types.

## 0.1.0-experimental.5

* Fixed runtime exception in Android with values of ints less than 2^32.
* Incremented codegen version warning.

## 0.1.0-experimental.4

* Fixed primitive types for Android Java.

## 0.1.0-experimental.3

* Added support for Android Java.

## 0.1.0-experimental.2

* Added Host->Flutter calls for Objective-C

## 0.1.0-experimental.1

* Fixed warning in the README.md

## 0.1.0-experimental.0

* Initial release.<|MERGE_RESOLUTION|>--- conflicted
+++ resolved
@@ -1,12 +1,10 @@
-<<<<<<< HEAD
-## 9.1.5
+## 9.2.1
 
 * [swift] Fixes NSNull casting crash.
-=======
+
 ## 9.2.0
 
 * [cpp] Removes experimental tags.
->>>>>>> 3df3ba52
 
 ## 9.1.4
 
