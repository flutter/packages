<<<<<<< HEAD
## 17.2.0

* [dart] Adds implementation for `@ProxyApi`.
=======
## 17.1.3

* [objc] Fixes double prefixes added to enum names.
>>>>>>> 0895119f

## 17.1.2

* [swift] Separates message call code generation into separate methods.

## 17.1.1

* Removes heap allocation in generated C++ code.

## 17.1.0

* [kotlin] Adds `includeErrorClass` to `KotlinOptions`.
* Updates minimum supported SDK version to Flutter 3.13/Dart 3.1.

## 17.0.0

* **Breaking Change** [kotlin] Converts Kotlin enum case generation to SCREAMING_SNAKE_CASE.
  * Updates `writeEnum` function to adhere to Kotlin naming conventions.
  * Improves handling of complex names with enhanced regex patterns.
  * Expands unit tests for comprehensive name conversion validation.
  * **Migration Note**: This change modifies the naming convention of Kotlin enum cases generated from the Pigeon package. It is recommended to review the impact on your existing codebase and update any dependent code accordingly.

## 16.0.5

* Adds ProxyApi to AST generation.

## 16.0.4

* [swift] Improve style of Swift output.

## 16.0.3

* [kotlin] Separates message call code generation into separate methods.

## 16.0.2

* [dart] Separates message call code generation into separate methods.

## 16.0.1

* [dart] Fixes test generation for missing wrapResponse method if only host Api.

## 16.0.0

* [java] Adds `VoidResult` type for `Void` returns.
* **Breaking Change** [java] Updates all `Void` return types to use new `VoidResult`.

## 15.0.3

* Fixes new lint warnings.

## 15.0.2

* Prevents optional and non-positional parameters in Flutter APIs.
* [dart] Fixes named parameters in test output of host API methods.

## 15.0.1

* [java] Adds @CanIgnoreReturnValue annotation to class builder.

## 15.0.0

* **Breaking Change** [kotlin] Updates Flutter API to use new errorClassName.

## 14.0.1

* Updates minimum supported SDK version to Flutter 3.10/Dart 3.0.
* Updates issue_tracker link.

## 14.0.0

* **Breaking change** [dart] Renames locally defined host API variables.
  * [dart] Host api static field `codec` changed to `pigeonChannelCodec`.
* [dart] Adds named parameters to host API methods.
* [dart] Adds optional parameters to host API methods.
* [dart] Adds default values for class constructors and host API methods.
* Adds `isEnum` and `isClass` to `TypeDeclaration`s.
* [cpp] Fixes `FlutterError` generation being tied to ErrorOr.

## 13.1.2

* Adds compatibility with `analyzer` 6.x.

## 13.1.1

* [kotlin] Removes unnecessary `;`s in generated code.

## 13.1.0

* [swift] Fixes Flutter Api void return error handling.
  * This shouldn't be breaking for anyone, but if you were incorrectly getting
    success responses, you may now be failing (correctly).
* Adds method channel name to error response when channel fails to connect.
* Reduces code generation duplication.
* Changes some methods to only be generated if needed.

## 13.0.0

* **Breaking Change** [objc] Eliminates boxing of non-nullable primitive types
  (bool, int, double). Changes required:
  * Implementations of host API methods that take non-nullable
    primitives will need to be updated to match the new signatures.
  * Calls to Flutter API methods that take non-nullable primitives will need to
    be updated to pass unboxed values.
  * Calls to non-nullable primitive property methods on generated data classes
    will need to be updated.
  * **WARNING**: Current versions of `Xcode` do not appear to warn about
    implicit `NSNumber *` to `BOOL` conversions, so code that is no longer
    correct after this breaking change may compile without warning. For example,
    `myGeneratedClass.aBoolProperty = @NO` can silently set `aBoolProperty` to
    `YES`. Any data class or Flutter API interactions involving `bool`s should
    be carefully audited by hand when updating.



## 12.0.1

* [swift] Adds protocol for Flutter APIs.

## 12.0.0

* Adds error handling on Flutter API methods.
* **Breaking Change** [kotlin] Flutter API methods now return `Result<return-type>`.
* **Breaking Change** [swift] Flutter API methods now return `Result<return-type, FlutterError>`.
* **Breaking Change** [java] Removes `Reply` class from all method returns and replaces it with `Result`.
  * Changes required: Replace all `Reply` callbacks with `Result` classes that contain both `success` and `failure` methods.
* **Breaking Change** [java] Adds `NullableResult` class for all nullable method returns.
  * Changes required: Any method that returns a nullable type will need to be updated to return `NullableResult` rather than `Result`.
* **Breaking Change** [java] Renames Host API `setup` method to `setUp`.
* **Breaking Change** [objc] Boxes all enum returns to allow for `nil` response on error.
* **Breaking Change** [objc] Renames `<api>Setup` to `SetUp<api>`.

## 11.0.1

* Adds pub topics to package metadata.

## 11.0.0

* Adds primitive enum support.
* [objc] Fixes nullable enums.
* **Breaking Change** [objc] Changes all nullable enums to be boxed in custom classes.
* **Breaking Change** [objc] Changes all enums names to have class prefix.
* Updates minimum supported SDK version to Flutter 3.7/Dart 2.19.

## 10.1.6

* Fixes generation failures when an output file is in a directory that doesn't already exist.

## 10.1.5

* [dart] Fixes import in generated test output when overriding package name.

## 10.1.4

* Adds package name to method channel strings to avoid potential collisions between plugins.
* Adds dartPackageName option to `pigeonOptions`.

## 10.1.3

* Adds generic `Object` field support to data classes.

## 10.1.2

* [swift] Fixes a crash when passing `null` for nested nullable classes.

## 10.1.1

* Updates README to better reflect modern usage.

## 10.1.0

* [objc] Adds macOS support to facilitate code sharing with existing iOS plugins.

## 10.0.1

* Requires `analyzer 5.13.0` and replaces use of deprecated APIs.

## 10.0.0

* [swift] Avoids using `Any` to represent `Optional`.
* [swift] **Breaking Change** A raw `List` (without generic type argument) in Dart will be
  translated into `[Any?]` (rather than `[Any]`).
* [swift] **Breaking Change** A raw `Map` (without generic type argument) in Dart will be
  translated into `[AnyHashable:Any?]` (rather than `[AnyHashable:Any]`).
* Adds an example application that uses Pigeon directly, rather than in a plugin.

## 9.2.5

* Reports an error when trying to use an enum directly in a `List` or `Map`
  argument.

## 9.2.4

* [objc] Fixes a warning due to a C++-style function signature in the codec
  getter's definition.

## 9.2.3

* [java] Fixes `UnknownNullability` and `SyntheticAccessor` warnings.

## 9.2.2

* [cpp] Minor changes to output style.

## 9.2.1

* [swift] Fixes NSNull casting crash.

## 9.2.0

* [cpp] Removes experimental tags.

## 9.1.4

* Migrates off deprecated `BinaryMessenger` API.

## 9.1.3

* [cpp] Requires passing any non-nullable fields of generated data classes as
  constructor arguments, similar to what is done in other languages. This may
  require updates to existing code that creates data class instances on the
  native side.
* [cpp] Adds a convenience constructor to generated data classes to set all
  fields during construction.

## 9.1.2

* [cpp] Fixes class parameters to Flutter APIs.
* Updates minimum Flutter version to 3.3.

## 9.1.1

* [swift] Removes experimental tags.
* [kotlin] Removes experimental tags.

## 9.1.0

* [java] Adds a `GeneratedApi.FlutterError` exception for passing custom error details (code, message, details).
* [kotlin] Adds a `FlutterError` exception for passing custom error details (code, message, details).
* [kotlin] Adds an `errorClassName` option in `KotlinOptions` for custom error class names.
* [java] Removes legacy try catch from async APIs.
* [java] Removes legacy null check on non-nullable method arguments.
* [cpp] Fixes wrong order of items in `FlutterError`.
* Adds `FlutterError` handling integration tests for all platforms.

## 9.0.7

* [swift] Changes all ints to int64.
  May require code updates to existing code.
* Adds integration tests for int64.

## 9.0.6

* [kotlin] Removes safe casting from decode process.
* [swift] Removes safe casting from decode process.

## 9.0.5

* Removes the unnecessary Flutter constraint.
* Removes an unnecessary null check.
* Aligns Dart and Flutter SDK constraints.

## 9.0.4

* Adds parameter to generate Kotlin code in example README.

## 9.0.3

* [kotlin] Fixes compiler warnings in generated output.
* [swift] Fixes compiler warnings in generated output.

## 9.0.2

* [swift] Removes safe casting from decode process.
* [kotlin] Removes safe casting from decode process.

## 9.0.1

* Updates links for the merge of flutter/plugins into flutter/packages.

## 9.0.0

* **Breaking Change** Updates `DartOptions` to be immutable and adds const to the constructor.
* [java] Reverts `final` changes to Flutter Api classes.

## 8.0.0

* [objc] **BREAKING CHANGE**: FlutterApi calls now return a `FlutterError`,
  rather than an `NSError`, on failure.
* [objc] Fixes an unused function warning when only generating FlutterApi.

## 7.2.1

* [kotlin] Fixes Flutter API int errors with updated casting.

## 7.2.0

* [swift] Changes async method completion types.
  May require code updates to existing code.
* [swift] Adds error handling to async methods.
* [kotlin] Changes async method completion types.
  May require code updates to existing code.
* [kotlin] Adds error handling to async methods.
* Adds async error handling integration tests for all platforms.

## 7.1.5

* Updates code to fix strict-cast violations.

## 7.1.4

* [java] Fixes raw types lint issues.

## 7.1.3

* [objc] Removes unused function.

## 7.1.2

* [swift] Adds error handling to sync host API methods.

## 7.1.1

* [c++] Fixes handling of the `cpp*` options in `@ConfigurePigeon` annotations.

## 7.1.0

* Adds `@SwiftFunction` annotation for specifying custom swift function signature.

## 7.0.5

* Requires analyzer 5.0.0 and replaces use of deprecated APIs.

## 7.0.4

* [c++] Fixes minor output formatting issues.

## 7.0.3

* Updates scoped methods to prevent symbol-less use.

## 7.0.2

* [kotlin] Fixes a missed casting of not nullable Dart 'int' to Kotlin 64bit long.

## 7.0.1

* [generator_tools] adds `newln` method for adding empty lines and ending lines.
* Updates generators to more closely match Flutter formatter tool output.

## 7.0.0

* [java] **BREAKING CHANGE**: Makes data classes final.
  Updates generators for 1p linters.

## 6.0.3

* [docs] Updates README.md.

## 6.0.2

* [kotlin] Fixes a bug with a missed line break between generated statements in the `fromList` function of the companion object.

## 6.0.1

* [c++] Fixes most non-class arguments and return values in Flutter APIs. The
  types of arguments and return values have changed, so this may require updates
  to existing code.

## 6.0.0

* Creates StructuredGenerator class and implements it on all platforms.

## 5.0.1

* [c++] Fixes undefined behavior in `@async` methods.

## 5.0.0

* Creates new Generator classes for each language.

## 4.2.16

* [swift] Fixes warnings with `Object` parameters.
* [dart] Fixes warnings with `Object` return values.
* [c++] Generation of APIs that use `Object` no longer fails.

## 4.2.15

* Relocates generator classes. (Reverted)

## 4.2.14

* [c++] Fixes reply sending non EncodableValue wrapped lists.

## 4.2.13

* Add documentation comment support for Enum members.

## 4.2.12

* Updates serialization to use lists instead of maps to improve performance.

## 4.2.11

* [swift] Fixes compressed list data types.

## 4.2.10

* [java] Changes generated enum field to be final.

## 4.2.9

* [kotlin] Fixes a bug with some methods that return `void`.

## 4.2.8

* Adds the ability to use `runWithOptions` entrypoint to allow external libraries to use the pigeon easier.

## 4.2.7

* [swift] Fixes a bug when calling methods that return `void`.

## 4.2.6

* Fixes bug with parsing documentation comments that start with '/'.

## 4.2.5

* [dart] Fixes enum parameter handling in Dart test API class.

## 4.2.4

* [kotlin] Fixes Kotlin generated sync host API error.

## 4.2.3

* [java] Adds assert `args != null`.
* [java] Changes the args of a single element to `ArrayList` from `Arrays.asList` to `Collections.singletonList`.
* [java] Removes cast for `Object`.

## 4.2.2

* Removes unneeded custom codecs for all languages.

## 4.2.1

* Adds documentation comment support for Kotlin.

## 4.2.0

* Adds experimental support for Kotlin generation.

## 4.1.1

* [java] Adds missing `@NonNull` annotations to some methods.

## 4.1.0

* Adds documentation comment support for all currently supported languages.

## 4.0.3

* [swift] Makes swift output work on macOS.

## 4.0.2

* Fixes lint warnings.

## 4.0.1

* Exposes `SwiftOptions`.

## 4.0.0

* [java] **BREAKING CHANGE**: Changes style for enum values from camelCase to snake_case.
  Generated java enum values will now always be in upper snake_case.

## 3.2.9

* Updates text theme parameters to avoid deprecation issues.

## 3.2.8

* [dart] Deduces the correct import statement for Dart test files made with
  `dartHostTestHandler` instead of relying on relative imports.

## 3.2.7

* Requires `analyzer 4.4.0`, and replaces use of deprecated APIs.

## 3.2.6

* [java] Fixes returning int values from FlutterApi methods that fit in 32 bits.

## 3.2.5

* [c++] Fixes style issues in `FlutterError` and `ErrorOr`. The names and
  visibility of some members have changed, so this may require updates
  to existing code.

## 3.2.4

* [c++] Fixes most non-class arguments and return values in host APIs. The
  types of arguments and return values have changed, so this may require updates
  to existing code.

## 3.2.3

* Adds `unnecessary_import` to linter ignore list in generated dart tests.

## 3.2.2

* Adds `unnecessary_import` to linter ignore list for `package:flutter/foundation.dart`.

## 3.2.1

* Removes `@dart = 2.12` from generated Dart code.

## 3.2.0

* Adds experimental support for Swift generation.

## 3.1.7

* [java] Adds option to add javax.annotation.Generated annotation.

## 3.1.6

* Supports newer versions of `analyzer`.

## 3.1.5

* Fixes potential crash bug when using a nullable nested type that has nonnull
  fields in ObjC.

## 3.1.4

* [c++] Adds support for non-nullable fields, and fixes some issues with
  nullable fields. The types of some getters and setter have changed, so this
  may require updates to existing code.

## 3.1.3

* Adds support for enums in arguments to methods for HostApis.

## 3.1.2

* [c++] Fixes minor style issues in generated code. This includes the naming of
  generated methods and arguments, so will require updates to existing code.

## 3.1.1

* Updates for non-nullable bindings.

## 3.1.0

* [c++] Adds C++ code generator.

## 3.0.4

* [objc] Simplified some code output, including avoiding Xcode warnings about
  using `NSNumber*` directly as boolean value.
* [tests] Moved test script to enable CI.

## 3.0.3

* Adds ability for generators to do AST validation.  This can help generators
  without complete implementations to report gaps in coverage.

## 3.0.2

* Fixes non-nullable classes and enums as fields.
* Fixes nullable collections as return types.

## 3.0.1

* Enables NNBD for the Pigeon tool itself.
* [tests] Updates legacy Dart commands.

## 3.0.0

* **BREAKING CHANGE**: Removes the `--dart_null_safety` flag. Generated Dart
  now always uses nullability annotations, and thus requires Dart 2.12 or later.

## 2.0.4

* Fixes bug where Dart `FlutterApi`s would assert that a nullable argument was nonnull.

## 2.0.3

* [java] Makes the generated Builder class final.

## 2.0.2

* [java] Fixes crash for nullable nested type.

## 2.0.1

* Adds support for TaskQueues for serial background execution.

## 2.0.0

* Implements nullable parameters.
* **BREAKING CHANGE** - Nonnull parameters to async methods on HostApis for ObjC
  now have the proper nullability hints.

## 1.0.19

* Implements nullable return types.

## 1.0.18

* [front-end] Fix error caused by parsing `copyrightHeaders` passed to options in `@ConfigurePigeon`.

## 1.0.17

* [dart_test] Adds missing linter ignores.
* [objc] Factors out helper function for reading from NSDictionary's.
* [objc] Renames static variables to match Google style.

## 1.0.16

* Updates behavior of run\_tests.dart with no arguments.
* [debugging] Adds `ast_out` to help with debugging the compiler front-end.
* [front-end, dart] Adds support for non-null fields in data classes in the
  front-end parser and the Dart generator (unsupported languages ignore the
  designation currently).
* [front-end, dart, objc, java] Adds support for non-null fields in data
  classes.

## 1.0.15

* [java] Fix too little information when having an exception

## 1.0.14

* [tests] Port several generator tests to run in Dart over bash

## 1.0.13

* [style] Fixes new style rules for Dart analyzer.

## 1.0.12

* [java] Fixes enum support for null values.

## 1.0.11

* [ci] Starts transition to a Dart test runner, adds windows support.
* [front-end] Starts issuing an error if enums are used in type arguments.
* [front-end] Passes through all enums, referenced or not so they can be used as
  a work around for direct enum support.

## 1.0.10

* [front-end] Made sure that explicit use of Object actually creates the codec
  that can represent custom classes.

## 1.0.9

* [dart] Fixed cast exception that can happen with primitive data types with
  type arguments in FlutterApi's.

## 1.0.8

* [front-end] Started accepting explicit Object references in type arguments.
* [codecs] Fixed nuisance where duplicate entries could show up in custom codecs.

## 1.0.7

* [front-end] Fixed bug where nested classes' type arguments aren't included in
  the output (generated class and codec).

## 1.0.6

* Updated example README for set up steps.

## 1.0.5

* [java] Fixed bug when using Integer arguments to methods declared with 'int'
  arguments.

## 1.0.4

* [front-end] Fixed bug where codecs weren't generating support for types that
  only show up in type arguments.

## 1.0.3

* [objc] Updated assert message for incomplete implementations of protocols.

## 1.0.2

* [java] Made it so `@async` handlers in `@HostApi()` can report errors
  explicitly.

## 1.0.1

* [front-end] Fixed bug where classes only referenced as type arguments for
  generics weren't being generated.

## 1.0.0

* Started allowing primitive data types as arguments and return types.
* Generics support.
* Support for functions with more than one argument.
* [command-line] Added `one_language` flag for allowing Pigeon to only generate
  code for one platform.
* [command-line] Added the optional sdkPath parameter for specifying Dart SDK
  path.
* [dart] Fixed copyright headers for Dart test output.
* [front-end] Added more errors for incorrect usage of Pigeon (previously they
  were just ignored).
* [generators] Moved Pigeon to using a custom codec which allows collection
  types to contain custom classes.
* [java] Fixed NPE in Java generated code for nested types.
* [objc] **BREAKING CHANGE:** logic for generating selectors has changed.
  `void add(Input value)` will now translate to
  `-(void)addValue:(Input*)value`, methods with no arguments will translate to
  `...WithError:` or `...WithCompletion:`.
* [objc] Added `@ObjCSelector` for specifying custom objc selectors.

## 0.3.0

* Updated the front-end parser to use dart
  [`analyzer`](https://pub.dev/packages/analyzer) instead of `dart:mirrors`.
  `dart:mirrors` doesn't support null-safe code so there were a class of
  features we couldn't implement without this migration.
* **BREAKING CHANGE** - the `configurePigeon` function has been migrated to a
  `@ConfigurePigeon` annotation.  See `./pigeons/message.dart` for an example.
  The annotation can be attached to anything in the file to take effect.
* **BREAKING CHANGE** - Now Pigeon files must be in one file per invocation of
  Pigeon.  For example, the classes your APIs use must be in the same file as
  your APIs.  If your Pigeon file imports another source file, it won't actually
  import it.

## 0.2.4

* bugfix in front-end parser for recursively referenced datatypes.

## 0.2.3

* bugfix in iOS async handlers of functions with no arguments.

## 0.2.2

* Added support for enums.

## 0.2.1

* Java: Fixed issue where multiple async HostApis can generate multiple Result interfaces.
* Dart: Made it so you can specify the BinaryMessenger of the generated APIs.

## 0.2.0

* **BREAKING CHANGE** - Pigeon files must be null-safe now.  That means the
  fields inside of the classes must be declared nullable (
  [non-null fields](https://github.com/flutter/flutter/issues/59118) aren't yet
  supported).  Migration example:

```dart
// Version 0.1.x
class Foo {
  int bar;
  String baz;
}

// Version 0.2.x
class Foo {
  int? bar;
  String? baz;
}
```

* **BREAKING CHANGE** - The default output from Pigeon is now null-safe.  If you
  want non-null-safe code you must provide the `--no-dart_null_safety` flag.
* The Pigeon source code is now null-safe.
* Fixed niladic non-value returning async functions in the Java generator.
* Made `runCommandLine` return an the status code.

## 0.1.24

* Moved logic from bin/ to lib/ to help customers wrap up the behavior.
* Added some more linter ignores for Dart.

## 0.1.23

* More Java linter and linter fixes.

## 0.1.22

* Java code generator enhancements:
  * Added linter tests to CI.
  * Fixed some linter issues in the Java code.

## 0.1.21

* Fixed decode method on generated Flutter classes that use null-safety and have
  null values.

## 0.1.20

* Implemented `@async` HostApi's for iOS.
* Fixed async FlutterApi methods with void return.

## 0.1.19

* Fixed a bug introduced in 0.1.17 where methods without arguments were
  no longer being called.

## 0.1.18

* Null safe requires Dart 2.12.

## 0.1.17

* Split out test code generation for Dart into a separate file via the
  --dart_test_out flag.

## 0.1.16

* Fixed running in certain environments where NNBD is enabled by default.

## 0.1.15

* Added support for running in versions of Dart that support NNBD.

## 0.1.14

* [Windows] Fixed executing from drives other than C:.

## 0.1.13

* Fixed execution on Windows with certain setups where Dart didn't allow
  backslashes in `import` statements.

## 0.1.12

* Fixed assert failure with creating a PlatformException as a result of an
  exception in Java handlers.

## 0.1.11

* Added flag to generate null safety annotated Dart code `--dart_null_safety`.
* Made it so Dart API setup methods can take null.

## 0.1.10+1

* Updated the examples page.

## 0.1.10

* Fixed bug that prevented running `pigeon` on Windows (introduced in `0.1.8`).

## 0.1.9

* Fixed bug where executing pigeon without arguments would crash (introduced in 0.1.8).

## 0.1.8

* Started spawning pigeon_lib in an isolate instead of a subprocess.  The
  subprocess could have lead to errors if the dart version on $PATH didn't match
  the one that comes with flutter.

## 0.1.7

* Fixed Dart compilation for later versions that support null safety, opting out
  of it for now.
* Fixed nested types in the Java runtime.

## 0.1.6

* Fixed unused variable linter warning in Dart code under certain conditions.

## 0.1.5

* Made array datatypes correctly get imported and exported avoiding the need to
  add extra imports to generated code.

## 0.1.4

* Fixed nullability for NSError's in generated objc code.
* Fixed nullability of nested objects in the Dart generator.
* Added test to make sure the pigeon version is correct in generated code headers.

## 0.1.3

* Added error message if supported datatypes are used as arguments or return
  types directly, without an enclosing class.
* Added support for List and Map datatypes in Java and Objective-C targets.

## 0.1.2+1

* Updated the Readme.md.

## 0.1.2

* Removed static analysis warnings from generated Java code.

## 0.1.1

* Fixed issue where nested types didn't work if they weren't present in the Api.

## 0.1.0

* Added pigeon.dart.
* Fixed some Obj-C linter problems.
* Added the ability to generate a mock handler in Dart.

## 0.1.0-experimental.11

* Fixed setting an API to null in Java.

## 0.1.0-experimental.10

* Added support for void argument functions.
* Added nullability annotations to generated objc code.

## 0.1.0-experimental.9

* Added e2e tests for iOS.

## 0.1.0-experimental.8

* Renamed `setupPigeon` to `configurePigeon`.

## 0.1.0-experimental.7

* Suppressed or got rid of warnings in generated Dart code.

## 0.1.0-experimental.6

* Added support for void return types.

## 0.1.0-experimental.5

* Fixed runtime exception in Android with values of ints less than 2^32.
* Incremented codegen version warning.

## 0.1.0-experimental.4

* Fixed primitive types for Android Java.

## 0.1.0-experimental.3

* Added support for Android Java.

## 0.1.0-experimental.2

* Added Host->Flutter calls for Objective-C

## 0.1.0-experimental.1

* Fixed warning in the README.md

## 0.1.0-experimental.0

* Initial release.<|MERGE_RESOLUTION|>--- conflicted
+++ resolved
@@ -1,12 +1,10 @@
-<<<<<<< HEAD
 ## 17.2.0
 
 * [dart] Adds implementation for `@ProxyApi`.
-=======
+
 ## 17.1.3
 
 * [objc] Fixes double prefixes added to enum names.
->>>>>>> 0895119f
 
 ## 17.1.2
 
