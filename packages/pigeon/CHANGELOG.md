<<<<<<< HEAD
## 19.1.0

* Adds GObject (Linux) support.
=======
## 20.0.0

* Moves all codec logic to single custom codec per file.
* **Breaking Change** Limits the number of total custom types to 126.
  * If more than 126 custom types are needed, consider breaking up your definition files.
* Fixes bug that prevented collection subtypes from being added properly.
* [swift] Adds `@unchecked Sendable` to codec method.
* [objc] [cpp] Fixes bug that prevented setting custom header import path.

## 19.0.2

* [kotlin] Adds the `@JvmOverloads` to the `HostApi` setUp method. This prevents the calling Java code from having to provide an empty `String` as Kotlin provides it by default  

## 19.0.1

* [dart] Updates `PigeonInstanceMangerApi` to use the shared api channel code.
>>>>>>> 8a2c4e49

## 19.0.0

* **Breaking Change** [swift] Removes `FlutterError` in favor of `PigeonError`.
* Updates minimum supported SDK version to Flutter 3.16/Dart 3.2.

## 18.0.1

* Fixes unnecessary calls of `toList` and `fromList` when encoding/decoding data classes.
* [kotlin] Changes to some code to make it more idiomatic.
* Removes collisions with the word `list`.

## 18.0.0

* Adds message channel suffix option to all APIs.
* **Breaking Change** [dart] Changes `FlutterApi` `setup` to `setUp`.

## 17.3.0

* [swift] Adds `@SwiftClass` annotation to allow choice between `struct` and `class` for data classes.
* [cpp] Adds support for recursive data class definitions.

## 17.2.0

* [dart] Adds implementation for `@ProxyApi`.

## 17.1.3

* [objc] Fixes double prefixes added to enum names.

## 17.1.2

* [swift] Separates message call code generation into separate methods.

## 17.1.1

* Removes heap allocation in generated C++ code.

## 17.1.0

* [kotlin] Adds `includeErrorClass` to `KotlinOptions`.
* Updates minimum supported SDK version to Flutter 3.13/Dart 3.1.

## 17.0.0

* **Breaking Change** [kotlin] Converts Kotlin enum case generation to SCREAMING_SNAKE_CASE.
  * Updates `writeEnum` function to adhere to Kotlin naming conventions.
  * Improves handling of complex names with enhanced regex patterns.
  * Expands unit tests for comprehensive name conversion validation.
  * **Migration Note**: This change modifies the naming convention of Kotlin enum cases generated from the Pigeon package. It is recommended to review the impact on your existing codebase and update any dependent code accordingly.

## 16.0.5

* Adds ProxyApi to AST generation.

## 16.0.4

* [swift] Improve style of Swift output.

## 16.0.3

* [kotlin] Separates message call code generation into separate methods.

## 16.0.2

* [dart] Separates message call code generation into separate methods.

## 16.0.1

* [dart] Fixes test generation for missing wrapResponse method if only host Api.

## 16.0.0

* [java] Adds `VoidResult` type for `Void` returns.
* **Breaking Change** [java] Updates all `Void` return types to use new `VoidResult`.

## 15.0.3

* Fixes new lint warnings.

## 15.0.2

* Prevents optional and non-positional parameters in Flutter APIs.
* [dart] Fixes named parameters in test output of host API methods.

## 15.0.1

* [java] Adds @CanIgnoreReturnValue annotation to class builder.

## 15.0.0

* **Breaking Change** [kotlin] Updates Flutter API to use new errorClassName.

## 14.0.1

* Updates minimum supported SDK version to Flutter 3.10/Dart 3.0.
* Updates issue_tracker link.

## 14.0.0

* **Breaking change** [dart] Renames locally defined host API variables.
  * [dart] Host api static field `codec` changed to `pigeonChannelCodec`.
* [dart] Adds named parameters to host API methods.
* [dart] Adds optional parameters to host API methods.
* [dart] Adds default values for class constructors and host API methods.
* Adds `isEnum` and `isClass` to `TypeDeclaration`s.
* [cpp] Fixes `FlutterError` generation being tied to ErrorOr.

## 13.1.2

* Adds compatibility with `analyzer` 6.x.

## 13.1.1

* [kotlin] Removes unnecessary `;`s in generated code.

## 13.1.0

* [swift] Fixes Flutter Api void return error handling.
  * This shouldn't be breaking for anyone, but if you were incorrectly getting
    success responses, you may now be failing (correctly).
* Adds method channel name to error response when channel fails to connect.
* Reduces code generation duplication.
* Changes some methods to only be generated if needed.

## 13.0.0

* **Breaking Change** [objc] Eliminates boxing of non-nullable primitive types
  (bool, int, double). Changes required:
  * Implementations of host API methods that take non-nullable
    primitives will need to be updated to match the new signatures.
  * Calls to Flutter API methods that take non-nullable primitives will need to
    be updated to pass unboxed values.
  * Calls to non-nullable primitive property methods on generated data classes
    will need to be updated.
  * **WARNING**: Current versions of `Xcode` do not appear to warn about
    implicit `NSNumber *` to `BOOL` conversions, so code that is no longer
    correct after this breaking change may compile without warning. For example,
    `myGeneratedClass.aBoolProperty = @NO` can silently set `aBoolProperty` to
    `YES`. Any data class or Flutter API interactions involving `bool`s should
    be carefully audited by hand when updating.



## 12.0.1

* [swift] Adds protocol for Flutter APIs.

## 12.0.0

* Adds error handling on Flutter API methods.
* **Breaking Change** [kotlin] Flutter API methods now return `Result<return-type>`.
* **Breaking Change** [swift] Flutter API methods now return `Result<return-type, FlutterError>`.
* **Breaking Change** [java] Removes `Reply` class from all method returns and replaces it with `Result`.
  * Changes required: Replace all `Reply` callbacks with `Result` classes that contain both `success` and `failure` methods.
* **Breaking Change** [java] Adds `NullableResult` class for all nullable method returns.
  * Changes required: Any method that returns a nullable type will need to be updated to return `NullableResult` rather than `Result`.
* **Breaking Change** [java] Renames Host API `setup` method to `setUp`.
* **Breaking Change** [objc] Boxes all enum returns to allow for `nil` response on error.
* **Breaking Change** [objc] Renames `<api>Setup` to `SetUp<api>`.

## 11.0.1

* Adds pub topics to package metadata.

## 11.0.0

* Adds primitive enum support.
* [objc] Fixes nullable enums.
* **Breaking Change** [objc] Changes all nullable enums to be boxed in custom classes.
* **Breaking Change** [objc] Changes all enums names to have class prefix.
* Updates minimum supported SDK version to Flutter 3.7/Dart 2.19.

## 10.1.6

* Fixes generation failures when an output file is in a directory that doesn't already exist.

## 10.1.5

* [dart] Fixes import in generated test output when overriding package name.

## 10.1.4

* Adds package name to method channel strings to avoid potential collisions between plugins.
* Adds dartPackageName option to `pigeonOptions`.

## 10.1.3

* Adds generic `Object` field support to data classes.

## 10.1.2

* [swift] Fixes a crash when passing `null` for nested nullable classes.

## 10.1.1

* Updates README to better reflect modern usage.

## 10.1.0

* [objc] Adds macOS support to facilitate code sharing with existing iOS plugins.

## 10.0.1

* Requires `analyzer 5.13.0` and replaces use of deprecated APIs.

## 10.0.0

* [swift] Avoids using `Any` to represent `Optional`.
* [swift] **Breaking Change** A raw `List` (without generic type argument) in Dart will be
  translated into `[Any?]` (rather than `[Any]`).
* [swift] **Breaking Change** A raw `Map` (without generic type argument) in Dart will be
  translated into `[AnyHashable:Any?]` (rather than `[AnyHashable:Any]`).
* Adds an example application that uses Pigeon directly, rather than in a plugin.

## 9.2.5

* Reports an error when trying to use an enum directly in a `List` or `Map`
  argument.

## 9.2.4

* [objc] Fixes a warning due to a C++-style function signature in the codec
  getter's definition.

## 9.2.3

* [java] Fixes `UnknownNullability` and `SyntheticAccessor` warnings.

## 9.2.2

* [cpp] Minor changes to output style.

## 9.2.1

* [swift] Fixes NSNull casting crash.

## 9.2.0

* [cpp] Removes experimental tags.

## 9.1.4

* Migrates off deprecated `BinaryMessenger` API.

## 9.1.3

* [cpp] Requires passing any non-nullable fields of generated data classes as
  constructor arguments, similar to what is done in other languages. This may
  require updates to existing code that creates data class instances on the
  native side.
* [cpp] Adds a convenience constructor to generated data classes to set all
  fields during construction.

## 9.1.2

* [cpp] Fixes class parameters to Flutter APIs.
* Updates minimum Flutter version to 3.3.

## 9.1.1

* [swift] Removes experimental tags.
* [kotlin] Removes experimental tags.

## 9.1.0

* [java] Adds a `GeneratedApi.FlutterError` exception for passing custom error details (code, message, details).
* [kotlin] Adds a `FlutterError` exception for passing custom error details (code, message, details).
* [kotlin] Adds an `errorClassName` option in `KotlinOptions` for custom error class names.
* [java] Removes legacy try catch from async APIs.
* [java] Removes legacy null check on non-nullable method arguments.
* [cpp] Fixes wrong order of items in `FlutterError`.
* Adds `FlutterError` handling integration tests for all platforms.

## 9.0.7

* [swift] Changes all ints to int64.
  May require code updates to existing code.
* Adds integration tests for int64.

## 9.0.6

* [kotlin] Removes safe casting from decode process.
* [swift] Removes safe casting from decode process.

## 9.0.5

* Removes the unnecessary Flutter constraint.
* Removes an unnecessary null check.
* Aligns Dart and Flutter SDK constraints.

## 9.0.4

* Adds parameter to generate Kotlin code in example README.

## 9.0.3

* [kotlin] Fixes compiler warnings in generated output.
* [swift] Fixes compiler warnings in generated output.

## 9.0.2

* [swift] Removes safe casting from decode process.
* [kotlin] Removes safe casting from decode process.

## 9.0.1

* Updates links for the merge of flutter/plugins into flutter/packages.

## 9.0.0

* **Breaking Change** Updates `DartOptions` to be immutable and adds const to the constructor.
* [java] Reverts `final` changes to Flutter Api classes.

## 8.0.0

* [objc] **BREAKING CHANGE**: FlutterApi calls now return a `FlutterError`,
  rather than an `NSError`, on failure.
* [objc] Fixes an unused function warning when only generating FlutterApi.

## 7.2.1

* [kotlin] Fixes Flutter API int errors with updated casting.

## 7.2.0

* [swift] Changes async method completion types.
  May require code updates to existing code.
* [swift] Adds error handling to async methods.
* [kotlin] Changes async method completion types.
  May require code updates to existing code.
* [kotlin] Adds error handling to async methods.
* Adds async error handling integration tests for all platforms.

## 7.1.5

* Updates code to fix strict-cast violations.

## 7.1.4

* [java] Fixes raw types lint issues.

## 7.1.3

* [objc] Removes unused function.

## 7.1.2

* [swift] Adds error handling to sync host API methods.

## 7.1.1

* [c++] Fixes handling of the `cpp*` options in `@ConfigurePigeon` annotations.

## 7.1.0

* Adds `@SwiftFunction` annotation for specifying custom swift function signature.

## 7.0.5

* Requires analyzer 5.0.0 and replaces use of deprecated APIs.

## 7.0.4

* [c++] Fixes minor output formatting issues.

## 7.0.3

* Updates scoped methods to prevent symbol-less use.

## 7.0.2

* [kotlin] Fixes a missed casting of not nullable Dart 'int' to Kotlin 64bit long.

## 7.0.1

* [generator_tools] adds `newln` method for adding empty lines and ending lines.
* Updates generators to more closely match Flutter formatter tool output.

## 7.0.0

* [java] **BREAKING CHANGE**: Makes data classes final.
  Updates generators for 1p linters.

## 6.0.3

* [docs] Updates README.md.

## 6.0.2

* [kotlin] Fixes a bug with a missed line break between generated statements in the `fromList` function of the companion object.

## 6.0.1

* [c++] Fixes most non-class arguments and return values in Flutter APIs. The
  types of arguments and return values have changed, so this may require updates
  to existing code.

## 6.0.0

* Creates StructuredGenerator class and implements it on all platforms.

## 5.0.1

* [c++] Fixes undefined behavior in `@async` methods.

## 5.0.0

* Creates new Generator classes for each language.

## 4.2.16

* [swift] Fixes warnings with `Object` parameters.
* [dart] Fixes warnings with `Object` return values.
* [c++] Generation of APIs that use `Object` no longer fails.

## 4.2.15

* Relocates generator classes. (Reverted)

## 4.2.14

* [c++] Fixes reply sending non EncodableValue wrapped lists.

## 4.2.13

* Add documentation comment support for Enum members.

## 4.2.12

* Updates serialization to use lists instead of maps to improve performance.

## 4.2.11

* [swift] Fixes compressed list data types.

## 4.2.10

* [java] Changes generated enum field to be final.

## 4.2.9

* [kotlin] Fixes a bug with some methods that return `void`.

## 4.2.8

* Adds the ability to use `runWithOptions` entrypoint to allow external libraries to use the pigeon easier.

## 4.2.7

* [swift] Fixes a bug when calling methods that return `void`.

## 4.2.6

* Fixes bug with parsing documentation comments that start with '/'.

## 4.2.5

* [dart] Fixes enum parameter handling in Dart test API class.

## 4.2.4

* [kotlin] Fixes Kotlin generated sync host API error.

## 4.2.3

* [java] Adds assert `args != null`.
* [java] Changes the args of a single element to `ArrayList` from `Arrays.asList` to `Collections.singletonList`.
* [java] Removes cast for `Object`.

## 4.2.2

* Removes unneeded custom codecs for all languages.

## 4.2.1

* Adds documentation comment support for Kotlin.

## 4.2.0

* Adds experimental support for Kotlin generation.

## 4.1.1

* [java] Adds missing `@NonNull` annotations to some methods.

## 4.1.0

* Adds documentation comment support for all currently supported languages.

## 4.0.3

* [swift] Makes swift output work on macOS.

## 4.0.2

* Fixes lint warnings.

## 4.0.1

* Exposes `SwiftOptions`.

## 4.0.0

* [java] **BREAKING CHANGE**: Changes style for enum values from camelCase to snake_case.
  Generated java enum values will now always be in upper snake_case.

## 3.2.9

* Updates text theme parameters to avoid deprecation issues.

## 3.2.8

* [dart] Deduces the correct import statement for Dart test files made with
  `dartHostTestHandler` instead of relying on relative imports.

## 3.2.7

* Requires `analyzer 4.4.0`, and replaces use of deprecated APIs.

## 3.2.6

* [java] Fixes returning int values from FlutterApi methods that fit in 32 bits.

## 3.2.5

* [c++] Fixes style issues in `FlutterError` and `ErrorOr`. The names and
  visibility of some members have changed, so this may require updates
  to existing code.

## 3.2.4

* [c++] Fixes most non-class arguments and return values in host APIs. The
  types of arguments and return values have changed, so this may require updates
  to existing code.

## 3.2.3

* Adds `unnecessary_import` to linter ignore list in generated dart tests.

## 3.2.2

* Adds `unnecessary_import` to linter ignore list for `package:flutter/foundation.dart`.

## 3.2.1

* Removes `@dart = 2.12` from generated Dart code.

## 3.2.0

* Adds experimental support for Swift generation.

## 3.1.7

* [java] Adds option to add javax.annotation.Generated annotation.

## 3.1.6

* Supports newer versions of `analyzer`.

## 3.1.5

* Fixes potential crash bug when using a nullable nested type that has nonnull
  fields in ObjC.

## 3.1.4

* [c++] Adds support for non-nullable fields, and fixes some issues with
  nullable fields. The types of some getters and setter have changed, so this
  may require updates to existing code.

## 3.1.3

* Adds support for enums in arguments to methods for HostApis.

## 3.1.2

* [c++] Fixes minor style issues in generated code. This includes the naming of
  generated methods and arguments, so will require updates to existing code.

## 3.1.1

* Updates for non-nullable bindings.

## 3.1.0

* [c++] Adds C++ code generator.

## 3.0.4

* [objc] Simplified some code output, including avoiding Xcode warnings about
  using `NSNumber*` directly as boolean value.
* [tests] Moved test script to enable CI.

## 3.0.3

* Adds ability for generators to do AST validation.  This can help generators
  without complete implementations to report gaps in coverage.

## 3.0.2

* Fixes non-nullable classes and enums as fields.
* Fixes nullable collections as return types.

## 3.0.1

* Enables NNBD for the Pigeon tool itself.
* [tests] Updates legacy Dart commands.

## 3.0.0

* **BREAKING CHANGE**: Removes the `--dart_null_safety` flag. Generated Dart
  now always uses nullability annotations, and thus requires Dart 2.12 or later.

## 2.0.4

* Fixes bug where Dart `FlutterApi`s would assert that a nullable argument was nonnull.

## 2.0.3

* [java] Makes the generated Builder class final.

## 2.0.2

* [java] Fixes crash for nullable nested type.

## 2.0.1

* Adds support for TaskQueues for serial background execution.

## 2.0.0

* Implements nullable parameters.
* **BREAKING CHANGE** - Nonnull parameters to async methods on HostApis for ObjC
  now have the proper nullability hints.

## 1.0.19

* Implements nullable return types.

## 1.0.18

* [front-end] Fix error caused by parsing `copyrightHeaders` passed to options in `@ConfigurePigeon`.

## 1.0.17

* [dart_test] Adds missing linter ignores.
* [objc] Factors out helper function for reading from NSDictionary's.
* [objc] Renames static variables to match Google style.

## 1.0.16

* Updates behavior of run\_tests.dart with no arguments.
* [debugging] Adds `ast_out` to help with debugging the compiler front-end.
* [front-end, dart] Adds support for non-null fields in data classes in the
  front-end parser and the Dart generator (unsupported languages ignore the
  designation currently).
* [front-end, dart, objc, java] Adds support for non-null fields in data
  classes.

## 1.0.15

* [java] Fix too little information when having an exception

## 1.0.14

* [tests] Port several generator tests to run in Dart over bash

## 1.0.13

* [style] Fixes new style rules for Dart analyzer.

## 1.0.12

* [java] Fixes enum support for null values.

## 1.0.11

* [ci] Starts transition to a Dart test runner, adds windows support.
* [front-end] Starts issuing an error if enums are used in type arguments.
* [front-end] Passes through all enums, referenced or not so they can be used as
  a work around for direct enum support.

## 1.0.10

* [front-end] Made sure that explicit use of Object actually creates the codec
  that can represent custom classes.

## 1.0.9

* [dart] Fixed cast exception that can happen with primitive data types with
  type arguments in FlutterApi's.

## 1.0.8

* [front-end] Started accepting explicit Object references in type arguments.
* [codecs] Fixed nuisance where duplicate entries could show up in custom codecs.

## 1.0.7

* [front-end] Fixed bug where nested classes' type arguments aren't included in
  the output (generated class and codec).

## 1.0.6

* Updated example README for set up steps.

## 1.0.5

* [java] Fixed bug when using Integer arguments to methods declared with 'int'
  arguments.

## 1.0.4

* [front-end] Fixed bug where codecs weren't generating support for types that
  only show up in type arguments.

## 1.0.3

* [objc] Updated assert message for incomplete implementations of protocols.

## 1.0.2

* [java] Made it so `@async` handlers in `@HostApi()` can report errors
  explicitly.

## 1.0.1

* [front-end] Fixed bug where classes only referenced as type arguments for
  generics weren't being generated.

## 1.0.0

* Started allowing primitive data types as arguments and return types.
* Generics support.
* Support for functions with more than one argument.
* [command-line] Added `one_language` flag for allowing Pigeon to only generate
  code for one platform.
* [command-line] Added the optional sdkPath parameter for specifying Dart SDK
  path.
* [dart] Fixed copyright headers for Dart test output.
* [front-end] Added more errors for incorrect usage of Pigeon (previously they
  were just ignored).
* [generators] Moved Pigeon to using a custom codec which allows collection
  types to contain custom classes.
* [java] Fixed NPE in Java generated code for nested types.
* [objc] **BREAKING CHANGE:** logic for generating selectors has changed.
  `void add(Input value)` will now translate to
  `-(void)addValue:(Input*)value`, methods with no arguments will translate to
  `...WithError:` or `...WithCompletion:`.
* [objc] Added `@ObjCSelector` for specifying custom objc selectors.

## 0.3.0

* Updated the front-end parser to use dart
  [`analyzer`](https://pub.dev/packages/analyzer) instead of `dart:mirrors`.
  `dart:mirrors` doesn't support null-safe code so there were a class of
  features we couldn't implement without this migration.
* **BREAKING CHANGE** - the `configurePigeon` function has been migrated to a
  `@ConfigurePigeon` annotation.  See `./pigeons/message.dart` for an example.
  The annotation can be attached to anything in the file to take effect.
* **BREAKING CHANGE** - Now Pigeon files must be in one file per invocation of
  Pigeon.  For example, the classes your APIs use must be in the same file as
  your APIs.  If your Pigeon file imports another source file, it won't actually
  import it.

## 0.2.4

* bugfix in front-end parser for recursively referenced datatypes.

## 0.2.3

* bugfix in iOS async handlers of functions with no arguments.

## 0.2.2

* Added support for enums.

## 0.2.1

* Java: Fixed issue where multiple async HostApis can generate multiple Result interfaces.
* Dart: Made it so you can specify the BinaryMessenger of the generated APIs.

## 0.2.0

* **BREAKING CHANGE** - Pigeon files must be null-safe now.  That means the
  fields inside of the classes must be declared nullable (
  [non-null fields](https://github.com/flutter/flutter/issues/59118) aren't yet
  supported).  Migration example:

```dart
// Version 0.1.x
class Foo {
  int bar;
  String baz;
}

// Version 0.2.x
class Foo {
  int? bar;
  String? baz;
}
```

* **BREAKING CHANGE** - The default output from Pigeon is now null-safe.  If you
  want non-null-safe code you must provide the `--no-dart_null_safety` flag.
* The Pigeon source code is now null-safe.
* Fixed niladic non-value returning async functions in the Java generator.
* Made `runCommandLine` return an the status code.

## 0.1.24

* Moved logic from bin/ to lib/ to help customers wrap up the behavior.
* Added some more linter ignores for Dart.

## 0.1.23

* More Java linter and linter fixes.

## 0.1.22

* Java code generator enhancements:
  * Added linter tests to CI.
  * Fixed some linter issues in the Java code.

## 0.1.21

* Fixed decode method on generated Flutter classes that use null-safety and have
  null values.

## 0.1.20

* Implemented `@async` HostApi's for iOS.
* Fixed async FlutterApi methods with void return.

## 0.1.19

* Fixed a bug introduced in 0.1.17 where methods without arguments were
  no longer being called.

## 0.1.18

* Null safe requires Dart 2.12.

## 0.1.17

* Split out test code generation for Dart into a separate file via the
  --dart_test_out flag.

## 0.1.16

* Fixed running in certain environments where NNBD is enabled by default.

## 0.1.15

* Added support for running in versions of Dart that support NNBD.

## 0.1.14

* [Windows] Fixed executing from drives other than C:.

## 0.1.13

* Fixed execution on Windows with certain setups where Dart didn't allow
  backslashes in `import` statements.

## 0.1.12

* Fixed assert failure with creating a PlatformException as a result of an
  exception in Java handlers.

## 0.1.11

* Added flag to generate null safety annotated Dart code `--dart_null_safety`.
* Made it so Dart API setup methods can take null.

## 0.1.10+1

* Updated the examples page.

## 0.1.10

* Fixed bug that prevented running `pigeon` on Windows (introduced in `0.1.8`).

## 0.1.9

* Fixed bug where executing pigeon without arguments would crash (introduced in 0.1.8).

## 0.1.8

* Started spawning pigeon_lib in an isolate instead of a subprocess.  The
  subprocess could have lead to errors if the dart version on $PATH didn't match
  the one that comes with flutter.

## 0.1.7

* Fixed Dart compilation for later versions that support null safety, opting out
  of it for now.
* Fixed nested types in the Java runtime.

## 0.1.6

* Fixed unused variable linter warning in Dart code under certain conditions.

## 0.1.5

* Made array datatypes correctly get imported and exported avoiding the need to
  add extra imports to generated code.

## 0.1.4

* Fixed nullability for NSError's in generated objc code.
* Fixed nullability of nested objects in the Dart generator.
* Added test to make sure the pigeon version is correct in generated code headers.

## 0.1.3

* Added error message if supported datatypes are used as arguments or return
  types directly, without an enclosing class.
* Added support for List and Map datatypes in Java and Objective-C targets.

## 0.1.2+1

* Updated the Readme.md.

## 0.1.2

* Removed static analysis warnings from generated Java code.

## 0.1.1

* Fixed issue where nested types didn't work if they weren't present in the Api.

## 0.1.0

* Added pigeon.dart.
* Fixed some Obj-C linter problems.
* Added the ability to generate a mock handler in Dart.

## 0.1.0-experimental.11

* Fixed setting an API to null in Java.

## 0.1.0-experimental.10

* Added support for void argument functions.
* Added nullability annotations to generated objc code.

## 0.1.0-experimental.9

* Added e2e tests for iOS.

## 0.1.0-experimental.8

* Renamed `setupPigeon` to `configurePigeon`.

## 0.1.0-experimental.7

* Suppressed or got rid of warnings in generated Dart code.

## 0.1.0-experimental.6

* Added support for void return types.

## 0.1.0-experimental.5

* Fixed runtime exception in Android with values of ints less than 2^32.
* Incremented codegen version warning.

## 0.1.0-experimental.4

* Fixed primitive types for Android Java.

## 0.1.0-experimental.3

* Added support for Android Java.

## 0.1.0-experimental.2

* Added Host->Flutter calls for Objective-C

## 0.1.0-experimental.1

* Fixed warning in the README.md

## 0.1.0-experimental.0

* Initial release.<|MERGE_RESOLUTION|>--- conflicted
+++ resolved
@@ -1,8 +1,7 @@
-<<<<<<< HEAD
-## 19.1.0
+## 20.1.0
 
 * Adds GObject (Linux) support.
-=======
+
 ## 20.0.0
 
 * Moves all codec logic to single custom codec per file.
@@ -19,7 +18,6 @@
 ## 19.0.1
 
 * [dart] Updates `PigeonInstanceMangerApi` to use the shared api channel code.
->>>>>>> 8a2c4e49
 
 ## 19.0.0
 
