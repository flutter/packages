--- conflicted
+++ resolved
@@ -1,9 +1,8 @@
-<<<<<<< HEAD
 ## 4.0.0
 
 * [java] **BREAKING CHANGE**: Changes style for enum values from camelCase to snake_case.
   Generated java enum values will now always be in upper snake_case.
-=======
+
 ## 3.2.9
 
 * Updates text theme parameters to avoid deprecation issues.
@@ -12,7 +11,6 @@
 
 * [dart] Deduces the correct import statement for Dart test files made with
   `dartHostTestHandler` instead of relying on relative imports.
->>>>>>> 12e446fe
 
 ## 3.2.7
 
