## 22.4.0

<<<<<<< HEAD
* [swift] Adds implementation for `@ProxyApi`.
=======
* Adds support for non-nullable types in collections.
>>>>>>> e9253e60

## 22.3.0

* Adds support for enums and classes in collections.

## 22.2.0

* [kotlin] Adds implementation for `@ProxyApi`.

## 22.1.0

* Allows generation of classes that aren't referenced in an API.

## 22.0.0

* [dart] Changes codec to send int64 instead of int32.
* **Breaking Change** [swift] Changes generic `map` to nullable keys of `AnyHashable` to conform to other platforms.
* Adds tests to validate collections of ints.

## 21.2.0

* Removes restriction on number of custom types.
* [java] Fixes bug with multiple enums.
* [java] Removes `Object` from generics.
* [objc] Fixes bug with multiple enums per data class.
* Updates `varPrefix` and `classMemberNamePrefix`.
* Updates minimum supported SDK version to Flutter 3.19/Dart 3.3.

## 21.1.0

* Adds GObject (Linux) support.

## 21.0.0

* **Breaking Change** [cpp] Fixes style of enum names. References to enum values
  will need to be updated to `EnumType.kValue` style, instead of the previous
  `EnumType.value`.

## 20.0.2

* [java] Adds `equals` and `hashCode` support for data classes.
* [swift] Fully-qualifies types in Equatable extension test.

## 20.0.1

* [cpp] Fixes handling of null class arguments.

## 20.0.0

* Moves all codec logic to single custom codec per file.
* **Breaking Change** Limits the number of total custom types to 126.
  * If more than 126 custom types are needed, consider breaking up your definition files.
* Fixes bug that prevented collection subtypes from being added properly.
* [swift] Adds `@unchecked Sendable` to codec method.
* [objc] [cpp] Fixes bug that prevented setting custom header import path.

## 19.0.2

* [kotlin] Adds the `@JvmOverloads` to the `HostApi` setUp method. This prevents the calling Java code from having to provide an empty `String` as Kotlin provides it by default

## 19.0.1

* [dart] Updates `PigeonInstanceMangerApi` to use the shared api channel code.

## 19.0.0

* **Breaking Change** [swift] Removes `FlutterError` in favor of `PigeonError`.
* Updates minimum supported SDK version to Flutter 3.16/Dart 3.2.

## 18.0.1

* Fixes unnecessary calls of `toList` and `fromList` when encoding/decoding data classes.
* [kotlin] Changes to some code to make it more idiomatic.
* Removes collisions with the word `list`.

## 18.0.0

* Adds message channel suffix option to all APIs.
* **Breaking Change** [dart] Changes `FlutterApi` `setup` to `setUp`.

## 17.3.0

* [swift] Adds `@SwiftClass` annotation to allow choice between `struct` and `class` for data classes.
* [cpp] Adds support for recursive data class definitions.

## 17.2.0

* [dart] Adds implementation for `@ProxyApi`.

## 17.1.3

* [objc] Fixes double prefixes added to enum names.

## 17.1.2

* [swift] Separates message call code generation into separate methods.

## 17.1.1

* Removes heap allocation in generated C++ code.

## 17.1.0

* [kotlin] Adds `includeErrorClass` to `KotlinOptions`.
* Updates minimum supported SDK version to Flutter 3.13/Dart 3.1.

## 17.0.0

* **Breaking Change** [kotlin] Converts Kotlin enum case generation to SCREAMING_SNAKE_CASE.
  * Updates `writeEnum` function to adhere to Kotlin naming conventions.
  * Improves handling of complex names with enhanced regex patterns.
  * Expands unit tests for comprehensive name conversion validation.
  * **Migration Note**: This change modifies the naming convention of Kotlin enum cases generated from the Pigeon package. It is recommended to review the impact on your existing codebase and update any dependent code accordingly.

## 16.0.5

* Adds ProxyApi to AST generation.

## 16.0.4

* [swift] Improve style of Swift output.

## 16.0.3

* [kotlin] Separates message call code generation into separate methods.

## 16.0.2

* [dart] Separates message call code generation into separate methods.

## 16.0.1

* [dart] Fixes test generation for missing wrapResponse method if only host Api.

## 16.0.0

* [java] Adds `VoidResult` type for `Void` returns.
* **Breaking Change** [java] Updates all `Void` return types to use new `VoidResult`.

## 15.0.3

* Fixes new lint warnings.

## 15.0.2

* Prevents optional and non-positional parameters in Flutter APIs.
* [dart] Fixes named parameters in test output of host API methods.

## 15.0.1

* [java] Adds @CanIgnoreReturnValue annotation to class builder.

## 15.0.0

* **Breaking Change** [kotlin] Updates Flutter API to use new errorClassName.

## 14.0.1

* Updates minimum supported SDK version to Flutter 3.10/Dart 3.0.
* Updates issue_tracker link.

## 14.0.0

* **Breaking change** [dart] Renames locally defined host API variables.
  * [dart] Host api static field `codec` changed to `pigeonChannelCodec`.
* [dart] Adds named parameters to host API methods.
* [dart] Adds optional parameters to host API methods.
* [dart] Adds default values for class constructors and host API methods.
* Adds `isEnum` and `isClass` to `TypeDeclaration`s.
* [cpp] Fixes `FlutterError` generation being tied to ErrorOr.

## 13.1.2

* Adds compatibility with `analyzer` 6.x.

## 13.1.1

* [kotlin] Removes unnecessary `;`s in generated code.

## 13.1.0

* [swift] Fixes Flutter Api void return error handling.
  * This shouldn't be breaking for anyone, but if you were incorrectly getting
    success responses, you may now be failing (correctly).
* Adds method channel name to error response when channel fails to connect.
* Reduces code generation duplication.
* Changes some methods to only be generated if needed.

## 13.0.0

* **Breaking Change** [objc] Eliminates boxing of non-nullable primitive types
  (bool, int, double). Changes required:
  * Implementations of host API methods that take non-nullable
    primitives will need to be updated to match the new signatures.
  * Calls to Flutter API methods that take non-nullable primitives will need to
    be updated to pass unboxed values.
  * Calls to non-nullable primitive property methods on generated data classes
    will need to be updated.
  * **WARNING**: Current versions of `Xcode` do not appear to warn about
    implicit `NSNumber *` to `BOOL` conversions, so code that is no longer
    correct after this breaking change may compile without warning. For example,
    `myGeneratedClass.aBoolProperty = @NO` can silently set `aBoolProperty` to
    `YES`. Any data class or Flutter API interactions involving `bool`s should
    be carefully audited by hand when updating.



## 12.0.1

* [swift] Adds protocol for Flutter APIs.

## 12.0.0

* Adds error handling on Flutter API methods.
* **Breaking Change** [kotlin] Flutter API methods now return `Result<return-type>`.
* **Breaking Change** [swift] Flutter API methods now return `Result<return-type, FlutterError>`.
* **Breaking Change** [java] Removes `Reply` class from all method returns and replaces it with `Result`.
  * Changes required: Replace all `Reply` callbacks with `Result` classes that contain both `success` and `failure` methods.
* **Breaking Change** [java] Adds `NullableResult` class for all nullable method returns.
  * Changes required: Any method that returns a nullable type will need to be updated to return `NullableResult` rather than `Result`.
* **Breaking Change** [java] Renames Host API `setup` method to `setUp`.
* **Breaking Change** [objc] Boxes all enum returns to allow for `nil` response on error.
* **Breaking Change** [objc] Renames `<api>Setup` to `SetUp<api>`.

## 11.0.1

* Adds pub topics to package metadata.

## 11.0.0

* Adds primitive enum support.
* [objc] Fixes nullable enums.
* **Breaking Change** [objc] Changes all nullable enums to be boxed in custom classes.
* **Breaking Change** [objc] Changes all enums names to have class prefix.
* Updates minimum supported SDK version to Flutter 3.7/Dart 2.19.

## 10.1.6

* Fixes generation failures when an output file is in a directory that doesn't already exist.

## 10.1.5

* [dart] Fixes import in generated test output when overriding package name.

## 10.1.4

* Adds package name to method channel strings to avoid potential collisions between plugins.
* Adds dartPackageName option to `pigeonOptions`.

## 10.1.3

* Adds generic `Object` field support to data classes.

## 10.1.2

* [swift] Fixes a crash when passing `null` for nested nullable classes.

## 10.1.1

* Updates README to better reflect modern usage.

## 10.1.0

* [objc] Adds macOS support to facilitate code sharing with existing iOS plugins.

## 10.0.1

* Requires `analyzer 5.13.0` and replaces use of deprecated APIs.

## 10.0.0

* [swift] Avoids using `Any` to represent `Optional`.
* [swift] **Breaking Change** A raw `List` (without generic type argument) in Dart will be
  translated into `[Any?]` (rather than `[Any]`).
* [swift] **Breaking Change** A raw `Map` (without generic type argument) in Dart will be
  translated into `[AnyHashable:Any?]` (rather than `[AnyHashable:Any]`).
* Adds an example application that uses Pigeon directly, rather than in a plugin.

## 9.2.5

* Reports an error when trying to use an enum directly in a `List` or `Map`
  argument.

## 9.2.4

* [objc] Fixes a warning due to a C++-style function signature in the codec
  getter's definition.

## 9.2.3

* [java] Fixes `UnknownNullability` and `SyntheticAccessor` warnings.

## 9.2.2

* [cpp] Minor changes to output style.

## 9.2.1

* [swift] Fixes NSNull casting crash.

## 9.2.0

* [cpp] Removes experimental tags.

## 9.1.4

* Migrates off deprecated `BinaryMessenger` API.

## 9.1.3

* [cpp] Requires passing any non-nullable fields of generated data classes as
  constructor arguments, similar to what is done in other languages. This may
  require updates to existing code that creates data class instances on the
  native side.
* [cpp] Adds a convenience constructor to generated data classes to set all
  fields during construction.

## 9.1.2

* [cpp] Fixes class parameters to Flutter APIs.
* Updates minimum Flutter version to 3.3.

## 9.1.1

* [swift] Removes experimental tags.
* [kotlin] Removes experimental tags.

## 9.1.0

* [java] Adds a `GeneratedApi.FlutterError` exception for passing custom error details (code, message, details).
* [kotlin] Adds a `FlutterError` exception for passing custom error details (code, message, details).
* [kotlin] Adds an `errorClassName` option in `KotlinOptions` for custom error class names.
* [java] Removes legacy try catch from async APIs.
* [java] Removes legacy null check on non-nullable method arguments.
* [cpp] Fixes wrong order of items in `FlutterError`.
* Adds `FlutterError` handling integration tests for all platforms.

## 9.0.7

* [swift] Changes all ints to int64.
  May require code updates to existing code.
* Adds integration tests for int64.

## 9.0.6

* [kotlin] Removes safe casting from decode process.
* [swift] Removes safe casting from decode process.

## 9.0.5

* Removes the unnecessary Flutter constraint.
* Removes an unnecessary null check.
* Aligns Dart and Flutter SDK constraints.

## 9.0.4

* Adds parameter to generate Kotlin code in example README.

## 9.0.3

* [kotlin] Fixes compiler warnings in generated output.
* [swift] Fixes compiler warnings in generated output.

## 9.0.2

* [swift] Removes safe casting from decode process.
* [kotlin] Removes safe casting from decode process.

## 9.0.1

* Updates links for the merge of flutter/plugins into flutter/packages.

## 9.0.0

* **Breaking Change** Updates `DartOptions` to be immutable and adds const to the constructor.
* [java] Reverts `final` changes to Flutter Api classes.

## 8.0.0

* [objc] **BREAKING CHANGE**: FlutterApi calls now return a `FlutterError`,
  rather than an `NSError`, on failure.
* [objc] Fixes an unused function warning when only generating FlutterApi.

## 7.2.1

* [kotlin] Fixes Flutter API int errors with updated casting.

## 7.2.0

* [swift] Changes async method completion types.
  May require code updates to existing code.
* [swift] Adds error handling to async methods.
* [kotlin] Changes async method completion types.
  May require code updates to existing code.
* [kotlin] Adds error handling to async methods.
* Adds async error handling integration tests for all platforms.

## 7.1.5

* Updates code to fix strict-cast violations.

## 7.1.4

* [java] Fixes raw types lint issues.

## 7.1.3

* [objc] Removes unused function.

## 7.1.2

* [swift] Adds error handling to sync host API methods.

## 7.1.1

* [c++] Fixes handling of the `cpp*` options in `@ConfigurePigeon` annotations.

## 7.1.0

* Adds `@SwiftFunction` annotation for specifying custom swift function signature.

## 7.0.5

* Requires analyzer 5.0.0 and replaces use of deprecated APIs.

## 7.0.4

* [c++] Fixes minor output formatting issues.

## 7.0.3

* Updates scoped methods to prevent symbol-less use.

## 7.0.2

* [kotlin] Fixes a missed casting of not nullable Dart 'int' to Kotlin 64bit long.

## 7.0.1

* [generator_tools] adds `newln` method for adding empty lines and ending lines.
* Updates generators to more closely match Flutter formatter tool output.

## 7.0.0

* [java] **BREAKING CHANGE**: Makes data classes final.
  Updates generators for 1p linters.

## 6.0.3

* [docs] Updates README.md.

## 6.0.2

* [kotlin] Fixes a bug with a missed line break between generated statements in the `fromList` function of the companion object.

## 6.0.1

* [c++] Fixes most non-class arguments and return values in Flutter APIs. The
  types of arguments and return values have changed, so this may require updates
  to existing code.

## 6.0.0

* Creates StructuredGenerator class and implements it on all platforms.

## 5.0.1

* [c++] Fixes undefined behavior in `@async` methods.

## 5.0.0

* Creates new Generator classes for each language.

## 4.2.16

* [swift] Fixes warnings with `Object` parameters.
* [dart] Fixes warnings with `Object` return values.
* [c++] Generation of APIs that use `Object` no longer fails.

## 4.2.15

* Relocates generator classes. (Reverted)

## 4.2.14

* [c++] Fixes reply sending non EncodableValue wrapped lists.

## 4.2.13

* Add documentation comment support for Enum members.

## 4.2.12

* Updates serialization to use lists instead of maps to improve performance.

## 4.2.11

* [swift] Fixes compressed list data types.

## 4.2.10

* [java] Changes generated enum field to be final.

## 4.2.9

* [kotlin] Fixes a bug with some methods that return `void`.

## 4.2.8

* Adds the ability to use `runWithOptions` entrypoint to allow external libraries to use the pigeon easier.

## 4.2.7

* [swift] Fixes a bug when calling methods that return `void`.

## 4.2.6

* Fixes bug with parsing documentation comments that start with '/'.

## 4.2.5

* [dart] Fixes enum parameter handling in Dart test API class.

## 4.2.4

* [kotlin] Fixes Kotlin generated sync host API error.

## 4.2.3

* [java] Adds assert `args != null`.
* [java] Changes the args of a single element to `ArrayList` from `Arrays.asList` to `Collections.singletonList`.
* [java] Removes cast for `Object`.

## 4.2.2

* Removes unneeded custom codecs for all languages.

## 4.2.1

* Adds documentation comment support for Kotlin.

## 4.2.0

* Adds experimental support for Kotlin generation.

## 4.1.1

* [java] Adds missing `@NonNull` annotations to some methods.

## 4.1.0

* Adds documentation comment support for all currently supported languages.

## 4.0.3

* [swift] Makes swift output work on macOS.

## 4.0.2

* Fixes lint warnings.

## 4.0.1

* Exposes `SwiftOptions`.

## 4.0.0

* [java] **BREAKING CHANGE**: Changes style for enum values from camelCase to snake_case.
  Generated java enum values will now always be in upper snake_case.

## 3.2.9

* Updates text theme parameters to avoid deprecation issues.

## 3.2.8

* [dart] Deduces the correct import statement for Dart test files made with
  `dartHostTestHandler` instead of relying on relative imports.

## 3.2.7

* Requires `analyzer 4.4.0`, and replaces use of deprecated APIs.

## 3.2.6

* [java] Fixes returning int values from FlutterApi methods that fit in 32 bits.

## 3.2.5

* [c++] Fixes style issues in `FlutterError` and `ErrorOr`. The names and
  visibility of some members have changed, so this may require updates
  to existing code.

## 3.2.4

* [c++] Fixes most non-class arguments and return values in host APIs. The
  types of arguments and return values have changed, so this may require updates
  to existing code.

## 3.2.3

* Adds `unnecessary_import` to linter ignore list in generated dart tests.

## 3.2.2

* Adds `unnecessary_import` to linter ignore list for `package:flutter/foundation.dart`.

## 3.2.1

* Removes `@dart = 2.12` from generated Dart code.

## 3.2.0

* Adds experimental support for Swift generation.

## 3.1.7

* [java] Adds option to add javax.annotation.Generated annotation.

## 3.1.6

* Supports newer versions of `analyzer`.

## 3.1.5

* Fixes potential crash bug when using a nullable nested type that has nonnull
  fields in ObjC.

## 3.1.4

* [c++] Adds support for non-nullable fields, and fixes some issues with
  nullable fields. The types of some getters and setter have changed, so this
  may require updates to existing code.

## 3.1.3

* Adds support for enums in arguments to methods for HostApis.

## 3.1.2

* [c++] Fixes minor style issues in generated code. This includes the naming of
  generated methods and arguments, so will require updates to existing code.

## 3.1.1

* Updates for non-nullable bindings.

## 3.1.0

* [c++] Adds C++ code generator.

## 3.0.4

* [objc] Simplified some code output, including avoiding Xcode warnings about
  using `NSNumber*` directly as boolean value.
* [tests] Moved test script to enable CI.

## 3.0.3

* Adds ability for generators to do AST validation.  This can help generators
  without complete implementations to report gaps in coverage.

## 3.0.2

* Fixes non-nullable classes and enums as fields.
* Fixes nullable collections as return types.

## 3.0.1

* Enables NNBD for the Pigeon tool itself.
* [tests] Updates legacy Dart commands.

## 3.0.0

* **BREAKING CHANGE**: Removes the `--dart_null_safety` flag. Generated Dart
  now always uses nullability annotations, and thus requires Dart 2.12 or later.

## 2.0.4

* Fixes bug where Dart `FlutterApi`s would assert that a nullable argument was nonnull.

## 2.0.3

* [java] Makes the generated Builder class final.

## 2.0.2

* [java] Fixes crash for nullable nested type.

## 2.0.1

* Adds support for TaskQueues for serial background execution.

## 2.0.0

* Implements nullable parameters.
* **BREAKING CHANGE** - Nonnull parameters to async methods on HostApis for ObjC
  now have the proper nullability hints.

## 1.0.19

* Implements nullable return types.

## 1.0.18

* [front-end] Fix error caused by parsing `copyrightHeaders` passed to options in `@ConfigurePigeon`.

## 1.0.17

* [dart_test] Adds missing linter ignores.
* [objc] Factors out helper function for reading from NSDictionary's.
* [objc] Renames static variables to match Google style.

## 1.0.16

* Updates behavior of run\_tests.dart with no arguments.
* [debugging] Adds `ast_out` to help with debugging the compiler front-end.
* [front-end, dart] Adds support for non-null fields in data classes in the
  front-end parser and the Dart generator (unsupported languages ignore the
  designation currently).
* [front-end, dart, objc, java] Adds support for non-null fields in data
  classes.

## 1.0.15

* [java] Fix too little information when having an exception

## 1.0.14

* [tests] Port several generator tests to run in Dart over bash

## 1.0.13

* [style] Fixes new style rules for Dart analyzer.

## 1.0.12

* [java] Fixes enum support for null values.

## 1.0.11

* [ci] Starts transition to a Dart test runner, adds windows support.
* [front-end] Starts issuing an error if enums are used in type arguments.
* [front-end] Passes through all enums, referenced or not so they can be used as
  a work around for direct enum support.

## 1.0.10

* [front-end] Made sure that explicit use of Object actually creates the codec
  that can represent custom classes.

## 1.0.9

* [dart] Fixed cast exception that can happen with primitive data types with
  type arguments in FlutterApi's.

## 1.0.8

* [front-end] Started accepting explicit Object references in type arguments.
* [codecs] Fixed nuisance where duplicate entries could show up in custom codecs.

## 1.0.7

* [front-end] Fixed bug where nested classes' type arguments aren't included in
  the output (generated class and codec).

## 1.0.6

* Updated example README for set up steps.

## 1.0.5

* [java] Fixed bug when using Integer arguments to methods declared with 'int'
  arguments.

## 1.0.4

* [front-end] Fixed bug where codecs weren't generating support for types that
  only show up in type arguments.

## 1.0.3

* [objc] Updated assert message for incomplete implementations of protocols.

## 1.0.2

* [java] Made it so `@async` handlers in `@HostApi()` can report errors
  explicitly.

## 1.0.1

* [front-end] Fixed bug where classes only referenced as type arguments for
  generics weren't being generated.

## 1.0.0

* Started allowing primitive data types as arguments and return types.
* Generics support.
* Support for functions with more than one argument.
* [command-line] Added `one_language` flag for allowing Pigeon to only generate
  code for one platform.
* [command-line] Added the optional sdkPath parameter for specifying Dart SDK
  path.
* [dart] Fixed copyright headers for Dart test output.
* [front-end] Added more errors for incorrect usage of Pigeon (previously they
  were just ignored).
* [generators] Moved Pigeon to using a custom codec which allows collection
  types to contain custom classes.
* [java] Fixed NPE in Java generated code for nested types.
* [objc] **BREAKING CHANGE:** logic for generating selectors has changed.
  `void add(Input value)` will now translate to
  `-(void)addValue:(Input*)value`, methods with no arguments will translate to
  `...WithError:` or `...WithCompletion:`.
* [objc] Added `@ObjCSelector` for specifying custom objc selectors.

## 0.3.0

* Updated the front-end parser to use dart
  [`analyzer`](https://pub.dev/packages/analyzer) instead of `dart:mirrors`.
  `dart:mirrors` doesn't support null-safe code so there were a class of
  features we couldn't implement without this migration.
* **BREAKING CHANGE** - the `configurePigeon` function has been migrated to a
  `@ConfigurePigeon` annotation.  See `./pigeons/message.dart` for an example.
  The annotation can be attached to anything in the file to take effect.
* **BREAKING CHANGE** - Now Pigeon files must be in one file per invocation of
  Pigeon.  For example, the classes your APIs use must be in the same file as
  your APIs.  If your Pigeon file imports another source file, it won't actually
  import it.

## 0.2.4

* bugfix in front-end parser for recursively referenced datatypes.

## 0.2.3

* bugfix in iOS async handlers of functions with no arguments.

## 0.2.2

* Added support for enums.

## 0.2.1

* Java: Fixed issue where multiple async HostApis can generate multiple Result interfaces.
* Dart: Made it so you can specify the BinaryMessenger of the generated APIs.

## 0.2.0

* **BREAKING CHANGE** - Pigeon files must be null-safe now.  That means the
  fields inside of the classes must be declared nullable (
  [non-null fields](https://github.com/flutter/flutter/issues/59118) aren't yet
  supported).  Migration example:

```dart
// Version 0.1.x
class Foo {
  int bar;
  String baz;
}

// Version 0.2.x
class Foo {
  int? bar;
  String? baz;
}
```

* **BREAKING CHANGE** - The default output from Pigeon is now null-safe.  If you
  want non-null-safe code you must provide the `--no-dart_null_safety` flag.
* The Pigeon source code is now null-safe.
* Fixed niladic non-value returning async functions in the Java generator.
* Made `runCommandLine` return an the status code.

## 0.1.24

* Moved logic from bin/ to lib/ to help customers wrap up the behavior.
* Added some more linter ignores for Dart.

## 0.1.23

* More Java linter and linter fixes.

## 0.1.22

* Java code generator enhancements:
  * Added linter tests to CI.
  * Fixed some linter issues in the Java code.

## 0.1.21

* Fixed decode method on generated Flutter classes that use null-safety and have
  null values.

## 0.1.20

* Implemented `@async` HostApi's for iOS.
* Fixed async FlutterApi methods with void return.

## 0.1.19

* Fixed a bug introduced in 0.1.17 where methods without arguments were
  no longer being called.

## 0.1.18

* Null safe requires Dart 2.12.

## 0.1.17

* Split out test code generation for Dart into a separate file via the
  --dart_test_out flag.

## 0.1.16

* Fixed running in certain environments where NNBD is enabled by default.

## 0.1.15

* Added support for running in versions of Dart that support NNBD.

## 0.1.14

* [Windows] Fixed executing from drives other than C:.

## 0.1.13

* Fixed execution on Windows with certain setups where Dart didn't allow
  backslashes in `import` statements.

## 0.1.12

* Fixed assert failure with creating a PlatformException as a result of an
  exception in Java handlers.

## 0.1.11

* Added flag to generate null safety annotated Dart code `--dart_null_safety`.
* Made it so Dart API setup methods can take null.

## 0.1.10+1

* Updated the examples page.

## 0.1.10

* Fixed bug that prevented running `pigeon` on Windows (introduced in `0.1.8`).

## 0.1.9

* Fixed bug where executing pigeon without arguments would crash (introduced in 0.1.8).

## 0.1.8

* Started spawning pigeon_lib in an isolate instead of a subprocess.  The
  subprocess could have lead to errors if the dart version on $PATH didn't match
  the one that comes with flutter.

## 0.1.7

* Fixed Dart compilation for later versions that support null safety, opting out
  of it for now.
* Fixed nested types in the Java runtime.

## 0.1.6

* Fixed unused variable linter warning in Dart code under certain conditions.

## 0.1.5

* Made array datatypes correctly get imported and exported avoiding the need to
  add extra imports to generated code.

## 0.1.4

* Fixed nullability for NSError's in generated objc code.
* Fixed nullability of nested objects in the Dart generator.
* Added test to make sure the pigeon version is correct in generated code headers.

## 0.1.3

* Added error message if supported datatypes are used as arguments or return
  types directly, without an enclosing class.
* Added support for List and Map datatypes in Java and Objective-C targets.

## 0.1.2+1

* Updated the Readme.md.

## 0.1.2

* Removed static analysis warnings from generated Java code.

## 0.1.1

* Fixed issue where nested types didn't work if they weren't present in the Api.

## 0.1.0

* Added pigeon.dart.
* Fixed some Obj-C linter problems.
* Added the ability to generate a mock handler in Dart.

## 0.1.0-experimental.11

* Fixed setting an API to null in Java.

## 0.1.0-experimental.10

* Added support for void argument functions.
* Added nullability annotations to generated objc code.

## 0.1.0-experimental.9

* Added e2e tests for iOS.

## 0.1.0-experimental.8

* Renamed `setupPigeon` to `configurePigeon`.

## 0.1.0-experimental.7

* Suppressed or got rid of warnings in generated Dart code.

## 0.1.0-experimental.6

* Added support for void return types.

## 0.1.0-experimental.5

* Fixed runtime exception in Android with values of ints less than 2^32.
* Incremented codegen version warning.

## 0.1.0-experimental.4

* Fixed primitive types for Android Java.

## 0.1.0-experimental.3

* Added support for Android Java.

## 0.1.0-experimental.2

* Added Host->Flutter calls for Objective-C

## 0.1.0-experimental.1

* Fixed warning in the README.md

## 0.1.0-experimental.0

* Initial release.<|MERGE_RESOLUTION|>--- conflicted
+++ resolved
@@ -1,10 +1,10 @@
+## 22.5.0
+
+* [kotlin] Adds implementation for `@ProxyApi`.
+
 ## 22.4.0
 
-<<<<<<< HEAD
-* [swift] Adds implementation for `@ProxyApi`.
-=======
 * Adds support for non-nullable types in collections.
->>>>>>> e9253e60
 
 ## 22.3.0
 
