--- conflicted
+++ resolved
@@ -1,13 +1,8 @@
-<<<<<<< HEAD
 ## 11.0.0
 
 * Adds primitive enum support.
 * Fixes Objc nullable enums.
-=======
-## NEXT
-
 * Updates minimum supported SDK version to Flutter 3.7/Dart 2.19.
->>>>>>> c8a0870c
 
 ## 10.1.6
 
