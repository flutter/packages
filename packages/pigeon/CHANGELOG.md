<<<<<<< HEAD
## 3.1.0

* [c++] Adds C++ code generator.
=======
## 3.0.3

* Adds ability for generators to do AST validation.  This can help generators
  without complete implementations to report gaps in coverage.
>>>>>>> 43d0616a

## 3.0.2

* Fixes non-nullable classes and enums as fields.
* Fixes nullable collections as return types.

## 3.0.1

* Enables NNBD for the Pigeon tool itself.
* [tests] Updates legacy Dart commands.

## 3.0.0

* **BREAKING CHANGE**: Removes the `--dart_null_safety` flag. Generated Dart
  now always uses nullability annotations, and thus requires Dart 2.12 or later.

## 2.0.4

* Fixes bug where Dart `FlutterApi`s would assert that a nullable argument was nonnull.

## 2.0.3

* Makes the generated Java Builder class final.

## 2.0.2

* Fixes Java crash for nullable nested type.
  
## 2.0.1

* Adds support for TaskQueues for serial background execution.

## 2.0.0

* Implements nullable parameters.
* **BREAKING CHANGE** - Nonnull parameters to async methods on HostApis for ObjC
  now have the proper nullability hints.

## 1.0.19

* Implements nullable return types.

## 1.0.18

* [front-end] Fix error caused by parsing `copyrightHeaders` passed to options in `@ConfigurePigeon`.

## 1.0.17

* [dart_test] Adds missing linter ignores.
* [objc] Factors out helper function for reading from NSDictionary's.
* [objc] Renames static variables to match Google style.

## 1.0.16

* Updates behavior of run\_tests.dart with no arguments.
* [debugging] Adds `ast_out` to help with debugging the compiler front-end.
* [front-end, dart] Adds support for non-null fields in data classes in the
  front-end parser and the Dart generator (unsupported languages ignore the
  designation currently).
* [front-end, dart, objc, java] Adds support for non-null fields in data
  classes.

## 1.0.15

* [java] Fix too little information when having an exception

## 1.0.14

* [tests] Port several generator tests to run in Dart over bash

## 1.0.13

* [style] Fixes new style rules for Dart analyzer.

## 1.0.12

* [java] Fixes enum support for null values.

## 1.0.11

* [ci] Starts transition to a Dart test runner, adds windows support.
* [front-end] Starts issuing an error if enums are used in type arguments.
* [front-end] Passes through all enums, referenced or not so they can be used as
  a work around for direct enum support.

## 1.0.10

* [front-end] Made sure that explicit use of Object actually creates the codec
  that can represent custom classes.

## 1.0.9

* [dart] Fixed cast exception that can happen with primitive data types with
  type arguments in FlutterApi's.

## 1.0.8

* [front-end] Started accepting explicit Object references in type arguments.
* [codecs] Fixed nuisance where duplicate entries could show up in custom codecs.

## 1.0.7

* [front-end] Fixed bug where nested classes' type arguments aren't included in
  the output (generated class and codec).

## 1.0.6

* Updated example README for set up steps.

## 1.0.5

* [java] Fixed bug when using Integer arguments to methods declared with 'int'
  arguments.

## 1.0.4

* [front-end] Fixed bug where codecs weren't generating support for types that
  only show up in type arguments.

## 1.0.3

* [objc] Updated assert message for incomplete implementations of protocols.

## 1.0.2

* [java] Made it so `@async` handlers in `@HostApi()` can report errors
  explicitly.

## 1.0.1

* [front-end] Fixed bug where classes only referenced as type arguments for
  generics weren't being generated.

## 1.0.0

* Started allowing primitive data types as arguments and return types.
* Generics support.
* Support for functions with more than one argument.
* [command-line] Added `one_language` flag for allowing Pigeon to only generate
  code for one platform.
* [command-line] Added the optional sdkPath parameter for specifying Dart SDK
  path.
* [dart] Fixed copyright headers for Dart test output.
* [front-end] Added more errors for incorrect usage of Pigeon (previously they
  were just ignored).
* [generators] Moved Pigeon to using a custom codec which allows collection
  types to contain custom classes.
* [java] Fixed NPE in Java generated code for nested types.
* [objc] **BREAKING CHANGE:** logic for generating Objective-C selectors has
  changed. `void add(Input value)` will now translate to
  `-(void)addValue:(Input*)value`, methods with no arguments will translate to
  `...WithError:` or `...WithCompletion:`.
* [objc] Added `@ObjCSelector` for specifying custom objc selectors.

## 0.3.0

* Updated the front-end parser to use dart
  [`analyzer`](https://pub.dev/packages/analyzer) instead of `dart:mirrors`.
  `dart:mirrors` doesn't support null-safe code so there were a class of
  features we couldn't implement without this migration.
* **BREAKING CHANGE** - the `configurePigeon` function has been migrated to a
  `@ConfigurePigeon` annotation.  See `./pigeons/message.dart` for an example.
  The annotation can be attached to anything in the file to take effect.
* **BREAKING CHANGE** - Now Pigeon files must be in one file per invocation of
  Pigeon.  For example, the classes your APIs use must be in the same file as
  your APIs.  If your Pigeon file imports another source file, it won't actually
  import it.

## 0.2.4

* bugfix in front-end parser for recursively referenced datatypes.

## 0.2.3

* bugfix in iOS async handlers of functions with no arguments.

## 0.2.2

* Added support for enums.

## 0.2.1

* Java: Fixed issue where multiple async HostApis can generate multiple Result interfaces.
* Dart: Made it so you can specify the BinaryMessenger of the generated APIs.

## 0.2.0

* **BREAKING CHANGE** - Pigeon files must be null-safe now.  That means the
  fields inside of the classes must be declared nullable (
  [non-null fields](https://github.com/flutter/flutter/issues/59118) aren't yet
  supported).  Migration example:

```dart
// Version 0.1.x
class Foo {
  int bar;
  String baz;
}

// Version 0.2.x
class Foo {
  int? bar;
  String? baz;
}
```

* **BREAKING CHANGE** - The default output from Pigeon is now null-safe.  If you
  want non-null-safe code you must provide the `--no-dart_null_safety` flag.
* The Pigeon source code is now null-safe.
* Fixed niladic non-value returning async functions in the Java generator.
* Made `runCommandLine` return an the status code.

## 0.1.24

* Moved logic from bin/ to lib/ to help customers wrap up the behavior.
* Added some more linter ignores for Dart.

## 0.1.23

* More Java linter and linter fixes.

## 0.1.22

* Java code generator enhancements:
  * Added linter tests to CI.
  * Fixed some linter issues in the Java code.

## 0.1.21

* Fixed decode method on generated Flutter classes that use null-safety and have
  null values.

## 0.1.20

* Implemented `@async` HostApi's for iOS.
* Fixed async FlutterApi methods with void return.

## 0.1.19

* Fixed a bug introduced in 0.1.17 where methods without arguments were
  no longer being called.

## 0.1.18

* Null safe requires Dart 2.12.

## 0.1.17

* Split out test code generation for Dart into a separate file via the
  --dart_test_out flag.

## 0.1.16

* Fixed running in certain environments where NNBD is enabled by default.

## 0.1.15

* Added support for running in versions of Dart that support NNBD.

## 0.1.14

* [Windows] Fixed executing from drives other than C:.

## 0.1.13

* Fixed execution on Windows with certain setups where Dart didn't allow
  backslashes in `import` statements.

## 0.1.12

* Fixed assert failure with creating a PlatformException as a result of an
  exception in Java handlers.

## 0.1.11

* Added flag to generate null safety annotated Dart code `--dart_null_safety`.
* Made it so Dart API setup methods can take null.

## 0.1.10+1

* Updated the examples page.

## 0.1.10

* Fixed bug that prevented running `pigeon` on Windows (introduced in `0.1.8`).

## 0.1.9

* Fixed bug where executing pigeon without arguments would crash (introduced in 0.1.8).

## 0.1.8

* Started spawning pigeon_lib in an isolate instead of a subprocess.  The
  subprocess could have lead to errors if the dart version on $PATH didn't match
  the one that comes with flutter.

## 0.1.7

* Fixed Dart compilation for later versions that support null safety, opting out
  of it for now.
* Fixed nested types in the Java runtime.

## 0.1.6

* Fixed unused variable linter warning in Dart code under certain conditions.

## 0.1.5

* Made array datatypes correctly get imported and exported avoiding the need to
  add extra imports to generated code.

## 0.1.4

* Fixed nullability for NSError's in generated objc code.
* Fixed nullability of nested objects in the Dart generator.
* Added test to make sure the pigeon version is correct in generated code headers.

## 0.1.3

* Added error message if supported datatypes are used as arguments or return
  types directly, without an enclosing class.
* Added support for List and Map datatypes in Java and Objective-C targets.

## 0.1.2+1

* Updated the Readme.md.

## 0.1.2

* Removed static analysis warnings from generated Java code.

## 0.1.1

* Fixed issue where nested types didn't work if they weren't present in the Api.

## 0.1.0

* Added pigeon.dart.
* Fixed some Obj-C linter problems.
* Added the ability to generate a mock handler in Dart.

## 0.1.0-experimental.11

* Fixed setting an api to null in Java.

## 0.1.0-experimental.10

* Added support for void argument functions.
* Added nullability annotations to generated objc code.

## 0.1.0-experimental.9

* Added e2e tests for iOS.

## 0.1.0-experimental.8

* Renamed `setupPigeon` to `configurePigeon`.

## 0.1.0-experimental.7

* Suppressed or got rid of warnings in generated Dart code.

## 0.1.0-experimental.6

* Added support for void return types.

## 0.1.0-experimental.5

* Fixed runtime exception in Android with values of ints less than 2^32.
* Incremented codegen version warning.

## 0.1.0-experimental.4

* Fixed primitive types for Android Java.

## 0.1.0-experimental.3

* Added support for for Android Java.

## 0.1.0-experimental.2

* Added Host->Flutter calls for Objective-C

## 0.1.0-experimental.1

* Fixed warning in the README.md

## 0.1.0-experimental.0

* Initial release.<|MERGE_RESOLUTION|>--- conflicted
+++ resolved
@@ -1,13 +1,11 @@
-<<<<<<< HEAD
 ## 3.1.0
 
 * [c++] Adds C++ code generator.
-=======
+
 ## 3.0.3
 
 * Adds ability for generators to do AST validation.  This can help generators
   without complete implementations to report gaps in coverage.
->>>>>>> 43d0616a
 
 ## 3.0.2
 
