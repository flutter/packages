--- conflicted
+++ resolved
@@ -1,8 +1,7 @@
-<<<<<<< HEAD
-## 6.1.0
+## 7.1.0
 
 * Adds `@SwiftFunction` annotation for specifying custom swift function signature.
-=======
+
 ## 7.0.4
 
 * [c++] Fixes minor output formatting issues.
@@ -24,7 +23,6 @@
 
 * [java] **BREAKING CHANGE**: Makes data classes final.
   Updates generators for 1p linters.
->>>>>>> d87320e7
 
 ## 6.0.3
 
