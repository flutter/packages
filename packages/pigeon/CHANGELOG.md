--- conflicted
+++ resolved
@@ -1,8 +1,7 @@
-<<<<<<< HEAD
-## 18.1.0
+## 19.1.0
 
 * [swift] Adds skeleton implementation for `@ProxyApi`.
-=======
+
 ## 19.0.0
 
 * **Breaking Change** [swift] Removes `FlutterError` in favor of `PigeonError`.
@@ -13,7 +12,6 @@
 * Fixes unnecessary calls of `toList` and `fromList` when encoding/decoding data classes.
 * [kotlin] Changes to some code to make it more idiomatic.
 * Removes collisions with the word `list`.
->>>>>>> 47d5eb20
 
 ## 18.0.0
 
