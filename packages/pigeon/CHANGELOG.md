--- conflicted
+++ resolved
@@ -1,16 +1,14 @@
-<<<<<<< HEAD
-## 24.0.1
+## 24.1.1
 
 * [swift, kotlin] Adds an error message when a ProxyAPI callback method that returns a non-null
   value is nullable.
 * [swift, kotlin] Adds an error message in the `ProxyApiBaseCodec` when an instance could not be
   retrieved when reading a value.
 * [swift, kotlin] Fixes ProxyAPI platform APIs not calling completion when creating a new instance.
-=======
+
 ## 24.1.0
 
 * [kotlin, swift] Adds annotation options to omit shared classes used in Event Channels.
->>>>>>> cb189781
 
 ## 24.0.0
 
