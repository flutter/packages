--- conflicted
+++ resolved
@@ -1,12 +1,10 @@
-<<<<<<< HEAD
 ## 22.5.0
 
 * [swift] Adds implementation for `@ProxyApi`.
-=======
+
 ## 22.4.2
 
 * Updates `README.md` to replace the deprecated `flutter pub run pigeon` command with `dart run pigeon`.
->>>>>>> f0bb9534
 
 ## 22.4.1
 
