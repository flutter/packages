--- conflicted
+++ resolved
@@ -1,10 +1,10 @@
+## 22.7.5
+
+Adds support for empty data classes.
+
 ## 22.7.4
-<<<<<<< HEAD
 
 * [dart] Fixes bug with multi-instance event channel support.
-=======
-* Adds support for empty data classes.
->>>>>>> 18600fde
 
 ## 22.7.3
 
