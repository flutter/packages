--- conflicted
+++ resolved
@@ -1,10 +1,10 @@
+## 22.2.0
+
+* [kotlin] Adds implementation for `@ProxyApi`.
+
 ## 22.1.0
 
-<<<<<<< HEAD
-* [kotlin] Adds implementation for `@ProxyApi`.
-=======
 * Allows generation of classes that aren't referenced in an API.
->>>>>>> d472256e
 
 ## 22.0.0
 
