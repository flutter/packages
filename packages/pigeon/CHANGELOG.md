--- conflicted
+++ resolved
@@ -1,10 +1,10 @@
+## 4.2.5
+
+* [dart] Fixes enum parameter handling in Dart test API class.
+
 ## 4.2.4
 
-<<<<<<< HEAD
-* [dart] Fixes enum parameter handling in Dart test API class.
-=======
 * [kotlin] Fixes Kotlin generated sync host api error.
->>>>>>> 9bd22020
 
 ## 4.2.3
 
