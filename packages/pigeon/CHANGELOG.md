--- conflicted
+++ resolved
@@ -1,15 +1,13 @@
-<<<<<<< HEAD
-## 10.1.7
+## 11.0.1
 
 * Adds pub topics to package metadata.
-=======
+
 ## 11.0.0
 
 * Adds primitive enum support.
 * Fixes Objective-C nullable enums.
 * **Breaking Change** Changes all nullable enums in Objective-C to be wrapped in custom classes.
 * **Breaking Change** Changes all enums names in Objective-C to have class prefix.
->>>>>>> 94ba82ce
 * Updates minimum supported SDK version to Flutter 3.7/Dart 2.19.
 
 ## 10.1.6
@@ -31,7 +29,7 @@
 
 ## 10.1.2
 
-* [swift] Fixes a crash when passing `null` for nested nullable classes. 
+* [swift] Fixes a crash when passing `null` for nested nullable classes.
 
 ## 10.1.1
 
@@ -48,10 +46,10 @@
 ## 10.0.0
 
 * [swift] Avoids using `Any` to represent `Optional` in Swift.
-* [swift] **Breaking Change** A raw `List` (without generic type argument) in Dart will be 
+* [swift] **Breaking Change** A raw `List` (without generic type argument) in Dart will be
   translated into `[Any?]` (rather than `[Any]`) in Swift.
-* [swift] **Breaking Change** A raw `Map` (without generic type argument) in Dart will be 
-  translated into `[AnyHashable:Any?]` (rather than `[AnyHashable:Any]`) in Swift. 
+* [swift] **Breaking Change** A raw `Map` (without generic type argument) in Dart will be
+  translated into `[AnyHashable:Any?]` (rather than `[AnyHashable:Any]`) in Swift.
 * Adds an example application that uses Pigeon directly, rather than in a plugin.
 
 ## 9.2.5
