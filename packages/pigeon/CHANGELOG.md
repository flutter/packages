<<<<<<< HEAD
## 17.2.0

* [dart] Adds implementation for `@ProxyApi`.
=======
## 17.1.2

* [swift] Separates message call code generation into separate methods.
>>>>>>> 42001772

## 17.1.1

* Removes heap allocation in generated C++ code.

## 17.1.0

* [kotlin] Adds `includeErrorClass` to `KotlinOptions`.
* Updates minimum supported SDK version to Flutter 3.13/Dart 3.1.

## 17.0.0

* **Breaking Change** [kotlin] Converts Kotlin enum case generation to SCREAMING_SNAKE_CASE.
  * Updates `writeEnum` function to adhere to Kotlin naming conventions.
  * Improves handling of complex names with enhanced regex patterns.
  * Expands unit tests for comprehensive name conversion validation.
  * **Migration Note**: This change modifies the naming convention of Kotlin enum cases generated from the Pigeon package. It is recommended to review the impact on your existing codebase and update any dependent code accordingly.

## 16.0.5

* Adds ProxyApi to AST generation.

## 16.0.4

* [swift] Improve style of Swift output.

## 16.0.3

* [kotlin] Separates message call code generation into separate methods.

## 16.0.2

* [dart] Separates message call code generation into separate methods.

## 16.0.1

* [dart] Fixes test generation for missing wrapResponse method if only host Api.

## 16.0.0

* [java] Adds `VoidResult` type for `Void` returns.
* **Breaking Change** [java] Updates all `Void` return types to use new `VoidResult`.

## 15.0.3

* Fixes new lint warnings.

## 15.0.2

* Prevents optional and non-positional parameters in Flutter APIs.
* [dart] Fixes named parameters in test output of host API methods.

## 15.0.1

* [java] Adds @CanIgnoreReturnValue annotation to class builder.

## 15.0.0

* **Breaking Change** [kotlin] Updates Flutter API to use new errorClassName.

## 14.0.1

* Updates minimum supported SDK version to Flutter 3.10/Dart 3.0.
* Updates issue_tracker link.

## 14.0.0

* **Breaking change** [dart] Renames locally defined host API variables.
  * [dart] Host api static field `codec` changed to `pigeonChannelCodec`.
* [dart] Adds named parameters to host API methods.
* [dart] Adds optional parameters to host API methods.
* [dart] Adds default values for class constructors and host API methods.
* Adds `isEnum` and `isClass` to `TypeDeclaration`s.
* [cpp] Fixes `FlutterError` generation being tied to ErrorOr.

## 13.1.2

* Adds compatibility with `analyzer` 6.x.

## 13.1.1

* [kotlin] Removes unnecessary `;`s in generated code.

## 13.1.0

* [swift] Fixes Flutter Api void return error handling.
  * This shouldn't be breaking for anyone, but if you were incorrectly getting
    success responses, you may now be failing (correctly).
* Adds method channel name to error response when channel fails to connect.
* Reduces code generation duplication.
* Changes some methods to only be generated if needed.

## 13.0.0

* **Breaking Change** [objc] Eliminates boxing of non-nullable primitive types
  (bool, int, double). Changes required:
  * Implementations of host API methods that take non-nullable
    primitives will need to be updated to match the new signatures.
  * Calls to Flutter API methods that take non-nullable primitives will need to
    be updated to pass unboxed values.
  * Calls to non-nullable primitive property methods on generated data classes
    will need to be updated.
  * **WARNING**: Current versions of `Xcode` do not appear to warn about
    implicit `NSNumber *` to `BOOL` conversions, so code that is no longer
    correct after this breaking change may compile without warning. For example,
    `myGeneratedClass.aBoolProperty = @NO` can silently set `aBoolProperty` to
    `YES`. Any data class or Flutter API interactions involving `bool`s should
    be carefully audited by hand when updating.



## 12.0.1

* [swift] Adds protocol for Flutter APIs.

## 12.0.0

* Adds error handling on Flutter API methods.
* **Breaking Change** [kotlin] Flutter API methods now return `Result<return-type>`.
* **Breaking Change** [swift] Flutter API methods now return `Result<return-type, FlutterError>`.
* **Breaking Change** [java] Removes `Reply` class from all method returns and replaces it with `Result`.
  * Changes required: Replace all `Reply` callbacks with `Result` classes that contain both `success` and `failure` methods.
* **Breaking Change** [java] Adds `NullableResult` class for all nullable method returns.
  * Changes required: Any method that returns a nullable type will need to be updated to return `NullableResult` rather than `Result`.
* **Breaking Change** [java] Renames Host API `setup` method to `setUp`.
* **Breaking Change** [objc] Boxes all enum returns to allow for `nil` response on error.
* **Breaking Change** [objc] Renames `<api>Setup` to `SetUp<api>`.

## 11.0.1

* Adds pub topics to package metadata.

## 11.0.0

* Adds primitive enum support.
* [objc] Fixes nullable enums.
* **Breaking Change** [objc] Changes all nullable enums to be boxed in custom classes.
* **Breaking Change** [objc] Changes all enums names to have class prefix.
* Updates minimum supported SDK version to Flutter 3.7/Dart 2.19.

## 10.1.6

* Fixes generation failures when an output file is in a directory that doesn't already exist.

## 10.1.5

* [dart] Fixes import in generated test output when overriding package name.

## 10.1.4

* Adds package name to method channel strings to avoid potential collisions between plugins.
* Adds dartPackageName option to `pigeonOptions`.

## 10.1.3

* Adds generic `Object` field support to data classes.

## 10.1.2

* [swift] Fixes a crash when passing `null` for nested nullable classes.

## 10.1.1

* Updates README to better reflect modern usage.

## 10.1.0

* [objc] Adds macOS support to facilitate code sharing with existing iOS plugins.

## 10.0.1

* Requires `analyzer 5.13.0` and replaces use of deprecated APIs.

## 10.0.0

* [swift] Avoids using `Any` to represent `Optional`.
* [swift] **Breaking Change** A raw `List` (without generic type argument) in Dart will be
  translated into `[Any?]` (rather than `[Any]`).
* [swift] **Breaking Change** A raw `Map` (without generic type argument) in Dart will be
  translated into `[AnyHashable:Any?]` (rather than `[AnyHashable:Any]`).
* Adds an example application that uses Pigeon directly, rather than in a plugin.

## 9.2.5

* Reports an error when trying to use an enum directly in a `List` or `Map`
  argument.

## 9.2.4

* [objc] Fixes a warning due to a C++-style function signature in the codec
  getter's definition.

## 9.2.3

* [java] Fixes `UnknownNullability` and `SyntheticAccessor` warnings.

## 9.2.2

* [cpp] Minor changes to output style.

## 9.2.1

* [swift] Fixes NSNull casting crash.

## 9.2.0

* [cpp] Removes experimental tags.

## 9.1.4

* Migrates off deprecated `BinaryMessenger` API.

## 9.1.3

* [cpp] Requires passing any non-nullable fields of generated data classes as
  constructor arguments, similar to what is done in other languages. This may
  require updates to existing code that creates data class instances on the
  native side.
* [cpp] Adds a convenience constructor to generated data classes to set all
  fields during construction.

## 9.1.2

* [cpp] Fixes class parameters to Flutter APIs.
* Updates minimum Flutter version to 3.3.

## 9.1.1

* [swift] Removes experimental tags.
* [kotlin] Removes experimental tags.

## 9.1.0

* [java] Adds a `GeneratedApi.FlutterError` exception for passing custom error details (code, message, details).
* [kotlin] Adds a `FlutterError` exception for passing custom error details (code, message, details).
* [kotlin] Adds an `errorClassName` option in `KotlinOptions` for custom error class names.
* [java] Removes legacy try catch from async APIs.
* [java] Removes legacy null check on non-nullable method arguments.
* [cpp] Fixes wrong order of items in `FlutterError`.
* Adds `FlutterError` handling integration tests for all platforms.

## 9.0.7

* [swift] Changes all ints to int64.
  May require code updates to existing code.
* Adds integration tests for int64.

## 9.0.6

* [kotlin] Removes safe casting from decode process.
* [swift] Removes safe casting from decode process.

## 9.0.5

* Removes the unnecessary Flutter constraint.
* Removes an unnecessary null check.
* Aligns Dart and Flutter SDK constraints.

## 9.0.4

* Adds parameter to generate Kotlin code in example README.

## 9.0.3

* [kotlin] Fixes compiler warnings in generated output.
* [swift] Fixes compiler warnings in generated output.

## 9.0.2

* [swift] Removes safe casting from decode process.
* [kotlin] Removes safe casting from decode process.

## 9.0.1

* Updates links for the merge of flutter/plugins into flutter/packages.

## 9.0.0

* **Breaking Change** Updates `DartOptions` to be immutable and adds const to the constructor.
* [java] Reverts `final` changes to Flutter Api classes.

## 8.0.0

* [objc] **BREAKING CHANGE**: FlutterApi calls now return a `FlutterError`,
  rather than an `NSError`, on failure.
* [objc] Fixes an unused function warning when only generating FlutterApi.

## 7.2.1

* [kotlin] Fixes Flutter API int errors with updated casting.

## 7.2.0

* [swift] Changes async method completion types.
  May require code updates to existing code.
* [swift] Adds error handling to async methods.
* [kotlin] Changes async method completion types.
  May require code updates to existing code.
* [kotlin] Adds error handling to async methods.
* Adds async error handling integration tests for all platforms.

## 7.1.5

* Updates code to fix strict-cast violations.

## 7.1.4

* [java] Fixes raw types lint issues.

## 7.1.3

* [objc] Removes unused function.

## 7.1.2

* [swift] Adds error handling to sync host API methods.

## 7.1.1

* [c++] Fixes handling of the `cpp*` options in `@ConfigurePigeon` annotations.

## 7.1.0

* Adds `@SwiftFunction` annotation for specifying custom swift function signature.

## 7.0.5

* Requires analyzer 5.0.0 and replaces use of deprecated APIs.

## 7.0.4

* [c++] Fixes minor output formatting issues.

## 7.0.3

* Updates scoped methods to prevent symbol-less use.

## 7.0.2

* [kotlin] Fixes a missed casting of not nullable Dart 'int' to Kotlin 64bit long.

## 7.0.1

* [generator_tools] adds `newln` method for adding empty lines and ending lines.
* Updates generators to more closely match Flutter formatter tool output.

## 7.0.0

* [java] **BREAKING CHANGE**: Makes data classes final.
  Updates generators for 1p linters.

## 6.0.3

* [docs] Updates README.md.

## 6.0.2

* [kotlin] Fixes a bug with a missed line break between generated statements in the `fromList` function of the companion object.

## 6.0.1

* [c++] Fixes most non-class arguments and return values in Flutter APIs. The
  types of arguments and return values have changed, so this may require updates
  to existing code.

## 6.0.0

* Creates StructuredGenerator class and implements it on all platforms.

## 5.0.1

* [c++] Fixes undefined behavior in `@async` methods.

## 5.0.0

* Creates new Generator classes for each language.

## 4.2.16

* [swift] Fixes warnings with `Object` parameters.
* [dart] Fixes warnings with `Object` return values.
* [c++] Generation of APIs that use `Object` no longer fails.

## 4.2.15

* Relocates generator classes. (Reverted)

## 4.2.14

* [c++] Fixes reply sending non EncodableValue wrapped lists.

## 4.2.13

* Add documentation comment support for Enum members.

## 4.2.12

* Updates serialization to use lists instead of maps to improve performance.

## 4.2.11

* [swift] Fixes compressed list data types.

## 4.2.10

* [java] Changes generated enum field to be final.

## 4.2.9

* [kotlin] Fixes a bug with some methods that return `void`.

## 4.2.8

* Adds the ability to use `runWithOptions` entrypoint to allow external libraries to use the pigeon easier.

## 4.2.7

* [swift] Fixes a bug when calling methods that return `void`.

## 4.2.6

* Fixes bug with parsing documentation comments that start with '/'.

## 4.2.5

* [dart] Fixes enum parameter handling in Dart test API class.

## 4.2.4

* [kotlin] Fixes Kotlin generated sync host API error.

## 4.2.3

* [java] Adds assert `args != null`.
* [java] Changes the args of a single element to `ArrayList` from `Arrays.asList` to `Collections.singletonList`.
* [java] Removes cast for `Object`.

## 4.2.2

* Removes unneeded custom codecs for all languages.

## 4.2.1

* Adds documentation comment support for Kotlin.

## 4.2.0

* Adds experimental support for Kotlin generation.

## 4.1.1

* [java] Adds missing `@NonNull` annotations to some methods.

## 4.1.0

* Adds documentation comment support for all currently supported languages.

## 4.0.3

* [swift] Makes swift output work on macOS.

## 4.0.2

* Fixes lint warnings.

## 4.0.1

* Exposes `SwiftOptions`.

## 4.0.0

* [java] **BREAKING CHANGE**: Changes style for enum values from camelCase to snake_case.
  Generated java enum values will now always be in upper snake_case.

## 3.2.9

* Updates text theme parameters to avoid deprecation issues.

## 3.2.8

* [dart] Deduces the correct import statement for Dart test files made with
  `dartHostTestHandler` instead of relying on relative imports.

## 3.2.7

* Requires `analyzer 4.4.0`, and replaces use of deprecated APIs.

## 3.2.6

* [java] Fixes returning int values from FlutterApi methods that fit in 32 bits.

## 3.2.5

* [c++] Fixes style issues in `FlutterError` and `ErrorOr`. The names and
  visibility of some members have changed, so this may require updates
  to existing code.

## 3.2.4

* [c++] Fixes most non-class arguments and return values in host APIs. The
  types of arguments and return values have changed, so this may require updates
  to existing code.

## 3.2.3

* Adds `unnecessary_import` to linter ignore list in generated dart tests.

## 3.2.2

* Adds `unnecessary_import` to linter ignore list for `package:flutter/foundation.dart`.

## 3.2.1

* Removes `@dart = 2.12` from generated Dart code.

## 3.2.0

* Adds experimental support for Swift generation.

## 3.1.7

* [java] Adds option to add javax.annotation.Generated annotation.

## 3.1.6

* Supports newer versions of `analyzer`.

## 3.1.5

* Fixes potential crash bug when using a nullable nested type that has nonnull
  fields in ObjC.

## 3.1.4

* [c++] Adds support for non-nullable fields, and fixes some issues with
  nullable fields. The types of some getters and setter have changed, so this
  may require updates to existing code.

## 3.1.3

* Adds support for enums in arguments to methods for HostApis.

## 3.1.2

* [c++] Fixes minor style issues in generated code. This includes the naming of
  generated methods and arguments, so will require updates to existing code.

## 3.1.1

* Updates for non-nullable bindings.

## 3.1.0

* [c++] Adds C++ code generator.

## 3.0.4

* [objc] Simplified some code output, including avoiding Xcode warnings about
  using `NSNumber*` directly as boolean value.
* [tests] Moved test script to enable CI.

## 3.0.3

* Adds ability for generators to do AST validation.  This can help generators
  without complete implementations to report gaps in coverage.

## 3.0.2

* Fixes non-nullable classes and enums as fields.
* Fixes nullable collections as return types.

## 3.0.1

* Enables NNBD for the Pigeon tool itself.
* [tests] Updates legacy Dart commands.

## 3.0.0

* **BREAKING CHANGE**: Removes the `--dart_null_safety` flag. Generated Dart
  now always uses nullability annotations, and thus requires Dart 2.12 or later.

## 2.0.4

* Fixes bug where Dart `FlutterApi`s would assert that a nullable argument was nonnull.

## 2.0.3

* [java] Makes the generated Builder class final.

## 2.0.2

* [java] Fixes crash for nullable nested type.

## 2.0.1

* Adds support for TaskQueues for serial background execution.

## 2.0.0

* Implements nullable parameters.
* **BREAKING CHANGE** - Nonnull parameters to async methods on HostApis for ObjC
  now have the proper nullability hints.

## 1.0.19

* Implements nullable return types.

## 1.0.18

* [front-end] Fix error caused by parsing `copyrightHeaders` passed to options in `@ConfigurePigeon`.

## 1.0.17

* [dart_test] Adds missing linter ignores.
* [objc] Factors out helper function for reading from NSDictionary's.
* [objc] Renames static variables to match Google style.

## 1.0.16

* Updates behavior of run\_tests.dart with no arguments.
* [debugging] Adds `ast_out` to help with debugging the compiler front-end.
* [front-end, dart] Adds support for non-null fields in data classes in the
  front-end parser and the Dart generator (unsupported languages ignore the
  designation currently).
* [front-end, dart, objc, java] Adds support for non-null fields in data
  classes.

## 1.0.15

* [java] Fix too little information when having an exception

## 1.0.14

* [tests] Port several generator tests to run in Dart over bash

## 1.0.13

* [style] Fixes new style rules for Dart analyzer.

## 1.0.12

* [java] Fixes enum support for null values.

## 1.0.11

* [ci] Starts transition to a Dart test runner, adds windows support.
* [front-end] Starts issuing an error if enums are used in type arguments.
* [front-end] Passes through all enums, referenced or not so they can be used as
  a work around for direct enum support.

## 1.0.10

* [front-end] Made sure that explicit use of Object actually creates the codec
  that can represent custom classes.

## 1.0.9

* [dart] Fixed cast exception that can happen with primitive data types with
  type arguments in FlutterApi's.

## 1.0.8

* [front-end] Started accepting explicit Object references in type arguments.
* [codecs] Fixed nuisance where duplicate entries could show up in custom codecs.

## 1.0.7

* [front-end] Fixed bug where nested classes' type arguments aren't included in
  the output (generated class and codec).

## 1.0.6

* Updated example README for set up steps.

## 1.0.5

* [java] Fixed bug when using Integer arguments to methods declared with 'int'
  arguments.

## 1.0.4

* [front-end] Fixed bug where codecs weren't generating support for types that
  only show up in type arguments.

## 1.0.3

* [objc] Updated assert message for incomplete implementations of protocols.

## 1.0.2

* [java] Made it so `@async` handlers in `@HostApi()` can report errors
  explicitly.

## 1.0.1

* [front-end] Fixed bug where classes only referenced as type arguments for
  generics weren't being generated.

## 1.0.0

* Started allowing primitive data types as arguments and return types.
* Generics support.
* Support for functions with more than one argument.
* [command-line] Added `one_language` flag for allowing Pigeon to only generate
  code for one platform.
* [command-line] Added the optional sdkPath parameter for specifying Dart SDK
  path.
* [dart] Fixed copyright headers for Dart test output.
* [front-end] Added more errors for incorrect usage of Pigeon (previously they
  were just ignored).
* [generators] Moved Pigeon to using a custom codec which allows collection
  types to contain custom classes.
* [java] Fixed NPE in Java generated code for nested types.
* [objc] **BREAKING CHANGE:** logic for generating selectors has changed.
  `void add(Input value)` will now translate to
  `-(void)addValue:(Input*)value`, methods with no arguments will translate to
  `...WithError:` or `...WithCompletion:`.
* [objc] Added `@ObjCSelector` for specifying custom objc selectors.

## 0.3.0

* Updated the front-end parser to use dart
  [`analyzer`](https://pub.dev/packages/analyzer) instead of `dart:mirrors`.
  `dart:mirrors` doesn't support null-safe code so there were a class of
  features we couldn't implement without this migration.
* **BREAKING CHANGE** - the `configurePigeon` function has been migrated to a
  `@ConfigurePigeon` annotation.  See `./pigeons/message.dart` for an example.
  The annotation can be attached to anything in the file to take effect.
* **BREAKING CHANGE** - Now Pigeon files must be in one file per invocation of
  Pigeon.  For example, the classes your APIs use must be in the same file as
  your APIs.  If your Pigeon file imports another source file, it won't actually
  import it.

## 0.2.4

* bugfix in front-end parser for recursively referenced datatypes.

## 0.2.3

* bugfix in iOS async handlers of functions with no arguments.

## 0.2.2

* Added support for enums.

## 0.2.1

* Java: Fixed issue where multiple async HostApis can generate multiple Result interfaces.
* Dart: Made it so you can specify the BinaryMessenger of the generated APIs.

## 0.2.0

* **BREAKING CHANGE** - Pigeon files must be null-safe now.  That means the
  fields inside of the classes must be declared nullable (
  [non-null fields](https://github.com/flutter/flutter/issues/59118) aren't yet
  supported).  Migration example:

```dart
// Version 0.1.x
class Foo {
  int bar;
  String baz;
}

// Version 0.2.x
class Foo {
  int? bar;
  String? baz;
}
```

* **BREAKING CHANGE** - The default output from Pigeon is now null-safe.  If you
  want non-null-safe code you must provide the `--no-dart_null_safety` flag.
* The Pigeon source code is now null-safe.
* Fixed niladic non-value returning async functions in the Java generator.
* Made `runCommandLine` return an the status code.

## 0.1.24

* Moved logic from bin/ to lib/ to help customers wrap up the behavior.
* Added some more linter ignores for Dart.

## 0.1.23

* More Java linter and linter fixes.

## 0.1.22

* Java code generator enhancements:
  * Added linter tests to CI.
  * Fixed some linter issues in the Java code.

## 0.1.21

* Fixed decode method on generated Flutter classes that use null-safety and have
  null values.

## 0.1.20

* Implemented `@async` HostApi's for iOS.
* Fixed async FlutterApi methods with void return.

## 0.1.19

* Fixed a bug introduced in 0.1.17 where methods without arguments were
  no longer being called.

## 0.1.18

* Null safe requires Dart 2.12.

## 0.1.17

* Split out test code generation for Dart into a separate file via the
  --dart_test_out flag.

## 0.1.16

* Fixed running in certain environments where NNBD is enabled by default.

## 0.1.15

* Added support for running in versions of Dart that support NNBD.

## 0.1.14

* [Windows] Fixed executing from drives other than C:.

## 0.1.13

* Fixed execution on Windows with certain setups where Dart didn't allow
  backslashes in `import` statements.

## 0.1.12

* Fixed assert failure with creating a PlatformException as a result of an
  exception in Java handlers.

## 0.1.11

* Added flag to generate null safety annotated Dart code `--dart_null_safety`.
* Made it so Dart API setup methods can take null.

## 0.1.10+1

* Updated the examples page.

## 0.1.10

* Fixed bug that prevented running `pigeon` on Windows (introduced in `0.1.8`).

## 0.1.9

* Fixed bug where executing pigeon without arguments would crash (introduced in 0.1.8).

## 0.1.8

* Started spawning pigeon_lib in an isolate instead of a subprocess.  The
  subprocess could have lead to errors if the dart version on $PATH didn't match
  the one that comes with flutter.

## 0.1.7

* Fixed Dart compilation for later versions that support null safety, opting out
  of it for now.
* Fixed nested types in the Java runtime.

## 0.1.6

* Fixed unused variable linter warning in Dart code under certain conditions.

## 0.1.5

* Made array datatypes correctly get imported and exported avoiding the need to
  add extra imports to generated code.

## 0.1.4

* Fixed nullability for NSError's in generated objc code.
* Fixed nullability of nested objects in the Dart generator.
* Added test to make sure the pigeon version is correct in generated code headers.

## 0.1.3

* Added error message if supported datatypes are used as arguments or return
  types directly, without an enclosing class.
* Added support for List and Map datatypes in Java and Objective-C targets.

## 0.1.2+1

* Updated the Readme.md.

## 0.1.2

* Removed static analysis warnings from generated Java code.

## 0.1.1

* Fixed issue where nested types didn't work if they weren't present in the Api.

## 0.1.0

* Added pigeon.dart.
* Fixed some Obj-C linter problems.
* Added the ability to generate a mock handler in Dart.

## 0.1.0-experimental.11

* Fixed setting an API to null in Java.

## 0.1.0-experimental.10

* Added support for void argument functions.
* Added nullability annotations to generated objc code.

## 0.1.0-experimental.9

* Added e2e tests for iOS.

## 0.1.0-experimental.8

* Renamed `setupPigeon` to `configurePigeon`.

## 0.1.0-experimental.7

* Suppressed or got rid of warnings in generated Dart code.

## 0.1.0-experimental.6

* Added support for void return types.

## 0.1.0-experimental.5

* Fixed runtime exception in Android with values of ints less than 2^32.
* Incremented codegen version warning.

## 0.1.0-experimental.4

* Fixed primitive types for Android Java.

## 0.1.0-experimental.3

* Added support for Android Java.

## 0.1.0-experimental.2

* Added Host->Flutter calls for Objective-C

## 0.1.0-experimental.1

* Fixed warning in the README.md

## 0.1.0-experimental.0

* Initial release.<|MERGE_RESOLUTION|>--- conflicted
+++ resolved
@@ -1,12 +1,10 @@
-<<<<<<< HEAD
 ## 17.2.0
 
 * [dart] Adds implementation for `@ProxyApi`.
-=======
+
 ## 17.1.2
 
 * [swift] Separates message call code generation into separate methods.
->>>>>>> 42001772
 
 ## 17.1.1
 
