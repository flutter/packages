## 22.7.3

<<<<<<< HEAD
* Adds support for empty data classes.
=======
* Adds compatibility with `analyzer` 7.x.*.
>>>>>>> d6bc0f0e

## 22.7.2

* Updates README to discuss best practices for using Pigeon-generated code.

## 22.7.1

* [swift] Adds support for platform checks of imports of ProxyApis.
* Updates minimum supported SDK version to Flutter 3.22/Dart 3.4.

## 22.7.0

* [swift, kotlin] Adds event channel support.
* [swift, kotlin] Adds `sealed` class inheritance support.
* [swift] Updates codec class names to be upper camel case.

## 22.6.4

* [swift] Fixes the channel names of the named constructors of ProxyApis.

## 22.6.3

* Replaces deprecated collection method usage.

## 22.6.2

* Removes the `@protected` annotation from the InstanceManager field of the
  `PigeonInternalProxyApiBaseClass`.

## 22.6.1

* [gobject] Moves class declarations to the header to work around a bug in some
  versions of glib.

## 22.6.0

* [swift] Adds `includeErrorClass` to `SwiftOptions`.

## 22.5.0

* [swift] Adds implementation for `@ProxyApi`.

## 22.4.2

* Updates `README.md` to replace the deprecated `flutter pub run pigeon` command with `dart run pigeon`.

## 22.4.1

* [dart] Fixes bug where special handling of ints is ignored if no custom types are used.

## 22.4.0

* Adds support for non-nullable types in collections.

## 22.3.0

* Adds support for enums and classes in collections.

## 22.2.0

* [kotlin] Adds implementation for `@ProxyApi`.

## 22.1.0

* Allows generation of classes that aren't referenced in an API.

## 22.0.0

* [dart] Changes codec to send int64 instead of int32.
* **Breaking Change** [swift] Changes generic `map` to nullable keys of `AnyHashable` to conform to other platforms.
* Adds tests to validate collections of ints.

## 21.2.0

* Removes restriction on number of custom types.
* [java] Fixes bug with multiple enums.
* [java] Removes `Object` from generics.
* [objc] Fixes bug with multiple enums per data class.
* Updates `varPrefix` and `classMemberNamePrefix`.
* Updates minimum supported SDK version to Flutter 3.19/Dart 3.3.

## 21.1.0

* Adds GObject (Linux) support.

## 21.0.0

* **Breaking Change** [cpp] Fixes style of enum names. References to enum values
  will need to be updated to `EnumType.kValue` style, instead of the previous
  `EnumType.value`.

## 20.0.2

* [java] Adds `equals` and `hashCode` support for data classes.
* [swift] Fully-qualifies types in Equatable extension test.

## 20.0.1

* [cpp] Fixes handling of null class arguments.

## 20.0.0

* Moves all codec logic to single custom codec per file.
* **Breaking Change** Limits the number of total custom types to 126.
  * If more than 126 custom types are needed, consider breaking up your definition files.
* Fixes bug that prevented collection subtypes from being added properly.
* [swift] Adds `@unchecked Sendable` to codec method.
* [objc] [cpp] Fixes bug that prevented setting custom header import path.

## 19.0.2

* [kotlin] Adds the `@JvmOverloads` to the `HostApi` setUp method. This prevents the calling Java code from having to provide an empty `String` as Kotlin provides it by default

## 19.0.1

* [dart] Updates `PigeonInstanceMangerApi` to use the shared api channel code.

## 19.0.0

* **Breaking Change** [swift] Removes `FlutterError` in favor of `PigeonError`.
* Updates minimum supported SDK version to Flutter 3.16/Dart 3.2.

## 18.0.1

* Fixes unnecessary calls of `toList` and `fromList` when encoding/decoding data classes.
* [kotlin] Changes to some code to make it more idiomatic.
* Removes collisions with the word `list`.

## 18.0.0

* Adds message channel suffix option to all APIs.
* **Breaking Change** [dart] Changes `FlutterApi` `setup` to `setUp`.

## 17.3.0

* [swift] Adds `@SwiftClass` annotation to allow choice between `struct` and `class` for data classes.
* [cpp] Adds support for recursive data class definitions.

## 17.2.0

* [dart] Adds implementation for `@ProxyApi`.

## 17.1.3

* [objc] Fixes double prefixes added to enum names.

## 17.1.2

* [swift] Separates message call code generation into separate methods.

## 17.1.1

* Removes heap allocation in generated C++ code.

## 17.1.0

* [kotlin] Adds `includeErrorClass` to `KotlinOptions`.
* Updates minimum supported SDK version to Flutter 3.13/Dart 3.1.

## 17.0.0

* **Breaking Change** [kotlin] Converts Kotlin enum case generation to SCREAMING_SNAKE_CASE.
  * Updates `writeEnum` function to adhere to Kotlin naming conventions.
  * Improves handling of complex names with enhanced regex patterns.
  * Expands unit tests for comprehensive name conversion validation.
  * **Migration Note**: This change modifies the naming convention of Kotlin enum cases generated from the Pigeon package. It is recommended to review the impact on your existing codebase and update any dependent code accordingly.

## 16.0.5

* Adds ProxyApi to AST generation.

## 16.0.4

* [swift] Improve style of Swift output.

## 16.0.3

* [kotlin] Separates message call code generation into separate methods.

## 16.0.2

* [dart] Separates message call code generation into separate methods.

## 16.0.1

* [dart] Fixes test generation for missing wrapResponse method if only host Api.

## 16.0.0

* [java] Adds `VoidResult` type for `Void` returns.
* **Breaking Change** [java] Updates all `Void` return types to use new `VoidResult`.

## 15.0.3

* Fixes new lint warnings.

## 15.0.2

* Prevents optional and non-positional parameters in Flutter APIs.
* [dart] Fixes named parameters in test output of host API methods.

## 15.0.1

* [java] Adds @CanIgnoreReturnValue annotation to class builder.

## 15.0.0

* **Breaking Change** [kotlin] Updates Flutter API to use new errorClassName.

## 14.0.1

* Updates minimum supported SDK version to Flutter 3.10/Dart 3.0.
* Updates issue_tracker link.

## 14.0.0

* **Breaking change** [dart] Renames locally defined host API variables.
  * [dart] Host api static field `codec` changed to `pigeonChannelCodec`.
* [dart] Adds named parameters to host API methods.
* [dart] Adds optional parameters to host API methods.
* [dart] Adds default values for class constructors and host API methods.
* Adds `isEnum` and `isClass` to `TypeDeclaration`s.
* [cpp] Fixes `FlutterError` generation being tied to ErrorOr.

## 13.1.2

* Adds compatibility with `analyzer` 6.x.

## 13.1.1

* [kotlin] Removes unnecessary `;`s in generated code.

## 13.1.0

* [swift] Fixes Flutter Api void return error handling.
  * This shouldn't be breaking for anyone, but if you were incorrectly getting
    success responses, you may now be failing (correctly).
* Adds method channel name to error response when channel fails to connect.
* Reduces code generation duplication.
* Changes some methods to only be generated if needed.

## 13.0.0

* **Breaking Change** [objc] Eliminates boxing of non-nullable primitive types
  (bool, int, double). Changes required:
  * Implementations of host API methods that take non-nullable
    primitives will need to be updated to match the new signatures.
  * Calls to Flutter API methods that take non-nullable primitives will need to
    be updated to pass unboxed values.
  * Calls to non-nullable primitive property methods on generated data classes
    will need to be updated.
  * **WARNING**: Current versions of `Xcode` do not appear to warn about
    implicit `NSNumber *` to `BOOL` conversions, so code that is no longer
    correct after this breaking change may compile without warning. For example,
    `myGeneratedClass.aBoolProperty = @NO` can silently set `aBoolProperty` to
    `YES`. Any data class or Flutter API interactions involving `bool`s should
    be carefully audited by hand when updating.

## 12.0.1

* [swift] Adds protocol for Flutter APIs.

## 12.0.0

* Adds error handling on Flutter API methods.
* **Breaking Change** [kotlin] Flutter API methods now return `Result<return-type>`.
* **Breaking Change** [swift] Flutter API methods now return `Result<return-type, FlutterError>`.
* **Breaking Change** [java] Removes `Reply` class from all method returns and replaces it with `Result`.
  * Changes required: Replace all `Reply` callbacks with `Result` classes that contain both `success` and `failure` methods.
* **Breaking Change** [java] Adds `NullableResult` class for all nullable method returns.
  * Changes required: Any method that returns a nullable type will need to be updated to return `NullableResult` rather than `Result`.
* **Breaking Change** [java] Renames Host API `setup` method to `setUp`.
* **Breaking Change** [objc] Boxes all enum returns to allow for `nil` response on error.
* **Breaking Change** [objc] Renames `<api>Setup` to `SetUp<api>`.

## 11.0.1

* Adds pub topics to package metadata.

## 11.0.0

* Adds primitive enum support.
* [objc] Fixes nullable enums.
* **Breaking Change** [objc] Changes all nullable enums to be boxed in custom classes.
* **Breaking Change** [objc] Changes all enums names to have class prefix.
* Updates minimum supported SDK version to Flutter 3.7/Dart 2.19.

## 10.1.6

* Fixes generation failures when an output file is in a directory that doesn't already exist.

## 10.1.5

* [dart] Fixes import in generated test output when overriding package name.

## 10.1.4

* Adds package name to method channel strings to avoid potential collisions between plugins.
* Adds dartPackageName option to `pigeonOptions`.

## 10.1.3

* Adds generic `Object` field support to data classes.

## 10.1.2

* [swift] Fixes a crash when passing `null` for nested nullable classes.

## 10.1.1

* Updates README to better reflect modern usage.

## 10.1.0

* [objc] Adds macOS support to facilitate code sharing with existing iOS plugins.

## 10.0.1

* Requires `analyzer 5.13.0` and replaces use of deprecated APIs.

## 10.0.0

* [swift] Avoids using `Any` to represent `Optional`.
* [swift] **Breaking Change** A raw `List` (without generic type argument) in Dart will be
  translated into `[Any?]` (rather than `[Any]`).
* [swift] **Breaking Change** A raw `Map` (without generic type argument) in Dart will be
  translated into `[AnyHashable:Any?]` (rather than `[AnyHashable:Any]`).
* Adds an example application that uses Pigeon directly, rather than in a plugin.

## 9.2.5

* Reports an error when trying to use an enum directly in a `List` or `Map`
  argument.

## 9.2.4

* [objc] Fixes a warning due to a C++-style function signature in the codec
  getter's definition.

## 9.2.3

* [java] Fixes `UnknownNullability` and `SyntheticAccessor` warnings.

## 9.2.2

* [cpp] Minor changes to output style.

## 9.2.1

* [swift] Fixes NSNull casting crash.

## 9.2.0

* [cpp] Removes experimental tags.

## 9.1.4

* Migrates off deprecated `BinaryMessenger` API.

## 9.1.3

* [cpp] Requires passing any non-nullable fields of generated data classes as
  constructor arguments, similar to what is done in other languages. This may
  require updates to existing code that creates data class instances on the
  native side.
* [cpp] Adds a convenience constructor to generated data classes to set all
  fields during construction.

## 9.1.2

* [cpp] Fixes class parameters to Flutter APIs.
* Updates minimum Flutter version to 3.3.

## 9.1.1

* [swift] Removes experimental tags.
* [kotlin] Removes experimental tags.

## 9.1.0

* [java] Adds a `GeneratedApi.FlutterError` exception for passing custom error details (code, message, details).
* [kotlin] Adds a `FlutterError` exception for passing custom error details (code, message, details).
* [kotlin] Adds an `errorClassName` option in `KotlinOptions` for custom error class names.
* [java] Removes legacy try catch from async APIs.
* [java] Removes legacy null check on non-nullable method arguments.
* [cpp] Fixes wrong order of items in `FlutterError`.
* Adds `FlutterError` handling integration tests for all platforms.

## 9.0.7

* [swift] Changes all ints to int64.
  May require code updates to existing code.
* Adds integration tests for int64.

## 9.0.6

* [kotlin] Removes safe casting from decode process.
* [swift] Removes safe casting from decode process.

## 9.0.5

* Removes the unnecessary Flutter constraint.
* Removes an unnecessary null check.
* Aligns Dart and Flutter SDK constraints.

## 9.0.4

* Adds parameter to generate Kotlin code in example README.

## 9.0.3

* [kotlin] Fixes compiler warnings in generated output.
* [swift] Fixes compiler warnings in generated output.

## 9.0.2

* [swift] Removes safe casting from decode process.
* [kotlin] Removes safe casting from decode process.

## 9.0.1

* Updates links for the merge of flutter/plugins into flutter/packages.

## 9.0.0

* **Breaking Change** Updates `DartOptions` to be immutable and adds const to the constructor.
* [java] Reverts `final` changes to Flutter Api classes.

## 8.0.0

* [objc] **BREAKING CHANGE**: FlutterApi calls now return a `FlutterError`,
  rather than an `NSError`, on failure.
* [objc] Fixes an unused function warning when only generating FlutterApi.

## 7.2.1

* [kotlin] Fixes Flutter API int errors with updated casting.

## 7.2.0

* [swift] Changes async method completion types.
  May require code updates to existing code.
* [swift] Adds error handling to async methods.
* [kotlin] Changes async method completion types.
  May require code updates to existing code.
* [kotlin] Adds error handling to async methods.
* Adds async error handling integration tests for all platforms.

## 7.1.5

* Updates code to fix strict-cast violations.

## 7.1.4

* [java] Fixes raw types lint issues.

## 7.1.3

* [objc] Removes unused function.

## 7.1.2

* [swift] Adds error handling to sync host API methods.

## 7.1.1

* [c++] Fixes handling of the `cpp*` options in `@ConfigurePigeon` annotations.

## 7.1.0

* Adds `@SwiftFunction` annotation for specifying custom swift function signature.

## 7.0.5

* Requires analyzer 5.0.0 and replaces use of deprecated APIs.

## 7.0.4

* [c++] Fixes minor output formatting issues.

## 7.0.3

* Updates scoped methods to prevent symbol-less use.

## 7.0.2

* [kotlin] Fixes a missed casting of not nullable Dart 'int' to Kotlin 64bit long.

## 7.0.1

* [generator_tools] adds `newln` method for adding empty lines and ending lines.
* Updates generators to more closely match Flutter formatter tool output.

## 7.0.0

* [java] **BREAKING CHANGE**: Makes data classes final.
  Updates generators for 1p linters.

## 6.0.3

* [docs] Updates README.md.

## 6.0.2

* [kotlin] Fixes a bug with a missed line break between generated statements in the `fromList` function of the companion object.

## 6.0.1

* [c++] Fixes most non-class arguments and return values in Flutter APIs. The
  types of arguments and return values have changed, so this may require updates
  to existing code.

## 6.0.0

* Creates StructuredGenerator class and implements it on all platforms.

## 5.0.1

* [c++] Fixes undefined behavior in `@async` methods.

## 5.0.0

* Creates new Generator classes for each language.

## 4.2.16

* [swift] Fixes warnings with `Object` parameters.
* [dart] Fixes warnings with `Object` return values.
* [c++] Generation of APIs that use `Object` no longer fails.

## 4.2.15

* Relocates generator classes. (Reverted)

## 4.2.14

* [c++] Fixes reply sending non EncodableValue wrapped lists.

## 4.2.13

* Add documentation comment support for Enum members.

## 4.2.12

* Updates serialization to use lists instead of maps to improve performance.

## 4.2.11

* [swift] Fixes compressed list data types.

## 4.2.10

* [java] Changes generated enum field to be final.

## 4.2.9

* [kotlin] Fixes a bug with some methods that return `void`.

## 4.2.8

* Adds the ability to use `runWithOptions` entrypoint to allow external libraries to use the pigeon easier.

## 4.2.7

* [swift] Fixes a bug when calling methods that return `void`.

## 4.2.6

* Fixes bug with parsing documentation comments that start with '/'.

## 4.2.5

* [dart] Fixes enum parameter handling in Dart test API class.

## 4.2.4

* [kotlin] Fixes Kotlin generated sync host API error.

## 4.2.3

* [java] Adds assert `args != null`.
* [java] Changes the args of a single element to `ArrayList` from `Arrays.asList` to `Collections.singletonList`.
* [java] Removes cast for `Object`.

## 4.2.2

* Removes unneeded custom codecs for all languages.

## 4.2.1

* Adds documentation comment support for Kotlin.

## 4.2.0

* Adds experimental support for Kotlin generation.

## 4.1.1

* [java] Adds missing `@NonNull` annotations to some methods.

## 4.1.0

* Adds documentation comment support for all currently supported languages.

## 4.0.3

* [swift] Makes swift output work on macOS.

## 4.0.2

* Fixes lint warnings.

## 4.0.1

* Exposes `SwiftOptions`.

## 4.0.0

* [java] **BREAKING CHANGE**: Changes style for enum values from camelCase to snake_case.
  Generated java enum values will now always be in upper snake_case.

## 3.2.9

* Updates text theme parameters to avoid deprecation issues.

## 3.2.8

* [dart] Deduces the correct import statement for Dart test files made with
  `dartHostTestHandler` instead of relying on relative imports.

## 3.2.7

* Requires `analyzer 4.4.0`, and replaces use of deprecated APIs.

## 3.2.6

* [java] Fixes returning int values from FlutterApi methods that fit in 32 bits.

## 3.2.5

* [c++] Fixes style issues in `FlutterError` and `ErrorOr`. The names and
  visibility of some members have changed, so this may require updates
  to existing code.

## 3.2.4

* [c++] Fixes most non-class arguments and return values in host APIs. The
  types of arguments and return values have changed, so this may require updates
  to existing code.

## 3.2.3

* Adds `unnecessary_import` to linter ignore list in generated dart tests.

## 3.2.2

* Adds `unnecessary_import` to linter ignore list for `package:flutter/foundation.dart`.

## 3.2.1

* Removes `@dart = 2.12` from generated Dart code.

## 3.2.0

* Adds experimental support for Swift generation.

## 3.1.7

* [java] Adds option to add javax.annotation.Generated annotation.

## 3.1.6

* Supports newer versions of `analyzer`.

## 3.1.5

* Fixes potential crash bug when using a nullable nested type that has nonnull
  fields in ObjC.

## 3.1.4

* [c++] Adds support for non-nullable fields, and fixes some issues with
  nullable fields. The types of some getters and setter have changed, so this
  may require updates to existing code.

## 3.1.3

* Adds support for enums in arguments to methods for HostApis.

## 3.1.2

* [c++] Fixes minor style issues in generated code. This includes the naming of
  generated methods and arguments, so will require updates to existing code.

## 3.1.1

* Updates for non-nullable bindings.

## 3.1.0

* [c++] Adds C++ code generator.

## 3.0.4

* [objc] Simplified some code output, including avoiding Xcode warnings about
  using `NSNumber*` directly as boolean value.
* [tests] Moved test script to enable CI.

## 3.0.3

* Adds ability for generators to do AST validation.  This can help generators
  without complete implementations to report gaps in coverage.

## 3.0.2

* Fixes non-nullable classes and enums as fields.
* Fixes nullable collections as return types.

## 3.0.1

* Enables NNBD for the Pigeon tool itself.
* [tests] Updates legacy Dart commands.

## 3.0.0

* **BREAKING CHANGE**: Removes the `--dart_null_safety` flag. Generated Dart
  now always uses nullability annotations, and thus requires Dart 2.12 or later.

## 2.0.4

* Fixes bug where Dart `FlutterApi`s would assert that a nullable argument was nonnull.

## 2.0.3

* [java] Makes the generated Builder class final.

## 2.0.2

* [java] Fixes crash for nullable nested type.

## 2.0.1

* Adds support for TaskQueues for serial background execution.

## 2.0.0

* Implements nullable parameters.
* **BREAKING CHANGE** - Nonnull parameters to async methods on HostApis for ObjC
  now have the proper nullability hints.

## 1.0.19

* Implements nullable return types.

## 1.0.18

* [front-end] Fix error caused by parsing `copyrightHeaders` passed to options in `@ConfigurePigeon`.

## 1.0.17

* [dart_test] Adds missing linter ignores.
* [objc] Factors out helper function for reading from NSDictionary's.
* [objc] Renames static variables to match Google style.

## 1.0.16

* Updates behavior of run\_tests.dart with no arguments.
* [debugging] Adds `ast_out` to help with debugging the compiler front-end.
* [front-end, dart] Adds support for non-null fields in data classes in the
  front-end parser and the Dart generator (unsupported languages ignore the
  designation currently).
* [front-end, dart, objc, java] Adds support for non-null fields in data
  classes.

## 1.0.15

* [java] Fix too little information when having an exception

## 1.0.14

* [tests] Port several generator tests to run in Dart over bash

## 1.0.13

* [style] Fixes new style rules for Dart analyzer.

## 1.0.12

* [java] Fixes enum support for null values.

## 1.0.11

* [ci] Starts transition to a Dart test runner, adds windows support.
* [front-end] Starts issuing an error if enums are used in type arguments.
* [front-end] Passes through all enums, referenced or not so they can be used as
  a work around for direct enum support.

## 1.0.10

* [front-end] Made sure that explicit use of Object actually creates the codec
  that can represent custom classes.

## 1.0.9

* [dart] Fixed cast exception that can happen with primitive data types with
  type arguments in FlutterApi's.

## 1.0.8

* [front-end] Started accepting explicit Object references in type arguments.
* [codecs] Fixed nuisance where duplicate entries could show up in custom codecs.

## 1.0.7

* [front-end] Fixed bug where nested classes' type arguments aren't included in
  the output (generated class and codec).

## 1.0.6

* Updated example README for set up steps.

## 1.0.5

* [java] Fixed bug when using Integer arguments to methods declared with 'int'
  arguments.

## 1.0.4

* [front-end] Fixed bug where codecs weren't generating support for types that
  only show up in type arguments.

## 1.0.3

* [objc] Updated assert message for incomplete implementations of protocols.

## 1.0.2

* [java] Made it so `@async` handlers in `@HostApi()` can report errors
  explicitly.

## 1.0.1

* [front-end] Fixed bug where classes only referenced as type arguments for
  generics weren't being generated.

## 1.0.0

* Started allowing primitive data types as arguments and return types.
* Generics support.
* Support for functions with more than one argument.
* [command-line] Added `one_language` flag for allowing Pigeon to only generate
  code for one platform.
* [command-line] Added the optional sdkPath parameter for specifying Dart SDK
  path.
* [dart] Fixed copyright headers for Dart test output.
* [front-end] Added more errors for incorrect usage of Pigeon (previously they
  were just ignored).
* [generators] Moved Pigeon to using a custom codec which allows collection
  types to contain custom classes.
* [java] Fixed NPE in Java generated code for nested types.
* [objc] **BREAKING CHANGE:** logic for generating selectors has changed.
  `void add(Input value)` will now translate to
  `-(void)addValue:(Input*)value`, methods with no arguments will translate to
  `...WithError:` or `...WithCompletion:`.
* [objc] Added `@ObjCSelector` for specifying custom objc selectors.

## 0.3.0

* Updated the front-end parser to use dart
  [`analyzer`](https://pub.dev/packages/analyzer) instead of `dart:mirrors`.
  `dart:mirrors` doesn't support null-safe code so there were a class of
  features we couldn't implement without this migration.
* **BREAKING CHANGE** - the `configurePigeon` function has been migrated to a
  `@ConfigurePigeon` annotation.  See `./pigeons/message.dart` for an example.
  The annotation can be attached to anything in the file to take effect.
* **BREAKING CHANGE** - Now Pigeon files must be in one file per invocation of
  Pigeon.  For example, the classes your APIs use must be in the same file as
  your APIs.  If your Pigeon file imports another source file, it won't actually
  import it.

## 0.2.4

* bugfix in front-end parser for recursively referenced datatypes.

## 0.2.3

* bugfix in iOS async handlers of functions with no arguments.

## 0.2.2

* Added support for enums.

## 0.2.1

* Java: Fixed issue where multiple async HostApis can generate multiple Result interfaces.
* Dart: Made it so you can specify the BinaryMessenger of the generated APIs.

## 0.2.0

* **BREAKING CHANGE** - Pigeon files must be null-safe now.  That means the
  fields inside of the classes must be declared nullable (
  [non-null fields](https://github.com/flutter/flutter/issues/59118) aren't yet
  supported).  Migration example:

```dart
// Version 0.1.x
class Foo {
  int bar;
  String baz;
}

// Version 0.2.x
class Foo {
  int? bar;
  String? baz;
}
```

* **BREAKING CHANGE** - The default output from Pigeon is now null-safe.  If you
  want non-null-safe code you must provide the `--no-dart_null_safety` flag.
* The Pigeon source code is now null-safe.
* Fixed niladic non-value returning async functions in the Java generator.
* Made `runCommandLine` return an the status code.

## 0.1.24

* Moved logic from bin/ to lib/ to help customers wrap up the behavior.
* Added some more linter ignores for Dart.

## 0.1.23

* More Java linter and linter fixes.

## 0.1.22

* Java code generator enhancements:
  * Added linter tests to CI.
  * Fixed some linter issues in the Java code.

## 0.1.21

* Fixed decode method on generated Flutter classes that use null-safety and have
  null values.

## 0.1.20

* Implemented `@async` HostApi's for iOS.
* Fixed async FlutterApi methods with void return.

## 0.1.19

* Fixed a bug introduced in 0.1.17 where methods without arguments were
  no longer being called.

## 0.1.18

* Null safe requires Dart 2.12.

## 0.1.17

* Split out test code generation for Dart into a separate file via the
  --dart_test_out flag.

## 0.1.16

* Fixed running in certain environments where NNBD is enabled by default.

## 0.1.15

* Added support for running in versions of Dart that support NNBD.

## 0.1.14

* [Windows] Fixed executing from drives other than C:.

## 0.1.13

* Fixed execution on Windows with certain setups where Dart didn't allow
  backslashes in `import` statements.

## 0.1.12

* Fixed assert failure with creating a PlatformException as a result of an
  exception in Java handlers.

## 0.1.11

* Added flag to generate null safety annotated Dart code `--dart_null_safety`.
* Made it so Dart API setup methods can take null.

## 0.1.10+1

* Updated the examples page.

## 0.1.10

* Fixed bug that prevented running `pigeon` on Windows (introduced in `0.1.8`).

## 0.1.9

* Fixed bug where executing pigeon without arguments would crash (introduced in 0.1.8).

## 0.1.8

* Started spawning pigeon_lib in an isolate instead of a subprocess.  The
  subprocess could have lead to errors if the dart version on $PATH didn't match
  the one that comes with flutter.

## 0.1.7

* Fixed Dart compilation for later versions that support null safety, opting out
  of it for now.
* Fixed nested types in the Java runtime.

## 0.1.6

* Fixed unused variable linter warning in Dart code under certain conditions.

## 0.1.5

* Made array datatypes correctly get imported and exported avoiding the need to
  add extra imports to generated code.

## 0.1.4

* Fixed nullability for NSError's in generated objc code.
* Fixed nullability of nested objects in the Dart generator.
* Added test to make sure the pigeon version is correct in generated code headers.

## 0.1.3

* Added error message if supported datatypes are used as arguments or return
  types directly, without an enclosing class.
* Added support for List and Map datatypes in Java and Objective-C targets.

## 0.1.2+1

* Updated the Readme.md.

## 0.1.2

* Removed static analysis warnings from generated Java code.

## 0.1.1

* Fixed issue where nested types didn't work if they weren't present in the Api.

## 0.1.0

* Added pigeon.dart.
* Fixed some Obj-C linter problems.
* Added the ability to generate a mock handler in Dart.

## 0.1.0-experimental.11

* Fixed setting an API to null in Java.

## 0.1.0-experimental.10

* Added support for void argument functions.
* Added nullability annotations to generated objc code.

## 0.1.0-experimental.9

* Added e2e tests for iOS.

## 0.1.0-experimental.8

* Renamed `setupPigeon` to `configurePigeon`.

## 0.1.0-experimental.7

* Suppressed or got rid of warnings in generated Dart code.

## 0.1.0-experimental.6

* Added support for void return types.

## 0.1.0-experimental.5

* Fixed runtime exception in Android with values of ints less than 2^32.
* Incremented codegen version warning.

## 0.1.0-experimental.4

* Fixed primitive types for Android Java.

## 0.1.0-experimental.3

* Added support for Android Java.

## 0.1.0-experimental.2

* Added Host->Flutter calls for Objective-C

## 0.1.0-experimental.1

* Fixed warning in the README.md

## 0.1.0-experimental.0

* Initial release.<|MERGE_RESOLUTION|>--- conflicted
+++ resolved
@@ -1,10 +1,7 @@
 ## 22.7.3
 
-<<<<<<< HEAD
+* Adds compatibility with `analyzer` 7.x.*.
 * Adds support for empty data classes.
-=======
-* Adds compatibility with `analyzer` 7.x.*.
->>>>>>> d6bc0f0e
 
 ## 22.7.2
 
