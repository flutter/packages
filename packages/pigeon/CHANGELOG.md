## 13.1.2

<<<<<<< HEAD
* [cpp] Fix C++ generator skipping FlutterError if no FlutterAPI is defined.

=======
* Adds compatibilty with `analyzer` 6.x.
>>>>>>> a8bb8330

## 13.1.1

* [kotlin] Removes unnecessary `;`s in generated code.

## 13.1.0

* [swift] Fixes Flutter Api void return error handling.
  * This shouldn't be breaking for anyone, but if you were incorrectly getting
    success responses, you may now be failing (correctly).
* Adds method channel name to error response when channel fails to connect.
* Reduces code generation duplication.
* Changes some methods to only be generated if needed.

## 13.0.0

* **Breaking Change** [objc] Eliminates boxing of non-nullable primitive types
  (bool, int, double). Changes required:
  * Implementations of host API methods that take non-nullable
    primitives will need to be updated to match the new signatures.
  * Calls to Flutter API methods that take non-nullable primitives will need to
    be updated to pass unboxed values.
  * Calls to non-nullable primitive property methods on generated data classes
    will need to be updated.
  * **WARNING**: Current versions of `Xcode` do not appear to warn about
    implicit `NSNumber *` to `BOOL` conversions, so code that is no longer
    correct after this breaking change may compile without warning. For example,
    `myGeneratedClass.aBoolProperty = @NO` can silently set `aBoolProperty` to
    `YES`. Any data class or Flutter API interactions involving `bool`s should
    be carefully audited by hand when updating.



## 12.0.1

* [swift] Adds protocol for Flutter APIs.

## 12.0.0

* Adds error handling on Flutter API methods.
* **Breaking Change** [kotlin] Flutter API methods now return `Result<return-type>`.
* **Breaking Change** [swift] Flutter API methods now return `Result<return-type, FlutterError>`.
* **Breaking Change** [java] Removes `Reply` class from all method returns and replaces it with `Result`.
  * Changes required: Replace all `Reply` callbacks with `Result` classes that contain both `success` and `failure` methods.
* **Breaking Change** [java] Adds `NullableResult` class for all nullable method returns.
  * Changes required: Any method that returns a nullable type will need to be updated to return `NullableResult` rather than `Result`.
* **Breaking Change** [java] Renames Host API `setup` method to `setUp`.
* **Breaking Change** [objc] Boxes all enum returns to allow for `nil` response on error.
* **Breaking Change** [objc] Renames `<api>Setup` to `SetUp<api>`.

## 11.0.1

* Adds pub topics to package metadata.

## 11.0.0

* Adds primitive enum support.
* [objc] Fixes nullable enums.
* **Breaking Change** [objc] Changes all nullable enums to be boxed in custom classes.
* **Breaking Change** [objc] Changes all enums names to have class prefix.
* Updates minimum supported SDK version to Flutter 3.7/Dart 2.19.

## 10.1.6

* Fixes generation failures when an output file is in a directory that doesn't already exist.

## 10.1.5

* [dart] Fixes import in generated test output when overriding package name.

## 10.1.4

* Adds package name to method channel strings to avoid potential collisions between plugins.
* Adds dartPackageName option to `pigeonOptions`.

## 10.1.3

* Adds generic `Object` field support to data classes.

## 10.1.2

* [swift] Fixes a crash when passing `null` for nested nullable classes.

## 10.1.1

* Updates README to better reflect modern usage.

## 10.1.0

* [objc] Adds macOS support to facilitate code sharing with existing iOS plugins.

## 10.0.1

* Requires `analyzer 5.13.0` and replaces use of deprecated APIs.

## 10.0.0

* [swift] Avoids using `Any` to represent `Optional`.
* [swift] **Breaking Change** A raw `List` (without generic type argument) in Dart will be
  translated into `[Any?]` (rather than `[Any]`).
* [swift] **Breaking Change** A raw `Map` (without generic type argument) in Dart will be
  translated into `[AnyHashable:Any?]` (rather than `[AnyHashable:Any]`).
* Adds an example application that uses Pigeon directly, rather than in a plugin.

## 9.2.5

* Reports an error when trying to use an enum directly in a `List` or `Map`
  argument.

## 9.2.4

* [objc] Fixes a warning due to a C++-style function signature in the codec
  getter's definition.

## 9.2.3

* [java] Fixes `UnknownNullability` and `SyntheticAccessor` warnings.

## 9.2.2

* [cpp] Minor changes to output style.

## 9.2.1

* [swift] Fixes NSNull casting crash.

## 9.2.0

* [cpp] Removes experimental tags.

## 9.1.4

* Migrates off deprecated `BinaryMessenger` API.

## 9.1.3

* [cpp] Requires passing any non-nullable fields of generated data classes as
  constructor arguments, similar to what is done in other languages. This may
  require updates to existing code that creates data class instances on the
  native side.
* [cpp] Adds a convenience constructor to generated data classes to set all
  fields during construction.

## 9.1.2

* [cpp] Fixes class parameters to Flutter APIs.
* Updates minimum Flutter version to 3.3.

## 9.1.1

* [swift] Removes experimental tags.
* [kotlin] Removes experimental tags.

## 9.1.0

* [java] Adds a `GeneratedApi.FlutterError` exception for passing custom error details (code, message, details).
* [kotlin] Adds a `FlutterError` exception for passing custom error details (code, message, details).
* [kotlin] Adds an `errorClassName` option in `KotlinOptions` for custom error class names.
* [java] Removes legacy try catch from async apis.
* [java] Removes legacy null check on non-nullable method arguments.
* [cpp] Fixes wrong order of items in `FlutterError`.
* Adds `FlutterError` handling integration tests for all platforms.

## 9.0.7

* [swift] Changes all ints to int64.
  May require code updates to existing code.
* Adds integration tests for int64.

## 9.0.6

* [kotlin] Removes safe casting from decode process.
* [swift] Removes safe casting from decode process.

## 9.0.5

* Removes the unnecessary Flutter constraint.
* Removes an unnecessary null check.
* Aligns Dart and Flutter SDK constraints.

## 9.0.4

* Adds parameter to generate Kotlin code in example README.

## 9.0.3

* [kotlin] Fixes compiler warnings in generated output.
* [swift] Fixes compiler warnings in generated output.

## 9.0.2

* [swift] Removes safe casting from decode process.
* [kotlin] Removes safe casting from decode process.

## 9.0.1

* Updates links for the merge of flutter/plugins into flutter/packages.

## 9.0.0

* **Breaking Change** Updates `DartOptions` to be immutable and adds const to the constructor.
* [java] Reverts `final` changes to Flutter Api classes.

## 8.0.0

* [objc] **BREAKING CHANGE**: FlutterApi calls now return a `FlutterError`,
  rather than an `NSError`, on failure.
* [objc] Fixes an unused function warning when only generating FlutterApi.

## 7.2.1

* [kotlin] Fixes Flutter api int errors with updated casting.

## 7.2.0

* [swift] Changes async method completion types.
  May require code updates to existing code.
* [swift] Adds error handling to async methods.
* [kotlin] Changes async method completion types.
  May require code updates to existing code.
* [kotlin] Adds error handling to async methods.
* Adds async error handling integration tests for all platforms.

## 7.1.5

* Updates code to fix strict-cast violations.

## 7.1.4

* [java] Fixes raw types lint issues.

## 7.1.3

* [objc] Removes unused function.

## 7.1.2

* [swift] Adds error handling to sync host api methods.

## 7.1.1

* [c++] Fixes handling of the `cpp*` options in `@ConfigurePigeon` annotations.

## 7.1.0

* Adds `@SwiftFunction` annotation for specifying custom swift function signature.

## 7.0.5

* Requires analyzer 5.0.0 and replaces use of deprecated APIs.

## 7.0.4

* [c++] Fixes minor output formatting issues.

## 7.0.3

* Updates scoped methods to prevent symbol-less use.

## 7.0.2

* [kotlin] Fixes a missed casting of not nullable Dart 'int' to Kotlin 64bit long.

## 7.0.1

* [generator_tools] adds `newln` method for adding empty lines and ending lines.
* Updates generators to more closely match Flutter formatter tool output.

## 7.0.0

* [java] **BREAKING CHANGE**: Makes data classes final.
  Updates generators for 1p linters.

## 6.0.3

* [docs] Updates README.md.

## 6.0.2

* [kotlin] Fixes a bug with a missed line break between generated statements in the `fromList` function of the companion object.

## 6.0.1

* [c++] Fixes most non-class arguments and return values in Flutter APIs. The
  types of arguments and return values have changed, so this may require updates
  to existing code.

## 6.0.0

* Creates StructuredGenerator class and implements it on all platforms.

## 5.0.1

* [c++] Fixes undefined behavior in `@async` methods.

## 5.0.0

* Creates new Generator classes for each language.

## 4.2.16

* [swift] Fixes warnings with `Object` parameters.
* [dart] Fixes warnings with `Object` return values.
* [c++] Generation of APIs that use `Object` no longer fails.

## 4.2.15

* Relocates generator classes. (Reverted)

## 4.2.14

* [c++] Fixes reply sending non EncodableValue wrapped lists.

## 4.2.13

* Add documentation comment support for Enum members.

## 4.2.12

* Updates serialization to use lists instead of maps to improve performance.

## 4.2.11

* [swift] Fixes compressed list data types.

## 4.2.10

* [java] Changes generated enum field to be final.

## 4.2.9

* [kotlin] Fixes a bug with some methods that return `void`.

## 4.2.8

* Adds the ability to use `runWithOptions` entrypoint to allow external libraries to use the pigeon easier.

## 4.2.7

* [swift] Fixes a bug when calling methods that return `void`.

## 4.2.6

* Fixes bug with parsing documentation comments that start with '/'.

## 4.2.5

* [dart] Fixes enum parameter handling in Dart test API class.

## 4.2.4

* [kotlin] Fixes Kotlin generated sync host api error.

## 4.2.3

* [java] Adds assert `args != null`.
* [java] Changes the args of a single element to `ArrayList` from `Arrays.asList` to `Collections.singletonList`.
* [java] Removes cast for `Object`.

## 4.2.2

* Removes unneeded custom codecs for all languages.

## 4.2.1

* Adds documentation comment support for Kotlin.

## 4.2.0

* Adds experimental support for Kotlin generation.

## 4.1.1

* [java] Adds missing `@NonNull` annotations to some methods.

## 4.1.0

* Adds documentation comment support for all currently supported languages.

## 4.0.3

* [swift] Makes swift output work on macOS.

## 4.0.2

* Fixes lint warnings.

## 4.0.1

* Exposes `SwiftOptions`.

## 4.0.0

* [java] **BREAKING CHANGE**: Changes style for enum values from camelCase to snake_case.
  Generated java enum values will now always be in upper snake_case.

## 3.2.9

* Updates text theme parameters to avoid deprecation issues.

## 3.2.8

* [dart] Deduces the correct import statement for Dart test files made with
  `dartHostTestHandler` instead of relying on relative imports.

## 3.2.7

* Requires `analyzer 4.4.0`, and replaces use of deprecated APIs.

## 3.2.6

* [java] Fixes returning int values from FlutterApi methods that fit in 32 bits.

## 3.2.5

* [c++] Fixes style issues in `FlutterError` and `ErrorOr`. The names and
  visibility of some members have changed, so this may require updates
  to existing code.

## 3.2.4

* [c++] Fixes most non-class arguments and return values in host APIs. The
  types of arguments and return values have changed, so this may require updates
  to existing code.

## 3.2.3

* Adds `unnecessary_import` to linter ignore list in generated dart tests.

## 3.2.2

* Adds `unnecessary_import` to linter ignore list for `package:flutter/foundation.dart`.

## 3.2.1

* Removes `@dart = 2.12` from generated Dart code.

## 3.2.0

* Adds experimental support for Swift generation.

## 3.1.7

* [java] Adds option to add javax.annotation.Generated annotation.

## 3.1.6

* Supports newer versions of `analyzer`.

## 3.1.5

* Fixes potential crash bug when using a nullable nested type that has nonnull
  fields in ObjC.

## 3.1.4

* [c++] Adds support for non-nullable fields, and fixes some issues with
  nullable fields. The types of some getters and setter have changed, so this
  may require updates to existing code.

## 3.1.3

* Adds support for enums in arguments to methods for HostApis.

## 3.1.2

* [c++] Fixes minor style issues in generated code. This includes the naming of
  generated methods and arguments, so will require updates to existing code.

## 3.1.1

* Updates for non-nullable bindings.

## 3.1.0

* [c++] Adds C++ code generator.

## 3.0.4

* [objc] Simplified some code output, including avoiding Xcode warnings about
  using `NSNumber*` directly as boolean value.
* [tests] Moved test script to enable CI.

## 3.0.3

* Adds ability for generators to do AST validation.  This can help generators
  without complete implementations to report gaps in coverage.

## 3.0.2

* Fixes non-nullable classes and enums as fields.
* Fixes nullable collections as return types.

## 3.0.1

* Enables NNBD for the Pigeon tool itself.
* [tests] Updates legacy Dart commands.

## 3.0.0

* **BREAKING CHANGE**: Removes the `--dart_null_safety` flag. Generated Dart
  now always uses nullability annotations, and thus requires Dart 2.12 or later.

## 2.0.4

* Fixes bug where Dart `FlutterApi`s would assert that a nullable argument was nonnull.

## 2.0.3

* [java] Makes the generated Builder class final.

## 2.0.2

* [java] Fixes crash for nullable nested type.

## 2.0.1

* Adds support for TaskQueues for serial background execution.

## 2.0.0

* Implements nullable parameters.
* **BREAKING CHANGE** - Nonnull parameters to async methods on HostApis for ObjC
  now have the proper nullability hints.

## 1.0.19

* Implements nullable return types.

## 1.0.18

* [front-end] Fix error caused by parsing `copyrightHeaders` passed to options in `@ConfigurePigeon`.

## 1.0.17

* [dart_test] Adds missing linter ignores.
* [objc] Factors out helper function for reading from NSDictionary's.
* [objc] Renames static variables to match Google style.

## 1.0.16

* Updates behavior of run\_tests.dart with no arguments.
* [debugging] Adds `ast_out` to help with debugging the compiler front-end.
* [front-end, dart] Adds support for non-null fields in data classes in the
  front-end parser and the Dart generator (unsupported languages ignore the
  designation currently).
* [front-end, dart, objc, java] Adds support for non-null fields in data
  classes.

## 1.0.15

* [java] Fix too little information when having an exception

## 1.0.14

* [tests] Port several generator tests to run in Dart over bash

## 1.0.13

* [style] Fixes new style rules for Dart analyzer.

## 1.0.12

* [java] Fixes enum support for null values.

## 1.0.11

* [ci] Starts transition to a Dart test runner, adds windows support.
* [front-end] Starts issuing an error if enums are used in type arguments.
* [front-end] Passes through all enums, referenced or not so they can be used as
  a work around for direct enum support.

## 1.0.10

* [front-end] Made sure that explicit use of Object actually creates the codec
  that can represent custom classes.

## 1.0.9

* [dart] Fixed cast exception that can happen with primitive data types with
  type arguments in FlutterApi's.

## 1.0.8

* [front-end] Started accepting explicit Object references in type arguments.
* [codecs] Fixed nuisance where duplicate entries could show up in custom codecs.

## 1.0.7

* [front-end] Fixed bug where nested classes' type arguments aren't included in
  the output (generated class and codec).

## 1.0.6

* Updated example README for set up steps.

## 1.0.5

* [java] Fixed bug when using Integer arguments to methods declared with 'int'
  arguments.

## 1.0.4

* [front-end] Fixed bug where codecs weren't generating support for types that
  only show up in type arguments.

## 1.0.3

* [objc] Updated assert message for incomplete implementations of protocols.

## 1.0.2

* [java] Made it so `@async` handlers in `@HostApi()` can report errors
  explicitly.

## 1.0.1

* [front-end] Fixed bug where classes only referenced as type arguments for
  generics weren't being generated.

## 1.0.0

* Started allowing primitive data types as arguments and return types.
* Generics support.
* Support for functions with more than one argument.
* [command-line] Added `one_language` flag for allowing Pigeon to only generate
  code for one platform.
* [command-line] Added the optional sdkPath parameter for specifying Dart SDK
  path.
* [dart] Fixed copyright headers for Dart test output.
* [front-end] Added more errors for incorrect usage of Pigeon (previously they
  were just ignored).
* [generators] Moved Pigeon to using a custom codec which allows collection
  types to contain custom classes.
* [java] Fixed NPE in Java generated code for nested types.
* [objc] **BREAKING CHANGE:** logic for generating selectors has changed.
  `void add(Input value)` will now translate to
  `-(void)addValue:(Input*)value`, methods with no arguments will translate to
  `...WithError:` or `...WithCompletion:`.
* [objc] Added `@ObjCSelector` for specifying custom objc selectors.

## 0.3.0

* Updated the front-end parser to use dart
  [`analyzer`](https://pub.dev/packages/analyzer) instead of `dart:mirrors`.
  `dart:mirrors` doesn't support null-safe code so there were a class of
  features we couldn't implement without this migration.
* **BREAKING CHANGE** - the `configurePigeon` function has been migrated to a
  `@ConfigurePigeon` annotation.  See `./pigeons/message.dart` for an example.
  The annotation can be attached to anything in the file to take effect.
* **BREAKING CHANGE** - Now Pigeon files must be in one file per invocation of
  Pigeon.  For example, the classes your APIs use must be in the same file as
  your APIs.  If your Pigeon file imports another source file, it won't actually
  import it.

## 0.2.4

* bugfix in front-end parser for recursively referenced datatypes.

## 0.2.3

* bugfix in iOS async handlers of functions with no arguments.

## 0.2.2

* Added support for enums.

## 0.2.1

* Java: Fixed issue where multiple async HostApis can generate multiple Result interfaces.
* Dart: Made it so you can specify the BinaryMessenger of the generated APIs.

## 0.2.0

* **BREAKING CHANGE** - Pigeon files must be null-safe now.  That means the
  fields inside of the classes must be declared nullable (
  [non-null fields](https://github.com/flutter/flutter/issues/59118) aren't yet
  supported).  Migration example:

```dart
// Version 0.1.x
class Foo {
  int bar;
  String baz;
}

// Version 0.2.x
class Foo {
  int? bar;
  String? baz;
}
```

* **BREAKING CHANGE** - The default output from Pigeon is now null-safe.  If you
  want non-null-safe code you must provide the `--no-dart_null_safety` flag.
* The Pigeon source code is now null-safe.
* Fixed niladic non-value returning async functions in the Java generator.
* Made `runCommandLine` return an the status code.

## 0.1.24

* Moved logic from bin/ to lib/ to help customers wrap up the behavior.
* Added some more linter ignores for Dart.

## 0.1.23

* More Java linter and linter fixes.

## 0.1.22

* Java code generator enhancements:
  * Added linter tests to CI.
  * Fixed some linter issues in the Java code.

## 0.1.21

* Fixed decode method on generated Flutter classes that use null-safety and have
  null values.

## 0.1.20

* Implemented `@async` HostApi's for iOS.
* Fixed async FlutterApi methods with void return.

## 0.1.19

* Fixed a bug introduced in 0.1.17 where methods without arguments were
  no longer being called.

## 0.1.18

* Null safe requires Dart 2.12.

## 0.1.17

* Split out test code generation for Dart into a separate file via the
  --dart_test_out flag.

## 0.1.16

* Fixed running in certain environments where NNBD is enabled by default.

## 0.1.15

* Added support for running in versions of Dart that support NNBD.

## 0.1.14

* [Windows] Fixed executing from drives other than C:.

## 0.1.13

* Fixed execution on Windows with certain setups where Dart didn't allow
  backslashes in `import` statements.

## 0.1.12

* Fixed assert failure with creating a PlatformException as a result of an
  exception in Java handlers.

## 0.1.11

* Added flag to generate null safety annotated Dart code `--dart_null_safety`.
* Made it so Dart API setup methods can take null.

## 0.1.10+1

* Updated the examples page.

## 0.1.10

* Fixed bug that prevented running `pigeon` on Windows (introduced in `0.1.8`).

## 0.1.9

* Fixed bug where executing pigeon without arguments would crash (introduced in 0.1.8).

## 0.1.8

* Started spawning pigeon_lib in an isolate instead of a subprocess.  The
  subprocess could have lead to errors if the dart version on $PATH didn't match
  the one that comes with flutter.

## 0.1.7

* Fixed Dart compilation for later versions that support null safety, opting out
  of it for now.
* Fixed nested types in the Java runtime.

## 0.1.6

* Fixed unused variable linter warning in Dart code under certain conditions.

## 0.1.5

* Made array datatypes correctly get imported and exported avoiding the need to
  add extra imports to generated code.

## 0.1.4

* Fixed nullability for NSError's in generated objc code.
* Fixed nullability of nested objects in the Dart generator.
* Added test to make sure the pigeon version is correct in generated code headers.

## 0.1.3

* Added error message if supported datatypes are used as arguments or return
  types directly, without an enclosing class.
* Added support for List and Map datatypes in Java and Objective-C targets.

## 0.1.2+1

* Updated the Readme.md.

## 0.1.2

* Removed static analysis warnings from generated Java code.

## 0.1.1

* Fixed issue where nested types didn't work if they weren't present in the Api.

## 0.1.0

* Added pigeon.dart.
* Fixed some Obj-C linter problems.
* Added the ability to generate a mock handler in Dart.

## 0.1.0-experimental.11

* Fixed setting an api to null in Java.

## 0.1.0-experimental.10

* Added support for void argument functions.
* Added nullability annotations to generated objc code.

## 0.1.0-experimental.9

* Added e2e tests for iOS.

## 0.1.0-experimental.8

* Renamed `setupPigeon` to `configurePigeon`.

## 0.1.0-experimental.7

* Suppressed or got rid of warnings in generated Dart code.

## 0.1.0-experimental.6

* Added support for void return types.

## 0.1.0-experimental.5

* Fixed runtime exception in Android with values of ints less than 2^32.
* Incremented codegen version warning.

## 0.1.0-experimental.4

* Fixed primitive types for Android Java.

## 0.1.0-experimental.3

* Added support for Android Java.

## 0.1.0-experimental.2

* Added Host->Flutter calls for Objective-C

## 0.1.0-experimental.1

* Fixed warning in the README.md

## 0.1.0-experimental.0

* Initial release.<|MERGE_RESOLUTION|>--- conflicted
+++ resolved
@@ -1,11 +1,7 @@
 ## 13.1.2
 
-<<<<<<< HEAD
+* Adds compatibilty with `analyzer` 6.x.
 * [cpp] Fix C++ generator skipping FlutterError if no FlutterAPI is defined.
-
-=======
-* Adds compatibilty with `analyzer` 6.x.
->>>>>>> a8bb8330
 
 ## 13.1.1
 
