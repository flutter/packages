--- conflicted
+++ resolved
@@ -1,7 +1,6 @@
-<<<<<<< HEAD
-## 3.2.4
+## 3.2.7
 * Adds `@SwiftFunction` annotation for specifying custom swift function signature.
-=======
+
 ## 3.2.6
 
 * [java] Fixes returning int values from FlutterApi methods that fit in 32 bits.
@@ -17,7 +16,6 @@
 * [c++] Fixes most non-class arguments and return values in host APIs. The
   types of arguments and return values have changed, so this may require updates
   to existing code.
->>>>>>> 9a0eec14
 
 ## 3.2.3
 
