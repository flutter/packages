<<<<<<< HEAD
## 6.0.0

* Creates StructuredGenerator class and implements it on all platforms.
=======
## 5.0.1

* [c++] Fixes undefined behavior in `@async` methods.
>>>>>>> 62e04e12

## 5.0.0

* Creates new Generator classes for each language.

## 4.2.16

* [swift] Fixes warnings with `Object` parameters.
* [dart] Fixes warnings with `Object` return values.
* [c++] Generation of APIs that use `Object` no longer fails.

## 4.2.15

* Relocates generator classes. (Reverted)

## 4.2.14

* [c++] Fixes reply sending non EncodableValue wrapped lists.

## 4.2.13

* Add documentation comment support for Enum members.

## 4.2.12

* Updates serialization to use lists instead of maps to improve performance.

## 4.2.11

* [swift] Fixes compressed list data types.

## 4.2.10

* Changes generated Java enum field to be final.

## 4.2.9

* [kotlin] Fixes a bug with some methods that return `void`.

## 4.2.8

* Adds the ability to use `runWithOptions` entrypoint to allow external libraries to use the pigeon easier.

## 4.2.7

* [swift] Fixes a bug when calling methods that return `void`.

## 4.2.6

* Fixes bug with parsing documentation comments that start with '/'.

## 4.2.5

* [dart] Fixes enum parameter handling in Dart test API class.

## 4.2.4

* [kotlin] Fixes Kotlin generated sync host api error.

## 4.2.3

* [java] Adds assert `args != null`.
* [java] Changes the args of a single element to `ArrayList` from `Arrays.asList` to `Collections.singletonList`.
* [java] Removes cast for `Object`.

## 4.2.2

* Removes unneeded custom codecs for all languages.

## 4.2.1

* Adds documentation comment support for Kotlin.

## 4.2.0

* Adds experimental support for Kotlin generation.

## 4.1.1

* [java] Adds missing `@NonNull` annotations to some methods.

## 4.1.0

* Adds documentation comment support for all currently supported languages.

## 4.0.3

* [swift] Makes swift output work on macOS.

## 4.0.2

* Fixes lint warnings.

## 4.0.1

* Exposes `SwiftOptions`.

## 4.0.0

* [java] **BREAKING CHANGE**: Changes style for enum values from camelCase to snake_case.
  Generated java enum values will now always be in upper snake_case.

## 3.2.9

* Updates text theme parameters to avoid deprecation issues.

## 3.2.8

* [dart] Deduces the correct import statement for Dart test files made with
  `dartHostTestHandler` instead of relying on relative imports.

## 3.2.7

* Requires `analyzer 4.4.0`, and replaces use of deprecated APIs.

## 3.2.6

* [java] Fixes returning int values from FlutterApi methods that fit in 32 bits.

## 3.2.5

* [c++] Fixes style issues in `FlutterError` and `ErrorOr`. The names and
  visibility of some members have changed, so this may require updates
  to existing code.

## 3.2.4

* [c++] Fixes most non-class arguments and return values in host APIs. The
  types of arguments and return values have changed, so this may require updates
  to existing code.

## 3.2.3

* Adds `unnecessary_import` to linter ignore list in generated dart tests.

## 3.2.2

* Adds `unnecessary_import` to linter ignore list for `package:flutter/foundation.dart`.

## 3.2.1

* Removes `@dart = 2.12` from generated Dart code.

## 3.2.0

* Adds experimental support for Swift generation.

## 3.1.7

* [java] Adds option to add javax.annotation.Generated annotation.

## 3.1.6

* Supports newer versions of `analyzer`.

## 3.1.5

* Fixes potential crash bug when using a nullable nested type that has nonnull
  fields in ObjC.

## 3.1.4

* [c++] Adds support for non-nullable fields, and fixes some issues with
  nullable fields. The types of some getters and setter have changed, so this
  may require updates to existing code.

## 3.1.3

* Adds support for enums in arguments to methods for HostApis.

## 3.1.2

* [c++] Fixes minor style issues in generated code. This includes the naming of
  generated methods and arguments, so will require updates to existing code.

## 3.1.1

* Updates for non-nullable bindings.

## 3.1.0

* [c++] Adds C++ code generator.

## 3.0.4

* [objc] Simplified some code output, including avoiding Xcode warnings about
  using `NSNumber*` directly as boolean value.
* [tests] Moved test script to enable CI.

## 3.0.3

* Adds ability for generators to do AST validation.  This can help generators
  without complete implementations to report gaps in coverage.

## 3.0.2

* Fixes non-nullable classes and enums as fields.
* Fixes nullable collections as return types.

## 3.0.1

* Enables NNBD for the Pigeon tool itself.
* [tests] Updates legacy Dart commands.

## 3.0.0

* **BREAKING CHANGE**: Removes the `--dart_null_safety` flag. Generated Dart
  now always uses nullability annotations, and thus requires Dart 2.12 or later.

## 2.0.4

* Fixes bug where Dart `FlutterApi`s would assert that a nullable argument was nonnull.

## 2.0.3

* Makes the generated Java Builder class final.

## 2.0.2

* Fixes Java crash for nullable nested type.

## 2.0.1

* Adds support for TaskQueues for serial background execution.

## 2.0.0

* Implements nullable parameters.
* **BREAKING CHANGE** - Nonnull parameters to async methods on HostApis for ObjC
  now have the proper nullability hints.

## 1.0.19

* Implements nullable return types.

## 1.0.18

* [front-end] Fix error caused by parsing `copyrightHeaders` passed to options in `@ConfigurePigeon`.

## 1.0.17

* [dart_test] Adds missing linter ignores.
* [objc] Factors out helper function for reading from NSDictionary's.
* [objc] Renames static variables to match Google style.

## 1.0.16

* Updates behavior of run\_tests.dart with no arguments.
* [debugging] Adds `ast_out` to help with debugging the compiler front-end.
* [front-end, dart] Adds support for non-null fields in data classes in the
  front-end parser and the Dart generator (unsupported languages ignore the
  designation currently).
* [front-end, dart, objc, java] Adds support for non-null fields in data
  classes.

## 1.0.15

* [java] Fix too little information when having an exception

## 1.0.14

* [tests] Port several generator tests to run in Dart over bash

## 1.0.13

* [style] Fixes new style rules for Dart analyzer.

## 1.0.12

* [java] Fixes enum support for null values.

## 1.0.11

* [ci] Starts transition to a Dart test runner, adds windows support.
* [front-end] Starts issuing an error if enums are used in type arguments.
* [front-end] Passes through all enums, referenced or not so they can be used as
  a work around for direct enum support.

## 1.0.10

* [front-end] Made sure that explicit use of Object actually creates the codec
  that can represent custom classes.

## 1.0.9

* [dart] Fixed cast exception that can happen with primitive data types with
  type arguments in FlutterApi's.

## 1.0.8

* [front-end] Started accepting explicit Object references in type arguments.
* [codecs] Fixed nuisance where duplicate entries could show up in custom codecs.

## 1.0.7

* [front-end] Fixed bug where nested classes' type arguments aren't included in
  the output (generated class and codec).

## 1.0.6

* Updated example README for set up steps.

## 1.0.5

* [java] Fixed bug when using Integer arguments to methods declared with 'int'
  arguments.

## 1.0.4

* [front-end] Fixed bug where codecs weren't generating support for types that
  only show up in type arguments.

## 1.0.3

* [objc] Updated assert message for incomplete implementations of protocols.

## 1.0.2

* [java] Made it so `@async` handlers in `@HostApi()` can report errors
  explicitly.

## 1.0.1

* [front-end] Fixed bug where classes only referenced as type arguments for
  generics weren't being generated.

## 1.0.0

* Started allowing primitive data types as arguments and return types.
* Generics support.
* Support for functions with more than one argument.
* [command-line] Added `one_language` flag for allowing Pigeon to only generate
  code for one platform.
* [command-line] Added the optional sdkPath parameter for specifying Dart SDK
  path.
* [dart] Fixed copyright headers for Dart test output.
* [front-end] Added more errors for incorrect usage of Pigeon (previously they
  were just ignored).
* [generators] Moved Pigeon to using a custom codec which allows collection
  types to contain custom classes.
* [java] Fixed NPE in Java generated code for nested types.
* [objc] **BREAKING CHANGE:** logic for generating Objective-C selectors has
  changed. `void add(Input value)` will now translate to
  `-(void)addValue:(Input*)value`, methods with no arguments will translate to
  `...WithError:` or `...WithCompletion:`.
* [objc] Added `@ObjCSelector` for specifying custom objc selectors.

## 0.3.0

* Updated the front-end parser to use dart
  [`analyzer`](https://pub.dev/packages/analyzer) instead of `dart:mirrors`.
  `dart:mirrors` doesn't support null-safe code so there were a class of
  features we couldn't implement without this migration.
* **BREAKING CHANGE** - the `configurePigeon` function has been migrated to a
  `@ConfigurePigeon` annotation.  See `./pigeons/message.dart` for an example.
  The annotation can be attached to anything in the file to take effect.
* **BREAKING CHANGE** - Now Pigeon files must be in one file per invocation of
  Pigeon.  For example, the classes your APIs use must be in the same file as
  your APIs.  If your Pigeon file imports another source file, it won't actually
  import it.

## 0.2.4

* bugfix in front-end parser for recursively referenced datatypes.

## 0.2.3

* bugfix in iOS async handlers of functions with no arguments.

## 0.2.2

* Added support for enums.

## 0.2.1

* Java: Fixed issue where multiple async HostApis can generate multiple Result interfaces.
* Dart: Made it so you can specify the BinaryMessenger of the generated APIs.

## 0.2.0

* **BREAKING CHANGE** - Pigeon files must be null-safe now.  That means the
  fields inside of the classes must be declared nullable (
  [non-null fields](https://github.com/flutter/flutter/issues/59118) aren't yet
  supported).  Migration example:

```dart
// Version 0.1.x
class Foo {
  int bar;
  String baz;
}

// Version 0.2.x
class Foo {
  int? bar;
  String? baz;
}
```

* **BREAKING CHANGE** - The default output from Pigeon is now null-safe.  If you
  want non-null-safe code you must provide the `--no-dart_null_safety` flag.
* The Pigeon source code is now null-safe.
* Fixed niladic non-value returning async functions in the Java generator.
* Made `runCommandLine` return an the status code.

## 0.1.24

* Moved logic from bin/ to lib/ to help customers wrap up the behavior.
* Added some more linter ignores for Dart.

## 0.1.23

* More Java linter and linter fixes.

## 0.1.22

* Java code generator enhancements:
  * Added linter tests to CI.
  * Fixed some linter issues in the Java code.

## 0.1.21

* Fixed decode method on generated Flutter classes that use null-safety and have
  null values.

## 0.1.20

* Implemented `@async` HostApi's for iOS.
* Fixed async FlutterApi methods with void return.

## 0.1.19

* Fixed a bug introduced in 0.1.17 where methods without arguments were
  no longer being called.

## 0.1.18

* Null safe requires Dart 2.12.

## 0.1.17

* Split out test code generation for Dart into a separate file via the
  --dart_test_out flag.

## 0.1.16

* Fixed running in certain environments where NNBD is enabled by default.

## 0.1.15

* Added support for running in versions of Dart that support NNBD.

## 0.1.14

* [Windows] Fixed executing from drives other than C:.

## 0.1.13

* Fixed execution on Windows with certain setups where Dart didn't allow
  backslashes in `import` statements.

## 0.1.12

* Fixed assert failure with creating a PlatformException as a result of an
  exception in Java handlers.

## 0.1.11

* Added flag to generate null safety annotated Dart code `--dart_null_safety`.
* Made it so Dart API setup methods can take null.

## 0.1.10+1

* Updated the examples page.

## 0.1.10

* Fixed bug that prevented running `pigeon` on Windows (introduced in `0.1.8`).

## 0.1.9

* Fixed bug where executing pigeon without arguments would crash (introduced in 0.1.8).

## 0.1.8

* Started spawning pigeon_lib in an isolate instead of a subprocess.  The
  subprocess could have lead to errors if the dart version on $PATH didn't match
  the one that comes with flutter.

## 0.1.7

* Fixed Dart compilation for later versions that support null safety, opting out
  of it for now.
* Fixed nested types in the Java runtime.

## 0.1.6

* Fixed unused variable linter warning in Dart code under certain conditions.

## 0.1.5

* Made array datatypes correctly get imported and exported avoiding the need to
  add extra imports to generated code.

## 0.1.4

* Fixed nullability for NSError's in generated objc code.
* Fixed nullability of nested objects in the Dart generator.
* Added test to make sure the pigeon version is correct in generated code headers.

## 0.1.3

* Added error message if supported datatypes are used as arguments or return
  types directly, without an enclosing class.
* Added support for List and Map datatypes in Java and Objective-C targets.

## 0.1.2+1

* Updated the Readme.md.

## 0.1.2

* Removed static analysis warnings from generated Java code.

## 0.1.1

* Fixed issue where nested types didn't work if they weren't present in the Api.

## 0.1.0

* Added pigeon.dart.
* Fixed some Obj-C linter problems.
* Added the ability to generate a mock handler in Dart.

## 0.1.0-experimental.11

* Fixed setting an api to null in Java.

## 0.1.0-experimental.10

* Added support for void argument functions.
* Added nullability annotations to generated objc code.

## 0.1.0-experimental.9

* Added e2e tests for iOS.

## 0.1.0-experimental.8

* Renamed `setupPigeon` to `configurePigeon`.

## 0.1.0-experimental.7

* Suppressed or got rid of warnings in generated Dart code.

## 0.1.0-experimental.6

* Added support for void return types.

## 0.1.0-experimental.5

* Fixed runtime exception in Android with values of ints less than 2^32.
* Incremented codegen version warning.

## 0.1.0-experimental.4

* Fixed primitive types for Android Java.

## 0.1.0-experimental.3

* Added support for for Android Java.

## 0.1.0-experimental.2

* Added Host->Flutter calls for Objective-C

## 0.1.0-experimental.1

* Fixed warning in the README.md

## 0.1.0-experimental.0

* Initial release.<|MERGE_RESOLUTION|>--- conflicted
+++ resolved
@@ -1,12 +1,10 @@
-<<<<<<< HEAD
 ## 6.0.0
 
 * Creates StructuredGenerator class and implements it on all platforms.
-=======
+
 ## 5.0.1
 
 * [c++] Fixes undefined behavior in `@async` methods.
->>>>>>> 62e04e12
 
 ## 5.0.0
 
