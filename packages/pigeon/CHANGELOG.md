--- conflicted
+++ resolved
@@ -1,16 +1,14 @@
-<<<<<<< HEAD
+## 22.3.0
+
+* [swift] Adds implementation for `@ProxyApi`.
+
+## 22.2.0
+
+* [kotlin] Adds implementation for `@ProxyApi`.
+
 ## 22.1.0
 
-* [swift] Adds implementation for `@ProxyApi`.
-=======
-## 22.2.0
-
-* [kotlin] Adds implementation for `@ProxyApi`.
-
-## 22.1.0
-
 * Allows generation of classes that aren't referenced in an API.
->>>>>>> c9c00043
 
 ## 22.0.0
 
