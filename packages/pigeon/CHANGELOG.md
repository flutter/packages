<<<<<<< HEAD
## 23.0.0

* [swift] Changes `PigeonError` class to conform to `Sendable`.
=======
## 22.7.4

* [dart] Fixes bug with multi-instance event channel support.

## 22.7.3

* Adds compatibility with `analyzer` 7.x.*.
>>>>>>> 65177cb7

## 22.7.2

* Updates README to discuss best practices for using Pigeon-generated code.

## 22.7.1

* [swift] Adds support for platform checks of imports of ProxyApis.
* Updates minimum supported SDK version to Flutter 3.22/Dart 3.4.

## 22.7.0

* [swift, kotlin] Adds event channel support.
* [swift, kotlin] Adds `sealed` class inheritance support.
* [swift] Updates codec class names to be upper camel case.

## 22.6.4

* [swift] Fixes the channel names of the named constructors of ProxyApis.

## 22.6.3

* Replaces deprecated collection method usage.

## 22.6.2

* Removes the `@protected` annotation from the InstanceManager field of the
  `PigeonInternalProxyApiBaseClass`.

## 22.6.1

* [gobject] Moves class declarations to the header to work around a bug in some
  versions of glib.

## 22.6.0

* [swift] Adds `includeErrorClass` to `SwiftOptions`.

## 22.5.0

* [swift] Adds implementation for `@ProxyApi`.

## 22.4.2

* Updates `README.md` to replace the deprecated `flutter pub run pigeon` command with `dart run pigeon`.

## 22.4.1

* [dart] Fixes bug where special handling of ints is ignored if no custom types are used.

## 22.4.0

* Adds support for non-nullable types in collections.

## 22.3.0

* Adds support for enums and classes in collections.

## 22.2.0

* [kotlin] Adds implementation for `@ProxyApi`.

## 22.1.0

* Allows generation of classes that aren't referenced in an API.

## 22.0.0

* [dart] Changes codec to send int64 instead of int32.
* **Breaking Change** [swift] Changes generic `map` to nullable keys of `AnyHashable` to conform to other platforms.
* Adds tests to validate collections of ints.

## 21.2.0

* Removes restriction on number of custom types.
* [java] Fixes bug with multiple enums.
* [java] Removes `Object` from generics.
* [objc] Fixes bug with multiple enums per data class.
* Updates `varPrefix` and `classMemberNamePrefix`.
* Updates minimum supported SDK version to Flutter 3.19/Dart 3.3.

## 21.1.0

* Adds GObject (Linux) support.

## 21.0.0

* **Breaking Change** [cpp] Fixes style of enum names. References to enum values
  will need to be updated to `EnumType.kValue` style, instead of the previous
  `EnumType.value`.

## 20.0.2

* [java] Adds `equals` and `hashCode` support for data classes.
* [swift] Fully-qualifies types in Equatable extension test.

## 20.0.1

* [cpp] Fixes handling of null class arguments.

## 20.0.0

* Moves all codec logic to single custom codec per file.
* **Breaking Change** Limits the number of total custom types to 126.
  * If more than 126 custom types are needed, consider breaking up your definition files.
* Fixes bug that prevented collection subtypes from being added properly.
* [swift] Adds `@unchecked Sendable` to codec method.
* [objc] [cpp] Fixes bug that prevented setting custom header import path.

## 19.0.2

* [kotlin] Adds the `@JvmOverloads` to the `HostApi` setUp method. This prevents the calling Java code from having to provide an empty `String` as Kotlin provides it by default

## 19.0.1

* [dart] Updates `PigeonInstanceMangerApi` to use the shared api channel code.

## 19.0.0

* **Breaking Change** [swift] Removes `FlutterError` in favor of `PigeonError`.
* Updates minimum supported SDK version to Flutter 3.16/Dart 3.2.

## 18.0.1

* Fixes unnecessary calls of `toList` and `fromList` when encoding/decoding data classes.
* [kotlin] Changes to some code to make it more idiomatic.
* Removes collisions with the word `list`.

## 18.0.0

* Adds message channel suffix option to all APIs.
* **Breaking Change** [dart] Changes `FlutterApi` `setup` to `setUp`.

## 17.3.0

* [swift] Adds `@SwiftClass` annotation to allow choice between `struct` and `class` for data classes.
* [cpp] Adds support for recursive data class definitions.

## 17.2.0

* [dart] Adds implementation for `@ProxyApi`.

## 17.1.3

* [objc] Fixes double prefixes added to enum names.

## 17.1.2

* [swift] Separates message call code generation into separate methods.

## 17.1.1

* Removes heap allocation in generated C++ code.

## 17.1.0

* [kotlin] Adds `includeErrorClass` to `KotlinOptions`.
* Updates minimum supported SDK version to Flutter 3.13/Dart 3.1.

## 17.0.0

* **Breaking Change** [kotlin] Converts Kotlin enum case generation to SCREAMING_SNAKE_CASE.
  * Updates `writeEnum` function to adhere to Kotlin naming conventions.
  * Improves handling of complex names with enhanced regex patterns.
  * Expands unit tests for comprehensive name conversion validation.
  * **Migration Note**: This change modifies the naming convention of Kotlin enum cases generated from the Pigeon package. It is recommended to review the impact on your existing codebase and update any dependent code accordingly.

## 16.0.5

* Adds ProxyApi to AST generation.

## 16.0.4

* [swift] Improve style of Swift output.

## 16.0.3

* [kotlin] Separates message call code generation into separate methods.

## 16.0.2

* [dart] Separates message call code generation into separate methods.

## 16.0.1

* [dart] Fixes test generation for missing wrapResponse method if only host Api.

## 16.0.0

* [java] Adds `VoidResult` type for `Void` returns.
* **Breaking Change** [java] Updates all `Void` return types to use new `VoidResult`.

## 15.0.3

* Fixes new lint warnings.

## 15.0.2

* Prevents optional and non-positional parameters in Flutter APIs.
* [dart] Fixes named parameters in test output of host API methods.

## 15.0.1

* [java] Adds @CanIgnoreReturnValue annotation to class builder.

## 15.0.0

* **Breaking Change** [kotlin] Updates Flutter API to use new errorClassName.

## 14.0.1

* Updates minimum supported SDK version to Flutter 3.10/Dart 3.0.
* Updates issue_tracker link.

## 14.0.0

* **Breaking change** [dart] Renames locally defined host API variables.
  * [dart] Host api static field `codec` changed to `pigeonChannelCodec`.
* [dart] Adds named parameters to host API methods.
* [dart] Adds optional parameters to host API methods.
* [dart] Adds default values for class constructors and host API methods.
* Adds `isEnum` and `isClass` to `TypeDeclaration`s.
* [cpp] Fixes `FlutterError` generation being tied to ErrorOr.

## 13.1.2

* Adds compatibility with `analyzer` 6.x.

## 13.1.1

* [kotlin] Removes unnecessary `;`s in generated code.

## 13.1.0

* [swift] Fixes Flutter Api void return error handling.
  * This shouldn't be breaking for anyone, but if you were incorrectly getting
    success responses, you may now be failing (correctly).
* Adds method channel name to error response when channel fails to connect.
* Reduces code generation duplication.
* Changes some methods to only be generated if needed.

## 13.0.0

* **Breaking Change** [objc] Eliminates boxing of non-nullable primitive types
  (bool, int, double). Changes required:
  * Implementations of host API methods that take non-nullable
    primitives will need to be updated to match the new signatures.
  * Calls to Flutter API methods that take non-nullable primitives will need to
    be updated to pass unboxed values.
  * Calls to non-nullable primitive property methods on generated data classes
    will need to be updated.
  * **WARNING**: Current versions of `Xcode` do not appear to warn about
    implicit `NSNumber *` to `BOOL` conversions, so code that is no longer
    correct after this breaking change may compile without warning. For example,
    `myGeneratedClass.aBoolProperty = @NO` can silently set `aBoolProperty` to
    `YES`. Any data class or Flutter API interactions involving `bool`s should
    be carefully audited by hand when updating.

## 12.0.1

* [swift] Adds protocol for Flutter APIs.

## 12.0.0

* Adds error handling on Flutter API methods.
* **Breaking Change** [kotlin] Flutter API methods now return `Result<return-type>`.
* **Breaking Change** [swift] Flutter API methods now return `Result<return-type, FlutterError>`.
* **Breaking Change** [java] Removes `Reply` class from all method returns and replaces it with `Result`.
  * Changes required: Replace all `Reply` callbacks with `Result` classes that contain both `success` and `failure` methods.
* **Breaking Change** [java] Adds `NullableResult` class for all nullable method returns.
  * Changes required: Any method that returns a nullable type will need to be updated to return `NullableResult` rather than `Result`.
* **Breaking Change** [java] Renames Host API `setup` method to `setUp`.
* **Breaking Change** [objc] Boxes all enum returns to allow for `nil` response on error.
* **Breaking Change** [objc] Renames `<api>Setup` to `SetUp<api>`.

## 11.0.1

* Adds pub topics to package metadata.

## 11.0.0

* Adds primitive enum support.
* [objc] Fixes nullable enums.
* **Breaking Change** [objc] Changes all nullable enums to be boxed in custom classes.
* **Breaking Change** [objc] Changes all enums names to have class prefix.
* Updates minimum supported SDK version to Flutter 3.7/Dart 2.19.

## 10.1.6

* Fixes generation failures when an output file is in a directory that doesn't already exist.

## 10.1.5

* [dart] Fixes import in generated test output when overriding package name.

## 10.1.4

* Adds package name to method channel strings to avoid potential collisions between plugins.
* Adds dartPackageName option to `pigeonOptions`.

## 10.1.3

* Adds generic `Object` field support to data classes.

## 10.1.2

* [swift] Fixes a crash when passing `null` for nested nullable classes.

## 10.1.1

* Updates README to better reflect modern usage.

## 10.1.0

* [objc] Adds macOS support to facilitate code sharing with existing iOS plugins.

## 10.0.1

* Requires `analyzer 5.13.0` and replaces use of deprecated APIs.

## 10.0.0

* [swift] Avoids using `Any` to represent `Optional`.
* [swift] **Breaking Change** A raw `List` (without generic type argument) in Dart will be
  translated into `[Any?]` (rather than `[Any]`).
* [swift] **Breaking Change** A raw `Map` (without generic type argument) in Dart will be
  translated into `[AnyHashable:Any?]` (rather than `[AnyHashable:Any]`).
* Adds an example application that uses Pigeon directly, rather than in a plugin.

## 9.2.5

* Reports an error when trying to use an enum directly in a `List` or `Map`
  argument.

## 9.2.4

* [objc] Fixes a warning due to a C++-style function signature in the codec
  getter's definition.

## 9.2.3

* [java] Fixes `UnknownNullability` and `SyntheticAccessor` warnings.

## 9.2.2

* [cpp] Minor changes to output style.

## 9.2.1

* [swift] Fixes NSNull casting crash.

## 9.2.0

* [cpp] Removes experimental tags.

## 9.1.4

* Migrates off deprecated `BinaryMessenger` API.

## 9.1.3

* [cpp] Requires passing any non-nullable fields of generated data classes as
  constructor arguments, similar to what is done in other languages. This may
  require updates to existing code that creates data class instances on the
  native side.
* [cpp] Adds a convenience constructor to generated data classes to set all
  fields during construction.

## 9.1.2

* [cpp] Fixes class parameters to Flutter APIs.
* Updates minimum Flutter version to 3.3.

## 9.1.1

* [swift] Removes experimental tags.
* [kotlin] Removes experimental tags.

## 9.1.0

* [java] Adds a `GeneratedApi.FlutterError` exception for passing custom error details (code, message, details).
* [kotlin] Adds a `FlutterError` exception for passing custom error details (code, message, details).
* [kotlin] Adds an `errorClassName` option in `KotlinOptions` for custom error class names.
* [java] Removes legacy try catch from async APIs.
* [java] Removes legacy null check on non-nullable method arguments.
* [cpp] Fixes wrong order of items in `FlutterError`.
* Adds `FlutterError` handling integration tests for all platforms.

## 9.0.7

* [swift] Changes all ints to int64.
  May require code updates to existing code.
* Adds integration tests for int64.

## 9.0.6

* [kotlin] Removes safe casting from decode process.
* [swift] Removes safe casting from decode process.

## 9.0.5

* Removes the unnecessary Flutter constraint.
* Removes an unnecessary null check.
* Aligns Dart and Flutter SDK constraints.

## 9.0.4

* Adds parameter to generate Kotlin code in example README.

## 9.0.3

* [kotlin] Fixes compiler warnings in generated output.
* [swift] Fixes compiler warnings in generated output.

## 9.0.2

* [swift] Removes safe casting from decode process.
* [kotlin] Removes safe casting from decode process.

## 9.0.1

* Updates links for the merge of flutter/plugins into flutter/packages.

## 9.0.0

* **Breaking Change** Updates `DartOptions` to be immutable and adds const to the constructor.
* [java] Reverts `final` changes to Flutter Api classes.

## 8.0.0

* [objc] **BREAKING CHANGE**: FlutterApi calls now return a `FlutterError`,
  rather than an `NSError`, on failure.
* [objc] Fixes an unused function warning when only generating FlutterApi.

## 7.2.1

* [kotlin] Fixes Flutter API int errors with updated casting.

## 7.2.0

* [swift] Changes async method completion types.
  May require code updates to existing code.
* [swift] Adds error handling to async methods.
* [kotlin] Changes async method completion types.
  May require code updates to existing code.
* [kotlin] Adds error handling to async methods.
* Adds async error handling integration tests for all platforms.

## 7.1.5

* Updates code to fix strict-cast violations.

## 7.1.4

* [java] Fixes raw types lint issues.

## 7.1.3

* [objc] Removes unused function.

## 7.1.2

* [swift] Adds error handling to sync host API methods.

## 7.1.1

* [c++] Fixes handling of the `cpp*` options in `@ConfigurePigeon` annotations.

## 7.1.0

* Adds `@SwiftFunction` annotation for specifying custom swift function signature.

## 7.0.5

* Requires analyzer 5.0.0 and replaces use of deprecated APIs.

## 7.0.4

* [c++] Fixes minor output formatting issues.

## 7.0.3

* Updates scoped methods to prevent symbol-less use.

## 7.0.2

* [kotlin] Fixes a missed casting of not nullable Dart 'int' to Kotlin 64bit long.

## 7.0.1

* [generator_tools] adds `newln` method for adding empty lines and ending lines.
* Updates generators to more closely match Flutter formatter tool output.

## 7.0.0

* [java] **BREAKING CHANGE**: Makes data classes final.
  Updates generators for 1p linters.

## 6.0.3

* [docs] Updates README.md.

## 6.0.2

* [kotlin] Fixes a bug with a missed line break between generated statements in the `fromList` function of the companion object.

## 6.0.1

* [c++] Fixes most non-class arguments and return values in Flutter APIs. The
  types of arguments and return values have changed, so this may require updates
  to existing code.

## 6.0.0

* Creates StructuredGenerator class and implements it on all platforms.

## 5.0.1

* [c++] Fixes undefined behavior in `@async` methods.

## 5.0.0

* Creates new Generator classes for each language.

## 4.2.16

* [swift] Fixes warnings with `Object` parameters.
* [dart] Fixes warnings with `Object` return values.
* [c++] Generation of APIs that use `Object` no longer fails.

## 4.2.15

* Relocates generator classes. (Reverted)

## 4.2.14

* [c++] Fixes reply sending non EncodableValue wrapped lists.

## 4.2.13

* Add documentation comment support for Enum members.

## 4.2.12

* Updates serialization to use lists instead of maps to improve performance.

## 4.2.11

* [swift] Fixes compressed list data types.

## 4.2.10

* [java] Changes generated enum field to be final.

## 4.2.9

* [kotlin] Fixes a bug with some methods that return `void`.

## 4.2.8

* Adds the ability to use `runWithOptions` entrypoint to allow external libraries to use the pigeon easier.

## 4.2.7

* [swift] Fixes a bug when calling methods that return `void`.

## 4.2.6

* Fixes bug with parsing documentation comments that start with '/'.

## 4.2.5

* [dart] Fixes enum parameter handling in Dart test API class.

## 4.2.4

* [kotlin] Fixes Kotlin generated sync host API error.

## 4.2.3

* [java] Adds assert `args != null`.
* [java] Changes the args of a single element to `ArrayList` from `Arrays.asList` to `Collections.singletonList`.
* [java] Removes cast for `Object`.

## 4.2.2

* Removes unneeded custom codecs for all languages.

## 4.2.1

* Adds documentation comment support for Kotlin.

## 4.2.0

* Adds experimental support for Kotlin generation.

## 4.1.1

* [java] Adds missing `@NonNull` annotations to some methods.

## 4.1.0

* Adds documentation comment support for all currently supported languages.

## 4.0.3

* [swift] Makes swift output work on macOS.

## 4.0.2

* Fixes lint warnings.

## 4.0.1

* Exposes `SwiftOptions`.

## 4.0.0

* [java] **BREAKING CHANGE**: Changes style for enum values from camelCase to snake_case.
  Generated java enum values will now always be in upper snake_case.

## 3.2.9

* Updates text theme parameters to avoid deprecation issues.

## 3.2.8

* [dart] Deduces the correct import statement for Dart test files made with
  `dartHostTestHandler` instead of relying on relative imports.

## 3.2.7

* Requires `analyzer 4.4.0`, and replaces use of deprecated APIs.

## 3.2.6

* [java] Fixes returning int values from FlutterApi methods that fit in 32 bits.

## 3.2.5

* [c++] Fixes style issues in `FlutterError` and `ErrorOr`. The names and
  visibility of some members have changed, so this may require updates
  to existing code.

## 3.2.4

* [c++] Fixes most non-class arguments and return values in host APIs. The
  types of arguments and return values have changed, so this may require updates
  to existing code.

## 3.2.3

* Adds `unnecessary_import` to linter ignore list in generated dart tests.

## 3.2.2

* Adds `unnecessary_import` to linter ignore list for `package:flutter/foundation.dart`.

## 3.2.1

* Removes `@dart = 2.12` from generated Dart code.

## 3.2.0

* Adds experimental support for Swift generation.

## 3.1.7

* [java] Adds option to add javax.annotation.Generated annotation.

## 3.1.6

* Supports newer versions of `analyzer`.

## 3.1.5

* Fixes potential crash bug when using a nullable nested type that has nonnull
  fields in ObjC.

## 3.1.4

* [c++] Adds support for non-nullable fields, and fixes some issues with
  nullable fields. The types of some getters and setter have changed, so this
  may require updates to existing code.

## 3.1.3

* Adds support for enums in arguments to methods for HostApis.

## 3.1.2

* [c++] Fixes minor style issues in generated code. This includes the naming of
  generated methods and arguments, so will require updates to existing code.

## 3.1.1

* Updates for non-nullable bindings.

## 3.1.0

* [c++] Adds C++ code generator.

## 3.0.4

* [objc] Simplified some code output, including avoiding Xcode warnings about
  using `NSNumber*` directly as boolean value.
* [tests] Moved test script to enable CI.

## 3.0.3

* Adds ability for generators to do AST validation.  This can help generators
  without complete implementations to report gaps in coverage.

## 3.0.2

* Fixes non-nullable classes and enums as fields.
* Fixes nullable collections as return types.

## 3.0.1

* Enables NNBD for the Pigeon tool itself.
* [tests] Updates legacy Dart commands.

## 3.0.0

* **BREAKING CHANGE**: Removes the `--dart_null_safety` flag. Generated Dart
  now always uses nullability annotations, and thus requires Dart 2.12 or later.

## 2.0.4

* Fixes bug where Dart `FlutterApi`s would assert that a nullable argument was nonnull.

## 2.0.3

* [java] Makes the generated Builder class final.

## 2.0.2

* [java] Fixes crash for nullable nested type.

## 2.0.1

* Adds support for TaskQueues for serial background execution.

## 2.0.0

* Implements nullable parameters.
* **BREAKING CHANGE** - Nonnull parameters to async methods on HostApis for ObjC
  now have the proper nullability hints.

## 1.0.19

* Implements nullable return types.

## 1.0.18

* [front-end] Fix error caused by parsing `copyrightHeaders` passed to options in `@ConfigurePigeon`.

## 1.0.17

* [dart_test] Adds missing linter ignores.
* [objc] Factors out helper function for reading from NSDictionary's.
* [objc] Renames static variables to match Google style.

## 1.0.16

* Updates behavior of run\_tests.dart with no arguments.
* [debugging] Adds `ast_out` to help with debugging the compiler front-end.
* [front-end, dart] Adds support for non-null fields in data classes in the
  front-end parser and the Dart generator (unsupported languages ignore the
  designation currently).
* [front-end, dart, objc, java] Adds support for non-null fields in data
  classes.

## 1.0.15

* [java] Fix too little information when having an exception

## 1.0.14

* [tests] Port several generator tests to run in Dart over bash

## 1.0.13

* [style] Fixes new style rules for Dart analyzer.

## 1.0.12

* [java] Fixes enum support for null values.

## 1.0.11

* [ci] Starts transition to a Dart test runner, adds windows support.
* [front-end] Starts issuing an error if enums are used in type arguments.
* [front-end] Passes through all enums, referenced or not so they can be used as
  a work around for direct enum support.

## 1.0.10

* [front-end] Made sure that explicit use of Object actually creates the codec
  that can represent custom classes.

## 1.0.9

* [dart] Fixed cast exception that can happen with primitive data types with
  type arguments in FlutterApi's.

## 1.0.8

* [front-end] Started accepting explicit Object references in type arguments.
* [codecs] Fixed nuisance where duplicate entries could show up in custom codecs.

## 1.0.7

* [front-end] Fixed bug where nested classes' type arguments aren't included in
  the output (generated class and codec).

## 1.0.6

* Updated example README for set up steps.

## 1.0.5

* [java] Fixed bug when using Integer arguments to methods declared with 'int'
  arguments.

## 1.0.4

* [front-end] Fixed bug where codecs weren't generating support for types that
  only show up in type arguments.

## 1.0.3

* [objc] Updated assert message for incomplete implementations of protocols.

## 1.0.2

* [java] Made it so `@async` handlers in `@HostApi()` can report errors
  explicitly.

## 1.0.1

* [front-end] Fixed bug where classes only referenced as type arguments for
  generics weren't being generated.

## 1.0.0

* Started allowing primitive data types as arguments and return types.
* Generics support.
* Support for functions with more than one argument.
* [command-line] Added `one_language` flag for allowing Pigeon to only generate
  code for one platform.
* [command-line] Added the optional sdkPath parameter for specifying Dart SDK
  path.
* [dart] Fixed copyright headers for Dart test output.
* [front-end] Added more errors for incorrect usage of Pigeon (previously they
  were just ignored).
* [generators] Moved Pigeon to using a custom codec which allows collection
  types to contain custom classes.
* [java] Fixed NPE in Java generated code for nested types.
* [objc] **BREAKING CHANGE:** logic for generating selectors has changed.
  `void add(Input value)` will now translate to
  `-(void)addValue:(Input*)value`, methods with no arguments will translate to
  `...WithError:` or `...WithCompletion:`.
* [objc] Added `@ObjCSelector` for specifying custom objc selectors.

## 0.3.0

* Updated the front-end parser to use dart
  [`analyzer`](https://pub.dev/packages/analyzer) instead of `dart:mirrors`.
  `dart:mirrors` doesn't support null-safe code so there were a class of
  features we couldn't implement without this migration.
* **BREAKING CHANGE** - the `configurePigeon` function has been migrated to a
  `@ConfigurePigeon` annotation.  See `./pigeons/message.dart` for an example.
  The annotation can be attached to anything in the file to take effect.
* **BREAKING CHANGE** - Now Pigeon files must be in one file per invocation of
  Pigeon.  For example, the classes your APIs use must be in the same file as
  your APIs.  If your Pigeon file imports another source file, it won't actually
  import it.

## 0.2.4

* bugfix in front-end parser for recursively referenced datatypes.

## 0.2.3

* bugfix in iOS async handlers of functions with no arguments.

## 0.2.2

* Added support for enums.

## 0.2.1

* Java: Fixed issue where multiple async HostApis can generate multiple Result interfaces.
* Dart: Made it so you can specify the BinaryMessenger of the generated APIs.

## 0.2.0

* **BREAKING CHANGE** - Pigeon files must be null-safe now.  That means the
  fields inside of the classes must be declared nullable (
  [non-null fields](https://github.com/flutter/flutter/issues/59118) aren't yet
  supported).  Migration example:

```dart
// Version 0.1.x
class Foo {
  int bar;
  String baz;
}

// Version 0.2.x
class Foo {
  int? bar;
  String? baz;
}
```

* **BREAKING CHANGE** - The default output from Pigeon is now null-safe.  If you
  want non-null-safe code you must provide the `--no-dart_null_safety` flag.
* The Pigeon source code is now null-safe.
* Fixed niladic non-value returning async functions in the Java generator.
* Made `runCommandLine` return an the status code.

## 0.1.24

* Moved logic from bin/ to lib/ to help customers wrap up the behavior.
* Added some more linter ignores for Dart.

## 0.1.23

* More Java linter and linter fixes.

## 0.1.22

* Java code generator enhancements:
  * Added linter tests to CI.
  * Fixed some linter issues in the Java code.

## 0.1.21

* Fixed decode method on generated Flutter classes that use null-safety and have
  null values.

## 0.1.20

* Implemented `@async` HostApi's for iOS.
* Fixed async FlutterApi methods with void return.

## 0.1.19

* Fixed a bug introduced in 0.1.17 where methods without arguments were
  no longer being called.

## 0.1.18

* Null safe requires Dart 2.12.

## 0.1.17

* Split out test code generation for Dart into a separate file via the
  --dart_test_out flag.

## 0.1.16

* Fixed running in certain environments where NNBD is enabled by default.

## 0.1.15

* Added support for running in versions of Dart that support NNBD.

## 0.1.14

* [Windows] Fixed executing from drives other than C:.

## 0.1.13

* Fixed execution on Windows with certain setups where Dart didn't allow
  backslashes in `import` statements.

## 0.1.12

* Fixed assert failure with creating a PlatformException as a result of an
  exception in Java handlers.

## 0.1.11

* Added flag to generate null safety annotated Dart code `--dart_null_safety`.
* Made it so Dart API setup methods can take null.

## 0.1.10+1

* Updated the examples page.

## 0.1.10

* Fixed bug that prevented running `pigeon` on Windows (introduced in `0.1.8`).

## 0.1.9

* Fixed bug where executing pigeon without arguments would crash (introduced in 0.1.8).

## 0.1.8

* Started spawning pigeon_lib in an isolate instead of a subprocess.  The
  subprocess could have lead to errors if the dart version on $PATH didn't match
  the one that comes with flutter.

## 0.1.7

* Fixed Dart compilation for later versions that support null safety, opting out
  of it for now.
* Fixed nested types in the Java runtime.

## 0.1.6

* Fixed unused variable linter warning in Dart code under certain conditions.

## 0.1.5

* Made array datatypes correctly get imported and exported avoiding the need to
  add extra imports to generated code.

## 0.1.4

* Fixed nullability for NSError's in generated objc code.
* Fixed nullability of nested objects in the Dart generator.
* Added test to make sure the pigeon version is correct in generated code headers.

## 0.1.3

* Added error message if supported datatypes are used as arguments or return
  types directly, without an enclosing class.
* Added support for List and Map datatypes in Java and Objective-C targets.

## 0.1.2+1

* Updated the Readme.md.

## 0.1.2

* Removed static analysis warnings from generated Java code.

## 0.1.1

* Fixed issue where nested types didn't work if they weren't present in the Api.

## 0.1.0

* Added pigeon.dart.
* Fixed some Obj-C linter problems.
* Added the ability to generate a mock handler in Dart.

## 0.1.0-experimental.11

* Fixed setting an API to null in Java.

## 0.1.0-experimental.10

* Added support for void argument functions.
* Added nullability annotations to generated objc code.

## 0.1.0-experimental.9

* Added e2e tests for iOS.

## 0.1.0-experimental.8

* Renamed `setupPigeon` to `configurePigeon`.

## 0.1.0-experimental.7

* Suppressed or got rid of warnings in generated Dart code.

## 0.1.0-experimental.6

* Added support for void return types.

## 0.1.0-experimental.5

* Fixed runtime exception in Android with values of ints less than 2^32.
* Incremented codegen version warning.

## 0.1.0-experimental.4

* Fixed primitive types for Android Java.

## 0.1.0-experimental.3

* Added support for Android Java.

## 0.1.0-experimental.2

* Added Host->Flutter calls for Objective-C

## 0.1.0-experimental.1

* Fixed warning in the README.md

## 0.1.0-experimental.0

* Initial release.<|MERGE_RESOLUTION|>--- conflicted
+++ resolved
@@ -1,8 +1,7 @@
-<<<<<<< HEAD
 ## 23.0.0
 
-* [swift] Changes `PigeonError` class to conform to `Sendable`.
-=======
+* **Breaking Change** [swift] Changes `PigeonError` class to conform to `Sendable`.
+
 ## 22.7.4
 
 * [dart] Fixes bug with multi-instance event channel support.
@@ -10,7 +9,6 @@
 ## 22.7.3
 
 * Adds compatibility with `analyzer` 7.x.*.
->>>>>>> 65177cb7
 
 ## 22.7.2
 
