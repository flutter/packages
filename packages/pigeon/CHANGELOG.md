<<<<<<< HEAD
## 24.3.0

* [dart] Adds equality methods to generated data classes.
=======
## 24.2.2

* Updates compileSdk 34 to flutter.compileSdkVersion.
>>>>>>> 4c5a7ed1

## 24.2.1

* [dart] Fixes potential race condition caused by a ProxyApi constructor message call being made in an async method.

## 24.2.0

* Adjusts task queues to use a shared task queue for all methods in a single
  API instance, to give the same ordering guarantees as non-task-queue usage.
* [swift] Adds task queue support to the Swift generator.

## 24.1.1

* [swift, kotlin] Adds an error message when a ProxyAPI callback method that returns a non-null
  value is nullable.
* [swift, kotlin] Adds an error message in the `ProxyApiBaseCodec` when an instance could not be
  retrieved when reading a value.
* [swift, kotlin] Fixes ProxyAPI platform APIs not calling completion when creating a new instance.

## 24.1.0

* [kotlin, swift] Adds annotation options to omit shared classes used in Event Channels.

## 24.0.0

* **Breaking Change** Relocates some files in `lib` that were not intended for direct client use to `lib/src`.

## 23.0.0

* **Breaking Change** [swift] Fixes a compile error about PigeonError's sendability conformance in Swift 6.
  * PigeonError's init now requires the "details" argument to be Sendable.

## 22.7.4

* [dart] Fixes bug with multi-instance event channel support.

## 22.7.3

* Adds compatibility with `analyzer` 7.x.*.

## 22.7.2

* Updates README to discuss best practices for using Pigeon-generated code.

## 22.7.1

* [swift] Adds support for platform checks of imports of ProxyApis.
* Updates minimum supported SDK version to Flutter 3.22/Dart 3.4.

## 22.7.0

* [swift, kotlin] Adds event channel support.
* [swift, kotlin] Adds `sealed` class inheritance support.
* [swift] Updates codec class names to be upper camel case.

## 22.6.4

* [swift] Fixes the channel names of the named constructors of ProxyApis.

## 22.6.3

* Replaces deprecated collection method usage.

## 22.6.2

* Removes the `@protected` annotation from the InstanceManager field of the
  `PigeonInternalProxyApiBaseClass`.

## 22.6.1

* [gobject] Moves class declarations to the header to work around a bug in some
  versions of glib.

## 22.6.0

* [swift] Adds `includeErrorClass` to `SwiftOptions`.

## 22.5.0

* [swift] Adds implementation for `@ProxyApi`.

## 22.4.2

* Updates `README.md` to replace the deprecated `flutter pub run pigeon` command with `dart run pigeon`.

## 22.4.1

* [dart] Fixes bug where special handling of ints is ignored if no custom types are used.

## 22.4.0

* Adds support for non-nullable types in collections.

## 22.3.0

* Adds support for enums and classes in collections.

## 22.2.0

* [kotlin] Adds implementation for `@ProxyApi`.

## 22.1.0

* Allows generation of classes that aren't referenced in an API.

## 22.0.0

* [dart] Changes codec to send int64 instead of int32.
* **Breaking Change** [swift] Changes generic `map` to nullable keys of `AnyHashable` to conform to other platforms.
* Adds tests to validate collections of ints.

## 21.2.0

* Removes restriction on number of custom types.
* [java] Fixes bug with multiple enums.
* [java] Removes `Object` from generics.
* [objc] Fixes bug with multiple enums per data class.
* Updates `varPrefix` and `classMemberNamePrefix`.
* Updates minimum supported SDK version to Flutter 3.19/Dart 3.3.

## 21.1.0

* Adds GObject (Linux) support.

## 21.0.0

* **Breaking Change** [cpp] Fixes style of enum names. References to enum values
  will need to be updated to `EnumType.kValue` style, instead of the previous
  `EnumType.value`.

## 20.0.2

* [java] Adds `equals` and `hashCode` support for data classes.
* [swift] Fully-qualifies types in Equatable extension test.

## 20.0.1

* [cpp] Fixes handling of null class arguments.

## 20.0.0

* Moves all codec logic to single custom codec per file.
* **Breaking Change** Limits the number of total custom types to 126.
  * If more than 126 custom types are needed, consider breaking up your definition files.
* Fixes bug that prevented collection subtypes from being added properly.
* [swift] Adds `@unchecked Sendable` to codec method.
* [objc] [cpp] Fixes bug that prevented setting custom header import path.

## 19.0.2

* [kotlin] Adds the `@JvmOverloads` to the `HostApi` setUp method. This prevents the calling Java code from having to provide an empty `String` as Kotlin provides it by default

## 19.0.1

* [dart] Updates `PigeonInstanceMangerApi` to use the shared api channel code.

## 19.0.0

* **Breaking Change** [swift] Removes `FlutterError` in favor of `PigeonError`.
* Updates minimum supported SDK version to Flutter 3.16/Dart 3.2.

## 18.0.1

* Fixes unnecessary calls of `toList` and `fromList` when encoding/decoding data classes.
* [kotlin] Changes to some code to make it more idiomatic.
* Removes collisions with the word `list`.

## 18.0.0

* Adds message channel suffix option to all APIs.
* **Breaking Change** [dart] Changes `FlutterApi` `setup` to `setUp`.

## 17.3.0

* [swift] Adds `@SwiftClass` annotation to allow choice between `struct` and `class` for data classes.
* [cpp] Adds support for recursive data class definitions.

## 17.2.0

* [dart] Adds implementation for `@ProxyApi`.

## 17.1.3

* [objc] Fixes double prefixes added to enum names.

## 17.1.2

* [swift] Separates message call code generation into separate methods.

## 17.1.1

* Removes heap allocation in generated C++ code.

## 17.1.0

* [kotlin] Adds `includeErrorClass` to `KotlinOptions`.
* Updates minimum supported SDK version to Flutter 3.13/Dart 3.1.

## 17.0.0

* **Breaking Change** [kotlin] Converts Kotlin enum case generation to SCREAMING_SNAKE_CASE.
  * Updates `writeEnum` function to adhere to Kotlin naming conventions.
  * Improves handling of complex names with enhanced regex patterns.
  * Expands unit tests for comprehensive name conversion validation.
  * **Migration Note**: This change modifies the naming convention of Kotlin enum cases generated from the Pigeon package. It is recommended to review the impact on your existing codebase and update any dependent code accordingly.

## 16.0.5

* Adds ProxyApi to AST generation.

## 16.0.4

* [swift] Improve style of Swift output.

## 16.0.3

* [kotlin] Separates message call code generation into separate methods.

## 16.0.2

* [dart] Separates message call code generation into separate methods.

## 16.0.1

* [dart] Fixes test generation for missing wrapResponse method if only host Api.

## 16.0.0

* [java] Adds `VoidResult` type for `Void` returns.
* **Breaking Change** [java] Updates all `Void` return types to use new `VoidResult`.

## 15.0.3

* Fixes new lint warnings.

## 15.0.2

* Prevents optional and non-positional parameters in Flutter APIs.
* [dart] Fixes named parameters in test output of host API methods.

## 15.0.1

* [java] Adds @CanIgnoreReturnValue annotation to class builder.

## 15.0.0

* **Breaking Change** [kotlin] Updates Flutter API to use new errorClassName.

## 14.0.1

* Updates minimum supported SDK version to Flutter 3.10/Dart 3.0.
* Updates issue_tracker link.

## 14.0.0

* **Breaking change** [dart] Renames locally defined host API variables.
  * [dart] Host api static field `codec` changed to `pigeonChannelCodec`.
* [dart] Adds named parameters to host API methods.
* [dart] Adds optional parameters to host API methods.
* [dart] Adds default values for class constructors and host API methods.
* Adds `isEnum` and `isClass` to `TypeDeclaration`s.
* [cpp] Fixes `FlutterError` generation being tied to ErrorOr.

## 13.1.2

* Adds compatibility with `analyzer` 6.x.

## 13.1.1

* [kotlin] Removes unnecessary `;`s in generated code.

## 13.1.0

* [swift] Fixes Flutter Api void return error handling.
  * This shouldn't be breaking for anyone, but if you were incorrectly getting
    success responses, you may now be failing (correctly).
* Adds method channel name to error response when channel fails to connect.
* Reduces code generation duplication.
* Changes some methods to only be generated if needed.

## 13.0.0

* **Breaking Change** [objc] Eliminates boxing of non-nullable primitive types
  (bool, int, double). Changes required:
  * Implementations of host API methods that take non-nullable
    primitives will need to be updated to match the new signatures.
  * Calls to Flutter API methods that take non-nullable primitives will need to
    be updated to pass unboxed values.
  * Calls to non-nullable primitive property methods on generated data classes
    will need to be updated.
  * **WARNING**: Current versions of `Xcode` do not appear to warn about
    implicit `NSNumber *` to `BOOL` conversions, so code that is no longer
    correct after this breaking change may compile without warning. For example,
    `myGeneratedClass.aBoolProperty = @NO` can silently set `aBoolProperty` to
    `YES`. Any data class or Flutter API interactions involving `bool`s should
    be carefully audited by hand when updating.

## 12.0.1

* [swift] Adds protocol for Flutter APIs.

## 12.0.0

* Adds error handling on Flutter API methods.
* **Breaking Change** [kotlin] Flutter API methods now return `Result<return-type>`.
* **Breaking Change** [swift] Flutter API methods now return `Result<return-type, FlutterError>`.
* **Breaking Change** [java] Removes `Reply` class from all method returns and replaces it with `Result`.
  * Changes required: Replace all `Reply` callbacks with `Result` classes that contain both `success` and `failure` methods.
* **Breaking Change** [java] Adds `NullableResult` class for all nullable method returns.
  * Changes required: Any method that returns a nullable type will need to be updated to return `NullableResult` rather than `Result`.
* **Breaking Change** [java] Renames Host API `setup` method to `setUp`.
* **Breaking Change** [objc] Boxes all enum returns to allow for `nil` response on error.
* **Breaking Change** [objc] Renames `<api>Setup` to `SetUp<api>`.

## 11.0.1

* Adds pub topics to package metadata.

## 11.0.0

* Adds primitive enum support.
* [objc] Fixes nullable enums.
* **Breaking Change** [objc] Changes all nullable enums to be boxed in custom classes.
* **Breaking Change** [objc] Changes all enums names to have class prefix.
* Updates minimum supported SDK version to Flutter 3.7/Dart 2.19.

## 10.1.6

* Fixes generation failures when an output file is in a directory that doesn't already exist.

## 10.1.5

* [dart] Fixes import in generated test output when overriding package name.

## 10.1.4

* Adds package name to method channel strings to avoid potential collisions between plugins.
* Adds dartPackageName option to `pigeonOptions`.

## 10.1.3

* Adds generic `Object` field support to data classes.

## 10.1.2

* [swift] Fixes a crash when passing `null` for nested nullable classes.

## 10.1.1

* Updates README to better reflect modern usage.

## 10.1.0

* [objc] Adds macOS support to facilitate code sharing with existing iOS plugins.

## 10.0.1

* Requires `analyzer 5.13.0` and replaces use of deprecated APIs.

## 10.0.0

* [swift] Avoids using `Any` to represent `Optional`.
* [swift] **Breaking Change** A raw `List` (without generic type argument) in Dart will be
  translated into `[Any?]` (rather than `[Any]`).
* [swift] **Breaking Change** A raw `Map` (without generic type argument) in Dart will be
  translated into `[AnyHashable:Any?]` (rather than `[AnyHashable:Any]`).
* Adds an example application that uses Pigeon directly, rather than in a plugin.

## 9.2.5

* Reports an error when trying to use an enum directly in a `List` or `Map`
  argument.

## 9.2.4

* [objc] Fixes a warning due to a C++-style function signature in the codec
  getter's definition.

## 9.2.3

* [java] Fixes `UnknownNullability` and `SyntheticAccessor` warnings.

## 9.2.2

* [cpp] Minor changes to output style.

## 9.2.1

* [swift] Fixes NSNull casting crash.

## 9.2.0

* [cpp] Removes experimental tags.

## 9.1.4

* Migrates off deprecated `BinaryMessenger` API.

## 9.1.3

* [cpp] Requires passing any non-nullable fields of generated data classes as
  constructor arguments, similar to what is done in other languages. This may
  require updates to existing code that creates data class instances on the
  native side.
* [cpp] Adds a convenience constructor to generated data classes to set all
  fields during construction.

## 9.1.2

* [cpp] Fixes class parameters to Flutter APIs.
* Updates minimum Flutter version to 3.3.

## 9.1.1

* [swift] Removes experimental tags.
* [kotlin] Removes experimental tags.

## 9.1.0

* [java] Adds a `GeneratedApi.FlutterError` exception for passing custom error details (code, message, details).
* [kotlin] Adds a `FlutterError` exception for passing custom error details (code, message, details).
* [kotlin] Adds an `errorClassName` option in `KotlinOptions` for custom error class names.
* [java] Removes legacy try catch from async APIs.
* [java] Removes legacy null check on non-nullable method arguments.
* [cpp] Fixes wrong order of items in `FlutterError`.
* Adds `FlutterError` handling integration tests for all platforms.

## 9.0.7

* [swift] Changes all ints to int64.
  May require code updates to existing code.
* Adds integration tests for int64.

## 9.0.6

* [kotlin] Removes safe casting from decode process.
* [swift] Removes safe casting from decode process.

## 9.0.5

* Removes the unnecessary Flutter constraint.
* Removes an unnecessary null check.
* Aligns Dart and Flutter SDK constraints.

## 9.0.4

* Adds parameter to generate Kotlin code in example README.

## 9.0.3

* [kotlin] Fixes compiler warnings in generated output.
* [swift] Fixes compiler warnings in generated output.

## 9.0.2

* [swift] Removes safe casting from decode process.
* [kotlin] Removes safe casting from decode process.

## 9.0.1

* Updates links for the merge of flutter/plugins into flutter/packages.

## 9.0.0

* **Breaking Change** Updates `DartOptions` to be immutable and adds const to the constructor.
* [java] Reverts `final` changes to Flutter Api classes.

## 8.0.0

* [objc] **BREAKING CHANGE**: FlutterApi calls now return a `FlutterError`,
  rather than an `NSError`, on failure.
* [objc] Fixes an unused function warning when only generating FlutterApi.

## 7.2.1

* [kotlin] Fixes Flutter API int errors with updated casting.

## 7.2.0

* [swift] Changes async method completion types.
  May require code updates to existing code.
* [swift] Adds error handling to async methods.
* [kotlin] Changes async method completion types.
  May require code updates to existing code.
* [kotlin] Adds error handling to async methods.
* Adds async error handling integration tests for all platforms.

## 7.1.5

* Updates code to fix strict-cast violations.

## 7.1.4

* [java] Fixes raw types lint issues.

## 7.1.3

* [objc] Removes unused function.

## 7.1.2

* [swift] Adds error handling to sync host API methods.

## 7.1.1

* [c++] Fixes handling of the `cpp*` options in `@ConfigurePigeon` annotations.

## 7.1.0

* Adds `@SwiftFunction` annotation for specifying custom swift function signature.

## 7.0.5

* Requires analyzer 5.0.0 and replaces use of deprecated APIs.

## 7.0.4

* [c++] Fixes minor output formatting issues.

## 7.0.3

* Updates scoped methods to prevent symbol-less use.

## 7.0.2

* [kotlin] Fixes a missed casting of not nullable Dart 'int' to Kotlin 64bit long.

## 7.0.1

* [generator_tools] adds `newln` method for adding empty lines and ending lines.
* Updates generators to more closely match Flutter formatter tool output.

## 7.0.0

* [java] **BREAKING CHANGE**: Makes data classes final.
  Updates generators for 1p linters.

## 6.0.3

* [docs] Updates README.md.

## 6.0.2

* [kotlin] Fixes a bug with a missed line break between generated statements in the `fromList` function of the companion object.

## 6.0.1

* [c++] Fixes most non-class arguments and return values in Flutter APIs. The
  types of arguments and return values have changed, so this may require updates
  to existing code.

## 6.0.0

* Creates StructuredGenerator class and implements it on all platforms.

## 5.0.1

* [c++] Fixes undefined behavior in `@async` methods.

## 5.0.0

* Creates new Generator classes for each language.

## 4.2.16

* [swift] Fixes warnings with `Object` parameters.
* [dart] Fixes warnings with `Object` return values.
* [c++] Generation of APIs that use `Object` no longer fails.

## 4.2.15

* Relocates generator classes. (Reverted)

## 4.2.14

* [c++] Fixes reply sending non EncodableValue wrapped lists.

## 4.2.13

* Add documentation comment support for Enum members.

## 4.2.12

* Updates serialization to use lists instead of maps to improve performance.

## 4.2.11

* [swift] Fixes compressed list data types.

## 4.2.10

* [java] Changes generated enum field to be final.

## 4.2.9

* [kotlin] Fixes a bug with some methods that return `void`.

## 4.2.8

* Adds the ability to use `runWithOptions` entrypoint to allow external libraries to use the pigeon easier.

## 4.2.7

* [swift] Fixes a bug when calling methods that return `void`.

## 4.2.6

* Fixes bug with parsing documentation comments that start with '/'.

## 4.2.5

* [dart] Fixes enum parameter handling in Dart test API class.

## 4.2.4

* [kotlin] Fixes Kotlin generated sync host API error.

## 4.2.3

* [java] Adds assert `args != null`.
* [java] Changes the args of a single element to `ArrayList` from `Arrays.asList` to `Collections.singletonList`.
* [java] Removes cast for `Object`.

## 4.2.2

* Removes unneeded custom codecs for all languages.

## 4.2.1

* Adds documentation comment support for Kotlin.

## 4.2.0

* Adds experimental support for Kotlin generation.

## 4.1.1

* [java] Adds missing `@NonNull` annotations to some methods.

## 4.1.0

* Adds documentation comment support for all currently supported languages.

## 4.0.3

* [swift] Makes swift output work on macOS.

## 4.0.2

* Fixes lint warnings.

## 4.0.1

* Exposes `SwiftOptions`.

## 4.0.0

* [java] **BREAKING CHANGE**: Changes style for enum values from camelCase to snake_case.
  Generated java enum values will now always be in upper snake_case.

## 3.2.9

* Updates text theme parameters to avoid deprecation issues.

## 3.2.8

* [dart] Deduces the correct import statement for Dart test files made with
  `dartHostTestHandler` instead of relying on relative imports.

## 3.2.7

* Requires `analyzer 4.4.0`, and replaces use of deprecated APIs.

## 3.2.6

* [java] Fixes returning int values from FlutterApi methods that fit in 32 bits.

## 3.2.5

* [c++] Fixes style issues in `FlutterError` and `ErrorOr`. The names and
  visibility of some members have changed, so this may require updates
  to existing code.

## 3.2.4

* [c++] Fixes most non-class arguments and return values in host APIs. The
  types of arguments and return values have changed, so this may require updates
  to existing code.

## 3.2.3

* Adds `unnecessary_import` to linter ignore list in generated dart tests.

## 3.2.2

* Adds `unnecessary_import` to linter ignore list for `package:flutter/foundation.dart`.

## 3.2.1

* Removes `@dart = 2.12` from generated Dart code.

## 3.2.0

* Adds experimental support for Swift generation.

## 3.1.7

* [java] Adds option to add javax.annotation.Generated annotation.

## 3.1.6

* Supports newer versions of `analyzer`.

## 3.1.5

* Fixes potential crash bug when using a nullable nested type that has nonnull
  fields in ObjC.

## 3.1.4

* [c++] Adds support for non-nullable fields, and fixes some issues with
  nullable fields. The types of some getters and setter have changed, so this
  may require updates to existing code.

## 3.1.3

* Adds support for enums in arguments to methods for HostApis.

## 3.1.2

* [c++] Fixes minor style issues in generated code. This includes the naming of
  generated methods and arguments, so will require updates to existing code.

## 3.1.1

* Updates for non-nullable bindings.

## 3.1.0

* [c++] Adds C++ code generator.

## 3.0.4

* [objc] Simplified some code output, including avoiding Xcode warnings about
  using `NSNumber*` directly as boolean value.
* [tests] Moved test script to enable CI.

## 3.0.3

* Adds ability for generators to do AST validation.  This can help generators
  without complete implementations to report gaps in coverage.

## 3.0.2

* Fixes non-nullable classes and enums as fields.
* Fixes nullable collections as return types.

## 3.0.1

* Enables NNBD for the Pigeon tool itself.
* [tests] Updates legacy Dart commands.

## 3.0.0

* **BREAKING CHANGE**: Removes the `--dart_null_safety` flag. Generated Dart
  now always uses nullability annotations, and thus requires Dart 2.12 or later.

## 2.0.4

* Fixes bug where Dart `FlutterApi`s would assert that a nullable argument was nonnull.

## 2.0.3

* [java] Makes the generated Builder class final.

## 2.0.2

* [java] Fixes crash for nullable nested type.

## 2.0.1

* Adds support for TaskQueues for serial background execution.

## 2.0.0

* Implements nullable parameters.
* **BREAKING CHANGE** - Nonnull parameters to async methods on HostApis for ObjC
  now have the proper nullability hints.

## 1.0.19

* Implements nullable return types.

## 1.0.18

* [front-end] Fix error caused by parsing `copyrightHeaders` passed to options in `@ConfigurePigeon`.

## 1.0.17

* [dart_test] Adds missing linter ignores.
* [objc] Factors out helper function for reading from NSDictionary's.
* [objc] Renames static variables to match Google style.

## 1.0.16

* Updates behavior of run\_tests.dart with no arguments.
* [debugging] Adds `ast_out` to help with debugging the compiler front-end.
* [front-end, dart] Adds support for non-null fields in data classes in the
  front-end parser and the Dart generator (unsupported languages ignore the
  designation currently).
* [front-end, dart, objc, java] Adds support for non-null fields in data
  classes.

## 1.0.15

* [java] Fix too little information when having an exception

## 1.0.14

* [tests] Port several generator tests to run in Dart over bash

## 1.0.13

* [style] Fixes new style rules for Dart analyzer.

## 1.0.12

* [java] Fixes enum support for null values.

## 1.0.11

* [ci] Starts transition to a Dart test runner, adds windows support.
* [front-end] Starts issuing an error if enums are used in type arguments.
* [front-end] Passes through all enums, referenced or not so they can be used as
  a work around for direct enum support.

## 1.0.10

* [front-end] Made sure that explicit use of Object actually creates the codec
  that can represent custom classes.

## 1.0.9

* [dart] Fixed cast exception that can happen with primitive data types with
  type arguments in FlutterApi's.

## 1.0.8

* [front-end] Started accepting explicit Object references in type arguments.
* [codecs] Fixed nuisance where duplicate entries could show up in custom codecs.

## 1.0.7

* [front-end] Fixed bug where nested classes' type arguments aren't included in
  the output (generated class and codec).

## 1.0.6

* Updated example README for set up steps.

## 1.0.5

* [java] Fixed bug when using Integer arguments to methods declared with 'int'
  arguments.

## 1.0.4

* [front-end] Fixed bug where codecs weren't generating support for types that
  only show up in type arguments.

## 1.0.3

* [objc] Updated assert message for incomplete implementations of protocols.

## 1.0.2

* [java] Made it so `@async` handlers in `@HostApi()` can report errors
  explicitly.

## 1.0.1

* [front-end] Fixed bug where classes only referenced as type arguments for
  generics weren't being generated.

## 1.0.0

* Started allowing primitive data types as arguments and return types.
* Generics support.
* Support for functions with more than one argument.
* [command-line] Added `one_language` flag for allowing Pigeon to only generate
  code for one platform.
* [command-line] Added the optional sdkPath parameter for specifying Dart SDK
  path.
* [dart] Fixed copyright headers for Dart test output.
* [front-end] Added more errors for incorrect usage of Pigeon (previously they
  were just ignored).
* [generators] Moved Pigeon to using a custom codec which allows collection
  types to contain custom classes.
* [java] Fixed NPE in Java generated code for nested types.
* [objc] **BREAKING CHANGE:** logic for generating selectors has changed.
  `void add(Input value)` will now translate to
  `-(void)addValue:(Input*)value`, methods with no arguments will translate to
  `...WithError:` or `...WithCompletion:`.
* [objc] Added `@ObjCSelector` for specifying custom objc selectors.

## 0.3.0

* Updated the front-end parser to use dart
  [`analyzer`](https://pub.dev/packages/analyzer) instead of `dart:mirrors`.
  `dart:mirrors` doesn't support null-safe code so there were a class of
  features we couldn't implement without this migration.
* **BREAKING CHANGE** - the `configurePigeon` function has been migrated to a
  `@ConfigurePigeon` annotation.  See `./pigeons/message.dart` for an example.
  The annotation can be attached to anything in the file to take effect.
* **BREAKING CHANGE** - Now Pigeon files must be in one file per invocation of
  Pigeon.  For example, the classes your APIs use must be in the same file as
  your APIs.  If your Pigeon file imports another source file, it won't actually
  import it.

## 0.2.4

* bugfix in front-end parser for recursively referenced datatypes.

## 0.2.3

* bugfix in iOS async handlers of functions with no arguments.

## 0.2.2

* Added support for enums.

## 0.2.1

* Java: Fixed issue where multiple async HostApis can generate multiple Result interfaces.
* Dart: Made it so you can specify the BinaryMessenger of the generated APIs.

## 0.2.0

* **BREAKING CHANGE** - Pigeon files must be null-safe now.  That means the
  fields inside of the classes must be declared nullable (
  [non-null fields](https://github.com/flutter/flutter/issues/59118) aren't yet
  supported).  Migration example:

```dart
// Version 0.1.x
class Foo {
  int bar;
  String baz;
}

// Version 0.2.x
class Foo {
  int? bar;
  String? baz;
}
```

* **BREAKING CHANGE** - The default output from Pigeon is now null-safe.  If you
  want non-null-safe code you must provide the `--no-dart_null_safety` flag.
* The Pigeon source code is now null-safe.
* Fixed niladic non-value returning async functions in the Java generator.
* Made `runCommandLine` return an the status code.

## 0.1.24

* Moved logic from bin/ to lib/ to help customers wrap up the behavior.
* Added some more linter ignores for Dart.

## 0.1.23

* More Java linter and linter fixes.

## 0.1.22

* Java code generator enhancements:
  * Added linter tests to CI.
  * Fixed some linter issues in the Java code.

## 0.1.21

* Fixed decode method on generated Flutter classes that use null-safety and have
  null values.

## 0.1.20

* Implemented `@async` HostApi's for iOS.
* Fixed async FlutterApi methods with void return.

## 0.1.19

* Fixed a bug introduced in 0.1.17 where methods without arguments were
  no longer being called.

## 0.1.18

* Null safe requires Dart 2.12.

## 0.1.17

* Split out test code generation for Dart into a separate file via the
  --dart_test_out flag.

## 0.1.16

* Fixed running in certain environments where NNBD is enabled by default.

## 0.1.15

* Added support for running in versions of Dart that support NNBD.

## 0.1.14

* [Windows] Fixed executing from drives other than C:.

## 0.1.13

* Fixed execution on Windows with certain setups where Dart didn't allow
  backslashes in `import` statements.

## 0.1.12

* Fixed assert failure with creating a PlatformException as a result of an
  exception in Java handlers.

## 0.1.11

* Added flag to generate null safety annotated Dart code `--dart_null_safety`.
* Made it so Dart API setup methods can take null.

## 0.1.10+1

* Updated the examples page.

## 0.1.10

* Fixed bug that prevented running `pigeon` on Windows (introduced in `0.1.8`).

## 0.1.9

* Fixed bug where executing pigeon without arguments would crash (introduced in 0.1.8).

## 0.1.8

* Started spawning pigeon_lib in an isolate instead of a subprocess.  The
  subprocess could have lead to errors if the dart version on $PATH didn't match
  the one that comes with flutter.

## 0.1.7

* Fixed Dart compilation for later versions that support null safety, opting out
  of it for now.
* Fixed nested types in the Java runtime.

## 0.1.6

* Fixed unused variable linter warning in Dart code under certain conditions.

## 0.1.5

* Made array datatypes correctly get imported and exported avoiding the need to
  add extra imports to generated code.

## 0.1.4

* Fixed nullability for NSError's in generated objc code.
* Fixed nullability of nested objects in the Dart generator.
* Added test to make sure the pigeon version is correct in generated code headers.

## 0.1.3

* Added error message if supported datatypes are used as arguments or return
  types directly, without an enclosing class.
* Added support for List and Map datatypes in Java and Objective-C targets.

## 0.1.2+1

* Updated the Readme.md.

## 0.1.2

* Removed static analysis warnings from generated Java code.

## 0.1.1

* Fixed issue where nested types didn't work if they weren't present in the Api.

## 0.1.0

* Added pigeon.dart.
* Fixed some Obj-C linter problems.
* Added the ability to generate a mock handler in Dart.

## 0.1.0-experimental.11

* Fixed setting an API to null in Java.

## 0.1.0-experimental.10

* Added support for void argument functions.
* Added nullability annotations to generated objc code.

## 0.1.0-experimental.9

* Added e2e tests for iOS.

## 0.1.0-experimental.8

* Renamed `setupPigeon` to `configurePigeon`.

## 0.1.0-experimental.7

* Suppressed or got rid of warnings in generated Dart code.

## 0.1.0-experimental.6

* Added support for void return types.

## 0.1.0-experimental.5

* Fixed runtime exception in Android with values of ints less than 2^32.
* Incremented codegen version warning.

## 0.1.0-experimental.4

* Fixed primitive types for Android Java.

## 0.1.0-experimental.3

* Added support for Android Java.

## 0.1.0-experimental.2

* Added Host->Flutter calls for Objective-C

## 0.1.0-experimental.1

* Fixed warning in the README.md

## 0.1.0-experimental.0

* Initial release.<|MERGE_RESOLUTION|>--- conflicted
+++ resolved
@@ -1,12 +1,10 @@
-<<<<<<< HEAD
 ## 24.3.0
 
 * [dart] Adds equality methods to generated data classes.
-=======
+
 ## 24.2.2
 
 * Updates compileSdk 34 to flutter.compileSdkVersion.
->>>>>>> 4c5a7ed1
 
 ## 24.2.1
 
