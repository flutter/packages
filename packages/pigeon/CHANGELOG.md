--- conflicted
+++ resolved
@@ -1,15 +1,13 @@
-<<<<<<< HEAD
-## 17.3.1
+## 18.0.1
 
 * Fixes unnecessary calls of `toList` and `fromList` when encoding/decoding data classes.
 * [kotlin] Changes to some code to make it more idiomatic.
 * Removes collisions with the word `list`.
-=======
+
 ## 18.0.0
 
 * Adds message channel suffix option to all APIs.
 * **Breaking Change** [dart] Changes `FlutterApi` `setup` to `setUp`.
->>>>>>> 88572212
 
 ## 17.3.0
 
