--- conflicted
+++ resolved
@@ -1,10 +1,10 @@
+## 6.0.3
+
+* [docs] Updates README.md.
+
 ## 6.0.2
 
-<<<<<<< HEAD
-* [docs] Updates README.md.
-=======
 * [kotlin] Fixes a bug with a missed line break between generated statements in the `fromList` function of the companion object.
->>>>>>> ded062d5
 
 ## 6.0.1
 
