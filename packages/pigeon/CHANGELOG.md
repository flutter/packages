## 4.2.11

<<<<<<< HEAD
* Updates serialisation to use lists instead of maps to improve performance.
=======
* [swift] Fixes compressed list data types.
>>>>>>> e381bfdb

## 4.2.10

* Changes generated Java enum field to be final.

## 4.2.9

* [kotlin] Fixes a bug with some methods that return `void`.

## 4.2.8

* Adds the ability to use `runWithOptions` entrypoint to allow external libraries to use the pigeon easier.

## 4.2.7

* [swift] Fixes a bug when calling methods that return `void`.

## 4.2.6

* Fixes bug with parsing documentation comments that start with '/'.

## 4.2.5

* [dart] Fixes enum parameter handling in Dart test API class.

## 4.2.4

* [kotlin] Fixes Kotlin generated sync host api error.

## 4.2.3

* [java] Adds assert `args != null`.
* [java] Changes the args of a single element to `ArrayList` from `Arrays.asList` to `Collections.singletonList`.
* [java] Removes cast for `Object`.

## 4.2.2

* Removes unneeded custom codecs for all languages.

## 4.2.1

* Adds documentation comment support for Kotlin.

## 4.2.0

* Adds experimental support for Kotlin generation.

## 4.1.1

* [java] Adds missing `@NonNull` annotations to some methods.

## 4.1.0

* Adds documentation comment support for all currently supported languages.

## 4.0.3

* [swift] Makes swift output work on macOS.

## 4.0.2

* Fixes lint warnings.

## 4.0.1

* Exposes `SwiftOptions`.

## 4.0.0

* [java] **BREAKING CHANGE**: Changes style for enum values from camelCase to snake_case.
  Generated java enum values will now always be in upper snake_case.

## 3.2.9

* Updates text theme parameters to avoid deprecation issues.

## 3.2.8

* [dart] Deduces the correct import statement for Dart test files made with
  `dartHostTestHandler` instead of relying on relative imports.

## 3.2.7

* Requires `analyzer 4.4.0`, and replaces use of deprecated APIs.

## 3.2.6

* [java] Fixes returning int values from FlutterApi methods that fit in 32 bits.

## 3.2.5

* [c++] Fixes style issues in `FlutterError` and `ErrorOr`. The names and
  visibility of some members have changed, so this may require updates
  to existing code.

## 3.2.4

* [c++] Fixes most non-class arguments and return values in host APIs. The
  types of arguments and return values have changed, so this may require updates
  to existing code.

## 3.2.3

* Adds `unnecessary_import` to linter ignore list in generated dart tests.

## 3.2.2

* Adds `unnecessary_import` to linter ignore list for `package:flutter/foundation.dart`.

## 3.2.1

* Removes `@dart = 2.12` from generated Dart code.

## 3.2.0

* Adds experimental support for Swift generation.

## 3.1.7

* [java] Adds option to add javax.annotation.Generated annotation.

## 3.1.6

* Supports newer versions of `analyzer`.

## 3.1.5

* Fixes potential crash bug when using a nullable nested type that has nonnull
  fields in ObjC.

## 3.1.4

* [c++] Adds support for non-nullable fields, and fixes some issues with
  nullable fields. The types of some getters and setter have changed, so this
  may require updates to existing code.

## 3.1.3

* Adds support for enums in arguments to methods for HostApis.

## 3.1.2

* [c++] Fixes minor style issues in generated code. This includes the naming of
  generated methods and arguments, so will require updates to existing code.

## 3.1.1

* Updates for non-nullable bindings.

## 3.1.0

* [c++] Adds C++ code generator.

## 3.0.4

* [objc] Simplified some code output, including avoiding Xcode warnings about
  using `NSNumber*` directly as boolean value.
* [tests] Moved test script to enable CI.

## 3.0.3

* Adds ability for generators to do AST validation.  This can help generators
  without complete implementations to report gaps in coverage.

## 3.0.2

* Fixes non-nullable classes and enums as fields.
* Fixes nullable collections as return types.

## 3.0.1

* Enables NNBD for the Pigeon tool itself.
* [tests] Updates legacy Dart commands.

## 3.0.0

* **BREAKING CHANGE**: Removes the `--dart_null_safety` flag. Generated Dart
  now always uses nullability annotations, and thus requires Dart 2.12 or later.

## 2.0.4

* Fixes bug where Dart `FlutterApi`s would assert that a nullable argument was nonnull.

## 2.0.3

* Makes the generated Java Builder class final.

## 2.0.2

* Fixes Java crash for nullable nested type.

## 2.0.1

* Adds support for TaskQueues for serial background execution.

## 2.0.0

* Implements nullable parameters.
* **BREAKING CHANGE** - Nonnull parameters to async methods on HostApis for ObjC
  now have the proper nullability hints.

## 1.0.19

* Implements nullable return types.

## 1.0.18

* [front-end] Fix error caused by parsing `copyrightHeaders` passed to options in `@ConfigurePigeon`.

## 1.0.17

* [dart_test] Adds missing linter ignores.
* [objc] Factors out helper function for reading from NSDictionary's.
* [objc] Renames static variables to match Google style.

## 1.0.16

* Updates behavior of run\_tests.dart with no arguments.
* [debugging] Adds `ast_out` to help with debugging the compiler front-end.
* [front-end, dart] Adds support for non-null fields in data classes in the
  front-end parser and the Dart generator (unsupported languages ignore the
  designation currently).
* [front-end, dart, objc, java] Adds support for non-null fields in data
  classes.

## 1.0.15

* [java] Fix too little information when having an exception

## 1.0.14

* [tests] Port several generator tests to run in Dart over bash

## 1.0.13

* [style] Fixes new style rules for Dart analyzer.

## 1.0.12

* [java] Fixes enum support for null values.

## 1.0.11

* [ci] Starts transition to a Dart test runner, adds windows support.
* [front-end] Starts issuing an error if enums are used in type arguments.
* [front-end] Passes through all enums, referenced or not so they can be used as
  a work around for direct enum support.

## 1.0.10

* [front-end] Made sure that explicit use of Object actually creates the codec
  that can represent custom classes.

## 1.0.9

* [dart] Fixed cast exception that can happen with primitive data types with
  type arguments in FlutterApi's.

## 1.0.8

* [front-end] Started accepting explicit Object references in type arguments.
* [codecs] Fixed nuisance where duplicate entries could show up in custom codecs.

## 1.0.7

* [front-end] Fixed bug where nested classes' type arguments aren't included in
  the output (generated class and codec).

## 1.0.6

* Updated example README for set up steps.

## 1.0.5

* [java] Fixed bug when using Integer arguments to methods declared with 'int'
  arguments.

## 1.0.4

* [front-end] Fixed bug where codecs weren't generating support for types that
  only show up in type arguments.

## 1.0.3

* [objc] Updated assert message for incomplete implementations of protocols.

## 1.0.2

* [java] Made it so `@async` handlers in `@HostApi()` can report errors
  explicitly.

## 1.0.1

* [front-end] Fixed bug where classes only referenced as type arguments for
  generics weren't being generated.

## 1.0.0

* Started allowing primitive data types as arguments and return types.
* Generics support.
* Support for functions with more than one argument.
* [command-line] Added `one_language` flag for allowing Pigeon to only generate
  code for one platform.
* [command-line] Added the optional sdkPath parameter for specifying Dart SDK
  path.
* [dart] Fixed copyright headers for Dart test output.
* [front-end] Added more errors for incorrect usage of Pigeon (previously they
  were just ignored).
* [generators] Moved Pigeon to using a custom codec which allows collection
  types to contain custom classes.
* [java] Fixed NPE in Java generated code for nested types.
* [objc] **BREAKING CHANGE:** logic for generating Objective-C selectors has
  changed. `void add(Input value)` will now translate to
  `-(void)addValue:(Input*)value`, methods with no arguments will translate to
  `...WithError:` or `...WithCompletion:`.
* [objc] Added `@ObjCSelector` for specifying custom objc selectors.

## 0.3.0

* Updated the front-end parser to use dart
  [`analyzer`](https://pub.dev/packages/analyzer) instead of `dart:mirrors`.
  `dart:mirrors` doesn't support null-safe code so there were a class of
  features we couldn't implement without this migration.
* **BREAKING CHANGE** - the `configurePigeon` function has been migrated to a
  `@ConfigurePigeon` annotation.  See `./pigeons/message.dart` for an example.
  The annotation can be attached to anything in the file to take effect.
* **BREAKING CHANGE** - Now Pigeon files must be in one file per invocation of
  Pigeon.  For example, the classes your APIs use must be in the same file as
  your APIs.  If your Pigeon file imports another source file, it won't actually
  import it.

## 0.2.4

* bugfix in front-end parser for recursively referenced datatypes.

## 0.2.3

* bugfix in iOS async handlers of functions with no arguments.

## 0.2.2

* Added support for enums.

## 0.2.1

* Java: Fixed issue where multiple async HostApis can generate multiple Result interfaces.
* Dart: Made it so you can specify the BinaryMessenger of the generated APIs.

## 0.2.0

* **BREAKING CHANGE** - Pigeon files must be null-safe now.  That means the
  fields inside of the classes must be declared nullable (
  [non-null fields](https://github.com/flutter/flutter/issues/59118) aren't yet
  supported).  Migration example:

```dart
// Version 0.1.x
class Foo {
  int bar;
  String baz;
}

// Version 0.2.x
class Foo {
  int? bar;
  String? baz;
}
```

* **BREAKING CHANGE** - The default output from Pigeon is now null-safe.  If you
  want non-null-safe code you must provide the `--no-dart_null_safety` flag.
* The Pigeon source code is now null-safe.
* Fixed niladic non-value returning async functions in the Java generator.
* Made `runCommandLine` return an the status code.

## 0.1.24

* Moved logic from bin/ to lib/ to help customers wrap up the behavior.
* Added some more linter ignores for Dart.

## 0.1.23

* More Java linter and linter fixes.

## 0.1.22

* Java code generator enhancements:
  * Added linter tests to CI.
  * Fixed some linter issues in the Java code.

## 0.1.21

* Fixed decode method on generated Flutter classes that use null-safety and have
  null values.

## 0.1.20

* Implemented `@async` HostApi's for iOS.
* Fixed async FlutterApi methods with void return.

## 0.1.19

* Fixed a bug introduced in 0.1.17 where methods without arguments were
  no longer being called.

## 0.1.18

* Null safe requires Dart 2.12.

## 0.1.17

* Split out test code generation for Dart into a separate file via the
  --dart_test_out flag.

## 0.1.16

* Fixed running in certain environments where NNBD is enabled by default.

## 0.1.15

* Added support for running in versions of Dart that support NNBD.

## 0.1.14

* [Windows] Fixed executing from drives other than C:.

## 0.1.13

* Fixed execution on Windows with certain setups where Dart didn't allow
  backslashes in `import` statements.

## 0.1.12

* Fixed assert failure with creating a PlatformException as a result of an
  exception in Java handlers.

## 0.1.11

* Added flag to generate null safety annotated Dart code `--dart_null_safety`.
* Made it so Dart API setup methods can take null.

## 0.1.10+1

* Updated the examples page.

## 0.1.10

* Fixed bug that prevented running `pigeon` on Windows (introduced in `0.1.8`).

## 0.1.9

* Fixed bug where executing pigeon without arguments would crash (introduced in 0.1.8).

## 0.1.8

* Started spawning pigeon_lib in an isolate instead of a subprocess.  The
  subprocess could have lead to errors if the dart version on $PATH didn't match
  the one that comes with flutter.

## 0.1.7

* Fixed Dart compilation for later versions that support null safety, opting out
  of it for now.
* Fixed nested types in the Java runtime.

## 0.1.6

* Fixed unused variable linter warning in Dart code under certain conditions.

## 0.1.5

* Made array datatypes correctly get imported and exported avoiding the need to
  add extra imports to generated code.

## 0.1.4

* Fixed nullability for NSError's in generated objc code.
* Fixed nullability of nested objects in the Dart generator.
* Added test to make sure the pigeon version is correct in generated code headers.

## 0.1.3

* Added error message if supported datatypes are used as arguments or return
  types directly, without an enclosing class.
* Added support for List and Map datatypes in Java and Objective-C targets.

## 0.1.2+1

* Updated the Readme.md.

## 0.1.2

* Removed static analysis warnings from generated Java code.

## 0.1.1

* Fixed issue where nested types didn't work if they weren't present in the Api.

## 0.1.0

* Added pigeon.dart.
* Fixed some Obj-C linter problems.
* Added the ability to generate a mock handler in Dart.

## 0.1.0-experimental.11

* Fixed setting an api to null in Java.

## 0.1.0-experimental.10

* Added support for void argument functions.
* Added nullability annotations to generated objc code.

## 0.1.0-experimental.9

* Added e2e tests for iOS.

## 0.1.0-experimental.8

* Renamed `setupPigeon` to `configurePigeon`.

## 0.1.0-experimental.7

* Suppressed or got rid of warnings in generated Dart code.

## 0.1.0-experimental.6

* Added support for void return types.

## 0.1.0-experimental.5

* Fixed runtime exception in Android with values of ints less than 2^32.
* Incremented codegen version warning.

## 0.1.0-experimental.4

* Fixed primitive types for Android Java.

## 0.1.0-experimental.3

* Added support for for Android Java.

## 0.1.0-experimental.2

* Added Host->Flutter calls for Objective-C

## 0.1.0-experimental.1

* Fixed warning in the README.md

## 0.1.0-experimental.0

* Initial release.<|MERGE_RESOLUTION|>--- conflicted
+++ resolved
@@ -1,10 +1,10 @@
+## 4.2.12
+
+* Updates serialization to use lists instead of maps to improve performance.
+
 ## 4.2.11
 
-<<<<<<< HEAD
-* Updates serialisation to use lists instead of maps to improve performance.
-=======
 * [swift] Fixes compressed list data types.
->>>>>>> e381bfdb
 
 ## 4.2.10
 
