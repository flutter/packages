<<<<<<< HEAD
## 2.0.2

* Adds support to Swift generation.

## 2.0.1
=======
## 2.0.3

* Makes the generated Java Builder class final.

## 2.0.2

* Fixes Java crash for nullable nested type.
  
* ## 2.0.1
>>>>>>> 7fc88080

* Adds support for TaskQueues for serial background execution.

## 2.0.0

* Implements nullable parameters.
* **BREAKING CHANGE** - Nonnull parameters to async methods on HostApis for ObjC
  now have the proper nullability hints.

## 1.0.19

* Implements nullable return types.

## 1.0.18

* [front-end] Fix error caused by parsing `copyrightHeaders` passed to options in `@ConfigurePigeon`.

## 1.0.17

* [dart_test] Adds missing linter ignores.
* [objc] Factors out helper function for reading from NSDictionary's.
* [objc] Renames static variables to match Google style.

## 1.0.16

* Updates behavior of run\_tests.dart with no arguments.
* [debugging] Adds `ast_out` to help with debugging the compiler front-end.
* [front-end, dart] Adds support for non-null fields in data classes in the
  front-end parser and the Dart generator (unsupported languages ignore the
  designation currently).
* [front-end, dart, objc, java] Adds support for non-null fields in data
  classes.

## 1.0.15

* [java] Fix too little information when having an exception

## 1.0.14

* [tests] Port several generator tests to run in Dart over bash

## 1.0.13

* [style] Fixes new style rules for Dart analyzer.

## 1.0.12

* [java] Fixes enum support for null values.

## 1.0.11

* [ci] Starts transition to a Dart test runner, adds windows support.
* [front-end] Starts issuing an error if enums are used in type arguments.
* [front-end] Passes through all enums, referenced or not so they can be used as
  a work around for direct enum support.

## 1.0.10

* [front-end] Made sure that explicit use of Object actually creates the codec
  that can represent custom classes.

## 1.0.9

* [dart] Fixed cast exception that can happen with primitive data types with
  type arguments in FlutterApi's.

## 1.0.8

* [front-end] Started accepting explicit Object references in type arguments.
* [codecs] Fixed nuisance where duplicate entries could show up in custom codecs.

## 1.0.7

* [front-end] Fixed bug where nested classes' type arguments aren't included in
  the output (generated class and codec).

## 1.0.6

* Updated example README for set up steps.

## 1.0.5

* [java] Fixed bug when using Integer arguments to methods declared with 'int'
  arguments.

## 1.0.4

* [front-end] Fixed bug where codecs weren't generating support for types that
  only show up in type arguments.

## 1.0.3

* [objc] Updated assert message for incomplete implementations of protocols.

## 1.0.2

* [java] Made it so `@async` handlers in `@HostApi()` can report errors
  explicitly.

## 1.0.1

* [front-end] Fixed bug where classes only referenced as type arguments for
  generics weren't being generated.

## 1.0.0

* Started allowing primitive data types as arguments and return types.
* Generics support.
* Support for functions with more than one argument.
* [command-line] Added `one_language` flag for allowing Pigeon to only generate
  code for one platform.
* [command-line] Added the optional sdkPath parameter for specifying Dart SDK
  path.
* [dart] Fixed copyright headers for Dart test output.
* [front-end] Added more errors for incorrect usage of Pigeon (previously they
  were just ignored).
* [generators] Moved Pigeon to using a custom codec which allows collection
  types to contain custom classes.
* [java] Fixed NPE in Java generated code for nested types.
* [objc] **BREAKING CHANGE:** logic for generating Objective-C selectors has
  changed. `void add(Input value)` will now translate to
  `-(void)addValue:(Input*)value`, methods with no arguments will translate to
  `...WithError:` or `...WithCompletion:`.
* [objc] Added `@ObjCSelector` for specifying custom objc selectors.

## 0.3.0

* Updated the front-end parser to use dart
  [`analyzer`](https://pub.dev/packages/analyzer) instead of `dart:mirrors`.
  `dart:mirrors` doesn't support null-safe code so there were a class of
  features we couldn't implement without this migration.
* **BREAKING CHANGE** - the `configurePigeon` function has been migrated to a
  `@ConfigurePigeon` annotation.  See `./pigeons/message.dart` for an example.
  The annotation can be attached to anything in the file to take effect.
* **BREAKING CHANGE** - Now Pigeon files must be in one file per invocation of
  Pigeon.  For example, the classes your APIs use must be in the same file as
  your APIs.  If your Pigeon file imports another source file, it won't actually
  import it.

## 0.2.4

* bugfix in front-end parser for recursively referenced datatypes.

## 0.2.3

* bugfix in iOS async handlers of functions with no arguments.

## 0.2.2

* Added support for enums.

## 0.2.1

* Java: Fixed issue where multiple async HostApis can generate multiple Result interfaces.
* Dart: Made it so you can specify the BinaryMessenger of the generated APIs.

## 0.2.0

* **BREAKING CHANGE** - Pigeon files must be null-safe now.  That means the
  fields inside of the classes must be declared nullable (
  [non-null fields](https://github.com/flutter/flutter/issues/59118) aren't yet
  supported).  Migration example:

```dart
// Version 0.1.x
class Foo {
  int bar;
  String baz;
}

// Version 0.2.x
class Foo {
  int? bar;
  String? baz;
}
```

* **BREAKING CHANGE** - The default output from Pigeon is now null-safe.  If you
  want non-null-safe code you must provide the `--no-dart_null_safety` flag.
* The Pigeon source code is now null-safe.
* Fixed niladic non-value returning async functions in the Java generator.
* Made `runCommandLine` return an the status code.

## 0.1.24

* Moved logic from bin/ to lib/ to help customers wrap up the behavior.
* Added some more linter ignores for Dart.

## 0.1.23

* More Java linter and linter fixes.

## 0.1.22

* Java code generator enhancements:
  * Added linter tests to CI.
  * Fixed some linter issues in the Java code.

## 0.1.21

* Fixed decode method on generated Flutter classes that use null-safety and have
  null values.

## 0.1.20

* Implemented `@async` HostApi's for iOS.
* Fixed async FlutterApi methods with void return.

## 0.1.19

* Fixed a bug introduced in 0.1.17 where methods without arguments were
  no longer being called.

## 0.1.18

* Null safe requires Dart 2.12.

## 0.1.17

* Split out test code generation for Dart into a separate file via the
  --dart_test_out flag.

## 0.1.16

* Fixed running in certain environments where NNBD is enabled by default.

## 0.1.15

* Added support for running in versions of Dart that support NNBD.

## 0.1.14

* [Windows] Fixed executing from drives other than C:.

## 0.1.13

* Fixed execution on Windows with certain setups where Dart didn't allow
  backslashes in `import` statements.

## 0.1.12

* Fixed assert failure with creating a PlatformException as a result of an
  exception in Java handlers.

## 0.1.11

* Added flag to generate null safety annotated Dart code `--dart_null_safety`.
* Made it so Dart API setup methods can take null.

## 0.1.10+1

* Updated the examples page.

## 0.1.10

* Fixed bug that prevented running `pigeon` on Windows (introduced in `0.1.8`).

## 0.1.9

* Fixed bug where executing pigeon without arguments would crash (introduced in 0.1.8).

## 0.1.8

* Started spawning pigeon_lib in an isolate instead of a subprocess.  The
  subprocess could have lead to errors if the dart version on $PATH didn't match
  the one that comes with flutter.

## 0.1.7

* Fixed Dart compilation for later versions that support null safety, opting out
  of it for now.
* Fixed nested types in the Java runtime.

## 0.1.6

* Fixed unused variable linter warning in Dart code under certain conditions.

## 0.1.5

* Made array datatypes correctly get imported and exported avoiding the need to
  add extra imports to generated code.

## 0.1.4

* Fixed nullability for NSError's in generated objc code.
* Fixed nullability of nested objects in the Dart generator.
* Added test to make sure the pigeon version is correct in generated code headers.

## 0.1.3

* Added error message if supported datatypes are used as arguments or return
  types directly, without an enclosing class.
* Added support for List and Map datatypes in Java and Objective-C targets.

## 0.1.2+1

* Updated the Readme.md.

## 0.1.2

* Removed static analysis warnings from generated Java code.

## 0.1.1

* Fixed issue where nested types didn't work if they weren't present in the Api.

## 0.1.0

* Added pigeon.dart.
* Fixed some Obj-C linter problems.
* Added the ability to generate a mock handler in Dart.

## 0.1.0-experimental.11

* Fixed setting an api to null in Java.

## 0.1.0-experimental.10

* Added support for void argument functions.
* Added nullability annotations to generated objc code.

## 0.1.0-experimental.9

* Added e2e tests for iOS.

## 0.1.0-experimental.8

* Renamed `setupPigeon` to `configurePigeon`.

## 0.1.0-experimental.7

* Suppressed or got rid of warnings in generated Dart code.

## 0.1.0-experimental.6

* Added support for void return types.

## 0.1.0-experimental.5

* Fixed runtime exception in Android with values of ints less than 2^32.
* Incremented codegen version warning.

## 0.1.0-experimental.4

* Fixed primitive types for Android Java.

## 0.1.0-experimental.3

* Added support for for Android Java.

## 0.1.0-experimental.2

* Added Host->Flutter calls for Objective-C

## 0.1.0-experimental.1

* Fixed warning in the README.md

## 0.1.0-experimental.0

* Initial release.<|MERGE_RESOLUTION|>--- conflicted
+++ resolved
@@ -1,10 +1,7 @@
-<<<<<<< HEAD
-## 2.0.2
+## 2.0.4
 
 * Adds support to Swift generation.
 
-## 2.0.1
-=======
 ## 2.0.3
 
 * Makes the generated Java Builder class final.
@@ -14,7 +11,6 @@
 * Fixes Java crash for nullable nested type.
   
 * ## 2.0.1
->>>>>>> 7fc88080
 
 * Adds support for TaskQueues for serial background execution.
 
