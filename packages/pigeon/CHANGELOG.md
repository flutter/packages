<<<<<<< HEAD
## NEXT

* Updates Gradle version of example apps to 7.6.3.
=======
## 15.0.1

* [java] Adds @CanIgnoreReturnValue annotation to class builder.
>>>>>>> b5958e2a

## 15.0.0

* **Breaking Change** [kotlin] Updates Flutter API to use new errorClassName.

## 14.0.1

* Updates minimum supported SDK version to Flutter 3.10/Dart 3.0.
* Updates issue_tracker link.

## 14.0.0

* **Breaking change** [dart] Renames locally defined host API variables.
  * [dart] Host api static field `codec` changed to `pigeonChannelCodec`.
* [dart] Adds named parameters to host API methods.
* [dart] Adds optional parameters to host API methods.
* [dart] Adds default values for class constructors and host API methods.
* Adds `isEnum` and `isClass` to `TypeDeclaration`s.
* [cpp] Fixes `FlutterError` generation being tied to ErrorOr.

## 13.1.2

* Adds compatibility with `analyzer` 6.x.

## 13.1.1

* [kotlin] Removes unnecessary `;`s in generated code.

## 13.1.0

* [swift] Fixes Flutter Api void return error handling.
  * This shouldn't be breaking for anyone, but if you were incorrectly getting
    success responses, you may now be failing (correctly).
* Adds method channel name to error response when channel fails to connect.
* Reduces code generation duplication.
* Changes some methods to only be generated if needed.

## 13.0.0

* **Breaking Change** [objc] Eliminates boxing of non-nullable primitive types
  (bool, int, double). Changes required:
  * Implementations of host API methods that take non-nullable
    primitives will need to be updated to match the new signatures.
  * Calls to Flutter API methods that take non-nullable primitives will need to
    be updated to pass unboxed values.
  * Calls to non-nullable primitive property methods on generated data classes
    will need to be updated.
  * **WARNING**: Current versions of `Xcode` do not appear to warn about
    implicit `NSNumber *` to `BOOL` conversions, so code that is no longer
    correct after this breaking change may compile without warning. For example,
    `myGeneratedClass.aBoolProperty = @NO` can silently set `aBoolProperty` to
    `YES`. Any data class or Flutter API interactions involving `bool`s should
    be carefully audited by hand when updating.



## 12.0.1

* [swift] Adds protocol for Flutter APIs.

## 12.0.0

* Adds error handling on Flutter API methods.
* **Breaking Change** [kotlin] Flutter API methods now return `Result<return-type>`.
* **Breaking Change** [swift] Flutter API methods now return `Result<return-type, FlutterError>`.
* **Breaking Change** [java] Removes `Reply` class from all method returns and replaces it with `Result`.
  * Changes required: Replace all `Reply` callbacks with `Result` classes that contain both `success` and `failure` methods.
* **Breaking Change** [java] Adds `NullableResult` class for all nullable method returns.
  * Changes required: Any method that returns a nullable type will need to be updated to return `NullableResult` rather than `Result`.
* **Breaking Change** [java] Renames Host API `setup` method to `setUp`.
* **Breaking Change** [objc] Boxes all enum returns to allow for `nil` response on error.
* **Breaking Change** [objc] Renames `<api>Setup` to `SetUp<api>`.

## 11.0.1

* Adds pub topics to package metadata.

## 11.0.0

* Adds primitive enum support.
* [objc] Fixes nullable enums.
* **Breaking Change** [objc] Changes all nullable enums to be boxed in custom classes.
* **Breaking Change** [objc] Changes all enums names to have class prefix.
* Updates minimum supported SDK version to Flutter 3.7/Dart 2.19.

## 10.1.6

* Fixes generation failures when an output file is in a directory that doesn't already exist.

## 10.1.5

* [dart] Fixes import in generated test output when overriding package name.

## 10.1.4

* Adds package name to method channel strings to avoid potential collisions between plugins.
* Adds dartPackageName option to `pigeonOptions`.

## 10.1.3

* Adds generic `Object` field support to data classes.

## 10.1.2

* [swift] Fixes a crash when passing `null` for nested nullable classes.

## 10.1.1

* Updates README to better reflect modern usage.

## 10.1.0

* [objc] Adds macOS support to facilitate code sharing with existing iOS plugins.

## 10.0.1

* Requires `analyzer 5.13.0` and replaces use of deprecated APIs.

## 10.0.0

* [swift] Avoids using `Any` to represent `Optional`.
* [swift] **Breaking Change** A raw `List` (without generic type argument) in Dart will be
  translated into `[Any?]` (rather than `[Any]`).
* [swift] **Breaking Change** A raw `Map` (without generic type argument) in Dart will be
  translated into `[AnyHashable:Any?]` (rather than `[AnyHashable:Any]`).
* Adds an example application that uses Pigeon directly, rather than in a plugin.

## 9.2.5

* Reports an error when trying to use an enum directly in a `List` or `Map`
  argument.

## 9.2.4

* [objc] Fixes a warning due to a C++-style function signature in the codec
  getter's definition.

## 9.2.3

* [java] Fixes `UnknownNullability` and `SyntheticAccessor` warnings.

## 9.2.2

* [cpp] Minor changes to output style.

## 9.2.1

* [swift] Fixes NSNull casting crash.

## 9.2.0

* [cpp] Removes experimental tags.

## 9.1.4

* Migrates off deprecated `BinaryMessenger` API.

## 9.1.3

* [cpp] Requires passing any non-nullable fields of generated data classes as
  constructor arguments, similar to what is done in other languages. This may
  require updates to existing code that creates data class instances on the
  native side.
* [cpp] Adds a convenience constructor to generated data classes to set all
  fields during construction.

## 9.1.2

* [cpp] Fixes class parameters to Flutter APIs.
* Updates minimum Flutter version to 3.3.

## 9.1.1

* [swift] Removes experimental tags.
* [kotlin] Removes experimental tags.

## 9.1.0

* [java] Adds a `GeneratedApi.FlutterError` exception for passing custom error details (code, message, details).
* [kotlin] Adds a `FlutterError` exception for passing custom error details (code, message, details).
* [kotlin] Adds an `errorClassName` option in `KotlinOptions` for custom error class names.
* [java] Removes legacy try catch from async APIs.
* [java] Removes legacy null check on non-nullable method arguments.
* [cpp] Fixes wrong order of items in `FlutterError`.
* Adds `FlutterError` handling integration tests for all platforms.

## 9.0.7

* [swift] Changes all ints to int64.
  May require code updates to existing code.
* Adds integration tests for int64.

## 9.0.6

* [kotlin] Removes safe casting from decode process.
* [swift] Removes safe casting from decode process.

## 9.0.5

* Removes the unnecessary Flutter constraint.
* Removes an unnecessary null check.
* Aligns Dart and Flutter SDK constraints.

## 9.0.4

* Adds parameter to generate Kotlin code in example README.

## 9.0.3

* [kotlin] Fixes compiler warnings in generated output.
* [swift] Fixes compiler warnings in generated output.

## 9.0.2

* [swift] Removes safe casting from decode process.
* [kotlin] Removes safe casting from decode process.

## 9.0.1

* Updates links for the merge of flutter/plugins into flutter/packages.

## 9.0.0

* **Breaking Change** Updates `DartOptions` to be immutable and adds const to the constructor.
* [java] Reverts `final` changes to Flutter Api classes.

## 8.0.0

* [objc] **BREAKING CHANGE**: FlutterApi calls now return a `FlutterError`,
  rather than an `NSError`, on failure.
* [objc] Fixes an unused function warning when only generating FlutterApi.

## 7.2.1

* [kotlin] Fixes Flutter API int errors with updated casting.

## 7.2.0

* [swift] Changes async method completion types.
  May require code updates to existing code.
* [swift] Adds error handling to async methods.
* [kotlin] Changes async method completion types.
  May require code updates to existing code.
* [kotlin] Adds error handling to async methods.
* Adds async error handling integration tests for all platforms.

## 7.1.5

* Updates code to fix strict-cast violations.

## 7.1.4

* [java] Fixes raw types lint issues.

## 7.1.3

* [objc] Removes unused function.

## 7.1.2

* [swift] Adds error handling to sync host API methods.

## 7.1.1

* [c++] Fixes handling of the `cpp*` options in `@ConfigurePigeon` annotations.

## 7.1.0

* Adds `@SwiftFunction` annotation for specifying custom swift function signature.

## 7.0.5

* Requires analyzer 5.0.0 and replaces use of deprecated APIs.

## 7.0.4

* [c++] Fixes minor output formatting issues.

## 7.0.3

* Updates scoped methods to prevent symbol-less use.

## 7.0.2

* [kotlin] Fixes a missed casting of not nullable Dart 'int' to Kotlin 64bit long.

## 7.0.1

* [generator_tools] adds `newln` method for adding empty lines and ending lines.
* Updates generators to more closely match Flutter formatter tool output.

## 7.0.0

* [java] **BREAKING CHANGE**: Makes data classes final.
  Updates generators for 1p linters.

## 6.0.3

* [docs] Updates README.md.

## 6.0.2

* [kotlin] Fixes a bug with a missed line break between generated statements in the `fromList` function of the companion object.

## 6.0.1

* [c++] Fixes most non-class arguments and return values in Flutter APIs. The
  types of arguments and return values have changed, so this may require updates
  to existing code.

## 6.0.0

* Creates StructuredGenerator class and implements it on all platforms.

## 5.0.1

* [c++] Fixes undefined behavior in `@async` methods.

## 5.0.0

* Creates new Generator classes for each language.

## 4.2.16

* [swift] Fixes warnings with `Object` parameters.
* [dart] Fixes warnings with `Object` return values.
* [c++] Generation of APIs that use `Object` no longer fails.

## 4.2.15

* Relocates generator classes. (Reverted)

## 4.2.14

* [c++] Fixes reply sending non EncodableValue wrapped lists.

## 4.2.13

* Add documentation comment support for Enum members.

## 4.2.12

* Updates serialization to use lists instead of maps to improve performance.

## 4.2.11

* [swift] Fixes compressed list data types.

## 4.2.10

* [java] Changes generated enum field to be final.

## 4.2.9

* [kotlin] Fixes a bug with some methods that return `void`.

## 4.2.8

* Adds the ability to use `runWithOptions` entrypoint to allow external libraries to use the pigeon easier.

## 4.2.7

* [swift] Fixes a bug when calling methods that return `void`.

## 4.2.6

* Fixes bug with parsing documentation comments that start with '/'.

## 4.2.5

* [dart] Fixes enum parameter handling in Dart test API class.

## 4.2.4

* [kotlin] Fixes Kotlin generated sync host API error.

## 4.2.3

* [java] Adds assert `args != null`.
* [java] Changes the args of a single element to `ArrayList` from `Arrays.asList` to `Collections.singletonList`.
* [java] Removes cast for `Object`.

## 4.2.2

* Removes unneeded custom codecs for all languages.

## 4.2.1

* Adds documentation comment support for Kotlin.

## 4.2.0

* Adds experimental support for Kotlin generation.

## 4.1.1

* [java] Adds missing `@NonNull` annotations to some methods.

## 4.1.0

* Adds documentation comment support for all currently supported languages.

## 4.0.3

* [swift] Makes swift output work on macOS.

## 4.0.2

* Fixes lint warnings.

## 4.0.1

* Exposes `SwiftOptions`.

## 4.0.0

* [java] **BREAKING CHANGE**: Changes style for enum values from camelCase to snake_case.
  Generated java enum values will now always be in upper snake_case.

## 3.2.9

* Updates text theme parameters to avoid deprecation issues.

## 3.2.8

* [dart] Deduces the correct import statement for Dart test files made with
  `dartHostTestHandler` instead of relying on relative imports.

## 3.2.7

* Requires `analyzer 4.4.0`, and replaces use of deprecated APIs.

## 3.2.6

* [java] Fixes returning int values from FlutterApi methods that fit in 32 bits.

## 3.2.5

* [c++] Fixes style issues in `FlutterError` and `ErrorOr`. The names and
  visibility of some members have changed, so this may require updates
  to existing code.

## 3.2.4

* [c++] Fixes most non-class arguments and return values in host APIs. The
  types of arguments and return values have changed, so this may require updates
  to existing code.

## 3.2.3

* Adds `unnecessary_import` to linter ignore list in generated dart tests.

## 3.2.2

* Adds `unnecessary_import` to linter ignore list for `package:flutter/foundation.dart`.

## 3.2.1

* Removes `@dart = 2.12` from generated Dart code.

## 3.2.0

* Adds experimental support for Swift generation.

## 3.1.7

* [java] Adds option to add javax.annotation.Generated annotation.

## 3.1.6

* Supports newer versions of `analyzer`.

## 3.1.5

* Fixes potential crash bug when using a nullable nested type that has nonnull
  fields in ObjC.

## 3.1.4

* [c++] Adds support for non-nullable fields, and fixes some issues with
  nullable fields. The types of some getters and setter have changed, so this
  may require updates to existing code.

## 3.1.3

* Adds support for enums in arguments to methods for HostApis.

## 3.1.2

* [c++] Fixes minor style issues in generated code. This includes the naming of
  generated methods and arguments, so will require updates to existing code.

## 3.1.1

* Updates for non-nullable bindings.

## 3.1.0

* [c++] Adds C++ code generator.

## 3.0.4

* [objc] Simplified some code output, including avoiding Xcode warnings about
  using `NSNumber*` directly as boolean value.
* [tests] Moved test script to enable CI.

## 3.0.3

* Adds ability for generators to do AST validation.  This can help generators
  without complete implementations to report gaps in coverage.

## 3.0.2

* Fixes non-nullable classes and enums as fields.
* Fixes nullable collections as return types.

## 3.0.1

* Enables NNBD for the Pigeon tool itself.
* [tests] Updates legacy Dart commands.

## 3.0.0

* **BREAKING CHANGE**: Removes the `--dart_null_safety` flag. Generated Dart
  now always uses nullability annotations, and thus requires Dart 2.12 or later.

## 2.0.4

* Fixes bug where Dart `FlutterApi`s would assert that a nullable argument was nonnull.

## 2.0.3

* [java] Makes the generated Builder class final.

## 2.0.2

* [java] Fixes crash for nullable nested type.

## 2.0.1

* Adds support for TaskQueues for serial background execution.

## 2.0.0

* Implements nullable parameters.
* **BREAKING CHANGE** - Nonnull parameters to async methods on HostApis for ObjC
  now have the proper nullability hints.

## 1.0.19

* Implements nullable return types.

## 1.0.18

* [front-end] Fix error caused by parsing `copyrightHeaders` passed to options in `@ConfigurePigeon`.

## 1.0.17

* [dart_test] Adds missing linter ignores.
* [objc] Factors out helper function for reading from NSDictionary's.
* [objc] Renames static variables to match Google style.

## 1.0.16

* Updates behavior of run\_tests.dart with no arguments.
* [debugging] Adds `ast_out` to help with debugging the compiler front-end.
* [front-end, dart] Adds support for non-null fields in data classes in the
  front-end parser and the Dart generator (unsupported languages ignore the
  designation currently).
* [front-end, dart, objc, java] Adds support for non-null fields in data
  classes.

## 1.0.15

* [java] Fix too little information when having an exception

## 1.0.14

* [tests] Port several generator tests to run in Dart over bash

## 1.0.13

* [style] Fixes new style rules for Dart analyzer.

## 1.0.12

* [java] Fixes enum support for null values.

## 1.0.11

* [ci] Starts transition to a Dart test runner, adds windows support.
* [front-end] Starts issuing an error if enums are used in type arguments.
* [front-end] Passes through all enums, referenced or not so they can be used as
  a work around for direct enum support.

## 1.0.10

* [front-end] Made sure that explicit use of Object actually creates the codec
  that can represent custom classes.

## 1.0.9

* [dart] Fixed cast exception that can happen with primitive data types with
  type arguments in FlutterApi's.

## 1.0.8

* [front-end] Started accepting explicit Object references in type arguments.
* [codecs] Fixed nuisance where duplicate entries could show up in custom codecs.

## 1.0.7

* [front-end] Fixed bug where nested classes' type arguments aren't included in
  the output (generated class and codec).

## 1.0.6

* Updated example README for set up steps.

## 1.0.5

* [java] Fixed bug when using Integer arguments to methods declared with 'int'
  arguments.

## 1.0.4

* [front-end] Fixed bug where codecs weren't generating support for types that
  only show up in type arguments.

## 1.0.3

* [objc] Updated assert message for incomplete implementations of protocols.

## 1.0.2

* [java] Made it so `@async` handlers in `@HostApi()` can report errors
  explicitly.

## 1.0.1

* [front-end] Fixed bug where classes only referenced as type arguments for
  generics weren't being generated.

## 1.0.0

* Started allowing primitive data types as arguments and return types.
* Generics support.
* Support for functions with more than one argument.
* [command-line] Added `one_language` flag for allowing Pigeon to only generate
  code for one platform.
* [command-line] Added the optional sdkPath parameter for specifying Dart SDK
  path.
* [dart] Fixed copyright headers for Dart test output.
* [front-end] Added more errors for incorrect usage of Pigeon (previously they
  were just ignored).
* [generators] Moved Pigeon to using a custom codec which allows collection
  types to contain custom classes.
* [java] Fixed NPE in Java generated code for nested types.
* [objc] **BREAKING CHANGE:** logic for generating selectors has changed.
  `void add(Input value)` will now translate to
  `-(void)addValue:(Input*)value`, methods with no arguments will translate to
  `...WithError:` or `...WithCompletion:`.
* [objc] Added `@ObjCSelector` for specifying custom objc selectors.

## 0.3.0

* Updated the front-end parser to use dart
  [`analyzer`](https://pub.dev/packages/analyzer) instead of `dart:mirrors`.
  `dart:mirrors` doesn't support null-safe code so there were a class of
  features we couldn't implement without this migration.
* **BREAKING CHANGE** - the `configurePigeon` function has been migrated to a
  `@ConfigurePigeon` annotation.  See `./pigeons/message.dart` for an example.
  The annotation can be attached to anything in the file to take effect.
* **BREAKING CHANGE** - Now Pigeon files must be in one file per invocation of
  Pigeon.  For example, the classes your APIs use must be in the same file as
  your APIs.  If your Pigeon file imports another source file, it won't actually
  import it.

## 0.2.4

* bugfix in front-end parser for recursively referenced datatypes.

## 0.2.3

* bugfix in iOS async handlers of functions with no arguments.

## 0.2.2

* Added support for enums.

## 0.2.1

* Java: Fixed issue where multiple async HostApis can generate multiple Result interfaces.
* Dart: Made it so you can specify the BinaryMessenger of the generated APIs.

## 0.2.0

* **BREAKING CHANGE** - Pigeon files must be null-safe now.  That means the
  fields inside of the classes must be declared nullable (
  [non-null fields](https://github.com/flutter/flutter/issues/59118) aren't yet
  supported).  Migration example:

```dart
// Version 0.1.x
class Foo {
  int bar;
  String baz;
}

// Version 0.2.x
class Foo {
  int? bar;
  String? baz;
}
```

* **BREAKING CHANGE** - The default output from Pigeon is now null-safe.  If you
  want non-null-safe code you must provide the `--no-dart_null_safety` flag.
* The Pigeon source code is now null-safe.
* Fixed niladic non-value returning async functions in the Java generator.
* Made `runCommandLine` return an the status code.

## 0.1.24

* Moved logic from bin/ to lib/ to help customers wrap up the behavior.
* Added some more linter ignores for Dart.

## 0.1.23

* More Java linter and linter fixes.

## 0.1.22

* Java code generator enhancements:
  * Added linter tests to CI.
  * Fixed some linter issues in the Java code.

## 0.1.21

* Fixed decode method on generated Flutter classes that use null-safety and have
  null values.

## 0.1.20

* Implemented `@async` HostApi's for iOS.
* Fixed async FlutterApi methods with void return.

## 0.1.19

* Fixed a bug introduced in 0.1.17 where methods without arguments were
  no longer being called.

## 0.1.18

* Null safe requires Dart 2.12.

## 0.1.17

* Split out test code generation for Dart into a separate file via the
  --dart_test_out flag.

## 0.1.16

* Fixed running in certain environments where NNBD is enabled by default.

## 0.1.15

* Added support for running in versions of Dart that support NNBD.

## 0.1.14

* [Windows] Fixed executing from drives other than C:.

## 0.1.13

* Fixed execution on Windows with certain setups where Dart didn't allow
  backslashes in `import` statements.

## 0.1.12

* Fixed assert failure with creating a PlatformException as a result of an
  exception in Java handlers.

## 0.1.11

* Added flag to generate null safety annotated Dart code `--dart_null_safety`.
* Made it so Dart API setup methods can take null.

## 0.1.10+1

* Updated the examples page.

## 0.1.10

* Fixed bug that prevented running `pigeon` on Windows (introduced in `0.1.8`).

## 0.1.9

* Fixed bug where executing pigeon without arguments would crash (introduced in 0.1.8).

## 0.1.8

* Started spawning pigeon_lib in an isolate instead of a subprocess.  The
  subprocess could have lead to errors if the dart version on $PATH didn't match
  the one that comes with flutter.

## 0.1.7

* Fixed Dart compilation for later versions that support null safety, opting out
  of it for now.
* Fixed nested types in the Java runtime.

## 0.1.6

* Fixed unused variable linter warning in Dart code under certain conditions.

## 0.1.5

* Made array datatypes correctly get imported and exported avoiding the need to
  add extra imports to generated code.

## 0.1.4

* Fixed nullability for NSError's in generated objc code.
* Fixed nullability of nested objects in the Dart generator.
* Added test to make sure the pigeon version is correct in generated code headers.

## 0.1.3

* Added error message if supported datatypes are used as arguments or return
  types directly, without an enclosing class.
* Added support for List and Map datatypes in Java and Objective-C targets.

## 0.1.2+1

* Updated the Readme.md.

## 0.1.2

* Removed static analysis warnings from generated Java code.

## 0.1.1

* Fixed issue where nested types didn't work if they weren't present in the Api.

## 0.1.0

* Added pigeon.dart.
* Fixed some Obj-C linter problems.
* Added the ability to generate a mock handler in Dart.

## 0.1.0-experimental.11

* Fixed setting an API to null in Java.

## 0.1.0-experimental.10

* Added support for void argument functions.
* Added nullability annotations to generated objc code.

## 0.1.0-experimental.9

* Added e2e tests for iOS.

## 0.1.0-experimental.8

* Renamed `setupPigeon` to `configurePigeon`.

## 0.1.0-experimental.7

* Suppressed or got rid of warnings in generated Dart code.

## 0.1.0-experimental.6

* Added support for void return types.

## 0.1.0-experimental.5

* Fixed runtime exception in Android with values of ints less than 2^32.
* Incremented codegen version warning.

## 0.1.0-experimental.4

* Fixed primitive types for Android Java.

## 0.1.0-experimental.3

* Added support for Android Java.

## 0.1.0-experimental.2

* Added Host->Flutter calls for Objective-C

## 0.1.0-experimental.1

* Fixed warning in the README.md

## 0.1.0-experimental.0

* Initial release.<|MERGE_RESOLUTION|>--- conflicted
+++ resolved
@@ -1,12 +1,10 @@
-<<<<<<< HEAD
 ## NEXT
 
 * Updates Gradle version of example apps to 7.6.3.
-=======
+
 ## 15.0.1
 
 * [java] Adds @CanIgnoreReturnValue annotation to class builder.
->>>>>>> b5958e2a
 
 ## 15.0.0
 
