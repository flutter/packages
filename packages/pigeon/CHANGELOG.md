--- conflicted
+++ resolved
@@ -1,4 +1,7 @@
-<<<<<<< HEAD
+## 6.0.2
+
+* Adds `@SwiftFunction` annotation for specifying custom swift function signature.
+
 ## 6.0.1
 
 * [c++] Fixes most non-class arguments and return values in Flutter APIs. The
@@ -88,11 +91,6 @@
 ## 4.2.0
 
 * Adds experimental support for Kotlin generation.
-=======
-## 4.2.0
-
-* Adds `@SwiftFunction` annotation for specifying custom swift function signature.
->>>>>>> d754a582
 
 ## 4.1.1
 
