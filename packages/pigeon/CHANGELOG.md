--- conflicted
+++ resolved
@@ -1,11 +1,11 @@
+## 15.0.3
+
+* Adds support for `ProxyApi` generation only for Dart.
+
 ## 15.0.2
 
-<<<<<<< HEAD
-* Adds support for `ProxyApi` generation only for Dart.
-=======
 * Prevents optional and non-positional parameters in Flutter APIs.
 * [dart] Fixes named parameters in test output of host API methods.
->>>>>>> be52ac86
 
 ## 15.0.1
 
