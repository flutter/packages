--- conflicted
+++ resolved
@@ -1,12 +1,10 @@
-<<<<<<< HEAD
 ## 19.1.0
 
 * [kotlin] Adds implementation for `@ProxyApi`.
-=======
+
 ## 19.0.2
 
-* [kotlin] Adds the `@JvmOverloads` to the `HostApi` setUp method. This prevents the calling Java code from having to provide an empty `String` as Kotlin provides it by default  
->>>>>>> bb8c7b2b
+* [kotlin] Adds the `@JvmOverloads` to the `HostApi` setUp method. This prevents the calling Java code from having to provide an empty `String` as Kotlin provides it by default
 
 ## 19.0.1
 
