<<<<<<< HEAD
## 3.0.1

* Adds support to Swift generation.
=======
## NEXT

* [tests] Moved test script to enable CI.

## 3.0.3

* Adds ability for generators to do AST validation.  This can help generators
  without complete implementations to report gaps in coverage.

## 3.0.2

* Fixes non-nullable classes and enums as fields.
* Fixes nullable collections as return types.

## 3.0.1

* Enables NNBD for the Pigeon tool itself.
* [tests] Updates legacy Dart commands.
>>>>>>> 61905f6b

## 3.0.0

* **BREAKING CHANGE**: Removes the `--dart_null_safety` flag. Generated Dart
  now always uses nullability annotations, and thus requires Dart 2.12 or later.

## 2.0.4

* Fixes bug where Dart `FlutterApi`s would assert that a nullable argument was nonnull.

## 2.0.3

* Makes the generated Java Builder class final.

## 2.0.2

* Fixes Java crash for nullable nested type.

* ## 2.0.1

* Adds support for TaskQueues for serial background execution.

## 2.0.0

* Implements nullable parameters.
* **BREAKING CHANGE** - Nonnull parameters to async methods on HostApis for ObjC
  now have the proper nullability hints.

## 1.0.19

* Implements nullable return types.

## 1.0.18

* [front-end] Fix error caused by parsing `copyrightHeaders` passed to options in `@ConfigurePigeon`.

## 1.0.17

* [dart_test] Adds missing linter ignores.
* [objc] Factors out helper function for reading from NSDictionary's.
* [objc] Renames static variables to match Google style.

## 1.0.16

* Updates behavior of run\_tests.dart with no arguments.
* [debugging] Adds `ast_out` to help with debugging the compiler front-end.
* [front-end, dart] Adds support for non-null fields in data classes in the
  front-end parser and the Dart generator (unsupported languages ignore the
  designation currently).
* [front-end, dart, objc, java] Adds support for non-null fields in data
  classes.

## 1.0.15

* [java] Fix too little information when having an exception

## 1.0.14

* [tests] Port several generator tests to run in Dart over bash

## 1.0.13

* [style] Fixes new style rules for Dart analyzer.

## 1.0.12

* [java] Fixes enum support for null values.

## 1.0.11

* [ci] Starts transition to a Dart test runner, adds windows support.
* [front-end] Starts issuing an error if enums are used in type arguments.
* [front-end] Passes through all enums, referenced or not so they can be used as
  a work around for direct enum support.

## 1.0.10

* [front-end] Made sure that explicit use of Object actually creates the codec
  that can represent custom classes.

## 1.0.9

* [dart] Fixed cast exception that can happen with primitive data types with
  type arguments in FlutterApi's.

## 1.0.8

* [front-end] Started accepting explicit Object references in type arguments.
* [codecs] Fixed nuisance where duplicate entries could show up in custom codecs.

## 1.0.7

* [front-end] Fixed bug where nested classes' type arguments aren't included in
  the output (generated class and codec).

## 1.0.6

* Updated example README for set up steps.

## 1.0.5

* [java] Fixed bug when using Integer arguments to methods declared with 'int'
  arguments.

## 1.0.4

* [front-end] Fixed bug where codecs weren't generating support for types that
  only show up in type arguments.

## 1.0.3

* [objc] Updated assert message for incomplete implementations of protocols.

## 1.0.2

* [java] Made it so `@async` handlers in `@HostApi()` can report errors
  explicitly.

## 1.0.1

* [front-end] Fixed bug where classes only referenced as type arguments for
  generics weren't being generated.

## 1.0.0

* Started allowing primitive data types as arguments and return types.
* Generics support.
* Support for functions with more than one argument.
* [command-line] Added `one_language` flag for allowing Pigeon to only generate
  code for one platform.
* [command-line] Added the optional sdkPath parameter for specifying Dart SDK
  path.
* [dart] Fixed copyright headers for Dart test output.
* [front-end] Added more errors for incorrect usage of Pigeon (previously they
  were just ignored).
* [generators] Moved Pigeon to using a custom codec which allows collection
  types to contain custom classes.
* [java] Fixed NPE in Java generated code for nested types.
* [objc] **BREAKING CHANGE:** logic for generating Objective-C selectors has
  changed. `void add(Input value)` will now translate to
  `-(void)addValue:(Input*)value`, methods with no arguments will translate to
  `...WithError:` or `...WithCompletion:`.
* [objc] Added `@ObjCSelector` for specifying custom objc selectors.

## 0.3.0

* Updated the front-end parser to use dart
  [`analyzer`](https://pub.dev/packages/analyzer) instead of `dart:mirrors`.
  `dart:mirrors` doesn't support null-safe code so there were a class of
  features we couldn't implement without this migration.
* **BREAKING CHANGE** - the `configurePigeon` function has been migrated to a
  `@ConfigurePigeon` annotation.  See `./pigeons/message.dart` for an example.
  The annotation can be attached to anything in the file to take effect.
* **BREAKING CHANGE** - Now Pigeon files must be in one file per invocation of
  Pigeon.  For example, the classes your APIs use must be in the same file as
  your APIs.  If your Pigeon file imports another source file, it won't actually
  import it.

## 0.2.4

* bugfix in front-end parser for recursively referenced datatypes.

## 0.2.3

* bugfix in iOS async handlers of functions with no arguments.

## 0.2.2

* Added support for enums.

## 0.2.1

* Java: Fixed issue where multiple async HostApis can generate multiple Result interfaces.
* Dart: Made it so you can specify the BinaryMessenger of the generated APIs.

## 0.2.0

* **BREAKING CHANGE** - Pigeon files must be null-safe now.  That means the
  fields inside of the classes must be declared nullable (
  [non-null fields](https://github.com/flutter/flutter/issues/59118) aren't yet
  supported).  Migration example:

```dart
// Version 0.1.x
class Foo {
  int bar;
  String baz;
}

// Version 0.2.x
class Foo {
  int? bar;
  String? baz;
}
```

* **BREAKING CHANGE** - The default output from Pigeon is now null-safe.  If you
  want non-null-safe code you must provide the `--no-dart_null_safety` flag.
* The Pigeon source code is now null-safe.
* Fixed niladic non-value returning async functions in the Java generator.
* Made `runCommandLine` return an the status code.

## 0.1.24

* Moved logic from bin/ to lib/ to help customers wrap up the behavior.
* Added some more linter ignores for Dart.

## 0.1.23

* More Java linter and linter fixes.

## 0.1.22

* Java code generator enhancements:
  * Added linter tests to CI.
  * Fixed some linter issues in the Java code.

## 0.1.21

* Fixed decode method on generated Flutter classes that use null-safety and have
  null values.

## 0.1.20

* Implemented `@async` HostApi's for iOS.
* Fixed async FlutterApi methods with void return.

## 0.1.19

* Fixed a bug introduced in 0.1.17 where methods without arguments were
  no longer being called.

## 0.1.18

* Null safe requires Dart 2.12.

## 0.1.17

* Split out test code generation for Dart into a separate file via the
  --dart_test_out flag.

## 0.1.16

* Fixed running in certain environments where NNBD is enabled by default.

## 0.1.15

* Added support for running in versions of Dart that support NNBD.

## 0.1.14

* [Windows] Fixed executing from drives other than C:.

## 0.1.13

* Fixed execution on Windows with certain setups where Dart didn't allow
  backslashes in `import` statements.

## 0.1.12

* Fixed assert failure with creating a PlatformException as a result of an
  exception in Java handlers.

## 0.1.11

* Added flag to generate null safety annotated Dart code `--dart_null_safety`.
* Made it so Dart API setup methods can take null.

## 0.1.10+1

* Updated the examples page.

## 0.1.10

* Fixed bug that prevented running `pigeon` on Windows (introduced in `0.1.8`).

## 0.1.9

* Fixed bug where executing pigeon without arguments would crash (introduced in 0.1.8).

## 0.1.8

* Started spawning pigeon_lib in an isolate instead of a subprocess.  The
  subprocess could have lead to errors if the dart version on $PATH didn't match
  the one that comes with flutter.

## 0.1.7

* Fixed Dart compilation for later versions that support null safety, opting out
  of it for now.
* Fixed nested types in the Java runtime.

## 0.1.6

* Fixed unused variable linter warning in Dart code under certain conditions.

## 0.1.5

* Made array datatypes correctly get imported and exported avoiding the need to
  add extra imports to generated code.

## 0.1.4

* Fixed nullability for NSError's in generated objc code.
* Fixed nullability of nested objects in the Dart generator.
* Added test to make sure the pigeon version is correct in generated code headers.

## 0.1.3

* Added error message if supported datatypes are used as arguments or return
  types directly, without an enclosing class.
* Added support for List and Map datatypes in Java and Objective-C targets.

## 0.1.2+1

* Updated the Readme.md.

## 0.1.2

* Removed static analysis warnings from generated Java code.

## 0.1.1

* Fixed issue where nested types didn't work if they weren't present in the Api.

## 0.1.0

* Added pigeon.dart.
* Fixed some Obj-C linter problems.
* Added the ability to generate a mock handler in Dart.

## 0.1.0-experimental.11

* Fixed setting an api to null in Java.

## 0.1.0-experimental.10

* Added support for void argument functions.
* Added nullability annotations to generated objc code.

## 0.1.0-experimental.9

* Added e2e tests for iOS.

## 0.1.0-experimental.8

* Renamed `setupPigeon` to `configurePigeon`.

## 0.1.0-experimental.7

* Suppressed or got rid of warnings in generated Dart code.

## 0.1.0-experimental.6

* Added support for void return types.

## 0.1.0-experimental.5

* Fixed runtime exception in Android with values of ints less than 2^32.
* Incremented codegen version warning.

## 0.1.0-experimental.4

* Fixed primitive types for Android Java.

## 0.1.0-experimental.3

* Added support for for Android Java.

## 0.1.0-experimental.2

* Added Host->Flutter calls for Objective-C

## 0.1.0-experimental.1

* Fixed warning in the README.md

## 0.1.0-experimental.0

* Initial release.<|MERGE_RESOLUTION|>--- conflicted
+++ resolved
@@ -1,8 +1,7 @@
-<<<<<<< HEAD
-## 3.0.1
+## 3.0.4
 
 * Adds support to Swift generation.
-=======
+
 ## NEXT
 
 * [tests] Moved test script to enable CI.
@@ -21,7 +20,6 @@
 
 * Enables NNBD for the Pigeon tool itself.
 * [tests] Updates legacy Dart commands.
->>>>>>> 61905f6b
 
 ## 3.0.0
 
