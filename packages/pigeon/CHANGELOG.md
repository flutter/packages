--- conflicted
+++ resolved
@@ -1,18 +1,10 @@
-<<<<<<< HEAD
-## 4.2.16
+## 5.0.1
 
 * [kotlin] Fixes a bug with a missed line break between generated statements in the `fromList` function of the companion object.
-=======
+
 ## 5.0.0
 
 * Creates new Generator classes for each language.
-
-## 4.2.16
-
-* [swift] Fixes warnings with `Object` parameters.
-* [dart] Fixes warnings with `Object` return values.
-* [c++] Generation of APIs that use `Object` no longer fails.
->>>>>>> e1ab9659
 
 ## 4.2.15
 
