<<<<<<< HEAD
## 17.0.1

* [dart] Adds implementation for `@ProxyApi`.
=======
## 17.1.0

* [kotlin] Adds `includeErrorClass` to `KotlinOptions`.
>>>>>>> 679bdd78
* Updates minimum supported SDK version to Flutter 3.13/Dart 3.1.

## 17.0.0

* **Breaking Change** [kotlin] Converts Kotlin enum case generation to SCREAMING_SNAKE_CASE.
  * Updates `writeEnum` function to adhere to Kotlin naming conventions.
  * Improves handling of complex names with enhanced regex patterns.
  * Expands unit tests for comprehensive name conversion validation.
  * **Migration Note**: This change modifies the naming convention of Kotlin enum cases generated from the Pigeon package. It is recommended to review the impact on your existing codebase and update any dependent code accordingly.

## 16.0.5

* Adds ProxyApi to AST generation.

## 16.0.4

* [swift] Improve style of Swift output.

## 16.0.3

* [kotlin] Separates message call code generation into separate methods.

## 16.0.2

* [dart] Separates message call code generation into separate methods.

## 16.0.1

* [dart] Fixes test generation for missing wrapResponse method if only host Api.

## 16.0.0

* [java] Adds `VoidResult` type for `Void` returns.
* **Breaking Change** [java] Updates all `Void` return types to use new `VoidResult`.

## 15.0.3

* Fixes new lint warnings.

## 15.0.2

* Prevents optional and non-positional parameters in Flutter APIs.
* [dart] Fixes named parameters in test output of host API methods.

## 15.0.1

* [java] Adds @CanIgnoreReturnValue annotation to class builder.

## 15.0.0

* **Breaking Change** [kotlin] Updates Flutter API to use new errorClassName.

## 14.0.1

* Updates minimum supported SDK version to Flutter 3.10/Dart 3.0.
* Updates issue_tracker link.

## 14.0.0

* **Breaking change** [dart] Renames locally defined host API variables.
  * [dart] Host api static field `codec` changed to `pigeonChannelCodec`.
* [dart] Adds named parameters to host API methods.
* [dart] Adds optional parameters to host API methods.
* [dart] Adds default values for class constructors and host API methods.
* Adds `isEnum` and `isClass` to `TypeDeclaration`s.
* [cpp] Fixes `FlutterError` generation being tied to ErrorOr.

## 13.1.2

* Adds compatibility with `analyzer` 6.x.

## 13.1.1

* [kotlin] Removes unnecessary `;`s in generated code.

## 13.1.0

* [swift] Fixes Flutter Api void return error handling.
  * This shouldn't be breaking for anyone, but if you were incorrectly getting
    success responses, you may now be failing (correctly).
* Adds method channel name to error response when channel fails to connect.
* Reduces code generation duplication.
* Changes some methods to only be generated if needed.

## 13.0.0

* **Breaking Change** [objc] Eliminates boxing of non-nullable primitive types
  (bool, int, double). Changes required:
  * Implementations of host API methods that take non-nullable
    primitives will need to be updated to match the new signatures.
  * Calls to Flutter API methods that take non-nullable primitives will need to
    be updated to pass unboxed values.
  * Calls to non-nullable primitive property methods on generated data classes
    will need to be updated.
  * **WARNING**: Current versions of `Xcode` do not appear to warn about
    implicit `NSNumber *` to `BOOL` conversions, so code that is no longer
    correct after this breaking change may compile without warning. For example,
    `myGeneratedClass.aBoolProperty = @NO` can silently set `aBoolProperty` to
    `YES`. Any data class or Flutter API interactions involving `bool`s should
    be carefully audited by hand when updating.



## 12.0.1

* [swift] Adds protocol for Flutter APIs.

## 12.0.0

* Adds error handling on Flutter API methods.
* **Breaking Change** [kotlin] Flutter API methods now return `Result<return-type>`.
* **Breaking Change** [swift] Flutter API methods now return `Result<return-type, FlutterError>`.
* **Breaking Change** [java] Removes `Reply` class from all method returns and replaces it with `Result`.
  * Changes required: Replace all `Reply` callbacks with `Result` classes that contain both `success` and `failure` methods.
* **Breaking Change** [java] Adds `NullableResult` class for all nullable method returns.
  * Changes required: Any method that returns a nullable type will need to be updated to return `NullableResult` rather than `Result`.
* **Breaking Change** [java] Renames Host API `setup` method to `setUp`.
* **Breaking Change** [objc] Boxes all enum returns to allow for `nil` response on error.
* **Breaking Change** [objc] Renames `<api>Setup` to `SetUp<api>`.

## 11.0.1

* Adds pub topics to package metadata.

## 11.0.0

* Adds primitive enum support.
* [objc] Fixes nullable enums.
* **Breaking Change** [objc] Changes all nullable enums to be boxed in custom classes.
* **Breaking Change** [objc] Changes all enums names to have class prefix.
* Updates minimum supported SDK version to Flutter 3.7/Dart 2.19.

## 10.1.6

* Fixes generation failures when an output file is in a directory that doesn't already exist.

## 10.1.5

* [dart] Fixes import in generated test output when overriding package name.

## 10.1.4

* Adds package name to method channel strings to avoid potential collisions between plugins.
* Adds dartPackageName option to `pigeonOptions`.

## 10.1.3

* Adds generic `Object` field support to data classes.

## 10.1.2

* [swift] Fixes a crash when passing `null` for nested nullable classes.

## 10.1.1

* Updates README to better reflect modern usage.

## 10.1.0

* [objc] Adds macOS support to facilitate code sharing with existing iOS plugins.

## 10.0.1

* Requires `analyzer 5.13.0` and replaces use of deprecated APIs.

## 10.0.0

* [swift] Avoids using `Any` to represent `Optional`.
* [swift] **Breaking Change** A raw `List` (without generic type argument) in Dart will be
  translated into `[Any?]` (rather than `[Any]`).
* [swift] **Breaking Change** A raw `Map` (without generic type argument) in Dart will be
  translated into `[AnyHashable:Any?]` (rather than `[AnyHashable:Any]`).
* Adds an example application that uses Pigeon directly, rather than in a plugin.

## 9.2.5

* Reports an error when trying to use an enum directly in a `List` or `Map`
  argument.

## 9.2.4

* [objc] Fixes a warning due to a C++-style function signature in the codec
  getter's definition.

## 9.2.3

* [java] Fixes `UnknownNullability` and `SyntheticAccessor` warnings.

## 9.2.2

* [cpp] Minor changes to output style.

## 9.2.1

* [swift] Fixes NSNull casting crash.

## 9.2.0

* [cpp] Removes experimental tags.

## 9.1.4

* Migrates off deprecated `BinaryMessenger` API.

## 9.1.3

* [cpp] Requires passing any non-nullable fields of generated data classes as
  constructor arguments, similar to what is done in other languages. This may
  require updates to existing code that creates data class instances on the
  native side.
* [cpp] Adds a convenience constructor to generated data classes to set all
  fields during construction.

## 9.1.2

* [cpp] Fixes class parameters to Flutter APIs.
* Updates minimum Flutter version to 3.3.

## 9.1.1

* [swift] Removes experimental tags.
* [kotlin] Removes experimental tags.

## 9.1.0

* [java] Adds a `GeneratedApi.FlutterError` exception for passing custom error details (code, message, details).
* [kotlin] Adds a `FlutterError` exception for passing custom error details (code, message, details).
* [kotlin] Adds an `errorClassName` option in `KotlinOptions` for custom error class names.
* [java] Removes legacy try catch from async APIs.
* [java] Removes legacy null check on non-nullable method arguments.
* [cpp] Fixes wrong order of items in `FlutterError`.
* Adds `FlutterError` handling integration tests for all platforms.

## 9.0.7

* [swift] Changes all ints to int64.
  May require code updates to existing code.
* Adds integration tests for int64.

## 9.0.6

* [kotlin] Removes safe casting from decode process.
* [swift] Removes safe casting from decode process.

## 9.0.5

* Removes the unnecessary Flutter constraint.
* Removes an unnecessary null check.
* Aligns Dart and Flutter SDK constraints.

## 9.0.4

* Adds parameter to generate Kotlin code in example README.

## 9.0.3

* [kotlin] Fixes compiler warnings in generated output.
* [swift] Fixes compiler warnings in generated output.

## 9.0.2

* [swift] Removes safe casting from decode process.
* [kotlin] Removes safe casting from decode process.

## 9.0.1

* Updates links for the merge of flutter/plugins into flutter/packages.

## 9.0.0

* **Breaking Change** Updates `DartOptions` to be immutable and adds const to the constructor.
* [java] Reverts `final` changes to Flutter Api classes.

## 8.0.0

* [objc] **BREAKING CHANGE**: FlutterApi calls now return a `FlutterError`,
  rather than an `NSError`, on failure.
* [objc] Fixes an unused function warning when only generating FlutterApi.

## 7.2.1

* [kotlin] Fixes Flutter API int errors with updated casting.

## 7.2.0

* [swift] Changes async method completion types.
  May require code updates to existing code.
* [swift] Adds error handling to async methods.
* [kotlin] Changes async method completion types.
  May require code updates to existing code.
* [kotlin] Adds error handling to async methods.
* Adds async error handling integration tests for all platforms.

## 7.1.5

* Updates code to fix strict-cast violations.

## 7.1.4

* [java] Fixes raw types lint issues.

## 7.1.3

* [objc] Removes unused function.

## 7.1.2

* [swift] Adds error handling to sync host API methods.

## 7.1.1

* [c++] Fixes handling of the `cpp*` options in `@ConfigurePigeon` annotations.

## 7.1.0

* Adds `@SwiftFunction` annotation for specifying custom swift function signature.

## 7.0.5

* Requires analyzer 5.0.0 and replaces use of deprecated APIs.

## 7.0.4

* [c++] Fixes minor output formatting issues.

## 7.0.3

* Updates scoped methods to prevent symbol-less use.

## 7.0.2

* [kotlin] Fixes a missed casting of not nullable Dart 'int' to Kotlin 64bit long.

## 7.0.1

* [generator_tools] adds `newln` method for adding empty lines and ending lines.
* Updates generators to more closely match Flutter formatter tool output.

## 7.0.0

* [java] **BREAKING CHANGE**: Makes data classes final.
  Updates generators for 1p linters.

## 6.0.3

* [docs] Updates README.md.

## 6.0.2

* [kotlin] Fixes a bug with a missed line break between generated statements in the `fromList` function of the companion object.

## 6.0.1

* [c++] Fixes most non-class arguments and return values in Flutter APIs. The
  types of arguments and return values have changed, so this may require updates
  to existing code.

## 6.0.0

* Creates StructuredGenerator class and implements it on all platforms.

## 5.0.1

* [c++] Fixes undefined behavior in `@async` methods.

## 5.0.0

* Creates new Generator classes for each language.

## 4.2.16

* [swift] Fixes warnings with `Object` parameters.
* [dart] Fixes warnings with `Object` return values.
* [c++] Generation of APIs that use `Object` no longer fails.

## 4.2.15

* Relocates generator classes. (Reverted)

## 4.2.14

* [c++] Fixes reply sending non EncodableValue wrapped lists.

## 4.2.13

* Add documentation comment support for Enum members.

## 4.2.12

* Updates serialization to use lists instead of maps to improve performance.

## 4.2.11

* [swift] Fixes compressed list data types.

## 4.2.10

* [java] Changes generated enum field to be final.

## 4.2.9

* [kotlin] Fixes a bug with some methods that return `void`.

## 4.2.8

* Adds the ability to use `runWithOptions` entrypoint to allow external libraries to use the pigeon easier.

## 4.2.7

* [swift] Fixes a bug when calling methods that return `void`.

## 4.2.6

* Fixes bug with parsing documentation comments that start with '/'.

## 4.2.5

* [dart] Fixes enum parameter handling in Dart test API class.

## 4.2.4

* [kotlin] Fixes Kotlin generated sync host API error.

## 4.2.3

* [java] Adds assert `args != null`.
* [java] Changes the args of a single element to `ArrayList` from `Arrays.asList` to `Collections.singletonList`.
* [java] Removes cast for `Object`.

## 4.2.2

* Removes unneeded custom codecs for all languages.

## 4.2.1

* Adds documentation comment support for Kotlin.

## 4.2.0

* Adds experimental support for Kotlin generation.

## 4.1.1

* [java] Adds missing `@NonNull` annotations to some methods.

## 4.1.0

* Adds documentation comment support for all currently supported languages.

## 4.0.3

* [swift] Makes swift output work on macOS.

## 4.0.2

* Fixes lint warnings.

## 4.0.1

* Exposes `SwiftOptions`.

## 4.0.0

* [java] **BREAKING CHANGE**: Changes style for enum values from camelCase to snake_case.
  Generated java enum values will now always be in upper snake_case.

## 3.2.9

* Updates text theme parameters to avoid deprecation issues.

## 3.2.8

* [dart] Deduces the correct import statement for Dart test files made with
  `dartHostTestHandler` instead of relying on relative imports.

## 3.2.7

* Requires `analyzer 4.4.0`, and replaces use of deprecated APIs.

## 3.2.6

* [java] Fixes returning int values from FlutterApi methods that fit in 32 bits.

## 3.2.5

* [c++] Fixes style issues in `FlutterError` and `ErrorOr`. The names and
  visibility of some members have changed, so this may require updates
  to existing code.

## 3.2.4

* [c++] Fixes most non-class arguments and return values in host APIs. The
  types of arguments and return values have changed, so this may require updates
  to existing code.

## 3.2.3

* Adds `unnecessary_import` to linter ignore list in generated dart tests.

## 3.2.2

* Adds `unnecessary_import` to linter ignore list for `package:flutter/foundation.dart`.

## 3.2.1

* Removes `@dart = 2.12` from generated Dart code.

## 3.2.0

* Adds experimental support for Swift generation.

## 3.1.7

* [java] Adds option to add javax.annotation.Generated annotation.

## 3.1.6

* Supports newer versions of `analyzer`.

## 3.1.5

* Fixes potential crash bug when using a nullable nested type that has nonnull
  fields in ObjC.

## 3.1.4

* [c++] Adds support for non-nullable fields, and fixes some issues with
  nullable fields. The types of some getters and setter have changed, so this
  may require updates to existing code.

## 3.1.3

* Adds support for enums in arguments to methods for HostApis.

## 3.1.2

* [c++] Fixes minor style issues in generated code. This includes the naming of
  generated methods and arguments, so will require updates to existing code.

## 3.1.1

* Updates for non-nullable bindings.

## 3.1.0

* [c++] Adds C++ code generator.

## 3.0.4

* [objc] Simplified some code output, including avoiding Xcode warnings about
  using `NSNumber*` directly as boolean value.
* [tests] Moved test script to enable CI.

## 3.0.3

* Adds ability for generators to do AST validation.  This can help generators
  without complete implementations to report gaps in coverage.

## 3.0.2

* Fixes non-nullable classes and enums as fields.
* Fixes nullable collections as return types.

## 3.0.1

* Enables NNBD for the Pigeon tool itself.
* [tests] Updates legacy Dart commands.

## 3.0.0

* **BREAKING CHANGE**: Removes the `--dart_null_safety` flag. Generated Dart
  now always uses nullability annotations, and thus requires Dart 2.12 or later.

## 2.0.4

* Fixes bug where Dart `FlutterApi`s would assert that a nullable argument was nonnull.

## 2.0.3

* [java] Makes the generated Builder class final.

## 2.0.2

* [java] Fixes crash for nullable nested type.

## 2.0.1

* Adds support for TaskQueues for serial background execution.

## 2.0.0

* Implements nullable parameters.
* **BREAKING CHANGE** - Nonnull parameters to async methods on HostApis for ObjC
  now have the proper nullability hints.

## 1.0.19

* Implements nullable return types.

## 1.0.18

* [front-end] Fix error caused by parsing `copyrightHeaders` passed to options in `@ConfigurePigeon`.

## 1.0.17

* [dart_test] Adds missing linter ignores.
* [objc] Factors out helper function for reading from NSDictionary's.
* [objc] Renames static variables to match Google style.

## 1.0.16

* Updates behavior of run\_tests.dart with no arguments.
* [debugging] Adds `ast_out` to help with debugging the compiler front-end.
* [front-end, dart] Adds support for non-null fields in data classes in the
  front-end parser and the Dart generator (unsupported languages ignore the
  designation currently).
* [front-end, dart, objc, java] Adds support for non-null fields in data
  classes.

## 1.0.15

* [java] Fix too little information when having an exception

## 1.0.14

* [tests] Port several generator tests to run in Dart over bash

## 1.0.13

* [style] Fixes new style rules for Dart analyzer.

## 1.0.12

* [java] Fixes enum support for null values.

## 1.0.11

* [ci] Starts transition to a Dart test runner, adds windows support.
* [front-end] Starts issuing an error if enums are used in type arguments.
* [front-end] Passes through all enums, referenced or not so they can be used as
  a work around for direct enum support.

## 1.0.10

* [front-end] Made sure that explicit use of Object actually creates the codec
  that can represent custom classes.

## 1.0.9

* [dart] Fixed cast exception that can happen with primitive data types with
  type arguments in FlutterApi's.

## 1.0.8

* [front-end] Started accepting explicit Object references in type arguments.
* [codecs] Fixed nuisance where duplicate entries could show up in custom codecs.

## 1.0.7

* [front-end] Fixed bug where nested classes' type arguments aren't included in
  the output (generated class and codec).

## 1.0.6

* Updated example README for set up steps.

## 1.0.5

* [java] Fixed bug when using Integer arguments to methods declared with 'int'
  arguments.

## 1.0.4

* [front-end] Fixed bug where codecs weren't generating support for types that
  only show up in type arguments.

## 1.0.3

* [objc] Updated assert message for incomplete implementations of protocols.

## 1.0.2

* [java] Made it so `@async` handlers in `@HostApi()` can report errors
  explicitly.

## 1.0.1

* [front-end] Fixed bug where classes only referenced as type arguments for
  generics weren't being generated.

## 1.0.0

* Started allowing primitive data types as arguments and return types.
* Generics support.
* Support for functions with more than one argument.
* [command-line] Added `one_language` flag for allowing Pigeon to only generate
  code for one platform.
* [command-line] Added the optional sdkPath parameter for specifying Dart SDK
  path.
* [dart] Fixed copyright headers for Dart test output.
* [front-end] Added more errors for incorrect usage of Pigeon (previously they
  were just ignored).
* [generators] Moved Pigeon to using a custom codec which allows collection
  types to contain custom classes.
* [java] Fixed NPE in Java generated code for nested types.
* [objc] **BREAKING CHANGE:** logic for generating selectors has changed.
  `void add(Input value)` will now translate to
  `-(void)addValue:(Input*)value`, methods with no arguments will translate to
  `...WithError:` or `...WithCompletion:`.
* [objc] Added `@ObjCSelector` for specifying custom objc selectors.

## 0.3.0

* Updated the front-end parser to use dart
  [`analyzer`](https://pub.dev/packages/analyzer) instead of `dart:mirrors`.
  `dart:mirrors` doesn't support null-safe code so there were a class of
  features we couldn't implement without this migration.
* **BREAKING CHANGE** - the `configurePigeon` function has been migrated to a
  `@ConfigurePigeon` annotation.  See `./pigeons/message.dart` for an example.
  The annotation can be attached to anything in the file to take effect.
* **BREAKING CHANGE** - Now Pigeon files must be in one file per invocation of
  Pigeon.  For example, the classes your APIs use must be in the same file as
  your APIs.  If your Pigeon file imports another source file, it won't actually
  import it.

## 0.2.4

* bugfix in front-end parser for recursively referenced datatypes.

## 0.2.3

* bugfix in iOS async handlers of functions with no arguments.

## 0.2.2

* Added support for enums.

## 0.2.1

* Java: Fixed issue where multiple async HostApis can generate multiple Result interfaces.
* Dart: Made it so you can specify the BinaryMessenger of the generated APIs.

## 0.2.0

* **BREAKING CHANGE** - Pigeon files must be null-safe now.  That means the
  fields inside of the classes must be declared nullable (
  [non-null fields](https://github.com/flutter/flutter/issues/59118) aren't yet
  supported).  Migration example:

```dart
// Version 0.1.x
class Foo {
  int bar;
  String baz;
}

// Version 0.2.x
class Foo {
  int? bar;
  String? baz;
}
```

* **BREAKING CHANGE** - The default output from Pigeon is now null-safe.  If you
  want non-null-safe code you must provide the `--no-dart_null_safety` flag.
* The Pigeon source code is now null-safe.
* Fixed niladic non-value returning async functions in the Java generator.
* Made `runCommandLine` return an the status code.

## 0.1.24

* Moved logic from bin/ to lib/ to help customers wrap up the behavior.
* Added some more linter ignores for Dart.

## 0.1.23

* More Java linter and linter fixes.

## 0.1.22

* Java code generator enhancements:
  * Added linter tests to CI.
  * Fixed some linter issues in the Java code.

## 0.1.21

* Fixed decode method on generated Flutter classes that use null-safety and have
  null values.

## 0.1.20

* Implemented `@async` HostApi's for iOS.
* Fixed async FlutterApi methods with void return.

## 0.1.19

* Fixed a bug introduced in 0.1.17 where methods without arguments were
  no longer being called.

## 0.1.18

* Null safe requires Dart 2.12.

## 0.1.17

* Split out test code generation for Dart into a separate file via the
  --dart_test_out flag.

## 0.1.16

* Fixed running in certain environments where NNBD is enabled by default.

## 0.1.15

* Added support for running in versions of Dart that support NNBD.

## 0.1.14

* [Windows] Fixed executing from drives other than C:.

## 0.1.13

* Fixed execution on Windows with certain setups where Dart didn't allow
  backslashes in `import` statements.

## 0.1.12

* Fixed assert failure with creating a PlatformException as a result of an
  exception in Java handlers.

## 0.1.11

* Added flag to generate null safety annotated Dart code `--dart_null_safety`.
* Made it so Dart API setup methods can take null.

## 0.1.10+1

* Updated the examples page.

## 0.1.10

* Fixed bug that prevented running `pigeon` on Windows (introduced in `0.1.8`).

## 0.1.9

* Fixed bug where executing pigeon without arguments would crash (introduced in 0.1.8).

## 0.1.8

* Started spawning pigeon_lib in an isolate instead of a subprocess.  The
  subprocess could have lead to errors if the dart version on $PATH didn't match
  the one that comes with flutter.

## 0.1.7

* Fixed Dart compilation for later versions that support null safety, opting out
  of it for now.
* Fixed nested types in the Java runtime.

## 0.1.6

* Fixed unused variable linter warning in Dart code under certain conditions.

## 0.1.5

* Made array datatypes correctly get imported and exported avoiding the need to
  add extra imports to generated code.

## 0.1.4

* Fixed nullability for NSError's in generated objc code.
* Fixed nullability of nested objects in the Dart generator.
* Added test to make sure the pigeon version is correct in generated code headers.

## 0.1.3

* Added error message if supported datatypes are used as arguments or return
  types directly, without an enclosing class.
* Added support for List and Map datatypes in Java and Objective-C targets.

## 0.1.2+1

* Updated the Readme.md.

## 0.1.2

* Removed static analysis warnings from generated Java code.

## 0.1.1

* Fixed issue where nested types didn't work if they weren't present in the Api.

## 0.1.0

* Added pigeon.dart.
* Fixed some Obj-C linter problems.
* Added the ability to generate a mock handler in Dart.

## 0.1.0-experimental.11

* Fixed setting an API to null in Java.

## 0.1.0-experimental.10

* Added support for void argument functions.
* Added nullability annotations to generated objc code.

## 0.1.0-experimental.9

* Added e2e tests for iOS.

## 0.1.0-experimental.8

* Renamed `setupPigeon` to `configurePigeon`.

## 0.1.0-experimental.7

* Suppressed or got rid of warnings in generated Dart code.

## 0.1.0-experimental.6

* Added support for void return types.

## 0.1.0-experimental.5

* Fixed runtime exception in Android with values of ints less than 2^32.
* Incremented codegen version warning.

## 0.1.0-experimental.4

* Fixed primitive types for Android Java.

## 0.1.0-experimental.3

* Added support for Android Java.

## 0.1.0-experimental.2

* Added Host->Flutter calls for Objective-C

## 0.1.0-experimental.1

* Fixed warning in the README.md

## 0.1.0-experimental.0

* Initial release.<|MERGE_RESOLUTION|>--- conflicted
+++ resolved
@@ -1,12 +1,10 @@
-<<<<<<< HEAD
-## 17.0.1
+## 17.2.0
 
 * [dart] Adds implementation for `@ProxyApi`.
-=======
+
 ## 17.1.0
 
 * [kotlin] Adds `includeErrorClass` to `KotlinOptions`.
->>>>>>> 679bdd78
 * Updates minimum supported SDK version to Flutter 3.13/Dart 3.1.
 
 ## 17.0.0
