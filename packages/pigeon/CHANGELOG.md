--- conflicted
+++ resolved
@@ -1,10 +1,10 @@
+## 21.2.0
+
+* [swift] Adds implementation for `@ProxyApi`.
+
 ## 21.1.0
 
-<<<<<<< HEAD
-* [swift] Adds implementation for `@ProxyApi`.
-=======
 * Adds GObject (Linux) support.
->>>>>>> b31a2796
 
 ## 21.0.0
 
