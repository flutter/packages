--- conflicted
+++ resolved
@@ -1,12 +1,7 @@
-<<<<<<< HEAD
-## 20.1.0
-
+## NEXT
+
+* [swift] Fully-qualifies types in Equatable extension test.
 * Adds GObject (Linux) support.
-=======
-## NEXT
-
-* [swift] Fully-qualifies types in Equatable extension test.
->>>>>>> cd730611
 
 ## 20.0.1
 
