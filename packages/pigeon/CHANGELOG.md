--- conflicted
+++ resolved
@@ -1,13 +1,11 @@
-<<<<<<< HEAD
 ## NEXT
 
 * Update compileSdkVersion to 33.
-=======
+
 ## 9.0.2
 
 * [swift] Removes safe casting from decode process.
 * [kotlin] Removes safe casting from decode process.
->>>>>>> 475cf827
 
 ## 9.0.1
 
