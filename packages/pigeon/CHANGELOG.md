--- conflicted
+++ resolved
@@ -1,12 +1,10 @@
-<<<<<<< HEAD
 ## 4.1.0
 
 * Adds experimental support for Kotlin generation.
-=======
+
 ## 4.0.2
 
 * Fixes lint warnings.
->>>>>>> a95e400a
 
 ## 4.0.1
 
