--- conflicted
+++ resolved
@@ -1,10 +1,6 @@
-<<<<<<< HEAD
-## 16.0.6
+## 17.0.1
 
 * [dart] Adds implementation for `@ProxyApi`.
-=======
-## NEXT
-
 * Updates minimum supported SDK version to Flutter 3.13/Dart 3.1.
 
 ## 17.0.0
@@ -14,7 +10,6 @@
   * Improves handling of complex names with enhanced regex patterns.
   * Expands unit tests for comprehensive name conversion validation.
   * **Migration Note**: This change modifies the naming convention of Kotlin enum cases generated from the Pigeon package. It is recommended to review the impact on your existing codebase and update any dependent code accordingly.
->>>>>>> 91d11d69
 
 ## 16.0.5
 
