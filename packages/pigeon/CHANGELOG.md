--- conflicted
+++ resolved
@@ -1,10 +1,10 @@
+## 7.0.4
+
+* [c++] Fixes minor output formatting issues.
+
 ## 7.0.3
 
-<<<<<<< HEAD
-* [c++] Fixes minor output formatting issues.
-=======
 * Updates scoped methods to prevent symbol-less use.
->>>>>>> 55294efc
 
 ## 7.0.2
 
