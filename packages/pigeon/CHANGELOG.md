<<<<<<< HEAD
## 3.3.0

* Adds experimental support for Kotlin generation.
=======
## 4.0.0

* [java] **BREAKING CHANGE**: Changes style for enum values from camelCase to snake_case.
  Generated java enum values will now always be in upper snake_case.

## 3.2.9

* Updates text theme parameters to avoid deprecation issues.

## 3.2.8

* [dart] Deduces the correct import statement for Dart test files made with
  `dartHostTestHandler` instead of relying on relative imports.

## 3.2.7

* Requires `analyzer 4.4.0`, and replaces use of deprecated APIs.
>>>>>>> 48778beb

## 3.2.6

* [java] Fixes returning int values from FlutterApi methods that fit in 32 bits.

## 3.2.5

* [c++] Fixes style issues in `FlutterError` and `ErrorOr`. The names and
  visibility of some members have changed, so this may require updates
  to existing code.

## 3.2.4

* [c++] Fixes most non-class arguments and return values in host APIs. The
  types of arguments and return values have changed, so this may require updates
  to existing code.

## 3.2.3

* Adds `unnecessary_import` to linter ignore list in generated dart tests.

## 3.2.2

* Adds `unnecessary_import` to linter ignore list for `package:flutter/foundation.dart`.

## 3.2.1

* Removes `@dart = 2.12` from generated Dart code.

## 3.2.0

* Adds experimental support for Swift generation.

## 3.1.7

* [java] Adds option to add javax.annotation.Generated annotation.

## 3.1.6

* Supports newer versions of `analyzer`.

## 3.1.5

* Fixes potential crash bug when using a nullable nested type that has nonnull
  fields in ObjC.

## 3.1.4

* [c++] Adds support for non-nullable fields, and fixes some issues with
  nullable fields. The types of some getters and setter have changed, so this
  may require updates to existing code.

## 3.1.3

* Adds support for enums in arguments to methods for HostApis.

## 3.1.2

* [c++] Fixes minor style issues in generated code. This includes the naming of
  generated methods and arguments, so will require updates to existing code.

## 3.1.1

* Updates for non-nullable bindings.

## 3.1.0

* [c++] Adds C++ code generator.

## 3.0.4

* [objc] Simplified some code output, including avoiding Xcode warnings about
  using `NSNumber*` directly as boolean value.
* [tests] Moved test script to enable CI.

## 3.0.3

* Adds ability for generators to do AST validation.  This can help generators
  without complete implementations to report gaps in coverage.

## 3.0.2

* Fixes non-nullable classes and enums as fields.
* Fixes nullable collections as return types.

## 3.0.1

* Enables NNBD for the Pigeon tool itself.
* [tests] Updates legacy Dart commands.

## 3.0.0

* **BREAKING CHANGE**: Removes the `--dart_null_safety` flag. Generated Dart
  now always uses nullability annotations, and thus requires Dart 2.12 or later.

## 2.0.4

* Fixes bug where Dart `FlutterApi`s would assert that a nullable argument was nonnull.

## 2.0.3

* Makes the generated Java Builder class final.

## 2.0.2

* Fixes Java crash for nullable nested type.

## 2.0.1

* Adds support for TaskQueues for serial background execution.

## 2.0.0

* Implements nullable parameters.
* **BREAKING CHANGE** - Nonnull parameters to async methods on HostApis for ObjC
  now have the proper nullability hints.

## 1.0.19

* Implements nullable return types.

## 1.0.18

* [front-end] Fix error caused by parsing `copyrightHeaders` passed to options in `@ConfigurePigeon`.

## 1.0.17

* [dart_test] Adds missing linter ignores.
* [objc] Factors out helper function for reading from NSDictionary's.
* [objc] Renames static variables to match Google style.

## 1.0.16

* Updates behavior of run\_tests.dart with no arguments.
* [debugging] Adds `ast_out` to help with debugging the compiler front-end.
* [front-end, dart] Adds support for non-null fields in data classes in the
  front-end parser and the Dart generator (unsupported languages ignore the
  designation currently).
* [front-end, dart, objc, java] Adds support for non-null fields in data
  classes.

## 1.0.15

* [java] Fix too little information when having an exception

## 1.0.14

* [tests] Port several generator tests to run in Dart over bash

## 1.0.13

* [style] Fixes new style rules for Dart analyzer.

## 1.0.12

* [java] Fixes enum support for null values.

## 1.0.11

* [ci] Starts transition to a Dart test runner, adds windows support.
* [front-end] Starts issuing an error if enums are used in type arguments.
* [front-end] Passes through all enums, referenced or not so they can be used as
  a work around for direct enum support.

## 1.0.10

* [front-end] Made sure that explicit use of Object actually creates the codec
  that can represent custom classes.

## 1.0.9

* [dart] Fixed cast exception that can happen with primitive data types with
  type arguments in FlutterApi's.

## 1.0.8

* [front-end] Started accepting explicit Object references in type arguments.
* [codecs] Fixed nuisance where duplicate entries could show up in custom codecs.

## 1.0.7

* [front-end] Fixed bug where nested classes' type arguments aren't included in
  the output (generated class and codec).

## 1.0.6

* Updated example README for set up steps.

## 1.0.5

* [java] Fixed bug when using Integer arguments to methods declared with 'int'
  arguments.

## 1.0.4

* [front-end] Fixed bug where codecs weren't generating support for types that
  only show up in type arguments.

## 1.0.3

* [objc] Updated assert message for incomplete implementations of protocols.

## 1.0.2

* [java] Made it so `@async` handlers in `@HostApi()` can report errors
  explicitly.

## 1.0.1

* [front-end] Fixed bug where classes only referenced as type arguments for
  generics weren't being generated.

## 1.0.0

* Started allowing primitive data types as arguments and return types.
* Generics support.
* Support for functions with more than one argument.
* [command-line] Added `one_language` flag for allowing Pigeon to only generate
  code for one platform.
* [command-line] Added the optional sdkPath parameter for specifying Dart SDK
  path.
* [dart] Fixed copyright headers for Dart test output.
* [front-end] Added more errors for incorrect usage of Pigeon (previously they
  were just ignored).
* [generators] Moved Pigeon to using a custom codec which allows collection
  types to contain custom classes.
* [java] Fixed NPE in Java generated code for nested types.
* [objc] **BREAKING CHANGE:** logic for generating Objective-C selectors has
  changed. `void add(Input value)` will now translate to
  `-(void)addValue:(Input*)value`, methods with no arguments will translate to
  `...WithError:` or `...WithCompletion:`.
* [objc] Added `@ObjCSelector` for specifying custom objc selectors.

## 0.3.0

* Updated the front-end parser to use dart
  [`analyzer`](https://pub.dev/packages/analyzer) instead of `dart:mirrors`.
  `dart:mirrors` doesn't support null-safe code so there were a class of
  features we couldn't implement without this migration.
* **BREAKING CHANGE** - the `configurePigeon` function has been migrated to a
  `@ConfigurePigeon` annotation.  See `./pigeons/message.dart` for an example.
  The annotation can be attached to anything in the file to take effect.
* **BREAKING CHANGE** - Now Pigeon files must be in one file per invocation of
  Pigeon.  For example, the classes your APIs use must be in the same file as
  your APIs.  If your Pigeon file imports another source file, it won't actually
  import it.

## 0.2.4

* bugfix in front-end parser for recursively referenced datatypes.

## 0.2.3

* bugfix in iOS async handlers of functions with no arguments.

## 0.2.2

* Added support for enums.

## 0.2.1

* Java: Fixed issue where multiple async HostApis can generate multiple Result interfaces.
* Dart: Made it so you can specify the BinaryMessenger of the generated APIs.

## 0.2.0

* **BREAKING CHANGE** - Pigeon files must be null-safe now.  That means the
  fields inside of the classes must be declared nullable (
  [non-null fields](https://github.com/flutter/flutter/issues/59118) aren't yet
  supported).  Migration example:

```dart
// Version 0.1.x
class Foo {
  int bar;
  String baz;
}

// Version 0.2.x
class Foo {
  int? bar;
  String? baz;
}
```

* **BREAKING CHANGE** - The default output from Pigeon is now null-safe.  If you
  want non-null-safe code you must provide the `--no-dart_null_safety` flag.
* The Pigeon source code is now null-safe.
* Fixed niladic non-value returning async functions in the Java generator.
* Made `runCommandLine` return an the status code.

## 0.1.24

* Moved logic from bin/ to lib/ to help customers wrap up the behavior.
* Added some more linter ignores for Dart.

## 0.1.23

* More Java linter and linter fixes.

## 0.1.22

* Java code generator enhancements:
  * Added linter tests to CI.
  * Fixed some linter issues in the Java code.

## 0.1.21

* Fixed decode method on generated Flutter classes that use null-safety and have
  null values.

## 0.1.20

* Implemented `@async` HostApi's for iOS.
* Fixed async FlutterApi methods with void return.

## 0.1.19

* Fixed a bug introduced in 0.1.17 where methods without arguments were
  no longer being called.

## 0.1.18

* Null safe requires Dart 2.12.

## 0.1.17

* Split out test code generation for Dart into a separate file via the
  --dart_test_out flag.

## 0.1.16

* Fixed running in certain environments where NNBD is enabled by default.

## 0.1.15

* Added support for running in versions of Dart that support NNBD.

## 0.1.14

* [Windows] Fixed executing from drives other than C:.

## 0.1.13

* Fixed execution on Windows with certain setups where Dart didn't allow
  backslashes in `import` statements.

## 0.1.12

* Fixed assert failure with creating a PlatformException as a result of an
  exception in Java handlers.

## 0.1.11

* Added flag to generate null safety annotated Dart code `--dart_null_safety`.
* Made it so Dart API setup methods can take null.

## 0.1.10+1

* Updated the examples page.

## 0.1.10

* Fixed bug that prevented running `pigeon` on Windows (introduced in `0.1.8`).

## 0.1.9

* Fixed bug where executing pigeon without arguments would crash (introduced in 0.1.8).

## 0.1.8

* Started spawning pigeon_lib in an isolate instead of a subprocess.  The
  subprocess could have lead to errors if the dart version on $PATH didn't match
  the one that comes with flutter.

## 0.1.7

* Fixed Dart compilation for later versions that support null safety, opting out
  of it for now.
* Fixed nested types in the Java runtime.

## 0.1.6

* Fixed unused variable linter warning in Dart code under certain conditions.

## 0.1.5

* Made array datatypes correctly get imported and exported avoiding the need to
  add extra imports to generated code.

## 0.1.4

* Fixed nullability for NSError's in generated objc code.
* Fixed nullability of nested objects in the Dart generator.
* Added test to make sure the pigeon version is correct in generated code headers.

## 0.1.3

* Added error message if supported datatypes are used as arguments or return
  types directly, without an enclosing class.
* Added support for List and Map datatypes in Java and Objective-C targets.

## 0.1.2+1

* Updated the Readme.md.

## 0.1.2

* Removed static analysis warnings from generated Java code.

## 0.1.1

* Fixed issue where nested types didn't work if they weren't present in the Api.

## 0.1.0

* Added pigeon.dart.
* Fixed some Obj-C linter problems.
* Added the ability to generate a mock handler in Dart.

## 0.1.0-experimental.11

* Fixed setting an api to null in Java.

## 0.1.0-experimental.10

* Added support for void argument functions.
* Added nullability annotations to generated objc code.

## 0.1.0-experimental.9

* Added e2e tests for iOS.

## 0.1.0-experimental.8

* Renamed `setupPigeon` to `configurePigeon`.

## 0.1.0-experimental.7

* Suppressed or got rid of warnings in generated Dart code.

## 0.1.0-experimental.6

* Added support for void return types.

## 0.1.0-experimental.5

* Fixed runtime exception in Android with values of ints less than 2^32.
* Incremented codegen version warning.

## 0.1.0-experimental.4

* Fixed primitive types for Android Java.

## 0.1.0-experimental.3

* Added support for for Android Java.

## 0.1.0-experimental.2

* Added Host->Flutter calls for Objective-C

## 0.1.0-experimental.1

* Fixed warning in the README.md

## 0.1.0-experimental.0

* Initial release.<|MERGE_RESOLUTION|>--- conflicted
+++ resolved
@@ -1,8 +1,8 @@
-<<<<<<< HEAD
-## 3.3.0
+
+## 4.1.0
 
 * Adds experimental support for Kotlin generation.
-=======
+
 ## 4.0.0
 
 * [java] **BREAKING CHANGE**: Changes style for enum values from camelCase to snake_case.
@@ -20,7 +20,6 @@
 ## 3.2.7
 
 * Requires `analyzer 4.4.0`, and replaces use of deprecated APIs.
->>>>>>> 48778beb
 
 ## 3.2.6
 
