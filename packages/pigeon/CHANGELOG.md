<<<<<<< HEAD
## 3.2.7
* Adds `@SwiftFunction` annotation for specifying custom swift function signature.
=======
## 4.0.0

* [java] **BREAKING CHANGE**: Changes style for enum values from camelCase to snake_case.
  Generated java enum values will now always be in upper snake_case.

## 3.2.9

* Updates text theme parameters to avoid deprecation issues.

## 3.2.8

* [dart] Deduces the correct import statement for Dart test files made with
  `dartHostTestHandler` instead of relying on relative imports.

## 3.2.7

* Requires `analyzer 4.4.0`, and replaces use of deprecated APIs.
>>>>>>> 48778beb

## 3.2.6

* [java] Fixes returning int values from FlutterApi methods that fit in 32 bits.

## 3.2.5

* [c++] Fixes style issues in `FlutterError` and `ErrorOr`. The names and
  visibility of some members have changed, so this may require updates
  to existing code.

## 3.2.4

* [c++] Fixes most non-class arguments and return values in host APIs. The
  types of arguments and return values have changed, so this may require updates
  to existing code.

## 3.2.3

* Adds `unnecessary_import` to linter ignore list in generated dart tests.

## 3.2.2

* Adds `unnecessary_import` to linter ignore list for `package:flutter/foundation.dart`.

## 3.2.1

* Removes `@dart = 2.12` from generated Dart code.

## 3.2.0

* Adds experimental support for Swift generation.

## 3.1.7

* [java] Adds option to add javax.annotation.Generated annotation.

## 3.1.6

* Supports newer versions of `analyzer`.

## 3.1.5

* Fixes potential crash bug when using a nullable nested type that has nonnull
  fields in ObjC.

## 3.1.4

* [c++] Adds support for non-nullable fields, and fixes some issues with
  nullable fields. The types of some getters and setter have changed, so this
  may require updates to existing code.

## 3.1.3

* Adds support for enums in arguments to methods for HostApis.

## 3.1.2

* [c++] Fixes minor style issues in generated code. This includes the naming of
  generated methods and arguments, so will require updates to existing code.

## 3.1.1

* Updates for non-nullable bindings.

## 3.1.0

* [c++] Adds C++ code generator.

## 3.0.4

* [objc] Simplified some code output, including avoiding Xcode warnings about
  using `NSNumber*` directly as boolean value.
* [tests] Moved test script to enable CI.

## 3.0.3

* Adds ability for generators to do AST validation.  This can help generators
  without complete implementations to report gaps in coverage.

## 3.0.2

* Fixes non-nullable classes and enums as fields.
* Fixes nullable collections as return types.

## 3.0.1

* Enables NNBD for the Pigeon tool itself.
* [tests] Updates legacy Dart commands.

## 3.0.0

* **BREAKING CHANGE**: Removes the `--dart_null_safety` flag. Generated Dart
  now always uses nullability annotations, and thus requires Dart 2.12 or later.

## 2.0.4

* Fixes bug where Dart `FlutterApi`s would assert that a nullable argument was nonnull.

## 2.0.3

* Makes the generated Java Builder class final.

## 2.0.2

* Fixes Java crash for nullable nested type.

## 2.0.1

* Adds support for TaskQueues for serial background execution.

## 2.0.0

* Implements nullable parameters.
* **BREAKING CHANGE** - Nonnull parameters to async methods on HostApis for ObjC
  now have the proper nullability hints.

## 1.0.19

* Implements nullable return types.

## 1.0.18

* [front-end] Fix error caused by parsing `copyrightHeaders` passed to options in `@ConfigurePigeon`.

## 1.0.17

* [dart_test] Adds missing linter ignores.
* [objc] Factors out helper function for reading from NSDictionary's.
* [objc] Renames static variables to match Google style.

## 1.0.16

* Updates behavior of run\_tests.dart with no arguments.
* [debugging] Adds `ast_out` to help with debugging the compiler front-end.
* [front-end, dart] Adds support for non-null fields in data classes in the
  front-end parser and the Dart generator (unsupported languages ignore the
  designation currently).
* [front-end, dart, objc, java] Adds support for non-null fields in data
  classes.

## 1.0.15

* [java] Fix too little information when having an exception

## 1.0.14

* [tests] Port several generator tests to run in Dart over bash

## 1.0.13

* [style] Fixes new style rules for Dart analyzer.

## 1.0.12

* [java] Fixes enum support for null values.

## 1.0.11

* [ci] Starts transition to a Dart test runner, adds windows support.
* [front-end] Starts issuing an error if enums are used in type arguments.
* [front-end] Passes through all enums, referenced or not so they can be used as
  a work around for direct enum support.

## 1.0.10

* [front-end] Made sure that explicit use of Object actually creates the codec
  that can represent custom classes.

## 1.0.9

* [dart] Fixed cast exception that can happen with primitive data types with
  type arguments in FlutterApi's.

## 1.0.8

* [front-end] Started accepting explicit Object references in type arguments.
* [codecs] Fixed nuisance where duplicate entries could show up in custom codecs.

## 1.0.7

* [front-end] Fixed bug where nested classes' type arguments aren't included in
  the output (generated class and codec).

## 1.0.6

* Updated example README for set up steps.

## 1.0.5

* [java] Fixed bug when using Integer arguments to methods declared with 'int'
  arguments.

## 1.0.4

* [front-end] Fixed bug where codecs weren't generating support for types that
  only show up in type arguments.

## 1.0.3

* [objc] Updated assert message for incomplete implementations of protocols.

## 1.0.2

* [java] Made it so `@async` handlers in `@HostApi()` can report errors
  explicitly.

## 1.0.1

* [front-end] Fixed bug where classes only referenced as type arguments for
  generics weren't being generated.

## 1.0.0

* Started allowing primitive data types as arguments and return types.
* Generics support.
* Support for functions with more than one argument.
* [command-line] Added `one_language` flag for allowing Pigeon to only generate
  code for one platform.
* [command-line] Added the optional sdkPath parameter for specifying Dart SDK
  path.
* [dart] Fixed copyright headers for Dart test output.
* [front-end] Added more errors for incorrect usage of Pigeon (previously they
  were just ignored).
* [generators] Moved Pigeon to using a custom codec which allows collection
  types to contain custom classes.
* [java] Fixed NPE in Java generated code for nested types.
* [objc] **BREAKING CHANGE:** logic for generating Objective-C selectors has
  changed. `void add(Input value)` will now translate to
  `-(void)addValue:(Input*)value`, methods with no arguments will translate to
  `...WithError:` or `...WithCompletion:`.
* [objc] Added `@ObjCSelector` for specifying custom objc selectors.

## 0.3.0

* Updated the front-end parser to use dart
  [`analyzer`](https://pub.dev/packages/analyzer) instead of `dart:mirrors`.
  `dart:mirrors` doesn't support null-safe code so there were a class of
  features we couldn't implement without this migration.
* **BREAKING CHANGE** - the `configurePigeon` function has been migrated to a
  `@ConfigurePigeon` annotation.  See `./pigeons/message.dart` for an example.
  The annotation can be attached to anything in the file to take effect.
* **BREAKING CHANGE** - Now Pigeon files must be in one file per invocation of
  Pigeon.  For example, the classes your APIs use must be in the same file as
  your APIs.  If your Pigeon file imports another source file, it won't actually
  import it.

## 0.2.4

* bugfix in front-end parser for recursively referenced datatypes.

## 0.2.3

* bugfix in iOS async handlers of functions with no arguments.

## 0.2.2

* Added support for enums.

## 0.2.1

* Java: Fixed issue where multiple async HostApis can generate multiple Result interfaces.
* Dart: Made it so you can specify the BinaryMessenger of the generated APIs.

## 0.2.0

* **BREAKING CHANGE** - Pigeon files must be null-safe now.  That means the
  fields inside of the classes must be declared nullable (
  [non-null fields](https://github.com/flutter/flutter/issues/59118) aren't yet
  supported).  Migration example:

```dart
// Version 0.1.x
class Foo {
  int bar;
  String baz;
}

// Version 0.2.x
class Foo {
  int? bar;
  String? baz;
}
```

* **BREAKING CHANGE** - The default output from Pigeon is now null-safe.  If you
  want non-null-safe code you must provide the `--no-dart_null_safety` flag.
* The Pigeon source code is now null-safe.
* Fixed niladic non-value returning async functions in the Java generator.
* Made `runCommandLine` return an the status code.

## 0.1.24

* Moved logic from bin/ to lib/ to help customers wrap up the behavior.
* Added some more linter ignores for Dart.

## 0.1.23

* More Java linter and linter fixes.

## 0.1.22

* Java code generator enhancements:
  * Added linter tests to CI.
  * Fixed some linter issues in the Java code.

## 0.1.21

* Fixed decode method on generated Flutter classes that use null-safety and have
  null values.

## 0.1.20

* Implemented `@async` HostApi's for iOS.
* Fixed async FlutterApi methods with void return.

## 0.1.19

* Fixed a bug introduced in 0.1.17 where methods without arguments were
  no longer being called.

## 0.1.18

* Null safe requires Dart 2.12.

## 0.1.17

* Split out test code generation for Dart into a separate file via the
  --dart_test_out flag.

## 0.1.16

* Fixed running in certain environments where NNBD is enabled by default.

## 0.1.15

* Added support for running in versions of Dart that support NNBD.

## 0.1.14

* [Windows] Fixed executing from drives other than C:.

## 0.1.13

* Fixed execution on Windows with certain setups where Dart didn't allow
  backslashes in `import` statements.

## 0.1.12

* Fixed assert failure with creating a PlatformException as a result of an
  exception in Java handlers.

## 0.1.11

* Added flag to generate null safety annotated Dart code `--dart_null_safety`.
* Made it so Dart API setup methods can take null.

## 0.1.10+1

* Updated the examples page.

## 0.1.10

* Fixed bug that prevented running `pigeon` on Windows (introduced in `0.1.8`).

## 0.1.9

* Fixed bug where executing pigeon without arguments would crash (introduced in 0.1.8).

## 0.1.8

* Started spawning pigeon_lib in an isolate instead of a subprocess.  The
  subprocess could have lead to errors if the dart version on $PATH didn't match
  the one that comes with flutter.

## 0.1.7

* Fixed Dart compilation for later versions that support null safety, opting out
  of it for now.
* Fixed nested types in the Java runtime.

## 0.1.6

* Fixed unused variable linter warning in Dart code under certain conditions.

## 0.1.5

* Made array datatypes correctly get imported and exported avoiding the need to
  add extra imports to generated code.

## 0.1.4

* Fixed nullability for NSError's in generated objc code.
* Fixed nullability of nested objects in the Dart generator.
* Added test to make sure the pigeon version is correct in generated code headers.

## 0.1.3

* Added error message if supported datatypes are used as arguments or return
  types directly, without an enclosing class.
* Added support for List and Map datatypes in Java and Objective-C targets.

## 0.1.2+1

* Updated the Readme.md.

## 0.1.2

* Removed static analysis warnings from generated Java code.

## 0.1.1

* Fixed issue where nested types didn't work if they weren't present in the Api.

## 0.1.0

* Added pigeon.dart.
* Fixed some Obj-C linter problems.
* Added the ability to generate a mock handler in Dart.

## 0.1.0-experimental.11

* Fixed setting an api to null in Java.

## 0.1.0-experimental.10

* Added support for void argument functions.
* Added nullability annotations to generated objc code.

## 0.1.0-experimental.9

* Added e2e tests for iOS.

## 0.1.0-experimental.8

* Renamed `setupPigeon` to `configurePigeon`.

## 0.1.0-experimental.7

* Suppressed or got rid of warnings in generated Dart code.

## 0.1.0-experimental.6

* Added support for void return types.

## 0.1.0-experimental.5

* Fixed runtime exception in Android with values of ints less than 2^32.
* Incremented codegen version warning.

## 0.1.0-experimental.4

* Fixed primitive types for Android Java.

## 0.1.0-experimental.3

* Added support for for Android Java.

## 0.1.0-experimental.2

* Added Host->Flutter calls for Objective-C

## 0.1.0-experimental.1

* Fixed warning in the README.md

## 0.1.0-experimental.0

* Initial release.<|MERGE_RESOLUTION|>--- conflicted
+++ resolved
@@ -1,7 +1,6 @@
-<<<<<<< HEAD
-## 3.2.7
+## 4.0.1
 * Adds `@SwiftFunction` annotation for specifying custom swift function signature.
-=======
+
 ## 4.0.0
 
 * [java] **BREAKING CHANGE**: Changes style for enum values from camelCase to snake_case.
@@ -19,7 +18,6 @@
 ## 3.2.7
 
 * Requires `analyzer 4.4.0`, and replaces use of deprecated APIs.
->>>>>>> 48778beb
 
 ## 3.2.6
 
