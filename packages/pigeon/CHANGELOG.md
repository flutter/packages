<<<<<<< HEAD
## 2.1.0

* [c++] Adds C++ code generator.
=======
## 2.0.1

* Adds support for TaskQueues for serial background execution.
>>>>>>> 6380b561

## 2.0.0

* Implements nullable parameters.
* **BREAKING CHANGE** - Nonnull parameters to async methods on HostApis for ObjC
  now have the proper nullability hints.

## 1.0.19

* Implements nullable return types.

## 1.0.18

* [front-end] Fix error caused by parsing `copyrightHeaders` passed to options in `@ConfigurePigeon`.

## 1.0.17

* [dart_test] Adds missing linter ignores.
* [objc] Factors out helper function for reading from NSDictionary's.
* [objc] Renames static variables to match Google style.

## 1.0.16

* Updates behavior of run\_tests.dart with no arguments.
* [debugging] Adds `ast_out` to help with debugging the compiler front-end.
* [front-end, dart] Adds support for non-null fields in data classes in the
  front-end parser and the Dart generator (unsupported languages ignore the
  designation currently).
* [front-end, dart, objc, java] Adds support for non-null fields in data
  classes.

## 1.0.15

* [java] Fix too little information when having an exception

## 1.0.14

* [tests] Port several generator tests to run in Dart over bash

## 1.0.13

* [style] Fixes new style rules for Dart analyzer.

## 1.0.12

* [java] Fixes enum support for null values.

## 1.0.11

* [ci] Starts transition to a Dart test runner, adds windows support.
* [front-end] Starts issuing an error if enums are used in type arguments.
* [front-end] Passes through all enums, referenced or not so they can be used as
  a work around for direct enum support.

## 1.0.10

* [front-end] Made sure that explicit use of Object actually creates the codec
  that can represent custom classes.

## 1.0.9

* [dart] Fixed cast exception that can happen with primitive data types with
  type arguments in FlutterApi's.

## 1.0.8

* [front-end] Started accepting explicit Object references in type arguments.
* [codecs] Fixed nuisance where duplicate entries could show up in custom codecs.

## 1.0.7

* [front-end] Fixed bug where nested classes' type arguments aren't included in
  the output (generated class and codec).

## 1.0.6

* Updated example README for set up steps.

## 1.0.5

* [java] Fixed bug when using Integer arguments to methods declared with 'int'
  arguments.

## 1.0.4

* [front-end] Fixed bug where codecs weren't generating support for types that
  only show up in type arguments.

## 1.0.3

* [objc] Updated assert message for incomplete implementations of protocols.

## 1.0.2

* [java] Made it so `@async` handlers in `@HostApi()` can report errors
  explicitly.

## 1.0.1

* [front-end] Fixed bug where classes only referenced as type arguments for
  generics weren't being generated.

## 1.0.0

* Started allowing primitive data types as arguments and return types.
* Generics support.
* Support for functions with more than one argument.
* [command-line] Added `one_language` flag for allowing Pigeon to only generate
  code for one platform.
* [command-line] Added the optional sdkPath parameter for specifying Dart SDK
  path.
* [dart] Fixed copyright headers for Dart test output.
* [front-end] Added more errors for incorrect usage of Pigeon (previously they
  were just ignored).
* [generators] Moved Pigeon to using a custom codec which allows collection
  types to contain custom classes.
* [java] Fixed NPE in Java generated code for nested types.
* [objc] **BREAKING CHANGE:** logic for generating Objective-C selectors has
  changed. `void add(Input value)` will now translate to
  `-(void)addValue:(Input*)value`, methods with no arguments will translate to
  `...WithError:` or `...WithCompletion:`.
* [objc] Added `@ObjCSelector` for specifying custom objc selectors.

## 0.3.0

* Updated the front-end parser to use dart
  [`analyzer`](https://pub.dev/packages/analyzer) instead of `dart:mirrors`.
  `dart:mirrors` doesn't support null-safe code so there were a class of
  features we couldn't implement without this migration.
* **BREAKING CHANGE** - the `configurePigeon` function has been migrated to a
  `@ConfigurePigeon` annotation.  See `./pigeons/message.dart` for an example.
  The annotation can be attached to anything in the file to take effect.
* **BREAKING CHANGE** - Now Pigeon files must be in one file per invocation of
  Pigeon.  For example, the classes your APIs use must be in the same file as
  your APIs.  If your Pigeon file imports another source file, it won't actually
  import it.

## 0.2.4

* bugfix in front-end parser for recursively referenced datatypes.

## 0.2.3

* bugfix in iOS async handlers of functions with no arguments.

## 0.2.2

* Added support for enums.

## 0.2.1

* Java: Fixed issue where multiple async HostApis can generate multiple Result interfaces.
* Dart: Made it so you can specify the BinaryMessenger of the generated APIs.

## 0.2.0

* **BREAKING CHANGE** - Pigeon files must be null-safe now.  That means the
  fields inside of the classes must be declared nullable (
  [non-null fields](https://github.com/flutter/flutter/issues/59118) aren't yet
  supported).  Migration example:

```dart
// Version 0.1.x
class Foo {
  int bar;
  String baz;
}

// Version 0.2.x
class Foo {
  int? bar;
  String? baz;
}
```

* **BREAKING CHANGE** - The default output from Pigeon is now null-safe.  If you
  want non-null-safe code you must provide the `--no-dart_null_safety` flag.
* The Pigeon source code is now null-safe.
* Fixed niladic non-value returning async functions in the Java generator.
* Made `runCommandLine` return an the status code.

## 0.1.24

* Moved logic from bin/ to lib/ to help customers wrap up the behavior.
* Added some more linter ignores for Dart.

## 0.1.23

* More Java linter and linter fixes.

## 0.1.22

* Java code generator enhancements:
  * Added linter tests to CI.
  * Fixed some linter issues in the Java code.

## 0.1.21

* Fixed decode method on generated Flutter classes that use null-safety and have
  null values.

## 0.1.20

* Implemented `@async` HostApi's for iOS.
* Fixed async FlutterApi methods with void return.

## 0.1.19

* Fixed a bug introduced in 0.1.17 where methods without arguments were
  no longer being called.

## 0.1.18

* Null safe requires Dart 2.12.

## 0.1.17

* Split out test code generation for Dart into a separate file via the
  --dart_test_out flag.

## 0.1.16

* Fixed running in certain environments where NNBD is enabled by default.

## 0.1.15

* Added support for running in versions of Dart that support NNBD.

## 0.1.14

* [Windows] Fixed executing from drives other than C:.

## 0.1.13

* Fixed execution on Windows with certain setups where Dart didn't allow
  backslashes in `import` statements.

## 0.1.12

* Fixed assert failure with creating a PlatformException as a result of an
  exception in Java handlers.

## 0.1.11

* Added flag to generate null safety annotated Dart code `--dart_null_safety`.
* Made it so Dart API setup methods can take null.

## 0.1.10+1

* Updated the examples page.

## 0.1.10

* Fixed bug that prevented running `pigeon` on Windows (introduced in `0.1.8`).

## 0.1.9

* Fixed bug where executing pigeon without arguments would crash (introduced in 0.1.8).

## 0.1.8

* Started spawning pigeon_lib in an isolate instead of a subprocess.  The
  subprocess could have lead to errors if the dart version on $PATH didn't match
  the one that comes with flutter.

## 0.1.7

* Fixed Dart compilation for later versions that support null safety, opting out
  of it for now.
* Fixed nested types in the Java runtime.

## 0.1.6

* Fixed unused variable linter warning in Dart code under certain conditions.

## 0.1.5

* Made array datatypes correctly get imported and exported avoiding the need to
  add extra imports to generated code.

## 0.1.4

* Fixed nullability for NSError's in generated objc code.
* Fixed nullability of nested objects in the Dart generator.
* Added test to make sure the pigeon version is correct in generated code headers.

## 0.1.3

* Added error message if supported datatypes are used as arguments or return
  types directly, without an enclosing class.
* Added support for List and Map datatypes in Java and Objective-C targets.

## 0.1.2+1

* Updated the Readme.md.

## 0.1.2

* Removed static analysis warnings from generated Java code.

## 0.1.1

* Fixed issue where nested types didn't work if they weren't present in the Api.

## 0.1.0

* Added pigeon.dart.
* Fixed some Obj-C linter problems.
* Added the ability to generate a mock handler in Dart.

## 0.1.0-experimental.11

* Fixed setting an api to null in Java.

## 0.1.0-experimental.10

* Added support for void argument functions.
* Added nullability annotations to generated objc code.

## 0.1.0-experimental.9

* Added e2e tests for iOS.

## 0.1.0-experimental.8

* Renamed `setupPigeon` to `configurePigeon`.

## 0.1.0-experimental.7

* Suppressed or got rid of warnings in generated Dart code.

## 0.1.0-experimental.6

* Added support for void return types.

## 0.1.0-experimental.5

* Fixed runtime exception in Android with values of ints less than 2^32.
* Incremented codegen version warning.

## 0.1.0-experimental.4

* Fixed primitive types for Android Java.

## 0.1.0-experimental.3

* Added support for for Android Java.

## 0.1.0-experimental.2

* Added Host->Flutter calls for Objective-C

## 0.1.0-experimental.1

* Fixed warning in the README.md

## 0.1.0-experimental.0

* Initial release.<|MERGE_RESOLUTION|>--- conflicted
+++ resolved
@@ -1,12 +1,10 @@
-<<<<<<< HEAD
 ## 2.1.0
 
 * [c++] Adds C++ code generator.
-=======
+
 ## 2.0.1
 
 * Adds support for TaskQueues for serial background execution.
->>>>>>> 6380b561
 
 ## 2.0.0
 
