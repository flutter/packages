<<<<<<< HEAD
## 14.0.0

* **Breaking change** [dart] Renames locally defined host API variables.
  * [dart] Host api static field `codec` changed to `pigeonChannelCodec`.
* [dart] Adds named parameters to host API methods.
* [dart] Adds optional parameters to host API methods.
* [dart] Adds default values for class constructors and host API methods.
* Adds `isEnum` and `isClass` to `TypeDeclaration`s.
=======
## 13.1.2

* Adds compatibilty with `analyzer` 6.x.
>>>>>>> a8bb8330

## 13.1.1

* [kotlin] Removes unnecessary `;`s in generated code.

## 13.1.0

* [swift] Fixes Flutter Api void return error handling.
  * This shouldn't be breaking for anyone, but if you were incorrectly getting
    success responses, you may now be failing (correctly).
* Adds method channel name to error response when channel fails to connect.
* Reduces code generation duplication.
* Changes some methods to only be generated if needed.

## 13.0.0

* **Breaking Change** [objc] Eliminates boxing of non-nullable primitive types
  (bool, int, double). Changes required:
  * Implementations of host API methods that take non-nullable
    primitives will need to be updated to match the new signatures.
  * Calls to Flutter API methods that take non-nullable primitives will need to
    be updated to pass unboxed values.
  * Calls to non-nullable primitive property methods on generated data classes
    will need to be updated.
  * **WARNING**: Current versions of `Xcode` do not appear to warn about
    implicit `NSNumber *` to `BOOL` conversions, so code that is no longer
    correct after this breaking change may compile without warning. For example,
    `myGeneratedClass.aBoolProperty = @NO` can silently set `aBoolProperty` to
    `YES`. Any data class or Flutter API interactions involving `bool`s should
    be carefully audited by hand when updating.



## 12.0.1

* [swift] Adds protocol for Flutter APIs.

## 12.0.0

* Adds error handling on Flutter API methods.
* **Breaking Change** [kotlin] Flutter API methods now return `Result<return-type>`.
* **Breaking Change** [swift] Flutter API methods now return `Result<return-type, FlutterError>`.
* **Breaking Change** [java] Removes `Reply` class from all method returns and replaces it with `Result`.
  * Changes required: Replace all `Reply` callbacks with `Result` classes that contain both `success` and `failure` methods.
* **Breaking Change** [java] Adds `NullableResult` class for all nullable method returns.
  * Changes required: Any method that returns a nullable type will need to be updated to return `NullableResult` rather than `Result`.
* **Breaking Change** [java] Renames Host API `setup` method to `setUp`.
* **Breaking Change** [objc] Boxes all enum returns to allow for `nil` response on error.
* **Breaking Change** [objc] Renames `<api>Setup` to `SetUp<api>`.

## 11.0.1

* Adds pub topics to package metadata.

## 11.0.0

* Adds primitive enum support.
* [objc] Fixes nullable enums.
* **Breaking Change** [objc] Changes all nullable enums to be boxed in custom classes.
* **Breaking Change** [objc] Changes all enums names to have class prefix.
* Updates minimum supported SDK version to Flutter 3.7/Dart 2.19.

## 10.1.6

* Fixes generation failures when an output file is in a directory that doesn't already exist.

## 10.1.5

* [dart] Fixes import in generated test output when overriding package name.

## 10.1.4

* Adds package name to method channel strings to avoid potential collisions between plugins.
* Adds dartPackageName option to `pigeonOptions`.

## 10.1.3

* Adds generic `Object` field support to data classes.

## 10.1.2

* [swift] Fixes a crash when passing `null` for nested nullable classes.

## 10.1.1

* Updates README to better reflect modern usage.

## 10.1.0

* [objc] Adds macOS support to facilitate code sharing with existing iOS plugins.

## 10.0.1

* Requires `analyzer 5.13.0` and replaces use of deprecated APIs.

## 10.0.0

* [swift] Avoids using `Any` to represent `Optional`.
* [swift] **Breaking Change** A raw `List` (without generic type argument) in Dart will be
  translated into `[Any?]` (rather than `[Any]`).
* [swift] **Breaking Change** A raw `Map` (without generic type argument) in Dart will be
  translated into `[AnyHashable:Any?]` (rather than `[AnyHashable:Any]`).
* Adds an example application that uses Pigeon directly, rather than in a plugin.

## 9.2.5

* Reports an error when trying to use an enum directly in a `List` or `Map`
  argument.

## 9.2.4

* [objc] Fixes a warning due to a C++-style function signature in the codec
  getter's definition.

## 9.2.3

* [java] Fixes `UnknownNullability` and `SyntheticAccessor` warnings.

## 9.2.2

* [cpp] Minor changes to output style.

## 9.2.1

* [swift] Fixes NSNull casting crash.

## 9.2.0

* [cpp] Removes experimental tags.

## 9.1.4

* Migrates off deprecated `BinaryMessenger` API.

## 9.1.3

* [cpp] Requires passing any non-nullable fields of generated data classes as
  constructor arguments, similar to what is done in other languages. This may
  require updates to existing code that creates data class instances on the
  native side.
* [cpp] Adds a convenience constructor to generated data classes to set all
  fields during construction.

## 9.1.2

* [cpp] Fixes class parameters to Flutter APIs.
* Updates minimum Flutter version to 3.3.

## 9.1.1

* [swift] Removes experimental tags.
* [kotlin] Removes experimental tags.

## 9.1.0

* [java] Adds a `GeneratedApi.FlutterError` exception for passing custom error details (code, message, details).
* [kotlin] Adds a `FlutterError` exception for passing custom error details (code, message, details).
* [kotlin] Adds an `errorClassName` option in `KotlinOptions` for custom error class names.
* [java] Removes legacy try catch from async APIs.
* [java] Removes legacy null check on non-nullable method arguments.
* [cpp] Fixes wrong order of items in `FlutterError`.
* Adds `FlutterError` handling integration tests for all platforms.

## 9.0.7

* [swift] Changes all ints to int64.
  May require code updates to existing code.
* Adds integration tests for int64.

## 9.0.6

* [kotlin] Removes safe casting from decode process.
* [swift] Removes safe casting from decode process.

## 9.0.5

* Removes the unnecessary Flutter constraint.
* Removes an unnecessary null check.
* Aligns Dart and Flutter SDK constraints.

## 9.0.4

* Adds parameter to generate Kotlin code in example README.

## 9.0.3

* [kotlin] Fixes compiler warnings in generated output.
* [swift] Fixes compiler warnings in generated output.

## 9.0.2

* [swift] Removes safe casting from decode process.
* [kotlin] Removes safe casting from decode process.

## 9.0.1

* Updates links for the merge of flutter/plugins into flutter/packages.

## 9.0.0

* **Breaking Change** Updates `DartOptions` to be immutable and adds const to the constructor.
* [java] Reverts `final` changes to Flutter Api classes.

## 8.0.0

* [objc] **BREAKING CHANGE**: FlutterApi calls now return a `FlutterError`,
  rather than an `NSError`, on failure.
* [objc] Fixes an unused function warning when only generating FlutterApi.

## 7.2.1

* [kotlin] Fixes Flutter API int errors with updated casting.

## 7.2.0

* [swift] Changes async method completion types.
  May require code updates to existing code.
* [swift] Adds error handling to async methods.
* [kotlin] Changes async method completion types.
  May require code updates to existing code.
* [kotlin] Adds error handling to async methods.
* Adds async error handling integration tests for all platforms.

## 7.1.5

* Updates code to fix strict-cast violations.

## 7.1.4

* [java] Fixes raw types lint issues.

## 7.1.3

* [objc] Removes unused function.

## 7.1.2

* [swift] Adds error handling to sync host API methods.

## 7.1.1

* [c++] Fixes handling of the `cpp*` options in `@ConfigurePigeon` annotations.

## 7.1.0

* Adds `@SwiftFunction` annotation for specifying custom swift function signature.

## 7.0.5

* Requires analyzer 5.0.0 and replaces use of deprecated APIs.

## 7.0.4

* [c++] Fixes minor output formatting issues.

## 7.0.3

* Updates scoped methods to prevent symbol-less use.

## 7.0.2

* [kotlin] Fixes a missed casting of not nullable Dart 'int' to Kotlin 64bit long.

## 7.0.1

* [generator_tools] adds `newln` method for adding empty lines and ending lines.
* Updates generators to more closely match Flutter formatter tool output.

## 7.0.0

* [java] **BREAKING CHANGE**: Makes data classes final.
  Updates generators for 1p linters.

## 6.0.3

* [docs] Updates README.md.

## 6.0.2

* [kotlin] Fixes a bug with a missed line break between generated statements in the `fromList` function of the companion object.

## 6.0.1

* [c++] Fixes most non-class arguments and return values in Flutter APIs. The
  types of arguments and return values have changed, so this may require updates
  to existing code.

## 6.0.0

* Creates StructuredGenerator class and implements it on all platforms.

## 5.0.1

* [c++] Fixes undefined behavior in `@async` methods.

## 5.0.0

* Creates new Generator classes for each language.

## 4.2.16

* [swift] Fixes warnings with `Object` parameters.
* [dart] Fixes warnings with `Object` return values.
* [c++] Generation of APIs that use `Object` no longer fails.

## 4.2.15

* Relocates generator classes. (Reverted)

## 4.2.14

* [c++] Fixes reply sending non EncodableValue wrapped lists.

## 4.2.13

* Add documentation comment support for Enum members.

## 4.2.12

* Updates serialization to use lists instead of maps to improve performance.

## 4.2.11

* [swift] Fixes compressed list data types.

## 4.2.10

* [java] Changes generated enum field to be final.

## 4.2.9

* [kotlin] Fixes a bug with some methods that return `void`.

## 4.2.8

* Adds the ability to use `runWithOptions` entrypoint to allow external libraries to use the pigeon easier.

## 4.2.7

* [swift] Fixes a bug when calling methods that return `void`.

## 4.2.6

* Fixes bug with parsing documentation comments that start with '/'.

## 4.2.5

* [dart] Fixes enum parameter handling in Dart test API class.

## 4.2.4

* [kotlin] Fixes Kotlin generated sync host API error.

## 4.2.3

* [java] Adds assert `args != null`.
* [java] Changes the args of a single element to `ArrayList` from `Arrays.asList` to `Collections.singletonList`.
* [java] Removes cast for `Object`.

## 4.2.2

* Removes unneeded custom codecs for all languages.

## 4.2.1

* Adds documentation comment support for Kotlin.

## 4.2.0

* Adds experimental support for Kotlin generation.

## 4.1.1

* [java] Adds missing `@NonNull` annotations to some methods.

## 4.1.0

* Adds documentation comment support for all currently supported languages.

## 4.0.3

* [swift] Makes swift output work on macOS.

## 4.0.2

* Fixes lint warnings.

## 4.0.1

* Exposes `SwiftOptions`.

## 4.0.0

* [java] **BREAKING CHANGE**: Changes style for enum values from camelCase to snake_case.
  Generated java enum values will now always be in upper snake_case.

## 3.2.9

* Updates text theme parameters to avoid deprecation issues.

## 3.2.8

* [dart] Deduces the correct import statement for Dart test files made with
  `dartHostTestHandler` instead of relying on relative imports.

## 3.2.7

* Requires `analyzer 4.4.0`, and replaces use of deprecated APIs.

## 3.2.6

* [java] Fixes returning int values from FlutterApi methods that fit in 32 bits.

## 3.2.5

* [c++] Fixes style issues in `FlutterError` and `ErrorOr`. The names and
  visibility of some members have changed, so this may require updates
  to existing code.

## 3.2.4

* [c++] Fixes most non-class arguments and return values in host APIs. The
  types of arguments and return values have changed, so this may require updates
  to existing code.

## 3.2.3

* Adds `unnecessary_import` to linter ignore list in generated dart tests.

## 3.2.2

* Adds `unnecessary_import` to linter ignore list for `package:flutter/foundation.dart`.

## 3.2.1

* Removes `@dart = 2.12` from generated Dart code.

## 3.2.0

* Adds experimental support for Swift generation.

## 3.1.7

* [java] Adds option to add javax.annotation.Generated annotation.

## 3.1.6

* Supports newer versions of `analyzer`.

## 3.1.5

* Fixes potential crash bug when using a nullable nested type that has nonnull
  fields in ObjC.

## 3.1.4

* [c++] Adds support for non-nullable fields, and fixes some issues with
  nullable fields. The types of some getters and setter have changed, so this
  may require updates to existing code.

## 3.1.3

* Adds support for enums in arguments to methods for HostApis.

## 3.1.2

* [c++] Fixes minor style issues in generated code. This includes the naming of
  generated methods and arguments, so will require updates to existing code.

## 3.1.1

* Updates for non-nullable bindings.

## 3.1.0

* [c++] Adds C++ code generator.

## 3.0.4

* [objc] Simplified some code output, including avoiding Xcode warnings about
  using `NSNumber*` directly as boolean value.
* [tests] Moved test script to enable CI.

## 3.0.3

* Adds ability for generators to do AST validation.  This can help generators
  without complete implementations to report gaps in coverage.

## 3.0.2

* Fixes non-nullable classes and enums as fields.
* Fixes nullable collections as return types.

## 3.0.1

* Enables NNBD for the Pigeon tool itself.
* [tests] Updates legacy Dart commands.

## 3.0.0

* **BREAKING CHANGE**: Removes the `--dart_null_safety` flag. Generated Dart
  now always uses nullability annotations, and thus requires Dart 2.12 or later.

## 2.0.4

* Fixes bug where Dart `FlutterApi`s would assert that a nullable argument was nonnull.

## 2.0.3

* [java] Makes the generated Builder class final.

## 2.0.2

* [java] Fixes crash for nullable nested type.

## 2.0.1

* Adds support for TaskQueues for serial background execution.

## 2.0.0

* Implements nullable parameters.
* **BREAKING CHANGE** - Nonnull parameters to async methods on HostApis for ObjC
  now have the proper nullability hints.

## 1.0.19

* Implements nullable return types.

## 1.0.18

* [front-end] Fix error caused by parsing `copyrightHeaders` passed to options in `@ConfigurePigeon`.

## 1.0.17

* [dart_test] Adds missing linter ignores.
* [objc] Factors out helper function for reading from NSDictionary's.
* [objc] Renames static variables to match Google style.

## 1.0.16

* Updates behavior of run\_tests.dart with no arguments.
* [debugging] Adds `ast_out` to help with debugging the compiler front-end.
* [front-end, dart] Adds support for non-null fields in data classes in the
  front-end parser and the Dart generator (unsupported languages ignore the
  designation currently).
* [front-end, dart, objc, java] Adds support for non-null fields in data
  classes.

## 1.0.15

* [java] Fix too little information when having an exception

## 1.0.14

* [tests] Port several generator tests to run in Dart over bash

## 1.0.13

* [style] Fixes new style rules for Dart analyzer.

## 1.0.12

* [java] Fixes enum support for null values.

## 1.0.11

* [ci] Starts transition to a Dart test runner, adds windows support.
* [front-end] Starts issuing an error if enums are used in type arguments.
* [front-end] Passes through all enums, referenced or not so they can be used as
  a work around for direct enum support.

## 1.0.10

* [front-end] Made sure that explicit use of Object actually creates the codec
  that can represent custom classes.

## 1.0.9

* [dart] Fixed cast exception that can happen with primitive data types with
  type arguments in FlutterApi's.

## 1.0.8

* [front-end] Started accepting explicit Object references in type arguments.
* [codecs] Fixed nuisance where duplicate entries could show up in custom codecs.

## 1.0.7

* [front-end] Fixed bug where nested classes' type arguments aren't included in
  the output (generated class and codec).

## 1.0.6

* Updated example README for set up steps.

## 1.0.5

* [java] Fixed bug when using Integer arguments to methods declared with 'int'
  arguments.

## 1.0.4

* [front-end] Fixed bug where codecs weren't generating support for types that
  only show up in type arguments.

## 1.0.3

* [objc] Updated assert message for incomplete implementations of protocols.

## 1.0.2

* [java] Made it so `@async` handlers in `@HostApi()` can report errors
  explicitly.

## 1.0.1

* [front-end] Fixed bug where classes only referenced as type arguments for
  generics weren't being generated.

## 1.0.0

* Started allowing primitive data types as arguments and return types.
* Generics support.
* Support for functions with more than one argument.
* [command-line] Added `one_language` flag for allowing Pigeon to only generate
  code for one platform.
* [command-line] Added the optional sdkPath parameter for specifying Dart SDK
  path.
* [dart] Fixed copyright headers for Dart test output.
* [front-end] Added more errors for incorrect usage of Pigeon (previously they
  were just ignored).
* [generators] Moved Pigeon to using a custom codec which allows collection
  types to contain custom classes.
* [java] Fixed NPE in Java generated code for nested types.
* [objc] **BREAKING CHANGE:** logic for generating selectors has changed.
  `void add(Input value)` will now translate to
  `-(void)addValue:(Input*)value`, methods with no arguments will translate to
  `...WithError:` or `...WithCompletion:`.
* [objc] Added `@ObjCSelector` for specifying custom objc selectors.

## 0.3.0

* Updated the front-end parser to use dart
  [`analyzer`](https://pub.dev/packages/analyzer) instead of `dart:mirrors`.
  `dart:mirrors` doesn't support null-safe code so there were a class of
  features we couldn't implement without this migration.
* **BREAKING CHANGE** - the `configurePigeon` function has been migrated to a
  `@ConfigurePigeon` annotation.  See `./pigeons/message.dart` for an example.
  The annotation can be attached to anything in the file to take effect.
* **BREAKING CHANGE** - Now Pigeon files must be in one file per invocation of
  Pigeon.  For example, the classes your APIs use must be in the same file as
  your APIs.  If your Pigeon file imports another source file, it won't actually
  import it.

## 0.2.4

* bugfix in front-end parser for recursively referenced datatypes.

## 0.2.3

* bugfix in iOS async handlers of functions with no arguments.

## 0.2.2

* Added support for enums.

## 0.2.1

* Java: Fixed issue where multiple async HostApis can generate multiple Result interfaces.
* Dart: Made it so you can specify the BinaryMessenger of the generated APIs.

## 0.2.0

* **BREAKING CHANGE** - Pigeon files must be null-safe now.  That means the
  fields inside of the classes must be declared nullable (
  [non-null fields](https://github.com/flutter/flutter/issues/59118) aren't yet
  supported).  Migration example:

```dart
// Version 0.1.x
class Foo {
  int bar;
  String baz;
}

// Version 0.2.x
class Foo {
  int? bar;
  String? baz;
}
```

* **BREAKING CHANGE** - The default output from Pigeon is now null-safe.  If you
  want non-null-safe code you must provide the `--no-dart_null_safety` flag.
* The Pigeon source code is now null-safe.
* Fixed niladic non-value returning async functions in the Java generator.
* Made `runCommandLine` return an the status code.

## 0.1.24

* Moved logic from bin/ to lib/ to help customers wrap up the behavior.
* Added some more linter ignores for Dart.

## 0.1.23

* More Java linter and linter fixes.

## 0.1.22

* Java code generator enhancements:
  * Added linter tests to CI.
  * Fixed some linter issues in the Java code.

## 0.1.21

* Fixed decode method on generated Flutter classes that use null-safety and have
  null values.

## 0.1.20

* Implemented `@async` HostApi's for iOS.
* Fixed async FlutterApi methods with void return.

## 0.1.19

* Fixed a bug introduced in 0.1.17 where methods without arguments were
  no longer being called.

## 0.1.18

* Null safe requires Dart 2.12.

## 0.1.17

* Split out test code generation for Dart into a separate file via the
  --dart_test_out flag.

## 0.1.16

* Fixed running in certain environments where NNBD is enabled by default.

## 0.1.15

* Added support for running in versions of Dart that support NNBD.

## 0.1.14

* [Windows] Fixed executing from drives other than C:.

## 0.1.13

* Fixed execution on Windows with certain setups where Dart didn't allow
  backslashes in `import` statements.

## 0.1.12

* Fixed assert failure with creating a PlatformException as a result of an
  exception in Java handlers.

## 0.1.11

* Added flag to generate null safety annotated Dart code `--dart_null_safety`.
* Made it so Dart API setup methods can take null.

## 0.1.10+1

* Updated the examples page.

## 0.1.10

* Fixed bug that prevented running `pigeon` on Windows (introduced in `0.1.8`).

## 0.1.9

* Fixed bug where executing pigeon without arguments would crash (introduced in 0.1.8).

## 0.1.8

* Started spawning pigeon_lib in an isolate instead of a subprocess.  The
  subprocess could have lead to errors if the dart version on $PATH didn't match
  the one that comes with flutter.

## 0.1.7

* Fixed Dart compilation for later versions that support null safety, opting out
  of it for now.
* Fixed nested types in the Java runtime.

## 0.1.6

* Fixed unused variable linter warning in Dart code under certain conditions.

## 0.1.5

* Made array datatypes correctly get imported and exported avoiding the need to
  add extra imports to generated code.

## 0.1.4

* Fixed nullability for NSError's in generated objc code.
* Fixed nullability of nested objects in the Dart generator.
* Added test to make sure the pigeon version is correct in generated code headers.

## 0.1.3

* Added error message if supported datatypes are used as arguments or return
  types directly, without an enclosing class.
* Added support for List and Map datatypes in Java and Objective-C targets.

## 0.1.2+1

* Updated the Readme.md.

## 0.1.2

* Removed static analysis warnings from generated Java code.

## 0.1.1

* Fixed issue where nested types didn't work if they weren't present in the Api.

## 0.1.0

* Added pigeon.dart.
* Fixed some Obj-C linter problems.
* Added the ability to generate a mock handler in Dart.

## 0.1.0-experimental.11

* Fixed setting an API to null in Java.

## 0.1.0-experimental.10

* Added support for void argument functions.
* Added nullability annotations to generated objc code.

## 0.1.0-experimental.9

* Added e2e tests for iOS.

## 0.1.0-experimental.8

* Renamed `setupPigeon` to `configurePigeon`.

## 0.1.0-experimental.7

* Suppressed or got rid of warnings in generated Dart code.

## 0.1.0-experimental.6

* Added support for void return types.

## 0.1.0-experimental.5

* Fixed runtime exception in Android with values of ints less than 2^32.
* Incremented codegen version warning.

## 0.1.0-experimental.4

* Fixed primitive types for Android Java.

## 0.1.0-experimental.3

* Added support for Android Java.

## 0.1.0-experimental.2

* Added Host->Flutter calls for Objective-C

## 0.1.0-experimental.1

* Fixed warning in the README.md

## 0.1.0-experimental.0

* Initial release.<|MERGE_RESOLUTION|>--- conflicted
+++ resolved
@@ -1,4 +1,3 @@
-<<<<<<< HEAD
 ## 14.0.0
 
 * **Breaking change** [dart] Renames locally defined host API variables.
@@ -7,11 +6,10 @@
 * [dart] Adds optional parameters to host API methods.
 * [dart] Adds default values for class constructors and host API methods.
 * Adds `isEnum` and `isClass` to `TypeDeclaration`s.
-=======
+
 ## 13.1.2
 
-* Adds compatibilty with `analyzer` 6.x.
->>>>>>> a8bb8330
+* Adds compatibility with `analyzer` 6.x.
 
 ## 13.1.1
 
