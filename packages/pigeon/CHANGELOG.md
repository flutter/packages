--- conflicted
+++ resolved
@@ -1,10 +1,10 @@
+## 7.1.3
+
+* [objc] Removes unused function.
+
 ## 7.1.2
 
-<<<<<<< HEAD
-* [objc] Removes unused function.
-=======
 * [swift] Adds error handling to sync host api methods.
->>>>>>> 80d07ed0
 
 ## 7.1.1
 
