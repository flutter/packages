<<<<<<< HEAD
## 22.8.0

* [swift, kotlin] Adds support for Swift concurrency and Kotlin coroutines.
=======
## 22.7.4

* [dart] Fixes bug with multi-instance event channel support.
>>>>>>> 3d28a909

## 22.7.3

* Adds compatibility with `analyzer` 7.x.*.

## 22.7.2

* Updates README to discuss best practices for using Pigeon-generated code.

## 22.7.1

* [swift] Adds support for platform checks of imports of ProxyApis.
* Updates minimum supported SDK version to Flutter 3.22/Dart 3.4.

## 22.7.0

* [swift, kotlin] Adds event channel support.
* [swift, kotlin] Adds `sealed` class inheritance support.
* [swift] Updates codec class names to be upper camel case.

## 22.6.4

* [swift] Fixes the channel names of the named constructors of ProxyApis.

## 22.6.3

* Replaces deprecated collection method usage.

## 22.6.2

* Removes the `@protected` annotation from the InstanceManager field of the
  `PigeonInternalProxyApiBaseClass`.

## 22.6.1

* [gobject] Moves class declarations to the header to work around a bug in some
  versions of glib.

## 22.6.0

* [swift] Adds `includeErrorClass` to `SwiftOptions`.

## 22.5.0

* [swift] Adds implementation for `@ProxyApi`.

## 22.4.2

* Updates `README.md` to replace the deprecated `flutter pub run pigeon` command with `dart run pigeon`.

## 22.4.1

* [dart] Fixes bug where special handling of ints is ignored if no custom types are used.

## 22.4.0

* Adds support for non-nullable types in collections.

## 22.3.0

* Adds support for enums and classes in collections.

## 22.2.0

* [kotlin] Adds implementation for `@ProxyApi`.

## 22.1.0

* Allows generation of classes that aren't referenced in an API.

## 22.0.0

* [dart] Changes codec to send int64 instead of int32.
* **Breaking Change** [swift] Changes generic `map` to nullable keys of `AnyHashable` to conform to other platforms.
* Adds tests to validate collections of ints.

## 21.2.0

* Removes restriction on number of custom types.
* [java] Fixes bug with multiple enums.
* [java] Removes `Object` from generics.
* [objc] Fixes bug with multiple enums per data class.
* Updates `varPrefix` and `classMemberNamePrefix`.
* Updates minimum supported SDK version to Flutter 3.19/Dart 3.3.

## 21.1.0

* Adds GObject (Linux) support.

## 21.0.0

* **Breaking Change** [cpp] Fixes style of enum names. References to enum values
  will need to be updated to `EnumType.kValue` style, instead of the previous
  `EnumType.value`.

## 20.0.2

* [java] Adds `equals` and `hashCode` support for data classes.
* [swift] Fully-qualifies types in Equatable extension test.

## 20.0.1

* [cpp] Fixes handling of null class arguments.

## 20.0.0

* Moves all codec logic to single custom codec per file.
* **Breaking Change** Limits the number of total custom types to 126.
  * If more than 126 custom types are needed, consider breaking up your definition files.
* Fixes bug that prevented collection subtypes from being added properly.
* [swift] Adds `@unchecked Sendable` to codec method.
* [objc] [cpp] Fixes bug that prevented setting custom header import path.

## 19.0.2

* [kotlin] Adds the `@JvmOverloads` to the `HostApi` setUp method. This prevents the calling Java code from having to provide an empty `String` as Kotlin provides it by default

## 19.0.1

* [dart] Updates `PigeonInstanceMangerApi` to use the shared api channel code.

## 19.0.0

* **Breaking Change** [swift] Removes `FlutterError` in favor of `PigeonError`.
* Updates minimum supported SDK version to Flutter 3.16/Dart 3.2.

## 18.0.1

* Fixes unnecessary calls of `toList` and `fromList` when encoding/decoding data classes.
* [kotlin] Changes to some code to make it more idiomatic.
* Removes collisions with the word `list`.

## 18.0.0

* Adds message channel suffix option to all APIs.
* **Breaking Change** [dart] Changes `FlutterApi` `setup` to `setUp`.

## 17.3.0

* [swift] Adds `@SwiftClass` annotation to allow choice between `struct` and `class` for data classes.
* [cpp] Adds support for recursive data class definitions.

## 17.2.0

* [dart] Adds implementation for `@ProxyApi`.

## 17.1.3

* [objc] Fixes double prefixes added to enum names.

## 17.1.2

* [swift] Separates message call code generation into separate methods.

## 17.1.1

* Removes heap allocation in generated C++ code.

## 17.1.0

* [kotlin] Adds `includeErrorClass` to `KotlinOptions`.
* Updates minimum supported SDK version to Flutter 3.13/Dart 3.1.

## 17.0.0

* **Breaking Change** [kotlin] Converts Kotlin enum case generation to SCREAMING_SNAKE_CASE.
  * Updates `writeEnum` function to adhere to Kotlin naming conventions.
  * Improves handling of complex names with enhanced regex patterns.
  * Expands unit tests for comprehensive name conversion validation.
  * **Migration Note**: This change modifies the naming convention of Kotlin enum cases generated from the Pigeon package. It is recommended to review the impact on your existing codebase and update any dependent code accordingly.

## 16.0.5

* Adds ProxyApi to AST generation.

## 16.0.4

* [swift] Improve style of Swift output.

## 16.0.3

* [kotlin] Separates message call code generation into separate methods.

## 16.0.2

* [dart] Separates message call code generation into separate methods.

## 16.0.1

* [dart] Fixes test generation for missing wrapResponse method if only host Api.

## 16.0.0

* [java] Adds `VoidResult` type for `Void` returns.
* **Breaking Change** [java] Updates all `Void` return types to use new `VoidResult`.

## 15.0.3

* Fixes new lint warnings.

## 15.0.2

* Prevents optional and non-positional parameters in Flutter APIs.
* [dart] Fixes named parameters in test output of host API methods.

## 15.0.1

* [java] Adds @CanIgnoreReturnValue annotation to class builder.

## 15.0.0

* **Breaking Change** [kotlin] Updates Flutter API to use new errorClassName.

## 14.0.1

* Updates minimum supported SDK version to Flutter 3.10/Dart 3.0.
* Updates issue_tracker link.

## 14.0.0

* **Breaking change** [dart] Renames locally defined host API variables.
  * [dart] Host api static field `codec` changed to `pigeonChannelCodec`.
* [dart] Adds named parameters to host API methods.
* [dart] Adds optional parameters to host API methods.
* [dart] Adds default values for class constructors and host API methods.
* Adds `isEnum` and `isClass` to `TypeDeclaration`s.
* [cpp] Fixes `FlutterError` generation being tied to ErrorOr.

## 13.1.2

* Adds compatibility with `analyzer` 6.x.

## 13.1.1

* [kotlin] Removes unnecessary `;`s in generated code.

## 13.1.0

* [swift] Fixes Flutter Api void return error handling.
  * This shouldn't be breaking for anyone, but if you were incorrectly getting
    success responses, you may now be failing (correctly).
* Adds method channel name to error response when channel fails to connect.
* Reduces code generation duplication.
* Changes some methods to only be generated if needed.

## 13.0.0

* **Breaking Change** [objc] Eliminates boxing of non-nullable primitive types
  (bool, int, double). Changes required:
  * Implementations of host API methods that take non-nullable
    primitives will need to be updated to match the new signatures.
  * Calls to Flutter API methods that take non-nullable primitives will need to
    be updated to pass unboxed values.
  * Calls to non-nullable primitive property methods on generated data classes
    will need to be updated.
  * **WARNING**: Current versions of `Xcode` do not appear to warn about
    implicit `NSNumber *` to `BOOL` conversions, so code that is no longer
    correct after this breaking change may compile without warning. For example,
    `myGeneratedClass.aBoolProperty = @NO` can silently set `aBoolProperty` to
    `YES`. Any data class or Flutter API interactions involving `bool`s should
    be carefully audited by hand when updating.

## 12.0.1

* [swift] Adds protocol for Flutter APIs.

## 12.0.0

* Adds error handling on Flutter API methods.
* **Breaking Change** [kotlin] Flutter API methods now return `Result<return-type>`.
* **Breaking Change** [swift] Flutter API methods now return `Result<return-type, FlutterError>`.
* **Breaking Change** [java] Removes `Reply` class from all method returns and replaces it with `Result`.
  * Changes required: Replace all `Reply` callbacks with `Result` classes that contain both `success` and `failure` methods.
* **Breaking Change** [java] Adds `NullableResult` class for all nullable method returns.
  * Changes required: Any method that returns a nullable type will need to be updated to return `NullableResult` rather than `Result`.
* **Breaking Change** [java] Renames Host API `setup` method to `setUp`.
* **Breaking Change** [objc] Boxes all enum returns to allow for `nil` response on error.
* **Breaking Change** [objc] Renames `<api>Setup` to `SetUp<api>`.

## 11.0.1

* Adds pub topics to package metadata.

## 11.0.0

* Adds primitive enum support.
* [objc] Fixes nullable enums.
* **Breaking Change** [objc] Changes all nullable enums to be boxed in custom classes.
* **Breaking Change** [objc] Changes all enums names to have class prefix.
* Updates minimum supported SDK version to Flutter 3.7/Dart 2.19.

## 10.1.6

* Fixes generation failures when an output file is in a directory that doesn't already exist.

## 10.1.5

* [dart] Fixes import in generated test output when overriding package name.

## 10.1.4

* Adds package name to method channel strings to avoid potential collisions between plugins.
* Adds dartPackageName option to `pigeonOptions`.

## 10.1.3

* Adds generic `Object` field support to data classes.

## 10.1.2

* [swift] Fixes a crash when passing `null` for nested nullable classes.

## 10.1.1

* Updates README to better reflect modern usage.

## 10.1.0

* [objc] Adds macOS support to facilitate code sharing with existing iOS plugins.

## 10.0.1

* Requires `analyzer 5.13.0` and replaces use of deprecated APIs.

## 10.0.0

* [swift] Avoids using `Any` to represent `Optional`.
* [swift] **Breaking Change** A raw `List` (without generic type argument) in Dart will be
  translated into `[Any?]` (rather than `[Any]`).
* [swift] **Breaking Change** A raw `Map` (without generic type argument) in Dart will be
  translated into `[AnyHashable:Any?]` (rather than `[AnyHashable:Any]`).
* Adds an example application that uses Pigeon directly, rather than in a plugin.

## 9.2.5

* Reports an error when trying to use an enum directly in a `List` or `Map`
  argument.

## 9.2.4

* [objc] Fixes a warning due to a C++-style function signature in the codec
  getter's definition.

## 9.2.3

* [java] Fixes `UnknownNullability` and `SyntheticAccessor` warnings.

## 9.2.2

* [cpp] Minor changes to output style.

## 9.2.1

* [swift] Fixes NSNull casting crash.

## 9.2.0

* [cpp] Removes experimental tags.

## 9.1.4

* Migrates off deprecated `BinaryMessenger` API.

## 9.1.3

* [cpp] Requires passing any non-nullable fields of generated data classes as
  constructor arguments, similar to what is done in other languages. This may
  require updates to existing code that creates data class instances on the
  native side.
* [cpp] Adds a convenience constructor to generated data classes to set all
  fields during construction.

## 9.1.2

* [cpp] Fixes class parameters to Flutter APIs.
* Updates minimum Flutter version to 3.3.

## 9.1.1

* [swift] Removes experimental tags.
* [kotlin] Removes experimental tags.

## 9.1.0

* [java] Adds a `GeneratedApi.FlutterError` exception for passing custom error details (code, message, details).
* [kotlin] Adds a `FlutterError` exception for passing custom error details (code, message, details).
* [kotlin] Adds an `errorClassName` option in `KotlinOptions` for custom error class names.
* [java] Removes legacy try catch from async APIs.
* [java] Removes legacy null check on non-nullable method arguments.
* [cpp] Fixes wrong order of items in `FlutterError`.
* Adds `FlutterError` handling integration tests for all platforms.

## 9.0.7

* [swift] Changes all ints to int64.
  May require code updates to existing code.
* Adds integration tests for int64.

## 9.0.6

* [kotlin] Removes safe casting from decode process.
* [swift] Removes safe casting from decode process.

## 9.0.5

* Removes the unnecessary Flutter constraint.
* Removes an unnecessary null check.
* Aligns Dart and Flutter SDK constraints.

## 9.0.4

* Adds parameter to generate Kotlin code in example README.

## 9.0.3

* [kotlin] Fixes compiler warnings in generated output.
* [swift] Fixes compiler warnings in generated output.

## 9.0.2

* [swift] Removes safe casting from decode process.
* [kotlin] Removes safe casting from decode process.

## 9.0.1

* Updates links for the merge of flutter/plugins into flutter/packages.

## 9.0.0

* **Breaking Change** Updates `DartOptions` to be immutable and adds const to the constructor.
* [java] Reverts `final` changes to Flutter Api classes.

## 8.0.0

* [objc] **BREAKING CHANGE**: FlutterApi calls now return a `FlutterError`,
  rather than an `NSError`, on failure.
* [objc] Fixes an unused function warning when only generating FlutterApi.

## 7.2.1

* [kotlin] Fixes Flutter API int errors with updated casting.

## 7.2.0

* [swift] Changes async method completion types.
  May require code updates to existing code.
* [swift] Adds error handling to async methods.
* [kotlin] Changes async method completion types.
  May require code updates to existing code.
* [kotlin] Adds error handling to async methods.
* Adds async error handling integration tests for all platforms.

## 7.1.5

* Updates code to fix strict-cast violations.

## 7.1.4

* [java] Fixes raw types lint issues.

## 7.1.3

* [objc] Removes unused function.

## 7.1.2

* [swift] Adds error handling to sync host API methods.

## 7.1.1

* [c++] Fixes handling of the `cpp*` options in `@ConfigurePigeon` annotations.

## 7.1.0

* Adds `@SwiftFunction` annotation for specifying custom swift function signature.

## 7.0.5

* Requires analyzer 5.0.0 and replaces use of deprecated APIs.

## 7.0.4

* [c++] Fixes minor output formatting issues.

## 7.0.3

* Updates scoped methods to prevent symbol-less use.

## 7.0.2

* [kotlin] Fixes a missed casting of not nullable Dart 'int' to Kotlin 64bit long.

## 7.0.1

* [generator_tools] adds `newln` method for adding empty lines and ending lines.
* Updates generators to more closely match Flutter formatter tool output.

## 7.0.0

* [java] **BREAKING CHANGE**: Makes data classes final.
  Updates generators for 1p linters.

## 6.0.3

* [docs] Updates README.md.

## 6.0.2

* [kotlin] Fixes a bug with a missed line break between generated statements in the `fromList` function of the companion object.

## 6.0.1

* [c++] Fixes most non-class arguments and return values in Flutter APIs. The
  types of arguments and return values have changed, so this may require updates
  to existing code.

## 6.0.0

* Creates StructuredGenerator class and implements it on all platforms.

## 5.0.1

* [c++] Fixes undefined behavior in `@async` methods.

## 5.0.0

* Creates new Generator classes for each language.

## 4.2.16

* [swift] Fixes warnings with `Object` parameters.
* [dart] Fixes warnings with `Object` return values.
* [c++] Generation of APIs that use `Object` no longer fails.

## 4.2.15

* Relocates generator classes. (Reverted)

## 4.2.14

* [c++] Fixes reply sending non EncodableValue wrapped lists.

## 4.2.13

* Add documentation comment support for Enum members.

## 4.2.12

* Updates serialization to use lists instead of maps to improve performance.

## 4.2.11

* [swift] Fixes compressed list data types.

## 4.2.10

* [java] Changes generated enum field to be final.

## 4.2.9

* [kotlin] Fixes a bug with some methods that return `void`.

## 4.2.8

* Adds the ability to use `runWithOptions` entrypoint to allow external libraries to use the pigeon easier.

## 4.2.7

* [swift] Fixes a bug when calling methods that return `void`.

## 4.2.6

* Fixes bug with parsing documentation comments that start with '/'.

## 4.2.5

* [dart] Fixes enum parameter handling in Dart test API class.

## 4.2.4

* [kotlin] Fixes Kotlin generated sync host API error.

## 4.2.3

* [java] Adds assert `args != null`.
* [java] Changes the args of a single element to `ArrayList` from `Arrays.asList` to `Collections.singletonList`.
* [java] Removes cast for `Object`.

## 4.2.2

* Removes unneeded custom codecs for all languages.

## 4.2.1

* Adds documentation comment support for Kotlin.

## 4.2.0

* Adds experimental support for Kotlin generation.

## 4.1.1

* [java] Adds missing `@NonNull` annotations to some methods.

## 4.1.0

* Adds documentation comment support for all currently supported languages.

## 4.0.3

* [swift] Makes swift output work on macOS.

## 4.0.2

* Fixes lint warnings.

## 4.0.1

* Exposes `SwiftOptions`.

## 4.0.0

* [java] **BREAKING CHANGE**: Changes style for enum values from camelCase to snake_case.
  Generated java enum values will now always be in upper snake_case.

## 3.2.9

* Updates text theme parameters to avoid deprecation issues.

## 3.2.8

* [dart] Deduces the correct import statement for Dart test files made with
  `dartHostTestHandler` instead of relying on relative imports.

## 3.2.7

* Requires `analyzer 4.4.0`, and replaces use of deprecated APIs.

## 3.2.6

* [java] Fixes returning int values from FlutterApi methods that fit in 32 bits.

## 3.2.5

* [c++] Fixes style issues in `FlutterError` and `ErrorOr`. The names and
  visibility of some members have changed, so this may require updates
  to existing code.

## 3.2.4

* [c++] Fixes most non-class arguments and return values in host APIs. The
  types of arguments and return values have changed, so this may require updates
  to existing code.

## 3.2.3

* Adds `unnecessary_import` to linter ignore list in generated dart tests.

## 3.2.2

* Adds `unnecessary_import` to linter ignore list for `package:flutter/foundation.dart`.

## 3.2.1

* Removes `@dart = 2.12` from generated Dart code.

## 3.2.0

* Adds experimental support for Swift generation.

## 3.1.7

* [java] Adds option to add javax.annotation.Generated annotation.

## 3.1.6

* Supports newer versions of `analyzer`.

## 3.1.5

* Fixes potential crash bug when using a nullable nested type that has nonnull
  fields in ObjC.

## 3.1.4

* [c++] Adds support for non-nullable fields, and fixes some issues with
  nullable fields. The types of some getters and setter have changed, so this
  may require updates to existing code.

## 3.1.3

* Adds support for enums in arguments to methods for HostApis.

## 3.1.2

* [c++] Fixes minor style issues in generated code. This includes the naming of
  generated methods and arguments, so will require updates to existing code.

## 3.1.1

* Updates for non-nullable bindings.

## 3.1.0

* [c++] Adds C++ code generator.

## 3.0.4

* [objc] Simplified some code output, including avoiding Xcode warnings about
  using `NSNumber*` directly as boolean value.
* [tests] Moved test script to enable CI.

## 3.0.3

* Adds ability for generators to do AST validation.  This can help generators
  without complete implementations to report gaps in coverage.

## 3.0.2

* Fixes non-nullable classes and enums as fields.
* Fixes nullable collections as return types.

## 3.0.1

* Enables NNBD for the Pigeon tool itself.
* [tests] Updates legacy Dart commands.

## 3.0.0

* **BREAKING CHANGE**: Removes the `--dart_null_safety` flag. Generated Dart
  now always uses nullability annotations, and thus requires Dart 2.12 or later.

## 2.0.4

* Fixes bug where Dart `FlutterApi`s would assert that a nullable argument was nonnull.

## 2.0.3

* [java] Makes the generated Builder class final.

## 2.0.2

* [java] Fixes crash for nullable nested type.

## 2.0.1

* Adds support for TaskQueues for serial background execution.

## 2.0.0

* Implements nullable parameters.
* **BREAKING CHANGE** - Nonnull parameters to async methods on HostApis for ObjC
  now have the proper nullability hints.

## 1.0.19

* Implements nullable return types.

## 1.0.18

* [front-end] Fix error caused by parsing `copyrightHeaders` passed to options in `@ConfigurePigeon`.

## 1.0.17

* [dart_test] Adds missing linter ignores.
* [objc] Factors out helper function for reading from NSDictionary's.
* [objc] Renames static variables to match Google style.

## 1.0.16

* Updates behavior of run\_tests.dart with no arguments.
* [debugging] Adds `ast_out` to help with debugging the compiler front-end.
* [front-end, dart] Adds support for non-null fields in data classes in the
  front-end parser and the Dart generator (unsupported languages ignore the
  designation currently).
* [front-end, dart, objc, java] Adds support for non-null fields in data
  classes.

## 1.0.15

* [java] Fix too little information when having an exception

## 1.0.14

* [tests] Port several generator tests to run in Dart over bash

## 1.0.13

* [style] Fixes new style rules for Dart analyzer.

## 1.0.12

* [java] Fixes enum support for null values.

## 1.0.11

* [ci] Starts transition to a Dart test runner, adds windows support.
* [front-end] Starts issuing an error if enums are used in type arguments.
* [front-end] Passes through all enums, referenced or not so they can be used as
  a work around for direct enum support.

## 1.0.10

* [front-end] Made sure that explicit use of Object actually creates the codec
  that can represent custom classes.

## 1.0.9

* [dart] Fixed cast exception that can happen with primitive data types with
  type arguments in FlutterApi's.

## 1.0.8

* [front-end] Started accepting explicit Object references in type arguments.
* [codecs] Fixed nuisance where duplicate entries could show up in custom codecs.

## 1.0.7

* [front-end] Fixed bug where nested classes' type arguments aren't included in
  the output (generated class and codec).

## 1.0.6

* Updated example README for set up steps.

## 1.0.5

* [java] Fixed bug when using Integer arguments to methods declared with 'int'
  arguments.

## 1.0.4

* [front-end] Fixed bug where codecs weren't generating support for types that
  only show up in type arguments.

## 1.0.3

* [objc] Updated assert message for incomplete implementations of protocols.

## 1.0.2

* [java] Made it so `@async` handlers in `@HostApi()` can report errors
  explicitly.

## 1.0.1

* [front-end] Fixed bug where classes only referenced as type arguments for
  generics weren't being generated.

## 1.0.0

* Started allowing primitive data types as arguments and return types.
* Generics support.
* Support for functions with more than one argument.
* [command-line] Added `one_language` flag for allowing Pigeon to only generate
  code for one platform.
* [command-line] Added the optional sdkPath parameter for specifying Dart SDK
  path.
* [dart] Fixed copyright headers for Dart test output.
* [front-end] Added more errors for incorrect usage of Pigeon (previously they
  were just ignored).
* [generators] Moved Pigeon to using a custom codec which allows collection
  types to contain custom classes.
* [java] Fixed NPE in Java generated code for nested types.
* [objc] **BREAKING CHANGE:** logic for generating selectors has changed.
  `void add(Input value)` will now translate to
  `-(void)addValue:(Input*)value`, methods with no arguments will translate to
  `...WithError:` or `...WithCompletion:`.
* [objc] Added `@ObjCSelector` for specifying custom objc selectors.

## 0.3.0

* Updated the front-end parser to use dart
  [`analyzer`](https://pub.dev/packages/analyzer) instead of `dart:mirrors`.
  `dart:mirrors` doesn't support null-safe code so there were a class of
  features we couldn't implement without this migration.
* **BREAKING CHANGE** - the `configurePigeon` function has been migrated to a
  `@ConfigurePigeon` annotation.  See `./pigeons/message.dart` for an example.
  The annotation can be attached to anything in the file to take effect.
* **BREAKING CHANGE** - Now Pigeon files must be in one file per invocation of
  Pigeon.  For example, the classes your APIs use must be in the same file as
  your APIs.  If your Pigeon file imports another source file, it won't actually
  import it.

## 0.2.4

* bugfix in front-end parser for recursively referenced datatypes.

## 0.2.3

* bugfix in iOS async handlers of functions with no arguments.

## 0.2.2

* Added support for enums.

## 0.2.1

* Java: Fixed issue where multiple async HostApis can generate multiple Result interfaces.
* Dart: Made it so you can specify the BinaryMessenger of the generated APIs.

## 0.2.0

* **BREAKING CHANGE** - Pigeon files must be null-safe now.  That means the
  fields inside of the classes must be declared nullable (
  [non-null fields](https://github.com/flutter/flutter/issues/59118) aren't yet
  supported).  Migration example:

```dart
// Version 0.1.x
class Foo {
  int bar;
  String baz;
}

// Version 0.2.x
class Foo {
  int? bar;
  String? baz;
}
```

* **BREAKING CHANGE** - The default output from Pigeon is now null-safe.  If you
  want non-null-safe code you must provide the `--no-dart_null_safety` flag.
* The Pigeon source code is now null-safe.
* Fixed niladic non-value returning async functions in the Java generator.
* Made `runCommandLine` return an the status code.

## 0.1.24

* Moved logic from bin/ to lib/ to help customers wrap up the behavior.
* Added some more linter ignores for Dart.

## 0.1.23

* More Java linter and linter fixes.

## 0.1.22

* Java code generator enhancements:
  * Added linter tests to CI.
  * Fixed some linter issues in the Java code.

## 0.1.21

* Fixed decode method on generated Flutter classes that use null-safety and have
  null values.

## 0.1.20

* Implemented `@async` HostApi's for iOS.
* Fixed async FlutterApi methods with void return.

## 0.1.19

* Fixed a bug introduced in 0.1.17 where methods without arguments were
  no longer being called.

## 0.1.18

* Null safe requires Dart 2.12.

## 0.1.17

* Split out test code generation for Dart into a separate file via the
  --dart_test_out flag.

## 0.1.16

* Fixed running in certain environments where NNBD is enabled by default.

## 0.1.15

* Added support for running in versions of Dart that support NNBD.

## 0.1.14

* [Windows] Fixed executing from drives other than C:.

## 0.1.13

* Fixed execution on Windows with certain setups where Dart didn't allow
  backslashes in `import` statements.

## 0.1.12

* Fixed assert failure with creating a PlatformException as a result of an
  exception in Java handlers.

## 0.1.11

* Added flag to generate null safety annotated Dart code `--dart_null_safety`.
* Made it so Dart API setup methods can take null.

## 0.1.10+1

* Updated the examples page.

## 0.1.10

* Fixed bug that prevented running `pigeon` on Windows (introduced in `0.1.8`).

## 0.1.9

* Fixed bug where executing pigeon without arguments would crash (introduced in 0.1.8).

## 0.1.8

* Started spawning pigeon_lib in an isolate instead of a subprocess.  The
  subprocess could have lead to errors if the dart version on $PATH didn't match
  the one that comes with flutter.

## 0.1.7

* Fixed Dart compilation for later versions that support null safety, opting out
  of it for now.
* Fixed nested types in the Java runtime.

## 0.1.6

* Fixed unused variable linter warning in Dart code under certain conditions.

## 0.1.5

* Made array datatypes correctly get imported and exported avoiding the need to
  add extra imports to generated code.

## 0.1.4

* Fixed nullability for NSError's in generated objc code.
* Fixed nullability of nested objects in the Dart generator.
* Added test to make sure the pigeon version is correct in generated code headers.

## 0.1.3

* Added error message if supported datatypes are used as arguments or return
  types directly, without an enclosing class.
* Added support for List and Map datatypes in Java and Objective-C targets.

## 0.1.2+1

* Updated the Readme.md.

## 0.1.2

* Removed static analysis warnings from generated Java code.

## 0.1.1

* Fixed issue where nested types didn't work if they weren't present in the Api.

## 0.1.0

* Added pigeon.dart.
* Fixed some Obj-C linter problems.
* Added the ability to generate a mock handler in Dart.

## 0.1.0-experimental.11

* Fixed setting an API to null in Java.

## 0.1.0-experimental.10

* Added support for void argument functions.
* Added nullability annotations to generated objc code.

## 0.1.0-experimental.9

* Added e2e tests for iOS.

## 0.1.0-experimental.8

* Renamed `setupPigeon` to `configurePigeon`.

## 0.1.0-experimental.7

* Suppressed or got rid of warnings in generated Dart code.

## 0.1.0-experimental.6

* Added support for void return types.

## 0.1.0-experimental.5

* Fixed runtime exception in Android with values of ints less than 2^32.
* Incremented codegen version warning.

## 0.1.0-experimental.4

* Fixed primitive types for Android Java.

## 0.1.0-experimental.3

* Added support for Android Java.

## 0.1.0-experimental.2

* Added Host->Flutter calls for Objective-C

## 0.1.0-experimental.1

* Fixed warning in the README.md

## 0.1.0-experimental.0

* Initial release.<|MERGE_RESOLUTION|>--- conflicted
+++ resolved
@@ -1,12 +1,10 @@
-<<<<<<< HEAD
 ## 22.8.0
 
 * [swift, kotlin] Adds support for Swift concurrency and Kotlin coroutines.
-=======
+
 ## 22.7.4
 
 * [dart] Fixes bug with multi-instance event channel support.
->>>>>>> 3d28a909
 
 ## 22.7.3
 
