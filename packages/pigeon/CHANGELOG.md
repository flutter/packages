<<<<<<< HEAD
## 2.1.0

* [c++] Adds C++ code generator.
=======
## 3.0.2

* Fixes non-nullable classes and enums as fields.
* Fixes nullable collections as return types.

## 3.0.1

* Enables NNBD for the Pigeon tool itself.
* [tests] Updates legacy Dart commands.

## 3.0.0

* **BREAKING CHANGE**: Removes the `--dart_null_safety` flag. Generated Dart
  now always uses nullability annotations, and thus requires Dart 2.12 or later.
>>>>>>> b7cd2f4e

## 2.0.4

* Fixes bug where Dart `FlutterApi`s would assert that a nullable argument was nonnull.

## 2.0.3

* Makes the generated Java Builder class final.

## 2.0.2

* Fixes Java crash for nullable nested type.
<<<<<<< HEAD
  
## 2.0.1
=======

* ## 2.0.1
>>>>>>> b7cd2f4e

* Adds support for TaskQueues for serial background execution.

## 2.0.0

* Implements nullable parameters.
* **BREAKING CHANGE** - Nonnull parameters to async methods on HostApis for ObjC
  now have the proper nullability hints.

## 1.0.19

* Implements nullable return types.

## 1.0.18

* [front-end] Fix error caused by parsing `copyrightHeaders` passed to options in `@ConfigurePigeon`.

## 1.0.17

* [dart_test] Adds missing linter ignores.
* [objc] Factors out helper function for reading from NSDictionary's.
* [objc] Renames static variables to match Google style.

## 1.0.16

* Updates behavior of run\_tests.dart with no arguments.
* [debugging] Adds `ast_out` to help with debugging the compiler front-end.
* [front-end, dart] Adds support for non-null fields in data classes in the
  front-end parser and the Dart generator (unsupported languages ignore the
  designation currently).
* [front-end, dart, objc, java] Adds support for non-null fields in data
  classes.

## 1.0.15

* [java] Fix too little information when having an exception

## 1.0.14

* [tests] Port several generator tests to run in Dart over bash

## 1.0.13

* [style] Fixes new style rules for Dart analyzer.

## 1.0.12

* [java] Fixes enum support for null values.

## 1.0.11

* [ci] Starts transition to a Dart test runner, adds windows support.
* [front-end] Starts issuing an error if enums are used in type arguments.
* [front-end] Passes through all enums, referenced or not so they can be used as
  a work around for direct enum support.

## 1.0.10

* [front-end] Made sure that explicit use of Object actually creates the codec
  that can represent custom classes.

## 1.0.9

* [dart] Fixed cast exception that can happen with primitive data types with
  type arguments in FlutterApi's.

## 1.0.8

* [front-end] Started accepting explicit Object references in type arguments.
* [codecs] Fixed nuisance where duplicate entries could show up in custom codecs.

## 1.0.7

* [front-end] Fixed bug where nested classes' type arguments aren't included in
  the output (generated class and codec).

## 1.0.6

* Updated example README for set up steps.

## 1.0.5

* [java] Fixed bug when using Integer arguments to methods declared with 'int'
  arguments.

## 1.0.4

* [front-end] Fixed bug where codecs weren't generating support for types that
  only show up in type arguments.

## 1.0.3

* [objc] Updated assert message for incomplete implementations of protocols.

## 1.0.2

* [java] Made it so `@async` handlers in `@HostApi()` can report errors
  explicitly.

## 1.0.1

* [front-end] Fixed bug where classes only referenced as type arguments for
  generics weren't being generated.

## 1.0.0

* Started allowing primitive data types as arguments and return types.
* Generics support.
* Support for functions with more than one argument.
* [command-line] Added `one_language` flag for allowing Pigeon to only generate
  code for one platform.
* [command-line] Added the optional sdkPath parameter for specifying Dart SDK
  path.
* [dart] Fixed copyright headers for Dart test output.
* [front-end] Added more errors for incorrect usage of Pigeon (previously they
  were just ignored).
* [generators] Moved Pigeon to using a custom codec which allows collection
  types to contain custom classes.
* [java] Fixed NPE in Java generated code for nested types.
* [objc] **BREAKING CHANGE:** logic for generating Objective-C selectors has
  changed. `void add(Input value)` will now translate to
  `-(void)addValue:(Input*)value`, methods with no arguments will translate to
  `...WithError:` or `...WithCompletion:`.
* [objc] Added `@ObjCSelector` for specifying custom objc selectors.

## 0.3.0

* Updated the front-end parser to use dart
  [`analyzer`](https://pub.dev/packages/analyzer) instead of `dart:mirrors`.
  `dart:mirrors` doesn't support null-safe code so there were a class of
  features we couldn't implement without this migration.
* **BREAKING CHANGE** - the `configurePigeon` function has been migrated to a
  `@ConfigurePigeon` annotation.  See `./pigeons/message.dart` for an example.
  The annotation can be attached to anything in the file to take effect.
* **BREAKING CHANGE** - Now Pigeon files must be in one file per invocation of
  Pigeon.  For example, the classes your APIs use must be in the same file as
  your APIs.  If your Pigeon file imports another source file, it won't actually
  import it.

## 0.2.4

* bugfix in front-end parser for recursively referenced datatypes.

## 0.2.3

* bugfix in iOS async handlers of functions with no arguments.

## 0.2.2

* Added support for enums.

## 0.2.1

* Java: Fixed issue where multiple async HostApis can generate multiple Result interfaces.
* Dart: Made it so you can specify the BinaryMessenger of the generated APIs.

## 0.2.0

* **BREAKING CHANGE** - Pigeon files must be null-safe now.  That means the
  fields inside of the classes must be declared nullable (
  [non-null fields](https://github.com/flutter/flutter/issues/59118) aren't yet
  supported).  Migration example:

```dart
// Version 0.1.x
class Foo {
  int bar;
  String baz;
}

// Version 0.2.x
class Foo {
  int? bar;
  String? baz;
}
```

* **BREAKING CHANGE** - The default output from Pigeon is now null-safe.  If you
  want non-null-safe code you must provide the `--no-dart_null_safety` flag.
* The Pigeon source code is now null-safe.
* Fixed niladic non-value returning async functions in the Java generator.
* Made `runCommandLine` return an the status code.

## 0.1.24

* Moved logic from bin/ to lib/ to help customers wrap up the behavior.
* Added some more linter ignores for Dart.

## 0.1.23

* More Java linter and linter fixes.

## 0.1.22

* Java code generator enhancements:
  * Added linter tests to CI.
  * Fixed some linter issues in the Java code.

## 0.1.21

* Fixed decode method on generated Flutter classes that use null-safety and have
  null values.

## 0.1.20

* Implemented `@async` HostApi's for iOS.
* Fixed async FlutterApi methods with void return.

## 0.1.19

* Fixed a bug introduced in 0.1.17 where methods without arguments were
  no longer being called.

## 0.1.18

* Null safe requires Dart 2.12.

## 0.1.17

* Split out test code generation for Dart into a separate file via the
  --dart_test_out flag.

## 0.1.16

* Fixed running in certain environments where NNBD is enabled by default.

## 0.1.15

* Added support for running in versions of Dart that support NNBD.

## 0.1.14

* [Windows] Fixed executing from drives other than C:.

## 0.1.13

* Fixed execution on Windows with certain setups where Dart didn't allow
  backslashes in `import` statements.

## 0.1.12

* Fixed assert failure with creating a PlatformException as a result of an
  exception in Java handlers.

## 0.1.11

* Added flag to generate null safety annotated Dart code `--dart_null_safety`.
* Made it so Dart API setup methods can take null.

## 0.1.10+1

* Updated the examples page.

## 0.1.10

* Fixed bug that prevented running `pigeon` on Windows (introduced in `0.1.8`).

## 0.1.9

* Fixed bug where executing pigeon without arguments would crash (introduced in 0.1.8).

## 0.1.8

* Started spawning pigeon_lib in an isolate instead of a subprocess.  The
  subprocess could have lead to errors if the dart version on $PATH didn't match
  the one that comes with flutter.

## 0.1.7

* Fixed Dart compilation for later versions that support null safety, opting out
  of it for now.
* Fixed nested types in the Java runtime.

## 0.1.6

* Fixed unused variable linter warning in Dart code under certain conditions.

## 0.1.5

* Made array datatypes correctly get imported and exported avoiding the need to
  add extra imports to generated code.

## 0.1.4

* Fixed nullability for NSError's in generated objc code.
* Fixed nullability of nested objects in the Dart generator.
* Added test to make sure the pigeon version is correct in generated code headers.

## 0.1.3

* Added error message if supported datatypes are used as arguments or return
  types directly, without an enclosing class.
* Added support for List and Map datatypes in Java and Objective-C targets.

## 0.1.2+1

* Updated the Readme.md.

## 0.1.2

* Removed static analysis warnings from generated Java code.

## 0.1.1

* Fixed issue where nested types didn't work if they weren't present in the Api.

## 0.1.0

* Added pigeon.dart.
* Fixed some Obj-C linter problems.
* Added the ability to generate a mock handler in Dart.

## 0.1.0-experimental.11

* Fixed setting an api to null in Java.

## 0.1.0-experimental.10

* Added support for void argument functions.
* Added nullability annotations to generated objc code.

## 0.1.0-experimental.9

* Added e2e tests for iOS.

## 0.1.0-experimental.8

* Renamed `setupPigeon` to `configurePigeon`.

## 0.1.0-experimental.7

* Suppressed or got rid of warnings in generated Dart code.

## 0.1.0-experimental.6

* Added support for void return types.

## 0.1.0-experimental.5

* Fixed runtime exception in Android with values of ints less than 2^32.
* Incremented codegen version warning.

## 0.1.0-experimental.4

* Fixed primitive types for Android Java.

## 0.1.0-experimental.3

* Added support for for Android Java.

## 0.1.0-experimental.2

* Added Host->Flutter calls for Objective-C

## 0.1.0-experimental.1

* Fixed warning in the README.md

## 0.1.0-experimental.0

* Initial release.<|MERGE_RESOLUTION|>--- conflicted
+++ resolved
@@ -1,8 +1,7 @@
-<<<<<<< HEAD
-## 2.1.0
+## 3.1.0
 
 * [c++] Adds C++ code generator.
-=======
+
 ## 3.0.2
 
 * Fixes non-nullable classes and enums as fields.
@@ -17,7 +16,6 @@
 
 * **BREAKING CHANGE**: Removes the `--dart_null_safety` flag. Generated Dart
   now always uses nullability annotations, and thus requires Dart 2.12 or later.
->>>>>>> b7cd2f4e
 
 ## 2.0.4
 
@@ -30,13 +28,8 @@
 ## 2.0.2
 
 * Fixes Java crash for nullable nested type.
-<<<<<<< HEAD
   
 ## 2.0.1
-=======
-
-* ## 2.0.1
->>>>>>> b7cd2f4e
 
 * Adds support for TaskQueues for serial background execution.
 
