## 24.2.2

<<<<<<< HEAD
* Separates internal options classes from user facing options.
* Adds `mergeDefinitionFileOptions` parameter to `runWithOptions` method.
* Relocates `injectOverflowTypes` to non-public facing method.
=======
* Updates compileSdk 34 to flutter.compileSdkVersion.
>>>>>>> f5f9113b

## 24.2.1

* [dart] Fixes potential race condition caused by a ProxyApi constructor message call being made in
  an async method.

## 24.2.0

* Adjusts task queues to use a shared task queue for all methods in a single
  API instance, to give the same ordering guarantees as non-task-queue usage.
* [swift] Adds task queue support to the Swift generator.

## 24.1.1

* [swift, kotlin] Adds an error message when a ProxyAPI callback method that returns a non-null
  value is nullable.
* [swift, kotlin] Adds an error message in the `ProxyApiBaseCodec` when an instance could not be
  retrieved when reading a value.
* [swift, kotlin] Fixes ProxyAPI platform APIs not calling completion when creating a new instance.

## 24.1.0

* [kotlin, swift] Adds annotation options to omit shared classes used in Event Channels.

## 24.0.0

* **Breaking Change** Relocates some files in `lib` that were not intended for direct client use to `lib/src`.

## 23.0.0

* **Breaking Change** [swift] Fixes a compile error about PigeonError's sendability conformance in Swift 6.
  * PigeonError's init now requires the "details" argument to be Sendable.

## 22.7.4

* [dart] Fixes bug with multi-instance event channel support.

## 22.7.3

* Adds compatibility with `analyzer` 7.x.*.

## 22.7.2

* Updates README to discuss best practices for using Pigeon-generated code.

## 22.7.1

* [swift] Adds support for platform checks of imports of ProxyApis.
* Updates minimum supported SDK version to Flutter 3.22/Dart 3.4.

## 22.7.0

* [swift, kotlin] Adds event channel support.
* [swift, kotlin] Adds `sealed` class inheritance support.
* [swift] Updates codec class names to be upper camel case.

## 22.6.4

* [swift] Fixes the channel names of the named constructors of ProxyApis.

## 22.6.3

* Replaces deprecated collection method usage.

## 22.6.2

* Removes the `@protected` annotation from the InstanceManager field of the
  `PigeonInternalProxyApiBaseClass`.

## 22.6.1

* [gobject] Moves class declarations to the header to work around a bug in some
  versions of glib.

## 22.6.0

* [swift] Adds `includeErrorClass` to `SwiftOptions`.

## 22.5.0

* [swift] Adds implementation for `@ProxyApi`.

## 22.4.2

* Updates `README.md` to replace the deprecated `flutter pub run pigeon` command with `dart run pigeon`.

## 22.4.1

* [dart] Fixes bug where special handling of ints is ignored if no custom types are used.

## 22.4.0

* Adds support for non-nullable types in collections.

## 22.3.0

* Adds support for enums and classes in collections.

## 22.2.0

* [kotlin] Adds implementation for `@ProxyApi`.

## 22.1.0

* Allows generation of classes that aren't referenced in an API.

## 22.0.0

* [dart] Changes codec to send int64 instead of int32.
* **Breaking Change** [swift] Changes generic `map` to nullable keys of `AnyHashable` to conform to other platforms.
* Adds tests to validate collections of ints.

## 21.2.0

* Removes restriction on number of custom types.
* [java] Fixes bug with multiple enums.
* [java] Removes `Object` from generics.
* [objc] Fixes bug with multiple enums per data class.
* Updates `varPrefix` and `classMemberNamePrefix`.
* Updates minimum supported SDK version to Flutter 3.19/Dart 3.3.

## 21.1.0

* Adds GObject (Linux) support.

## 21.0.0

* **Breaking Change** [cpp] Fixes style of enum names. References to enum values
  will need to be updated to `EnumType.kValue` style, instead of the previous
  `EnumType.value`.

## 20.0.2

* [java] Adds `equals` and `hashCode` support for data classes.
* [swift] Fully-qualifies types in Equatable extension test.

## 20.0.1

* [cpp] Fixes handling of null class arguments.

## 20.0.0

* Moves all codec logic to single custom codec per file.
* **Breaking Change** Limits the number of total custom types to 126.
  * If more than 126 custom types are needed, consider breaking up your definition files.
* Fixes bug that prevented collection subtypes from being added properly.
* [swift] Adds `@unchecked Sendable` to codec method.
* [objc] [cpp] Fixes bug that prevented setting custom header import path.

## 19.0.2

* [kotlin] Adds the `@JvmOverloads` to the `HostApi` setUp method. This prevents the calling Java code from having to provide an empty `String` as Kotlin provides it by default

## 19.0.1

* [dart] Updates `PigeonInstanceMangerApi` to use the shared api channel code.

## 19.0.0

* **Breaking Change** [swift] Removes `FlutterError` in favor of `PigeonError`.
* Updates minimum supported SDK version to Flutter 3.16/Dart 3.2.

## 18.0.1

* Fixes unnecessary calls of `toList` and `fromList` when encoding/decoding data classes.
* [kotlin] Changes to some code to make it more idiomatic.
* Removes collisions with the word `list`.

## 18.0.0

* Adds message channel suffix option to all APIs.
* **Breaking Change** [dart] Changes `FlutterApi` `setup` to `setUp`.

## 17.3.0

* [swift] Adds `@SwiftClass` annotation to allow choice between `struct` and `class` for data classes.
* [cpp] Adds support for recursive data class definitions.

## 17.2.0

* [dart] Adds implementation for `@ProxyApi`.

## 17.1.3

* [objc] Fixes double prefixes added to enum names.

## 17.1.2

* [swift] Separates message call code generation into separate methods.

## 17.1.1

* Removes heap allocation in generated C++ code.

## 17.1.0

* [kotlin] Adds `includeErrorClass` to `KotlinOptions`.
* Updates minimum supported SDK version to Flutter 3.13/Dart 3.1.

## 17.0.0

* **Breaking Change** [kotlin] Converts Kotlin enum case generation to SCREAMING_SNAKE_CASE.
  * Updates `writeEnum` function to adhere to Kotlin naming conventions.
  * Improves handling of complex names with enhanced regex patterns.
  * Expands unit tests for comprehensive name conversion validation.
  * **Migration Note**: This change modifies the naming convention of Kotlin enum cases generated from the Pigeon package. It is recommended to review the impact on your existing codebase and update any dependent code accordingly.

## 16.0.5

* Adds ProxyApi to AST generation.

## 16.0.4

* [swift] Improve style of Swift output.

## 16.0.3

* [kotlin] Separates message call code generation into separate methods.

## 16.0.2

* [dart] Separates message call code generation into separate methods.

## 16.0.1

* [dart] Fixes test generation for missing wrapResponse method if only host Api.

## 16.0.0

* [java] Adds `VoidResult` type for `Void` returns.
* **Breaking Change** [java] Updates all `Void` return types to use new `VoidResult`.

## 15.0.3

* Fixes new lint warnings.

## 15.0.2

* Prevents optional and non-positional parameters in Flutter APIs.
* [dart] Fixes named parameters in test output of host API methods.

## 15.0.1

* [java] Adds @CanIgnoreReturnValue annotation to class builder.

## 15.0.0

* **Breaking Change** [kotlin] Updates Flutter API to use new errorClassName.

## 14.0.1

* Updates minimum supported SDK version to Flutter 3.10/Dart 3.0.
* Updates issue_tracker link.

## 14.0.0

* **Breaking change** [dart] Renames locally defined host API variables.
  * [dart] Host api static field `codec` changed to `pigeonChannelCodec`.
* [dart] Adds named parameters to host API methods.
* [dart] Adds optional parameters to host API methods.
* [dart] Adds default values for class constructors and host API methods.
* Adds `isEnum` and `isClass` to `TypeDeclaration`s.
* [cpp] Fixes `FlutterError` generation being tied to ErrorOr.

## 13.1.2

* Adds compatibility with `analyzer` 6.x.

## 13.1.1

* [kotlin] Removes unnecessary `;`s in generated code.

## 13.1.0

* [swift] Fixes Flutter Api void return error handling.
  * This shouldn't be breaking for anyone, but if you were incorrectly getting
    success responses, you may now be failing (correctly).
* Adds method channel name to error response when channel fails to connect.
* Reduces code generation duplication.
* Changes some methods to only be generated if needed.

## 13.0.0

* **Breaking Change** [objc] Eliminates boxing of non-nullable primitive types
  (bool, int, double). Changes required:
  * Implementations of host API methods that take non-nullable
    primitives will need to be updated to match the new signatures.
  * Calls to Flutter API methods that take non-nullable primitives will need to
    be updated to pass unboxed values.
  * Calls to non-nullable primitive property methods on generated data classes
    will need to be updated.
  * **WARNING**: Current versions of `Xcode` do not appear to warn about
    implicit `NSNumber *` to `BOOL` conversions, so code that is no longer
    correct after this breaking change may compile without warning. For example,
    `myGeneratedClass.aBoolProperty = @NO` can silently set `aBoolProperty` to
    `YES`. Any data class or Flutter API interactions involving `bool`s should
    be carefully audited by hand when updating.

## 12.0.1

* [swift] Adds protocol for Flutter APIs.

## 12.0.0

* Adds error handling on Flutter API methods.
* **Breaking Change** [kotlin] Flutter API methods now return `Result<return-type>`.
* **Breaking Change** [swift] Flutter API methods now return `Result<return-type, FlutterError>`.
* **Breaking Change** [java] Removes `Reply` class from all method returns and replaces it with `Result`.
  * Changes required: Replace all `Reply` callbacks with `Result` classes that contain both `success` and `failure` methods.
* **Breaking Change** [java] Adds `NullableResult` class for all nullable method returns.
  * Changes required: Any method that returns a nullable type will need to be updated to return `NullableResult` rather than `Result`.
* **Breaking Change** [java] Renames Host API `setup` method to `setUp`.
* **Breaking Change** [objc] Boxes all enum returns to allow for `nil` response on error.
* **Breaking Change** [objc] Renames `<api>Setup` to `SetUp<api>`.

## 11.0.1

* Adds pub topics to package metadata.

## 11.0.0

* Adds primitive enum support.
* [objc] Fixes nullable enums.
* **Breaking Change** [objc] Changes all nullable enums to be boxed in custom classes.
* **Breaking Change** [objc] Changes all enums names to have class prefix.
* Updates minimum supported SDK version to Flutter 3.7/Dart 2.19.

## 10.1.6

* Fixes generation failures when an output file is in a directory that doesn't already exist.

## 10.1.5

* [dart] Fixes import in generated test output when overriding package name.

## 10.1.4

* Adds package name to method channel strings to avoid potential collisions between plugins.
* Adds dartPackageName option to `pigeonOptions`.

## 10.1.3

* Adds generic `Object` field support to data classes.

## 10.1.2

* [swift] Fixes a crash when passing `null` for nested nullable classes.

## 10.1.1

* Updates README to better reflect modern usage.

## 10.1.0

* [objc] Adds macOS support to facilitate code sharing with existing iOS plugins.

## 10.0.1

* Requires `analyzer 5.13.0` and replaces use of deprecated APIs.

## 10.0.0

* [swift] Avoids using `Any` to represent `Optional`.
* [swift] **Breaking Change** A raw `List` (without generic type argument) in Dart will be
  translated into `[Any?]` (rather than `[Any]`).
* [swift] **Breaking Change** A raw `Map` (without generic type argument) in Dart will be
  translated into `[AnyHashable:Any?]` (rather than `[AnyHashable:Any]`).
* Adds an example application that uses Pigeon directly, rather than in a plugin.

## 9.2.5

* Reports an error when trying to use an enum directly in a `List` or `Map`
  argument.

## 9.2.4

* [objc] Fixes a warning due to a C++-style function signature in the codec
  getter's definition.

## 9.2.3

* [java] Fixes `UnknownNullability` and `SyntheticAccessor` warnings.

## 9.2.2

* [cpp] Minor changes to output style.

## 9.2.1

* [swift] Fixes NSNull casting crash.

## 9.2.0

* [cpp] Removes experimental tags.

## 9.1.4

* Migrates off deprecated `BinaryMessenger` API.

## 9.1.3

* [cpp] Requires passing any non-nullable fields of generated data classes as
  constructor arguments, similar to what is done in other languages. This may
  require updates to existing code that creates data class instances on the
  native side.
* [cpp] Adds a convenience constructor to generated data classes to set all
  fields during construction.

## 9.1.2

* [cpp] Fixes class parameters to Flutter APIs.
* Updates minimum Flutter version to 3.3.

## 9.1.1

* [swift] Removes experimental tags.
* [kotlin] Removes experimental tags.

## 9.1.0

* [java] Adds a `GeneratedApi.FlutterError` exception for passing custom error details (code, message, details).
* [kotlin] Adds a `FlutterError` exception for passing custom error details (code, message, details).
* [kotlin] Adds an `errorClassName` option in `KotlinOptions` for custom error class names.
* [java] Removes legacy try catch from async APIs.
* [java] Removes legacy null check on non-nullable method arguments.
* [cpp] Fixes wrong order of items in `FlutterError`.
* Adds `FlutterError` handling integration tests for all platforms.

## 9.0.7

* [swift] Changes all ints to int64.
  May require code updates to existing code.
* Adds integration tests for int64.

## 9.0.6

* [kotlin] Removes safe casting from decode process.
* [swift] Removes safe casting from decode process.

## 9.0.5

* Removes the unnecessary Flutter constraint.
* Removes an unnecessary null check.
* Aligns Dart and Flutter SDK constraints.

## 9.0.4

* Adds parameter to generate Kotlin code in example README.

## 9.0.3

* [kotlin] Fixes compiler warnings in generated output.
* [swift] Fixes compiler warnings in generated output.

## 9.0.2

* [swift] Removes safe casting from decode process.
* [kotlin] Removes safe casting from decode process.

## 9.0.1

* Updates links for the merge of flutter/plugins into flutter/packages.

## 9.0.0

* **Breaking Change** Updates `DartOptions` to be immutable and adds const to the constructor.
* [java] Reverts `final` changes to Flutter Api classes.

## 8.0.0

* [objc] **BREAKING CHANGE**: FlutterApi calls now return a `FlutterError`,
  rather than an `NSError`, on failure.
* [objc] Fixes an unused function warning when only generating FlutterApi.

## 7.2.1

* [kotlin] Fixes Flutter API int errors with updated casting.

## 7.2.0

* [swift] Changes async method completion types.
  May require code updates to existing code.
* [swift] Adds error handling to async methods.
* [kotlin] Changes async method completion types.
  May require code updates to existing code.
* [kotlin] Adds error handling to async methods.
* Adds async error handling integration tests for all platforms.

## 7.1.5

* Updates code to fix strict-cast violations.

## 7.1.4

* [java] Fixes raw types lint issues.

## 7.1.3

* [objc] Removes unused function.

## 7.1.2

* [swift] Adds error handling to sync host API methods.

## 7.1.1

* [c++] Fixes handling of the `cpp*` options in `@ConfigurePigeon` annotations.

## 7.1.0

* Adds `@SwiftFunction` annotation for specifying custom swift function signature.

## 7.0.5

* Requires analyzer 5.0.0 and replaces use of deprecated APIs.

## 7.0.4

* [c++] Fixes minor output formatting issues.

## 7.0.3

* Updates scoped methods to prevent symbol-less use.

## 7.0.2

* [kotlin] Fixes a missed casting of not nullable Dart 'int' to Kotlin 64bit long.

## 7.0.1

* [generator_tools] adds `newln` method for adding empty lines and ending lines.
* Updates generators to more closely match Flutter formatter tool output.

## 7.0.0

* [java] **BREAKING CHANGE**: Makes data classes final.
  Updates generators for 1p linters.

## 6.0.3

* [docs] Updates README.md.

## 6.0.2

* [kotlin] Fixes a bug with a missed line break between generated statements in the `fromList` function of the companion object.

## 6.0.1

* [c++] Fixes most non-class arguments and return values in Flutter APIs. The
  types of arguments and return values have changed, so this may require updates
  to existing code.

## 6.0.0

* Creates StructuredGenerator class and implements it on all platforms.

## 5.0.1

* [c++] Fixes undefined behavior in `@async` methods.

## 5.0.0

* Creates new Generator classes for each language.

## 4.2.16

* [swift] Fixes warnings with `Object` parameters.
* [dart] Fixes warnings with `Object` return values.
* [c++] Generation of APIs that use `Object` no longer fails.

## 4.2.15

* Relocates generator classes. (Reverted)

## 4.2.14

* [c++] Fixes reply sending non EncodableValue wrapped lists.

## 4.2.13

* Add documentation comment support for Enum members.

## 4.2.12

* Updates serialization to use lists instead of maps to improve performance.

## 4.2.11

* [swift] Fixes compressed list data types.

## 4.2.10

* [java] Changes generated enum field to be final.

## 4.2.9

* [kotlin] Fixes a bug with some methods that return `void`.

## 4.2.8

* Adds the ability to use `runWithOptions` entrypoint to allow external libraries to use the pigeon easier.

## 4.2.7

* [swift] Fixes a bug when calling methods that return `void`.

## 4.2.6

* Fixes bug with parsing documentation comments that start with '/'.

## 4.2.5

* [dart] Fixes enum parameter handling in Dart test API class.

## 4.2.4

* [kotlin] Fixes Kotlin generated sync host API error.

## 4.2.3

* [java] Adds assert `args != null`.
* [java] Changes the args of a single element to `ArrayList` from `Arrays.asList` to `Collections.singletonList`.
* [java] Removes cast for `Object`.

## 4.2.2

* Removes unneeded custom codecs for all languages.

## 4.2.1

* Adds documentation comment support for Kotlin.

## 4.2.0

* Adds experimental support for Kotlin generation.

## 4.1.1

* [java] Adds missing `@NonNull` annotations to some methods.

## 4.1.0

* Adds documentation comment support for all currently supported languages.

## 4.0.3

* [swift] Makes swift output work on macOS.

## 4.0.2

* Fixes lint warnings.

## 4.0.1

* Exposes `SwiftOptions`.

## 4.0.0

* [java] **BREAKING CHANGE**: Changes style for enum values from camelCase to snake_case.
  Generated java enum values will now always be in upper snake_case.

## 3.2.9

* Updates text theme parameters to avoid deprecation issues.

## 3.2.8

* [dart] Deduces the correct import statement for Dart test files made with
  `dartHostTestHandler` instead of relying on relative imports.

## 3.2.7

* Requires `analyzer 4.4.0`, and replaces use of deprecated APIs.

## 3.2.6

* [java] Fixes returning int values from FlutterApi methods that fit in 32 bits.

## 3.2.5

* [c++] Fixes style issues in `FlutterError` and `ErrorOr`. The names and
  visibility of some members have changed, so this may require updates
  to existing code.

## 3.2.4

* [c++] Fixes most non-class arguments and return values in host APIs. The
  types of arguments and return values have changed, so this may require updates
  to existing code.

## 3.2.3

* Adds `unnecessary_import` to linter ignore list in generated dart tests.

## 3.2.2

* Adds `unnecessary_import` to linter ignore list for `package:flutter/foundation.dart`.

## 3.2.1

* Removes `@dart = 2.12` from generated Dart code.

## 3.2.0

* Adds experimental support for Swift generation.

## 3.1.7

* [java] Adds option to add javax.annotation.Generated annotation.

## 3.1.6

* Supports newer versions of `analyzer`.

## 3.1.5

* Fixes potential crash bug when using a nullable nested type that has nonnull
  fields in ObjC.

## 3.1.4

* [c++] Adds support for non-nullable fields, and fixes some issues with
  nullable fields. The types of some getters and setter have changed, so this
  may require updates to existing code.

## 3.1.3

* Adds support for enums in arguments to methods for HostApis.

## 3.1.2

* [c++] Fixes minor style issues in generated code. This includes the naming of
  generated methods and arguments, so will require updates to existing code.

## 3.1.1

* Updates for non-nullable bindings.

## 3.1.0

* [c++] Adds C++ code generator.

## 3.0.4

* [objc] Simplified some code output, including avoiding Xcode warnings about
  using `NSNumber*` directly as boolean value.
* [tests] Moved test script to enable CI.

## 3.0.3

* Adds ability for generators to do AST validation.  This can help generators
  without complete implementations to report gaps in coverage.

## 3.0.2

* Fixes non-nullable classes and enums as fields.
* Fixes nullable collections as return types.

## 3.0.1

* Enables NNBD for the Pigeon tool itself.
* [tests] Updates legacy Dart commands.

## 3.0.0

* **BREAKING CHANGE**: Removes the `--dart_null_safety` flag. Generated Dart
  now always uses nullability annotations, and thus requires Dart 2.12 or later.

## 2.0.4

* Fixes bug where Dart `FlutterApi`s would assert that a nullable argument was nonnull.

## 2.0.3

* [java] Makes the generated Builder class final.

## 2.0.2

* [java] Fixes crash for nullable nested type.

## 2.0.1

* Adds support for TaskQueues for serial background execution.

## 2.0.0

* Implements nullable parameters.
* **BREAKING CHANGE** - Nonnull parameters to async methods on HostApis for ObjC
  now have the proper nullability hints.

## 1.0.19

* Implements nullable return types.

## 1.0.18

* [front-end] Fix error caused by parsing `copyrightHeaders` passed to options in `@ConfigurePigeon`.

## 1.0.17

* [dart_test] Adds missing linter ignores.
* [objc] Factors out helper function for reading from NSDictionary's.
* [objc] Renames static variables to match Google style.

## 1.0.16

* Updates behavior of run\_tests.dart with no arguments.
* [debugging] Adds `ast_out` to help with debugging the compiler front-end.
* [front-end, dart] Adds support for non-null fields in data classes in the
  front-end parser and the Dart generator (unsupported languages ignore the
  designation currently).
* [front-end, dart, objc, java] Adds support for non-null fields in data
  classes.

## 1.0.15

* [java] Fix too little information when having an exception

## 1.0.14

* [tests] Port several generator tests to run in Dart over bash

## 1.0.13

* [style] Fixes new style rules for Dart analyzer.

## 1.0.12

* [java] Fixes enum support for null values.

## 1.0.11

* [ci] Starts transition to a Dart test runner, adds windows support.
* [front-end] Starts issuing an error if enums are used in type arguments.
* [front-end] Passes through all enums, referenced or not so they can be used as
  a work around for direct enum support.

## 1.0.10

* [front-end] Made sure that explicit use of Object actually creates the codec
  that can represent custom classes.

## 1.0.9

* [dart] Fixed cast exception that can happen with primitive data types with
  type arguments in FlutterApi's.

## 1.0.8

* [front-end] Started accepting explicit Object references in type arguments.
* [codecs] Fixed nuisance where duplicate entries could show up in custom codecs.

## 1.0.7

* [front-end] Fixed bug where nested classes' type arguments aren't included in
  the output (generated class and codec).

## 1.0.6

* Updated example README for set up steps.

## 1.0.5

* [java] Fixed bug when using Integer arguments to methods declared with 'int'
  arguments.

## 1.0.4

* [front-end] Fixed bug where codecs weren't generating support for types that
  only show up in type arguments.

## 1.0.3

* [objc] Updated assert message for incomplete implementations of protocols.

## 1.0.2

* [java] Made it so `@async` handlers in `@HostApi()` can report errors
  explicitly.

## 1.0.1

* [front-end] Fixed bug where classes only referenced as type arguments for
  generics weren't being generated.

## 1.0.0

* Started allowing primitive data types as arguments and return types.
* Generics support.
* Support for functions with more than one argument.
* [command-line] Added `one_language` flag for allowing Pigeon to only generate
  code for one platform.
* [command-line] Added the optional sdkPath parameter for specifying Dart SDK
  path.
* [dart] Fixed copyright headers for Dart test output.
* [front-end] Added more errors for incorrect usage of Pigeon (previously they
  were just ignored).
* [generators] Moved Pigeon to using a custom codec which allows collection
  types to contain custom classes.
* [java] Fixed NPE in Java generated code for nested types.
* [objc] **BREAKING CHANGE:** logic for generating selectors has changed.
  `void add(Input value)` will now translate to
  `-(void)addValue:(Input*)value`, methods with no arguments will translate to
  `...WithError:` or `...WithCompletion:`.
* [objc] Added `@ObjCSelector` for specifying custom objc selectors.

## 0.3.0

* Updated the front-end parser to use dart
  [`analyzer`](https://pub.dev/packages/analyzer) instead of `dart:mirrors`.
  `dart:mirrors` doesn't support null-safe code so there were a class of
  features we couldn't implement without this migration.
* **BREAKING CHANGE** - the `configurePigeon` function has been migrated to a
  `@ConfigurePigeon` annotation.  See `./pigeons/message.dart` for an example.
  The annotation can be attached to anything in the file to take effect.
* **BREAKING CHANGE** - Now Pigeon files must be in one file per invocation of
  Pigeon.  For example, the classes your APIs use must be in the same file as
  your APIs.  If your Pigeon file imports another source file, it won't actually
  import it.

## 0.2.4

* bugfix in front-end parser for recursively referenced datatypes.

## 0.2.3

* bugfix in iOS async handlers of functions with no arguments.

## 0.2.2

* Added support for enums.

## 0.2.1

* Java: Fixed issue where multiple async HostApis can generate multiple Result interfaces.
* Dart: Made it so you can specify the BinaryMessenger of the generated APIs.

## 0.2.0

* **BREAKING CHANGE** - Pigeon files must be null-safe now.  That means the
  fields inside of the classes must be declared nullable (
  [non-null fields](https://github.com/flutter/flutter/issues/59118) aren't yet
  supported).  Migration example:

```dart
// Version 0.1.x
class Foo {
  int bar;
  String baz;
}

// Version 0.2.x
class Foo {
  int? bar;
  String? baz;
}
```

* **BREAKING CHANGE** - The default output from Pigeon is now null-safe.  If you
  want non-null-safe code you must provide the `--no-dart_null_safety` flag.
* The Pigeon source code is now null-safe.
* Fixed niladic non-value returning async functions in the Java generator.
* Made `runCommandLine` return an the status code.

## 0.1.24

* Moved logic from bin/ to lib/ to help customers wrap up the behavior.
* Added some more linter ignores for Dart.

## 0.1.23

* More Java linter and linter fixes.

## 0.1.22

* Java code generator enhancements:
  * Added linter tests to CI.
  * Fixed some linter issues in the Java code.

## 0.1.21

* Fixed decode method on generated Flutter classes that use null-safety and have
  null values.

## 0.1.20

* Implemented `@async` HostApi's for iOS.
* Fixed async FlutterApi methods with void return.

## 0.1.19

* Fixed a bug introduced in 0.1.17 where methods without arguments were
  no longer being called.

## 0.1.18

* Null safe requires Dart 2.12.

## 0.1.17

* Split out test code generation for Dart into a separate file via the
  --dart_test_out flag.

## 0.1.16

* Fixed running in certain environments where NNBD is enabled by default.

## 0.1.15

* Added support for running in versions of Dart that support NNBD.

## 0.1.14

* [Windows] Fixed executing from drives other than C:.

## 0.1.13

* Fixed execution on Windows with certain setups where Dart didn't allow
  backslashes in `import` statements.

## 0.1.12

* Fixed assert failure with creating a PlatformException as a result of an
  exception in Java handlers.

## 0.1.11

* Added flag to generate null safety annotated Dart code `--dart_null_safety`.
* Made it so Dart API setup methods can take null.

## 0.1.10+1

* Updated the examples page.

## 0.1.10

* Fixed bug that prevented running `pigeon` on Windows (introduced in `0.1.8`).

## 0.1.9

* Fixed bug where executing pigeon without arguments would crash (introduced in 0.1.8).

## 0.1.8

* Started spawning pigeon_lib in an isolate instead of a subprocess.  The
  subprocess could have lead to errors if the dart version on $PATH didn't match
  the one that comes with flutter.

## 0.1.7

* Fixed Dart compilation for later versions that support null safety, opting out
  of it for now.
* Fixed nested types in the Java runtime.

## 0.1.6

* Fixed unused variable linter warning in Dart code under certain conditions.

## 0.1.5

* Made array datatypes correctly get imported and exported avoiding the need to
  add extra imports to generated code.

## 0.1.4

* Fixed nullability for NSError's in generated objc code.
* Fixed nullability of nested objects in the Dart generator.
* Added test to make sure the pigeon version is correct in generated code headers.

## 0.1.3

* Added error message if supported datatypes are used as arguments or return
  types directly, without an enclosing class.
* Added support for List and Map datatypes in Java and Objective-C targets.

## 0.1.2+1

* Updated the Readme.md.

## 0.1.2

* Removed static analysis warnings from generated Java code.

## 0.1.1

* Fixed issue where nested types didn't work if they weren't present in the Api.

## 0.1.0

* Added pigeon.dart.
* Fixed some Obj-C linter problems.
* Added the ability to generate a mock handler in Dart.

## 0.1.0-experimental.11

* Fixed setting an API to null in Java.

## 0.1.0-experimental.10

* Added support for void argument functions.
* Added nullability annotations to generated objc code.

## 0.1.0-experimental.9

* Added e2e tests for iOS.

## 0.1.0-experimental.8

* Renamed `setupPigeon` to `configurePigeon`.

## 0.1.0-experimental.7

* Suppressed or got rid of warnings in generated Dart code.

## 0.1.0-experimental.6

* Added support for void return types.

## 0.1.0-experimental.5

* Fixed runtime exception in Android with values of ints less than 2^32.
* Incremented codegen version warning.

## 0.1.0-experimental.4

* Fixed primitive types for Android Java.

## 0.1.0-experimental.3

* Added support for Android Java.

## 0.1.0-experimental.2

* Added Host->Flutter calls for Objective-C

## 0.1.0-experimental.1

* Fixed warning in the README.md

## 0.1.0-experimental.0

* Initial release.<|MERGE_RESOLUTION|>--- conflicted
+++ resolved
@@ -1,12 +1,12 @@
-## 24.2.2
-
-<<<<<<< HEAD
+## 25.0.0
+
 * Separates internal options classes from user facing options.
 * Adds `mergeDefinitionFileOptions` parameter to `runWithOptions` method.
 * Relocates `injectOverflowTypes` to non-public facing method.
-=======
+
+## 24.2.2
+
 * Updates compileSdk 34 to flutter.compileSdkVersion.
->>>>>>> f5f9113b
 
 ## 24.2.1
 
