--- conflicted
+++ resolved
@@ -2,11 +2,7 @@
 description: Code generator tool to make communication between Flutter and the host platform type-safe and easier.
 repository: https://github.com/flutter/packages/tree/main/packages/pigeon
 issue_tracker: https://github.com/flutter/flutter/issues?q=is%3Aissue+is%3Aopen+label%3A%22p%3A+pigeon%22
-<<<<<<< HEAD
-version: 26.0.2 # This must match the version in lib/src/generator_tools.dart
-=======
-version: 26.0.3 # This must match the version in lib/src/generator_tools.dart
->>>>>>> 850087bf
+version: 26.0.4 # This must match the version in lib/src/generator_tools.dart
 
 environment:
   sdk: ^3.7.0
