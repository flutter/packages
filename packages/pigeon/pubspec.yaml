name: pigeon
description: Code generator tool to make communication between Flutter and the host platform type-safe and easier.
repository: https://github.com/flutter/packages/tree/main/packages/pigeon
issue_tracker: https://github.com/flutter/flutter/issues?q=is%3Aissue+is%3Aopen+label%3Apigeon
<<<<<<< HEAD
version: 3.1.8 # This must match the version in lib/generator_tools.dart
=======
version: 3.2.0 # This must match the version in lib/generator_tools.dart
>>>>>>> 67ce87a8

environment:
  sdk: ">=2.12.0 <3.0.0"
  flutter: ">=3.0.0"

dependencies:
  analyzer: ">=2.4.0 <5.0.0"
  args: ^2.0.0
  collection: ^1.15.0
  meta: ^1.7.0
  path: ^1.8.0

dev_dependencies:
  test: ^1.11.1<|MERGE_RESOLUTION|>--- conflicted
+++ resolved
@@ -2,11 +2,7 @@
 description: Code generator tool to make communication between Flutter and the host platform type-safe and easier.
 repository: https://github.com/flutter/packages/tree/main/packages/pigeon
 issue_tracker: https://github.com/flutter/flutter/issues?q=is%3Aissue+is%3Aopen+label%3Apigeon
-<<<<<<< HEAD
-version: 3.1.8 # This must match the version in lib/generator_tools.dart
-=======
-version: 3.2.0 # This must match the version in lib/generator_tools.dart
->>>>>>> 67ce87a8
+version: 3.2.1 # This must match the version in lib/generator_tools.dart
 
 environment:
   sdk: ">=2.12.0 <3.0.0"
