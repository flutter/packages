name: pigeon
description: Code generator tool to make communication between Flutter and the host platform type-safe and easier.
repository: https://github.com/flutter/packages/tree/main/packages/pigeon
issue_tracker: https://github.com/flutter/flutter/issues?q=is%3Aissue+is%3Aopen+label%3A%22p%3A+pigeon%22
version: 16.0.5 # This must match the version in lib/generator_tools.dart

environment:
  sdk: ">=3.0.0 <4.0.0"

dependencies:
  analyzer: ">=5.13.0 <7.0.0"
  args: ^2.1.0
  code_builder: ^4.10.0
  collection: ^1.15.0
<<<<<<< HEAD
  dart_style: ^2.3.4
=======
>>>>>>> c0cb0eec
  meta: ^1.9.0
  path: ^1.8.0
  yaml: ^3.1.1

dev_dependencies:
  test: ^1.11.1

topics:
  - codegen
  - interop
  - platform-channels
  - plugin-development<|MERGE_RESOLUTION|>--- conflicted
+++ resolved
@@ -2,7 +2,7 @@
 description: Code generator tool to make communication between Flutter and the host platform type-safe and easier.
 repository: https://github.com/flutter/packages/tree/main/packages/pigeon
 issue_tracker: https://github.com/flutter/flutter/issues?q=is%3Aissue+is%3Aopen+label%3A%22p%3A+pigeon%22
-version: 16.0.5 # This must match the version in lib/generator_tools.dart
+version: 16.0.6 # This must match the version in lib/generator_tools.dart
 
 environment:
   sdk: ">=3.0.0 <4.0.0"
@@ -12,10 +12,7 @@
   args: ^2.1.0
   code_builder: ^4.10.0
   collection: ^1.15.0
-<<<<<<< HEAD
   dart_style: ^2.3.4
-=======
->>>>>>> c0cb0eec
   meta: ^1.9.0
   path: ^1.8.0
   yaml: ^3.1.1
