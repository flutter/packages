// Copyright 2013 The Flutter Authors. All rights reserved.
// Use of this source code is governed by a BSD-style license that can be
// found in the LICENSE file.
// Autogenerated from Pigeon, do not edit directly.
// See also: https://pub.dev/packages/pigeon

import android.util.Log
import io.flutter.plugin.common.BasicMessageChannel
import io.flutter.plugin.common.BinaryMessenger
import io.flutter.plugin.common.MessageCodec
import io.flutter.plugin.common.StandardMessageCodec
import java.io.ByteArrayOutputStream
import java.nio.ByteBuffer

private fun wrapResult(result: Any?): List<Any?> {
  return listOf(result)
}

private fun wrapError(exception: Throwable): List<Any?> {
  if (exception is FlutterError) {
    return listOf(exception.code, exception.message, exception.details)
  } else {
    return listOf(
        exception.javaClass.simpleName,
        exception.toString(),
        "Cause: " + exception.cause + ", Stacktrace: " + Log.getStackTraceString(exception))
  }
}

private fun createConnectionError(channelName: String): FlutterError {
  return FlutterError("channel-error",  "Unable to establish connection on channel: '$channelName'.", "")}

/**
 * Error class for passing custom error details to Flutter via a thrown PlatformException.
 *
 * @property code The error code.
 * @property message The error message.
 * @property details The error details. Must be a datatype supported by the api codec.
 */
class FlutterError(
    val code: String,
    override val message: String? = null,
    val details: Any? = null
) : Throwable()

enum class Code(val raw: Int) {
  ONE(0),
  TWO(1);

  companion object {
    fun ofRaw(raw: Int): Code? {
      return values().firstOrNull { it.raw == raw }
    }
  }
}

/** Generated class from Pigeon that represents data sent in messages. */
data class MessageData(
    val name: String? = null,
    val description: String? = null,
    val code: Code,
    val data: Map<String?, String?>
) {
  companion object {
    @Suppress("UNCHECKED_CAST")
    fun fromList(list: List<Any?>): MessageData {
      val name = list[0] as String?
      val description = list[1] as String?
      val code = Code.ofRaw(list[2] as Int)!!
      val data = list[3] as Map<String?, String?>
      return MessageData(name, description, code, data)
    }
  }

  fun toList(): List<Any?> {
    return listOf<Any?>(
        name,
        description,
        code.raw,
        data,
    )
  }
}

@Suppress("UNCHECKED_CAST")
private object ExampleHostApiCodec : StandardMessageCodec() {
  override fun readValueOfType(type: Byte, buffer: ByteBuffer): Any? {
    return when (type) {
      128.toByte() -> {
        return (readValue(buffer) as? List<Any?>)?.let { MessageData.fromList(it) }
      }
      else -> super.readValueOfType(type, buffer)
    }
  }

  override fun writeValue(stream: ByteArrayOutputStream, value: Any?) {
    when (value) {
      is MessageData -> {
        stream.write(128)
        writeValue(stream, value.toList())
      }
      else -> super.writeValue(stream, value)
    }
  }
}

/** Generated interface from Pigeon that represents a handler of messages from Flutter. */
interface ExampleHostApi {
  fun getHostLanguage(): String

  fun add(a: Long, b: Long): Long

  fun sendMessage(message: MessageData, callback: (Result<Boolean>) -> Unit)

  companion object {
    /** The codec used by ExampleHostApi. */
    val codec: MessageCodec<Any?> by lazy { ExampleHostApiCodec }
    /** Sets up an instance of `ExampleHostApi` to handle messages through the `binaryMessenger`. */
    @Suppress("UNCHECKED_CAST")
    fun setUp(binaryMessenger: BinaryMessenger, api: ExampleHostApi?) {
      run {
        val channel =
            BasicMessageChannel<Any?>(
                binaryMessenger,
                "dev.flutter.pigeon.pigeon_example_package.ExampleHostApi.getHostLanguage",
                codec)
        if (api != null) {
          channel.setMessageHandler { _, reply ->
            var wrapped: List<Any?>
            try {
              wrapped = listOf<Any?>(api.getHostLanguage())
            } catch (exception: Throwable) {
              wrapped = wrapError(exception)
            }
            reply.reply(wrapped)
          }
        } else {
          channel.setMessageHandler(null)
        }
      }
      run {
        val channel =
            BasicMessageChannel<Any?>(
                binaryMessenger,
                "dev.flutter.pigeon.pigeon_example_package.ExampleHostApi.add",
                codec)
        if (api != null) {
          channel.setMessageHandler { message, reply ->
            val args = message as List<Any?>
            val aArg = args[0].let { if (it is Int) it.toLong() else it as Long }
            val bArg = args[1].let { if (it is Int) it.toLong() else it as Long }
            var wrapped: List<Any?>
            try {
              wrapped = listOf<Any?>(api.add(aArg, bArg))
            } catch (exception: Throwable) {
              wrapped = wrapError(exception)
            }
            reply.reply(wrapped)
          }
        } else {
          channel.setMessageHandler(null)
        }
      }
      run {
        val channel =
            BasicMessageChannel<Any?>(
                binaryMessenger,
                "dev.flutter.pigeon.pigeon_example_package.ExampleHostApi.sendMessage",
                codec)
        if (api != null) {
          channel.setMessageHandler { message, reply ->
            val args = message as List<Any?>
            val messageArg = args[0] as MessageData
            api.sendMessage(messageArg) { result: Result<Boolean> ->
              val error = result.exceptionOrNull()
              if (error != null) {
                reply.reply(wrapError(error))
              } else {
                val data = result.getOrNull()
                reply.reply(wrapResult(data))
              }
            }
          }
        } else {
          channel.setMessageHandler(null)
        }
      }
    }
  }
}
/** Generated class from Pigeon that represents Flutter messages that can be called from Kotlin. */
@Suppress("UNCHECKED_CAST")
class MessageFlutterApi(private val binaryMessenger: BinaryMessenger) {
  companion object {
    /** The codec used by MessageFlutterApi. */
    val codec: MessageCodec<Any?> by lazy { StandardMessageCodec() }
  }

  fun flutterMethod(aStringArg: String?, callback: (Result<String>) -> Unit) {
<<<<<<< HEAD
    val channel =
        BasicMessageChannel<Any?>(
            binaryMessenger,
            "dev.flutter.pigeon.pigeon_example_package.MessageFlutterApi.flutterMethod",
            codec)
=======
    val channelName = "dev.flutter.pigeon.pigeon_example_package.MessageFlutterApi.flutterMethod"
    val channel = BasicMessageChannel<Any?>(binaryMessenger, channelName, codec)
>>>>>>> 17bd92e8
    channel.send(listOf(aStringArg)) {
      if (it is List<*>) {
        if (it.size > 1) {
          callback(Result.failure(FlutterError(it[0] as String, it[1] as String, it[2] as String?)))
        } else if (it[0] == null) {
          callback(
              Result.failure(
                  FlutterError(
                      "null-error",
                      "Flutter api returned null value for non-null return value.",
                      "")))
        } else {
          val output = it[0] as String
          callback(Result.success(output))
        }
      } else {
<<<<<<< HEAD
        callback(
            Result.failure(
                FlutterError("channel-error", "Unable to establish connection on channel.", "")))
      }
=======
        callback(Result.failure(createConnectionError(channelName)));
      } 
>>>>>>> 17bd92e8
    }
  }
}<|MERGE_RESOLUTION|>--- conflicted
+++ resolved
@@ -28,7 +28,9 @@
 }
 
 private fun createConnectionError(channelName: String): FlutterError {
-  return FlutterError("channel-error",  "Unable to establish connection on channel: '$channelName'.", "")}
+  return FlutterError(
+      "channel-error", "Unable to establish connection on channel: '$channelName'.", "")
+}
 
 /**
  * Error class for passing custom error details to Flutter via a thrown PlatformException.
@@ -197,16 +199,8 @@
   }
 
   fun flutterMethod(aStringArg: String?, callback: (Result<String>) -> Unit) {
-<<<<<<< HEAD
-    val channel =
-        BasicMessageChannel<Any?>(
-            binaryMessenger,
-            "dev.flutter.pigeon.pigeon_example_package.MessageFlutterApi.flutterMethod",
-            codec)
-=======
     val channelName = "dev.flutter.pigeon.pigeon_example_package.MessageFlutterApi.flutterMethod"
     val channel = BasicMessageChannel<Any?>(binaryMessenger, channelName, codec)
->>>>>>> 17bd92e8
     channel.send(listOf(aStringArg)) {
       if (it is List<*>) {
         if (it.size > 1) {
@@ -223,15 +217,8 @@
           callback(Result.success(output))
         }
       } else {
-<<<<<<< HEAD
-        callback(
-            Result.failure(
-                FlutterError("channel-error", "Unable to establish connection on channel.", "")))
-      }
-=======
-        callback(Result.failure(createConnectionError(channelName)));
-      } 
->>>>>>> 17bd92e8
+        callback(Result.failure(createConnectionError(channelName)))
+      }
     }
   }
 }