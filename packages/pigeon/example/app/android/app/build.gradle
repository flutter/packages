plugins {
    id "com.android.application"
    id "org.jetbrains.kotlin.android"
    id "dev.flutter.flutter-gradle-plugin"
}

android {
    namespace = "dev.flutter.pigeon_example_app"
    compileSdk = flutter.compileSdkVersion
    ndkVersion = flutter.ndkVersion

    compileOptions {
        sourceCompatibility = JavaVersion.VERSION_17
        targetCompatibility = JavaVersion.VERSION_17
    }

    kotlinOptions {
<<<<<<< HEAD
        jvmTarget = "11"
=======
        jvmTarget = JavaVersion.VERSION_17.toString()
>>>>>>> d062181a
    }

    sourceSets {
        main.java.srcDirs += "src/main/kotlin"
    }

    defaultConfig {
        // TODO: Specify your own unique Application ID (https://developer.android.com/studio/build/application-id.html).
        applicationId = "dev.flutter.pigeon_example_app"
        // You can update the following values to match your application needs.
        // For more information, see: https://docs.flutter.dev/deployment/android#reviewing-the-gradle-build-configuration.
        minSdk = flutter.minSdkVersion
        targetSdk = flutter.targetSdkVersion
        versionCode = flutter.versionCode
        versionName = flutter.versionName
    }

    buildTypes {
        release {
            // TODO: Add your own signing config for the release build.
            // Signing with the debug keys for now, so `flutter run --release` works.
            signingConfig = signingConfigs.debug
        }
    }
}

flutter {
<<<<<<< HEAD
    source = "../.."
=======
    source = '../..'
>>>>>>> d062181a
}<|MERGE_RESOLUTION|>--- conflicted
+++ resolved
@@ -15,11 +15,7 @@
     }
 
     kotlinOptions {
-<<<<<<< HEAD
-        jvmTarget = "11"
-=======
         jvmTarget = JavaVersion.VERSION_17.toString()
->>>>>>> d062181a
     }
 
     sourceSets {
@@ -47,9 +43,5 @@
 }
 
 flutter {
-<<<<<<< HEAD
     source = "../.."
-=======
-    source = '../..'
->>>>>>> d062181a
 }