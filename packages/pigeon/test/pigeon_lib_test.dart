--- conflicted
+++ resolved
@@ -14,11 +14,7 @@
   _ValidatorGeneratorAdapter(this.sink);
 
   @override
-<<<<<<< HEAD
-  List<FileType> fileTypeList = const <FileType>[FileType.source];
-=======
   List<FileType> fileTypeList = const <FileType>[FileType.na];
->>>>>>> 9664a066
 
   bool didCallValidate = false;
 
@@ -409,11 +405,7 @@
         PigeonOptions(copyrightHeader: './copyright_header.txt');
     final DartGeneratorAdapter dartGeneratorAdapter = DartGeneratorAdapter();
     final StringBuffer buffer = StringBuffer();
-<<<<<<< HEAD
-    dartGeneratorAdapter.generate(buffer, options, root, FileType.source);
-=======
     dartGeneratorAdapter.generate(buffer, options, root, FileType.na);
->>>>>>> 9664a066
     expect(buffer.toString(), startsWith('// Copyright 2013'));
   });
 
@@ -423,11 +415,7 @@
         javaOut: 'Foo.java', copyrightHeader: './copyright_header.txt');
     final JavaGeneratorAdapter javaGeneratorAdapter = JavaGeneratorAdapter();
     final StringBuffer buffer = StringBuffer();
-<<<<<<< HEAD
-    javaGeneratorAdapter.generate(buffer, options, root, FileType.source);
-=======
     javaGeneratorAdapter.generate(buffer, options, root, FileType.na);
->>>>>>> 9664a066
     expect(buffer.toString(), startsWith('// Copyright 2013'));
   });
 
@@ -459,11 +447,7 @@
         swiftOut: 'Foo.swift', copyrightHeader: './copyright_header.txt');
     final SwiftGeneratorAdapter swiftGeneratorAdapter = SwiftGeneratorAdapter();
     final StringBuffer buffer = StringBuffer();
-<<<<<<< HEAD
-    swiftGeneratorAdapter.generate(buffer, options, root, FileType.source);
-=======
     swiftGeneratorAdapter.generate(buffer, options, root, FileType.na);
->>>>>>> 9664a066
     expect(buffer.toString(), startsWith('// Copyright 2013'));
   });
 
