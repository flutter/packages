--- conflicted
+++ resolved
@@ -92,12 +92,12 @@
     expect(opts.objcSourceOut, equals('foo.m'));
   });
 
-<<<<<<< HEAD
   test('parse args - swift_out', () {
     final PigeonOptions opts =
         Pigeon.parseArgs(<String>['--experimental_swift_out', 'Foo.swift']);
     expect(opts.swiftOut, equals('Foo.swift'));
-=======
+  });
+    
   test('parse args - experimental_cpp_header_out', () {
     final PigeonOptions opts =
         Pigeon.parseArgs(<String>['--experimental_cpp_header_out', 'foo.h']);
@@ -108,7 +108,6 @@
     final PigeonOptions opts =
         Pigeon.parseArgs(<String>['--experimental_cpp_source_out', 'foo.cpp']);
     expect(opts.cppSourceOut, equals('foo.cpp'));
->>>>>>> 23e2d1a2
   });
 
   test('parse args - one_language', () {
@@ -416,7 +415,6 @@
     expect(buffer.toString(), startsWith('// Copyright 2013'));
   });
 
-<<<<<<< HEAD
   test('Swift generater copyright flag', () {
     final Root root = Root(apis: <Api>[], classes: <Class>[], enums: <Enum>[]);
     const PigeonOptions options = PigeonOptions(
@@ -424,7 +422,9 @@
     const SwiftGenerator swiftGenerator = SwiftGenerator();
     final StringBuffer buffer = StringBuffer();
     swiftGenerator.generate(buffer, options, root);
-=======
+    expect(buffer.toString(), startsWith('// Copyright 2013'));
+  });
+  
   test('C++ header generater copyright flag', () {
     final Root root = Root(apis: <Api>[], classes: <Class>[], enums: <Enum>[]);
     const PigeonOptions options = PigeonOptions(
@@ -442,7 +442,6 @@
     const CppSourceGenerator cppSourceGenerator = CppSourceGenerator();
     final StringBuffer buffer = StringBuffer();
     cppSourceGenerator.generate(buffer, options, root);
->>>>>>> 23e2d1a2
     expect(buffer.toString(), startsWith('// Copyright 2013'));
   });
 
