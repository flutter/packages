// Copyright 2013 The Flutter Authors. All rights reserved.
// Use of this source code is governed by a BSD-style license that can be
// found in the LICENSE file.

import 'package:pigeon/ast.dart';
import 'package:pigeon/cpp_generator.dart';
import 'package:pigeon/generator_tools.dart';
import 'package:pigeon/pigeon.dart' show Error;
import 'package:test/test.dart';

void main() {
  test('gen one api', () {
    final Root root = Root(apis: <Api>[
      Api(name: 'Api', location: ApiLocation.host, methods: <Method>[
        Method(
          name: 'doSomething',
          arguments: <NamedType>[
            NamedType(
                type: const TypeDeclaration(
                  baseName: 'Input',
                  isNullable: false,
                ),
                name: 'input')
          ],
          returnType:
              const TypeDeclaration(baseName: 'Output', isNullable: false),
        )
      ])
    ], classes: <Class>[
      Class(name: 'Input', fields: <NamedType>[
        NamedType(
            type: const TypeDeclaration(
              baseName: 'String',
              isNullable: true,
            ),
            name: 'input')
      ]),
      Class(name: 'Output', fields: <NamedType>[
        NamedType(
            type: const TypeDeclaration(
              baseName: 'String',
              isNullable: true,
            ),
            name: 'output')
      ])
    ], enums: <Enum>[]);
    {
      final StringBuffer sink = StringBuffer();
      final CppGenerator generator = CppGenerator();
<<<<<<< HEAD
      generator.generate(const CppOptions(), root, sink, FileType.header);
=======
      final OutputFileOptions<CppOptions> generatorOptions =
          OutputFileOptions<CppOptions>(
        fileType: FileType.header,
        languageOptions: const CppOptions(),
      );
      generator.generate(generatorOptions, root, sink);
>>>>>>> 9664a066
      final String code = sink.toString();
      expect(code, contains('class Input'));
      expect(code, contains('class Output'));
      expect(code, contains('class Api'));
    }
    {
      final StringBuffer sink = StringBuffer();
      final CppGenerator generator = CppGenerator();
<<<<<<< HEAD
      generator.generate(const CppOptions(), root, sink, FileType.source);
=======
      final OutputFileOptions<CppOptions> generatorOptions =
          OutputFileOptions<CppOptions>(
        fileType: FileType.source,
        languageOptions: const CppOptions(),
      );
      generator.generate(generatorOptions, root, sink);
>>>>>>> 9664a066
      final String code = sink.toString();
      expect(code, contains('Input::Input()'));
      expect(code, contains('Output::Output'));
      expect(
          code,
          contains(
              'void Api::SetUp(flutter::BinaryMessenger* binary_messenger, Api* api)'));
    }
  });

  test('naming follows style', () {
    final Root root = Root(apis: <Api>[
      Api(name: 'Api', location: ApiLocation.host, methods: <Method>[
        Method(
          name: 'doSomething',
          arguments: <NamedType>[
            NamedType(
                type: const TypeDeclaration(
                  baseName: 'Input',
                  isNullable: false,
                ),
                name: 'someInput')
          ],
          returnType:
              const TypeDeclaration(baseName: 'Output', isNullable: false),
        )
      ])
    ], classes: <Class>[
      Class(name: 'Input', fields: <NamedType>[
        NamedType(
            type: const TypeDeclaration(
              baseName: 'bool',
              isNullable: false,
            ),
            name: 'inputField')
      ]),
      Class(name: 'Output', fields: <NamedType>[
        NamedType(
            type: const TypeDeclaration(
              baseName: 'bool',
              isNullable: false,
            ),
            name: 'outputField')
      ])
    ], enums: <Enum>[]);
    {
      final StringBuffer sink = StringBuffer();
      final CppGenerator generator = CppGenerator();
<<<<<<< HEAD
      generator.generate(const CppOptions(), root, sink, FileType.header);
=======
      final OutputFileOptions<CppOptions> generatorOptions =
          OutputFileOptions<CppOptions>(
        fileType: FileType.header,
        languageOptions: const CppOptions(),
      );
      generator.generate(generatorOptions, root, sink);
>>>>>>> 9664a066
      final String code = sink.toString();
      // Method name and argument names should be adjusted.
      expect(code, contains(' DoSomething(const Input& some_input)'));
      // Getters and setters should use optional getter/setter style.
      expect(code, contains('bool input_field()'));
      expect(code, contains('void set_input_field(bool value_arg)'));
      expect(code, contains('bool output_field()'));
      expect(code, contains('void set_output_field(bool value_arg)'));
      // Instance variables should be adjusted.
      expect(code, contains('bool input_field_'));
      expect(code, contains('bool output_field_'));
    }
    {
      final StringBuffer sink = StringBuffer();
      final CppGenerator generator = CppGenerator();
<<<<<<< HEAD
      generator.generate(const CppOptions(), root, sink, FileType.source);
=======
      final OutputFileOptions<CppOptions> generatorOptions =
          OutputFileOptions<CppOptions>(
        fileType: FileType.source,
        languageOptions: const CppOptions(),
      );
      generator.generate(generatorOptions, root, sink);
>>>>>>> 9664a066
      final String code = sink.toString();
      expect(code, contains('pointer_input_field'));
      expect(code, contains('Output::output_field()'));
      expect(code, contains('Output::set_output_field(bool value_arg)'));
      expect(code, contains('encodable_output_field'));
    }
  });

  test('FlutterError fields are private with public accessors', () {
    final Root root = Root(apis: <Api>[
      Api(name: 'Api', location: ApiLocation.host, methods: <Method>[
        Method(
          name: 'doSomething',
          arguments: <NamedType>[
            NamedType(
                type: const TypeDeclaration(
                  baseName: 'int',
                  isNullable: false,
                ),
                name: 'someInput')
          ],
          returnType: const TypeDeclaration(baseName: 'int', isNullable: false),
        )
      ])
    ], classes: <Class>[], enums: <Enum>[]);
    {
      final StringBuffer sink = StringBuffer();
      final CppGenerator generator = CppGenerator();
<<<<<<< HEAD
      generator.generate(const CppOptions(), root, sink, FileType.header);
=======
      final OutputFileOptions<CppOptions> generatorOptions =
          OutputFileOptions<CppOptions>(
        fileType: FileType.header,
        languageOptions: const CppOptions(),
      );
      generator.generate(
        generatorOptions,
        root,
        sink,
      );
>>>>>>> 9664a066
      final String code = sink.toString();

      expect(
          code.split('\n'),
          containsAllInOrder(<Matcher>[
            contains('class FlutterError {'),
            contains(' public:'),
            contains('  const std::string& code() const { return code_; }'),
            contains(
                '  const std::string& message() const { return message_; }'),
            contains(
                '  const flutter::EncodableValue& details() const { return details_; }'),
            contains(' private:'),
            contains('  std::string code_;'),
            contains('  std::string message_;'),
            contains('  flutter::EncodableValue details_;'),
          ]));
    }
  });

  test('Error field is private with public accessors', () {
    final Root root = Root(apis: <Api>[
      Api(name: 'Api', location: ApiLocation.host, methods: <Method>[
        Method(
          name: 'doSomething',
          arguments: <NamedType>[
            NamedType(
                type: const TypeDeclaration(
                  baseName: 'int',
                  isNullable: false,
                ),
                name: 'someInput')
          ],
          returnType: const TypeDeclaration(baseName: 'int', isNullable: false),
        )
      ])
    ], classes: <Class>[], enums: <Enum>[]);
    {
      final StringBuffer sink = StringBuffer();
      final CppGenerator generator = CppGenerator();
<<<<<<< HEAD
      generator.generate(const CppOptions(), root, sink, FileType.header);
=======
      final OutputFileOptions<CppOptions> generatorOptions =
          OutputFileOptions<CppOptions>(
        fileType: FileType.header,
        languageOptions: const CppOptions(),
      );
      generator.generate(generatorOptions, root, sink);
>>>>>>> 9664a066
      final String code = sink.toString();

      expect(
          code.split('\n'),
          containsAllInOrder(<Matcher>[
            contains('class ErrorOr {'),
            contains(' public:'),
            contains('  bool has_error() const {'),
            contains('  const T& value() const {'),
            contains('  const FlutterError& error() const {'),
            contains(' private:'),
            contains('  std::variant<T, FlutterError> v_;'),
          ]));
    }
  });

  test('Spaces before {', () {
    final Root root = Root(apis: <Api>[
      Api(name: 'Api', location: ApiLocation.host, methods: <Method>[
        Method(
          name: 'doSomething',
          arguments: <NamedType>[
            NamedType(
                type: const TypeDeclaration(
                  baseName: 'Input',
                  isNullable: false,
                ),
                name: 'input')
          ],
          returnType:
              const TypeDeclaration(baseName: 'Output', isNullable: false),
        )
      ])
    ], classes: <Class>[
      Class(name: 'Input', fields: <NamedType>[
        NamedType(
            type: const TypeDeclaration(
              baseName: 'String',
              isNullable: true,
            ),
            name: 'input')
      ]),
      Class(name: 'Output', fields: <NamedType>[
        NamedType(
            type: const TypeDeclaration(
              baseName: 'String',
              isNullable: true,
            ),
            name: 'output')
      ])
    ], enums: <Enum>[]);
    {
      final StringBuffer sink = StringBuffer();
      final CppGenerator generator = CppGenerator();
<<<<<<< HEAD
      generator.generate(const CppOptions(), root, sink, FileType.header);
=======
      final OutputFileOptions<CppOptions> generatorOptions =
          OutputFileOptions<CppOptions>(
        fileType: FileType.header,
        languageOptions: const CppOptions(),
      );
      generator.generate(generatorOptions, root, sink);
>>>>>>> 9664a066
      final String code = sink.toString();
      expect(code, isNot(contains('){')));
      expect(code, isNot(contains('const{')));
    }
    {
      final StringBuffer sink = StringBuffer();
      final CppGenerator generator = CppGenerator();
<<<<<<< HEAD
      generator.generate(const CppOptions(), root, sink, FileType.source);
=======
      final OutputFileOptions<CppOptions> generatorOptions =
          OutputFileOptions<CppOptions>(
        fileType: FileType.source,
        languageOptions: const CppOptions(),
      );
      generator.generate(generatorOptions, root, sink);
>>>>>>> 9664a066
      final String code = sink.toString();
      expect(code, isNot(contains('){')));
      expect(code, isNot(contains('const{')));
    }
  });

  test('include blocks follow style', () {
    final Root root = Root(apis: <Api>[
      Api(name: 'Api', location: ApiLocation.host, methods: <Method>[
        Method(
          name: 'doSomething',
          arguments: <NamedType>[
            NamedType(
                type: const TypeDeclaration(
                  baseName: 'String',
                  isNullable: true,
                ),
                name: 'input')
          ],
          returnType: const TypeDeclaration(baseName: 'int', isNullable: false),
        )
      ])
    ], classes: <Class>[], enums: <Enum>[]);
    {
      final StringBuffer sink = StringBuffer();
      final CppGenerator generator = CppGenerator();
<<<<<<< HEAD
      generator.generate(const CppOptions(), root, sink, FileType.header);
=======
      final OutputFileOptions<CppOptions> generatorOptions =
          OutputFileOptions<CppOptions>(
        fileType: FileType.header,
        languageOptions: const CppOptions(),
      );
      generator.generate(generatorOptions, root, sink);
>>>>>>> 9664a066
      final String code = sink.toString();
      expect(code, contains('''
#include <flutter/basic_message_channel.h>
#include <flutter/binary_messenger.h>
#include <flutter/encodable_value.h>
#include <flutter/standard_message_codec.h>

#include <map>
#include <optional>
#include <string>
'''));
    }
    {
      final StringBuffer sink = StringBuffer();
      final CppGenerator generator = CppGenerator();
<<<<<<< HEAD
      generator.generate(const CppOptions(headerIncludePath: 'a_header.h'),
          root, sink, FileType.source);
=======
      final OutputFileOptions<CppOptions> generatorOptions =
          OutputFileOptions<CppOptions>(
        fileType: FileType.source,
        languageOptions: const CppOptions(headerIncludePath: 'a_header.h'),
      );
      generator.generate(generatorOptions, root, sink);
>>>>>>> 9664a066
      final String code = sink.toString();
      expect(code, contains('''
#include "a_header.h"

#include <flutter/basic_message_channel.h>
#include <flutter/binary_messenger.h>
#include <flutter/encodable_value.h>
#include <flutter/standard_message_codec.h>

#include <map>
#include <optional>
#include <string>
'''));
    }
  });

  test('namespaces follows style', () {
    final Root root = Root(apis: <Api>[
      Api(name: 'Api', location: ApiLocation.host, methods: <Method>[
        Method(
          name: 'doSomething',
          arguments: <NamedType>[
            NamedType(
                type: const TypeDeclaration(
                  baseName: 'String',
                  isNullable: true,
                ),
                name: 'input')
          ],
          returnType: const TypeDeclaration(baseName: 'int', isNullable: false),
        )
      ])
    ], classes: <Class>[], enums: <Enum>[]);
    {
      final StringBuffer sink = StringBuffer();
      final CppGenerator generator = CppGenerator();
<<<<<<< HEAD
      generator.generate(
          const CppOptions(namespace: 'foo'), root, sink, FileType.header);
=======
      final OutputFileOptions<CppOptions> generatorOptions =
          OutputFileOptions<CppOptions>(
        fileType: FileType.header,
        languageOptions: const CppOptions(namespace: 'foo'),
      );
      generator.generate(generatorOptions, root, sink);
>>>>>>> 9664a066
      final String code = sink.toString();
      expect(code, contains('namespace foo {'));
      expect(code, contains('}  // namespace foo'));
    }
    {
      final StringBuffer sink = StringBuffer();
      final CppGenerator generator = CppGenerator();
<<<<<<< HEAD
      generator.generate(
          const CppOptions(namespace: 'foo'), root, sink, FileType.source);
=======
      final OutputFileOptions<CppOptions> generatorOptions =
          OutputFileOptions<CppOptions>(
        fileType: FileType.source,
        languageOptions: const CppOptions(namespace: 'foo'),
      );
      generator.generate(generatorOptions, root, sink);
>>>>>>> 9664a066
      final String code = sink.toString();
      expect(code, contains('namespace foo {'));
      expect(code, contains('}  // namespace foo'));
    }
  });

  test('data classes handle nullable fields', () {
    final Root root = Root(apis: <Api>[
      Api(name: 'Api', location: ApiLocation.host, methods: <Method>[
        Method(
          name: 'doSomething',
          arguments: <NamedType>[
            NamedType(
                type: const TypeDeclaration(
                  baseName: 'Input',
                  isNullable: false,
                ),
                name: 'someInput')
          ],
          returnType: const TypeDeclaration.voidDeclaration(),
        )
      ])
    ], classes: <Class>[
      Class(name: 'Nested', fields: <NamedType>[
        NamedType(
            type: const TypeDeclaration(
              baseName: 'bool',
              isNullable: true,
            ),
            name: 'nestedValue'),
      ]),
      Class(name: 'Input', fields: <NamedType>[
        NamedType(
            type: const TypeDeclaration(
              baseName: 'bool',
              isNullable: true,
            ),
            name: 'nullableBool'),
        NamedType(
            type: const TypeDeclaration(
              baseName: 'int',
              isNullable: true,
            ),
            name: 'nullableInt'),
        NamedType(
            type: const TypeDeclaration(
              baseName: 'String',
              isNullable: true,
            ),
            name: 'nullableString'),
        NamedType(
            type: const TypeDeclaration(
              baseName: 'Nested',
              isNullable: true,
            ),
            name: 'nullableNested'),
      ]),
    ], enums: <Enum>[]);
    {
      final StringBuffer sink = StringBuffer();
      final CppGenerator generator = CppGenerator();
<<<<<<< HEAD
      generator.generate(const CppOptions(), root, sink, FileType.header);
=======
      final OutputFileOptions<CppOptions> generatorOptions =
          OutputFileOptions<CppOptions>(
        fileType: FileType.header,
        languageOptions: const CppOptions(),
      );
      generator.generate(generatorOptions, root, sink);
>>>>>>> 9664a066
      final String code = sink.toString();
      // Getters should return const pointers.
      expect(code, contains('const bool* nullable_bool()'));
      expect(code, contains('const int64_t* nullable_int()'));
      expect(code, contains('const std::string* nullable_string()'));
      expect(code, contains('const Nested* nullable_nested()'));
      // Setters should take const pointers.
      expect(code, contains('void set_nullable_bool(const bool* value_arg)'));
      expect(code, contains('void set_nullable_int(const int64_t* value_arg)'));
      // Strings should be string_view rather than string as an argument.
      expect(
          code,
          contains(
              'void set_nullable_string(const std::string_view* value_arg)'));
      expect(
          code, contains('void set_nullable_nested(const Nested* value_arg)'));
      // Setters should have non-null-style variants.
      expect(code, contains('void set_nullable_bool(bool value_arg)'));
      expect(code, contains('void set_nullable_int(int64_t value_arg)'));
      expect(code,
          contains('void set_nullable_string(std::string_view value_arg)'));
      expect(
          code, contains('void set_nullable_nested(const Nested& value_arg)'));
      // Instance variables should be std::optionals.
      expect(code, contains('std::optional<bool> nullable_bool_'));
      expect(code, contains('std::optional<int64_t> nullable_int_'));
      expect(code, contains('std::optional<std::string> nullable_string_'));
      expect(code, contains('std::optional<Nested> nullable_nested_'));
    }
    {
      final StringBuffer sink = StringBuffer();
      final CppGenerator generator = CppGenerator();
<<<<<<< HEAD
      generator.generate(const CppOptions(), root, sink, FileType.source);
=======
      final OutputFileOptions<CppOptions> generatorOptions =
          OutputFileOptions<CppOptions>(
        fileType: FileType.source,
        languageOptions: const CppOptions(),
      );
      generator.generate(generatorOptions, root, sink);
>>>>>>> 9664a066
      final String code = sink.toString();
      // Getters extract optionals.
      expect(code,
          contains('return nullable_bool_ ? &(*nullable_bool_) : nullptr;'));
      expect(code,
          contains('return nullable_int_ ? &(*nullable_int_) : nullptr;'));
      expect(
          code,
          contains(
              'return nullable_string_ ? &(*nullable_string_) : nullptr;'));
      expect(
          code,
          contains(
              'return nullable_nested_ ? &(*nullable_nested_) : nullptr;'));
      // Setters convert to optionals.
      expect(
          code,
          contains('nullable_bool_ = value_arg ? '
              'std::optional<bool>(*value_arg) : std::nullopt;'));
      expect(
          code,
          contains('nullable_int_ = value_arg ? '
              'std::optional<int64_t>(*value_arg) : std::nullopt;'));
      expect(
          code,
          contains('nullable_string_ = value_arg ? '
              'std::optional<std::string>(*value_arg) : std::nullopt;'));
      expect(
          code,
          contains('nullable_nested_ = value_arg ? '
              'std::optional<Nested>(*value_arg) : std::nullopt;'));
      // Serialization handles optionals.
      expect(
          code,
          contains('nullable_bool_ ? flutter::EncodableValue(*nullable_bool_) '
              ': flutter::EncodableValue()'));
      expect(
          code,
          contains(
              'nullable_nested_ ? flutter::EncodableValue(nullable_nested_->ToEncodableList()) '
              ': flutter::EncodableValue()'));
    }
  });

  test('data classes handle non-nullable fields', () {
    final Root root = Root(apis: <Api>[
      Api(name: 'Api', location: ApiLocation.host, methods: <Method>[
        Method(
          name: 'doSomething',
          arguments: <NamedType>[
            NamedType(
                type: const TypeDeclaration(
                  baseName: 'Input',
                  isNullable: false,
                ),
                name: 'someInput')
          ],
          returnType: const TypeDeclaration.voidDeclaration(),
        )
      ])
    ], classes: <Class>[
      Class(name: 'Nested', fields: <NamedType>[
        NamedType(
            type: const TypeDeclaration(
              baseName: 'bool',
              isNullable: false,
            ),
            name: 'nestedValue'),
      ]),
      Class(name: 'Input', fields: <NamedType>[
        NamedType(
            type: const TypeDeclaration(
              baseName: 'bool',
              isNullable: false,
            ),
            name: 'nonNullableBool'),
        NamedType(
            type: const TypeDeclaration(
              baseName: 'int',
              isNullable: false,
            ),
            name: 'nonNullableInt'),
        NamedType(
            type: const TypeDeclaration(
              baseName: 'String',
              isNullable: false,
            ),
            name: 'nonNullableString'),
        NamedType(
            type: const TypeDeclaration(
              baseName: 'Nested',
              isNullable: false,
            ),
            name: 'nonNullableNested'),
      ]),
    ], enums: <Enum>[]);
    {
      final StringBuffer sink = StringBuffer();
      final CppGenerator generator = CppGenerator();
<<<<<<< HEAD
      generator.generate(const CppOptions(), root, sink, FileType.header);
=======
      final OutputFileOptions<CppOptions> generatorOptions =
          OutputFileOptions<CppOptions>(
        fileType: FileType.header,
        languageOptions: const CppOptions(),
      );
      generator.generate(generatorOptions, root, sink);
>>>>>>> 9664a066
      final String code = sink.toString();
      // POD getters should return copies references.
      expect(code, contains('bool non_nullable_bool()'));
      expect(code, contains('int64_t non_nullable_int()'));
      // Non-POD getters should return const references.
      expect(code, contains('const std::string& non_nullable_string()'));
      expect(code, contains('const Nested& non_nullable_nested()'));
      // POD setters should take values.
      expect(code, contains('void set_non_nullable_bool(bool value_arg)'));
      expect(code, contains('void set_non_nullable_int(int64_t value_arg)'));
      // Strings should be string_view as an argument.
      expect(code,
          contains('void set_non_nullable_string(std::string_view value_arg)'));
      // Other non-POD setters should take const references.
      expect(code,
          contains('void set_non_nullable_nested(const Nested& value_arg)'));
      // Instance variables should be plain types.
      expect(code, contains('bool non_nullable_bool_;'));
      expect(code, contains('int64_t non_nullable_int_;'));
      expect(code, contains('std::string non_nullable_string_;'));
      expect(code, contains('Nested non_nullable_nested_;'));
    }
    {
      final StringBuffer sink = StringBuffer();
      final CppGenerator generator = CppGenerator();
<<<<<<< HEAD
      generator.generate(const CppOptions(), root, sink, FileType.source);
=======
      final OutputFileOptions<CppOptions> generatorOptions =
          OutputFileOptions<CppOptions>(
        fileType: FileType.source,
        languageOptions: const CppOptions(),
      );
      generator.generate(generatorOptions, root, sink);
>>>>>>> 9664a066
      final String code = sink.toString();
      // Getters just return the value.
      expect(code, contains('return non_nullable_bool_;'));
      expect(code, contains('return non_nullable_int_;'));
      expect(code, contains('return non_nullable_string_;'));
      expect(code, contains('return non_nullable_nested_;'));
      // Setters just assign the value.
      expect(code, contains('non_nullable_bool_ = value_arg;'));
      expect(code, contains('non_nullable_int_ = value_arg;'));
      expect(code, contains('non_nullable_string_ = value_arg;'));
      expect(code, contains('non_nullable_nested_ = value_arg;'));
      // Serialization uses the value directly.
      expect(code, contains('flutter::EncodableValue(non_nullable_bool_)'));
      expect(code, contains('non_nullable_nested_.ToEncodableList()'));
    }
  });

  test('host nullable return types map correctly', () {
    final Root root = Root(apis: <Api>[
      Api(name: 'Api', location: ApiLocation.host, methods: <Method>[
        Method(
          name: 'returnNullableBool',
          arguments: <NamedType>[],
          returnType: const TypeDeclaration(
            baseName: 'bool',
            isNullable: true,
          ),
        ),
        Method(
          name: 'returnNullableInt',
          arguments: <NamedType>[],
          returnType: const TypeDeclaration(
            baseName: 'int',
            isNullable: true,
          ),
        ),
        Method(
          name: 'returnNullableString',
          arguments: <NamedType>[],
          returnType: const TypeDeclaration(
            baseName: 'String',
            isNullable: true,
          ),
        ),
        Method(
          name: 'returnNullableList',
          arguments: <NamedType>[],
          returnType: const TypeDeclaration(
            baseName: 'List',
            typeArguments: <TypeDeclaration>[
              TypeDeclaration(
                baseName: 'String',
                isNullable: true,
              )
            ],
            isNullable: true,
          ),
        ),
        Method(
          name: 'returnNullableMap',
          arguments: <NamedType>[],
          returnType: const TypeDeclaration(
            baseName: 'Map',
            typeArguments: <TypeDeclaration>[
              TypeDeclaration(
                baseName: 'String',
                isNullable: true,
              ),
              TypeDeclaration(
                baseName: 'String',
                isNullable: true,
              )
            ],
            isNullable: true,
          ),
        ),
        Method(
          name: 'returnNullableDataClass',
          arguments: <NamedType>[],
          returnType: const TypeDeclaration(
            baseName: 'ReturnData',
            isNullable: true,
          ),
        ),
      ])
    ], classes: <Class>[
      Class(name: 'ReturnData', fields: <NamedType>[
        NamedType(
            type: const TypeDeclaration(
              baseName: 'bool',
              isNullable: false,
            ),
            name: 'aValue'),
      ]),
    ], enums: <Enum>[]);
    {
      final StringBuffer sink = StringBuffer();
      final CppGenerator generator = CppGenerator();
<<<<<<< HEAD
      generator.generate(const CppOptions(), root, sink, FileType.header);
=======
      final OutputFileOptions<CppOptions> generatorOptions =
          OutputFileOptions<CppOptions>(
        fileType: FileType.header,
        languageOptions: const CppOptions(),
      );
      generator.generate(generatorOptions, root, sink);
>>>>>>> 9664a066
      final String code = sink.toString();
      expect(
          code, contains('ErrorOr<std::optional<bool>> ReturnNullableBool()'));
      expect(code,
          contains('ErrorOr<std::optional<int64_t>> ReturnNullableInt()'));
      expect(
          code,
          contains(
              'ErrorOr<std::optional<std::string>> ReturnNullableString()'));
      expect(
          code,
          contains(
              'ErrorOr<std::optional<flutter::EncodableList>> ReturnNullableList()'));
      expect(
          code,
          contains(
              'ErrorOr<std::optional<flutter::EncodableMap>> ReturnNullableMap()'));
      expect(
          code,
          contains(
              'ErrorOr<std::optional<ReturnData>> ReturnNullableDataClass()'));
    }
  });

  test('host non-nullable return types map correctly', () {
    final Root root = Root(apis: <Api>[
      Api(name: 'Api', location: ApiLocation.host, methods: <Method>[
        Method(
          name: 'returnBool',
          arguments: <NamedType>[],
          returnType: const TypeDeclaration(
            baseName: 'bool',
            isNullable: false,
          ),
        ),
        Method(
          name: 'returnInt',
          arguments: <NamedType>[],
          returnType: const TypeDeclaration(
            baseName: 'int',
            isNullable: false,
          ),
        ),
        Method(
          name: 'returnString',
          arguments: <NamedType>[],
          returnType: const TypeDeclaration(
            baseName: 'String',
            isNullable: false,
          ),
        ),
        Method(
          name: 'returnList',
          arguments: <NamedType>[],
          returnType: const TypeDeclaration(
            baseName: 'List',
            typeArguments: <TypeDeclaration>[
              TypeDeclaration(
                baseName: 'String',
                isNullable: true,
              )
            ],
            isNullable: false,
          ),
        ),
        Method(
          name: 'returnMap',
          arguments: <NamedType>[],
          returnType: const TypeDeclaration(
            baseName: 'Map',
            typeArguments: <TypeDeclaration>[
              TypeDeclaration(
                baseName: 'String',
                isNullable: true,
              ),
              TypeDeclaration(
                baseName: 'String',
                isNullable: true,
              )
            ],
            isNullable: false,
          ),
        ),
        Method(
          name: 'returnDataClass',
          arguments: <NamedType>[],
          returnType: const TypeDeclaration(
            baseName: 'ReturnData',
            isNullable: false,
          ),
        ),
      ])
    ], classes: <Class>[
      Class(name: 'ReturnData', fields: <NamedType>[
        NamedType(
            type: const TypeDeclaration(
              baseName: 'bool',
              isNullable: false,
            ),
            name: 'aValue'),
      ]),
    ], enums: <Enum>[]);
    {
      final StringBuffer sink = StringBuffer();
      final CppGenerator generator = CppGenerator();
<<<<<<< HEAD
      generator.generate(const CppOptions(), root, sink, FileType.header);
=======
      final OutputFileOptions<CppOptions> generatorOptions =
          OutputFileOptions<CppOptions>(
        fileType: FileType.header,
        languageOptions: const CppOptions(),
      );
      generator.generate(generatorOptions, root, sink);
>>>>>>> 9664a066
      final String code = sink.toString();
      expect(code, contains('ErrorOr<bool> ReturnBool()'));
      expect(code, contains('ErrorOr<int64_t> ReturnInt()'));
      expect(code, contains('ErrorOr<std::string> ReturnString()'));
      expect(code, contains('ErrorOr<flutter::EncodableList> ReturnList()'));
      expect(code, contains('ErrorOr<flutter::EncodableMap> ReturnMap()'));
      expect(code, contains('ErrorOr<ReturnData> ReturnDataClass()'));
    }
  });

  test('host nullable arguments map correctly', () {
    final Root root = Root(apis: <Api>[
      Api(name: 'Api', location: ApiLocation.host, methods: <Method>[
        Method(
          name: 'doSomething',
          arguments: <NamedType>[
            NamedType(
                name: 'aBool',
                type: const TypeDeclaration(
                  baseName: 'bool',
                  isNullable: true,
                )),
            NamedType(
                name: 'anInt',
                type: const TypeDeclaration(
                  baseName: 'int',
                  isNullable: true,
                )),
            NamedType(
                name: 'aString',
                type: const TypeDeclaration(
                  baseName: 'String',
                  isNullable: true,
                )),
            NamedType(
                name: 'aList',
                type: const TypeDeclaration(
                  baseName: 'List',
                  typeArguments: <TypeDeclaration>[
                    TypeDeclaration(baseName: 'Object', isNullable: true)
                  ],
                  isNullable: true,
                )),
            NamedType(
                name: 'aMap',
                type: const TypeDeclaration(
                  baseName: 'Map',
                  typeArguments: <TypeDeclaration>[
                    TypeDeclaration(baseName: 'String', isNullable: true),
                    TypeDeclaration(baseName: 'Object', isNullable: true),
                  ],
                  isNullable: true,
                )),
            NamedType(
                name: 'anObject',
                type: const TypeDeclaration(
                  baseName: 'ParameterObject',
                  isNullable: true,
                )),
            NamedType(
                name: 'aGenericObject',
                type: const TypeDeclaration(
                  baseName: 'Object',
                  isNullable: true,
                )),
          ],
          returnType: const TypeDeclaration.voidDeclaration(),
        ),
      ])
    ], classes: <Class>[
      Class(name: 'ParameterObject', fields: <NamedType>[
        NamedType(
            type: const TypeDeclaration(
              baseName: 'bool',
              isNullable: false,
            ),
            name: 'aValue'),
      ]),
    ], enums: <Enum>[]);
    {
      final StringBuffer sink = StringBuffer();
      final CppGenerator generator = CppGenerator();
<<<<<<< HEAD
      generator.generate(const CppOptions(), root, sink, FileType.header);
=======
      final OutputFileOptions<CppOptions> generatorOptions =
          OutputFileOptions<CppOptions>(
        fileType: FileType.header,
        languageOptions: const CppOptions(),
      );
      generator.generate(generatorOptions, root, sink);
>>>>>>> 9664a066
      final String code = sink.toString();
      expect(
          code,
          contains('DoSomething(const bool* a_bool, '
              'const int64_t* an_int, '
              'const std::string* a_string, '
              'const flutter::EncodableList* a_list, '
              'const flutter::EncodableMap* a_map, '
              'const ParameterObject* an_object, '
              'const flutter::EncodableValue* a_generic_object)'));
    }
    {
      final StringBuffer sink = StringBuffer();
      final CppGenerator generator = CppGenerator();
<<<<<<< HEAD
      generator.generate(const CppOptions(), root, sink, FileType.source);
=======
      final OutputFileOptions<CppOptions> generatorOptions =
          OutputFileOptions<CppOptions>(
        fileType: FileType.source,
        languageOptions: const CppOptions(),
      );
      generator.generate(generatorOptions, root, sink);
>>>>>>> 9664a066
      final String code = sink.toString();
      // Most types should just use get_if, since the parameter is a pointer,
      // and get_if will automatically handle null values (since a null
      // EncodableValue will not match the queried type, so get_if will return
      // nullptr).
      expect(
          code,
          contains(
              'const auto* a_bool_arg = std::get_if<bool>(&encodable_a_bool_arg);'));
      expect(
          code,
          contains(
              'const auto* a_string_arg = std::get_if<std::string>(&encodable_a_string_arg);'));
      expect(
          code,
          contains(
              'const auto* a_list_arg = std::get_if<flutter::EncodableList>(&encodable_a_list_arg);'));
      expect(
          code,
          contains(
              'const auto* a_map_arg = std::get_if<flutter::EncodableMap>(&encodable_a_map_arg);'));
      // Ints are complicated since there are two possible pointer types, but
      // the paramter always needs an int64_t*.
      expect(
          code,
          contains(
              'const int64_t an_int_arg_value = encodable_an_int_arg.IsNull() ? 0 : encodable_an_int_arg.LongValue();'));
      expect(
          code,
          contains(
              'const auto* an_int_arg = encodable_an_int_arg.IsNull() ? nullptr : &an_int_arg_value;'));
      // Custom class types require an extra layer of extraction.
      expect(
          code,
          contains(
              'const auto* an_object_arg = &(std::any_cast<const ParameterObject&>(std::get<flutter::CustomEncodableValue>(encodable_an_object_arg)));'));
      // "Object" requires no extraction at all since it has to use
      // EncodableValue directly.
      expect(
          code,
          contains(
              'const auto* a_generic_object_arg = &encodable_a_generic_object_arg;'));
    }
  });

  test('host non-nullable arguments map correctly', () {
    final Root root = Root(apis: <Api>[
      Api(name: 'Api', location: ApiLocation.host, methods: <Method>[
        Method(
          name: 'doSomething',
          arguments: <NamedType>[
            NamedType(
                name: 'aBool',
                type: const TypeDeclaration(
                  baseName: 'bool',
                  isNullable: false,
                )),
            NamedType(
                name: 'anInt',
                type: const TypeDeclaration(
                  baseName: 'int',
                  isNullable: false,
                )),
            NamedType(
                name: 'aString',
                type: const TypeDeclaration(
                  baseName: 'String',
                  isNullable: false,
                )),
            NamedType(
                name: 'aList',
                type: const TypeDeclaration(
                  baseName: 'List',
                  typeArguments: <TypeDeclaration>[
                    TypeDeclaration(baseName: 'Object', isNullable: true)
                  ],
                  isNullable: false,
                )),
            NamedType(
                name: 'aMap',
                type: const TypeDeclaration(
                  baseName: 'Map',
                  typeArguments: <TypeDeclaration>[
                    TypeDeclaration(baseName: 'String', isNullable: true),
                    TypeDeclaration(baseName: 'Object', isNullable: true),
                  ],
                  isNullable: false,
                )),
            NamedType(
                name: 'anObject',
                type: const TypeDeclaration(
                  baseName: 'ParameterObject',
                  isNullable: false,
                )),
            NamedType(
                name: 'aGenericObject',
                type: const TypeDeclaration(
                  baseName: 'Object',
                  isNullable: false,
                )),
          ],
          returnType: const TypeDeclaration.voidDeclaration(),
        ),
      ])
    ], classes: <Class>[
      Class(name: 'ParameterObject', fields: <NamedType>[
        NamedType(
            type: const TypeDeclaration(
              baseName: 'bool',
              isNullable: false,
            ),
            name: 'aValue'),
      ]),
    ], enums: <Enum>[]);
    {
      final StringBuffer sink = StringBuffer();
      final CppGenerator generator = CppGenerator();
<<<<<<< HEAD
      generator.generate(const CppOptions(), root, sink, FileType.header);
=======
      final OutputFileOptions<CppOptions> generatorOptions =
          OutputFileOptions<CppOptions>(
        fileType: FileType.header,
        languageOptions: const CppOptions(),
      );
      generator.generate(generatorOptions, root, sink);
>>>>>>> 9664a066
      final String code = sink.toString();
      expect(
          code,
          contains('DoSomething(bool a_bool, '
              'int64_t an_int, '
              'const std::string& a_string, '
              'const flutter::EncodableList& a_list, '
              'const flutter::EncodableMap& a_map, '
              'const ParameterObject& an_object, '
              'const flutter::EncodableValue& a_generic_object)'));
    }
    {
      final StringBuffer sink = StringBuffer();
      final CppGenerator generator = CppGenerator();
<<<<<<< HEAD
      generator.generate(const CppOptions(), root, sink, FileType.source);
=======
      final OutputFileOptions<CppOptions> generatorOptions =
          OutputFileOptions<CppOptions>(
        fileType: FileType.source,
        languageOptions: const CppOptions(),
      );
      generator.generate(generatorOptions, root, sink);
>>>>>>> 9664a066
      final String code = sink.toString();
      // Most types should extract references. Since the type is non-nullable,
      // there's only one possible type.
      expect(
          code,
          contains(
              'const auto& a_bool_arg = std::get<bool>(encodable_a_bool_arg);'));
      expect(
          code,
          contains(
              'const auto& a_string_arg = std::get<std::string>(encodable_a_string_arg);'));
      expect(
          code,
          contains(
              'const auto& a_list_arg = std::get<flutter::EncodableList>(encodable_a_list_arg);'));
      expect(
          code,
          contains(
              'const auto& a_map_arg = std::get<flutter::EncodableMap>(encodable_a_map_arg);'));
      // Ints use a copy since there are two possible reference types, but
      // the paramter always needs an int64_t.
      expect(
          code,
          contains(
            'const int64_t an_int_arg = encodable_an_int_arg.LongValue();',
          ));
      // Custom class types require an extra layer of extraction.
      expect(
          code,
          contains(
              'const auto& an_object_arg = std::any_cast<const ParameterObject&>(std::get<flutter::CustomEncodableValue>(encodable_an_object_arg));'));
      // "Object" requires no extraction at all since it has to use
      // EncodableValue directly.
      expect(
          code,
          contains(
              'const auto& a_generic_object_arg = encodable_a_generic_object_arg;'));
    }
  });

  test('host API argument extraction uses references', () {
    final Root root = Root(apis: <Api>[
      Api(name: 'Api', location: ApiLocation.host, methods: <Method>[
        Method(
          name: 'doSomething',
          arguments: <NamedType>[
            NamedType(
                name: 'anArg',
                type: const TypeDeclaration(
                  baseName: 'int',
                  isNullable: false,
                )),
          ],
          returnType: const TypeDeclaration.voidDeclaration(),
        ),
      ])
    ], classes: <Class>[], enums: <Enum>[]);

    final StringBuffer sink = StringBuffer();
    final CppGenerator generator = CppGenerator();
<<<<<<< HEAD
    generator.generate(const CppOptions(), root, sink, FileType.source);
=======
    final OutputFileOptions<CppOptions> generatorOptions =
        OutputFileOptions<CppOptions>(
      fileType: FileType.source,
      languageOptions: const CppOptions(),
    );
    generator.generate(generatorOptions, root, sink);
>>>>>>> 9664a066
    final String code = sink.toString();
    // A bare 'auto' here would create a copy, not a reference, which is
    // ineffecient.
    expect(
        code,
        contains(
            'const auto& args = std::get<flutter::EncodableList>(message);'));
    expect(code, contains('const auto& encodable_an_arg_arg = args.at(0);'));
  });

  test('enum argument', () {
    final Root root = Root(
      apis: <Api>[
        Api(name: 'Bar', location: ApiLocation.host, methods: <Method>[
          Method(
              name: 'bar',
              returnType: const TypeDeclaration.voidDeclaration(),
              arguments: <NamedType>[
                NamedType(
                    name: 'foo',
                    type: const TypeDeclaration(
                        baseName: 'Foo', isNullable: false))
              ])
        ])
      ],
      classes: <Class>[],
      enums: <Enum>[
        Enum(name: 'Foo', members: <EnumMember>[
          EnumMember(name: 'one'),
          EnumMember(name: 'two'),
        ])
      ],
    );
    final List<Error> errors = validateCpp(const CppOptions(), root);
    expect(errors.length, 1);
  });

  test('transfers documentation comments', () {
    final List<String> comments = <String>[
      ' api comment',
      ' api method comment',
      ' class comment',
      ' class field comment',
      ' enum comment',
      ' enum member comment',
    ];
    int count = 0;

    final List<String> unspacedComments = <String>['////////'];
    int unspacedCount = 0;

    final Root root = Root(
      apis: <Api>[
        Api(
          name: 'Api',
          location: ApiLocation.flutter,
          documentationComments: <String>[comments[count++]],
          methods: <Method>[
            Method(
              name: 'method',
              returnType: const TypeDeclaration.voidDeclaration(),
              documentationComments: <String>[comments[count++]],
              arguments: <NamedType>[
                NamedType(
                  name: 'field',
                  type: const TypeDeclaration(
                    baseName: 'int',
                    isNullable: true,
                  ),
                ),
              ],
            )
          ],
        )
      ],
      classes: <Class>[
        Class(
          name: 'class',
          documentationComments: <String>[comments[count++]],
          fields: <NamedType>[
            NamedType(
                documentationComments: <String>[comments[count++]],
                type: const TypeDeclaration(
                    baseName: 'Map',
                    isNullable: true,
                    typeArguments: <TypeDeclaration>[
                      TypeDeclaration(baseName: 'String', isNullable: true),
                      TypeDeclaration(baseName: 'int', isNullable: true),
                    ]),
                name: 'field1'),
          ],
        ),
      ],
      enums: <Enum>[
        Enum(
          name: 'enum',
          documentationComments: <String>[
            comments[count++],
            unspacedComments[unspacedCount++]
          ],
          members: <EnumMember>[
            EnumMember(
              name: 'one',
              documentationComments: <String>[comments[count++]],
            ),
            EnumMember(name: 'two'),
          ],
        ),
      ],
    );
    final StringBuffer sink = StringBuffer();
    final CppGenerator generator = CppGenerator();
<<<<<<< HEAD
    generator.generate(const CppOptions(headerIncludePath: 'foo'), root, sink,
        FileType.header);
=======
    final OutputFileOptions<CppOptions> generatorOptions =
        OutputFileOptions<CppOptions>(
      fileType: FileType.header,
      languageOptions: const CppOptions(headerIncludePath: 'foo'),
    );
    generator.generate(generatorOptions, root, sink);
>>>>>>> 9664a066
    final String code = sink.toString();
    for (final String comment in comments) {
      expect(code, contains('//$comment'));
    }
    expect(code, contains('// ///'));
  });

  test('doesnt create codecs if no custom datatypes', () {
    final Root root = Root(
      apis: <Api>[
        Api(
          name: 'Api',
          location: ApiLocation.flutter,
          methods: <Method>[
            Method(
              name: 'method',
              returnType: const TypeDeclaration.voidDeclaration(),
              arguments: <NamedType>[
                NamedType(
                  name: 'field',
                  type: const TypeDeclaration(
                    baseName: 'int',
                    isNullable: true,
                  ),
                ),
              ],
            )
          ],
        )
      ],
      classes: <Class>[],
      enums: <Enum>[],
    );
    final StringBuffer sink = StringBuffer();
    final CppGenerator generator = CppGenerator();
<<<<<<< HEAD
    generator.generate(const CppOptions(), root, sink, FileType.header);
=======
    final OutputFileOptions<CppOptions> generatorOptions =
        OutputFileOptions<CppOptions>(
      fileType: FileType.header,
      languageOptions: const CppOptions(),
    );
    generator.generate(generatorOptions, root, sink);
>>>>>>> 9664a066
    final String code = sink.toString();
    expect(code, isNot(contains(' : public flutter::StandardCodecSerializer')));
  });

  test('creates custom codecs if custom datatypes present', () {
    final Root root = Root(apis: <Api>[
      Api(name: 'Api', location: ApiLocation.flutter, methods: <Method>[
        Method(
          name: 'doSomething',
          arguments: <NamedType>[
            NamedType(
                type: const TypeDeclaration(
                  baseName: 'Input',
                  isNullable: false,
                ),
                name: '')
          ],
          returnType:
              const TypeDeclaration(baseName: 'Output', isNullable: false),
          isAsynchronous: true,
        )
      ])
    ], classes: <Class>[
      Class(name: 'Input', fields: <NamedType>[
        NamedType(
            type: const TypeDeclaration(
              baseName: 'String',
              isNullable: true,
            ),
            name: 'input')
      ]),
      Class(name: 'Output', fields: <NamedType>[
        NamedType(
            type: const TypeDeclaration(
              baseName: 'String',
              isNullable: true,
            ),
            name: 'output')
      ])
    ], enums: <Enum>[]);
    final StringBuffer sink = StringBuffer();
    final CppGenerator generator = CppGenerator();
<<<<<<< HEAD
    generator.generate(const CppOptions(), root, sink, FileType.header);
=======
    final OutputFileOptions<CppOptions> generatorOptions =
        OutputFileOptions<CppOptions>(
      fileType: FileType.header,
      languageOptions: const CppOptions(),
    );
    generator.generate(generatorOptions, root, sink);
>>>>>>> 9664a066
    final String code = sink.toString();
    expect(code, contains(' : public flutter::StandardCodecSerializer'));
  });

  test('Does not send unwrapped EncodableLists', () {
    final Root root = Root(apis: <Api>[
      Api(name: 'Api', location: ApiLocation.host, methods: <Method>[
        Method(
          name: 'doSomething',
          arguments: <NamedType>[
            NamedType(
                name: 'aBool',
                type: const TypeDeclaration(
                  baseName: 'bool',
                  isNullable: false,
                )),
            NamedType(
                name: 'anInt',
                type: const TypeDeclaration(
                  baseName: 'int',
                  isNullable: false,
                )),
            NamedType(
                name: 'aString',
                type: const TypeDeclaration(
                  baseName: 'String',
                  isNullable: false,
                )),
            NamedType(
                name: 'aList',
                type: const TypeDeclaration(
                  baseName: 'List',
                  typeArguments: <TypeDeclaration>[
                    TypeDeclaration(baseName: 'Object', isNullable: true)
                  ],
                  isNullable: false,
                )),
            NamedType(
                name: 'aMap',
                type: const TypeDeclaration(
                  baseName: 'Map',
                  typeArguments: <TypeDeclaration>[
                    TypeDeclaration(baseName: 'String', isNullable: true),
                    TypeDeclaration(baseName: 'Object', isNullable: true),
                  ],
                  isNullable: false,
                )),
            NamedType(
                name: 'anObject',
                type: const TypeDeclaration(
                  baseName: 'ParameterObject',
                  isNullable: false,
                )),
          ],
          returnType: const TypeDeclaration.voidDeclaration(),
        ),
      ])
    ], classes: <Class>[
      Class(name: 'ParameterObject', fields: <NamedType>[
        NamedType(
            type: const TypeDeclaration(
              baseName: 'bool',
              isNullable: false,
            ),
            name: 'aValue'),
      ]),
    ], enums: <Enum>[]);
    final StringBuffer sink = StringBuffer();
    final CppGenerator generator = CppGenerator();
<<<<<<< HEAD
    generator.generate(const CppOptions(), root, sink, FileType.source);
=======
    final OutputFileOptions<CppOptions> generatorOptions =
        OutputFileOptions<CppOptions>(
      fileType: FileType.source,
      languageOptions: const CppOptions(),
    );
    generator.generate(generatorOptions, root, sink);
>>>>>>> 9664a066
    final String code = sink.toString();
    expect(code, isNot(contains('reply(wrap')));
    expect(code, contains('reply(flutter::EncodableValue('));
  });
}<|MERGE_RESOLUTION|>--- conflicted
+++ resolved
@@ -47,16 +47,12 @@
     {
       final StringBuffer sink = StringBuffer();
       final CppGenerator generator = CppGenerator();
-<<<<<<< HEAD
-      generator.generate(const CppOptions(), root, sink, FileType.header);
-=======
       final OutputFileOptions<CppOptions> generatorOptions =
           OutputFileOptions<CppOptions>(
         fileType: FileType.header,
         languageOptions: const CppOptions(),
       );
       generator.generate(generatorOptions, root, sink);
->>>>>>> 9664a066
       final String code = sink.toString();
       expect(code, contains('class Input'));
       expect(code, contains('class Output'));
@@ -65,16 +61,12 @@
     {
       final StringBuffer sink = StringBuffer();
       final CppGenerator generator = CppGenerator();
-<<<<<<< HEAD
-      generator.generate(const CppOptions(), root, sink, FileType.source);
-=======
       final OutputFileOptions<CppOptions> generatorOptions =
           OutputFileOptions<CppOptions>(
         fileType: FileType.source,
         languageOptions: const CppOptions(),
       );
       generator.generate(generatorOptions, root, sink);
->>>>>>> 9664a066
       final String code = sink.toString();
       expect(code, contains('Input::Input()'));
       expect(code, contains('Output::Output'));
@@ -123,16 +115,12 @@
     {
       final StringBuffer sink = StringBuffer();
       final CppGenerator generator = CppGenerator();
-<<<<<<< HEAD
-      generator.generate(const CppOptions(), root, sink, FileType.header);
-=======
       final OutputFileOptions<CppOptions> generatorOptions =
           OutputFileOptions<CppOptions>(
         fileType: FileType.header,
         languageOptions: const CppOptions(),
       );
       generator.generate(generatorOptions, root, sink);
->>>>>>> 9664a066
       final String code = sink.toString();
       // Method name and argument names should be adjusted.
       expect(code, contains(' DoSomething(const Input& some_input)'));
@@ -148,16 +136,12 @@
     {
       final StringBuffer sink = StringBuffer();
       final CppGenerator generator = CppGenerator();
-<<<<<<< HEAD
-      generator.generate(const CppOptions(), root, sink, FileType.source);
-=======
       final OutputFileOptions<CppOptions> generatorOptions =
           OutputFileOptions<CppOptions>(
         fileType: FileType.source,
         languageOptions: const CppOptions(),
       );
       generator.generate(generatorOptions, root, sink);
->>>>>>> 9664a066
       final String code = sink.toString();
       expect(code, contains('pointer_input_field'));
       expect(code, contains('Output::output_field()'));
@@ -186,9 +170,6 @@
     {
       final StringBuffer sink = StringBuffer();
       final CppGenerator generator = CppGenerator();
-<<<<<<< HEAD
-      generator.generate(const CppOptions(), root, sink, FileType.header);
-=======
       final OutputFileOptions<CppOptions> generatorOptions =
           OutputFileOptions<CppOptions>(
         fileType: FileType.header,
@@ -199,7 +180,6 @@
         root,
         sink,
       );
->>>>>>> 9664a066
       final String code = sink.toString();
 
       expect(
@@ -240,16 +220,12 @@
     {
       final StringBuffer sink = StringBuffer();
       final CppGenerator generator = CppGenerator();
-<<<<<<< HEAD
-      generator.generate(const CppOptions(), root, sink, FileType.header);
-=======
       final OutputFileOptions<CppOptions> generatorOptions =
           OutputFileOptions<CppOptions>(
         fileType: FileType.header,
         languageOptions: const CppOptions(),
       );
       generator.generate(generatorOptions, root, sink);
->>>>>>> 9664a066
       final String code = sink.toString();
 
       expect(
@@ -304,16 +280,12 @@
     {
       final StringBuffer sink = StringBuffer();
       final CppGenerator generator = CppGenerator();
-<<<<<<< HEAD
-      generator.generate(const CppOptions(), root, sink, FileType.header);
-=======
       final OutputFileOptions<CppOptions> generatorOptions =
           OutputFileOptions<CppOptions>(
         fileType: FileType.header,
         languageOptions: const CppOptions(),
       );
       generator.generate(generatorOptions, root, sink);
->>>>>>> 9664a066
       final String code = sink.toString();
       expect(code, isNot(contains('){')));
       expect(code, isNot(contains('const{')));
@@ -321,16 +293,12 @@
     {
       final StringBuffer sink = StringBuffer();
       final CppGenerator generator = CppGenerator();
-<<<<<<< HEAD
-      generator.generate(const CppOptions(), root, sink, FileType.source);
-=======
       final OutputFileOptions<CppOptions> generatorOptions =
           OutputFileOptions<CppOptions>(
         fileType: FileType.source,
         languageOptions: const CppOptions(),
       );
       generator.generate(generatorOptions, root, sink);
->>>>>>> 9664a066
       final String code = sink.toString();
       expect(code, isNot(contains('){')));
       expect(code, isNot(contains('const{')));
@@ -357,16 +325,12 @@
     {
       final StringBuffer sink = StringBuffer();
       final CppGenerator generator = CppGenerator();
-<<<<<<< HEAD
-      generator.generate(const CppOptions(), root, sink, FileType.header);
-=======
       final OutputFileOptions<CppOptions> generatorOptions =
           OutputFileOptions<CppOptions>(
         fileType: FileType.header,
         languageOptions: const CppOptions(),
       );
       generator.generate(generatorOptions, root, sink);
->>>>>>> 9664a066
       final String code = sink.toString();
       expect(code, contains('''
 #include <flutter/basic_message_channel.h>
@@ -382,17 +346,12 @@
     {
       final StringBuffer sink = StringBuffer();
       final CppGenerator generator = CppGenerator();
-<<<<<<< HEAD
-      generator.generate(const CppOptions(headerIncludePath: 'a_header.h'),
-          root, sink, FileType.source);
-=======
       final OutputFileOptions<CppOptions> generatorOptions =
           OutputFileOptions<CppOptions>(
         fileType: FileType.source,
         languageOptions: const CppOptions(headerIncludePath: 'a_header.h'),
       );
       generator.generate(generatorOptions, root, sink);
->>>>>>> 9664a066
       final String code = sink.toString();
       expect(code, contains('''
 #include "a_header.h"
@@ -429,17 +388,12 @@
     {
       final StringBuffer sink = StringBuffer();
       final CppGenerator generator = CppGenerator();
-<<<<<<< HEAD
-      generator.generate(
-          const CppOptions(namespace: 'foo'), root, sink, FileType.header);
-=======
       final OutputFileOptions<CppOptions> generatorOptions =
           OutputFileOptions<CppOptions>(
         fileType: FileType.header,
         languageOptions: const CppOptions(namespace: 'foo'),
       );
       generator.generate(generatorOptions, root, sink);
->>>>>>> 9664a066
       final String code = sink.toString();
       expect(code, contains('namespace foo {'));
       expect(code, contains('}  // namespace foo'));
@@ -447,17 +401,12 @@
     {
       final StringBuffer sink = StringBuffer();
       final CppGenerator generator = CppGenerator();
-<<<<<<< HEAD
-      generator.generate(
-          const CppOptions(namespace: 'foo'), root, sink, FileType.source);
-=======
       final OutputFileOptions<CppOptions> generatorOptions =
           OutputFileOptions<CppOptions>(
         fileType: FileType.source,
         languageOptions: const CppOptions(namespace: 'foo'),
       );
       generator.generate(generatorOptions, root, sink);
->>>>>>> 9664a066
       final String code = sink.toString();
       expect(code, contains('namespace foo {'));
       expect(code, contains('}  // namespace foo'));
@@ -519,16 +468,12 @@
     {
       final StringBuffer sink = StringBuffer();
       final CppGenerator generator = CppGenerator();
-<<<<<<< HEAD
-      generator.generate(const CppOptions(), root, sink, FileType.header);
-=======
       final OutputFileOptions<CppOptions> generatorOptions =
           OutputFileOptions<CppOptions>(
         fileType: FileType.header,
         languageOptions: const CppOptions(),
       );
       generator.generate(generatorOptions, root, sink);
->>>>>>> 9664a066
       final String code = sink.toString();
       // Getters should return const pointers.
       expect(code, contains('const bool* nullable_bool()'));
@@ -561,16 +506,12 @@
     {
       final StringBuffer sink = StringBuffer();
       final CppGenerator generator = CppGenerator();
-<<<<<<< HEAD
-      generator.generate(const CppOptions(), root, sink, FileType.source);
-=======
       final OutputFileOptions<CppOptions> generatorOptions =
           OutputFileOptions<CppOptions>(
         fileType: FileType.source,
         languageOptions: const CppOptions(),
       );
       generator.generate(generatorOptions, root, sink);
->>>>>>> 9664a066
       final String code = sink.toString();
       // Getters extract optionals.
       expect(code,
@@ -670,16 +611,12 @@
     {
       final StringBuffer sink = StringBuffer();
       final CppGenerator generator = CppGenerator();
-<<<<<<< HEAD
-      generator.generate(const CppOptions(), root, sink, FileType.header);
-=======
       final OutputFileOptions<CppOptions> generatorOptions =
           OutputFileOptions<CppOptions>(
         fileType: FileType.header,
         languageOptions: const CppOptions(),
       );
       generator.generate(generatorOptions, root, sink);
->>>>>>> 9664a066
       final String code = sink.toString();
       // POD getters should return copies references.
       expect(code, contains('bool non_nullable_bool()'));
@@ -705,16 +642,12 @@
     {
       final StringBuffer sink = StringBuffer();
       final CppGenerator generator = CppGenerator();
-<<<<<<< HEAD
-      generator.generate(const CppOptions(), root, sink, FileType.source);
-=======
       final OutputFileOptions<CppOptions> generatorOptions =
           OutputFileOptions<CppOptions>(
         fileType: FileType.source,
         languageOptions: const CppOptions(),
       );
       generator.generate(generatorOptions, root, sink);
->>>>>>> 9664a066
       final String code = sink.toString();
       // Getters just return the value.
       expect(code, contains('return non_nullable_bool_;'));
@@ -813,16 +746,12 @@
     {
       final StringBuffer sink = StringBuffer();
       final CppGenerator generator = CppGenerator();
-<<<<<<< HEAD
-      generator.generate(const CppOptions(), root, sink, FileType.header);
-=======
       final OutputFileOptions<CppOptions> generatorOptions =
           OutputFileOptions<CppOptions>(
         fileType: FileType.header,
         languageOptions: const CppOptions(),
       );
       generator.generate(generatorOptions, root, sink);
->>>>>>> 9664a066
       final String code = sink.toString();
       expect(
           code, contains('ErrorOr<std::optional<bool>> ReturnNullableBool()'));
@@ -928,16 +857,12 @@
     {
       final StringBuffer sink = StringBuffer();
       final CppGenerator generator = CppGenerator();
-<<<<<<< HEAD
-      generator.generate(const CppOptions(), root, sink, FileType.header);
-=======
       final OutputFileOptions<CppOptions> generatorOptions =
           OutputFileOptions<CppOptions>(
         fileType: FileType.header,
         languageOptions: const CppOptions(),
       );
       generator.generate(generatorOptions, root, sink);
->>>>>>> 9664a066
       final String code = sink.toString();
       expect(code, contains('ErrorOr<bool> ReturnBool()'));
       expect(code, contains('ErrorOr<int64_t> ReturnInt()'));
@@ -1020,16 +945,12 @@
     {
       final StringBuffer sink = StringBuffer();
       final CppGenerator generator = CppGenerator();
-<<<<<<< HEAD
-      generator.generate(const CppOptions(), root, sink, FileType.header);
-=======
       final OutputFileOptions<CppOptions> generatorOptions =
           OutputFileOptions<CppOptions>(
         fileType: FileType.header,
         languageOptions: const CppOptions(),
       );
       generator.generate(generatorOptions, root, sink);
->>>>>>> 9664a066
       final String code = sink.toString();
       expect(
           code,
@@ -1044,16 +965,12 @@
     {
       final StringBuffer sink = StringBuffer();
       final CppGenerator generator = CppGenerator();
-<<<<<<< HEAD
-      generator.generate(const CppOptions(), root, sink, FileType.source);
-=======
       final OutputFileOptions<CppOptions> generatorOptions =
           OutputFileOptions<CppOptions>(
         fileType: FileType.source,
         languageOptions: const CppOptions(),
       );
       generator.generate(generatorOptions, root, sink);
->>>>>>> 9664a066
       final String code = sink.toString();
       // Most types should just use get_if, since the parameter is a pointer,
       // and get_if will automatically handle null values (since a null
@@ -1171,16 +1088,12 @@
     {
       final StringBuffer sink = StringBuffer();
       final CppGenerator generator = CppGenerator();
-<<<<<<< HEAD
-      generator.generate(const CppOptions(), root, sink, FileType.header);
-=======
       final OutputFileOptions<CppOptions> generatorOptions =
           OutputFileOptions<CppOptions>(
         fileType: FileType.header,
         languageOptions: const CppOptions(),
       );
       generator.generate(generatorOptions, root, sink);
->>>>>>> 9664a066
       final String code = sink.toString();
       expect(
           code,
@@ -1195,16 +1108,12 @@
     {
       final StringBuffer sink = StringBuffer();
       final CppGenerator generator = CppGenerator();
-<<<<<<< HEAD
-      generator.generate(const CppOptions(), root, sink, FileType.source);
-=======
       final OutputFileOptions<CppOptions> generatorOptions =
           OutputFileOptions<CppOptions>(
         fileType: FileType.source,
         languageOptions: const CppOptions(),
       );
       generator.generate(generatorOptions, root, sink);
->>>>>>> 9664a066
       final String code = sink.toString();
       // Most types should extract references. Since the type is non-nullable,
       // there's only one possible type.
@@ -1265,16 +1174,12 @@
 
     final StringBuffer sink = StringBuffer();
     final CppGenerator generator = CppGenerator();
-<<<<<<< HEAD
-    generator.generate(const CppOptions(), root, sink, FileType.source);
-=======
     final OutputFileOptions<CppOptions> generatorOptions =
         OutputFileOptions<CppOptions>(
       fileType: FileType.source,
       languageOptions: const CppOptions(),
     );
     generator.generate(generatorOptions, root, sink);
->>>>>>> 9664a066
     final String code = sink.toString();
     // A bare 'auto' here would create a copy, not a reference, which is
     // ineffecient.
@@ -1387,17 +1292,12 @@
     );
     final StringBuffer sink = StringBuffer();
     final CppGenerator generator = CppGenerator();
-<<<<<<< HEAD
-    generator.generate(const CppOptions(headerIncludePath: 'foo'), root, sink,
-        FileType.header);
-=======
     final OutputFileOptions<CppOptions> generatorOptions =
         OutputFileOptions<CppOptions>(
       fileType: FileType.header,
       languageOptions: const CppOptions(headerIncludePath: 'foo'),
     );
     generator.generate(generatorOptions, root, sink);
->>>>>>> 9664a066
     final String code = sink.toString();
     for (final String comment in comments) {
       expect(code, contains('//$comment'));
@@ -1433,16 +1333,12 @@
     );
     final StringBuffer sink = StringBuffer();
     final CppGenerator generator = CppGenerator();
-<<<<<<< HEAD
-    generator.generate(const CppOptions(), root, sink, FileType.header);
-=======
     final OutputFileOptions<CppOptions> generatorOptions =
         OutputFileOptions<CppOptions>(
       fileType: FileType.header,
       languageOptions: const CppOptions(),
     );
     generator.generate(generatorOptions, root, sink);
->>>>>>> 9664a066
     final String code = sink.toString();
     expect(code, isNot(contains(' : public flutter::StandardCodecSerializer')));
   });
@@ -1485,16 +1381,12 @@
     ], enums: <Enum>[]);
     final StringBuffer sink = StringBuffer();
     final CppGenerator generator = CppGenerator();
-<<<<<<< HEAD
-    generator.generate(const CppOptions(), root, sink, FileType.header);
-=======
     final OutputFileOptions<CppOptions> generatorOptions =
         OutputFileOptions<CppOptions>(
       fileType: FileType.header,
       languageOptions: const CppOptions(),
     );
     generator.generate(generatorOptions, root, sink);
->>>>>>> 9664a066
     final String code = sink.toString();
     expect(code, contains(' : public flutter::StandardCodecSerializer'));
   });
@@ -1564,16 +1456,12 @@
     ], enums: <Enum>[]);
     final StringBuffer sink = StringBuffer();
     final CppGenerator generator = CppGenerator();
-<<<<<<< HEAD
-    generator.generate(const CppOptions(), root, sink, FileType.source);
-=======
     final OutputFileOptions<CppOptions> generatorOptions =
         OutputFileOptions<CppOptions>(
       fileType: FileType.source,
       languageOptions: const CppOptions(),
     );
     generator.generate(generatorOptions, root, sink);
->>>>>>> 9664a066
     final String code = sink.toString();
     expect(code, isNot(contains('reply(wrap')));
     expect(code, contains('reply(flutter::EncodableValue('));
