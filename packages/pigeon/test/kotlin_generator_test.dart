// Copyright 2013 The Flutter Authors. All rights reserved.
// Use of this source code is governed by a BSD-style license that can be
// found in the LICENSE file.

import 'package:pigeon/ast.dart';
import 'package:pigeon/generator_tools.dart';
import 'package:pigeon/kotlin_generator.dart';
import 'package:test/test.dart';

void main() {
  test('gen one class', () {
    final Class klass = Class(
      name: 'Foobar',
      fields: <NamedType>[
        NamedType(
          type: const TypeDeclaration(
            baseName: 'int',
            isNullable: true,
          ),
          name: 'field1',
        ),
      ],
    );
    final Root root = Root(
      apis: <Api>[],
      classes: <Class>[klass],
      enums: <Enum>[],
    );
    final StringBuffer sink = StringBuffer();
    const KotlinOptions kotlinOptions = KotlinOptions();
    final KotlinGenerator generator = KotlinGenerator();
<<<<<<< HEAD
    generator.generate(kotlinOptions, root, sink, FileType.source);
=======
    generator.generate(kotlinOptions, root, sink);
>>>>>>> 9664a066
    final String code = sink.toString();
    expect(code, contains('data class Foobar ('));
    expect(code, contains('val field1: Long? = null'));
    expect(code, contains('fun fromList(list: List<Any?>): Foobar'));
    expect(code, contains('fun toList(): List<Any?>'));
  });

  test('gen one enum', () {
    final Enum anEnum = Enum(
      name: 'Foobar',
      members: <EnumMember>[
        EnumMember(name: 'one'),
        EnumMember(name: 'two'),
      ],
    );
    final Root root = Root(
      apis: <Api>[],
      classes: <Class>[],
      enums: <Enum>[anEnum],
    );
    final StringBuffer sink = StringBuffer();
    const KotlinOptions kotlinOptions = KotlinOptions();
    final KotlinGenerator generator = KotlinGenerator();
<<<<<<< HEAD
    generator.generate(kotlinOptions, root, sink, FileType.source);
=======
    generator.generate(kotlinOptions, root, sink);
>>>>>>> 9664a066
    final String code = sink.toString();
    expect(code, contains('enum class Foobar(val raw: Int) {'));
    expect(code, contains('ONE(0)'));
    expect(code, contains('TWO(1)'));
  });

  test('primitive enum host', () {
    final Root root = Root(apis: <Api>[
      Api(name: 'Bar', location: ApiLocation.host, methods: <Method>[
        Method(
            name: 'bar',
            returnType: const TypeDeclaration.voidDeclaration(),
            arguments: <NamedType>[
              NamedType(
                  name: 'foo',
                  type:
                      const TypeDeclaration(baseName: 'Foo', isNullable: false))
            ])
      ])
    ], classes: <Class>[], enums: <Enum>[
      Enum(name: 'Foo', members: <EnumMember>[
        EnumMember(name: 'one'),
        EnumMember(name: 'two'),
      ])
    ]);
    final StringBuffer sink = StringBuffer();
    const KotlinOptions kotlinOptions = KotlinOptions();
    final KotlinGenerator generator = KotlinGenerator();
<<<<<<< HEAD
    generator.generate(kotlinOptions, root, sink, FileType.source);
=======
    generator.generate(kotlinOptions, root, sink);
>>>>>>> 9664a066
    final String code = sink.toString();
    expect(code, contains('enum class Foo(val raw: Int) {'));
    expect(code, contains('val fooArg = Foo.ofRaw(args[0] as Int)'));
  });

  test('gen one host api', () {
    final Root root = Root(apis: <Api>[
      Api(name: 'Api', location: ApiLocation.host, methods: <Method>[
        Method(
          name: 'doSomething',
          arguments: <NamedType>[
            NamedType(
              type: const TypeDeclaration(
                baseName: 'Input',
                isNullable: false,
              ),
              name: 'input',
            )
          ],
          returnType:
              const TypeDeclaration(baseName: 'Output', isNullable: false),
        )
      ])
    ], classes: <Class>[
      Class(name: 'Input', fields: <NamedType>[
        NamedType(
          type: const TypeDeclaration(
            baseName: 'String',
            isNullable: true,
          ),
          name: 'input',
        )
      ]),
      Class(name: 'Output', fields: <NamedType>[
        NamedType(
          type: const TypeDeclaration(
            baseName: 'String',
            isNullable: true,
          ),
          name: 'output',
        )
      ])
    ], enums: <Enum>[]);
    final StringBuffer sink = StringBuffer();
    const KotlinOptions kotlinOptions = KotlinOptions();
    final KotlinGenerator generator = KotlinGenerator();
<<<<<<< HEAD
    generator.generate(kotlinOptions, root, sink, FileType.source);
=======
    generator.generate(kotlinOptions, root, sink);
>>>>>>> 9664a066
    final String code = sink.toString();
    expect(code, contains('interface Api'));
    expect(code, contains('fun doSomething(input: Input): Output'));
    expect(code, contains('channel.setMessageHandler'));
    expect(code, contains('''
        if (api != null) {
          channel.setMessageHandler { message, reply ->
            var wrapped = listOf<Any?>()
            try {
              val args = message as List<Any?>
              val inputArg = args[0] as Input
              wrapped = listOf<Any?>(api.doSomething(inputArg))
            } catch (exception: Error) {
              wrapped = wrapError(exception)
            }
            reply.reply(wrapped)
          }
        } else {
          channel.setMessageHandler(null)
        }
    '''));
  });

  test('all the simple datatypes header', () {
    final Root root = Root(apis: <Api>[], classes: <Class>[
      Class(name: 'Foobar', fields: <NamedType>[
        NamedType(
          type: const TypeDeclaration(
            baseName: 'bool',
            isNullable: true,
          ),
          name: 'aBool',
        ),
        NamedType(
          type: const TypeDeclaration(
            baseName: 'int',
            isNullable: true,
          ),
          name: 'aInt',
        ),
        NamedType(
          type: const TypeDeclaration(
            baseName: 'double',
            isNullable: true,
          ),
          name: 'aDouble',
        ),
        NamedType(
          type: const TypeDeclaration(
            baseName: 'String',
            isNullable: true,
          ),
          name: 'aString',
        ),
        NamedType(
          type: const TypeDeclaration(
            baseName: 'Uint8List',
            isNullable: true,
          ),
          name: 'aUint8List',
        ),
        NamedType(
          type: const TypeDeclaration(
            baseName: 'Int32List',
            isNullable: true,
          ),
          name: 'aInt32List',
        ),
        NamedType(
          type: const TypeDeclaration(
            baseName: 'Int64List',
            isNullable: true,
          ),
          name: 'aInt64List',
        ),
        NamedType(
          type: const TypeDeclaration(
            baseName: 'Float64List',
            isNullable: true,
          ),
          name: 'aFloat64List',
        ),
      ]),
    ], enums: <Enum>[]);

    final StringBuffer sink = StringBuffer();

    const KotlinOptions kotlinOptions = KotlinOptions();
    final KotlinGenerator generator = KotlinGenerator();
<<<<<<< HEAD
    generator.generate(kotlinOptions, root, sink, FileType.source);
=======
    generator.generate(kotlinOptions, root, sink);
>>>>>>> 9664a066
    final String code = sink.toString();
    expect(code, contains('val aBool: Boolean? = null'));
    expect(code, contains('val aInt: Long? = null'));
    expect(code, contains('val aDouble: Double? = null'));
    expect(code, contains('val aString: String? = null'));
    expect(code, contains('val aUint8List: ByteArray? = null'));
    expect(code, contains('val aInt32List: IntArray? = null'));
    expect(code, contains('val aInt64List: LongArray? = null'));
    expect(code, contains('val aFloat64List: DoubleArray? = null'));
  });

  test('gen one flutter api', () {
    final Root root = Root(apis: <Api>[
      Api(name: 'Api', location: ApiLocation.flutter, methods: <Method>[
        Method(
          name: 'doSomething',
          arguments: <NamedType>[
            NamedType(
              type: const TypeDeclaration(
                baseName: 'Input',
                isNullable: false,
              ),
              name: '',
            )
          ],
          returnType:
              const TypeDeclaration(baseName: 'Output', isNullable: false),
        )
      ])
    ], classes: <Class>[
      Class(name: 'Input', fields: <NamedType>[
        NamedType(
          type: const TypeDeclaration(
            baseName: 'String',
            isNullable: true,
          ),
          name: 'input',
        )
      ]),
      Class(name: 'Output', fields: <NamedType>[
        NamedType(
          type: const TypeDeclaration(
            baseName: 'String',
            isNullable: true,
          ),
          name: 'output',
        )
      ])
    ], enums: <Enum>[]);
    final StringBuffer sink = StringBuffer();
    const KotlinOptions kotlinOptions = KotlinOptions();
    final KotlinGenerator generator = KotlinGenerator();
<<<<<<< HEAD
    generator.generate(kotlinOptions, root, sink, FileType.source);
=======
    generator.generate(kotlinOptions, root, sink);
>>>>>>> 9664a066
    final String code = sink.toString();
    expect(code,
        contains('class Api(private val binaryMessenger: BinaryMessenger)'));
    expect(code, matches('fun doSomething.*Input.*Output'));
  });

  test('gen host void api', () {
    final Root root = Root(apis: <Api>[
      Api(name: 'Api', location: ApiLocation.host, methods: <Method>[
        Method(
          name: 'doSomething',
          arguments: <NamedType>[
            NamedType(
              type: const TypeDeclaration(
                baseName: 'Input',
                isNullable: false,
              ),
              name: '',
            )
          ],
          returnType: const TypeDeclaration.voidDeclaration(),
        )
      ])
    ], classes: <Class>[
      Class(name: 'Input', fields: <NamedType>[
        NamedType(
          type: const TypeDeclaration(
            baseName: 'String',
            isNullable: true,
          ),
          name: 'input',
        )
      ]),
    ], enums: <Enum>[]);
    final StringBuffer sink = StringBuffer();
    const KotlinOptions kotlinOptions = KotlinOptions();
    final KotlinGenerator generator = KotlinGenerator();
<<<<<<< HEAD
    generator.generate(kotlinOptions, root, sink, FileType.source);
=======
    generator.generate(kotlinOptions, root, sink);
>>>>>>> 9664a066
    final String code = sink.toString();
    expect(code, isNot(matches('.*doSomething(.*) ->')));
    expect(code, matches('doSomething(.*)'));
  });

  test('gen flutter void return api', () {
    final Root root = Root(apis: <Api>[
      Api(name: 'Api', location: ApiLocation.flutter, methods: <Method>[
        Method(
          name: 'doSomething',
          arguments: <NamedType>[
            NamedType(
              type: const TypeDeclaration(
                baseName: 'Input',
                isNullable: false,
              ),
              name: '',
            )
          ],
          returnType: const TypeDeclaration.voidDeclaration(),
        )
      ])
    ], classes: <Class>[
      Class(name: 'Input', fields: <NamedType>[
        NamedType(
          type: const TypeDeclaration(
            baseName: 'String',
            isNullable: true,
          ),
          name: 'input',
        )
      ]),
    ], enums: <Enum>[]);
    final StringBuffer sink = StringBuffer();
    const KotlinOptions kotlinOptions = KotlinOptions();
    final KotlinGenerator generator = KotlinGenerator();
<<<<<<< HEAD
    generator.generate(kotlinOptions, root, sink, FileType.source);
=======
    generator.generate(kotlinOptions, root, sink);
>>>>>>> 9664a066
    final String code = sink.toString();
    expect(code, contains('callback: () -> Unit'));
    expect(code, contains('callback()'));
  });

  test('gen host void argument api', () {
    final Root root = Root(apis: <Api>[
      Api(name: 'Api', location: ApiLocation.host, methods: <Method>[
        Method(
          name: 'doSomething',
          arguments: <NamedType>[],
          returnType:
              const TypeDeclaration(baseName: 'Output', isNullable: false),
        )
      ])
    ], classes: <Class>[
      Class(name: 'Output', fields: <NamedType>[
        NamedType(
          type: const TypeDeclaration(
            baseName: 'String',
            isNullable: true,
          ),
          name: 'output',
        )
      ]),
    ], enums: <Enum>[]);
    final StringBuffer sink = StringBuffer();
    const KotlinOptions kotlinOptions = KotlinOptions();
    final KotlinGenerator generator = KotlinGenerator();
<<<<<<< HEAD
    generator.generate(kotlinOptions, root, sink, FileType.source);
=======
    generator.generate(kotlinOptions, root, sink);
>>>>>>> 9664a066
    final String code = sink.toString();
    expect(code, contains('fun doSomething(): Output'));
    expect(code, contains('wrapped = listOf<Any?>(api.doSomething())'));
    expect(code, contains('wrapped = wrapError(exception)'));
    expect(code, contains('reply(wrapped)'));
  });

  test('gen flutter void argument api', () {
    final Root root = Root(apis: <Api>[
      Api(name: 'Api', location: ApiLocation.flutter, methods: <Method>[
        Method(
          name: 'doSomething',
          arguments: <NamedType>[],
          returnType:
              const TypeDeclaration(baseName: 'Output', isNullable: false),
        )
      ])
    ], classes: <Class>[
      Class(name: 'Output', fields: <NamedType>[
        NamedType(
          type: const TypeDeclaration(
            baseName: 'String',
            isNullable: true,
          ),
          name: 'output',
        )
      ]),
    ], enums: <Enum>[]);
    final StringBuffer sink = StringBuffer();
    const KotlinOptions kotlinOptions = KotlinOptions();
    final KotlinGenerator generator = KotlinGenerator();
<<<<<<< HEAD
    generator.generate(kotlinOptions, root, sink, FileType.source);
=======
    generator.generate(kotlinOptions, root, sink);
>>>>>>> 9664a066
    final String code = sink.toString();
    expect(code, contains('fun doSomething(callback: (Output) -> Unit)'));
    expect(code, contains('channel.send(null)'));
  });

  test('gen list', () {
    final Root root = Root(apis: <Api>[], classes: <Class>[
      Class(name: 'Foobar', fields: <NamedType>[
        NamedType(
          type: const TypeDeclaration(
            baseName: 'List',
            isNullable: true,
          ),
          name: 'field1',
        )
      ]),
    ], enums: <Enum>[]);
    final StringBuffer sink = StringBuffer();
    const KotlinOptions kotlinOptions = KotlinOptions();
    final KotlinGenerator generator = KotlinGenerator();
<<<<<<< HEAD
    generator.generate(kotlinOptions, root, sink, FileType.source);
=======
    generator.generate(kotlinOptions, root, sink);
>>>>>>> 9664a066
    final String code = sink.toString();
    expect(code, contains('data class Foobar'));
    expect(code, contains('val field1: List<Any?>? = null'));
  });

  test('gen map', () {
    final Root root = Root(apis: <Api>[], classes: <Class>[
      Class(name: 'Foobar', fields: <NamedType>[
        NamedType(
          type: const TypeDeclaration(
            baseName: 'Map',
            isNullable: true,
          ),
          name: 'field1',
        )
      ]),
    ], enums: <Enum>[]);
    final StringBuffer sink = StringBuffer();
    const KotlinOptions kotlinOptions = KotlinOptions();
    final KotlinGenerator generator = KotlinGenerator();
<<<<<<< HEAD
    generator.generate(kotlinOptions, root, sink, FileType.source);
=======
    generator.generate(kotlinOptions, root, sink);
>>>>>>> 9664a066
    final String code = sink.toString();
    expect(code, contains('data class Foobar'));
    expect(code, contains('val field1: Map<Any, Any?>? = null'));
  });

  test('gen nested', () {
    final Class klass = Class(
      name: 'Outer',
      fields: <NamedType>[
        NamedType(
          type: const TypeDeclaration(
            baseName: 'Nested',
            isNullable: true,
          ),
          name: 'nested',
        )
      ],
    );
    final Class nestedClass = Class(
      name: 'Nested',
      fields: <NamedType>[
        NamedType(
          type: const TypeDeclaration(
            baseName: 'int',
            isNullable: true,
          ),
          name: 'data',
        )
      ],
    );
    final Root root = Root(
      apis: <Api>[],
      classes: <Class>[klass, nestedClass],
      enums: <Enum>[],
    );
    final StringBuffer sink = StringBuffer();
    const KotlinOptions kotlinOptions = KotlinOptions();
    final KotlinGenerator generator = KotlinGenerator();
<<<<<<< HEAD
    generator.generate(kotlinOptions, root, sink, FileType.source);
=======
    generator.generate(kotlinOptions, root, sink);
>>>>>>> 9664a066
    final String code = sink.toString();
    expect(code, contains('data class Outer'));
    expect(code, contains('data class Nested'));
    expect(code, contains('val nested: Nested? = null'));
    expect(code, contains('fun fromList(list: List<Any?>): Outer'));
    expect(
        code, contains('val nested: Nested? = (list[0] as? List<Any?>)?.let'));
    expect(code, contains('Nested.fromList(it)'));
    expect(code, contains('fun toList(): List<Any?>'));
  });

  test('gen one async Host Api', () {
    final Root root = Root(apis: <Api>[
      Api(name: 'Api', location: ApiLocation.host, methods: <Method>[
        Method(
          name: 'doSomething',
          arguments: <NamedType>[
            NamedType(
              type: const TypeDeclaration(
                baseName: 'Input',
                isNullable: false,
              ),
              name: 'arg',
            )
          ],
          returnType:
              const TypeDeclaration(baseName: 'Output', isNullable: false),
          isAsynchronous: true,
        )
      ])
    ], classes: <Class>[
      Class(name: 'Input', fields: <NamedType>[
        NamedType(
          type: const TypeDeclaration(
            baseName: 'String',
            isNullable: true,
          ),
          name: 'input',
        )
      ]),
      Class(name: 'Output', fields: <NamedType>[
        NamedType(
          type: const TypeDeclaration(
            baseName: 'String',
            isNullable: true,
          ),
          name: 'output',
        )
      ])
    ], enums: <Enum>[]);
    final StringBuffer sink = StringBuffer();
    const KotlinOptions kotlinOptions = KotlinOptions();
    final KotlinGenerator generator = KotlinGenerator();
<<<<<<< HEAD
    generator.generate(kotlinOptions, root, sink, FileType.source);
=======
    generator.generate(kotlinOptions, root, sink);
>>>>>>> 9664a066
    final String code = sink.toString();
    expect(code, contains('interface Api'));
    expect(code, contains('api.doSomething(argArg) {'));
    expect(code, contains('reply.reply(wrapResult(it))'));
  });

  test('gen one async Flutter Api', () {
    final Root root = Root(apis: <Api>[
      Api(name: 'Api', location: ApiLocation.flutter, methods: <Method>[
        Method(
          name: 'doSomething',
          arguments: <NamedType>[
            NamedType(
              type: const TypeDeclaration(
                baseName: 'Input',
                isNullable: false,
              ),
              name: '',
            )
          ],
          returnType:
              const TypeDeclaration(baseName: 'Output', isNullable: false),
          isAsynchronous: true,
        )
      ])
    ], classes: <Class>[
      Class(name: 'Input', fields: <NamedType>[
        NamedType(
          type: const TypeDeclaration(
            baseName: 'String',
            isNullable: true,
          ),
          name: 'input',
        )
      ]),
      Class(name: 'Output', fields: <NamedType>[
        NamedType(
          type: const TypeDeclaration(
            baseName: 'String',
            isNullable: true,
          ),
          name: 'output',
        )
      ])
    ], enums: <Enum>[]);
    final StringBuffer sink = StringBuffer();
    const KotlinOptions kotlinOptions = KotlinOptions();
    final KotlinGenerator generator = KotlinGenerator();
<<<<<<< HEAD
    generator.generate(kotlinOptions, root, sink, FileType.source);
=======
    generator.generate(kotlinOptions, root, sink);
>>>>>>> 9664a066
    final String code = sink.toString();
    expect(code, contains('class Api'));
    expect(code, matches('fun doSomething.*Input.*callback.*Output.*Unit'));
  });

  test('gen one enum class', () {
    final Enum anEnum = Enum(
      name: 'Enum1',
      members: <EnumMember>[
        EnumMember(name: 'one'),
        EnumMember(name: 'two'),
      ],
    );
    final Class klass = Class(
      name: 'EnumClass',
      fields: <NamedType>[
        NamedType(
          type: const TypeDeclaration(
            baseName: 'Enum1',
            isNullable: true,
          ),
          name: 'enum1',
        ),
      ],
    );
    final Root root = Root(
      apis: <Api>[],
      classes: <Class>[klass],
      enums: <Enum>[anEnum],
    );
    final StringBuffer sink = StringBuffer();
    const KotlinOptions kotlinOptions = KotlinOptions();
    final KotlinGenerator generator = KotlinGenerator();
<<<<<<< HEAD
    generator.generate(kotlinOptions, root, sink, FileType.source);
=======
    generator.generate(kotlinOptions, root, sink);
>>>>>>> 9664a066
    final String code = sink.toString();
    expect(code, contains('enum class Enum1(val raw: Int)'));
    expect(code, contains('ONE(0)'));
    expect(code, contains('TWO(1)'));
  });

  Iterable<String> makeIterable(String string) sync* {
    yield string;
  }

  test('header', () {
    final Root root = Root(apis: <Api>[], classes: <Class>[], enums: <Enum>[]);
    final StringBuffer sink = StringBuffer();
    final KotlinOptions kotlinOptions = KotlinOptions(
      copyrightHeader: makeIterable('hello world'),
    );
    final KotlinGenerator generator = KotlinGenerator();
<<<<<<< HEAD
    generator.generate(kotlinOptions, root, sink, FileType.source);
=======
    generator.generate(kotlinOptions, root, sink);
>>>>>>> 9664a066
    final String code = sink.toString();
    expect(code, startsWith('// hello world'));
  });

  test('generics - list', () {
    final Class klass = Class(
      name: 'Foobar',
      fields: <NamedType>[
        NamedType(
          type: const TypeDeclaration(
              baseName: 'List',
              isNullable: true,
              typeArguments: <TypeDeclaration>[
                TypeDeclaration(baseName: 'int', isNullable: true)
              ]),
          name: 'field1',
        ),
      ],
    );
    final Root root = Root(
      apis: <Api>[],
      classes: <Class>[klass],
      enums: <Enum>[],
    );
    final StringBuffer sink = StringBuffer();
    const KotlinOptions kotlinOptions = KotlinOptions();
    final KotlinGenerator generator = KotlinGenerator();
<<<<<<< HEAD
    generator.generate(kotlinOptions, root, sink, FileType.source);
=======
    generator.generate(kotlinOptions, root, sink);
>>>>>>> 9664a066
    final String code = sink.toString();
    expect(code, contains('data class Foobar'));
    expect(code, contains('val field1: List<Long?>'));
  });

  test('generics - maps', () {
    final Class klass = Class(
      name: 'Foobar',
      fields: <NamedType>[
        NamedType(
          type: const TypeDeclaration(
              baseName: 'Map',
              isNullable: true,
              typeArguments: <TypeDeclaration>[
                TypeDeclaration(baseName: 'String', isNullable: true),
                TypeDeclaration(baseName: 'String', isNullable: true),
              ]),
          name: 'field1',
        ),
      ],
    );
    final Root root = Root(
      apis: <Api>[],
      classes: <Class>[klass],
      enums: <Enum>[],
    );
    final StringBuffer sink = StringBuffer();
    const KotlinOptions kotlinOptions = KotlinOptions();
    final KotlinGenerator generator = KotlinGenerator();
<<<<<<< HEAD
    generator.generate(kotlinOptions, root, sink, FileType.source);
=======
    generator.generate(kotlinOptions, root, sink);
>>>>>>> 9664a066
    final String code = sink.toString();
    expect(code, contains('data class Foobar'));
    expect(code, contains('val field1: Map<String?, String?>'));
  });

  test('host generics argument', () {
    final Root root = Root(
      apis: <Api>[
        Api(name: 'Api', location: ApiLocation.host, methods: <Method>[
          Method(
              name: 'doit',
              returnType: const TypeDeclaration.voidDeclaration(),
              arguments: <NamedType>[
                NamedType(
                  type: const TypeDeclaration(
                      baseName: 'List',
                      isNullable: false,
                      typeArguments: <TypeDeclaration>[
                        TypeDeclaration(baseName: 'int', isNullable: true)
                      ]),
                  name: 'arg',
                )
              ])
        ])
      ],
      classes: <Class>[],
      enums: <Enum>[],
    );
    final StringBuffer sink = StringBuffer();
    const KotlinOptions kotlinOptions = KotlinOptions();
    final KotlinGenerator generator = KotlinGenerator();
<<<<<<< HEAD
    generator.generate(kotlinOptions, root, sink, FileType.source);
=======
    generator.generate(kotlinOptions, root, sink);
>>>>>>> 9664a066
    final String code = sink.toString();
    expect(code, contains('fun doit(arg: List<Long?>'));
  });

  test('flutter generics argument', () {
    final Root root = Root(
      apis: <Api>[
        Api(name: 'Api', location: ApiLocation.flutter, methods: <Method>[
          Method(
              name: 'doit',
              returnType: const TypeDeclaration.voidDeclaration(),
              arguments: <NamedType>[
                NamedType(
                  type: const TypeDeclaration(
                      baseName: 'List',
                      isNullable: false,
                      typeArguments: <TypeDeclaration>[
                        TypeDeclaration(baseName: 'int', isNullable: true)
                      ]),
                  name: 'arg',
                )
              ])
        ])
      ],
      classes: <Class>[],
      enums: <Enum>[],
    );
    final StringBuffer sink = StringBuffer();
    const KotlinOptions kotlinOptions = KotlinOptions();
    final KotlinGenerator generator = KotlinGenerator();
<<<<<<< HEAD
    generator.generate(kotlinOptions, root, sink, FileType.source);
=======
    generator.generate(kotlinOptions, root, sink);
>>>>>>> 9664a066
    final String code = sink.toString();
    expect(code, contains('fun doit(argArg: List<Long?>'));
  });

  test('host generics return', () {
    final Root root = Root(
      apis: <Api>[
        Api(name: 'Api', location: ApiLocation.host, methods: <Method>[
          Method(
              name: 'doit',
              returnType: const TypeDeclaration(
                  baseName: 'List',
                  isNullable: false,
                  typeArguments: <TypeDeclaration>[
                    TypeDeclaration(baseName: 'int', isNullable: true)
                  ]),
              arguments: <NamedType>[])
        ])
      ],
      classes: <Class>[],
      enums: <Enum>[],
    );
    final StringBuffer sink = StringBuffer();
    const KotlinOptions kotlinOptions = KotlinOptions();
    final KotlinGenerator generator = KotlinGenerator();
<<<<<<< HEAD
    generator.generate(kotlinOptions, root, sink, FileType.source);
=======
    generator.generate(kotlinOptions, root, sink);
>>>>>>> 9664a066
    final String code = sink.toString();
    expect(code, contains('fun doit(): List<Long?>'));
    expect(code, contains('wrapped = listOf<Any?>(api.doit())'));
    expect(code, contains('reply.reply(wrapped)'));
  });

  test('flutter generics return', () {
    final Root root = Root(
      apis: <Api>[
        Api(name: 'Api', location: ApiLocation.flutter, methods: <Method>[
          Method(
              name: 'doit',
              returnType: const TypeDeclaration(
                  baseName: 'List',
                  isNullable: false,
                  typeArguments: <TypeDeclaration>[
                    TypeDeclaration(baseName: 'int', isNullable: true)
                  ]),
              arguments: <NamedType>[])
        ])
      ],
      classes: <Class>[],
      enums: <Enum>[],
    );
    final StringBuffer sink = StringBuffer();
    const KotlinOptions kotlinOptions = KotlinOptions();
    final KotlinGenerator generator = KotlinGenerator();
<<<<<<< HEAD
    generator.generate(kotlinOptions, root, sink, FileType.source);
=======
    generator.generate(kotlinOptions, root, sink);
>>>>>>> 9664a066
    final String code = sink.toString();
    expect(code, contains('fun doit(callback: (List<Long?>) -> Unit'));
    expect(code, contains('val result = it as List<Long?>'));
    expect(code, contains('callback(result)'));
  });

  test('host multiple args', () {
    final Root root = Root(apis: <Api>[
      Api(name: 'Api', location: ApiLocation.host, methods: <Method>[
        Method(
          name: 'add',
          arguments: <NamedType>[
            NamedType(
                name: 'x',
                type:
                    const TypeDeclaration(isNullable: false, baseName: 'int')),
            NamedType(
                name: 'y',
                type:
                    const TypeDeclaration(isNullable: false, baseName: 'int')),
          ],
          returnType: const TypeDeclaration(baseName: 'int', isNullable: false),
        )
      ])
    ], classes: <Class>[], enums: <Enum>[]);
    final StringBuffer sink = StringBuffer();
    const KotlinOptions kotlinOptions = KotlinOptions();
    final KotlinGenerator generator = KotlinGenerator();
<<<<<<< HEAD
    generator.generate(kotlinOptions, root, sink, FileType.source);
=======
    generator.generate(kotlinOptions, root, sink);
>>>>>>> 9664a066
    final String code = sink.toString();
    expect(code, contains('fun add(x: Long, y: Long): Long'));
    expect(code, contains('val args = message as List<Any?>'));
    expect(
        code,
        contains(
            'val xArg = args[0].let { if (it is Int) it.toLong() else it as Long }'));
    expect(
        code,
        contains(
            'val yArg = args[1].let { if (it is Int) it.toLong() else it as Long }'));
    expect(code, contains('wrapped = listOf<Any?>(api.add(xArg, yArg))'));
    expect(code, contains('reply.reply(wrapped)'));
  });

  test('flutter multiple args', () {
    final Root root = Root(apis: <Api>[
      Api(name: 'Api', location: ApiLocation.flutter, methods: <Method>[
        Method(
          name: 'add',
          arguments: <NamedType>[
            NamedType(
                name: 'x',
                type:
                    const TypeDeclaration(baseName: 'int', isNullable: false)),
            NamedType(
                name: 'y',
                type:
                    const TypeDeclaration(baseName: 'int', isNullable: false)),
          ],
          returnType: const TypeDeclaration(baseName: 'int', isNullable: false),
        )
      ])
    ], classes: <Class>[], enums: <Enum>[]);
    final StringBuffer sink = StringBuffer();
    const KotlinOptions kotlinOptions = KotlinOptions();
    final KotlinGenerator generator = KotlinGenerator();
<<<<<<< HEAD
    generator.generate(kotlinOptions, root, sink, FileType.source);
=======
    generator.generate(kotlinOptions, root, sink);
>>>>>>> 9664a066
    final String code = sink.toString();
    expect(code, contains('val channel = BasicMessageChannel'));
    expect(code, contains('val result = it as Long'));
    expect(code, contains('callback(result)'));
    expect(code,
        contains('fun add(xArg: Long, yArg: Long, callback: (Long) -> Unit)'));
    expect(code, contains('channel.send(listOf(xArg, yArg)) {'));
  });

  test('return nullable host', () {
    final Root root = Root(
      apis: <Api>[
        Api(name: 'Api', location: ApiLocation.host, methods: <Method>[
          Method(
              name: 'doit',
              returnType: const TypeDeclaration(
                baseName: 'int',
                isNullable: true,
              ),
              arguments: <NamedType>[])
        ])
      ],
      classes: <Class>[],
      enums: <Enum>[],
    );
    final StringBuffer sink = StringBuffer();
    const KotlinOptions kotlinOptions = KotlinOptions();
    final KotlinGenerator generator = KotlinGenerator();
<<<<<<< HEAD
    generator.generate(kotlinOptions, root, sink, FileType.source);
=======
    generator.generate(kotlinOptions, root, sink);
>>>>>>> 9664a066
    final String code = sink.toString();
    expect(code, contains('fun doit(): Long?'));
  });

  test('return nullable host async', () {
    final Root root = Root(
      apis: <Api>[
        Api(name: 'Api', location: ApiLocation.host, methods: <Method>[
          Method(
              name: 'doit',
              returnType: const TypeDeclaration(
                baseName: 'int',
                isNullable: true,
              ),
              isAsynchronous: true,
              arguments: <NamedType>[])
        ])
      ],
      classes: <Class>[],
      enums: <Enum>[],
    );
    final StringBuffer sink = StringBuffer();
    const KotlinOptions kotlinOptions = KotlinOptions();
    final KotlinGenerator generator = KotlinGenerator();
<<<<<<< HEAD
    generator.generate(kotlinOptions, root, sink, FileType.source);
=======
    generator.generate(kotlinOptions, root, sink);
>>>>>>> 9664a066
    final String code = sink.toString();
    expect(code, contains('fun doit(callback: (Long?) -> Unit'));
  });

  test('nullable argument host', () {
    final Root root = Root(
      apis: <Api>[
        Api(name: 'Api', location: ApiLocation.host, methods: <Method>[
          Method(
              name: 'doit',
              returnType: const TypeDeclaration.voidDeclaration(),
              arguments: <NamedType>[
                NamedType(
                    name: 'foo',
                    type: const TypeDeclaration(
                      baseName: 'int',
                      isNullable: true,
                    )),
              ])
        ])
      ],
      classes: <Class>[],
      enums: <Enum>[],
    );
    final StringBuffer sink = StringBuffer();
    const KotlinOptions kotlinOptions = KotlinOptions();
    final KotlinGenerator generator = KotlinGenerator();
<<<<<<< HEAD
    generator.generate(kotlinOptions, root, sink, FileType.source);
=======
    generator.generate(kotlinOptions, root, sink);
>>>>>>> 9664a066
    final String code = sink.toString();
    expect(
        code,
        contains(
            'val fooArg = args[0].let { if (it is Int) it.toLong() else it as? Long }'));
  });

  test('nullable argument flutter', () {
    final Root root = Root(
      apis: <Api>[
        Api(name: 'Api', location: ApiLocation.flutter, methods: <Method>[
          Method(
              name: 'doit',
              returnType: const TypeDeclaration.voidDeclaration(),
              arguments: <NamedType>[
                NamedType(
                    name: 'foo',
                    type: const TypeDeclaration(
                      baseName: 'int',
                      isNullable: true,
                    )),
              ])
        ])
      ],
      classes: <Class>[],
      enums: <Enum>[],
    );
    final StringBuffer sink = StringBuffer();
    const KotlinOptions kotlinOptions = KotlinOptions();
    final KotlinGenerator generator = KotlinGenerator();
<<<<<<< HEAD
    generator.generate(kotlinOptions, root, sink, FileType.source);
=======
    generator.generate(kotlinOptions, root, sink);
>>>>>>> 9664a066
    final String code = sink.toString();
    expect(code, contains('fun doit(fooArg: Long?, callback: () -> Unit'));
  });

  test('nonnull fields', () {
    final Root root = Root(apis: <Api>[
      Api(name: 'Api', location: ApiLocation.host, methods: <Method>[
        Method(
          name: 'doSomething',
          arguments: <NamedType>[
            NamedType(
              type: const TypeDeclaration(
                baseName: 'Input',
                isNullable: false,
              ),
              name: '',
            )
          ],
          returnType: const TypeDeclaration.voidDeclaration(),
        )
      ])
    ], classes: <Class>[
      Class(name: 'Input', fields: <NamedType>[
        NamedType(
          type: const TypeDeclaration(
            baseName: 'String',
            isNullable: false,
          ),
          name: 'input',
        )
      ]),
    ], enums: <Enum>[]);
    final StringBuffer sink = StringBuffer();
    const KotlinOptions kotlinOptions = KotlinOptions();
    final KotlinGenerator generator = KotlinGenerator();
<<<<<<< HEAD
    generator.generate(kotlinOptions, root, sink, FileType.source);
=======
    generator.generate(kotlinOptions, root, sink);
>>>>>>> 9664a066
    final String code = sink.toString();
    expect(code, contains('val input: String\n'));
  });

  test('transfers documentation comments', () {
    final List<String> comments = <String>[
      ' api comment',
      ' api method comment',
      ' class comment',
      ' class field comment',
      ' enum comment',
      ' enum member comment',
    ];
    int count = 0;

    final List<String> unspacedComments = <String>['////////'];
    int unspacedCount = 0;

    final Root root = Root(
      apis: <Api>[
        Api(
          name: 'api',
          location: ApiLocation.flutter,
          documentationComments: <String>[comments[count++]],
          methods: <Method>[
            Method(
              name: 'method',
              returnType: const TypeDeclaration.voidDeclaration(),
              documentationComments: <String>[comments[count++]],
              arguments: <NamedType>[
                NamedType(
                  name: 'field',
                  type: const TypeDeclaration(
                    baseName: 'int',
                    isNullable: true,
                  ),
                ),
              ],
            )
          ],
        )
      ],
      classes: <Class>[
        Class(
          name: 'class',
          documentationComments: <String>[comments[count++]],
          fields: <NamedType>[
            NamedType(
              documentationComments: <String>[comments[count++]],
              type: const TypeDeclaration(
                  baseName: 'Map',
                  isNullable: true,
                  typeArguments: <TypeDeclaration>[
                    TypeDeclaration(baseName: 'String', isNullable: true),
                    TypeDeclaration(baseName: 'int', isNullable: true),
                  ]),
              name: 'field1',
            ),
          ],
        ),
      ],
      enums: <Enum>[
        Enum(
          name: 'enum',
          documentationComments: <String>[
            comments[count++],
            unspacedComments[unspacedCount++]
          ],
          members: <EnumMember>[
            EnumMember(
              name: 'one',
              documentationComments: <String>[comments[count++]],
            ),
            EnumMember(name: 'two'),
          ],
        ),
      ],
    );
    final StringBuffer sink = StringBuffer();
    const KotlinOptions kotlinOptions = KotlinOptions();
    final KotlinGenerator generator = KotlinGenerator();
<<<<<<< HEAD
    generator.generate(kotlinOptions, root, sink, FileType.source);
=======
    generator.generate(kotlinOptions, root, sink);
>>>>>>> 9664a066
    final String code = sink.toString();
    for (final String comment in comments) {
      // This regex finds the comment only between the open and close comment block
      expect(
          RegExp(r'(?<=\/\*\*.*?)' + comment + r'(?=.*?\*\/)', dotAll: true)
              .hasMatch(code),
          true);
    }
    expect(code, isNot(contains('*//')));
  });

  test('doesnt create codecs if no custom datatypes', () {
    final Root root = Root(
      apis: <Api>[
        Api(
          name: 'Api',
          location: ApiLocation.flutter,
          methods: <Method>[
            Method(
              name: 'method',
              returnType: const TypeDeclaration.voidDeclaration(),
              arguments: <NamedType>[
                NamedType(
                  name: 'field',
                  type: const TypeDeclaration(
                    baseName: 'int',
                    isNullable: true,
                  ),
                ),
              ],
            )
          ],
        )
      ],
      classes: <Class>[],
      enums: <Enum>[],
    );
    final StringBuffer sink = StringBuffer();
    const KotlinOptions kotlinOptions = KotlinOptions();
    final KotlinGenerator generator = KotlinGenerator();
<<<<<<< HEAD
    generator.generate(kotlinOptions, root, sink, FileType.source);
=======
    generator.generate(kotlinOptions, root, sink);
>>>>>>> 9664a066
    final String code = sink.toString();
    expect(code, isNot(contains(' : StandardMessageCodec() ')));
    expect(code, contains('StandardMessageCodec'));
  });

  test('creates custom codecs if custom datatypes present', () {
    final Root root = Root(apis: <Api>[
      Api(name: 'Api', location: ApiLocation.flutter, methods: <Method>[
        Method(
          name: 'doSomething',
          arguments: <NamedType>[
            NamedType(
                type: const TypeDeclaration(
                  baseName: 'Input',
                  isNullable: false,
                ),
                name: '')
          ],
          returnType:
              const TypeDeclaration(baseName: 'Output', isNullable: false),
          isAsynchronous: true,
        )
      ])
    ], classes: <Class>[
      Class(name: 'Input', fields: <NamedType>[
        NamedType(
            type: const TypeDeclaration(
              baseName: 'String',
              isNullable: true,
            ),
            name: 'input')
      ]),
      Class(name: 'Output', fields: <NamedType>[
        NamedType(
            type: const TypeDeclaration(
              baseName: 'String',
              isNullable: true,
            ),
            name: 'output')
      ])
    ], enums: <Enum>[]);
    final StringBuffer sink = StringBuffer();
    const KotlinOptions kotlinOptions = KotlinOptions();
    final KotlinGenerator generator = KotlinGenerator();
<<<<<<< HEAD
    generator.generate(kotlinOptions, root, sink, FileType.source);
=======
    generator.generate(kotlinOptions, root, sink);
>>>>>>> 9664a066
    final String code = sink.toString();
    expect(code, contains(' : StandardMessageCodec() '));
  });
}<|MERGE_RESOLUTION|>--- conflicted
+++ resolved
@@ -29,11 +29,7 @@
     final StringBuffer sink = StringBuffer();
     const KotlinOptions kotlinOptions = KotlinOptions();
     final KotlinGenerator generator = KotlinGenerator();
-<<<<<<< HEAD
-    generator.generate(kotlinOptions, root, sink, FileType.source);
-=======
-    generator.generate(kotlinOptions, root, sink);
->>>>>>> 9664a066
+    generator.generate(kotlinOptions, root, sink);
     final String code = sink.toString();
     expect(code, contains('data class Foobar ('));
     expect(code, contains('val field1: Long? = null'));
@@ -57,11 +53,7 @@
     final StringBuffer sink = StringBuffer();
     const KotlinOptions kotlinOptions = KotlinOptions();
     final KotlinGenerator generator = KotlinGenerator();
-<<<<<<< HEAD
-    generator.generate(kotlinOptions, root, sink, FileType.source);
-=======
-    generator.generate(kotlinOptions, root, sink);
->>>>>>> 9664a066
+    generator.generate(kotlinOptions, root, sink);
     final String code = sink.toString();
     expect(code, contains('enum class Foobar(val raw: Int) {'));
     expect(code, contains('ONE(0)'));
@@ -90,11 +82,7 @@
     final StringBuffer sink = StringBuffer();
     const KotlinOptions kotlinOptions = KotlinOptions();
     final KotlinGenerator generator = KotlinGenerator();
-<<<<<<< HEAD
-    generator.generate(kotlinOptions, root, sink, FileType.source);
-=======
-    generator.generate(kotlinOptions, root, sink);
->>>>>>> 9664a066
+    generator.generate(kotlinOptions, root, sink);
     final String code = sink.toString();
     expect(code, contains('enum class Foo(val raw: Int) {'));
     expect(code, contains('val fooArg = Foo.ofRaw(args[0] as Int)'));
@@ -141,11 +129,7 @@
     final StringBuffer sink = StringBuffer();
     const KotlinOptions kotlinOptions = KotlinOptions();
     final KotlinGenerator generator = KotlinGenerator();
-<<<<<<< HEAD
-    generator.generate(kotlinOptions, root, sink, FileType.source);
-=======
-    generator.generate(kotlinOptions, root, sink);
->>>>>>> 9664a066
+    generator.generate(kotlinOptions, root, sink);
     final String code = sink.toString();
     expect(code, contains('interface Api'));
     expect(code, contains('fun doSomething(input: Input): Output'));
@@ -235,11 +219,7 @@
 
     const KotlinOptions kotlinOptions = KotlinOptions();
     final KotlinGenerator generator = KotlinGenerator();
-<<<<<<< HEAD
-    generator.generate(kotlinOptions, root, sink, FileType.source);
-=======
-    generator.generate(kotlinOptions, root, sink);
->>>>>>> 9664a066
+    generator.generate(kotlinOptions, root, sink);
     final String code = sink.toString();
     expect(code, contains('val aBool: Boolean? = null'));
     expect(code, contains('val aInt: Long? = null'));
@@ -292,11 +272,7 @@
     final StringBuffer sink = StringBuffer();
     const KotlinOptions kotlinOptions = KotlinOptions();
     final KotlinGenerator generator = KotlinGenerator();
-<<<<<<< HEAD
-    generator.generate(kotlinOptions, root, sink, FileType.source);
-=======
-    generator.generate(kotlinOptions, root, sink);
->>>>>>> 9664a066
+    generator.generate(kotlinOptions, root, sink);
     final String code = sink.toString();
     expect(code,
         contains('class Api(private val binaryMessenger: BinaryMessenger)'));
@@ -334,11 +310,7 @@
     final StringBuffer sink = StringBuffer();
     const KotlinOptions kotlinOptions = KotlinOptions();
     final KotlinGenerator generator = KotlinGenerator();
-<<<<<<< HEAD
-    generator.generate(kotlinOptions, root, sink, FileType.source);
-=======
-    generator.generate(kotlinOptions, root, sink);
->>>>>>> 9664a066
+    generator.generate(kotlinOptions, root, sink);
     final String code = sink.toString();
     expect(code, isNot(matches('.*doSomething(.*) ->')));
     expect(code, matches('doSomething(.*)'));
@@ -375,11 +347,7 @@
     final StringBuffer sink = StringBuffer();
     const KotlinOptions kotlinOptions = KotlinOptions();
     final KotlinGenerator generator = KotlinGenerator();
-<<<<<<< HEAD
-    generator.generate(kotlinOptions, root, sink, FileType.source);
-=======
-    generator.generate(kotlinOptions, root, sink);
->>>>>>> 9664a066
+    generator.generate(kotlinOptions, root, sink);
     final String code = sink.toString();
     expect(code, contains('callback: () -> Unit'));
     expect(code, contains('callback()'));
@@ -409,11 +377,7 @@
     final StringBuffer sink = StringBuffer();
     const KotlinOptions kotlinOptions = KotlinOptions();
     final KotlinGenerator generator = KotlinGenerator();
-<<<<<<< HEAD
-    generator.generate(kotlinOptions, root, sink, FileType.source);
-=======
-    generator.generate(kotlinOptions, root, sink);
->>>>>>> 9664a066
+    generator.generate(kotlinOptions, root, sink);
     final String code = sink.toString();
     expect(code, contains('fun doSomething(): Output'));
     expect(code, contains('wrapped = listOf<Any?>(api.doSomething())'));
@@ -445,11 +409,7 @@
     final StringBuffer sink = StringBuffer();
     const KotlinOptions kotlinOptions = KotlinOptions();
     final KotlinGenerator generator = KotlinGenerator();
-<<<<<<< HEAD
-    generator.generate(kotlinOptions, root, sink, FileType.source);
-=======
-    generator.generate(kotlinOptions, root, sink);
->>>>>>> 9664a066
+    generator.generate(kotlinOptions, root, sink);
     final String code = sink.toString();
     expect(code, contains('fun doSomething(callback: (Output) -> Unit)'));
     expect(code, contains('channel.send(null)'));
@@ -470,11 +430,7 @@
     final StringBuffer sink = StringBuffer();
     const KotlinOptions kotlinOptions = KotlinOptions();
     final KotlinGenerator generator = KotlinGenerator();
-<<<<<<< HEAD
-    generator.generate(kotlinOptions, root, sink, FileType.source);
-=======
-    generator.generate(kotlinOptions, root, sink);
->>>>>>> 9664a066
+    generator.generate(kotlinOptions, root, sink);
     final String code = sink.toString();
     expect(code, contains('data class Foobar'));
     expect(code, contains('val field1: List<Any?>? = null'));
@@ -495,11 +451,7 @@
     final StringBuffer sink = StringBuffer();
     const KotlinOptions kotlinOptions = KotlinOptions();
     final KotlinGenerator generator = KotlinGenerator();
-<<<<<<< HEAD
-    generator.generate(kotlinOptions, root, sink, FileType.source);
-=======
-    generator.generate(kotlinOptions, root, sink);
->>>>>>> 9664a066
+    generator.generate(kotlinOptions, root, sink);
     final String code = sink.toString();
     expect(code, contains('data class Foobar'));
     expect(code, contains('val field1: Map<Any, Any?>? = null'));
@@ -538,11 +490,7 @@
     final StringBuffer sink = StringBuffer();
     const KotlinOptions kotlinOptions = KotlinOptions();
     final KotlinGenerator generator = KotlinGenerator();
-<<<<<<< HEAD
-    generator.generate(kotlinOptions, root, sink, FileType.source);
-=======
-    generator.generate(kotlinOptions, root, sink);
->>>>>>> 9664a066
+    generator.generate(kotlinOptions, root, sink);
     final String code = sink.toString();
     expect(code, contains('data class Outer'));
     expect(code, contains('data class Nested'));
@@ -596,11 +544,7 @@
     final StringBuffer sink = StringBuffer();
     const KotlinOptions kotlinOptions = KotlinOptions();
     final KotlinGenerator generator = KotlinGenerator();
-<<<<<<< HEAD
-    generator.generate(kotlinOptions, root, sink, FileType.source);
-=======
-    generator.generate(kotlinOptions, root, sink);
->>>>>>> 9664a066
+    generator.generate(kotlinOptions, root, sink);
     final String code = sink.toString();
     expect(code, contains('interface Api'));
     expect(code, contains('api.doSomething(argArg) {'));
@@ -649,11 +593,7 @@
     final StringBuffer sink = StringBuffer();
     const KotlinOptions kotlinOptions = KotlinOptions();
     final KotlinGenerator generator = KotlinGenerator();
-<<<<<<< HEAD
-    generator.generate(kotlinOptions, root, sink, FileType.source);
-=======
-    generator.generate(kotlinOptions, root, sink);
->>>>>>> 9664a066
+    generator.generate(kotlinOptions, root, sink);
     final String code = sink.toString();
     expect(code, contains('class Api'));
     expect(code, matches('fun doSomething.*Input.*callback.*Output.*Unit'));
@@ -687,11 +627,7 @@
     final StringBuffer sink = StringBuffer();
     const KotlinOptions kotlinOptions = KotlinOptions();
     final KotlinGenerator generator = KotlinGenerator();
-<<<<<<< HEAD
-    generator.generate(kotlinOptions, root, sink, FileType.source);
-=======
-    generator.generate(kotlinOptions, root, sink);
->>>>>>> 9664a066
+    generator.generate(kotlinOptions, root, sink);
     final String code = sink.toString();
     expect(code, contains('enum class Enum1(val raw: Int)'));
     expect(code, contains('ONE(0)'));
@@ -709,11 +645,7 @@
       copyrightHeader: makeIterable('hello world'),
     );
     final KotlinGenerator generator = KotlinGenerator();
-<<<<<<< HEAD
-    generator.generate(kotlinOptions, root, sink, FileType.source);
-=======
-    generator.generate(kotlinOptions, root, sink);
->>>>>>> 9664a066
+    generator.generate(kotlinOptions, root, sink);
     final String code = sink.toString();
     expect(code, startsWith('// hello world'));
   });
@@ -741,11 +673,7 @@
     final StringBuffer sink = StringBuffer();
     const KotlinOptions kotlinOptions = KotlinOptions();
     final KotlinGenerator generator = KotlinGenerator();
-<<<<<<< HEAD
-    generator.generate(kotlinOptions, root, sink, FileType.source);
-=======
-    generator.generate(kotlinOptions, root, sink);
->>>>>>> 9664a066
+    generator.generate(kotlinOptions, root, sink);
     final String code = sink.toString();
     expect(code, contains('data class Foobar'));
     expect(code, contains('val field1: List<Long?>'));
@@ -775,11 +703,7 @@
     final StringBuffer sink = StringBuffer();
     const KotlinOptions kotlinOptions = KotlinOptions();
     final KotlinGenerator generator = KotlinGenerator();
-<<<<<<< HEAD
-    generator.generate(kotlinOptions, root, sink, FileType.source);
-=======
-    generator.generate(kotlinOptions, root, sink);
->>>>>>> 9664a066
+    generator.generate(kotlinOptions, root, sink);
     final String code = sink.toString();
     expect(code, contains('data class Foobar'));
     expect(code, contains('val field1: Map<String?, String?>'));
@@ -811,11 +735,7 @@
     final StringBuffer sink = StringBuffer();
     const KotlinOptions kotlinOptions = KotlinOptions();
     final KotlinGenerator generator = KotlinGenerator();
-<<<<<<< HEAD
-    generator.generate(kotlinOptions, root, sink, FileType.source);
-=======
-    generator.generate(kotlinOptions, root, sink);
->>>>>>> 9664a066
+    generator.generate(kotlinOptions, root, sink);
     final String code = sink.toString();
     expect(code, contains('fun doit(arg: List<Long?>'));
   });
@@ -846,11 +766,7 @@
     final StringBuffer sink = StringBuffer();
     const KotlinOptions kotlinOptions = KotlinOptions();
     final KotlinGenerator generator = KotlinGenerator();
-<<<<<<< HEAD
-    generator.generate(kotlinOptions, root, sink, FileType.source);
-=======
-    generator.generate(kotlinOptions, root, sink);
->>>>>>> 9664a066
+    generator.generate(kotlinOptions, root, sink);
     final String code = sink.toString();
     expect(code, contains('fun doit(argArg: List<Long?>'));
   });
@@ -876,11 +792,7 @@
     final StringBuffer sink = StringBuffer();
     const KotlinOptions kotlinOptions = KotlinOptions();
     final KotlinGenerator generator = KotlinGenerator();
-<<<<<<< HEAD
-    generator.generate(kotlinOptions, root, sink, FileType.source);
-=======
-    generator.generate(kotlinOptions, root, sink);
->>>>>>> 9664a066
+    generator.generate(kotlinOptions, root, sink);
     final String code = sink.toString();
     expect(code, contains('fun doit(): List<Long?>'));
     expect(code, contains('wrapped = listOf<Any?>(api.doit())'));
@@ -908,11 +820,7 @@
     final StringBuffer sink = StringBuffer();
     const KotlinOptions kotlinOptions = KotlinOptions();
     final KotlinGenerator generator = KotlinGenerator();
-<<<<<<< HEAD
-    generator.generate(kotlinOptions, root, sink, FileType.source);
-=======
-    generator.generate(kotlinOptions, root, sink);
->>>>>>> 9664a066
+    generator.generate(kotlinOptions, root, sink);
     final String code = sink.toString();
     expect(code, contains('fun doit(callback: (List<Long?>) -> Unit'));
     expect(code, contains('val result = it as List<Long?>'));
@@ -941,11 +849,7 @@
     final StringBuffer sink = StringBuffer();
     const KotlinOptions kotlinOptions = KotlinOptions();
     final KotlinGenerator generator = KotlinGenerator();
-<<<<<<< HEAD
-    generator.generate(kotlinOptions, root, sink, FileType.source);
-=======
-    generator.generate(kotlinOptions, root, sink);
->>>>>>> 9664a066
+    generator.generate(kotlinOptions, root, sink);
     final String code = sink.toString();
     expect(code, contains('fun add(x: Long, y: Long): Long'));
     expect(code, contains('val args = message as List<Any?>'));
@@ -983,11 +887,7 @@
     final StringBuffer sink = StringBuffer();
     const KotlinOptions kotlinOptions = KotlinOptions();
     final KotlinGenerator generator = KotlinGenerator();
-<<<<<<< HEAD
-    generator.generate(kotlinOptions, root, sink, FileType.source);
-=======
-    generator.generate(kotlinOptions, root, sink);
->>>>>>> 9664a066
+    generator.generate(kotlinOptions, root, sink);
     final String code = sink.toString();
     expect(code, contains('val channel = BasicMessageChannel'));
     expect(code, contains('val result = it as Long'));
@@ -1016,11 +916,7 @@
     final StringBuffer sink = StringBuffer();
     const KotlinOptions kotlinOptions = KotlinOptions();
     final KotlinGenerator generator = KotlinGenerator();
-<<<<<<< HEAD
-    generator.generate(kotlinOptions, root, sink, FileType.source);
-=======
-    generator.generate(kotlinOptions, root, sink);
->>>>>>> 9664a066
+    generator.generate(kotlinOptions, root, sink);
     final String code = sink.toString();
     expect(code, contains('fun doit(): Long?'));
   });
@@ -1045,11 +941,7 @@
     final StringBuffer sink = StringBuffer();
     const KotlinOptions kotlinOptions = KotlinOptions();
     final KotlinGenerator generator = KotlinGenerator();
-<<<<<<< HEAD
-    generator.generate(kotlinOptions, root, sink, FileType.source);
-=======
-    generator.generate(kotlinOptions, root, sink);
->>>>>>> 9664a066
+    generator.generate(kotlinOptions, root, sink);
     final String code = sink.toString();
     expect(code, contains('fun doit(callback: (Long?) -> Unit'));
   });
@@ -1077,11 +969,7 @@
     final StringBuffer sink = StringBuffer();
     const KotlinOptions kotlinOptions = KotlinOptions();
     final KotlinGenerator generator = KotlinGenerator();
-<<<<<<< HEAD
-    generator.generate(kotlinOptions, root, sink, FileType.source);
-=======
-    generator.generate(kotlinOptions, root, sink);
->>>>>>> 9664a066
+    generator.generate(kotlinOptions, root, sink);
     final String code = sink.toString();
     expect(
         code,
@@ -1112,11 +1000,7 @@
     final StringBuffer sink = StringBuffer();
     const KotlinOptions kotlinOptions = KotlinOptions();
     final KotlinGenerator generator = KotlinGenerator();
-<<<<<<< HEAD
-    generator.generate(kotlinOptions, root, sink, FileType.source);
-=======
-    generator.generate(kotlinOptions, root, sink);
->>>>>>> 9664a066
+    generator.generate(kotlinOptions, root, sink);
     final String code = sink.toString();
     expect(code, contains('fun doit(fooArg: Long?, callback: () -> Unit'));
   });
@@ -1152,11 +1036,7 @@
     final StringBuffer sink = StringBuffer();
     const KotlinOptions kotlinOptions = KotlinOptions();
     final KotlinGenerator generator = KotlinGenerator();
-<<<<<<< HEAD
-    generator.generate(kotlinOptions, root, sink, FileType.source);
-=======
-    generator.generate(kotlinOptions, root, sink);
->>>>>>> 9664a066
+    generator.generate(kotlinOptions, root, sink);
     final String code = sink.toString();
     expect(code, contains('val input: String\n'));
   });
@@ -1238,11 +1118,7 @@
     final StringBuffer sink = StringBuffer();
     const KotlinOptions kotlinOptions = KotlinOptions();
     final KotlinGenerator generator = KotlinGenerator();
-<<<<<<< HEAD
-    generator.generate(kotlinOptions, root, sink, FileType.source);
-=======
-    generator.generate(kotlinOptions, root, sink);
->>>>>>> 9664a066
+    generator.generate(kotlinOptions, root, sink);
     final String code = sink.toString();
     for (final String comment in comments) {
       // This regex finds the comment only between the open and close comment block
@@ -1283,11 +1159,7 @@
     final StringBuffer sink = StringBuffer();
     const KotlinOptions kotlinOptions = KotlinOptions();
     final KotlinGenerator generator = KotlinGenerator();
-<<<<<<< HEAD
-    generator.generate(kotlinOptions, root, sink, FileType.source);
-=======
-    generator.generate(kotlinOptions, root, sink);
->>>>>>> 9664a066
+    generator.generate(kotlinOptions, root, sink);
     final String code = sink.toString();
     expect(code, isNot(contains(' : StandardMessageCodec() ')));
     expect(code, contains('StandardMessageCodec'));
@@ -1332,11 +1204,7 @@
     final StringBuffer sink = StringBuffer();
     const KotlinOptions kotlinOptions = KotlinOptions();
     final KotlinGenerator generator = KotlinGenerator();
-<<<<<<< HEAD
-    generator.generate(kotlinOptions, root, sink, FileType.source);
-=======
-    generator.generate(kotlinOptions, root, sink);
->>>>>>> 9664a066
+    generator.generate(kotlinOptions, root, sink);
     final String code = sink.toString();
     expect(code, contains(' : StandardMessageCodec() '));
   });
