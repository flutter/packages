// Copyright 2013 The Flutter Authors. All rights reserved.
// Use of this source code is governed by a BSD-style license that can be
// found in the LICENSE file.

import 'package:pigeon/ast.dart';
import 'package:pigeon/kotlin_generator.dart';
import 'package:test/test.dart';

void main() {
  test('gen one class', () {
    final Class klass = Class(
      name: 'Foobar',
      fields: <NamedType>[
        NamedType(
          type: const TypeDeclaration(
            baseName: 'int',
            isNullable: true,
          ),
          name: 'field1',
        ),
      ],
    );
    final Root root = Root(
      apis: <Api>[],
      classes: <Class>[klass],
      enums: <Enum>[],
    );
    final StringBuffer sink = StringBuffer();
    const KotlinOptions kotlinOptions = KotlinOptions();
    generateKotlin(kotlinOptions, root, sink);
    final String code = sink.toString();
    expect(code, contains('data class Foobar ('));
    expect(code, contains('val field1: Long? = null'));
    expect(code, contains('fun fromMap(map: Map<String, Any?>): Foobar'));
    expect(code, contains('fun toMap(): Map<String, Any?>'));
  });

  test('gen one enum', () {
    final Enum anEnum = Enum(
      name: 'Foobar',
      members: <String>[
        'one',
        'two',
      ],
    );
    final Root root = Root(
      apis: <Api>[],
      classes: <Class>[],
      enums: <Enum>[anEnum],
    );
    final StringBuffer sink = StringBuffer();
    const KotlinOptions kotlinOptions = KotlinOptions();
    generateKotlin(kotlinOptions, root, sink);
    final String code = sink.toString();
    expect(code, contains('enum class Foobar(val raw: Int) {'));
    expect(code, contains('ONE(0)'));
    expect(code, contains('TWO(1)'));
  });

  test('primitive enum host', () {
    final Root root = Root(apis: <Api>[
      Api(name: 'Bar', location: ApiLocation.host, methods: <Method>[
        Method(
            name: 'bar',
            returnType: const TypeDeclaration.voidDeclaration(),
            arguments: <NamedType>[
              NamedType(
                  name: 'foo',
                  type:
                      const TypeDeclaration(baseName: 'Foo', isNullable: false))
            ])
      ])
    ], classes: <Class>[], enums: <Enum>[
      Enum(name: 'Foo', members: <String>['one', 'two'])
    ]);
    final StringBuffer sink = StringBuffer();
    const KotlinOptions kotlinOptions = KotlinOptions();
    generateKotlin(kotlinOptions, root, sink);
    final String code = sink.toString();
    expect(code, contains('enum class Foo(val raw: Int) {'));
    expect(code, contains('val fooArg = Foo.ofRaw(args[0] as Int)'));
  });

  test('gen one host api', () {
    final Root root = Root(apis: <Api>[
      Api(name: 'Api', location: ApiLocation.host, methods: <Method>[
        Method(
          name: 'doSomething',
          arguments: <NamedType>[
            NamedType(
              type: const TypeDeclaration(
                baseName: 'Input',
                isNullable: false,
              ),
              name: 'input',
            )
          ],
          returnType:
              const TypeDeclaration(baseName: 'Output', isNullable: false),
        )
      ])
    ], classes: <Class>[
      Class(name: 'Input', fields: <NamedType>[
        NamedType(
          type: const TypeDeclaration(
            baseName: 'String',
            isNullable: true,
          ),
          name: 'input',
        )
      ]),
      Class(name: 'Output', fields: <NamedType>[
        NamedType(
          type: const TypeDeclaration(
            baseName: 'String',
            isNullable: true,
          ),
          name: 'output',
        )
      ])
    ], enums: <Enum>[]);
    final StringBuffer sink = StringBuffer();
    const KotlinOptions kotlinOptions = KotlinOptions();
    generateKotlin(kotlinOptions, root, sink);
    final String code = sink.toString();
    expect(code, contains('interface Api'));
    expect(code, contains('fun doSomething(input: Input): Output'));
    expect(code, contains('channel.setMessageHandler'));
  });

  test('all the simple datatypes header', () {
    final Root root = Root(apis: <Api>[], classes: <Class>[
      Class(name: 'Foobar', fields: <NamedType>[
        NamedType(
          type: const TypeDeclaration(
            baseName: 'bool',
            isNullable: true,
          ),
          name: 'aBool',
        ),
        NamedType(
          type: const TypeDeclaration(
            baseName: 'int',
            isNullable: true,
          ),
          name: 'aInt',
        ),
        NamedType(
          type: const TypeDeclaration(
            baseName: 'double',
            isNullable: true,
          ),
          name: 'aDouble',
        ),
        NamedType(
          type: const TypeDeclaration(
            baseName: 'String',
            isNullable: true,
          ),
          name: 'aString',
        ),
        NamedType(
          type: const TypeDeclaration(
            baseName: 'Uint8List',
            isNullable: true,
          ),
          name: 'aUint8List',
        ),
        NamedType(
          type: const TypeDeclaration(
            baseName: 'Int32List',
            isNullable: true,
          ),
          name: 'aInt32List',
        ),
        NamedType(
          type: const TypeDeclaration(
            baseName: 'Int64List',
            isNullable: true,
          ),
          name: 'aInt64List',
        ),
        NamedType(
          type: const TypeDeclaration(
            baseName: 'Float64List',
            isNullable: true,
          ),
          name: 'aFloat64List',
        ),
      ]),
    ], enums: <Enum>[]);

    final StringBuffer sink = StringBuffer();

    const KotlinOptions kotlinOptions = KotlinOptions();
    generateKotlin(kotlinOptions, root, sink);
    final String code = sink.toString();
    expect(code, contains('val aBool: Boolean? = null'));
    expect(code, contains('val aInt: Long? = null'));
    expect(code, contains('val aDouble: Double? = null'));
    expect(code, contains('val aString: String? = null'));
    expect(code, contains('val aUint8List: ByteArray? = null'));
    expect(code, contains('val aInt32List: IntArray? = null'));
    expect(code, contains('val aInt64List: LongArray? = null'));
    expect(code, contains('val aFloat64List: DoubleArray? = null'));
  });

  test('gen one flutter api', () {
    final Root root = Root(apis: <Api>[
      Api(name: 'Api', location: ApiLocation.flutter, methods: <Method>[
        Method(
          name: 'doSomething',
          arguments: <NamedType>[
            NamedType(
              type: const TypeDeclaration(
                baseName: 'Input',
                isNullable: false,
              ),
              name: '',
            )
          ],
          returnType:
              const TypeDeclaration(baseName: 'Output', isNullable: false),
        )
      ])
    ], classes: <Class>[
      Class(name: 'Input', fields: <NamedType>[
        NamedType(
          type: const TypeDeclaration(
            baseName: 'String',
            isNullable: true,
          ),
          name: 'input',
        )
      ]),
      Class(name: 'Output', fields: <NamedType>[
        NamedType(
          type: const TypeDeclaration(
            baseName: 'String',
            isNullable: true,
          ),
          name: 'output',
        )
      ])
    ], enums: <Enum>[]);
    final StringBuffer sink = StringBuffer();
    const KotlinOptions kotlinOptions = KotlinOptions();
    generateKotlin(kotlinOptions, root, sink);
    final String code = sink.toString();
    expect(code,
        contains('class Api(private val binaryMessenger: BinaryMessenger)'));
    expect(code, matches('fun doSomething.*Input.*Output'));
  });

  test('gen host void api', () {
    final Root root = Root(apis: <Api>[
      Api(name: 'Api', location: ApiLocation.host, methods: <Method>[
        Method(
          name: 'doSomething',
          arguments: <NamedType>[
            NamedType(
              type: const TypeDeclaration(
                baseName: 'Input',
                isNullable: false,
              ),
              name: '',
            )
          ],
          returnType: const TypeDeclaration.voidDeclaration(),
        )
      ])
    ], classes: <Class>[
      Class(name: 'Input', fields: <NamedType>[
        NamedType(
          type: const TypeDeclaration(
            baseName: 'String',
            isNullable: true,
          ),
          name: 'input',
        )
      ]),
    ], enums: <Enum>[]);
    final StringBuffer sink = StringBuffer();
    const KotlinOptions kotlinOptions = KotlinOptions();
    generateKotlin(kotlinOptions, root, sink);
    final String code = sink.toString();
    expect(code, isNot(matches('.*doSomething(.*) ->')));
    expect(code, matches('doSomething(.*)'));
  });

  test('gen flutter void return api', () {
    final Root root = Root(apis: <Api>[
      Api(name: 'Api', location: ApiLocation.flutter, methods: <Method>[
        Method(
          name: 'doSomething',
          arguments: <NamedType>[
            NamedType(
              type: const TypeDeclaration(
                baseName: 'Input',
                isNullable: false,
              ),
              name: '',
            )
          ],
          returnType: const TypeDeclaration.voidDeclaration(),
        )
      ])
    ], classes: <Class>[
      Class(name: 'Input', fields: <NamedType>[
        NamedType(
          type: const TypeDeclaration(
            baseName: 'String',
            isNullable: true,
          ),
          name: 'input',
        )
      ]),
    ], enums: <Enum>[]);
    final StringBuffer sink = StringBuffer();
    const KotlinOptions kotlinOptions = KotlinOptions();
    generateKotlin(kotlinOptions, root, sink);
    final String code = sink.toString();
    expect(code, contains('callback: () -> Unit'));
    expect(code, contains('callback()'));
  });

  test('gen host void argument api', () {
    final Root root = Root(apis: <Api>[
      Api(name: 'Api', location: ApiLocation.host, methods: <Method>[
        Method(
          name: 'doSomething',
          arguments: <NamedType>[],
          returnType:
              const TypeDeclaration(baseName: 'Output', isNullable: false),
        )
      ])
    ], classes: <Class>[
      Class(name: 'Output', fields: <NamedType>[
        NamedType(
          type: const TypeDeclaration(
            baseName: 'String',
            isNullable: true,
          ),
          name: 'output',
        )
      ]),
    ], enums: <Enum>[]);
    final StringBuffer sink = StringBuffer();
    const KotlinOptions kotlinOptions = KotlinOptions();
    generateKotlin(kotlinOptions, root, sink);
    final String code = sink.toString();
    expect(code, contains('fun doSomething(): Output'));
    expect(code, contains('wrapped["result"] = api.doSomething()'));
    expect(code, contains('wrapped["error"] = wrapError(exception)'));
    expect(code, contains('reply(wrapped)'));
  });

  test('gen flutter void argument api', () {
    final Root root = Root(apis: <Api>[
      Api(name: 'Api', location: ApiLocation.flutter, methods: <Method>[
        Method(
          name: 'doSomething',
          arguments: <NamedType>[],
          returnType:
              const TypeDeclaration(baseName: 'Output', isNullable: false),
        )
      ])
    ], classes: <Class>[
      Class(name: 'Output', fields: <NamedType>[
        NamedType(
          type: const TypeDeclaration(
            baseName: 'String',
            isNullable: true,
          ),
          name: 'output',
        )
      ]),
    ], enums: <Enum>[]);
    final StringBuffer sink = StringBuffer();
    const KotlinOptions kotlinOptions = KotlinOptions();
    generateKotlin(kotlinOptions, root, sink);
    final String code = sink.toString();
    expect(code, contains('fun doSomething(callback: (Output) -> Unit)'));
    expect(code, contains('channel.send(null)'));
  });

  test('gen list', () {
    final Root root = Root(apis: <Api>[], classes: <Class>[
      Class(name: 'Foobar', fields: <NamedType>[
        NamedType(
          type: const TypeDeclaration(
            baseName: 'List',
            isNullable: true,
          ),
          name: 'field1',
        )
      ]),
    ], enums: <Enum>[]);
    final StringBuffer sink = StringBuffer();
    const KotlinOptions kotlinOptions = KotlinOptions();
    generateKotlin(kotlinOptions, root, sink);
    final String code = sink.toString();
    expect(code, contains('data class Foobar'));
    expect(code, contains('val field1: List<Any?>? = null'));
  });

  test('gen map', () {
    final Root root = Root(apis: <Api>[], classes: <Class>[
      Class(name: 'Foobar', fields: <NamedType>[
        NamedType(
          type: const TypeDeclaration(
            baseName: 'Map',
            isNullable: true,
          ),
          name: 'field1',
        )
      ]),
    ], enums: <Enum>[]);
    final StringBuffer sink = StringBuffer();
    const KotlinOptions kotlinOptions = KotlinOptions();
    generateKotlin(kotlinOptions, root, sink);
    final String code = sink.toString();
    expect(code, contains('data class Foobar'));
    expect(code, contains('val field1: Map<Any, Any?>? = null'));
  });

  test('gen nested', () {
    final Class klass = Class(
      name: 'Outer',
      fields: <NamedType>[
        NamedType(
          type: const TypeDeclaration(
            baseName: 'Nested',
            isNullable: true,
          ),
          name: 'nested',
        )
      ],
    );
    final Class nestedClass = Class(
      name: 'Nested',
      fields: <NamedType>[
        NamedType(
          type: const TypeDeclaration(
            baseName: 'int',
            isNullable: true,
          ),
          name: 'data',
        )
      ],
    );
    final Root root = Root(
      apis: <Api>[],
      classes: <Class>[klass, nestedClass],
      enums: <Enum>[],
    );
    final StringBuffer sink = StringBuffer();
    const KotlinOptions kotlinOptions = KotlinOptions();
    generateKotlin(kotlinOptions, root, sink);
    final String code = sink.toString();
    expect(code, contains('data class Outer'));
    expect(code, contains('data class Nested'));
    expect(code, contains('val nested: Nested? = null'));
    expect(code, contains('fun fromMap(map: Map<String, Any?>): Outer'));
    expect(
        code,
        contains(
            'val nested: Nested? = (map["nested"] as? Map<String, Any?>)?.let'));
    expect(code, contains('Nested.fromMap(it)'));
    expect(code, contains('fun toMap(): Map<String, Any?>'));
  });

  test('gen one async Host Api', () {
    final Root root = Root(apis: <Api>[
      Api(name: 'Api', location: ApiLocation.host, methods: <Method>[
        Method(
          name: 'doSomething',
          arguments: <NamedType>[
            NamedType(
              type: const TypeDeclaration(
                baseName: 'Input',
                isNullable: false,
              ),
              name: 'arg',
            )
          ],
          returnType:
              const TypeDeclaration(baseName: 'Output', isNullable: false),
          isAsynchronous: true,
        )
      ])
    ], classes: <Class>[
      Class(name: 'Input', fields: <NamedType>[
        NamedType(
          type: const TypeDeclaration(
            baseName: 'String',
            isNullable: true,
          ),
          name: 'input',
        )
      ]),
      Class(name: 'Output', fields: <NamedType>[
        NamedType(
          type: const TypeDeclaration(
            baseName: 'String',
            isNullable: true,
          ),
          name: 'output',
        )
      ])
    ], enums: <Enum>[]);
    final StringBuffer sink = StringBuffer();
    const KotlinOptions kotlinOptions = KotlinOptions();
    generateKotlin(kotlinOptions, root, sink);
    final String code = sink.toString();
    expect(code, contains('interface Api'));
    expect(code, contains('api.doSomething(argArg) {'));
    expect(code, contains('reply.reply(wrapResult(it))'));
  });

  test('gen one async Flutter Api', () {
    final Root root = Root(apis: <Api>[
      Api(name: 'Api', location: ApiLocation.flutter, methods: <Method>[
        Method(
          name: 'doSomething',
          arguments: <NamedType>[
            NamedType(
              type: const TypeDeclaration(
                baseName: 'Input',
                isNullable: false,
              ),
              name: '',
            )
          ],
          returnType:
              const TypeDeclaration(baseName: 'Output', isNullable: false),
          isAsynchronous: true,
        )
      ])
    ], classes: <Class>[
      Class(name: 'Input', fields: <NamedType>[
        NamedType(
          type: const TypeDeclaration(
            baseName: 'String',
            isNullable: true,
          ),
          name: 'input',
        )
      ]),
      Class(name: 'Output', fields: <NamedType>[
        NamedType(
          type: const TypeDeclaration(
            baseName: 'String',
            isNullable: true,
          ),
          name: 'output',
        )
      ])
    ], enums: <Enum>[]);
    final StringBuffer sink = StringBuffer();
    const KotlinOptions kotlinOptions = KotlinOptions();
    generateKotlin(kotlinOptions, root, sink);
    final String code = sink.toString();
    expect(code, contains('class Api'));
    expect(code, matches('fun doSomething.*Input.*callback.*Output.*Unit'));
  });

  test('gen one enum class', () {
    final Enum anEnum = Enum(
      name: 'Enum1',
      members: <String>[
        'one',
        'two',
      ],
    );
    final Class klass = Class(
      name: 'EnumClass',
      fields: <NamedType>[
        NamedType(
          type: const TypeDeclaration(
            baseName: 'Enum1',
            isNullable: true,
          ),
          name: 'enum1',
        ),
      ],
    );
    final Root root = Root(
      apis: <Api>[],
      classes: <Class>[klass],
      enums: <Enum>[anEnum],
    );
    final StringBuffer sink = StringBuffer();
    const KotlinOptions kotlinOptions = KotlinOptions();
    generateKotlin(kotlinOptions, root, sink);
    final String code = sink.toString();
    expect(code, contains('enum class Enum1(val raw: Int)'));
    expect(code, contains('ONE(0)'));
    expect(code, contains('TWO(1)'));
  });

  Iterable<String> makeIterable(String string) sync* {
    yield string;
  }

  test('header', () {
    final Root root = Root(apis: <Api>[], classes: <Class>[], enums: <Enum>[]);
    final StringBuffer sink = StringBuffer();
    final KotlinOptions kotlinOptions = KotlinOptions(
      copyrightHeader: makeIterable('hello world'),
    );
    generateKotlin(kotlinOptions, root, sink);
    final String code = sink.toString();
    expect(code, startsWith('// hello world'));
  });

  test('generics - list', () {
    final Class klass = Class(
      name: 'Foobar',
      fields: <NamedType>[
        NamedType(
          type: const TypeDeclaration(
              baseName: 'List',
              isNullable: true,
              typeArguments: <TypeDeclaration>[
                TypeDeclaration(baseName: 'int', isNullable: true)
              ]),
          name: 'field1',
        ),
      ],
    );
    final Root root = Root(
      apis: <Api>[],
      classes: <Class>[klass],
      enums: <Enum>[],
    );
    final StringBuffer sink = StringBuffer();
    const KotlinOptions kotlinOptions = KotlinOptions();
    generateKotlin(kotlinOptions, root, sink);
    final String code = sink.toString();
    expect(code, contains('data class Foobar'));
    expect(code, contains('val field1: List<Long?>'));
  });

  test('generics - maps', () {
    final Class klass = Class(
      name: 'Foobar',
      fields: <NamedType>[
        NamedType(
          type: const TypeDeclaration(
              baseName: 'Map',
              isNullable: true,
              typeArguments: <TypeDeclaration>[
                TypeDeclaration(baseName: 'String', isNullable: true),
                TypeDeclaration(baseName: 'String', isNullable: true),
              ]),
          name: 'field1',
        ),
      ],
    );
    final Root root = Root(
      apis: <Api>[],
      classes: <Class>[klass],
      enums: <Enum>[],
    );
    final StringBuffer sink = StringBuffer();
    const KotlinOptions kotlinOptions = KotlinOptions();
    generateKotlin(kotlinOptions, root, sink);
    final String code = sink.toString();
    expect(code, contains('data class Foobar'));
    expect(code, contains('val field1: Map<String?, String?>'));
  });

  test('host generics argument', () {
    final Root root = Root(
      apis: <Api>[
        Api(name: 'Api', location: ApiLocation.host, methods: <Method>[
          Method(
              name: 'doit',
              returnType: const TypeDeclaration.voidDeclaration(),
              arguments: <NamedType>[
                NamedType(
                  type: const TypeDeclaration(
                      baseName: 'List',
                      isNullable: false,
                      typeArguments: <TypeDeclaration>[
                        TypeDeclaration(baseName: 'int', isNullable: true)
                      ]),
                  name: 'arg',
                )
              ])
        ])
      ],
      classes: <Class>[],
      enums: <Enum>[],
    );
    final StringBuffer sink = StringBuffer();
    const KotlinOptions kotlinOptions = KotlinOptions();
    generateKotlin(kotlinOptions, root, sink);
    final String code = sink.toString();
    expect(code, contains('fun doit(arg: List<Long?>'));
  });

  test('flutter generics argument', () {
    final Root root = Root(
      apis: <Api>[
        Api(name: 'Api', location: ApiLocation.flutter, methods: <Method>[
          Method(
              name: 'doit',
              returnType: const TypeDeclaration.voidDeclaration(),
              arguments: <NamedType>[
                NamedType(
                  type: const TypeDeclaration(
                      baseName: 'List',
                      isNullable: false,
                      typeArguments: <TypeDeclaration>[
                        TypeDeclaration(baseName: 'int', isNullable: true)
                      ]),
                  name: 'arg',
                )
              ])
        ])
      ],
      classes: <Class>[],
      enums: <Enum>[],
    );
    final StringBuffer sink = StringBuffer();
    const KotlinOptions kotlinOptions = KotlinOptions();
    generateKotlin(kotlinOptions, root, sink);
    final String code = sink.toString();
    expect(code, contains('fun doit(argArg: List<Long?>'));
  });

  test('host generics return', () {
    final Root root = Root(
      apis: <Api>[
        Api(name: 'Api', location: ApiLocation.host, methods: <Method>[
          Method(
              name: 'doit',
              returnType: const TypeDeclaration(
                  baseName: 'List',
                  isNullable: false,
                  typeArguments: <TypeDeclaration>[
                    TypeDeclaration(baseName: 'int', isNullable: true)
                  ]),
              arguments: <NamedType>[])
        ])
      ],
      classes: <Class>[],
      enums: <Enum>[],
    );
    final StringBuffer sink = StringBuffer();
    const KotlinOptions kotlinOptions = KotlinOptions();
    generateKotlin(kotlinOptions, root, sink);
    final String code = sink.toString();
    expect(code, contains('fun doit(): List<Long?>'));
    expect(code, contains('wrapped["result"] = api.doit()'));
    expect(code, contains('reply.reply(wrapped)'));
  });

  test('flutter generics return', () {
    final Root root = Root(
      apis: <Api>[
        Api(name: 'Api', location: ApiLocation.flutter, methods: <Method>[
          Method(
              name: 'doit',
              returnType: const TypeDeclaration(
                  baseName: 'List',
                  isNullable: false,
                  typeArguments: <TypeDeclaration>[
                    TypeDeclaration(baseName: 'int', isNullable: true)
                  ]),
              arguments: <NamedType>[])
        ])
      ],
      classes: <Class>[],
      enums: <Enum>[],
    );
    final StringBuffer sink = StringBuffer();
    const KotlinOptions kotlinOptions = KotlinOptions();
    generateKotlin(kotlinOptions, root, sink);
    final String code = sink.toString();
    expect(code, contains('fun doit(callback: (List<Long?>) -> Unit'));
    expect(code, contains('val result = it as List<Long?>'));
    expect(code, contains('callback(result)'));
  });

  test('host multiple args', () {
    final Root root = Root(apis: <Api>[
      Api(name: 'Api', location: ApiLocation.host, methods: <Method>[
        Method(
          name: 'add',
          arguments: <NamedType>[
            NamedType(
                name: 'x',
                type:
                    const TypeDeclaration(isNullable: false, baseName: 'int')),
            NamedType(
                name: 'y',
                type:
                    const TypeDeclaration(isNullable: false, baseName: 'int')),
          ],
          returnType: const TypeDeclaration(baseName: 'int', isNullable: false),
        )
      ])
    ], classes: <Class>[], enums: <Enum>[]);
    final StringBuffer sink = StringBuffer();
    const KotlinOptions kotlinOptions = KotlinOptions();
    generateKotlin(kotlinOptions, root, sink);
    final String code = sink.toString();
    expect(code, contains('fun add(x: Long, y: Long): Long'));
    expect(code, contains('val args = message as List<Any?>'));
    expect(
        code,
        contains(
            'val xArg = args[0].let { if (it is Int) it.toLong() else it as Long }'));
    expect(
        code,
        contains(
            'val yArg = args[1].let { if (it is Int) it.toLong() else it as Long }'));
    expect(code, contains('wrapped["result"] = api.add(xArg, yArg)'));
    expect(code, contains('reply.reply(wrapped)'));
  });

  test('flutter multiple args', () {
    final Root root = Root(apis: <Api>[
      Api(name: 'Api', location: ApiLocation.flutter, methods: <Method>[
        Method(
          name: 'add',
          arguments: <NamedType>[
            NamedType(
                name: 'x',
                type:
                    const TypeDeclaration(baseName: 'int', isNullable: false)),
            NamedType(
                name: 'y',
                type:
                    const TypeDeclaration(baseName: 'int', isNullable: false)),
          ],
          returnType: const TypeDeclaration(baseName: 'int', isNullable: false),
        )
      ])
    ], classes: <Class>[], enums: <Enum>[]);
    final StringBuffer sink = StringBuffer();
    const KotlinOptions kotlinOptions = KotlinOptions();
    generateKotlin(kotlinOptions, root, sink);
    final String code = sink.toString();
    expect(code, contains('val channel = BasicMessageChannel'));
    expect(code, contains('val result = it as Long'));
    expect(code, contains('callback(result)'));
    expect(code,
        contains('fun add(xArg: Long, yArg: Long, callback: (Long) -> Unit)'));
    expect(code, contains('channel.send(listOf(xArg, yArg)) {'));
  });

  test('return nullable host', () {
    final Root root = Root(
      apis: <Api>[
        Api(name: 'Api', location: ApiLocation.host, methods: <Method>[
          Method(
              name: 'doit',
              returnType: const TypeDeclaration(
                baseName: 'int',
                isNullable: true,
              ),
              arguments: <NamedType>[])
        ])
      ],
      classes: <Class>[],
      enums: <Enum>[],
    );
    final StringBuffer sink = StringBuffer();
    const KotlinOptions kotlinOptions = KotlinOptions();
    generateKotlin(kotlinOptions, root, sink);
    final String code = sink.toString();
    expect(code, contains('fun doit(): Long?'));
  });

  test('return nullable host async', () {
    final Root root = Root(
      apis: <Api>[
        Api(name: 'Api', location: ApiLocation.host, methods: <Method>[
          Method(
              name: 'doit',
              returnType: const TypeDeclaration(
                baseName: 'int',
                isNullable: true,
              ),
              isAsynchronous: true,
              arguments: <NamedType>[])
        ])
      ],
      classes: <Class>[],
      enums: <Enum>[],
    );
    final StringBuffer sink = StringBuffer();
    const KotlinOptions kotlinOptions = KotlinOptions();
    generateKotlin(kotlinOptions, root, sink);
    final String code = sink.toString();
    expect(code, contains('fun doit(callback: (Long?) -> Unit'));
  });

  test('nullable argument host', () {
    final Root root = Root(
      apis: <Api>[
        Api(name: 'Api', location: ApiLocation.host, methods: <Method>[
          Method(
              name: 'doit',
              returnType: const TypeDeclaration.voidDeclaration(),
              arguments: <NamedType>[
                NamedType(
                    name: 'foo',
                    type: const TypeDeclaration(
                      baseName: 'int',
                      isNullable: true,
                    )),
              ])
        ])
      ],
      classes: <Class>[],
      enums: <Enum>[],
    );
    final StringBuffer sink = StringBuffer();
    const KotlinOptions kotlinOptions = KotlinOptions();
    generateKotlin(kotlinOptions, root, sink);
    final String code = sink.toString();
    expect(
        code,
        contains(
            'val fooArg = args[0].let { if (it is Int) it.toLong() else it as? Long }'));
  });

  test('nullable argument flutter', () {
    final Root root = Root(
      apis: <Api>[
        Api(name: 'Api', location: ApiLocation.flutter, methods: <Method>[
          Method(
              name: 'doit',
              returnType: const TypeDeclaration.voidDeclaration(),
              arguments: <NamedType>[
                NamedType(
                    name: 'foo',
                    type: const TypeDeclaration(
                      baseName: 'int',
                      isNullable: true,
                    )),
              ])
        ])
      ],
      classes: <Class>[],
      enums: <Enum>[],
    );
    final StringBuffer sink = StringBuffer();
    const KotlinOptions kotlinOptions = KotlinOptions();
    generateKotlin(kotlinOptions, root, sink);
    final String code = sink.toString();
    expect(code, contains('fun doit(fooArg: Long?, callback: () -> Unit'));
  });

  test('nonnull fields', () {
    final Root root = Root(apis: <Api>[
      Api(name: 'Api', location: ApiLocation.host, methods: <Method>[
        Method(
          name: 'doSomething',
          arguments: <NamedType>[
            NamedType(
              type: const TypeDeclaration(
                baseName: 'Input',
                isNullable: false,
              ),
              name: '',
            )
          ],
          returnType: const TypeDeclaration.voidDeclaration(),
        )
      ])
    ], classes: <Class>[
      Class(name: 'Input', fields: <NamedType>[
        NamedType(
          type: const TypeDeclaration(
            baseName: 'String',
            isNullable: false,
          ),
          name: 'input',
        )
      ]),
    ], enums: <Enum>[]);
    final StringBuffer sink = StringBuffer();
    const KotlinOptions kotlinOptions = KotlinOptions();
    generateKotlin(kotlinOptions, root, sink);
    final String code = sink.toString();
    expect(code, contains('val input: String\n'));
  });

<<<<<<< HEAD
  test('doesnt create codecs if no custom datatypes', () {
    final Root root = Root(
      apis: <Api>[
        Api(
          name: 'Api',
          location: ApiLocation.flutter,
=======
  test('transfers documentation comments', () {
    final List<String> comments = <String>[
      ' api comment',
      ' api method comment',
      ' class comment',
      ' class field comment',
      ' enum comment',
    ];
    int count = 0;

    final Root root = Root(
      apis: <Api>[
        Api(
          name: 'api',
          location: ApiLocation.flutter,
          documentationComments: <String>[comments[count++]],
>>>>>>> 77e7a143
          methods: <Method>[
            Method(
              name: 'method',
              returnType: const TypeDeclaration.voidDeclaration(),
<<<<<<< HEAD
=======
              documentationComments: <String>[comments[count++]],
>>>>>>> 77e7a143
              arguments: <NamedType>[
                NamedType(
                  name: 'field',
                  type: const TypeDeclaration(
                    baseName: 'int',
                    isNullable: true,
                  ),
                ),
              ],
            )
          ],
        )
      ],
<<<<<<< HEAD
      classes: <Class>[],
      enums: <Enum>[],
=======
      classes: <Class>[
        Class(
          name: 'class',
          documentationComments: <String>[comments[count++]],
          fields: <NamedType>[
            NamedType(
              documentationComments: <String>[comments[count++]],
              type: const TypeDeclaration(
                  baseName: 'Map',
                  isNullable: true,
                  typeArguments: <TypeDeclaration>[
                    TypeDeclaration(baseName: 'String', isNullable: true),
                    TypeDeclaration(baseName: 'int', isNullable: true),
                  ]),
              name: 'field1',
            ),
          ],
        ),
      ],
      enums: <Enum>[
        Enum(
          name: 'enum',
          documentationComments: <String>[comments[count++]],
          members: <String>[
            'one',
            'two',
          ],
        ),
      ],
>>>>>>> 77e7a143
    );
    final StringBuffer sink = StringBuffer();
    const KotlinOptions kotlinOptions = KotlinOptions();
    generateKotlin(kotlinOptions, root, sink);
    final String code = sink.toString();
<<<<<<< HEAD
    expect(code, isNot(contains(' : StandardMessageCodec() ')));
=======
    for (final String comment in comments) {
      // This regex finds the comment only between the open and close comment block
      expect(
          RegExp(r'(?<=\/\*\*.*?)' + comment + r'(?=.*?\*\/)', dotAll: true)
              .hasMatch(code),
          true);
    }
>>>>>>> 77e7a143
  });
}<|MERGE_RESOLUTION|>--- conflicted
+++ resolved
@@ -992,39 +992,16 @@
     expect(code, contains('val input: String\n'));
   });
 
-<<<<<<< HEAD
   test('doesnt create codecs if no custom datatypes', () {
     final Root root = Root(
       apis: <Api>[
         Api(
           name: 'Api',
           location: ApiLocation.flutter,
-=======
-  test('transfers documentation comments', () {
-    final List<String> comments = <String>[
-      ' api comment',
-      ' api method comment',
-      ' class comment',
-      ' class field comment',
-      ' enum comment',
-    ];
-    int count = 0;
-
-    final Root root = Root(
-      apis: <Api>[
-        Api(
-          name: 'api',
-          location: ApiLocation.flutter,
-          documentationComments: <String>[comments[count++]],
->>>>>>> 77e7a143
           methods: <Method>[
             Method(
               name: 'method',
               returnType: const TypeDeclaration.voidDeclaration(),
-<<<<<<< HEAD
-=======
-              documentationComments: <String>[comments[count++]],
->>>>>>> 77e7a143
               arguments: <NamedType>[
                 NamedType(
                   name: 'field',
@@ -1038,10 +1015,50 @@
           ],
         )
       ],
-<<<<<<< HEAD
       classes: <Class>[],
       enums: <Enum>[],
-=======
+    );
+    final StringBuffer sink = StringBuffer();
+    const KotlinOptions kotlinOptions = KotlinOptions();
+    generateKotlin(kotlinOptions, root, sink);
+    final String code = sink.toString();
+    expect(code, isNot(contains(' : StandardMessageCodec() ')));
+  });
+
+  test('transfers documentation comments', () {
+    final List<String> comments = <String>[
+      ' api comment',
+      ' api method comment',
+      ' class comment',
+      ' class field comment',
+      ' enum comment',
+    ];
+    int count = 0;
+
+    final Root root = Root(
+      apis: <Api>[
+        Api(
+          name: 'api',
+          location: ApiLocation.flutter,
+          documentationComments: <String>[comments[count++]],
+          methods: <Method>[
+            Method(
+              name: 'method',
+              returnType: const TypeDeclaration.voidDeclaration(),
+              documentationComments: <String>[comments[count++]],
+              arguments: <NamedType>[
+                NamedType(
+                  name: 'field',
+                  type: const TypeDeclaration(
+                    baseName: 'int',
+                    isNullable: true,
+                  ),
+                ),
+              ],
+            )
+          ],
+        )
+      ],
       classes: <Class>[
         Class(
           name: 'class',
@@ -1071,15 +1088,11 @@
           ],
         ),
       ],
->>>>>>> 77e7a143
-    );
-    final StringBuffer sink = StringBuffer();
-    const KotlinOptions kotlinOptions = KotlinOptions();
-    generateKotlin(kotlinOptions, root, sink);
-    final String code = sink.toString();
-<<<<<<< HEAD
-    expect(code, isNot(contains(' : StandardMessageCodec() ')));
-=======
+    );
+    final StringBuffer sink = StringBuffer();
+    const KotlinOptions kotlinOptions = KotlinOptions();
+    generateKotlin(kotlinOptions, root, sink);
+    final String code = sink.toString();
     for (final String comment in comments) {
       // This regex finds the comment only between the open and close comment block
       expect(
@@ -1087,6 +1100,5 @@
               .hasMatch(code),
           true);
     }
->>>>>>> 77e7a143
   });
 }