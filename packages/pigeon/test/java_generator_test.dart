// Copyright 2013 The Flutter Authors. All rights reserved.
// Use of this source code is governed by a BSD-style license that can be
// found in the LICENSE file.

import 'package:pigeon/ast.dart';
import 'package:pigeon/generator_tools.dart';
import 'package:pigeon/java_generator.dart';
import 'package:pigeon/pigeon.dart';
import 'package:test/test.dart';

void main() {
  test('gen one class', () {
    final Class klass = Class(
      name: 'Foobar',
      fields: <NamedType>[
        NamedType(
            type: const TypeDeclaration(
              baseName: 'int',
              isNullable: true,
            ),
            name: 'field1'),
      ],
    );
    final Root root = Root(
      apis: <Api>[],
      classes: <Class>[klass],
      enums: <Enum>[],
    );
    final StringBuffer sink = StringBuffer();
    const JavaOptions javaOptions = JavaOptions(className: 'Messages');
    final JavaGenerator generator = JavaGenerator();
<<<<<<< HEAD
    generator.generate(javaOptions, root, sink, FileType.source);
=======
    generator.generate(javaOptions, root, sink);
>>>>>>> 9664a066
    final String code = sink.toString();
    expect(code, contains('public class Messages'));
    expect(code, contains('public static class Foobar'));
    expect(code, contains('public static final class Builder'));
    expect(code, contains('private @Nullable Long field1;'));
    expect(
        code,
        contains(
            '@NonNull private static ArrayList<Object> wrapError(@NonNull Throwable exception)'));
  });

  test('gen one enum', () {
    final Enum anEnum = Enum(
      name: 'Foobar',
      members: <EnumMember>[
        EnumMember(name: 'one'),
        EnumMember(name: 'twoThreeFour'),
        EnumMember(name: 'remoteDB'),
      ],
    );
    final Root root = Root(
      apis: <Api>[],
      classes: <Class>[],
      enums: <Enum>[anEnum],
    );
    final StringBuffer sink = StringBuffer();
    const JavaOptions javaOptions = JavaOptions(className: 'Messages');
    final JavaGenerator generator = JavaGenerator();
<<<<<<< HEAD
    generator.generate(javaOptions, root, sink, FileType.source);
=======
    generator.generate(javaOptions, root, sink);
>>>>>>> 9664a066
    final String code = sink.toString();
    expect(code, contains('public enum Foobar'));
    expect(code, contains('    ONE(0),'));
    expect(code, contains('    TWO_THREE_FOUR(1),'));
    expect(code, contains('    REMOTE_DB(2);'));
    expect(code, contains('private final int index;'));
    expect(code, contains('private Foobar(final int index) {'));
    expect(code, contains('      this.index = index;'));
  });

  test('package', () {
    final Class klass = Class(
      name: 'Foobar',
      fields: <NamedType>[
        NamedType(
            type: const TypeDeclaration(
              baseName: 'int',
              isNullable: true,
            ),
            name: 'field1')
      ],
    );
    final Root root = Root(
      apis: <Api>[],
      classes: <Class>[klass],
      enums: <Enum>[],
    );
    final StringBuffer sink = StringBuffer();
    const JavaOptions javaOptions =
        JavaOptions(className: 'Messages', package: 'com.google.foobar');
    final JavaGenerator generator = JavaGenerator();
<<<<<<< HEAD
    generator.generate(javaOptions, root, sink, FileType.source);
=======
    generator.generate(javaOptions, root, sink);
>>>>>>> 9664a066
    final String code = sink.toString();
    expect(code, contains('package com.google.foobar;'));
    expect(code, contains('ArrayList<Object> toList()'));
  });

  test('gen one host api', () {
    final Root root = Root(apis: <Api>[
      Api(name: 'Api', location: ApiLocation.host, methods: <Method>[
        Method(
          name: 'doSomething',
          arguments: <NamedType>[
            NamedType(
                type: const TypeDeclaration(
                  baseName: 'Input',
                  isNullable: false,
                ),
                name: '')
          ],
          returnType:
              const TypeDeclaration(baseName: 'Output', isNullable: false),
        )
      ])
    ], classes: <Class>[
      Class(name: 'Input', fields: <NamedType>[
        NamedType(
            type: const TypeDeclaration(
              baseName: 'String',
              isNullable: true,
            ),
            name: 'input')
      ]),
      Class(name: 'Output', fields: <NamedType>[
        NamedType(
            type: const TypeDeclaration(
              baseName: 'String',
              isNullable: true,
            ),
            name: 'output')
      ])
    ], enums: <Enum>[]);
    final StringBuffer sink = StringBuffer();
    const JavaOptions javaOptions = JavaOptions(className: 'Messages');
    final JavaGenerator generator = JavaGenerator();
<<<<<<< HEAD
    generator.generate(javaOptions, root, sink, FileType.source);
=======
    generator.generate(javaOptions, root, sink);
>>>>>>> 9664a066
    final String code = sink.toString();
    expect(code, contains('public interface Api'));
    expect(code, matches('Output.*doSomething.*Input'));
    expect(code, contains('channel.setMessageHandler(null)'));
    expect(
        code,
        contains(
            'protected Object readValueOfType(byte type, @NonNull ByteBuffer buffer)'));
    expect(
        code,
        contains(
            'protected void writeValue(@NonNull ByteArrayOutputStream stream, Object value)'));
  });

  test('all the simple datatypes header', () {
    final Root root = Root(apis: <Api>[], classes: <Class>[
      Class(name: 'Foobar', fields: <NamedType>[
        NamedType(
            type: const TypeDeclaration(
              baseName: 'bool',
              isNullable: true,
            ),
            name: 'aBool'),
        NamedType(
            type: const TypeDeclaration(
              baseName: 'int',
              isNullable: true,
            ),
            name: 'aInt'),
        NamedType(
            type: const TypeDeclaration(
              baseName: 'double',
              isNullable: true,
            ),
            name: 'aDouble'),
        NamedType(
            type: const TypeDeclaration(
              baseName: 'String',
              isNullable: true,
            ),
            name: 'aString'),
        NamedType(
            type: const TypeDeclaration(
              baseName: 'Uint8List',
              isNullable: true,
            ),
            name: 'aUint8List'),
        NamedType(
            type: const TypeDeclaration(
              baseName: 'Int32List',
              isNullable: true,
            ),
            name: 'aInt32List'),
        NamedType(
            type: const TypeDeclaration(
              baseName: 'Int64List',
              isNullable: true,
            ),
            name: 'aInt64List'),
        NamedType(
            type: const TypeDeclaration(
              baseName: 'Float64List',
              isNullable: true,
            ),
            name: 'aFloat64List'),
      ]),
    ], enums: <Enum>[]);

    final StringBuffer sink = StringBuffer();
    const JavaOptions javaOptions = JavaOptions(className: 'Messages');
    final JavaGenerator generator = JavaGenerator();
<<<<<<< HEAD
    generator.generate(javaOptions, root, sink, FileType.source);
=======
    generator.generate(javaOptions, root, sink);
>>>>>>> 9664a066
    final String code = sink.toString();
    expect(code, contains('private @Nullable Boolean aBool;'));
    expect(code, contains('private @Nullable Long aInt;'));
    expect(code, contains('private @Nullable Double aDouble;'));
    expect(code, contains('private @Nullable String aString;'));
    expect(code, contains('private @Nullable byte[] aUint8List;'));
    expect(code, contains('private @Nullable int[] aInt32List;'));
    expect(code, contains('private @Nullable long[] aInt64List;'));
    expect(code, contains('private @Nullable double[] aFloat64List;'));
  });

  test('gen one flutter api', () {
    final Root root = Root(apis: <Api>[
      Api(name: 'Api', location: ApiLocation.flutter, methods: <Method>[
        Method(
          name: 'doSomething',
          arguments: <NamedType>[
            NamedType(
                type: const TypeDeclaration(
                  baseName: 'Input',
                  isNullable: false,
                ),
                name: '')
          ],
          returnType:
              const TypeDeclaration(baseName: 'Output', isNullable: false),
        )
      ])
    ], classes: <Class>[
      Class(name: 'Input', fields: <NamedType>[
        NamedType(
            type: const TypeDeclaration(
              baseName: 'String',
              isNullable: true,
            ),
            name: 'input')
      ]),
      Class(name: 'Output', fields: <NamedType>[
        NamedType(
            type: const TypeDeclaration(
              baseName: 'String',
              isNullable: true,
            ),
            name: 'output')
      ])
    ], enums: <Enum>[]);
    final StringBuffer sink = StringBuffer();
    const JavaOptions javaOptions = JavaOptions(className: 'Messages');
    final JavaGenerator generator = JavaGenerator();
<<<<<<< HEAD
    generator.generate(javaOptions, root, sink, FileType.source);
=======
    generator.generate(javaOptions, root, sink);
>>>>>>> 9664a066
    final String code = sink.toString();
    expect(code, contains('public static class Api'));
    expect(code, matches('doSomething.*Input.*Output'));
  });

  test('gen host void api', () {
    final Root root = Root(apis: <Api>[
      Api(name: 'Api', location: ApiLocation.host, methods: <Method>[
        Method(
          name: 'doSomething',
          arguments: <NamedType>[
            NamedType(
                type: const TypeDeclaration(
                  baseName: 'Input',
                  isNullable: false,
                ),
                name: '')
          ],
          returnType: const TypeDeclaration.voidDeclaration(),
        )
      ])
    ], classes: <Class>[
      Class(name: 'Input', fields: <NamedType>[
        NamedType(
            type: const TypeDeclaration(
              baseName: 'String',
              isNullable: true,
            ),
            name: 'input')
      ]),
    ], enums: <Enum>[]);
    final StringBuffer sink = StringBuffer();
    const JavaOptions javaOptions = JavaOptions(className: 'Messages');
    final JavaGenerator generator = JavaGenerator();
<<<<<<< HEAD
    generator.generate(javaOptions, root, sink, FileType.source);
=======
    generator.generate(javaOptions, root, sink);
>>>>>>> 9664a066
    final String code = sink.toString();
    expect(code, isNot(matches('=.*doSomething')));
    expect(code, contains('doSomething('));
  });

  test('gen flutter void return api', () {
    final Root root = Root(apis: <Api>[
      Api(name: 'Api', location: ApiLocation.flutter, methods: <Method>[
        Method(
          name: 'doSomething',
          arguments: <NamedType>[
            NamedType(
                type: const TypeDeclaration(
                  baseName: 'Input',
                  isNullable: false,
                ),
                name: '')
          ],
          returnType: const TypeDeclaration.voidDeclaration(),
        )
      ])
    ], classes: <Class>[
      Class(name: 'Input', fields: <NamedType>[
        NamedType(
            type: const TypeDeclaration(
              baseName: 'String',
              isNullable: true,
            ),
            name: 'input')
      ]),
    ], enums: <Enum>[]);
    final StringBuffer sink = StringBuffer();
    const JavaOptions javaOptions = JavaOptions(className: 'Messages');
    final JavaGenerator generator = JavaGenerator();
<<<<<<< HEAD
    generator.generate(javaOptions, root, sink, FileType.source);
=======
    generator.generate(javaOptions, root, sink);
>>>>>>> 9664a066
    final String code = sink.toString();
    expect(code, contains('Reply<Void>'));
    expect(code, contains('callback.reply(null)'));
  });

  test('gen host void argument api', () {
    final Root root = Root(apis: <Api>[
      Api(name: 'Api', location: ApiLocation.host, methods: <Method>[
        Method(
          name: 'doSomething',
          arguments: <NamedType>[],
          returnType:
              const TypeDeclaration(baseName: 'Output', isNullable: false),
        )
      ])
    ], classes: <Class>[
      Class(name: 'Output', fields: <NamedType>[
        NamedType(
            type: const TypeDeclaration(
              baseName: 'String',
              isNullable: true,
            ),
            name: 'output')
      ]),
    ], enums: <Enum>[]);
    final StringBuffer sink = StringBuffer();
    const JavaOptions javaOptions = JavaOptions(className: 'Messages');
    final JavaGenerator generator = JavaGenerator();
<<<<<<< HEAD
    generator.generate(javaOptions, root, sink, FileType.source);
=======
    generator.generate(javaOptions, root, sink);
>>>>>>> 9664a066
    final String code = sink.toString();
    expect(code, contains('Output doSomething()'));
    expect(code, contains('api.doSomething()'));
  });

  test('gen flutter void argument api', () {
    final Root root = Root(apis: <Api>[
      Api(name: 'Api', location: ApiLocation.flutter, methods: <Method>[
        Method(
          name: 'doSomething',
          arguments: <NamedType>[],
          returnType:
              const TypeDeclaration(baseName: 'Output', isNullable: false),
        )
      ])
    ], classes: <Class>[
      Class(name: 'Output', fields: <NamedType>[
        NamedType(
            type: const TypeDeclaration(
              baseName: 'String',
              isNullable: true,
            ),
            name: 'output')
      ]),
    ], enums: <Enum>[]);
    final StringBuffer sink = StringBuffer();
    const JavaOptions javaOptions = JavaOptions(className: 'Messages');
    final JavaGenerator generator = JavaGenerator();
<<<<<<< HEAD
    generator.generate(javaOptions, root, sink, FileType.source);
=======
    generator.generate(javaOptions, root, sink);
>>>>>>> 9664a066
    final String code = sink.toString();
    expect(code, contains('doSomething(Reply<Output>'));
    expect(code, contains('channel.send(null'));
  });

  test('gen list', () {
    final Root root = Root(apis: <Api>[], classes: <Class>[
      Class(name: 'Foobar', fields: <NamedType>[
        NamedType(
            type: const TypeDeclaration(
              baseName: 'List',
              isNullable: true,
            ),
            name: 'field1')
      ]),
    ], enums: <Enum>[]);
    final StringBuffer sink = StringBuffer();
    const JavaOptions javaOptions = JavaOptions(className: 'Messages');
    final JavaGenerator generator = JavaGenerator();
<<<<<<< HEAD
    generator.generate(javaOptions, root, sink, FileType.source);
=======
    generator.generate(javaOptions, root, sink);
>>>>>>> 9664a066
    final String code = sink.toString();
    expect(code, contains('public static class Foobar'));
    expect(code, contains('private @Nullable List<Object> field1;'));
  });

  test('gen map', () {
    final Root root = Root(apis: <Api>[], classes: <Class>[
      Class(name: 'Foobar', fields: <NamedType>[
        NamedType(
            type: const TypeDeclaration(
              baseName: 'Map',
              isNullable: true,
            ),
            name: 'field1')
      ]),
    ], enums: <Enum>[]);
    final StringBuffer sink = StringBuffer();
    const JavaOptions javaOptions = JavaOptions(className: 'Messages');
    final JavaGenerator generator = JavaGenerator();
<<<<<<< HEAD
    generator.generate(javaOptions, root, sink, FileType.source);
=======
    generator.generate(javaOptions, root, sink);
>>>>>>> 9664a066
    final String code = sink.toString();
    expect(code, contains('public static class Foobar'));
    expect(code, contains('private @Nullable Map<Object, Object> field1;'));
  });

  test('gen nested', () {
    final Class klass = Class(
      name: 'Outer',
      fields: <NamedType>[
        NamedType(
            type: const TypeDeclaration(
              baseName: 'Nested',
              isNullable: true,
            ),
            name: 'nested')
      ],
    );
    final Class nestedClass = Class(
      name: 'Nested',
      fields: <NamedType>[
        NamedType(
            type: const TypeDeclaration(
              baseName: 'int',
              isNullable: true,
            ),
            name: 'data')
      ],
    );
    final Root root = Root(
      apis: <Api>[],
      classes: <Class>[klass, nestedClass],
      enums: <Enum>[],
    );
    final StringBuffer sink = StringBuffer();
    const JavaOptions javaOptions = JavaOptions(className: 'Messages');
    final JavaGenerator generator = JavaGenerator();
<<<<<<< HEAD
    generator.generate(javaOptions, root, sink, FileType.source);
=======
    generator.generate(javaOptions, root, sink);
>>>>>>> 9664a066
    final String code = sink.toString();
    expect(code, contains('public class Messages'));
    expect(code, contains('public static class Outer'));
    expect(code, contains('public static class Nested'));
    expect(code, contains('private @Nullable Nested nested;'));
    expect(
        code,
        contains(
            '(nested == null) ? null : Nested.fromList((ArrayList<Object>)nested)'));
    expect(code, contains('add((nested == null) ? null : nested.toList());'));
  });

  test('gen one async Host Api', () {
    final Root root = Root(apis: <Api>[
      Api(name: 'Api', location: ApiLocation.host, methods: <Method>[
        Method(
          name: 'doSomething',
          arguments: <NamedType>[
            NamedType(
                type: const TypeDeclaration(
                  baseName: 'Input',
                  isNullable: false,
                ),
                name: 'arg')
          ],
          returnType:
              const TypeDeclaration(baseName: 'Output', isNullable: false),
          isAsynchronous: true,
        )
      ])
    ], classes: <Class>[
      Class(name: 'Input', fields: <NamedType>[
        NamedType(
            type: const TypeDeclaration(
              baseName: 'String',
              isNullable: true,
            ),
            name: 'input')
      ]),
      Class(name: 'Output', fields: <NamedType>[
        NamedType(
            type: const TypeDeclaration(
              baseName: 'String',
              isNullable: true,
            ),
            name: 'output')
      ])
    ], enums: <Enum>[]);
    final StringBuffer sink = StringBuffer();
    const JavaOptions javaOptions = JavaOptions(className: 'Messages');
    final JavaGenerator generator = JavaGenerator();
<<<<<<< HEAD
    generator.generate(javaOptions, root, sink, FileType.source);
=======
    generator.generate(javaOptions, root, sink);
>>>>>>> 9664a066
    final String code = sink.toString();
    expect(code, contains('public interface Api'));
    expect(code, contains('public interface Result<T> {'));
    expect(code, contains('void error(Throwable error);'));
    expect(
        code,
        contains(
            'void doSomething(@NonNull Input arg, Result<Output> result);'));
    expect(code, contains('api.doSomething(argArg, resultCallback);'));
    expect(code, contains('channel.setMessageHandler(null)'));
  });

  test('gen one async Flutter Api', () {
    final Root root = Root(apis: <Api>[
      Api(name: 'Api', location: ApiLocation.flutter, methods: <Method>[
        Method(
          name: 'doSomething',
          arguments: <NamedType>[
            NamedType(
                type: const TypeDeclaration(
                  baseName: 'Input',
                  isNullable: false,
                ),
                name: '')
          ],
          returnType:
              const TypeDeclaration(baseName: 'Output', isNullable: false),
          isAsynchronous: true,
        )
      ])
    ], classes: <Class>[
      Class(name: 'Input', fields: <NamedType>[
        NamedType(
            type: const TypeDeclaration(
              baseName: 'String',
              isNullable: true,
            ),
            name: 'input')
      ]),
      Class(name: 'Output', fields: <NamedType>[
        NamedType(
            type: const TypeDeclaration(
              baseName: 'String',
              isNullable: true,
            ),
            name: 'output')
      ])
    ], enums: <Enum>[]);
    final StringBuffer sink = StringBuffer();
    const JavaOptions javaOptions = JavaOptions(className: 'Messages');
    final JavaGenerator generator = JavaGenerator();
<<<<<<< HEAD
    generator.generate(javaOptions, root, sink, FileType.source);
=======
    generator.generate(javaOptions, root, sink);
>>>>>>> 9664a066
    final String code = sink.toString();
    expect(code, contains('public static class Api'));
    expect(code, matches('doSomething.*Input.*Output'));
  });

  test('gen one enum class', () {
    final Enum anEnum = Enum(
      name: 'Enum1',
      members: <EnumMember>[
        EnumMember(name: 'one'),
        EnumMember(name: 'twoThreeFour'),
        EnumMember(name: 'remoteDB'),
      ],
    );
    final Class klass = Class(
      name: 'EnumClass',
      fields: <NamedType>[
        NamedType(
            type: const TypeDeclaration(
              baseName: 'Enum1',
              isNullable: true,
            ),
            name: 'enum1'),
      ],
    );
    final Root root = Root(
      apis: <Api>[],
      classes: <Class>[klass],
      enums: <Enum>[anEnum],
    );
    final StringBuffer sink = StringBuffer();
    const JavaOptions javaOptions = JavaOptions(className: 'Messages');
    final JavaGenerator generator = JavaGenerator();
<<<<<<< HEAD
    generator.generate(javaOptions, root, sink, FileType.source);
=======
    generator.generate(javaOptions, root, sink);
>>>>>>> 9664a066
    final String code = sink.toString();
    expect(code, contains('public enum Enum1'));
    expect(code, contains('    ONE(0),'));
    expect(code, contains('    TWO_THREE_FOUR(1),'));
    expect(code, contains('    REMOTE_DB(2);'));
    expect(code, contains('private final int index;'));
    expect(code, contains('private Enum1(final int index) {'));
    expect(code, contains('      this.index = index;'));

    expect(code,
        contains('toListResult.add(enum1 == null ? null : enum1.index);'));
    expect(
        code,
        contains(
            'pigeonResult.setEnum1(enum1 == null ? null : Enum1.values()[(int)enum1])'));
  });

  test('primitive enum host', () {
    final Root root = Root(apis: <Api>[
      Api(name: 'Bar', location: ApiLocation.host, methods: <Method>[
        Method(
            name: 'bar',
            returnType: const TypeDeclaration.voidDeclaration(),
            arguments: <NamedType>[
              NamedType(
                  name: 'foo',
                  type:
                      const TypeDeclaration(baseName: 'Foo', isNullable: true))
            ])
      ])
    ], classes: <Class>[], enums: <Enum>[
      Enum(name: 'Foo', members: <EnumMember>[
        EnumMember(name: 'one'),
        EnumMember(name: 'two'),
      ])
    ]);
    final StringBuffer sink = StringBuffer();
    const JavaOptions javaOptions = JavaOptions(className: 'Messages');
    final JavaGenerator generator = JavaGenerator();
<<<<<<< HEAD
    generator.generate(javaOptions, root, sink, FileType.source);
=======
    generator.generate(javaOptions, root, sink);
>>>>>>> 9664a066
    final String code = sink.toString();
    expect(code, contains('public enum Foo'));
    expect(
        code,
        contains(
            'Foo fooArg = args.get(0) == null ? null : Foo.values()[(int)args.get(0)];'));
  });

  Iterable<String> makeIterable(String string) sync* {
    yield string;
  }

  test('header', () {
    final Root root = Root(apis: <Api>[], classes: <Class>[], enums: <Enum>[]);
    final StringBuffer sink = StringBuffer();
    final JavaOptions javaOptions = JavaOptions(
      className: 'Messages',
      copyrightHeader: makeIterable('hello world'),
    );
    final JavaGenerator generator = JavaGenerator();
<<<<<<< HEAD
    generator.generate(javaOptions, root, sink, FileType.source);
=======
    generator.generate(javaOptions, root, sink);
>>>>>>> 9664a066
    final String code = sink.toString();
    expect(code, startsWith('// hello world'));
  });

  test('generics', () {
    final Class klass = Class(
      name: 'Foobar',
      fields: <NamedType>[
        NamedType(
            type: const TypeDeclaration(
                baseName: 'List',
                isNullable: true,
                typeArguments: <TypeDeclaration>[
                  TypeDeclaration(baseName: 'int', isNullable: true)
                ]),
            name: 'field1'),
      ],
    );
    final Root root = Root(
      apis: <Api>[],
      classes: <Class>[klass],
      enums: <Enum>[],
    );
    final StringBuffer sink = StringBuffer();
    const JavaOptions javaOptions = JavaOptions(className: 'Messages');
    final JavaGenerator generator = JavaGenerator();
<<<<<<< HEAD
    generator.generate(javaOptions, root, sink, FileType.source);
=======
    generator.generate(javaOptions, root, sink);
>>>>>>> 9664a066
    final String code = sink.toString();
    expect(code, contains('class Foobar'));
    expect(code, contains('List<Long> field1;'));
  });

  test('generics - maps', () {
    final Class klass = Class(
      name: 'Foobar',
      fields: <NamedType>[
        NamedType(
            type: const TypeDeclaration(
                baseName: 'Map',
                isNullable: true,
                typeArguments: <TypeDeclaration>[
                  TypeDeclaration(baseName: 'String', isNullable: true),
                  TypeDeclaration(baseName: 'String', isNullable: true),
                ]),
            name: 'field1'),
      ],
    );
    final Root root = Root(
      apis: <Api>[],
      classes: <Class>[klass],
      enums: <Enum>[],
    );
    final StringBuffer sink = StringBuffer();
    const JavaOptions javaOptions = JavaOptions(className: 'Messages');
    final JavaGenerator generator = JavaGenerator();
<<<<<<< HEAD
    generator.generate(javaOptions, root, sink, FileType.source);
=======
    generator.generate(javaOptions, root, sink);
>>>>>>> 9664a066
    final String code = sink.toString();
    expect(code, contains('class Foobar'));
    expect(code, contains('Map<String, String> field1;'));
  });

  test('host generics argument', () {
    final Root root = Root(
      apis: <Api>[
        Api(name: 'Api', location: ApiLocation.host, methods: <Method>[
          Method(
              name: 'doit',
              returnType: const TypeDeclaration.voidDeclaration(),
              arguments: <NamedType>[
                NamedType(
                    type: const TypeDeclaration(
                        baseName: 'List',
                        isNullable: false,
                        typeArguments: <TypeDeclaration>[
                          TypeDeclaration(baseName: 'int', isNullable: true)
                        ]),
                    name: 'arg')
              ])
        ])
      ],
      classes: <Class>[],
      enums: <Enum>[],
    );
    final StringBuffer sink = StringBuffer();
    const JavaOptions javaOptions = JavaOptions(className: 'Messages');
    final JavaGenerator generator = JavaGenerator();
<<<<<<< HEAD
    generator.generate(javaOptions, root, sink, FileType.source);
=======
    generator.generate(javaOptions, root, sink);
>>>>>>> 9664a066
    final String code = sink.toString();
    expect(code, contains('doit(@NonNull List<Long> arg'));
  });

  test('flutter generics argument', () {
    final Root root = Root(
      apis: <Api>[
        Api(name: 'Api', location: ApiLocation.flutter, methods: <Method>[
          Method(
              name: 'doit',
              returnType: const TypeDeclaration.voidDeclaration(),
              arguments: <NamedType>[
                NamedType(
                    type: const TypeDeclaration(
                        baseName: 'List',
                        isNullable: false,
                        typeArguments: <TypeDeclaration>[
                          TypeDeclaration(baseName: 'int', isNullable: true)
                        ]),
                    name: 'arg')
              ])
        ])
      ],
      classes: <Class>[],
      enums: <Enum>[],
    );
    final StringBuffer sink = StringBuffer();
    const JavaOptions javaOptions = JavaOptions(className: 'Messages');
    final JavaGenerator generator = JavaGenerator();
<<<<<<< HEAD
    generator.generate(javaOptions, root, sink, FileType.source);
=======
    generator.generate(javaOptions, root, sink);
>>>>>>> 9664a066
    final String code = sink.toString();
    expect(code, contains('doit(@NonNull List<Long> arg'));
  });

  test('host generics return', () {
    final Root root = Root(
      apis: <Api>[
        Api(name: 'Api', location: ApiLocation.host, methods: <Method>[
          Method(
              name: 'doit',
              returnType: const TypeDeclaration(
                  baseName: 'List',
                  isNullable: false,
                  typeArguments: <TypeDeclaration>[
                    TypeDeclaration(baseName: 'int', isNullable: true)
                  ]),
              arguments: <NamedType>[])
        ])
      ],
      classes: <Class>[],
      enums: <Enum>[],
    );
    final StringBuffer sink = StringBuffer();
    const JavaOptions javaOptions = JavaOptions(className: 'Messages');
    final JavaGenerator generator = JavaGenerator();
<<<<<<< HEAD
    generator.generate(javaOptions, root, sink, FileType.source);
=======
    generator.generate(javaOptions, root, sink);
>>>>>>> 9664a066
    final String code = sink.toString();
    expect(code, contains('List<Long> doit('));
    expect(code, contains('List<Long> output ='));
  });

  test('flutter generics return', () {
    final Root root = Root(
      apis: <Api>[
        Api(name: 'Api', location: ApiLocation.flutter, methods: <Method>[
          Method(
              name: 'doit',
              returnType: const TypeDeclaration(
                  baseName: 'List',
                  isNullable: false,
                  typeArguments: <TypeDeclaration>[
                    TypeDeclaration(baseName: 'int', isNullable: true)
                  ]),
              arguments: <NamedType>[])
        ])
      ],
      classes: <Class>[],
      enums: <Enum>[],
    );
    final StringBuffer sink = StringBuffer();
    const JavaOptions javaOptions = JavaOptions(className: 'Messages');
    final JavaGenerator generator = JavaGenerator();
<<<<<<< HEAD
    generator.generate(javaOptions, root, sink, FileType.source);
=======
    generator.generate(javaOptions, root, sink);
>>>>>>> 9664a066
    final String code = sink.toString();
    expect(code, contains('doit(Reply<List<Long>> callback)'));
    expect(code, contains('List<Long> output ='));
  });

  test('flutter int return', () {
    final Root root = Root(
      apis: <Api>[
        Api(name: 'Api', location: ApiLocation.flutter, methods: <Method>[
          Method(
              name: 'doit',
              returnType:
                  const TypeDeclaration(baseName: 'int', isNullable: false),
              arguments: <NamedType>[],
              isAsynchronous: true)
        ])
      ],
      classes: <Class>[],
      enums: <Enum>[],
    );
    final StringBuffer sink = StringBuffer();
    const JavaOptions javaOptions = JavaOptions(className: 'Messages');
    final JavaGenerator generator = JavaGenerator();
<<<<<<< HEAD
    generator.generate(javaOptions, root, sink, FileType.source);
=======
    generator.generate(javaOptions, root, sink);
>>>>>>> 9664a066
    final String code = sink.toString();
    expect(code, contains('doit(Reply<Long> callback)'));
    expect(
        code,
        contains(
            'Long output = channelReply == null ? null : ((Number)channelReply).longValue();'));
  });

  test('host multiple args', () {
    final Root root = Root(apis: <Api>[
      Api(name: 'Api', location: ApiLocation.host, methods: <Method>[
        Method(
          name: 'add',
          arguments: <NamedType>[
            NamedType(
                name: 'x',
                type:
                    const TypeDeclaration(isNullable: false, baseName: 'int')),
            NamedType(
                name: 'y',
                type:
                    const TypeDeclaration(isNullable: false, baseName: 'int')),
          ],
          returnType: const TypeDeclaration(baseName: 'int', isNullable: false),
        )
      ])
    ], classes: <Class>[], enums: <Enum>[]);
    final StringBuffer sink = StringBuffer();
    const JavaOptions javaOptions = JavaOptions(className: 'Messages');
    final JavaGenerator generator = JavaGenerator();
<<<<<<< HEAD
    generator.generate(javaOptions, root, sink, FileType.source);
=======
    generator.generate(javaOptions, root, sink);
>>>>>>> 9664a066
    final String code = sink.toString();
    expect(code, contains('class Messages'));
    expect(code, contains('Long add(@NonNull Long x, @NonNull Long y)'));
    expect(
        code, contains('ArrayList<Object> args = (ArrayList<Object>)message;'));
    expect(code, contains('Number xArg = (Number)args.get(0)'));
    expect(code, contains('Number yArg = (Number)args.get(1)'));
    expect(
        code,
        contains(
            'Long output = api.add((xArg == null) ? null : xArg.longValue(), (yArg == null) ? null : yArg.longValue())'));
  });

  test('if host argType is Object not cast', () {
    final Root root = Root(apis: <Api>[
      Api(name: 'Api', location: ApiLocation.host, methods: <Method>[
        Method(
          name: 'objectTest',
          arguments: <NamedType>[
            NamedType(
                name: 'x',
                type: const TypeDeclaration(
                    isNullable: false, baseName: 'Object')),
          ],
          returnType: const TypeDeclaration.voidDeclaration(),
        )
      ])
    ], classes: <Class>[], enums: <Enum>[]);
    final StringBuffer sink = StringBuffer();
    const JavaOptions javaOptions = JavaOptions(className: 'Api');
    final JavaGenerator generator = JavaGenerator();
<<<<<<< HEAD
    generator.generate(javaOptions, root, sink, FileType.source);
=======
    generator.generate(javaOptions, root, sink);
>>>>>>> 9664a066
    final String code = sink.toString();
    expect(code, contains('Object xArg = args.get(0)'));
  });

  test('flutter multiple args', () {
    final Root root = Root(apis: <Api>[
      Api(name: 'Api', location: ApiLocation.flutter, methods: <Method>[
        Method(
          name: 'add',
          arguments: <NamedType>[
            NamedType(
                name: 'x',
                type:
                    const TypeDeclaration(isNullable: false, baseName: 'int')),
            NamedType(
                name: 'y',
                type:
                    const TypeDeclaration(isNullable: false, baseName: 'int')),
          ],
          returnType: const TypeDeclaration(baseName: 'int', isNullable: false),
        )
      ])
    ], classes: <Class>[], enums: <Enum>[]);
    final StringBuffer sink = StringBuffer();
    const JavaOptions javaOptions = JavaOptions(className: 'Messages');
    final JavaGenerator generator = JavaGenerator();
<<<<<<< HEAD
    generator.generate(javaOptions, root, sink, FileType.source);
=======
    generator.generate(javaOptions, root, sink);
>>>>>>> 9664a066
    final String code = sink.toString();
    expect(code, contains('class Messages'));
    expect(code, contains('BasicMessageChannel<Object> channel'));
    expect(code, contains('Long output'));
    expect(
        code,
        contains(
            'public void add(@NonNull Long xArg, @NonNull Long yArg, Reply<Long> callback)'));
    expect(
        code,
        contains(
            'channel.send(new ArrayList<Object>(Arrays.asList(xArg, yArg)), channelReply ->'));
  });

  test('flutter single args', () {
    final Root root = Root(apis: <Api>[
      Api(name: 'Api', location: ApiLocation.flutter, methods: <Method>[
        Method(
          name: 'send',
          arguments: <NamedType>[
            NamedType(
                name: 'x',
                type:
                    const TypeDeclaration(isNullable: false, baseName: 'int')),
          ],
          returnType: const TypeDeclaration(baseName: 'int', isNullable: false),
        )
      ])
    ], classes: <Class>[], enums: <Enum>[]);
    final StringBuffer sink = StringBuffer();
    const JavaOptions javaOptions = JavaOptions(className: 'Messages');
    final JavaGenerator generator = JavaGenerator();
<<<<<<< HEAD
    generator.generate(javaOptions, root, sink, FileType.source);
=======
    generator.generate(javaOptions, root, sink);
>>>>>>> 9664a066
    final String code = sink.toString();
    expect(
        code,
        contains(
            'channel.send(new ArrayList<Object>(Collections.singletonList(xArg)), channelReply ->'));
  });

  test('return nullable host', () {
    final Root root = Root(
      apis: <Api>[
        Api(name: 'Api', location: ApiLocation.host, methods: <Method>[
          Method(
              name: 'doit',
              returnType: const TypeDeclaration(
                baseName: 'int',
                isNullable: true,
              ),
              arguments: <NamedType>[])
        ])
      ],
      classes: <Class>[],
      enums: <Enum>[],
    );
    final StringBuffer sink = StringBuffer();
    const JavaOptions javaOptions = JavaOptions(className: 'Messages');
    final JavaGenerator generator = JavaGenerator();
<<<<<<< HEAD
    generator.generate(javaOptions, root, sink, FileType.source);
=======
    generator.generate(javaOptions, root, sink);
>>>>>>> 9664a066
    final String code = sink.toString();
    expect(code, contains('@Nullable Long doit();'));
  });

  test('return nullable host async', () {
    final Root root = Root(
      apis: <Api>[
        Api(name: 'Api', location: ApiLocation.host, methods: <Method>[
          Method(
              name: 'doit',
              returnType: const TypeDeclaration(
                baseName: 'int',
                isNullable: true,
              ),
              isAsynchronous: true,
              arguments: <NamedType>[])
        ])
      ],
      classes: <Class>[],
      enums: <Enum>[],
    );
    final StringBuffer sink = StringBuffer();
    const JavaOptions javaOptions = JavaOptions(className: 'Messages');
    final JavaGenerator generator = JavaGenerator();
<<<<<<< HEAD
    generator.generate(javaOptions, root, sink, FileType.source);
=======
    generator.generate(javaOptions, root, sink);
>>>>>>> 9664a066
    final String code = sink.toString();
    // Java doesn't accept nullability annotations in type arguments.
    expect(code, contains('Result<Long>'));
  });

  test('nullable argument host', () {
    final Root root = Root(
      apis: <Api>[
        Api(name: 'Api', location: ApiLocation.host, methods: <Method>[
          Method(
              name: 'doit',
              returnType: const TypeDeclaration.voidDeclaration(),
              arguments: <NamedType>[
                NamedType(
                    name: 'foo',
                    type: const TypeDeclaration(
                      baseName: 'int',
                      isNullable: true,
                    )),
              ])
        ])
      ],
      classes: <Class>[],
      enums: <Enum>[],
    );
    final StringBuffer sink = StringBuffer();
    const JavaOptions javaOptions = JavaOptions(className: 'Messages');
    final JavaGenerator generator = JavaGenerator();
<<<<<<< HEAD
    generator.generate(javaOptions, root, sink, FileType.source);
=======
    generator.generate(javaOptions, root, sink);
>>>>>>> 9664a066
    final String code = sink.toString();
    expect(code, contains('  void doit(@Nullable Long foo);'));
  });

  test('nullable argument flutter', () {
    final Root root = Root(
      apis: <Api>[
        Api(name: 'Api', location: ApiLocation.flutter, methods: <Method>[
          Method(
              name: 'doit',
              returnType: const TypeDeclaration.voidDeclaration(),
              arguments: <NamedType>[
                NamedType(
                    name: 'foo',
                    type: const TypeDeclaration(
                      baseName: 'int',
                      isNullable: true,
                    )),
              ])
        ])
      ],
      classes: <Class>[],
      enums: <Enum>[],
    );
    final StringBuffer sink = StringBuffer();
    const JavaOptions javaOptions = JavaOptions(className: 'Messages');
    final JavaGenerator generator = JavaGenerator();
<<<<<<< HEAD
    generator.generate(javaOptions, root, sink, FileType.source);
=======
    generator.generate(javaOptions, root, sink);
>>>>>>> 9664a066
    final String code = sink.toString();
    expect(
        code,
        contains(
            'public void doit(@Nullable Long fooArg, Reply<Void> callback) {'));
  });

  test('background platform channel', () {
    final Root root = Root(
      apis: <Api>[
        Api(name: 'Api', location: ApiLocation.host, methods: <Method>[
          Method(
              name: 'doit',
              returnType: const TypeDeclaration.voidDeclaration(),
              arguments: <NamedType>[
                NamedType(
                    name: 'foo',
                    type: const TypeDeclaration(
                      baseName: 'int',
                      isNullable: true,
                    )),
              ],
              taskQueueType: TaskQueueType.serialBackgroundThread)
        ])
      ],
      classes: <Class>[],
      enums: <Enum>[],
    );
    final StringBuffer sink = StringBuffer();
    const JavaOptions javaOptions = JavaOptions(className: 'Messages');
    final JavaGenerator generator = JavaGenerator();
<<<<<<< HEAD
    generator.generate(javaOptions, root, sink, FileType.source);
=======
    generator.generate(javaOptions, root, sink);
>>>>>>> 9664a066
    final String code = sink.toString();
    expect(
        code,
        contains(
            'BinaryMessenger.TaskQueue taskQueue = binaryMessenger.makeBackgroundTaskQueue();'));
    expect(
        code,
        contains(
            'new BasicMessageChannel<>(binaryMessenger, "dev.flutter.pigeon.Api.doit", getCodec(), taskQueue)'));
  });

  test('generated annotation', () {
    final Class klass = Class(
      name: 'Foobar',
      fields: <NamedType>[],
    );
    final Root root = Root(
      apis: <Api>[],
      classes: <Class>[klass],
      enums: <Enum>[],
    );
    final StringBuffer sink = StringBuffer();
    const JavaOptions javaOptions =
        JavaOptions(className: 'Messages', useGeneratedAnnotation: true);
    final JavaGenerator generator = JavaGenerator();
<<<<<<< HEAD
    generator.generate(javaOptions, root, sink, FileType.source);
=======
    generator.generate(javaOptions, root, sink);
>>>>>>> 9664a066
    final String code = sink.toString();
    expect(code, contains('@javax.annotation.Generated("dev.flutter.pigeon")'));
  });

  test('no generated annotation', () {
    final Class klass = Class(
      name: 'Foobar',
      fields: <NamedType>[],
    );
    final Root root = Root(
      apis: <Api>[],
      classes: <Class>[klass],
      enums: <Enum>[],
    );
    final StringBuffer sink = StringBuffer();
    const JavaOptions javaOptions = JavaOptions(className: 'Messages');
    final JavaGenerator generator = JavaGenerator();
<<<<<<< HEAD
    generator.generate(javaOptions, root, sink, FileType.source);
=======
    generator.generate(javaOptions, root, sink);
>>>>>>> 9664a066
    final String code = sink.toString();
    expect(code,
        isNot(contains('@javax.annotation.Generated("dev.flutter.pigeon")')));
  });

  test('transfers documentation comments', () {
    final List<String> comments = <String>[
      ' api comment',
      ' api method comment',
      ' class comment',
      ' class field comment',
      ' enum comment',
      ' enum member comment',
    ];
    int count = 0;

    final List<String> unspacedComments = <String>['////////'];
    int unspacedCount = 0;

    final Root root = Root(
      apis: <Api>[
        Api(
          name: 'api',
          location: ApiLocation.flutter,
          documentationComments: <String>[comments[count++]],
          methods: <Method>[
            Method(
              name: 'method',
              returnType: const TypeDeclaration.voidDeclaration(),
              documentationComments: <String>[comments[count++]],
              arguments: <NamedType>[
                NamedType(
                  name: 'field',
                  type: const TypeDeclaration(
                    baseName: 'int',
                    isNullable: true,
                  ),
                ),
              ],
            )
          ],
        )
      ],
      classes: <Class>[
        Class(
          name: 'class',
          documentationComments: <String>[comments[count++]],
          fields: <NamedType>[
            NamedType(
              documentationComments: <String>[comments[count++]],
              type: const TypeDeclaration(
                  baseName: 'Map',
                  isNullable: true,
                  typeArguments: <TypeDeclaration>[
                    TypeDeclaration(baseName: 'String', isNullable: true),
                    TypeDeclaration(baseName: 'int', isNullable: true),
                  ]),
              name: 'field1',
            ),
          ],
        ),
      ],
      enums: <Enum>[
        Enum(
          name: 'enum',
          documentationComments: <String>[
            comments[count++],
            unspacedComments[unspacedCount++]
          ],
          members: <EnumMember>[
            EnumMember(
              name: 'one',
              documentationComments: <String>[comments[count++]],
            ),
            EnumMember(name: 'two'),
          ],
        ),
      ],
    );
    final StringBuffer sink = StringBuffer();
    const JavaOptions javaOptions = JavaOptions(className: 'Messages');
    final JavaGenerator generator = JavaGenerator();
<<<<<<< HEAD
    generator.generate(javaOptions, root, sink, FileType.source);
=======
    generator.generate(javaOptions, root, sink);
>>>>>>> 9664a066
    final String code = sink.toString();
    for (final String comment in comments) {
      // This regex finds the comment only between the open and close comment block
      expect(
          RegExp(r'(?<=\/\*\*.*?)' + comment + r'(?=.*?\*\/)', dotAll: true)
              .hasMatch(code),
          true);
    }
    expect(code, isNot(contains('*//')));
  });

  test('doesnt create codecs if no custom datatypes', () {
    final Root root = Root(
      apis: <Api>[
        Api(
          name: 'Api',
          location: ApiLocation.flutter,
          methods: <Method>[
            Method(
              name: 'method',
              returnType: const TypeDeclaration.voidDeclaration(),
              arguments: <NamedType>[
                NamedType(
                  name: 'field',
                  type: const TypeDeclaration(
                    baseName: 'int',
                    isNullable: true,
                  ),
                ),
              ],
            )
          ],
        )
      ],
      classes: <Class>[],
      enums: <Enum>[],
    );
    final StringBuffer sink = StringBuffer();
    const JavaOptions javaOptions = JavaOptions(className: 'Messages');
    final JavaGenerator generator = JavaGenerator();
<<<<<<< HEAD
    generator.generate(javaOptions, root, sink, FileType.source);
=======
    generator.generate(javaOptions, root, sink);
>>>>>>> 9664a066
    final String code = sink.toString();
    expect(code, isNot(contains(' extends StandardMessageCodec')));
    expect(code, contains('StandardMessageCodec'));
  });

  test('creates custom codecs if custom datatypes present', () {
    final Root root = Root(apis: <Api>[
      Api(name: 'Api', location: ApiLocation.flutter, methods: <Method>[
        Method(
          name: 'doSomething',
          arguments: <NamedType>[
            NamedType(
                type: const TypeDeclaration(
                  baseName: 'Input',
                  isNullable: false,
                ),
                name: '')
          ],
          returnType:
              const TypeDeclaration(baseName: 'Output', isNullable: false),
          isAsynchronous: true,
        )
      ])
    ], classes: <Class>[
      Class(name: 'Input', fields: <NamedType>[
        NamedType(
            type: const TypeDeclaration(
              baseName: 'String',
              isNullable: true,
            ),
            name: 'input')
      ]),
      Class(name: 'Output', fields: <NamedType>[
        NamedType(
            type: const TypeDeclaration(
              baseName: 'String',
              isNullable: true,
            ),
            name: 'output')
      ])
    ], enums: <Enum>[]);
    final StringBuffer sink = StringBuffer();
    const JavaOptions javaOptions = JavaOptions(className: 'Messages');
    final JavaGenerator generator = JavaGenerator();
<<<<<<< HEAD
    generator.generate(javaOptions, root, sink, FileType.source);
=======
    generator.generate(javaOptions, root, sink);
>>>>>>> 9664a066
    final String code = sink.toString();
    expect(code, contains(' extends StandardMessageCodec'));
  });
}<|MERGE_RESOLUTION|>--- conflicted
+++ resolved
@@ -29,11 +29,7 @@
     final StringBuffer sink = StringBuffer();
     const JavaOptions javaOptions = JavaOptions(className: 'Messages');
     final JavaGenerator generator = JavaGenerator();
-<<<<<<< HEAD
-    generator.generate(javaOptions, root, sink, FileType.source);
-=======
-    generator.generate(javaOptions, root, sink);
->>>>>>> 9664a066
+    generator.generate(javaOptions, root, sink);
     final String code = sink.toString();
     expect(code, contains('public class Messages'));
     expect(code, contains('public static class Foobar'));
@@ -62,11 +58,7 @@
     final StringBuffer sink = StringBuffer();
     const JavaOptions javaOptions = JavaOptions(className: 'Messages');
     final JavaGenerator generator = JavaGenerator();
-<<<<<<< HEAD
-    generator.generate(javaOptions, root, sink, FileType.source);
-=======
-    generator.generate(javaOptions, root, sink);
->>>>>>> 9664a066
+    generator.generate(javaOptions, root, sink);
     final String code = sink.toString();
     expect(code, contains('public enum Foobar'));
     expect(code, contains('    ONE(0),'));
@@ -98,11 +90,7 @@
     const JavaOptions javaOptions =
         JavaOptions(className: 'Messages', package: 'com.google.foobar');
     final JavaGenerator generator = JavaGenerator();
-<<<<<<< HEAD
-    generator.generate(javaOptions, root, sink, FileType.source);
-=======
-    generator.generate(javaOptions, root, sink);
->>>>>>> 9664a066
+    generator.generate(javaOptions, root, sink);
     final String code = sink.toString();
     expect(code, contains('package com.google.foobar;'));
     expect(code, contains('ArrayList<Object> toList()'));
@@ -146,11 +134,7 @@
     final StringBuffer sink = StringBuffer();
     const JavaOptions javaOptions = JavaOptions(className: 'Messages');
     final JavaGenerator generator = JavaGenerator();
-<<<<<<< HEAD
-    generator.generate(javaOptions, root, sink, FileType.source);
-=======
-    generator.generate(javaOptions, root, sink);
->>>>>>> 9664a066
+    generator.generate(javaOptions, root, sink);
     final String code = sink.toString();
     expect(code, contains('public interface Api'));
     expect(code, matches('Output.*doSomething.*Input'));
@@ -222,11 +206,7 @@
     final StringBuffer sink = StringBuffer();
     const JavaOptions javaOptions = JavaOptions(className: 'Messages');
     final JavaGenerator generator = JavaGenerator();
-<<<<<<< HEAD
-    generator.generate(javaOptions, root, sink, FileType.source);
-=======
-    generator.generate(javaOptions, root, sink);
->>>>>>> 9664a066
+    generator.generate(javaOptions, root, sink);
     final String code = sink.toString();
     expect(code, contains('private @Nullable Boolean aBool;'));
     expect(code, contains('private @Nullable Long aInt;'));
@@ -276,11 +256,7 @@
     final StringBuffer sink = StringBuffer();
     const JavaOptions javaOptions = JavaOptions(className: 'Messages');
     final JavaGenerator generator = JavaGenerator();
-<<<<<<< HEAD
-    generator.generate(javaOptions, root, sink, FileType.source);
-=======
-    generator.generate(javaOptions, root, sink);
->>>>>>> 9664a066
+    generator.generate(javaOptions, root, sink);
     final String code = sink.toString();
     expect(code, contains('public static class Api'));
     expect(code, matches('doSomething.*Input.*Output'));
@@ -315,11 +291,7 @@
     final StringBuffer sink = StringBuffer();
     const JavaOptions javaOptions = JavaOptions(className: 'Messages');
     final JavaGenerator generator = JavaGenerator();
-<<<<<<< HEAD
-    generator.generate(javaOptions, root, sink, FileType.source);
-=======
-    generator.generate(javaOptions, root, sink);
->>>>>>> 9664a066
+    generator.generate(javaOptions, root, sink);
     final String code = sink.toString();
     expect(code, isNot(matches('=.*doSomething')));
     expect(code, contains('doSomething('));
@@ -354,11 +326,7 @@
     final StringBuffer sink = StringBuffer();
     const JavaOptions javaOptions = JavaOptions(className: 'Messages');
     final JavaGenerator generator = JavaGenerator();
-<<<<<<< HEAD
-    generator.generate(javaOptions, root, sink, FileType.source);
-=======
-    generator.generate(javaOptions, root, sink);
->>>>>>> 9664a066
+    generator.generate(javaOptions, root, sink);
     final String code = sink.toString();
     expect(code, contains('Reply<Void>'));
     expect(code, contains('callback.reply(null)'));
@@ -387,11 +355,7 @@
     final StringBuffer sink = StringBuffer();
     const JavaOptions javaOptions = JavaOptions(className: 'Messages');
     final JavaGenerator generator = JavaGenerator();
-<<<<<<< HEAD
-    generator.generate(javaOptions, root, sink, FileType.source);
-=======
-    generator.generate(javaOptions, root, sink);
->>>>>>> 9664a066
+    generator.generate(javaOptions, root, sink);
     final String code = sink.toString();
     expect(code, contains('Output doSomething()'));
     expect(code, contains('api.doSomething()'));
@@ -420,11 +384,7 @@
     final StringBuffer sink = StringBuffer();
     const JavaOptions javaOptions = JavaOptions(className: 'Messages');
     final JavaGenerator generator = JavaGenerator();
-<<<<<<< HEAD
-    generator.generate(javaOptions, root, sink, FileType.source);
-=======
-    generator.generate(javaOptions, root, sink);
->>>>>>> 9664a066
+    generator.generate(javaOptions, root, sink);
     final String code = sink.toString();
     expect(code, contains('doSomething(Reply<Output>'));
     expect(code, contains('channel.send(null'));
@@ -444,11 +404,7 @@
     final StringBuffer sink = StringBuffer();
     const JavaOptions javaOptions = JavaOptions(className: 'Messages');
     final JavaGenerator generator = JavaGenerator();
-<<<<<<< HEAD
-    generator.generate(javaOptions, root, sink, FileType.source);
-=======
-    generator.generate(javaOptions, root, sink);
->>>>>>> 9664a066
+    generator.generate(javaOptions, root, sink);
     final String code = sink.toString();
     expect(code, contains('public static class Foobar'));
     expect(code, contains('private @Nullable List<Object> field1;'));
@@ -468,11 +424,7 @@
     final StringBuffer sink = StringBuffer();
     const JavaOptions javaOptions = JavaOptions(className: 'Messages');
     final JavaGenerator generator = JavaGenerator();
-<<<<<<< HEAD
-    generator.generate(javaOptions, root, sink, FileType.source);
-=======
-    generator.generate(javaOptions, root, sink);
->>>>>>> 9664a066
+    generator.generate(javaOptions, root, sink);
     final String code = sink.toString();
     expect(code, contains('public static class Foobar'));
     expect(code, contains('private @Nullable Map<Object, Object> field1;'));
@@ -509,11 +461,7 @@
     final StringBuffer sink = StringBuffer();
     const JavaOptions javaOptions = JavaOptions(className: 'Messages');
     final JavaGenerator generator = JavaGenerator();
-<<<<<<< HEAD
-    generator.generate(javaOptions, root, sink, FileType.source);
-=======
-    generator.generate(javaOptions, root, sink);
->>>>>>> 9664a066
+    generator.generate(javaOptions, root, sink);
     final String code = sink.toString();
     expect(code, contains('public class Messages'));
     expect(code, contains('public static class Outer'));
@@ -565,11 +513,7 @@
     final StringBuffer sink = StringBuffer();
     const JavaOptions javaOptions = JavaOptions(className: 'Messages');
     final JavaGenerator generator = JavaGenerator();
-<<<<<<< HEAD
-    generator.generate(javaOptions, root, sink, FileType.source);
-=======
-    generator.generate(javaOptions, root, sink);
->>>>>>> 9664a066
+    generator.generate(javaOptions, root, sink);
     final String code = sink.toString();
     expect(code, contains('public interface Api'));
     expect(code, contains('public interface Result<T> {'));
@@ -621,11 +565,7 @@
     final StringBuffer sink = StringBuffer();
     const JavaOptions javaOptions = JavaOptions(className: 'Messages');
     final JavaGenerator generator = JavaGenerator();
-<<<<<<< HEAD
-    generator.generate(javaOptions, root, sink, FileType.source);
-=======
-    generator.generate(javaOptions, root, sink);
->>>>>>> 9664a066
+    generator.generate(javaOptions, root, sink);
     final String code = sink.toString();
     expect(code, contains('public static class Api'));
     expect(code, matches('doSomething.*Input.*Output'));
@@ -659,11 +599,7 @@
     final StringBuffer sink = StringBuffer();
     const JavaOptions javaOptions = JavaOptions(className: 'Messages');
     final JavaGenerator generator = JavaGenerator();
-<<<<<<< HEAD
-    generator.generate(javaOptions, root, sink, FileType.source);
-=======
-    generator.generate(javaOptions, root, sink);
->>>>>>> 9664a066
+    generator.generate(javaOptions, root, sink);
     final String code = sink.toString();
     expect(code, contains('public enum Enum1'));
     expect(code, contains('    ONE(0),'));
@@ -703,11 +639,7 @@
     final StringBuffer sink = StringBuffer();
     const JavaOptions javaOptions = JavaOptions(className: 'Messages');
     final JavaGenerator generator = JavaGenerator();
-<<<<<<< HEAD
-    generator.generate(javaOptions, root, sink, FileType.source);
-=======
-    generator.generate(javaOptions, root, sink);
->>>>>>> 9664a066
+    generator.generate(javaOptions, root, sink);
     final String code = sink.toString();
     expect(code, contains('public enum Foo'));
     expect(
@@ -728,11 +660,7 @@
       copyrightHeader: makeIterable('hello world'),
     );
     final JavaGenerator generator = JavaGenerator();
-<<<<<<< HEAD
-    generator.generate(javaOptions, root, sink, FileType.source);
-=======
-    generator.generate(javaOptions, root, sink);
->>>>>>> 9664a066
+    generator.generate(javaOptions, root, sink);
     final String code = sink.toString();
     expect(code, startsWith('// hello world'));
   });
@@ -759,11 +687,7 @@
     final StringBuffer sink = StringBuffer();
     const JavaOptions javaOptions = JavaOptions(className: 'Messages');
     final JavaGenerator generator = JavaGenerator();
-<<<<<<< HEAD
-    generator.generate(javaOptions, root, sink, FileType.source);
-=======
-    generator.generate(javaOptions, root, sink);
->>>>>>> 9664a066
+    generator.generate(javaOptions, root, sink);
     final String code = sink.toString();
     expect(code, contains('class Foobar'));
     expect(code, contains('List<Long> field1;'));
@@ -792,11 +716,7 @@
     final StringBuffer sink = StringBuffer();
     const JavaOptions javaOptions = JavaOptions(className: 'Messages');
     final JavaGenerator generator = JavaGenerator();
-<<<<<<< HEAD
-    generator.generate(javaOptions, root, sink, FileType.source);
-=======
-    generator.generate(javaOptions, root, sink);
->>>>>>> 9664a066
+    generator.generate(javaOptions, root, sink);
     final String code = sink.toString();
     expect(code, contains('class Foobar'));
     expect(code, contains('Map<String, String> field1;'));
@@ -827,11 +747,7 @@
     final StringBuffer sink = StringBuffer();
     const JavaOptions javaOptions = JavaOptions(className: 'Messages');
     final JavaGenerator generator = JavaGenerator();
-<<<<<<< HEAD
-    generator.generate(javaOptions, root, sink, FileType.source);
-=======
-    generator.generate(javaOptions, root, sink);
->>>>>>> 9664a066
+    generator.generate(javaOptions, root, sink);
     final String code = sink.toString();
     expect(code, contains('doit(@NonNull List<Long> arg'));
   });
@@ -861,11 +777,7 @@
     final StringBuffer sink = StringBuffer();
     const JavaOptions javaOptions = JavaOptions(className: 'Messages');
     final JavaGenerator generator = JavaGenerator();
-<<<<<<< HEAD
-    generator.generate(javaOptions, root, sink, FileType.source);
-=======
-    generator.generate(javaOptions, root, sink);
->>>>>>> 9664a066
+    generator.generate(javaOptions, root, sink);
     final String code = sink.toString();
     expect(code, contains('doit(@NonNull List<Long> arg'));
   });
@@ -891,11 +803,7 @@
     final StringBuffer sink = StringBuffer();
     const JavaOptions javaOptions = JavaOptions(className: 'Messages');
     final JavaGenerator generator = JavaGenerator();
-<<<<<<< HEAD
-    generator.generate(javaOptions, root, sink, FileType.source);
-=======
-    generator.generate(javaOptions, root, sink);
->>>>>>> 9664a066
+    generator.generate(javaOptions, root, sink);
     final String code = sink.toString();
     expect(code, contains('List<Long> doit('));
     expect(code, contains('List<Long> output ='));
@@ -922,11 +830,7 @@
     final StringBuffer sink = StringBuffer();
     const JavaOptions javaOptions = JavaOptions(className: 'Messages');
     final JavaGenerator generator = JavaGenerator();
-<<<<<<< HEAD
-    generator.generate(javaOptions, root, sink, FileType.source);
-=======
-    generator.generate(javaOptions, root, sink);
->>>>>>> 9664a066
+    generator.generate(javaOptions, root, sink);
     final String code = sink.toString();
     expect(code, contains('doit(Reply<List<Long>> callback)'));
     expect(code, contains('List<Long> output ='));
@@ -950,11 +854,7 @@
     final StringBuffer sink = StringBuffer();
     const JavaOptions javaOptions = JavaOptions(className: 'Messages');
     final JavaGenerator generator = JavaGenerator();
-<<<<<<< HEAD
-    generator.generate(javaOptions, root, sink, FileType.source);
-=======
-    generator.generate(javaOptions, root, sink);
->>>>>>> 9664a066
+    generator.generate(javaOptions, root, sink);
     final String code = sink.toString();
     expect(code, contains('doit(Reply<Long> callback)'));
     expect(
@@ -985,11 +885,7 @@
     final StringBuffer sink = StringBuffer();
     const JavaOptions javaOptions = JavaOptions(className: 'Messages');
     final JavaGenerator generator = JavaGenerator();
-<<<<<<< HEAD
-    generator.generate(javaOptions, root, sink, FileType.source);
-=======
-    generator.generate(javaOptions, root, sink);
->>>>>>> 9664a066
+    generator.generate(javaOptions, root, sink);
     final String code = sink.toString();
     expect(code, contains('class Messages'));
     expect(code, contains('Long add(@NonNull Long x, @NonNull Long y)'));
@@ -1021,11 +917,7 @@
     final StringBuffer sink = StringBuffer();
     const JavaOptions javaOptions = JavaOptions(className: 'Api');
     final JavaGenerator generator = JavaGenerator();
-<<<<<<< HEAD
-    generator.generate(javaOptions, root, sink, FileType.source);
-=======
-    generator.generate(javaOptions, root, sink);
->>>>>>> 9664a066
+    generator.generate(javaOptions, root, sink);
     final String code = sink.toString();
     expect(code, contains('Object xArg = args.get(0)'));
   });
@@ -1052,11 +944,7 @@
     final StringBuffer sink = StringBuffer();
     const JavaOptions javaOptions = JavaOptions(className: 'Messages');
     final JavaGenerator generator = JavaGenerator();
-<<<<<<< HEAD
-    generator.generate(javaOptions, root, sink, FileType.source);
-=======
-    generator.generate(javaOptions, root, sink);
->>>>>>> 9664a066
+    generator.generate(javaOptions, root, sink);
     final String code = sink.toString();
     expect(code, contains('class Messages'));
     expect(code, contains('BasicMessageChannel<Object> channel'));
@@ -1089,11 +977,7 @@
     final StringBuffer sink = StringBuffer();
     const JavaOptions javaOptions = JavaOptions(className: 'Messages');
     final JavaGenerator generator = JavaGenerator();
-<<<<<<< HEAD
-    generator.generate(javaOptions, root, sink, FileType.source);
-=======
-    generator.generate(javaOptions, root, sink);
->>>>>>> 9664a066
+    generator.generate(javaOptions, root, sink);
     final String code = sink.toString();
     expect(
         code,
@@ -1120,11 +1004,7 @@
     final StringBuffer sink = StringBuffer();
     const JavaOptions javaOptions = JavaOptions(className: 'Messages');
     final JavaGenerator generator = JavaGenerator();
-<<<<<<< HEAD
-    generator.generate(javaOptions, root, sink, FileType.source);
-=======
-    generator.generate(javaOptions, root, sink);
->>>>>>> 9664a066
+    generator.generate(javaOptions, root, sink);
     final String code = sink.toString();
     expect(code, contains('@Nullable Long doit();'));
   });
@@ -1149,11 +1029,7 @@
     final StringBuffer sink = StringBuffer();
     const JavaOptions javaOptions = JavaOptions(className: 'Messages');
     final JavaGenerator generator = JavaGenerator();
-<<<<<<< HEAD
-    generator.generate(javaOptions, root, sink, FileType.source);
-=======
-    generator.generate(javaOptions, root, sink);
->>>>>>> 9664a066
+    generator.generate(javaOptions, root, sink);
     final String code = sink.toString();
     // Java doesn't accept nullability annotations in type arguments.
     expect(code, contains('Result<Long>'));
@@ -1182,11 +1058,7 @@
     final StringBuffer sink = StringBuffer();
     const JavaOptions javaOptions = JavaOptions(className: 'Messages');
     final JavaGenerator generator = JavaGenerator();
-<<<<<<< HEAD
-    generator.generate(javaOptions, root, sink, FileType.source);
-=======
-    generator.generate(javaOptions, root, sink);
->>>>>>> 9664a066
+    generator.generate(javaOptions, root, sink);
     final String code = sink.toString();
     expect(code, contains('  void doit(@Nullable Long foo);'));
   });
@@ -1214,11 +1086,7 @@
     final StringBuffer sink = StringBuffer();
     const JavaOptions javaOptions = JavaOptions(className: 'Messages');
     final JavaGenerator generator = JavaGenerator();
-<<<<<<< HEAD
-    generator.generate(javaOptions, root, sink, FileType.source);
-=======
-    generator.generate(javaOptions, root, sink);
->>>>>>> 9664a066
+    generator.generate(javaOptions, root, sink);
     final String code = sink.toString();
     expect(
         code,
@@ -1250,11 +1118,7 @@
     final StringBuffer sink = StringBuffer();
     const JavaOptions javaOptions = JavaOptions(className: 'Messages');
     final JavaGenerator generator = JavaGenerator();
-<<<<<<< HEAD
-    generator.generate(javaOptions, root, sink, FileType.source);
-=======
-    generator.generate(javaOptions, root, sink);
->>>>>>> 9664a066
+    generator.generate(javaOptions, root, sink);
     final String code = sink.toString();
     expect(
         code,
@@ -1280,11 +1144,7 @@
     const JavaOptions javaOptions =
         JavaOptions(className: 'Messages', useGeneratedAnnotation: true);
     final JavaGenerator generator = JavaGenerator();
-<<<<<<< HEAD
-    generator.generate(javaOptions, root, sink, FileType.source);
-=======
-    generator.generate(javaOptions, root, sink);
->>>>>>> 9664a066
+    generator.generate(javaOptions, root, sink);
     final String code = sink.toString();
     expect(code, contains('@javax.annotation.Generated("dev.flutter.pigeon")'));
   });
@@ -1302,11 +1162,7 @@
     final StringBuffer sink = StringBuffer();
     const JavaOptions javaOptions = JavaOptions(className: 'Messages');
     final JavaGenerator generator = JavaGenerator();
-<<<<<<< HEAD
-    generator.generate(javaOptions, root, sink, FileType.source);
-=======
-    generator.generate(javaOptions, root, sink);
->>>>>>> 9664a066
+    generator.generate(javaOptions, root, sink);
     final String code = sink.toString();
     expect(code,
         isNot(contains('@javax.annotation.Generated("dev.flutter.pigeon")')));
@@ -1389,11 +1245,7 @@
     final StringBuffer sink = StringBuffer();
     const JavaOptions javaOptions = JavaOptions(className: 'Messages');
     final JavaGenerator generator = JavaGenerator();
-<<<<<<< HEAD
-    generator.generate(javaOptions, root, sink, FileType.source);
-=======
-    generator.generate(javaOptions, root, sink);
->>>>>>> 9664a066
+    generator.generate(javaOptions, root, sink);
     final String code = sink.toString();
     for (final String comment in comments) {
       // This regex finds the comment only between the open and close comment block
@@ -1434,11 +1286,7 @@
     final StringBuffer sink = StringBuffer();
     const JavaOptions javaOptions = JavaOptions(className: 'Messages');
     final JavaGenerator generator = JavaGenerator();
-<<<<<<< HEAD
-    generator.generate(javaOptions, root, sink, FileType.source);
-=======
-    generator.generate(javaOptions, root, sink);
->>>>>>> 9664a066
+    generator.generate(javaOptions, root, sink);
     final String code = sink.toString();
     expect(code, isNot(contains(' extends StandardMessageCodec')));
     expect(code, contains('StandardMessageCodec'));
@@ -1483,11 +1331,7 @@
     final StringBuffer sink = StringBuffer();
     const JavaOptions javaOptions = JavaOptions(className: 'Messages');
     final JavaGenerator generator = JavaGenerator();
-<<<<<<< HEAD
-    generator.generate(javaOptions, root, sink, FileType.source);
-=======
-    generator.generate(javaOptions, root, sink);
->>>>>>> 9664a066
+    generator.generate(javaOptions, root, sink);
     final String code = sink.toString();
     expect(code, contains(' extends StandardMessageCodec'));
   });
