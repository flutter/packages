// Copyright 2013 The Flutter Authors. All rights reserved.
// Use of this source code is governed by a BSD-style license that can be
// found in the LICENSE file.

import 'package:pigeon/ast.dart';
import 'package:pigeon/swift_generator.dart';
import 'package:test/test.dart';

void main() {
  test('gen one class', () {
    final Class klass = Class(
      name: 'Foobar',
      fields: <NamedType>[
        NamedType(
            type: const TypeDeclaration(
              baseName: 'int',
              isNullable: true,
            ),
            name: 'field1'),
      ],
    );
    final Root root = Root(
      apis: <Api>[],
      classes: <Class>[klass],
      enums: <Enum>[],
    );
    final StringBuffer sink = StringBuffer();
    const SwiftOptions swiftOptions = SwiftOptions();
    generateSwift(swiftOptions, root, sink);
    final String code = sink.toString();
    expect(code, contains('struct Foobar'));
    expect(code, contains('var field1: Int32? = nil'));
    expect(code,
        contains('static func fromMap(_ map: [String: Any?]) -> Foobar?'));
    expect(code, contains('func toMap() -> [String: Any?]'));
  });

  test('gen one enum', () {
    final Enum anEnum = Enum(
      name: 'Foobar',
      members: <String>[
        'one',
        'two',
      ],
    );
    final Root root = Root(
      apis: <Api>[],
      classes: <Class>[],
      enums: <Enum>[anEnum],
    );
    final StringBuffer sink = StringBuffer();
    const SwiftOptions swiftOptions = SwiftOptions();
    generateSwift(swiftOptions, root, sink);
    final String code = sink.toString();
    expect(code, contains('enum Foobar: Int'));
    expect(code, contains('  case one = 0'));
    expect(code, contains('  case two = 1'));
  });

  test('primitive enum host', () {
    final Root root = Root(apis: <Api>[
      Api(name: 'Bar', location: ApiLocation.host, methods: <Method>[
        Method(
            name: 'bar',
            returnType: const TypeDeclaration.voidDeclaration(),
            arguments: <NamedType>[
              NamedType(
                  name: 'foo',
                  type:
                      const TypeDeclaration(baseName: 'Foo', isNullable: false))
            ])
      ])
    ], classes: <Class>[], enums: <Enum>[
      Enum(name: 'Foo', members: <String>['one', 'two'])
    ]);
    final StringBuffer sink = StringBuffer();
    const SwiftOptions swiftOptions = SwiftOptions();
    generateSwift(swiftOptions, root, sink);
    final String code = sink.toString();
    expect(code, contains('enum Foo: Int'));
    expect(code, contains('let fooArg = Foo(rawValue: args[0] as! Int)!'));
  });

  test('gen one host api', () {
    final Root root = Root(apis: <Api>[
      Api(name: 'Api', location: ApiLocation.host, methods: <Method>[
        Method(
          name: 'doSomething',
          arguments: <NamedType>[
            NamedType(
                type: const TypeDeclaration(
                  baseName: 'Input',
                  isNullable: false,
                ),
                name: '')
          ],
          returnType:
              const TypeDeclaration(baseName: 'Output', isNullable: false),
        )
      ])
    ], classes: <Class>[
      Class(name: 'Input', fields: <NamedType>[
        NamedType(
            type: const TypeDeclaration(
              baseName: 'String',
              isNullable: true,
            ),
            name: 'input')
      ]),
      Class(name: 'Output', fields: <NamedType>[
        NamedType(
            type: const TypeDeclaration(
              baseName: 'String',
              isNullable: true,
            ),
            name: 'output')
      ])
    ], enums: <Enum>[]);
    final StringBuffer sink = StringBuffer();
    const SwiftOptions swiftOptions = SwiftOptions();
    generateSwift(swiftOptions, root, sink);
    final String code = sink.toString();
    expect(code, contains('protocol Api'));
    expect(code, matches('func doSomething.*Input.*Output'));
    expect(code, contains('doSomethingChannel.setMessageHandler'));
  });

  test('all the simple datatypes header', () {
    final Root root = Root(apis: <Api>[], classes: <Class>[
      Class(name: 'Foobar', fields: <NamedType>[
        NamedType(
            type: const TypeDeclaration(
              baseName: 'bool',
              isNullable: true,
            ),
            name: 'aBool'),
        NamedType(
            type: const TypeDeclaration(
              baseName: 'int',
              isNullable: true,
            ),
            name: 'aInt'),
        NamedType(
            type: const TypeDeclaration(
              baseName: 'double',
              isNullable: true,
            ),
            name: 'aDouble'),
        NamedType(
            type: const TypeDeclaration(
              baseName: 'String',
              isNullable: true,
            ),
            name: 'aString'),
        NamedType(
            type: const TypeDeclaration(
              baseName: 'Uint8List',
              isNullable: true,
            ),
            name: 'aUint8List'),
        NamedType(
            type: const TypeDeclaration(
              baseName: 'Int32List',
              isNullable: true,
            ),
            name: 'aInt32List'),
        NamedType(
            type: const TypeDeclaration(
              baseName: 'Int64List',
              isNullable: true,
            ),
            name: 'aInt64List'),
        NamedType(
            type: const TypeDeclaration(
              baseName: 'Float64List',
              isNullable: true,
            ),
            name: 'aFloat64List'),
      ]),
    ], enums: <Enum>[]);

    final StringBuffer sink = StringBuffer();
    const SwiftOptions swiftOptions = SwiftOptions();
    generateSwift(swiftOptions, root, sink);
    final String code = sink.toString();
    expect(code, contains('var aBool: Bool? = nil'));
    expect(code, contains('var aInt: Int32? = nil'));
    expect(code, contains('var aDouble: Double? = nil'));
    expect(code, contains('var aString: String? = nil'));
    expect(code, contains('var aUint8List: [UInt8]? = nil'));
    expect(code, contains('var aInt32List: [Int32]? = nil'));
    expect(code, contains('var aInt64List: [Int64]? = nil'));
    expect(code, contains('var aFloat64List: [Float64]? = nil'));
  });

  test('gen one flutter api', () {
    final Root root = Root(apis: <Api>[
      Api(name: 'Api', location: ApiLocation.flutter, methods: <Method>[
        Method(
          name: 'doSomething',
          arguments: <NamedType>[
            NamedType(
                type: const TypeDeclaration(
                  baseName: 'Input',
                  isNullable: false,
                ),
                name: '')
          ],
          returnType:
              const TypeDeclaration(baseName: 'Output', isNullable: false),
        )
      ])
    ], classes: <Class>[
      Class(name: 'Input', fields: <NamedType>[
        NamedType(
            type: const TypeDeclaration(
              baseName: 'String',
              isNullable: true,
            ),
            name: 'input')
      ]),
      Class(name: 'Output', fields: <NamedType>[
        NamedType(
            type: const TypeDeclaration(
              baseName: 'String',
              isNullable: true,
            ),
            name: 'output')
      ])
    ], enums: <Enum>[]);
    final StringBuffer sink = StringBuffer();
    const SwiftOptions swiftOptions = SwiftOptions();
    generateSwift(swiftOptions, root, sink);
    final String code = sink.toString();
    expect(code, contains('class Api'));
    expect(code, contains('init(binaryMessenger: FlutterBinaryMessenger)'));
    expect(code, matches('func doSomething.*Input.*Output'));
  });

  test('gen host void api', () {
    final Root root = Root(apis: <Api>[
      Api(name: 'Api', location: ApiLocation.host, methods: <Method>[
        Method(
          name: 'doSomething',
          arguments: <NamedType>[
            NamedType(
                type: const TypeDeclaration(
                  baseName: 'Input',
                  isNullable: false,
                ),
                name: '')
          ],
          returnType: const TypeDeclaration.voidDeclaration(),
        )
      ])
    ], classes: <Class>[
      Class(name: 'Input', fields: <NamedType>[
        NamedType(
            type: const TypeDeclaration(
              baseName: 'String',
              isNullable: true,
            ),
            name: 'input')
      ]),
    ], enums: <Enum>[]);
    final StringBuffer sink = StringBuffer();
    const SwiftOptions swiftOptions = SwiftOptions();
    generateSwift(swiftOptions, root, sink);
    final String code = sink.toString();
    expect(code, isNot(matches('.*doSomething(.*) ->')));
    expect(code, matches('doSomething(.*)'));
  });

  test('gen flutter void return api', () {
    final Root root = Root(apis: <Api>[
      Api(name: 'Api', location: ApiLocation.flutter, methods: <Method>[
        Method(
          name: 'doSomething',
          arguments: <NamedType>[
            NamedType(
                type: const TypeDeclaration(
                  baseName: 'Input',
                  isNullable: false,
                ),
                name: '')
          ],
          returnType: const TypeDeclaration.voidDeclaration(),
        )
      ])
    ], classes: <Class>[
      Class(name: 'Input', fields: <NamedType>[
        NamedType(
            type: const TypeDeclaration(
              baseName: 'String',
              isNullable: true,
            ),
            name: 'input')
      ]),
    ], enums: <Enum>[]);
    final StringBuffer sink = StringBuffer();
    const SwiftOptions swiftOptions = SwiftOptions();
    generateSwift(swiftOptions, root, sink);
    final String code = sink.toString();
    expect(code, contains('completion: @escaping () -> Void'));
    expect(code, contains('completion()'));
  });

  test('gen host void argument api', () {
    final Root root = Root(apis: <Api>[
      Api(name: 'Api', location: ApiLocation.host, methods: <Method>[
        Method(
          name: 'doSomething',
          arguments: <NamedType>[],
          returnType:
              const TypeDeclaration(baseName: 'Output', isNullable: false),
        )
      ])
    ], classes: <Class>[
      Class(name: 'Output', fields: <NamedType>[
        NamedType(
            type: const TypeDeclaration(
              baseName: 'String',
              isNullable: true,
            ),
            name: 'output')
      ]),
    ], enums: <Enum>[]);
    final StringBuffer sink = StringBuffer();
    const SwiftOptions swiftOptions = SwiftOptions();
    generateSwift(swiftOptions, root, sink);
    final String code = sink.toString();
    expect(code, contains('func doSomething() -> Output'));
    expect(code, contains('let result = api.doSomething()'));
    expect(code, contains('reply(wrapResult(result))'));
  });

  test('gen flutter void argument api', () {
    final Root root = Root(apis: <Api>[
      Api(name: 'Api', location: ApiLocation.flutter, methods: <Method>[
        Method(
          name: 'doSomething',
          arguments: <NamedType>[],
          returnType:
              const TypeDeclaration(baseName: 'Output', isNullable: false),
        )
      ])
    ], classes: <Class>[
      Class(name: 'Output', fields: <NamedType>[
        NamedType(
            type: const TypeDeclaration(
              baseName: 'String',
              isNullable: true,
            ),
            name: 'output')
      ]),
    ], enums: <Enum>[]);
    final StringBuffer sink = StringBuffer();
    const SwiftOptions swiftOptions = SwiftOptions();
    generateSwift(swiftOptions, root, sink);
    final String code = sink.toString();
    expect(code,
        contains('func doSomething(completion: @escaping (Output) -> Void)'));
    expect(code, contains('channel.sendMessage(nil'));
  });

  test('gen list', () {
    final Root root = Root(apis: <Api>[], classes: <Class>[
      Class(name: 'Foobar', fields: <NamedType>[
        NamedType(
            type: const TypeDeclaration(
              baseName: 'List',
              isNullable: true,
            ),
            name: 'field1')
      ]),
    ], enums: <Enum>[]);
    final StringBuffer sink = StringBuffer();
    const SwiftOptions swiftOptions = SwiftOptions();
    generateSwift(swiftOptions, root, sink);
    final String code = sink.toString();
    expect(code, contains('struct Foobar'));
    expect(code, contains('var field1: [Any?]? = nil'));
  });

  test('gen map', () {
    final Root root = Root(apis: <Api>[], classes: <Class>[
      Class(name: 'Foobar', fields: <NamedType>[
        NamedType(
            type: const TypeDeclaration(
              baseName: 'Map',
              isNullable: true,
            ),
            name: 'field1')
      ]),
    ], enums: <Enum>[]);
    final StringBuffer sink = StringBuffer();
    const SwiftOptions swiftOptions = SwiftOptions();
    generateSwift(swiftOptions, root, sink);
    final String code = sink.toString();
    expect(code, contains('struct Foobar'));
    expect(code, contains('var field1: [AnyHashable: Any?]? = nil'));
  });

  test('gen nested', () {
    final Class klass = Class(
      name: 'Outer',
      fields: <NamedType>[
        NamedType(
            type: const TypeDeclaration(
              baseName: 'Nested',
              isNullable: true,
            ),
            name: 'nested')
      ],
    );
    final Class nestedClass = Class(
      name: 'Nested',
      fields: <NamedType>[
        NamedType(
            type: const TypeDeclaration(
              baseName: 'int',
              isNullable: true,
            ),
            name: 'data')
      ],
    );
    final Root root = Root(
      apis: <Api>[],
      classes: <Class>[klass, nestedClass],
      enums: <Enum>[],
    );
    final StringBuffer sink = StringBuffer();
    const SwiftOptions swiftOptions = SwiftOptions();
    generateSwift(swiftOptions, root, sink);
    final String code = sink.toString();
    expect(code, contains('struct Outer'));
    expect(code, contains('struct Nested'));
    expect(code, contains('var nested: Nested? = nil'));
    expect(
        code, contains('static func fromMap(_ map: [String: Any?]) -> Outer?'));
    expect(code, contains('nested = Nested.fromMap(nestedMap)'));
    expect(code, contains('func toMap() -> [String: Any?]'));
  });

  test('gen one async Host Api', () {
    final Root root = Root(apis: <Api>[
      Api(name: 'Api', location: ApiLocation.host, methods: <Method>[
        Method(
          name: 'doSomething',
          arguments: <NamedType>[
            NamedType(
                type: const TypeDeclaration(
                  baseName: 'Input',
                  isNullable: false,
                ),
                name: 'arg')
          ],
          returnType:
              const TypeDeclaration(baseName: 'Output', isNullable: false),
          isAsynchronous: true,
        )
      ])
    ], classes: <Class>[
      Class(name: 'Input', fields: <NamedType>[
        NamedType(
            type: const TypeDeclaration(
              baseName: 'String',
              isNullable: true,
            ),
            name: 'input')
      ]),
      Class(name: 'Output', fields: <NamedType>[
        NamedType(
            type: const TypeDeclaration(
              baseName: 'String',
              isNullable: true,
            ),
            name: 'output')
      ])
    ], enums: <Enum>[]);
    final StringBuffer sink = StringBuffer();
    const SwiftOptions swiftOptions = SwiftOptions();
    generateSwift(swiftOptions, root, sink);
    final String code = sink.toString();
    expect(code, contains('protocol Api'));
    expect(code, contains('api.doSomething(arg: argArg) { result in'));
    expect(code, contains('reply(wrapResult(result))'));
  });

  test('gen one async Flutter Api', () {
    final Root root = Root(apis: <Api>[
      Api(name: 'Api', location: ApiLocation.flutter, methods: <Method>[
        Method(
          name: 'doSomething',
          arguments: <NamedType>[
            NamedType(
                type: const TypeDeclaration(
                  baseName: 'Input',
                  isNullable: false,
                ),
                name: '')
          ],
          returnType:
              const TypeDeclaration(baseName: 'Output', isNullable: false),
          isAsynchronous: true,
        )
      ])
    ], classes: <Class>[
      Class(name: 'Input', fields: <NamedType>[
        NamedType(
            type: const TypeDeclaration(
              baseName: 'String',
              isNullable: true,
            ),
            name: 'input')
      ]),
      Class(name: 'Output', fields: <NamedType>[
        NamedType(
            type: const TypeDeclaration(
              baseName: 'String',
              isNullable: true,
            ),
            name: 'output')
      ])
    ], enums: <Enum>[]);
    final StringBuffer sink = StringBuffer();
    const SwiftOptions swiftOptions = SwiftOptions();
    generateSwift(swiftOptions, root, sink);
    final String code = sink.toString();
    expect(code, contains('class Api'));
    expect(code, matches('func doSomething.*Input.*completion.*Output.*Void'));
  });

  test('gen one enum class', () {
    final Enum anEnum = Enum(
      name: 'Enum1',
      members: <String>[
        'one',
        'two',
      ],
    );
    final Class klass = Class(
      name: 'EnumClass',
      fields: <NamedType>[
        NamedType(
            type: const TypeDeclaration(
              baseName: 'Enum1',
              isNullable: true,
            ),
            name: 'enum1'),
      ],
    );
    final Root root = Root(
      apis: <Api>[],
      classes: <Class>[klass],
      enums: <Enum>[anEnum],
    );
    final StringBuffer sink = StringBuffer();
    const SwiftOptions swiftOptions = SwiftOptions();
    generateSwift(swiftOptions, root, sink);
    final String code = sink.toString();
    expect(code, contains('enum Enum1: Int'));
    expect(code, contains('case one = 0'));
    expect(code, contains('case two = 1'));
  });

  Iterable<String> makeIterable(String string) sync* {
    yield string;
  }

  test('header', () {
    final Root root = Root(apis: <Api>[], classes: <Class>[], enums: <Enum>[]);
    final StringBuffer sink = StringBuffer();
    final SwiftOptions swiftOptions = SwiftOptions(
      copyrightHeader: makeIterable('hello world'),
    );
    generateSwift(swiftOptions, root, sink);
    final String code = sink.toString();
    expect(code, startsWith('// hello world'));
  });

  test('generics - list', () {
    final Class klass = Class(
      name: 'Foobar',
      fields: <NamedType>[
        NamedType(
            type: const TypeDeclaration(
                baseName: 'List',
                isNullable: true,
                typeArguments: <TypeDeclaration>[
                  TypeDeclaration(baseName: 'int', isNullable: true)
                ]),
            name: 'field1'),
      ],
    );
    final Root root = Root(
      apis: <Api>[],
      classes: <Class>[klass],
      enums: <Enum>[],
    );
    final StringBuffer sink = StringBuffer();
    const SwiftOptions swiftOptions = SwiftOptions();
    generateSwift(swiftOptions, root, sink);
    final String code = sink.toString();
    expect(code, contains('struct Foobar'));
    expect(code, contains('var field1: [Int32?]'));
  });

  test('generics - maps', () {
    final Class klass = Class(
      name: 'Foobar',
      fields: <NamedType>[
        NamedType(
            type: const TypeDeclaration(
                baseName: 'Map',
                isNullable: true,
                typeArguments: <TypeDeclaration>[
                  TypeDeclaration(baseName: 'String', isNullable: true),
                  TypeDeclaration(baseName: 'String', isNullable: true),
                ]),
            name: 'field1'),
      ],
    );
    final Root root = Root(
      apis: <Api>[],
      classes: <Class>[klass],
      enums: <Enum>[],
    );
    final StringBuffer sink = StringBuffer();
    const SwiftOptions swiftOptions = SwiftOptions();
    generateSwift(swiftOptions, root, sink);
    final String code = sink.toString();
    expect(code, contains('struct Foobar'));
    expect(code, contains('var field1: [String?: String?]'));
  });

  test('host generics argument', () {
    final Root root = Root(
      apis: <Api>[
        Api(name: 'Api', location: ApiLocation.host, methods: <Method>[
          Method(
              name: 'doit',
              returnType: const TypeDeclaration.voidDeclaration(),
              arguments: <NamedType>[
                NamedType(
                    type: const TypeDeclaration(
                        baseName: 'List',
                        isNullable: false,
                        typeArguments: <TypeDeclaration>[
                          TypeDeclaration(baseName: 'int', isNullable: true)
                        ]),
                    name: 'arg')
              ])
        ])
      ],
      classes: <Class>[],
      enums: <Enum>[],
    );
    final StringBuffer sink = StringBuffer();
    const SwiftOptions swiftOptions = SwiftOptions();
    generateSwift(swiftOptions, root, sink);
    final String code = sink.toString();
    expect(code, contains('func doit(arg: [Int32?]'));
  });

  test('flutter generics argument', () {
    final Root root = Root(
      apis: <Api>[
        Api(name: 'Api', location: ApiLocation.flutter, methods: <Method>[
          Method(
              name: 'doit',
              returnType: const TypeDeclaration.voidDeclaration(),
              arguments: <NamedType>[
                NamedType(
                    type: const TypeDeclaration(
                        baseName: 'List',
                        isNullable: false,
                        typeArguments: <TypeDeclaration>[
                          TypeDeclaration(baseName: 'int', isNullable: true)
                        ]),
                    name: 'arg')
              ])
        ])
      ],
      classes: <Class>[],
      enums: <Enum>[],
    );
    final StringBuffer sink = StringBuffer();
    const SwiftOptions swiftOptions = SwiftOptions();
    generateSwift(swiftOptions, root, sink);
    final String code = sink.toString();
    expect(code, contains('func doit(arg argArg: [Int32?]'));
  });

  test('host generics return', () {
    final Root root = Root(
      apis: <Api>[
        Api(name: 'Api', location: ApiLocation.host, methods: <Method>[
          Method(
              name: 'doit',
              returnType: const TypeDeclaration(
                  baseName: 'List',
                  isNullable: false,
                  typeArguments: <TypeDeclaration>[
                    TypeDeclaration(baseName: 'int', isNullable: true)
                  ]),
              arguments: <NamedType>[])
        ])
      ],
      classes: <Class>[],
      enums: <Enum>[],
    );
    final StringBuffer sink = StringBuffer();
    const SwiftOptions swiftOptions = SwiftOptions();
    generateSwift(swiftOptions, root, sink);
    final String code = sink.toString();
    expect(code, contains('func doit() -> [Int32?]'));
    expect(code, contains('let result = api.doit()'));
    expect(code, contains('reply(wrapResult(result))'));
  });

  test('flutter generics return', () {
    final Root root = Root(
      apis: <Api>[
        Api(name: 'Api', location: ApiLocation.flutter, methods: <Method>[
          Method(
              name: 'doit',
              returnType: const TypeDeclaration(
                  baseName: 'List',
                  isNullable: false,
                  typeArguments: <TypeDeclaration>[
                    TypeDeclaration(baseName: 'int', isNullable: true)
                  ]),
              arguments: <NamedType>[])
        ])
      ],
      classes: <Class>[],
      enums: <Enum>[],
    );
    final StringBuffer sink = StringBuffer();
    const SwiftOptions swiftOptions = SwiftOptions();
    generateSwift(swiftOptions, root, sink);
    final String code = sink.toString();
    expect(
        code, contains('func doit(completion: @escaping ([Int32?]) -> Void'));
    expect(code, contains('let result = response as! [Int32?]'));
    expect(code, contains('completion(result)'));
  });

  test('host multiple args', () {
    final Root root = Root(apis: <Api>[
      Api(name: 'Api', location: ApiLocation.host, methods: <Method>[
        Method(
          name: 'add',
          arguments: <NamedType>[
            NamedType(
                name: 'x',
                type:
                    const TypeDeclaration(isNullable: false, baseName: 'int')),
            NamedType(
                name: 'y',
                type:
                    const TypeDeclaration(isNullable: false, baseName: 'int')),
          ],
          returnType: const TypeDeclaration(baseName: 'int', isNullable: false),
        )
      ])
    ], classes: <Class>[], enums: <Enum>[]);
    final StringBuffer sink = StringBuffer();
    const SwiftOptions swiftOptions = SwiftOptions();
    generateSwift(swiftOptions, root, sink);
    final String code = sink.toString();
    expect(code, contains('func add(x: Int32, y: Int32) -> Int32'));
    expect(code, contains('let args = message as! [Any?]'));
    expect(code, contains('let xArg = args[0] as! Int32'));
    expect(code, contains('let yArg = args[1] as! Int32'));
    expect(code, contains('let result = api.add(x: xArg, y: yArg)'));
    expect(code, contains('reply(wrapResult(result))'));
  });

  test('flutter multiple args', () {
    final Root root = Root(apis: <Api>[
      Api(name: 'Api', location: ApiLocation.flutter, methods: <Method>[
        Method(
          name: 'add',
          arguments: <NamedType>[
            NamedType(
                name: 'x',
                type:
                    const TypeDeclaration(baseName: 'int', isNullable: false)),
            NamedType(
                name: 'y',
                type:
                    const TypeDeclaration(baseName: 'int', isNullable: false)),
          ],
          returnType: const TypeDeclaration(baseName: 'int', isNullable: false),
        )
      ])
    ], classes: <Class>[], enums: <Enum>[]);
    final StringBuffer sink = StringBuffer();
    const SwiftOptions swiftOptions = SwiftOptions();
    generateSwift(swiftOptions, root, sink);
    final String code = sink.toString();
    expect(code, contains('let channel = FlutterBasicMessageChannel'));
    expect(code, contains('let result = response as! Int32'));
    expect(code, contains('completion(result)'));
    expect(
        code,
        contains(
            'func add(x xArg: Int32, y yArg: Int32, completion: @escaping (Int32) -> Void)'));
    expect(code, contains('channel.sendMessage([xArg, yArg]) { response in'));
  });

  test('return nullable host', () {
    final Root root = Root(
      apis: <Api>[
        Api(name: 'Api', location: ApiLocation.host, methods: <Method>[
          Method(
              name: 'doit',
              returnType: const TypeDeclaration(
                baseName: 'int',
                isNullable: true,
              ),
              arguments: <NamedType>[])
        ])
      ],
      classes: <Class>[],
      enums: <Enum>[],
    );
    final StringBuffer sink = StringBuffer();
    const SwiftOptions swiftOptions = SwiftOptions();
    generateSwift(swiftOptions, root, sink);
    final String code = sink.toString();
    expect(code, contains('func doit() -> Int32?'));
  });

  test('return nullable host async', () {
    final Root root = Root(
      apis: <Api>[
        Api(name: 'Api', location: ApiLocation.host, methods: <Method>[
          Method(
              name: 'doit',
              returnType: const TypeDeclaration(
                baseName: 'int',
                isNullable: true,
              ),
              isAsynchronous: true,
              arguments: <NamedType>[])
        ])
      ],
      classes: <Class>[],
      enums: <Enum>[],
    );
    final StringBuffer sink = StringBuffer();
    const SwiftOptions swiftOptions = SwiftOptions();
    generateSwift(swiftOptions, root, sink);
    final String code = sink.toString();
    expect(code, contains('func doit(completion: @escaping (Int32?) -> Void'));
  });

  test('nullable argument host', () {
    final Root root = Root(
      apis: <Api>[
        Api(name: 'Api', location: ApiLocation.host, methods: <Method>[
          Method(
              name: 'doit',
              returnType: const TypeDeclaration.voidDeclaration(),
              arguments: <NamedType>[
                NamedType(
                    name: 'foo',
                    type: const TypeDeclaration(
                      baseName: 'int',
                      isNullable: true,
                    )),
              ])
        ])
      ],
      classes: <Class>[],
      enums: <Enum>[],
    );
    final StringBuffer sink = StringBuffer();
    const SwiftOptions swiftOptions = SwiftOptions();
    generateSwift(swiftOptions, root, sink);
    final String code = sink.toString();
    expect(code, contains('let fooArg = args[0] as? Int32'));
  });

  test('nullable argument flutter', () {
    final Root root = Root(
      apis: <Api>[
        Api(name: 'Api', location: ApiLocation.flutter, methods: <Method>[
          Method(
              name: 'doit',
              returnType: const TypeDeclaration.voidDeclaration(),
              arguments: <NamedType>[
                NamedType(
                    name: 'foo',
                    type: const TypeDeclaration(
                      baseName: 'int',
                      isNullable: true,
                    )),
              ])
        ])
      ],
      classes: <Class>[],
      enums: <Enum>[],
    );
    final StringBuffer sink = StringBuffer();
    const SwiftOptions swiftOptions = SwiftOptions();
    generateSwift(swiftOptions, root, sink);
    final String code = sink.toString();
    expect(
        code,
        contains(
            'func doit(foo fooArg: Int32?, completion: @escaping () -> Void'));
  });

  test('nonnull fields', () {
    final Root root = Root(apis: <Api>[
      Api(name: 'Api', location: ApiLocation.host, methods: <Method>[
        Method(
          name: 'doSomething',
          arguments: <NamedType>[
            NamedType(
                type: const TypeDeclaration(
                  baseName: 'Input',
                  isNullable: false,
                ),
                name: '')
          ],
          returnType: const TypeDeclaration.voidDeclaration(),
        )
      ])
    ], classes: <Class>[
      Class(name: 'Input', fields: <NamedType>[
        NamedType(
            type: const TypeDeclaration(
              baseName: 'String',
              isNullable: false,
            ),
            name: 'input')
      ]),
    ], enums: <Enum>[]);
    final StringBuffer sink = StringBuffer();
    const SwiftOptions swiftOptions = SwiftOptions();
    generateSwift(swiftOptions, root, sink);
    final String code = sink.toString();
    expect(code, contains('var input: String\n'));
  });

<<<<<<< HEAD
  test('swift function signature', () {
    final Root root = Root(
      apis: <Api>[
        Api(name: 'Api', location: ApiLocation.host, methods: <Method>[
          Method(
            name: 'set',
            arguments: <NamedType>[
              NamedType(
                type: const TypeDeclaration(
                  baseName: 'int',
                  isNullable: false,
                ),
                name: 'value',
                offset: null,
              ),
              NamedType(
                type: const TypeDeclaration(
                  baseName: 'String',
                  isNullable: false,
                ),
                name: 'key',
                offset: null,
              ),
            ],
            swiftFunction: 'setValue(_:for:)',
            returnType: const TypeDeclaration.voidDeclaration(),
            isAsynchronous: false,
          )
        ])
      ],
      classes: <Class>[],
      enums: <Enum>[],
    );
    final StringBuffer sink = StringBuffer();
    const SwiftOptions swiftOptions = SwiftOptions();
    generateSwift(swiftOptions, root, sink);
    final String code = sink.toString();
    expect(code, contains('func setValue(_ value: Int32, for key: String)'));
  });

  test('swift function signature with same name argument', () {
    final Root root = Root(
      apis: <Api>[
        Api(name: 'Api', location: ApiLocation.host, methods: <Method>[
          Method(
            name: 'set',
            arguments: <NamedType>[
              NamedType(
                type: const TypeDeclaration(
                  baseName: 'String',
                  isNullable: false,
                ),
                name: 'key',
                offset: null,
              ),
            ],
            swiftFunction: 'removeValue(key:)',
            returnType: const TypeDeclaration.voidDeclaration(),
            isAsynchronous: false,
          )
        ])
      ],
      classes: <Class>[],
      enums: <Enum>[],
    );
    final StringBuffer sink = StringBuffer();
    const SwiftOptions swiftOptions = SwiftOptions();
    generateSwift(swiftOptions, root, sink);
    final String code = sink.toString();
    expect(code, contains('func removeValue(key: String)'));
  });

  test('swift function signature with no arguments', () {
    final Root root = Root(
      apis: <Api>[
        Api(name: 'Api', location: ApiLocation.host, methods: <Method>[
          Method(
            name: 'clear',
            arguments: <NamedType>[],
            swiftFunction: 'removeAll()',
            returnType: const TypeDeclaration.voidDeclaration(),
            isAsynchronous: false,
          )
        ])
      ],
      classes: <Class>[],
      enums: <Enum>[],
=======
  test('transfers documentation comments', () {
    final List<String> comments = <String>[
      ' api comment',
      ' api method comment',
      ' class comment',
      ' class field comment',
      ' enum comment',
    ];
    int count = 0;

    final Root root = Root(
      apis: <Api>[
        Api(
          name: 'api',
          location: ApiLocation.flutter,
          documentationComments: <String>[comments[count++]],
          methods: <Method>[
            Method(
              name: 'method',
              returnType: const TypeDeclaration.voidDeclaration(),
              documentationComments: <String>[comments[count++]],
              arguments: <NamedType>[
                NamedType(
                  name: 'field',
                  type: const TypeDeclaration(
                    baseName: 'int',
                    isNullable: true,
                  ),
                ),
              ],
            )
          ],
        )
      ],
      classes: <Class>[
        Class(
          name: 'class',
          documentationComments: <String>[comments[count++]],
          fields: <NamedType>[
            NamedType(
              documentationComments: <String>[comments[count++]],
              type: const TypeDeclaration(
                  baseName: 'Map',
                  isNullable: true,
                  typeArguments: <TypeDeclaration>[
                    TypeDeclaration(baseName: 'String', isNullable: true),
                    TypeDeclaration(baseName: 'int', isNullable: true),
                  ]),
              name: 'field1',
            ),
          ],
        ),
      ],
      enums: <Enum>[
        Enum(
          name: 'enum',
          documentationComments: <String>[comments[count++]],
          members: <String>[
            'one',
            'two',
          ],
        ),
      ],
>>>>>>> 52fdcbcb
    );
    final StringBuffer sink = StringBuffer();
    const SwiftOptions swiftOptions = SwiftOptions();
    generateSwift(swiftOptions, root, sink);
    final String code = sink.toString();
<<<<<<< HEAD
    expect(code, contains('func removeAll()'));
=======
    for (final String comment in comments) {
      expect(code, contains('///$comment'));
    }
>>>>>>> 52fdcbcb
  });
}<|MERGE_RESOLUTION|>--- conflicted
+++ resolved
@@ -948,7 +948,79 @@
     expect(code, contains('var input: String\n'));
   });
 
-<<<<<<< HEAD
+  test('transfers documentation comments', () {
+    final List<String> comments = <String>[
+      ' api comment',
+      ' api method comment',
+      ' class comment',
+      ' class field comment',
+      ' enum comment',
+    ];
+    int count = 0;
+
+    final Root root = Root(
+      apis: <Api>[
+        Api(
+          name: 'api',
+          location: ApiLocation.flutter,
+          documentationComments: <String>[comments[count++]],
+          methods: <Method>[
+            Method(
+              name: 'method',
+              returnType: const TypeDeclaration.voidDeclaration(),
+              documentationComments: <String>[comments[count++]],
+              arguments: <NamedType>[
+                NamedType(
+                  name: 'field',
+                  type: const TypeDeclaration(
+                    baseName: 'int',
+                    isNullable: true,
+                  ),
+                ),
+              ],
+            )
+          ],
+        )
+      ],
+      classes: <Class>[
+        Class(
+          name: 'class',
+          documentationComments: <String>[comments[count++]],
+          fields: <NamedType>[
+            NamedType(
+              documentationComments: <String>[comments[count++]],
+              type: const TypeDeclaration(
+                  baseName: 'Map',
+                  isNullable: true,
+                  typeArguments: <TypeDeclaration>[
+                    TypeDeclaration(baseName: 'String', isNullable: true),
+                    TypeDeclaration(baseName: 'int', isNullable: true),
+                  ]),
+              name: 'field1',
+            ),
+          ],
+        ),
+      ],
+      enums: <Enum>[
+        Enum(
+          name: 'enum',
+          documentationComments: <String>[comments[count++]],
+          members: <String>[
+            'one',
+            'two',
+          ],
+        ),
+      ],
+    );
+    final StringBuffer sink = StringBuffer();
+    const SwiftOptions swiftOptions = SwiftOptions();
+    generateSwift(swiftOptions, root, sink);
+    final String code = sink.toString();
+    for (final String comment in comments) {
+      expect(code, contains('///$comment'));
+    }
+  });
+
   test('swift function signature', () {
     final Root root = Root(
       apis: <Api>[
@@ -1036,82 +1108,11 @@
       ],
       classes: <Class>[],
       enums: <Enum>[],
-=======
-  test('transfers documentation comments', () {
-    final List<String> comments = <String>[
-      ' api comment',
-      ' api method comment',
-      ' class comment',
-      ' class field comment',
-      ' enum comment',
-    ];
-    int count = 0;
-
-    final Root root = Root(
-      apis: <Api>[
-        Api(
-          name: 'api',
-          location: ApiLocation.flutter,
-          documentationComments: <String>[comments[count++]],
-          methods: <Method>[
-            Method(
-              name: 'method',
-              returnType: const TypeDeclaration.voidDeclaration(),
-              documentationComments: <String>[comments[count++]],
-              arguments: <NamedType>[
-                NamedType(
-                  name: 'field',
-                  type: const TypeDeclaration(
-                    baseName: 'int',
-                    isNullable: true,
-                  ),
-                ),
-              ],
-            )
-          ],
-        )
-      ],
-      classes: <Class>[
-        Class(
-          name: 'class',
-          documentationComments: <String>[comments[count++]],
-          fields: <NamedType>[
-            NamedType(
-              documentationComments: <String>[comments[count++]],
-              type: const TypeDeclaration(
-                  baseName: 'Map',
-                  isNullable: true,
-                  typeArguments: <TypeDeclaration>[
-                    TypeDeclaration(baseName: 'String', isNullable: true),
-                    TypeDeclaration(baseName: 'int', isNullable: true),
-                  ]),
-              name: 'field1',
-            ),
-          ],
-        ),
-      ],
-      enums: <Enum>[
-        Enum(
-          name: 'enum',
-          documentationComments: <String>[comments[count++]],
-          members: <String>[
-            'one',
-            'two',
-          ],
-        ),
-      ],
->>>>>>> 52fdcbcb
-    );
-    final StringBuffer sink = StringBuffer();
-    const SwiftOptions swiftOptions = SwiftOptions();
-    generateSwift(swiftOptions, root, sink);
-    final String code = sink.toString();
-<<<<<<< HEAD
+    );
+    final StringBuffer sink = StringBuffer();
+    const SwiftOptions swiftOptions = SwiftOptions();
+    generateSwift(swiftOptions, root, sink);
+    final String code = sink.toString();
     expect(code, contains('func removeAll()'));
-=======
-    for (final String comment in comments) {
-      expect(code, contains('///$comment'));
-    }
->>>>>>> 52fdcbcb
   });
 }