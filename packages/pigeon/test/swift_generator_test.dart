--- conflicted
+++ resolved
@@ -28,11 +28,7 @@
     final StringBuffer sink = StringBuffer();
     const SwiftOptions swiftOptions = SwiftOptions();
     final SwiftGenerator generator = SwiftGenerator();
-<<<<<<< HEAD
-    generator.generate(swiftOptions, root, sink, FileType.source);
-=======
-    generator.generate(swiftOptions, root, sink);
->>>>>>> 9664a066
+    generator.generate(swiftOptions, root, sink);
     final String code = sink.toString();
     expect(code, contains('struct Foobar'));
     expect(code, contains('var field1: Int32? = nil'));
@@ -56,11 +52,7 @@
     final StringBuffer sink = StringBuffer();
     const SwiftOptions swiftOptions = SwiftOptions();
     final SwiftGenerator generator = SwiftGenerator();
-<<<<<<< HEAD
-    generator.generate(swiftOptions, root, sink, FileType.source);
-=======
-    generator.generate(swiftOptions, root, sink);
->>>>>>> 9664a066
+    generator.generate(swiftOptions, root, sink);
     final String code = sink.toString();
     expect(code, contains('enum Foobar: Int'));
     expect(code, contains('  case one = 0'));
@@ -89,11 +81,7 @@
     final StringBuffer sink = StringBuffer();
     const SwiftOptions swiftOptions = SwiftOptions();
     final SwiftGenerator generator = SwiftGenerator();
-<<<<<<< HEAD
-    generator.generate(swiftOptions, root, sink, FileType.source);
-=======
-    generator.generate(swiftOptions, root, sink);
->>>>>>> 9664a066
+    generator.generate(swiftOptions, root, sink);
     final String code = sink.toString();
     expect(code, contains('enum Foo: Int'));
     expect(code, contains('let fooArg = Foo(rawValue: args[0] as! Int)!'));
@@ -137,11 +125,7 @@
     final StringBuffer sink = StringBuffer();
     const SwiftOptions swiftOptions = SwiftOptions();
     final SwiftGenerator generator = SwiftGenerator();
-<<<<<<< HEAD
-    generator.generate(swiftOptions, root, sink, FileType.source);
-=======
-    generator.generate(swiftOptions, root, sink);
->>>>>>> 9664a066
+    generator.generate(swiftOptions, root, sink);
     final String code = sink.toString();
     expect(code, contains('protocol Api'));
     expect(code, matches('func doSomething.*Input.*Output'));
@@ -205,11 +189,7 @@
     final StringBuffer sink = StringBuffer();
     const SwiftOptions swiftOptions = SwiftOptions();
     final SwiftGenerator generator = SwiftGenerator();
-<<<<<<< HEAD
-    generator.generate(swiftOptions, root, sink, FileType.source);
-=======
-    generator.generate(swiftOptions, root, sink);
->>>>>>> 9664a066
+    generator.generate(swiftOptions, root, sink);
     final String code = sink.toString();
     expect(code, contains('var aBool: Bool? = nil'));
     expect(code, contains('var aInt: Int32? = nil'));
@@ -259,11 +239,7 @@
     final StringBuffer sink = StringBuffer();
     const SwiftOptions swiftOptions = SwiftOptions();
     final SwiftGenerator generator = SwiftGenerator();
-<<<<<<< HEAD
-    generator.generate(swiftOptions, root, sink, FileType.source);
-=======
-    generator.generate(swiftOptions, root, sink);
->>>>>>> 9664a066
+    generator.generate(swiftOptions, root, sink);
     final String code = sink.toString();
     expect(code, contains('class Api'));
     expect(code, contains('init(binaryMessenger: FlutterBinaryMessenger)'));
@@ -299,11 +275,7 @@
     final StringBuffer sink = StringBuffer();
     const SwiftOptions swiftOptions = SwiftOptions();
     final SwiftGenerator generator = SwiftGenerator();
-<<<<<<< HEAD
-    generator.generate(swiftOptions, root, sink, FileType.source);
-=======
-    generator.generate(swiftOptions, root, sink);
->>>>>>> 9664a066
+    generator.generate(swiftOptions, root, sink);
     final String code = sink.toString();
     expect(code, isNot(matches('.*doSomething(.*) ->')));
     expect(code, matches('doSomething(.*)'));
@@ -338,11 +310,7 @@
     final StringBuffer sink = StringBuffer();
     const SwiftOptions swiftOptions = SwiftOptions();
     final SwiftGenerator generator = SwiftGenerator();
-<<<<<<< HEAD
-    generator.generate(swiftOptions, root, sink, FileType.source);
-=======
-    generator.generate(swiftOptions, root, sink);
->>>>>>> 9664a066
+    generator.generate(swiftOptions, root, sink);
     final String code = sink.toString();
     expect(code, contains('completion: @escaping () -> Void'));
     expect(code, contains('completion()'));
@@ -371,11 +339,7 @@
     final StringBuffer sink = StringBuffer();
     const SwiftOptions swiftOptions = SwiftOptions();
     final SwiftGenerator generator = SwiftGenerator();
-<<<<<<< HEAD
-    generator.generate(swiftOptions, root, sink, FileType.source);
-=======
-    generator.generate(swiftOptions, root, sink);
->>>>>>> 9664a066
+    generator.generate(swiftOptions, root, sink);
     final String code = sink.toString();
     expect(code, contains('func doSomething() -> Output'));
     expect(code, contains('let result = api.doSomething()'));
@@ -405,11 +369,7 @@
     final StringBuffer sink = StringBuffer();
     const SwiftOptions swiftOptions = SwiftOptions();
     final SwiftGenerator generator = SwiftGenerator();
-<<<<<<< HEAD
-    generator.generate(swiftOptions, root, sink, FileType.source);
-=======
-    generator.generate(swiftOptions, root, sink);
->>>>>>> 9664a066
+    generator.generate(swiftOptions, root, sink);
     final String code = sink.toString();
     expect(code,
         contains('func doSomething(completion: @escaping (Output) -> Void)'));
@@ -430,11 +390,7 @@
     final StringBuffer sink = StringBuffer();
     const SwiftOptions swiftOptions = SwiftOptions();
     final SwiftGenerator generator = SwiftGenerator();
-<<<<<<< HEAD
-    generator.generate(swiftOptions, root, sink, FileType.source);
-=======
-    generator.generate(swiftOptions, root, sink);
->>>>>>> 9664a066
+    generator.generate(swiftOptions, root, sink);
     final String code = sink.toString();
     expect(code, contains('struct Foobar'));
     expect(code, contains('var field1: [Any?]? = nil'));
@@ -454,11 +410,7 @@
     final StringBuffer sink = StringBuffer();
     const SwiftOptions swiftOptions = SwiftOptions();
     final SwiftGenerator generator = SwiftGenerator();
-<<<<<<< HEAD
-    generator.generate(swiftOptions, root, sink, FileType.source);
-=======
-    generator.generate(swiftOptions, root, sink);
->>>>>>> 9664a066
+    generator.generate(swiftOptions, root, sink);
     final String code = sink.toString();
     expect(code, contains('struct Foobar'));
     expect(code, contains('var field1: [AnyHashable: Any?]? = nil'));
@@ -495,11 +447,7 @@
     final StringBuffer sink = StringBuffer();
     const SwiftOptions swiftOptions = SwiftOptions();
     final SwiftGenerator generator = SwiftGenerator();
-<<<<<<< HEAD
-    generator.generate(swiftOptions, root, sink, FileType.source);
-=======
-    generator.generate(swiftOptions, root, sink);
->>>>>>> 9664a066
+    generator.generate(swiftOptions, root, sink);
     final String code = sink.toString();
     expect(code, contains('struct Outer'));
     expect(code, contains('struct Nested'));
@@ -548,11 +496,7 @@
     final StringBuffer sink = StringBuffer();
     const SwiftOptions swiftOptions = SwiftOptions();
     final SwiftGenerator generator = SwiftGenerator();
-<<<<<<< HEAD
-    generator.generate(swiftOptions, root, sink, FileType.source);
-=======
-    generator.generate(swiftOptions, root, sink);
->>>>>>> 9664a066
+    generator.generate(swiftOptions, root, sink);
     final String code = sink.toString();
     expect(code, contains('protocol Api'));
     expect(code, contains('api.doSomething(arg: argArg) { result in'));
@@ -598,11 +542,7 @@
     final StringBuffer sink = StringBuffer();
     const SwiftOptions swiftOptions = SwiftOptions();
     final SwiftGenerator generator = SwiftGenerator();
-<<<<<<< HEAD
-    generator.generate(swiftOptions, root, sink, FileType.source);
-=======
-    generator.generate(swiftOptions, root, sink);
->>>>>>> 9664a066
+    generator.generate(swiftOptions, root, sink);
     final String code = sink.toString();
     expect(code, contains('class Api'));
     expect(code, matches('func doSomething.*Input.*completion.*Output.*Void'));
@@ -635,11 +575,7 @@
     final StringBuffer sink = StringBuffer();
     const SwiftOptions swiftOptions = SwiftOptions();
     final SwiftGenerator generator = SwiftGenerator();
-<<<<<<< HEAD
-    generator.generate(swiftOptions, root, sink, FileType.source);
-=======
-    generator.generate(swiftOptions, root, sink);
->>>>>>> 9664a066
+    generator.generate(swiftOptions, root, sink);
     final String code = sink.toString();
     expect(code, contains('enum Enum1: Int'));
     expect(code, contains('case one = 0'));
@@ -657,11 +593,7 @@
       copyrightHeader: makeIterable('hello world'),
     );
     final SwiftGenerator generator = SwiftGenerator();
-<<<<<<< HEAD
-    generator.generate(swiftOptions, root, sink, FileType.source);
-=======
-    generator.generate(swiftOptions, root, sink);
->>>>>>> 9664a066
+    generator.generate(swiftOptions, root, sink);
     final String code = sink.toString();
     expect(code, startsWith('// hello world'));
   });
@@ -688,11 +620,7 @@
     final StringBuffer sink = StringBuffer();
     const SwiftOptions swiftOptions = SwiftOptions();
     final SwiftGenerator generator = SwiftGenerator();
-<<<<<<< HEAD
-    generator.generate(swiftOptions, root, sink, FileType.source);
-=======
-    generator.generate(swiftOptions, root, sink);
->>>>>>> 9664a066
+    generator.generate(swiftOptions, root, sink);
     final String code = sink.toString();
     expect(code, contains('struct Foobar'));
     expect(code, contains('var field1: [Int32?]'));
@@ -721,11 +649,7 @@
     final StringBuffer sink = StringBuffer();
     const SwiftOptions swiftOptions = SwiftOptions();
     final SwiftGenerator generator = SwiftGenerator();
-<<<<<<< HEAD
-    generator.generate(swiftOptions, root, sink, FileType.source);
-=======
-    generator.generate(swiftOptions, root, sink);
->>>>>>> 9664a066
+    generator.generate(swiftOptions, root, sink);
     final String code = sink.toString();
     expect(code, contains('struct Foobar'));
     expect(code, contains('var field1: [String?: String?]'));
@@ -756,11 +680,7 @@
     final StringBuffer sink = StringBuffer();
     const SwiftOptions swiftOptions = SwiftOptions();
     final SwiftGenerator generator = SwiftGenerator();
-<<<<<<< HEAD
-    generator.generate(swiftOptions, root, sink, FileType.source);
-=======
-    generator.generate(swiftOptions, root, sink);
->>>>>>> 9664a066
+    generator.generate(swiftOptions, root, sink);
     final String code = sink.toString();
     expect(code, contains('func doit(arg: [Int32?]'));
   });
@@ -790,11 +710,7 @@
     final StringBuffer sink = StringBuffer();
     const SwiftOptions swiftOptions = SwiftOptions();
     final SwiftGenerator generator = SwiftGenerator();
-<<<<<<< HEAD
-    generator.generate(swiftOptions, root, sink, FileType.source);
-=======
-    generator.generate(swiftOptions, root, sink);
->>>>>>> 9664a066
+    generator.generate(swiftOptions, root, sink);
     final String code = sink.toString();
     expect(code, contains('func doit(arg argArg: [Int32?]'));
   });
@@ -820,11 +736,7 @@
     final StringBuffer sink = StringBuffer();
     const SwiftOptions swiftOptions = SwiftOptions();
     final SwiftGenerator generator = SwiftGenerator();
-<<<<<<< HEAD
-    generator.generate(swiftOptions, root, sink, FileType.source);
-=======
-    generator.generate(swiftOptions, root, sink);
->>>>>>> 9664a066
+    generator.generate(swiftOptions, root, sink);
     final String code = sink.toString();
     expect(code, contains('func doit() -> [Int32?]'));
     expect(code, contains('let result = api.doit()'));
@@ -852,11 +764,7 @@
     final StringBuffer sink = StringBuffer();
     const SwiftOptions swiftOptions = SwiftOptions();
     final SwiftGenerator generator = SwiftGenerator();
-<<<<<<< HEAD
-    generator.generate(swiftOptions, root, sink, FileType.source);
-=======
-    generator.generate(swiftOptions, root, sink);
->>>>>>> 9664a066
+    generator.generate(swiftOptions, root, sink);
     final String code = sink.toString();
     expect(
         code, contains('func doit(completion: @escaping ([Int32?]) -> Void'));
@@ -886,11 +794,7 @@
     final StringBuffer sink = StringBuffer();
     const SwiftOptions swiftOptions = SwiftOptions();
     final SwiftGenerator generator = SwiftGenerator();
-<<<<<<< HEAD
-    generator.generate(swiftOptions, root, sink, FileType.source);
-=======
-    generator.generate(swiftOptions, root, sink);
->>>>>>> 9664a066
+    generator.generate(swiftOptions, root, sink);
     final String code = sink.toString();
     expect(code, contains('func add(x: Int32, y: Int32) -> Int32'));
     expect(code, contains('let args = message as! [Any?]'));
@@ -922,11 +826,7 @@
     final StringBuffer sink = StringBuffer();
     const SwiftOptions swiftOptions = SwiftOptions();
     final SwiftGenerator generator = SwiftGenerator();
-<<<<<<< HEAD
-    generator.generate(swiftOptions, root, sink, FileType.source);
-=======
-    generator.generate(swiftOptions, root, sink);
->>>>>>> 9664a066
+    generator.generate(swiftOptions, root, sink);
     final String code = sink.toString();
     expect(code, contains('let channel = FlutterBasicMessageChannel'));
     expect(code, contains('let result = response as! Int32'));
@@ -957,11 +857,7 @@
     final StringBuffer sink = StringBuffer();
     const SwiftOptions swiftOptions = SwiftOptions();
     final SwiftGenerator generator = SwiftGenerator();
-<<<<<<< HEAD
-    generator.generate(swiftOptions, root, sink, FileType.source);
-=======
-    generator.generate(swiftOptions, root, sink);
->>>>>>> 9664a066
+    generator.generate(swiftOptions, root, sink);
     final String code = sink.toString();
     expect(code, contains('func doit() -> Int32?'));
   });
@@ -986,11 +882,7 @@
     final StringBuffer sink = StringBuffer();
     const SwiftOptions swiftOptions = SwiftOptions();
     final SwiftGenerator generator = SwiftGenerator();
-<<<<<<< HEAD
-    generator.generate(swiftOptions, root, sink, FileType.source);
-=======
-    generator.generate(swiftOptions, root, sink);
->>>>>>> 9664a066
+    generator.generate(swiftOptions, root, sink);
     final String code = sink.toString();
     expect(code, contains('func doit(completion: @escaping (Int32?) -> Void'));
   });
@@ -1018,11 +910,7 @@
     final StringBuffer sink = StringBuffer();
     const SwiftOptions swiftOptions = SwiftOptions();
     final SwiftGenerator generator = SwiftGenerator();
-<<<<<<< HEAD
-    generator.generate(swiftOptions, root, sink, FileType.source);
-=======
-    generator.generate(swiftOptions, root, sink);
->>>>>>> 9664a066
+    generator.generate(swiftOptions, root, sink);
     final String code = sink.toString();
     expect(code, contains('let fooArg = args[0] as? Int32'));
   });
@@ -1050,11 +938,7 @@
     final StringBuffer sink = StringBuffer();
     const SwiftOptions swiftOptions = SwiftOptions();
     final SwiftGenerator generator = SwiftGenerator();
-<<<<<<< HEAD
-    generator.generate(swiftOptions, root, sink, FileType.source);
-=======
-    generator.generate(swiftOptions, root, sink);
->>>>>>> 9664a066
+    generator.generate(swiftOptions, root, sink);
     final String code = sink.toString();
     expect(
         code,
@@ -1091,11 +975,7 @@
     final StringBuffer sink = StringBuffer();
     const SwiftOptions swiftOptions = SwiftOptions();
     final SwiftGenerator generator = SwiftGenerator();
-<<<<<<< HEAD
-    generator.generate(swiftOptions, root, sink, FileType.source);
-=======
-    generator.generate(swiftOptions, root, sink);
->>>>>>> 9664a066
+    generator.generate(swiftOptions, root, sink);
     final String code = sink.toString();
     expect(code, contains('var input: String\n'));
   });
@@ -1177,11 +1057,7 @@
     final StringBuffer sink = StringBuffer();
     const SwiftOptions swiftOptions = SwiftOptions();
     final SwiftGenerator generator = SwiftGenerator();
-<<<<<<< HEAD
-    generator.generate(swiftOptions, root, sink, FileType.source);
-=======
-    generator.generate(swiftOptions, root, sink);
->>>>>>> 9664a066
+    generator.generate(swiftOptions, root, sink);
     final String code = sink.toString();
     for (final String comment in comments) {
       expect(code, contains('///$comment'));
@@ -1218,11 +1094,7 @@
     final StringBuffer sink = StringBuffer();
     const SwiftOptions swiftOptions = SwiftOptions();
     final SwiftGenerator generator = SwiftGenerator();
-<<<<<<< HEAD
-    generator.generate(swiftOptions, root, sink, FileType.source);
-=======
-    generator.generate(swiftOptions, root, sink);
->>>>>>> 9664a066
+    generator.generate(swiftOptions, root, sink);
     final String code = sink.toString();
     expect(code, isNot(contains(': FlutterStandardReader ')));
   });
@@ -1266,11 +1138,7 @@
     final StringBuffer sink = StringBuffer();
     const SwiftOptions swiftOptions = SwiftOptions();
     final SwiftGenerator generator = SwiftGenerator();
-<<<<<<< HEAD
-    generator.generate(swiftOptions, root, sink, FileType.source);
-=======
-    generator.generate(swiftOptions, root, sink);
->>>>>>> 9664a066
+    generator.generate(swiftOptions, root, sink);
     final String code = sink.toString();
     expect(code, contains(': FlutterStandardReader '));
   });
