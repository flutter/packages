--- conflicted
+++ resolved
@@ -1,12 +1,10 @@
-<<<<<<< HEAD
 ## NEXT
 
 - Adds an example and a test with `onExit`.
-=======
+
 ## 2.6.2
 
 * Fixes a bug in the example app when accessing `BuildContext`.
->>>>>>> fd714bd7
 
 ## 2.6.1
 
