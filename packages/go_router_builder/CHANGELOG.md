--- conflicted
+++ resolved
@@ -1,13 +1,11 @@
-<<<<<<< HEAD
 ## NEXT
 
 - Adds an example and a test with `onExit`.
-=======
+
 ## 2.6.1
 
 * Fixes typo in `durationDecoderHelperName`.
 * Updates development dependency to `dart_style-2.3.6` (compatible with `analyzer-6.5.0`).
->>>>>>> aea93d2a
 
 ## 2.6.0
 
