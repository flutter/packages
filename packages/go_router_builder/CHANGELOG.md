--- conflicted
+++ resolved
@@ -1,13 +1,11 @@
-<<<<<<< HEAD
 ## 1.1.0
 
 * Supports default value for the route parameters.
-=======
+
 ## 1.0.16
 
 * Update the documentation to go_router v6.0.0.
 * Bumps go_router version in example folder to v6.0.0.
->>>>>>> e1ab9659
 
 ## 1.0.15
 
