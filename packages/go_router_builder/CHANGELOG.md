--- conflicted
+++ resolved
@@ -1,12 +1,10 @@
-<<<<<<< HEAD
 ## 2.3.0
 
 * Adds Support for StatefulShellRoute
-=======
+
 ## 2.2.5
 
 * Fixes a bug where shell routes without const constructor were not generated correctly.
->>>>>>> 3c6a6bb5
 
 ## 2.2.4
 
