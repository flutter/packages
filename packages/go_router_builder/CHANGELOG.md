--- conflicted
+++ resolved
@@ -1,11 +1,11 @@
+## 1.0.9
+
+* Updated to element2
+
 ## 1.0.8
 
-<<<<<<< HEAD
-* Updated to element2
-=======
 * Updates `analyzer` to 4.4.0.
 * Removes the usage of deprecated API in `analyzer`.
->>>>>>> d82c88ec
 
 ## 1.0.7
 
