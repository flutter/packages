## 1.1.5

<<<<<<< HEAD
* Aligns Dart and Flutter SDK constraints.
* Supports default values for `Set`, `List` and `Iterable` route parameters.
=======
* Replaces unnecessary Flutter SDK constraint with corresponding Dart
  SDK constraint.
>>>>>>> 73e7ef74

## 1.1.4

* Fixes the example for the default values in the README.

## 1.1.3

* Updates router_config to not passing itself as `extra`.

## 1.1.2

* Adds support for Iterables, Lists and Sets in query params for TypedGoRoute. [#108437](https://github.com/flutter/flutter/issues/108437).

## 1.1.1

* Support for the generation of the pushReplacement method has been added.

## 1.1.0

* Supports default value for the route parameters.

## 1.0.16

* Update the documentation to go_router v6.0.0.
* Bumps go_router version in example folder to v6.0.0.

## 1.0.15

* Avoids using deprecated DartType.element2.

## 1.0.14

* Bumps go_router version in example folder to v5.0.0.
* Bumps flutter version to 3.3.0.

## 1.0.13

* Supports the latest `package:analyzer`.

## 1.0.12

* Adds support for enhanced enums. [#105876](https://github.com/flutter/flutter/issues/105876).

## 1.0.11

* Replace mentions of the deprecated `GoRouteData.buildPage` with `GoRouteData.buildPageWithState`.

## 1.0.10

* Adds a lint ignore for deprecated member in the example.

## 1.0.9

* Fixes lint warnings.

## 1.0.8

* Updates `analyzer` to 4.4.0.
* Removes the usage of deprecated API in `analyzer`.

## 1.0.7

* Supports newer versions of `analyzer`.

## 1.0.6

* Uses path-based deps in example.

## 1.0.5

* Update example to avoid using `push()` to push the same page since is not supported. [#105150](https://github.com/flutter/flutter/issues/105150)

## 1.0.4

* Adds `push` method to generated GoRouteData's extension. [#103025](https://github.com/flutter/flutter/issues/103025)

## 1.0.3

* Fixes incorrect separator at location path on Windows. [#102710](https://github.com/flutter/flutter/issues/102710)

## 1.0.2

* Changes the parameter name of the auto-generated `go` method from `buildContext` to `context`.

## 1.0.1

* Documentation fixes. [#102713](https://github.com/flutter/flutter/issues/102713).

## 1.0.0

* First release.<|MERGE_RESOLUTION|>--- conflicted
+++ resolved
@@ -1,12 +1,11 @@
+## 1.1.6
+
+* Supports default values for `Set`, `List` and `Iterable` route parameters.
+
 ## 1.1.5
 
-<<<<<<< HEAD
-* Aligns Dart and Flutter SDK constraints.
-* Supports default values for `Set`, `List` and `Iterable` route parameters.
-=======
 * Replaces unnecessary Flutter SDK constraint with corresponding Dart
   SDK constraint.
->>>>>>> 73e7ef74
 
 ## 1.1.4
 
