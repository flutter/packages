--- conflicted
+++ resolved
@@ -1,11 +1,12 @@
+## 1.0.17
+
+* Update router_config to not passing `extra` unconditionally.
+
+
 ## 1.0.16
 
-<<<<<<< HEAD
-* Update router_config to not passing `extra` unconditionally.
-=======
 * Update the documentation to go_router v6.0.0.
 * Bumps go_router version in example folder to v6.0.0.
->>>>>>> 0b681aa6
 
 ## 1.0.15
 
