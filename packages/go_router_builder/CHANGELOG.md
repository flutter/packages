<<<<<<< HEAD

## 3.0.1

- Fixes warnings in generated code of iterable parameters.
=======
## NEXT

- Restricts `build` to versions less than 2.5.0.

## 3.0.1

- Updates README.md to use the mixin `with _$RouteName`.
>>>>>>> e4fd6c0e

## 3.0.0

- Route classes now required to use a mixin `with _$RouteName`.

## 2.9.1

- Fixes an deprecated warning for using withNullability

## 2.9.0

- Adds support for `caseSensitive` for go routes.

## 2.8.2

- Fixes an issue when enum params are not required

## 2.8.1

- Fixes an issue when navigate to router with invalid params

## 2.8.0

- Adds support for passing `preload` parameter to `StatefulShellBranchData`.

## 2.7.5

- Fixes trailing `?` in the location when a go route has an empty default value.

## 2.7.4

- Fixes an issue by removing unnecessary `const` in StatefulShellRouteData generation.

## 2.7.3

- Fixes an issue when using a not null List or Set param.

## 2.7.2

- Supports the latest `package:analyzer` and `package:source_gen`.
- Updates minimum supported SDK version to Flutter 3.27/Dart 3.6.

## 2.7.1

- Fixes readme typos and uses code excerpts.

## 2.7.0

- Adds an example and a test with `onExit`.
- Updates minimum supported SDK version to Flutter 3.16/Dart 3.2.

## 2.6.2

* Fixes a bug in the example app when accessing `BuildContext`.

## 2.6.1

* Fixes typo in `durationDecoderHelperName`.
* Updates development dependency to `dart_style-2.3.6` (compatible with `analyzer-6.5.0`).

## 2.6.0

* Adds support for passing observers to the StatefulShellBranch for the nested Navigator.

## 2.5.1

- Updates examples to use uri.path instead of uri.toString() for accessing the current location.

## 2.5.0

* Updates minimum supported SDK version to Flutter 3.13/Dart 3.1.
* Updates dependencies to require `analyzer` 5.2.0 or later.
* Adds `restorationScopeId` to `ShellRouteData`.

## 2.4.1

* Fixes new lint warnings.

## 2.4.0

* Adds support for passing observers to the ShellRoute for the nested Navigator.
* Updates minimum supported SDK version to Flutter 3.10/Dart 3.0.

## 2.3.4

* Fixes a bug of typeArguments losing NullabilitySuffix

## 2.3.3

* Adds `initialLocation` for `StatefulShellBranchConfig`

## 2.3.2

* Supports the latest `package:analyzer`.

## 2.3.1

* Adds pub topics to package metadata.
* Updates minimum supported SDK version to Flutter 3.7/Dart 2.19.

## 2.3.0

* Adds Support for StatefulShellRoute

## 2.2.5

* Fixes a bug where shell routes without const constructor were not generated correctly.

## 2.2.4

* Bumps example go_router version to v10.0.0 and migrate example code.

## 2.2.3

* Removes `path_to_regexp` from the dependencies.

## 2.2.2

* Bumps example go_router version and migrate example code.

## 2.2.1

* Cleans up go_router_builder code.

## 2.2.0

* Adds replace methods to the generated routes.

## 2.1.1

* Fixes a bug that the required/positional parameters are not added to query parameters correctly.

## 2.1.0

* Supports required/positional parameters that are not in the path.

## 2.0.2

* Fixes unawaited_futures violations.
* Updates minimum supported SDK version to Flutter 3.3/Dart 2.18.

## 2.0.1

* Supports name parameter for `TypedGoRoute`.
## 2.0.0

* Updates the documentation to go_router v7.0.0.
* Bumps go_router version in example folder to v7.0.0.

## 1.2.2

* Supports returning value in generated `push` method. [go_router CHANGELOG](https://github.com/flutter/packages/blob/main/packages/go_router/CHANGELOG.md#650)

## 1.2.1

* Supports opt-in required extra parameters. [#117261](https://github.com/flutter/flutter/issues/117261)

## 1.2.0

* Adds Support for ShellRoute

## 1.1.7

* Supports default values for `Set`, `List` and `Iterable` route parameters.

## 1.1.6

* Generates the const enum map for enums used in `List`, `Set` and `Iterable`.

## 1.1.5

* Replaces unnecessary Flutter SDK constraint with corresponding Dart
  SDK constraint.

## 1.1.4

* Fixes the example for the default values in the README.

## 1.1.3

* Updates router_config to not passing itself as `extra`.

## 1.1.2

* Adds support for Iterables, Lists and Sets in query params for TypedGoRoute. [#108437](https://github.com/flutter/flutter/issues/108437).

## 1.1.1

* Support for the generation of the pushReplacement method has been added.

## 1.1.0

* Supports default value for the route parameters.

## 1.0.16

* Update the documentation to go_router v6.0.0.
* Bumps go_router version in example folder to v6.0.0.

## 1.0.15

* Avoids using deprecated DartType.element2.

## 1.0.14

* Bumps go_router version in example folder to v5.0.0.
* Bumps flutter version to 3.3.0.

## 1.0.13

* Supports the latest `package:analyzer`.

## 1.0.12

* Adds support for enhanced enums. [#105876](https://github.com/flutter/flutter/issues/105876).

## 1.0.11

* Replace mentions of the deprecated `GoRouteData.buildPage` with `GoRouteData.buildPageWithState`.

## 1.0.10

* Adds a lint ignore for deprecated member in the example.

## 1.0.9

* Fixes lint warnings.

## 1.0.8

* Updates `analyzer` to 4.4.0.
* Removes the usage of deprecated API in `analyzer`.

## 1.0.7

* Supports newer versions of `analyzer`.

## 1.0.6

* Uses path-based deps in example.

## 1.0.5

* Update example to avoid using `push()` to push the same page since is not supported. [#105150](https://github.com/flutter/flutter/issues/105150)

## 1.0.4

* Adds `push` method to generated GoRouteData's extension. [#103025](https://github.com/flutter/flutter/issues/103025)

## 1.0.3

* Fixes incorrect separator at location path on Windows. [#102710](https://github.com/flutter/flutter/issues/102710)

## 1.0.2

* Changes the parameter name of the auto-generated `go` method from `buildContext` to `context`.

## 1.0.1

* Documentation fixes. [#102713](https://github.com/flutter/flutter/issues/102713).

## 1.0.0

* First release.<|MERGE_RESOLUTION|>--- conflicted
+++ resolved
@@ -1,17 +1,15 @@
-<<<<<<< HEAD
+
+## NEXT
+
+- Restricts `build` to versions less than 2.5.0.
+
+## 3.0.2
+
+- Fixes warnings in generated code of iterable parameters.
 
 ## 3.0.1
 
-- Fixes warnings in generated code of iterable parameters.
-=======
-## NEXT
-
-- Restricts `build` to versions less than 2.5.0.
-
-## 3.0.1
-
 - Updates README.md to use the mixin `with _$RouteName`.
->>>>>>> e4fd6c0e
 
 ## 3.0.0
 
