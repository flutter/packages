--- conflicted
+++ resolved
@@ -1,14 +1,10 @@
-<<<<<<< HEAD
 ## 2.3.0
 
 * Adds Support for StatefulShellRoute
-* Updates the documentation to go_router v9.0.3
-* Bumps go_router version in example folder to v9.0.3
-=======
+
 ## 2.2.2
 
 * Bumps example go_router version and migrate example code.
->>>>>>> 674179f9
 
 ## 2.2.1
 
