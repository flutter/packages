--- conflicted
+++ resolved
@@ -1,12 +1,10 @@
-<<<<<<< HEAD
-## 1.0.17
+## 1.1.1
 
 * Support for the generation of the pushReplacement method has been added.
-=======
+
 ## 1.1.0
 
 * Supports default value for the route parameters.
->>>>>>> 9baf377a
 
 ## 1.0.16
 
