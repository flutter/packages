<<<<<<< HEAD
## 1.1.8

* Supports name parameter for `TypedGoRoute`. 
=======
## 1.2.0

* Adds Support for ShellRoute
>>>>>>> 5c8d7c83

## 1.1.7

* Supports default values for `Set`, `List` and `Iterable` route parameters.

## 1.1.6

* Generates the const enum map for enums used in `List`, `Set` and `Iterable`.

## 1.1.5

* Replaces unnecessary Flutter SDK constraint with corresponding Dart
  SDK constraint.

## 1.1.4

* Fixes the example for the default values in the README.

## 1.1.3

* Updates router_config to not passing itself as `extra`.

## 1.1.2

* Adds support for Iterables, Lists and Sets in query params for TypedGoRoute. [#108437](https://github.com/flutter/flutter/issues/108437).

## 1.1.1

* Support for the generation of the pushReplacement method has been added.

## 1.1.0

* Supports default value for the route parameters.

## 1.0.16

* Update the documentation to go_router v6.0.0.
* Bumps go_router version in example folder to v6.0.0.

## 1.0.15

* Avoids using deprecated DartType.element2.

## 1.0.14

* Bumps go_router version in example folder to v5.0.0.
* Bumps flutter version to 3.3.0.

## 1.0.13

* Supports the latest `package:analyzer`.

## 1.0.12

* Adds support for enhanced enums. [#105876](https://github.com/flutter/flutter/issues/105876).

## 1.0.11

* Replace mentions of the deprecated `GoRouteData.buildPage` with `GoRouteData.buildPageWithState`.

## 1.0.10

* Adds a lint ignore for deprecated member in the example.

## 1.0.9

* Fixes lint warnings.

## 1.0.8

* Updates `analyzer` to 4.4.0.
* Removes the usage of deprecated API in `analyzer`.

## 1.0.7

* Supports newer versions of `analyzer`.

## 1.0.6

* Uses path-based deps in example.

## 1.0.5

* Update example to avoid using `push()` to push the same page since is not supported. [#105150](https://github.com/flutter/flutter/issues/105150)

## 1.0.4

* Adds `push` method to generated GoRouteData's extension. [#103025](https://github.com/flutter/flutter/issues/103025)

## 1.0.3

* Fixes incorrect separator at location path on Windows. [#102710](https://github.com/flutter/flutter/issues/102710)

## 1.0.2

* Changes the parameter name of the auto-generated `go` method from `buildContext` to `context`.

## 1.0.1

* Documentation fixes. [#102713](https://github.com/flutter/flutter/issues/102713).

## 1.0.0

* First release.<|MERGE_RESOLUTION|>--- conflicted
+++ resolved
@@ -1,12 +1,10 @@
-<<<<<<< HEAD
-## 1.1.8
+## 1.2.1
 
 * Supports name parameter for `TypedGoRoute`. 
-=======
+
 ## 1.2.0
 
 * Adds Support for ShellRoute
->>>>>>> 5c8d7c83
 
 ## 1.1.7
 
