--- conflicted
+++ resolved
@@ -1,8 +1,7 @@
-<<<<<<< HEAD
-## 1.1.2
+## 1.1.4
 
 * Fixes the example for the default values in the README.
-=======
+
 ## 1.1.3
 
 * Updates router_config to not passing itself as `extra`.
@@ -10,7 +9,6 @@
 ## 1.1.2
 
 * Adds support for Iterables, Lists and Sets in query params for TypedGoRoute. [#108437](https://github.com/flutter/flutter/issues/108437).
->>>>>>> 09544999
 
 ## 1.1.1
 
