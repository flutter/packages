--- conflicted
+++ resolved
@@ -1,12 +1,11 @@
-<<<<<<< HEAD
 ## 2.1.0
-=======
+
+* Supports required/positional parameters that are not in the path.
+
 ## 2.0.2
->>>>>>> 4a5cc3e6
 
 * Fixes unawaited_futures violations.
 * Updates minimum supported SDK version to Flutter 3.3/Dart 2.18.
-* Supports required/positional parameters that are not in the path.
 
 ## 2.0.1
 
