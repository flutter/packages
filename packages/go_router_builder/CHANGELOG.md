--- conflicted
+++ resolved
@@ -1,10 +1,10 @@
+## 1.0.10
+
+* Replaces mentions of the deprecated `GoRouteData.buildPage` with `GoRouteData.buildPageWithState`.
+
 ## 1.0.9
 
-<<<<<<< HEAD
-* Replaces mentions of the deprecated `GoRouteData.buildPage` with `GoRouteData.buildPageWithState`.
-=======
 * Fixes lint warnings.
->>>>>>> 97ae0e1c
 
 ## 1.0.8
 
