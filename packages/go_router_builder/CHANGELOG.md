--- conflicted
+++ resolved
@@ -1,9 +1,7 @@
-<<<<<<< HEAD
-## 1.0.17
+## 1.1.3
 
 * Updates router_config to not passing itself as `extra`.
 
-=======
 ## 1.1.2
 
 * Adds support for Iterables, Lists and Sets in query params for TypedGoRoute. [#108437](https://github.com/flutter/flutter/issues/108437).
@@ -15,7 +13,6 @@
 ## 1.1.0
 
 * Supports default value for the route parameters.
->>>>>>> 2e04050c
 
 ## 1.0.16
 
