## 1.0.10

<<<<<<< HEAD
* Replaces mentions of the deprecated `GoRouteData.buildPage` with `GoRouteData.buildPageWithState`.
=======
* Adds a lint ignore for deprecated member in the example. 
>>>>>>> 14d8d7b5

## 1.0.9

* Fixes lint warnings.

## 1.0.8

* Updates `analyzer` to 4.4.0.
* Removes the usage of deprecated API in `analyzer`.

## 1.0.7

* Supports newer versions of `analyzer`.

## 1.0.6

* Uses path-based deps in example.

## 1.0.5

* Update example to avoid using `push()` to push the same page since is not supported. [#105150](https://github.com/flutter/flutter/issues/105150)

## 1.0.4

* Adds `push` method to generated GoRouteData's extension. [#103025](https://github.com/flutter/flutter/issues/103025)

## 1.0.3

* Fixes incorrect separator at location path on Windows. [#102710](https://github.com/flutter/flutter/issues/102710)

## 1.0.2

* Changes the parameter name of the auto-generated `go` method from `buildContext` to `context`.

## 1.0.1

* Documentation fixes. [#102713](https://github.com/flutter/flutter/issues/102713).

## 1.0.0

* First release.<|MERGE_RESOLUTION|>--- conflicted
+++ resolved
@@ -1,10 +1,10 @@
+## 1.0.11
+
+* Replaces mentions of the deprecated `GoRouteData.buildPage` with `GoRouteData.buildPageWithState`.
+
 ## 1.0.10
 
-<<<<<<< HEAD
-* Replaces mentions of the deprecated `GoRouteData.buildPage` with `GoRouteData.buildPageWithState`.
-=======
 * Adds a lint ignore for deprecated member in the example. 
->>>>>>> 14d8d7b5
 
 ## 1.0.9
 
