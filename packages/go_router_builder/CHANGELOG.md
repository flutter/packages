<<<<<<< HEAD
## 3.2.2

- Fixes warnings in generated code of iterable parameters.
=======
## 3.3.0

- Adds support for `TypedRelativeGoRoute`.
>>>>>>> 58c02e05

## 3.2.1

- Changes generated whitespace for better compatibility with new Dart formatter.

## 3.2.0

- Adds support for`extension type`.

## 3.1.0

- Updates dependencies to use the latest `analyzer`, `build`, and `source_gen`.
- Updates dev dependencies to use the latest `build_test`.
- Migrates to the `element2` API.
- Improves test code formatting consistency.
- Updates minimum supported SDK version to Flutter 3.29/Dart 3.7.

## 3.0.1

- Updates README.md to use the mixin `with _$RouteName`.

## 3.0.0

- Route classes now required to use a mixin `with _$RouteName`.

## 2.9.1

- Fixes an deprecated warning for using withNullability

## 2.9.0

- Adds support for `caseSensitive` for go routes.

## 2.8.2

- Fixes an issue when enum params are not required

## 2.8.1

- Fixes an issue when navigate to router with invalid params

## 2.8.0

- Adds support for passing `preload` parameter to `StatefulShellBranchData`.

## 2.7.5

- Fixes trailing `?` in the location when a go route has an empty default value.

## 2.7.4

- Fixes an issue by removing unnecessary `const` in StatefulShellRouteData generation.

## 2.7.3

- Fixes an issue when using a not null List or Set param.

## 2.7.2

- Supports the latest `package:analyzer` and `package:source_gen`.
- Updates minimum supported SDK version to Flutter 3.27/Dart 3.6.

## 2.7.1

- Fixes readme typos and uses code excerpts.

## 2.7.0

- Adds an example and a test with `onExit`.
- Updates minimum supported SDK version to Flutter 3.16/Dart 3.2.

## 2.6.2

* Fixes a bug in the example app when accessing `BuildContext`.

## 2.6.1

* Fixes typo in `durationDecoderHelperName`.
* Updates development dependency to `dart_style-2.3.6` (compatible with `analyzer-6.5.0`).

## 2.6.0

* Adds support for passing observers to the StatefulShellBranch for the nested Navigator.

## 2.5.1

- Updates examples to use uri.path instead of uri.toString() for accessing the current location.

## 2.5.0

* Updates minimum supported SDK version to Flutter 3.13/Dart 3.1.
* Updates dependencies to require `analyzer` 5.2.0 or later.
* Adds `restorationScopeId` to `ShellRouteData`.

## 2.4.1

* Fixes new lint warnings.

## 2.4.0

* Adds support for passing observers to the ShellRoute for the nested Navigator.
* Updates minimum supported SDK version to Flutter 3.10/Dart 3.0.

## 2.3.4

* Fixes a bug of typeArguments losing NullabilitySuffix

## 2.3.3

* Adds `initialLocation` for `StatefulShellBranchConfig`

## 2.3.2

* Supports the latest `package:analyzer`.

## 2.3.1

* Adds pub topics to package metadata.
* Updates minimum supported SDK version to Flutter 3.7/Dart 2.19.

## 2.3.0

* Adds Support for StatefulShellRoute

## 2.2.5

* Fixes a bug where shell routes without const constructor were not generated correctly.

## 2.2.4

* Bumps example go_router version to v10.0.0 and migrate example code.

## 2.2.3

* Removes `path_to_regexp` from the dependencies.

## 2.2.2

* Bumps example go_router version and migrate example code.

## 2.2.1

* Cleans up go_router_builder code.

## 2.2.0

* Adds replace methods to the generated routes.

## 2.1.1

* Fixes a bug that the required/positional parameters are not added to query parameters correctly.

## 2.1.0

* Supports required/positional parameters that are not in the path.

## 2.0.2

* Fixes unawaited_futures violations.
* Updates minimum supported SDK version to Flutter 3.3/Dart 2.18.

## 2.0.1

* Supports name parameter for `TypedGoRoute`.
## 2.0.0

* Updates the documentation to go_router v7.0.0.
* Bumps go_router version in example folder to v7.0.0.

## 1.2.2

* Supports returning value in generated `push` method. [go_router CHANGELOG](https://github.com/flutter/packages/blob/main/packages/go_router/CHANGELOG.md#650)

## 1.2.1

* Supports opt-in required extra parameters. [#117261](https://github.com/flutter/flutter/issues/117261)

## 1.2.0

* Adds Support for ShellRoute

## 1.1.7

* Supports default values for `Set`, `List` and `Iterable` route parameters.

## 1.1.6

* Generates the const enum map for enums used in `List`, `Set` and `Iterable`.

## 1.1.5

* Replaces unnecessary Flutter SDK constraint with corresponding Dart
  SDK constraint.

## 1.1.4

* Fixes the example for the default values in the README.

## 1.1.3

* Updates router_config to not passing itself as `extra`.

## 1.1.2

* Adds support for Iterables, Lists and Sets in query params for TypedGoRoute. [#108437](https://github.com/flutter/flutter/issues/108437).

## 1.1.1

* Support for the generation of the pushReplacement method has been added.

## 1.1.0

* Supports default value for the route parameters.

## 1.0.16

* Update the documentation to go_router v6.0.0.
* Bumps go_router version in example folder to v6.0.0.

## 1.0.15

* Avoids using deprecated DartType.element2.

## 1.0.14

* Bumps go_router version in example folder to v5.0.0.
* Bumps flutter version to 3.3.0.

## 1.0.13

* Supports the latest `package:analyzer`.

## 1.0.12

* Adds support for enhanced enums. [#105876](https://github.com/flutter/flutter/issues/105876).

## 1.0.11

* Replace mentions of the deprecated `GoRouteData.buildPage` with `GoRouteData.buildPageWithState`.

## 1.0.10

* Adds a lint ignore for deprecated member in the example.

## 1.0.9

* Fixes lint warnings.

## 1.0.8

* Updates `analyzer` to 4.4.0.
* Removes the usage of deprecated API in `analyzer`.

## 1.0.7

* Supports newer versions of `analyzer`.

## 1.0.6

* Uses path-based deps in example.

## 1.0.5

* Update example to avoid using `push()` to push the same page since is not supported. [#105150](https://github.com/flutter/flutter/issues/105150)

## 1.0.4

* Adds `push` method to generated GoRouteData's extension. [#103025](https://github.com/flutter/flutter/issues/103025)

## 1.0.3

* Fixes incorrect separator at location path on Windows. [#102710](https://github.com/flutter/flutter/issues/102710)

## 1.0.2

* Changes the parameter name of the auto-generated `go` method from `buildContext` to `context`.

## 1.0.1

* Documentation fixes. [#102713](https://github.com/flutter/flutter/issues/102713).

## 1.0.0

* First release.<|MERGE_RESOLUTION|>--- conflicted
+++ resolved
@@ -1,12 +1,10 @@
-<<<<<<< HEAD
-## 3.2.2
+## 3.3.1
 
 - Fixes warnings in generated code of iterable parameters.
-=======
+
 ## 3.3.0
 
 - Adds support for `TypedRelativeGoRoute`.
->>>>>>> 58c02e05
 
 ## 3.2.1
 
