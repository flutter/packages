## 1.2.1

<<<<<<< HEAD
* Supports name parameter for `TypedGoRoute`. 
=======
* Supports opt-in required extra parameters. [#117261](https://github.com/flutter/flutter/issues/117261)
>>>>>>> e4ec1559

## 1.2.0

* Adds Support for ShellRoute

## 1.1.7

* Supports default values for `Set`, `List` and `Iterable` route parameters.

## 1.1.6

* Generates the const enum map for enums used in `List`, `Set` and `Iterable`.

## 1.1.5

* Replaces unnecessary Flutter SDK constraint with corresponding Dart
  SDK constraint.

## 1.1.4

* Fixes the example for the default values in the README.

## 1.1.3

* Updates router_config to not passing itself as `extra`.

## 1.1.2

* Adds support for Iterables, Lists and Sets in query params for TypedGoRoute. [#108437](https://github.com/flutter/flutter/issues/108437).

## 1.1.1

* Support for the generation of the pushReplacement method has been added.

## 1.1.0

* Supports default value for the route parameters.

## 1.0.16

* Update the documentation to go_router v6.0.0.
* Bumps go_router version in example folder to v6.0.0.

## 1.0.15

* Avoids using deprecated DartType.element2.

## 1.0.14

* Bumps go_router version in example folder to v5.0.0.
* Bumps flutter version to 3.3.0.

## 1.0.13

* Supports the latest `package:analyzer`.

## 1.0.12

* Adds support for enhanced enums. [#105876](https://github.com/flutter/flutter/issues/105876).

## 1.0.11

* Replace mentions of the deprecated `GoRouteData.buildPage` with `GoRouteData.buildPageWithState`.

## 1.0.10

* Adds a lint ignore for deprecated member in the example.

## 1.0.9

* Fixes lint warnings.

## 1.0.8

* Updates `analyzer` to 4.4.0.
* Removes the usage of deprecated API in `analyzer`.

## 1.0.7

* Supports newer versions of `analyzer`.

## 1.0.6

* Uses path-based deps in example.

## 1.0.5

* Update example to avoid using `push()` to push the same page since is not supported. [#105150](https://github.com/flutter/flutter/issues/105150)

## 1.0.4

* Adds `push` method to generated GoRouteData's extension. [#103025](https://github.com/flutter/flutter/issues/103025)

## 1.0.3

* Fixes incorrect separator at location path on Windows. [#102710](https://github.com/flutter/flutter/issues/102710)

## 1.0.2

* Changes the parameter name of the auto-generated `go` method from `buildContext` to `context`.

## 1.0.1

* Documentation fixes. [#102713](https://github.com/flutter/flutter/issues/102713).

## 1.0.0

* First release.<|MERGE_RESOLUTION|>--- conflicted
+++ resolved
@@ -1,10 +1,10 @@
+## 1.2.2
+
+* Supports name parameter for `TypedGoRoute`. 
+
 ## 1.2.1
 
-<<<<<<< HEAD
-* Supports name parameter for `TypedGoRoute`. 
-=======
 * Supports opt-in required extra parameters. [#117261](https://github.com/flutter/flutter/issues/117261)
->>>>>>> e4ec1559
 
 ## 1.2.0
 
