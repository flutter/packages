--- conflicted
+++ resolved
@@ -1,17 +1,14 @@
+## 1.0.4
+
+- Add `push` method to generated GoRouteData's extension. [#103025](https://github.com/flutter/flutter/issues/103025)
 ## 1.0.3
 
-<<<<<<< HEAD
-- Fixes integration tests. [#102799](https://github.com/flutter/flutter/issues/102799).
-## 1.0.2
-=======
 - Fixes incorrect separator at location path on Windows. [#102710](https://github.com/flutter/flutter/issues/102710)
 
 ## 1.0.2
 
 - Changes the parameter name of the auto-generated `go` method from `buildContext` to `context`.
->>>>>>> 41c848ca
 
-- Add `push` method to generated GoRouteData's extension.
 ## 1.0.1
 
 - Documentation fixes. [#102713](https://github.com/flutter/flutter/issues/102713).
