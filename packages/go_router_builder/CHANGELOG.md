<<<<<<< HEAD
## 1.2.0

* Adds Support for ShellRoute
=======
## 1.1.6

* Generates the const enum map for enums used in `List`, `Set` and `Iterable`.
>>>>>>> fbcd57ea

## 1.1.5

* Replaces unnecessary Flutter SDK constraint with corresponding Dart
  SDK constraint.

## 1.1.4

* Fixes the example for the default values in the README.

## 1.1.3

* Updates router_config to not passing itself as `extra`.

## 1.1.2

* Adds support for Iterables, Lists and Sets in query params for TypedGoRoute. [#108437](https://github.com/flutter/flutter/issues/108437).

## 1.1.1

* Support for the generation of the pushReplacement method has been added.

## 1.1.0

* Supports default value for the route parameters.

## 1.0.16

* Update the documentation to go_router v6.0.0.
* Bumps go_router version in example folder to v6.0.0.

## 1.0.15

* Avoids using deprecated DartType.element2.

## 1.0.14

* Bumps go_router version in example folder to v5.0.0.
* Bumps flutter version to 3.3.0.

## 1.0.13

* Supports the latest `package:analyzer`.

## 1.0.12

* Adds support for enhanced enums. [#105876](https://github.com/flutter/flutter/issues/105876).

## 1.0.11

* Replace mentions of the deprecated `GoRouteData.buildPage` with `GoRouteData.buildPageWithState`.

## 1.0.10

* Adds a lint ignore for deprecated member in the example.

## 1.0.9

* Fixes lint warnings.

## 1.0.8

* Updates `analyzer` to 4.4.0.
* Removes the usage of deprecated API in `analyzer`.

## 1.0.7

* Supports newer versions of `analyzer`.

## 1.0.6

* Uses path-based deps in example.

## 1.0.5

* Update example to avoid using `push()` to push the same page since is not supported. [#105150](https://github.com/flutter/flutter/issues/105150)

## 1.0.4

* Adds `push` method to generated GoRouteData's extension. [#103025](https://github.com/flutter/flutter/issues/103025)

## 1.0.3

* Fixes incorrect separator at location path on Windows. [#102710](https://github.com/flutter/flutter/issues/102710)

## 1.0.2

* Changes the parameter name of the auto-generated `go` method from `buildContext` to `context`.

## 1.0.1

* Documentation fixes. [#102713](https://github.com/flutter/flutter/issues/102713).

## 1.0.0

* First release.<|MERGE_RESOLUTION|>--- conflicted
+++ resolved
@@ -1,12 +1,10 @@
-<<<<<<< HEAD
 ## 1.2.0
 
 * Adds Support for ShellRoute
-=======
+
 ## 1.1.6
 
 * Generates the const enum map for enums used in `List`, `Set` and `Iterable`.
->>>>>>> fbcd57ea
 
 ## 1.1.5
 
