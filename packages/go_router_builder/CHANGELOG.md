## 2.3.2
<<<<<<< HEAD
* Add initialLocation with StatefulShellBranchConfig
=======

* Supports the latest `package:analyzer`.
>>>>>>> 09df1022

## 2.3.1

* Adds pub topics to package metadata.
* Updates minimum supported SDK version to Flutter 3.7/Dart 2.19.

## 2.3.0

* Adds Support for StatefulShellRoute

## 2.2.5

* Fixes a bug where shell routes without const constructor were not generated correctly.

## 2.2.4

* Bumps example go_router version to v10.0.0 and migrate example code.

## 2.2.3

* Removes `path_to_regexp` from the dependencies.

## 2.2.2

* Bumps example go_router version and migrate example code.

## 2.2.1

* Cleans up go_router_builder code.

## 2.2.0

* Adds replace methods to the generated routes.

## 2.1.1

* Fixes a bug that the required/positional parameters are not added to query parameters correctly.

## 2.1.0

* Supports required/positional parameters that are not in the path.

## 2.0.2

* Fixes unawaited_futures violations.
* Updates minimum supported SDK version to Flutter 3.3/Dart 2.18.

## 2.0.1

* Supports name parameter for `TypedGoRoute`.
## 2.0.0

* Updates the documentation to go_router v7.0.0.
* Bumps go_router version in example folder to v7.0.0.

## 1.2.2

* Supports returning value in generated `push` method. [go_router CHANGELOG](https://github.com/flutter/packages/blob/main/packages/go_router/CHANGELOG.md#650)

## 1.2.1

* Supports opt-in required extra parameters. [#117261](https://github.com/flutter/flutter/issues/117261)

## 1.2.0

* Adds Support for ShellRoute

## 1.1.7

* Supports default values for `Set`, `List` and `Iterable` route parameters.

## 1.1.6

* Generates the const enum map for enums used in `List`, `Set` and `Iterable`.

## 1.1.5

* Replaces unnecessary Flutter SDK constraint with corresponding Dart
  SDK constraint.

## 1.1.4

* Fixes the example for the default values in the README.

## 1.1.3

* Updates router_config to not passing itself as `extra`.

## 1.1.2

* Adds support for Iterables, Lists and Sets in query params for TypedGoRoute. [#108437](https://github.com/flutter/flutter/issues/108437).

## 1.1.1

* Support for the generation of the pushReplacement method has been added.

## 1.1.0

* Supports default value for the route parameters.

## 1.0.16

* Update the documentation to go_router v6.0.0.
* Bumps go_router version in example folder to v6.0.0.

## 1.0.15

* Avoids using deprecated DartType.element2.

## 1.0.14

* Bumps go_router version in example folder to v5.0.0.
* Bumps flutter version to 3.3.0.

## 1.0.13

* Supports the latest `package:analyzer`.

## 1.0.12

* Adds support for enhanced enums. [#105876](https://github.com/flutter/flutter/issues/105876).

## 1.0.11

* Replace mentions of the deprecated `GoRouteData.buildPage` with `GoRouteData.buildPageWithState`.

## 1.0.10

* Adds a lint ignore for deprecated member in the example.

## 1.0.9

* Fixes lint warnings.

## 1.0.8

* Updates `analyzer` to 4.4.0.
* Removes the usage of deprecated API in `analyzer`.

## 1.0.7

* Supports newer versions of `analyzer`.

## 1.0.6

* Uses path-based deps in example.

## 1.0.5

* Update example to avoid using `push()` to push the same page since is not supported. [#105150](https://github.com/flutter/flutter/issues/105150)

## 1.0.4

* Adds `push` method to generated GoRouteData's extension. [#103025](https://github.com/flutter/flutter/issues/103025)

## 1.0.3

* Fixes incorrect separator at location path on Windows. [#102710](https://github.com/flutter/flutter/issues/102710)

## 1.0.2

* Changes the parameter name of the auto-generated `go` method from `buildContext` to `context`.

## 1.0.1

* Documentation fixes. [#102713](https://github.com/flutter/flutter/issues/102713).

## 1.0.0

* First release.<|MERGE_RESOLUTION|>--- conflicted
+++ resolved
@@ -1,10 +1,10 @@
+## 2.3.3
+
+* Adds `initialLocation` for `StatefulShellBranchConfig`
+
 ## 2.3.2
-<<<<<<< HEAD
-* Add initialLocation with StatefulShellBranchConfig
-=======
 
 * Supports the latest `package:analyzer`.
->>>>>>> 09df1022
 
 ## 2.3.1
 
