--- conflicted
+++ resolved
@@ -1,11 +1,10 @@
-<<<<<<< HEAD
-## 1.1.8
+## 1.2.1
+
 * Supports opt-in required extra parameters. [#117261]
-=======
+
 ## 1.2.0
 
 * Adds Support for ShellRoute
->>>>>>> 3f480616
 
 ## 1.1.7
 
