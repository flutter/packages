## 1.2.2

<<<<<<< HEAD
* Supports name parameter for `TypedGoRoute`. 
=======
* Supports returning value in generated `push` method. [go_router CHANGELOG](https://github.com/flutter/packages/blob/main/packages/go_router/CHANGELOG.md#650)
>>>>>>> a480c9f8

## 1.2.1

* Supports opt-in required extra parameters. [#117261](https://github.com/flutter/flutter/issues/117261)

## 1.2.0

* Adds Support for ShellRoute

## 1.1.7

* Supports default values for `Set`, `List` and `Iterable` route parameters.

## 1.1.6

* Generates the const enum map for enums used in `List`, `Set` and `Iterable`.

## 1.1.5

* Replaces unnecessary Flutter SDK constraint with corresponding Dart
  SDK constraint.

## 1.1.4

* Fixes the example for the default values in the README.

## 1.1.3

* Updates router_config to not passing itself as `extra`.

## 1.1.2

* Adds support for Iterables, Lists and Sets in query params for TypedGoRoute. [#108437](https://github.com/flutter/flutter/issues/108437).

## 1.1.1

* Support for the generation of the pushReplacement method has been added.

## 1.1.0

* Supports default value for the route parameters.

## 1.0.16

* Update the documentation to go_router v6.0.0.
* Bumps go_router version in example folder to v6.0.0.

## 1.0.15

* Avoids using deprecated DartType.element2.

## 1.0.14

* Bumps go_router version in example folder to v5.0.0.
* Bumps flutter version to 3.3.0.

## 1.0.13

* Supports the latest `package:analyzer`.

## 1.0.12

* Adds support for enhanced enums. [#105876](https://github.com/flutter/flutter/issues/105876).

## 1.0.11

* Replace mentions of the deprecated `GoRouteData.buildPage` with `GoRouteData.buildPageWithState`.

## 1.0.10

* Adds a lint ignore for deprecated member in the example.

## 1.0.9

* Fixes lint warnings.

## 1.0.8

* Updates `analyzer` to 4.4.0.
* Removes the usage of deprecated API in `analyzer`.

## 1.0.7

* Supports newer versions of `analyzer`.

## 1.0.6

* Uses path-based deps in example.

## 1.0.5

* Update example to avoid using `push()` to push the same page since is not supported. [#105150](https://github.com/flutter/flutter/issues/105150)

## 1.0.4

* Adds `push` method to generated GoRouteData's extension. [#103025](https://github.com/flutter/flutter/issues/103025)

## 1.0.3

* Fixes incorrect separator at location path on Windows. [#102710](https://github.com/flutter/flutter/issues/102710)

## 1.0.2

* Changes the parameter name of the auto-generated `go` method from `buildContext` to `context`.

## 1.0.1

* Documentation fixes. [#102713](https://github.com/flutter/flutter/issues/102713).

## 1.0.0

* First release.<|MERGE_RESOLUTION|>--- conflicted
+++ resolved
@@ -1,10 +1,10 @@
+## 1.2.3
+
+* Supports name parameter for `TypedGoRoute`.
+
 ## 1.2.2
 
-<<<<<<< HEAD
-* Supports name parameter for `TypedGoRoute`. 
-=======
 * Supports returning value in generated `push` method. [go_router CHANGELOG](https://github.com/flutter/packages/blob/main/packages/go_router/CHANGELOG.md#650)
->>>>>>> a480c9f8
 
 ## 1.2.1
 
