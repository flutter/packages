--- conflicted
+++ resolved
@@ -1,8 +1,7 @@
-<<<<<<< HEAD
 ## 2.3.0
 
 * Adds Support for StatefulShellRoute
-=======
+
 ## 2.2.4
 
 * Bumps example go_router version to v10.0.0 and migrate example code.
@@ -10,7 +9,6 @@
 ## 2.2.3
 
 * Removes `path_to_regexp` from the dependencies.
->>>>>>> 4a084b36
 
 ## 2.2.2
 
