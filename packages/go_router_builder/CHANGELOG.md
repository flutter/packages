--- conflicted
+++ resolved
@@ -1,16 +1,14 @@
-<<<<<<< HEAD
+## NEXT
+
+- Restricts `build` to versions less than 2.5.0.
+
+## 3.0.2
+
+- Adds `TypedRelativeGoRoute` annotation which supports relative routes.
+
 ## 3.0.1
 
-- Adds `TypedRelativeGoRoute` annotation which supports relative routes.
-=======
-## NEXT
-
-- Restricts `build` to versions less than 2.5.0.
-
-## 3.0.1
-
 - Updates README.md to use the mixin `with _$RouteName`.
->>>>>>> 3dc682de
 
 ## 3.0.0
 
