--- conflicted
+++ resolved
@@ -1,12 +1,10 @@
-<<<<<<< HEAD
 ## 1.2.0
 
 * Adds Support for ShellRoute
-=======
+
 ## 1.1.7
 
 * Supports default values for `Set`, `List` and `Iterable` route parameters.
->>>>>>> 11aab473
 
 ## 1.1.6
 
