--- conflicted
+++ resolved
@@ -1,12 +1,10 @@
-<<<<<<< HEAD
-## 2.8.3
+## 2.9.1
 
 - Fixes warnings in generated code of iterable parameters.
-=======
+
 ## 2.9.0
 
 - Adds support for `caseSensitive` for go routes.
->>>>>>> b82570e8
 
 ## 2.8.2
 
