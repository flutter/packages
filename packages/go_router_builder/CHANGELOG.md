--- conflicted
+++ resolved
@@ -1,10 +1,10 @@
+## 1.1.2
+
+* Fixes the example for the default values in the README.
+
 ## 1.1.1
 
-<<<<<<< HEAD
-* Fixes the example for the default values in the README.
-=======
 * Support for the generation of the pushReplacement method has been added.
->>>>>>> c0f0a225
 
 ## 1.1.0
 
