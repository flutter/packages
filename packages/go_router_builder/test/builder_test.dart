--- conflicted
+++ resolved
@@ -35,9 +35,6 @@
   'EnumParam',
   'DefaultValueRoute',
   'NullableDefaultValueRoute',
-<<<<<<< HEAD
+  'IterableWithEnumRoute',
   'IterableDefaultValueRoute',
-=======
-  'IterableWithEnumRoute'
->>>>>>> ce87f28c
 };