--- conflicted
+++ resolved
@@ -215,83 +215,85 @@
 }
 
 @ShouldGenerate(r'''
-<<<<<<< HEAD
+GoRoute get $iterableWithEnumRoute => GoRouteData.$route(
+      path: '/iterable-with-enum',
+      factory: $IterableWithEnumRouteExtension._fromState,
+    );
+
+extension $IterableWithEnumRouteExtension on IterableWithEnumRoute {
+  static IterableWithEnumRoute _fromState(GoRouterState state) =>
+      IterableWithEnumRoute(
+        param: state.queryParametersAll['param']
+            ?.map(_$EnumOnlyUsedInIterableEnumMap._$fromName),
+      );
+
+  String get location => GoRouteData.$location(
+        '/iterable-with-enum',
+        queryParams: {
+          if (param != null)
+            'param':
+                param?.map((e) => _$EnumOnlyUsedInIterableEnumMap[e]).toList(),
+        },
+      );
+
+  void go(BuildContext context) => context.go(location);
+
+  void push(BuildContext context) => context.push(location);
+
+  void pushReplacement(BuildContext context) =>
+      context.pushReplacement(location);
+}
+
+const _$EnumOnlyUsedInIterableEnumMap = {
+  EnumOnlyUsedInIterable.a: 'a',
+  EnumOnlyUsedInIterable.b: 'b',
+  EnumOnlyUsedInIterable.c: 'c',
+};
+
+extension<T extends Enum> on Map<T, String> {
+  T _$fromName(String value) =>
+      entries.singleWhere((element) => element.value == value).key;
+}
+''')
+@TypedGoRoute<IterableWithEnumRoute>(path: '/iterable-with-enum')
+class IterableWithEnumRoute extends GoRouteData {
+  IterableWithEnumRoute({this.param});
+
+  final Iterable<EnumOnlyUsedInIterable>? param;
+}
+
+enum EnumOnlyUsedInIterable {
+  a,
+  b,
+  c,
+}
+
+@ShouldGenerate(r'''
 GoRoute get $iterableDefaultValueRoute => GoRouteData.$route(
       path: '/iterable-default-value-route',
       factory: $IterableDefaultValueRouteExtension._fromState,
     );
-
 extension $IterableDefaultValueRouteExtension on IterableDefaultValueRoute {
   static IterableDefaultValueRoute _fromState(GoRouterState state) =>
       IterableDefaultValueRoute(
         param:
             state.queryParametersAll['param']?.map(int.parse) ?? const <int>[0],
       );
-
   String get location => GoRouteData.$location(
         '/iterable-default-value-route',
         queryParams: {
           if (param != const <int>[0])
             'param': param.map((e) => e.toString()).toList(),
-=======
-GoRoute get $iterableWithEnumRoute => GoRouteData.$route(
-      path: '/iterable-with-enum',
-      factory: $IterableWithEnumRouteExtension._fromState,
-    );
-
-extension $IterableWithEnumRouteExtension on IterableWithEnumRoute {
-  static IterableWithEnumRoute _fromState(GoRouterState state) =>
-      IterableWithEnumRoute(
-        param: state.queryParametersAll['param']
-            ?.map(_$EnumOnlyUsedInIterableEnumMap._$fromName),
-      );
-
-  String get location => GoRouteData.$location(
-        '/iterable-with-enum',
-        queryParams: {
-          if (param != null)
-            'param':
-                param?.map((e) => _$EnumOnlyUsedInIterableEnumMap[e]).toList(),
->>>>>>> ce87f28c
-        },
-      );
-
-  void go(BuildContext context) => context.go(location);
-
-  void push(BuildContext context) => context.push(location);
-
-  void pushReplacement(BuildContext context) =>
-      context.pushReplacement(location);
-}
-<<<<<<< HEAD
+        },
+      );
+  void go(BuildContext context) => context.go(location);
+  void push(BuildContext context) => context.push(location);
+  void pushReplacement(BuildContext context) =>
+      context.pushReplacement(location);
+}
 ''')
 @TypedGoRoute<IterableDefaultValueRoute>(path: '/iterable-default-value-route')
 class IterableDefaultValueRoute extends GoRouteData {
   IterableDefaultValueRoute({this.param = const <int>[0]});
   final Iterable<int> param;
-=======
-
-const _$EnumOnlyUsedInIterableEnumMap = {
-  EnumOnlyUsedInIterable.a: 'a',
-  EnumOnlyUsedInIterable.b: 'b',
-  EnumOnlyUsedInIterable.c: 'c',
-};
-
-extension<T extends Enum> on Map<T, String> {
-  T _$fromName(String value) =>
-      entries.singleWhere((element) => element.value == value).key;
-}
-''')
-@TypedGoRoute<IterableWithEnumRoute>(path: '/iterable-with-enum')
-class IterableWithEnumRoute extends GoRouteData {
-  IterableWithEnumRoute({this.param});
-
-  final Iterable<EnumOnlyUsedInIterable>? param;
-}
-
-enum EnumOnlyUsedInIterable {
-  a,
-  b,
-  c,
->>>>>>> ce87f28c
 }