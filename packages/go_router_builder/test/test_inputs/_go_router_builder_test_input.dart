--- conflicted
+++ resolved
@@ -88,14 +88,10 @@
 
   void go(BuildContext context) => context.go(location);
 
-<<<<<<< HEAD
   void push(BuildContext context) => context.push(location);
-=======
-  void push(BuildContext context) => context.push(location, extra: this);
 
   void pushReplacement(BuildContext context) =>
-      context.pushReplacement(location, extra: this);
->>>>>>> 2e04050c
+      context.pushReplacement(location);
 }
 
 const _$EnumTestEnumMap = {
@@ -124,7 +120,6 @@
   final int x;
 }
 
-<<<<<<< HEAD
 
 @ShouldGenerate(r'''
 GoRoute get $enumParam => GoRouteData.$route(
@@ -171,7 +166,8 @@
 
   const EnumWithExtraTest(this.x);
   final int x;
-=======
+
+
 @ShouldGenerate(r'''
 GoRoute get $defaultValueRoute => GoRouteData.$route(
       path: '/default-value-route',
@@ -221,5 +217,4 @@
 class NullableDefaultValueRoute extends GoRouteData {
   NullableDefaultValueRoute({this.param = 0});
   final int? param;
->>>>>>> 2e04050c
 }