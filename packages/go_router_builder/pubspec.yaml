--- conflicted
+++ resolved
@@ -2,11 +2,7 @@
 description: >-
   A builder that supports generated strongly-typed route helpers for
   package:go_router
-<<<<<<< HEAD
-version: 2.8.1
-=======
-version: 2.9.1
->>>>>>> 3094f961
+version: 2.9.2
 repository: https://github.com/flutter/packages/tree/main/packages/go_router_builder
 issue_tracker: https://github.com/flutter/flutter/issues?q=is%3Aissue+is%3Aopen+label%3A%22p%3A+go_router_builder%22
 
@@ -30,11 +26,7 @@
   dart_style: '>=2.3.7 <4.0.0'
   flutter:
     sdk: flutter
-<<<<<<< HEAD
-  go_router: ^14.6.3
-=======
-  go_router: ^15.1.0
->>>>>>> 3094f961
+  go_router: ^15.1.3
   leak_tracker_flutter_testing: ">=3.0.0"
   package_config: ^2.1.1
   pub_semver: ^2.1.5
