// Copyright 2013 The Flutter Authors. All rights reserved.
// Use of this source code is governed by a BSD-style license that can be
// found in the LICENSE file.

import 'package:analyzer/dart/analysis/results.dart';
import 'package:analyzer/dart/analysis/session.dart';
import 'package:analyzer/dart/ast/ast.dart';
import 'package:analyzer/dart/element/element2.dart';
import 'package:analyzer/dart/element/type.dart';
import 'package:source_gen/source_gen.dart';
import 'package:source_helper/source_helper.dart';

/// The name of the generated, private helper for converting [String] to [bool].
const String boolConverterHelperName = r'_$boolConverter';

/// The name of the generated, private helper for handling nullable value
/// conversion.
const String convertMapValueHelperName = r'_$convertMapValue';

/// The name of the generated, private helper for converting [Duration] to
/// [bool].
const String durationDecoderHelperName = r'_$durationConverter';

/// The name of the generated, private helper for converting [String] to [Enum].
const String enumExtensionHelperName = r'_$fromName';

/// The property/parameter name used to represent the `extra` data that may
/// be passed to a route.
const String extraFieldName = r'$extra';

/// The name of the generated, private getter for casting `this` (the mixin) to the class type.
const String selfFieldName = '_self';

/// Shared start of error message related to a likely code issue.
const String likelyIssueMessage = 'Should never get here! File an issue!';

/// The name of the generated, private helper for comparing iterables.
const String iterablesEqualHelperName = r'_$iterablesEqual';

const List<_TypeHelper> _helpers = <_TypeHelper>[
  _TypeHelperBigInt(),
  _TypeHelperBool(),
  _TypeHelperDateTime(),
  _TypeHelperDouble(),
  _TypeHelperEnum(),
  _TypeHelperExtensionType(),
  _TypeHelperInt(),
  _TypeHelperNum(),
  _TypeHelperString(),
  _TypeHelperUri(),
  _TypeHelperIterable(),
];

/// Returns the decoded [String] value for [element], if its type is supported.
///
/// Otherwise, throws an [InvalidGenerationSourceError].
String decodeParameter(
  FormalParameterElement element,
  Set<String> pathParameters,
) {
  if (element.isExtraField) {
    return 'state.${_stateValueAccess(element, pathParameters)}';
  }

  final DartType paramType = element.type;
  for (final _TypeHelper helper in _helpers) {
    if (helper._matchesType(paramType)) {
      String decoded = helper._decode(element, pathParameters);
      if (element.isOptional && element.hasDefaultValue) {
        if (element.type.isNullableType) {
          throw NullableDefaultValueError(element);
        }
        decoded += ' ?? ${element.defaultValueCode!}';
      }
      return decoded;
    }
  }

  throw InvalidGenerationSourceError(
    'The parameter type '
    '`${withoutNullability(paramType.getDisplayString())}` is not supported.',
    element: element,
  );
}

/// Returns the encoded [String] value for [element], if its type is supported.
///
/// Otherwise, throws an [InvalidGenerationSourceError].
String encodeField(PropertyAccessorElement2 element) {
  for (final _TypeHelper helper in _helpers) {
    if (helper._matchesType(element.returnType)) {
      return helper._encode(
        '$selfFieldName.${element.displayName}',
        element.returnType,
      );
    }
  }

  throw InvalidGenerationSourceError(
    'The return type `${element.returnType}` is not supported.',
    element: element,
  );
}

/// Returns an AstNode type from a InterfaceElement.
T? getNodeDeclaration<T extends AstNode>(InterfaceElement2 element) {
  final AnalysisSession? session = element.session;
  if (session == null) {
    return null;
  }

  final ParsedLibraryResult parsedLibrary =
      session.getParsedLibraryByElement2(element.library2)
          as ParsedLibraryResult;
  final FragmentDeclarationResult? declaration = parsedLibrary
      .getFragmentDeclaration(element.firstFragment);
  final AstNode? node = declaration?.node;

  return node is T ? node : null;
}

/// Returns the comparison of a parameter with its default value.
///
/// Otherwise, throws an [InvalidGenerationSourceError].
String compareField(
  FormalParameterElement param,
  String value1,
  String value2,
) {
  for (final _TypeHelper helper in _helpers) {
    if (helper._matchesType(param.type)) {
      return helper._compare(
        '$selfFieldName.${param.displayName}',
        param.defaultValueCode!,
      );
    }
  }

  throw InvalidGenerationSourceError(
    'The type `${param.type}` is not supported.',
    element: param,
  );
}

/// Gets the name of the `const` map generated to help encode [Enum] types.
String enumMapName(InterfaceType type) => '_\$${type.element.name}EnumMap';

String _stateValueAccess(
  FormalParameterElement element,
  Set<String> pathParameters,
) {
  if (element.isExtraField) {
    // ignore: avoid_redundant_argument_values
    return 'extra as ${element.type.getDisplayString()}';
  }

  late String access;
  final String suffix =
      !element.type.isNullableType && !element.hasDefaultValue ? '!' : '';
  if (pathParameters.contains(element.displayName)) {
    access = 'pathParameters[${escapeDartString(element.displayName)}]$suffix';
  } else {
    access =
        'uri.queryParameters[${escapeDartString(element.displayName.kebab)}]$suffix';
  }

  return access;
}

/// Returns `true` if the type string ends with a nullability marker (`?` or `*`)
bool _isNullableType(String type) {
  return type.endsWith('?') || type.endsWith('*');
}

/// Returns the type string without a trailing nullability marker
String withoutNullability(String type) {
  return _isNullableType(type) ? type.substring(0, type.length - 1) : type;
}

abstract class _TypeHelper {
  const _TypeHelper();

  /// Decodes the value from its string representation in the URL.
  String _decode(
    FormalParameterElement parameterElement,
    Set<String> pathParameters,
  );

  /// Encodes the value from its string representation in the URL.
  String _encode(String fieldName, DartType type);

  bool _matchesType(DartType type);

  String _compare(String value1, String value2) => '$value1 != $value2';
}

class _TypeHelperBigInt extends _TypeHelperWithHelper {
  const _TypeHelperBigInt();

  @override
  String helperName(DartType paramType) {
    if (paramType.isNullableType) {
      return 'BigInt.tryParse';
    }
    return 'BigInt.parse';
  }

  @override
  String _encode(String fieldName, DartType type) =>
      '$fieldName${type.ensureNotNull}.toString()';

  @override
  bool _matchesType(DartType type) =>
      const TypeChecker.fromRuntime(BigInt).isAssignableFromType(type);
}

class _TypeHelperBool extends _TypeHelperWithHelper {
  const _TypeHelperBool();

  @override
  String helperName(DartType paramType) => boolConverterHelperName;

  @override
  String _encode(String fieldName, DartType type) =>
      '$fieldName${type.ensureNotNull}.toString()';

  @override
  bool _matchesType(DartType type) => type.isDartCoreBool;
}

class _TypeHelperDateTime extends _TypeHelperWithHelper {
  const _TypeHelperDateTime();

  @override
  String helperName(DartType paramType) {
    if (paramType.isNullableType) {
      return 'DateTime.tryParse';
    }
    return 'DateTime.parse';
  }

  @override
  String _encode(String fieldName, DartType type) =>
      '$fieldName${type.ensureNotNull}.toString()';

  @override
  bool _matchesType(DartType type) =>
      const TypeChecker.fromRuntime(DateTime).isAssignableFromType(type);
}

class _TypeHelperDouble extends _TypeHelperWithHelper {
  const _TypeHelperDouble();

  @override
  String helperName(DartType paramType) {
    if (paramType.isNullableType) {
      return 'double.tryParse';
    }
    return 'double.parse';
  }

  @override
  String _encode(String fieldName, DartType type) =>
      '$fieldName${type.ensureNotNull}.toString()';

  @override
  bool _matchesType(DartType type) => type.isDartCoreDouble;
}

class _TypeHelperEnum extends _TypeHelperWithHelper {
  const _TypeHelperEnum();

  @override
  String helperName(DartType paramType) =>
      '${enumMapName(paramType as InterfaceType)}.$enumExtensionHelperName';

  @override
  String _encode(String fieldName, DartType type) =>
      '${enumMapName(type as InterfaceType)}[$fieldName${type.ensureNotNull}]';

  @override
  bool _matchesType(DartType type) => type.isEnum;
}

/// A type helper for extension types.
/// Supported extension types are:
/// - [String]
/// - [int]
/// - [double]
/// - [num]
/// - [bool]
/// - [Enum]
/// - [BigInt]
/// - [DateTime]
/// - [Uri]
class _TypeHelperExtensionType extends _TypeHelper {
  const _TypeHelperExtensionType();

  @override
  String _decode(
    FormalParameterElement parameterElement,
    Set<String> pathParameters,
  ) {
    final DartType paramType = parameterElement.type;
    if (paramType.isNullableType && parameterElement.hasDefaultValue) {
      throw NullableDefaultValueError(parameterElement);
    }

    final String stateValue =
        'state.${_stateValueAccess(parameterElement, pathParameters)}';
    final String castType;
    if (paramType.isNullableType || parameterElement.hasDefaultValue) {
      castType = '$paramType${paramType.isNullableType ? '' : '?'}';
    } else {
      castType = '$paramType';
    }

    final DartType representationType = paramType.extensionTypeErasure;
    if (representationType.isDartCoreString) {
      return '$stateValue as $castType';
    }

    if (representationType.isEnum) {
      return '${enumMapName(representationType as InterfaceType)}'
          '.$enumExtensionHelperName($stateValue) as $castType';
    }

    final String representationTypeName = withoutNullability(
      representationType.getDisplayString(),
    );
    if (paramType.isNullableType || parameterElement.hasDefaultValue) {
      return "$representationTypeName.tryParse($stateValue ?? '') as $castType";
    } else {
      return '$representationTypeName.parse($stateValue) as $castType';
    }
  }

  @override
  String _encode(String fieldName, DartType type) {
    final DartType representationType = type.extensionTypeErasure;
    if (representationType.isDartCoreString) {
      return '$fieldName${type.ensureNotNull} as String';
    }

    if (representationType.isEnum) {
      return '${enumMapName(representationType as InterfaceType)}'
          '[$fieldName${type.ensureNotNull} as ${withoutNullability(representationType.getDisplayString())}]!';
    }

    return '$fieldName${representationType.ensureNotNull}.toString()';
  }

  @override
  bool _matchesType(DartType type) {
    final DartType representationType = type.extensionTypeErasure;
    if (type == representationType) {
      // `type` is not an extension type.
      return false;
    }

    return representationType.isDartCoreString ||
        representationType.isDartCoreInt ||
        representationType.isDartCoreDouble ||
        representationType.isDartCoreNum ||
        representationType.isDartCoreBool ||
        representationType.isEnum ||
        const TypeChecker.fromRuntime(
          BigInt,
        ).isAssignableFromType(representationType) ||
        const TypeChecker.fromRuntime(
          DateTime,
        ).isAssignableFromType(representationType) ||
        const TypeChecker.fromRuntime(
          Uri,
        ).isAssignableFromType(representationType);
  }
}

class _TypeHelperInt extends _TypeHelperWithHelper {
  const _TypeHelperInt();

  @override
  String helperName(DartType paramType) {
    if (paramType.isNullableType) {
      return 'int.tryParse';
    }
    return 'int.parse';
  }

  @override
  String _encode(String fieldName, DartType type) =>
      '$fieldName${type.ensureNotNull}.toString()';

  @override
  bool _matchesType(DartType type) => type.isDartCoreInt;
}

class _TypeHelperNum extends _TypeHelperWithHelper {
  const _TypeHelperNum();

  @override
  String helperName(DartType paramType) {
    if (paramType.isNullableType) {
      return 'num.tryParse';
    }
    return 'num.parse';
  }

  @override
  String _encode(String fieldName, DartType type) =>
      '$fieldName${type.ensureNotNull}.toString()';

  @override
  bool _matchesType(DartType type) => type.isDartCoreNum;
}

class _TypeHelperString extends _TypeHelper {
  const _TypeHelperString();

  @override
  String _decode(
    FormalParameterElement parameterElement,
    Set<String> pathParameters,
  ) => 'state.${_stateValueAccess(parameterElement, pathParameters)}';

  @override
  String _encode(String fieldName, DartType type) => fieldName;

  @override
  bool _matchesType(DartType type) => type.isDartCoreString;
}

class _TypeHelperUri extends _TypeHelperWithHelper {
  const _TypeHelperUri();

  @override
  String helperName(DartType paramType) {
    if (paramType.isNullableType) {
      return 'Uri.tryParse';
    }
    return 'Uri.parse';
  }

  @override
  String _encode(String fieldName, DartType type) =>
      '$fieldName${type.ensureNotNull}.toString()';

  @override
  bool _matchesType(DartType type) =>
      const TypeChecker.fromRuntime(Uri).isAssignableFromType(type);
}

class _TypeHelperIterable extends _TypeHelperWithHelper {
  const _TypeHelperIterable();

  @override
  String helperName(DartType paramType) => iterablesEqualHelperName;

  @override
  String _decode(
    FormalParameterElement parameterElement,
    Set<String> pathParameters,
  ) {
    if (parameterElement.type is ParameterizedType) {
      final DartType iterableType =
          (parameterElement.type as ParameterizedType).typeArguments.first;

      // get a type converter for values in iterable
      String entriesTypeDecoder = '(e) => e';
      String convertToNotNull = '';

      for (final _TypeHelper helper in _helpers) {
        if (helper._matchesType(iterableType) &&
            helper is _TypeHelperWithHelper) {
          if (!iterableType.isNullableType) {
            convertToNotNull = '.cast<$iterableType>()';
          }
          entriesTypeDecoder = helper.helperName(iterableType);
        }
      }

      // get correct type for iterable
      String iterableCaster = '';
      String fallBack = '';
<<<<<<< HEAD
      if (const TypeChecker.fromRuntime(List)
          .isAssignableFromType(parameterElement.type)) {
        iterableCaster += '.toList()';
=======
      if (const TypeChecker.fromRuntime(
        List,
      ).isAssignableFromType(parameterElement.type)) {
        iterableCaster += '?.toList()';
>>>>>>> eab16dd4
        if (!parameterElement.type.isNullableType &&
            !parameterElement.hasDefaultValue) {
          fallBack = '?? const []';
        }
<<<<<<< HEAD
      } else if (const TypeChecker.fromRuntime(Set)
          .isAssignableFromType(parameterElement.type)) {
        iterableCaster += '.toSet()';
=======
      } else if (const TypeChecker.fromRuntime(
        Set,
      ).isAssignableFromType(parameterElement.type)) {
        iterableCaster += '?.toSet()';
>>>>>>> eab16dd4
        if (!parameterElement.type.isNullableType &&
            !parameterElement.hasDefaultValue) {
          fallBack = '?? const {}';
        }
      }

      return '''
<<<<<<< HEAD
state.uri.queryParametersAll[
        ${escapeDartString(parameterElement.name.kebab)}]
        ?.map($entriesTypeDecoder)$convertToNotNull$iterableCaster$fallBack''';
=======
(state.uri.queryParametersAll[
        ${escapeDartString(parameterElement.displayName.kebab)}]
        ?.map($entriesTypeDecoder)$convertToNotNull)$iterableCaster$fallBack''';
>>>>>>> eab16dd4
    }
    return '''
state.uri.queryParametersAll[${escapeDartString(parameterElement.displayName.kebab)}]''';
  }

  @override
  String _encode(String fieldName, DartType type) {
    final String nullAwareAccess = type.isNullableType ? '?' : '';
    if (type is ParameterizedType) {
      final DartType iterableType = type.typeArguments.first;

      // get a type encoder for values in iterable
      String entriesTypeEncoder = '';
      for (final _TypeHelper helper in _helpers) {
        if (helper._matchesType(iterableType)) {
          entriesTypeEncoder = '''
$nullAwareAccess.map((e) => ${helper._encode('e', iterableType)}).toList()''';
        }
      }
      return '''
$fieldName$entriesTypeEncoder''';
    }

    return '''
$fieldName$nullAwareAccess.map((e) => e.toString()).toList()''';
  }

  @override
  bool _matchesType(DartType type) =>
      const TypeChecker.fromRuntime(Iterable).isAssignableFromType(type);

  @override
  String _compare(String value1, String value2) =>
      '!$iterablesEqualHelperName($value1, $value2)';
}

abstract class _TypeHelperWithHelper extends _TypeHelper {
  const _TypeHelperWithHelper();

  String helperName(DartType paramType);

  @override
  String _decode(
    FormalParameterElement parameterElement,
    Set<String> pathParameters,
  ) {
    final DartType paramType = parameterElement.type;
    final String parameterName = parameterElement.displayName;

    if (!pathParameters.contains(parameterName) &&
        (paramType.isNullableType || parameterElement.hasDefaultValue)) {
      return '$convertMapValueHelperName('
          '${escapeDartString(parameterName.kebab)}, '
          'state.uri.queryParameters, '
          '${helperName(paramType)})';
    }

    final String nullableSuffix = paramType.isNullableType ||
            (paramType.isEnum && !paramType.isNullableType)
        ? '!'
        : '';

    return '${helperName(paramType)}'
        '(state.${_stateValueAccess(parameterElement, pathParameters)} ${!parameterElement.isRequired ? " ?? '' " : ''})$nullableSuffix';
  }
}

/// Extension helpers on [DartType].
extension DartTypeExtension on DartType {
  /// Convenient helper for nullability checks.parameterElement.isRequired
  String get ensureNotNull => isNullableType ? '!' : '';
}

/// Extension helpers on [FormalParameterElement].
extension FormalParameterElementExtension on FormalParameterElement {
  /// Convenient helper on top of [isRequiredPositional] and [isRequiredNamed].
  bool get isRequired => isRequiredPositional || isRequiredNamed;

  /// Returns `true` if `this` has a name that matches [extraFieldName];
  bool get isExtraField => displayName == extraFieldName;
}

/// An error thrown when a default value is used with a nullable type.
class NullableDefaultValueError extends InvalidGenerationSourceError {
  /// An error thrown when a default value is used with a nullable type.
  NullableDefaultValueError(Element2 element)
    : super(
        'Default value used with a nullable type. Only non-nullable type can have a default value.',
        todo: 'Remove the default value or make the type non-nullable.',
        element: element,
      );
}<|MERGE_RESOLUTION|>--- conflicted
+++ resolved
@@ -482,30 +482,18 @@
       // get correct type for iterable
       String iterableCaster = '';
       String fallBack = '';
-<<<<<<< HEAD
-      if (const TypeChecker.fromRuntime(List)
-          .isAssignableFromType(parameterElement.type)) {
-        iterableCaster += '.toList()';
-=======
       if (const TypeChecker.fromRuntime(
         List,
       ).isAssignableFromType(parameterElement.type)) {
-        iterableCaster += '?.toList()';
->>>>>>> eab16dd4
+        iterableCaster += '.toList()';
         if (!parameterElement.type.isNullableType &&
             !parameterElement.hasDefaultValue) {
           fallBack = '?? const []';
         }
-<<<<<<< HEAD
-      } else if (const TypeChecker.fromRuntime(Set)
-          .isAssignableFromType(parameterElement.type)) {
-        iterableCaster += '.toSet()';
-=======
       } else if (const TypeChecker.fromRuntime(
         Set,
       ).isAssignableFromType(parameterElement.type)) {
-        iterableCaster += '?.toSet()';
->>>>>>> eab16dd4
+        iterableCaster += '.toSet()';
         if (!parameterElement.type.isNullableType &&
             !parameterElement.hasDefaultValue) {
           fallBack = '?? const {}';
@@ -513,15 +501,9 @@
       }
 
       return '''
-<<<<<<< HEAD
 state.uri.queryParametersAll[
-        ${escapeDartString(parameterElement.name.kebab)}]
+        ${escapeDartString(parameterElement.displayName.kebab)}]
         ?.map($entriesTypeDecoder)$convertToNotNull$iterableCaster$fallBack''';
-=======
-(state.uri.queryParametersAll[
-        ${escapeDartString(parameterElement.displayName.kebab)}]
-        ?.map($entriesTypeDecoder)$convertToNotNull)$iterableCaster$fallBack''';
->>>>>>> eab16dd4
     }
     return '''
 state.uri.queryParametersAll[${escapeDartString(parameterElement.displayName.kebab)}]''';
@@ -579,10 +561,11 @@
           '${helperName(paramType)})';
     }
 
-    final String nullableSuffix = paramType.isNullableType ||
-            (paramType.isEnum && !paramType.isNullableType)
-        ? '!'
-        : '';
+    final String nullableSuffix =
+        paramType.isNullableType ||
+                (paramType.isEnum && !paramType.isNullableType)
+            ? '!'
+            : '';
 
     return '${helperName(paramType)}'
         '(state.${_stateValueAccess(parameterElement, pathParameters)} ${!parameterElement.isRequired ? " ?? '' " : ''})$nullableSuffix';
