// Copyright 2013 The Flutter Authors. All rights reserved.
// Use of this source code is governed by a BSD-style license that can be
// found in the LICENSE file.

import 'dart:collection';

import 'package:analyzer/dart/constant/value.dart';
import 'package:analyzer/dart/element/element.dart';
import 'package:analyzer/dart/element/nullability_suffix.dart';
import 'package:analyzer/dart/element/type.dart';
import 'package:collection/collection.dart';
import 'package:path/path.dart' as p;
import 'package:path_to_regexp/path_to_regexp.dart';
import 'package:source_gen/source_gen.dart';
import 'package:source_helper/source_helper.dart';

import 'type_helpers.dart';

/// Custom [Iterable] implementation with extra info.
class InfoIterable extends IterableBase<String> {
  InfoIterable._({
    required this.members,
    required this.routeGetterName,
  });

  /// Name of the getter associated with `this`.
  final String routeGetterName;

  /// The generated elements associated with `this`.
  final List<String> members;

  @override
  Iterator<String> get iterator => members.iterator;
}

/// Represents a `TypedGoRoute` annotation to the builder.
class RouteConfig {
  RouteConfig._(
    this._path,
    this._routeDataClass,
    this._parent,
  );

  /// Creates a new [RouteConfig] represented the annotation data in [reader].
  factory RouteConfig.fromAnnotation(
    ConstantReader reader,
    InterfaceElement element,
  ) {
    final RouteConfig definition =
        RouteConfig._fromAnnotation(reader, element, null);

    if (element != definition._routeDataClass) {
      throw InvalidGenerationSourceError(
        'The @TypedGoRoute annotation must have a type parameter that matches '
        'the annotated element.',
        element: element,
      );
    }

    return definition;
  }

  factory RouteConfig._fromAnnotation(
    ConstantReader reader,
    InterfaceElement element,
    RouteConfig? parent,
  ) {
    assert(!reader.isNull, 'reader should not be null');
    final ConstantReader pathValue = reader.read('path');
    if (pathValue.isNull) {
      throw InvalidGenerationSourceError(
        'Missing `path` value on annotation.',
        element: element,
      );
    }

    final String path = pathValue.stringValue;

    final InterfaceType type = reader.objectValue.type! as InterfaceType;
    final DartType typeParamType = type.typeArguments.single;

    if (typeParamType is! InterfaceType) {
      throw InvalidGenerationSourceError(
        'The type parameter on one of the @TypedGoRoute declarations could not '
        'be parsed.',
        element: element,
      );
    }

    // TODO(kevmoo): validate that this MUST be a subtype of `GoRouteData`
    // TODO(stuartmorgan): Remove this ignore once 'analyze' can be set to
    // 5.2+ (when Flutter 3.4+ is on stable).
    // ignore: deprecated_member_use
    final InterfaceElement classElement = typeParamType.element;

    final RouteConfig value = RouteConfig._(path, classElement, parent);

    value._children.addAll(reader.read('routes').listValue.map((DartObject e) =>
        RouteConfig._fromAnnotation(ConstantReader(e), element, value)));

    return value;
  }

  final List<RouteConfig> _children = <RouteConfig>[];
  final String _path;
  final InterfaceElement _routeDataClass;
  final RouteConfig? _parent;

  /// Generates all of the members that correspond to `this`.
  InfoIterable generateMembers() => InfoIterable._(
        members: _generateMembers().toList(),
        routeGetterName: _routeGetterName,
      );

  Iterable<String> _generateMembers() sync* {
    final List<String> items = <String>[
      _rootDefinition(),
    ];

    for (final RouteConfig def in _flatten()) {
      items.add(def._extensionDefinition());
    }

    _enumDefinitions().forEach(items.add);

    yield* items;

    yield* items
        .expand(
          (String e) => helperNames.entries
              .where(
                  (MapEntry<String, String> element) => e.contains(element.key))
              .map((MapEntry<String, String> e) => e.value),
        )
        .toSet();
  }

  /// Returns `extension` code.
  String _extensionDefinition() => '''
extension $_extensionName on $_className {
  static $_className _fromState(GoRouterState state) $_newFromState

  String get location => GoRouteData.\$location($_locationArgs,$_locationQueryParams);

  void go(BuildContext context) =>
      context.go(location${_extraParam != null ? ', extra: $extraFieldName' : ''});

<<<<<<< HEAD
  void push(BuildContext context) =>
      context.push(location${_extraParam != null ? ', extra: $extraFieldName' : ''});
=======
  void push(BuildContext context) => context.push(location, extra: this);

  void pushReplacement(BuildContext context) =>
      context.pushReplacement(location, extra: this);
>>>>>>> 2e04050c
}
''';

  /// Returns this [RouteConfig] and all child [RouteConfig] instances.
  Iterable<RouteConfig> _flatten() sync* {
    yield this;
    for (final RouteConfig child in _children) {
      yield* child._flatten();
    }
  }

  late final String _routeGetterName =
      r'$' + _className.substring(0, 1).toLowerCase() + _className.substring(1);

  /// Returns the `GoRoute` code for the annotated class.
  String _rootDefinition() => '''
GoRoute get $_routeGetterName => ${_routeDefinition()};
''';

  /// Returns code representing the constant maps that contain the `enum` to
  /// [String] mapping for each referenced enum.
  Iterable<String> _enumDefinitions() sync* {
    final Set<InterfaceType> enumParamTypes = <InterfaceType>{};

    for (final RouteConfig routeDef in _flatten()) {
      for (final ParameterElement ctorParam in <ParameterElement>[
        ...routeDef._ctorParams,
        ...routeDef._ctorQueryParams,
      ]) {
        if (ctorParam.type.isEnum) {
          enumParamTypes.add(ctorParam.type as InterfaceType);
        }
      }
    }

    for (final InterfaceType enumParamType in enumParamTypes) {
      yield _enumMapConst(enumParamType);
    }
  }
  ParameterElement? get _extraParam => _ctor.parameters
    .singleWhereOrNull((ParameterElement element) => element.isExtraField);

  String get _newFromState {
    final StringBuffer buffer = StringBuffer('=>');
    if (_ctor.isConst && _ctorParams.isEmpty && _ctorQueryParams.isEmpty) {
      buffer.writeln('const ');
    }

    final ParameterElement? extraParam = _extraParam;

    buffer.writeln('$_className(');
    for (final ParameterElement param in <ParameterElement>[
      ..._ctorParams,
      ..._ctorQueryParams,
      if (extraParam != null) extraParam,
    ]) {
      buffer.write(_decodeFor(param));
    }
    buffer.writeln(');');

    return buffer.toString();
  }

  // construct path bits using parent bits
  // if there are any queryParam objects, add in the `queryParam` bits
  String get _locationArgs {
    final Iterable<String> pathItems = _parsedPath.map((Token e) {
      if (e is ParameterToken) {
        // Enum types are encoded using a map, so we need a nullability check
        // here to ensure it matches Uri.encodeComponent nullability
        final DartType? type = _field(e.name)?.returnType;
        return '\${Uri.encodeComponent(${_encodeFor(e.name)}${type?.isEnum ?? false ? '!' : ''})}';
      }
      if (e is PathToken) {
        return e.value;
      }
      throw UnsupportedError(
        '$likelyIssueMessage '
        'Token ($e) of type ${e.runtimeType} is not supported.',
      );
    });
    return "'${pathItems.join()}'";
  }

  late final Set<String> _pathParams = Set<String>.unmodifiable(_parsedPath
      .whereType<ParameterToken>()
      .map((ParameterToken e) => e.name));

  late final List<Token> _parsedPath =
      List<Token>.unmodifiable(parse(_rawJoinedPath));

  String get _rawJoinedPath {
    final List<String> pathSegments = <String>[];

    RouteConfig? config = this;
    while (config != null) {
      pathSegments.add(config._path);
      config = config._parent;
    }

    return p.url.joinAll(pathSegments.reversed);
  }

  String get _className => _routeDataClass.name;

  String get _extensionName => '\$${_className}Extension';

  String _routeDefinition() {
    final String routesBit = _children.isEmpty
        ? ''
        : '''
routes: [${_children.map((RouteConfig e) => '${e._routeDefinition()},').join()}],
''';

    return '''
GoRouteData.\$route(
      path: ${escapeDartString(_path)},
      factory: $_extensionName._fromState,
      $routesBit
)
''';
  }

  String _decodeFor(ParameterElement element) {
    if (element.isRequired) {
      if (element.type.nullabilitySuffix == NullabilitySuffix.question) {
        throw InvalidGenerationSourceError(
          'Required parameters cannot be nullable.',
          element: element,
        );
      }

      if (!_pathParams.contains(element.name)) {
        throw InvalidGenerationSourceError(
          'Missing param `${element.name}` in path.',
          element: element,
        );
      }
    }
    final String fromStateExpression = decodeParameter(element);

    if (element.isPositional) {
      return '$fromStateExpression,';
    }

    if (element.isNamed) {
      return '${element.name}: $fromStateExpression,';
    }

    throw InvalidGenerationSourceError(
      '$likelyIssueMessage (param not named or positional)',
      element: element,
    );
  }

  String _encodeFor(String fieldName) {
    final PropertyAccessorElement? field = _field(fieldName);
    if (field == null) {
      throw InvalidGenerationSourceError(
        'Could not find a field for the path parameter "$fieldName".',
        element: _routeDataClass,
      );
    }

    return encodeField(field);
  }

  String get _locationQueryParams {
    if (_ctorQueryParams.isEmpty) {
      return '';
    }

    final StringBuffer buffer = StringBuffer('queryParams: {\n');

    for (final ParameterElement param in _ctorQueryParams) {
      final String parameterName = param.name;

      final List<String> conditions = <String>[];
      if (param.hasDefaultValue) {
        if (param.type.isNullableType) {
          throw NullableDefaultValueError(param);
        }
        conditions.add('$parameterName != ${param.defaultValueCode!}');
      } else if (param.type.isNullableType) {
        conditions.add('$parameterName != null');
      }
      String line = '';
      if (conditions.isNotEmpty) {
        line = 'if (${conditions.join(' && ')}) ';
      }
      line += '${escapeDartString(parameterName.kebab)}: '
          '${_encodeFor(parameterName)},';

      buffer.writeln(line);
    }

    buffer.writeln('},');

    return buffer.toString();
  }

  late final List<ParameterElement> _ctorParams =
      _ctor.parameters.where((ParameterElement element) {
    if (element.isRequired) {
      if (element.isExtraField) {
        throw InvalidGenerationSourceError(
          'Parameters named `$extraFieldName` cannot be required.',
          element: element,
        );
      }
      return true;
    }
    return false;
  }).toList();

  late final List<ParameterElement> _ctorQueryParams = _ctor.parameters
      .where((ParameterElement element) =>
          element.isOptional && !element.isExtraField)
      .toList();

  ConstructorElement get _ctor {
    final ConstructorElement? ctor = _routeDataClass.unnamedConstructor;

    if (ctor == null) {
      throw InvalidGenerationSourceError(
        'Missing default constructor',
        element: _routeDataClass,
      );
    }
    return ctor;
  }

  PropertyAccessorElement? _field(String name) =>
      _routeDataClass.getGetter(name);
}

String _enumMapConst(InterfaceType type) {
  assert(type.isEnum);

  // TODO(stuartmorgan): Remove this ignore once 'analyze' can be set to
  // 5.2+ (when Flutter 3.4+ is on stable).
  // ignore: deprecated_member_use
  final String enumName = type.element.name;

  final StringBuffer buffer = StringBuffer('const ${enumMapName(type)} = {');

  // TODO(stuartmorgan): Remove this ignore once 'analyze' can be set to
  // 5.2+ (when Flutter 3.4+ is on stable).
  // ignore: deprecated_member_use
  for (final FieldElement enumField in type.element.fields
      .where((FieldElement element) => element.isEnumConstant)) {
    buffer.writeln(
      '$enumName.${enumField.name}: ${escapeDartString(enumField.name.kebab)},',
    );
  }

  buffer.writeln('};');

  return buffer.toString();
}

/// [Map] from the name of a generated helper to its definition.
const Map<String, String> helperNames = <String, String>{
  convertMapValueHelperName: _convertMapValueHelper,
  boolConverterHelperName: _boolConverterHelper,
  enumExtensionHelperName: _enumConverterHelper,
};

const String _convertMapValueHelper = '''
T? $convertMapValueHelperName<T>(
  String key,
  Map<String, String> map,
  T Function(String) converter,
) {
  final value = map[key];
  return value == null ? null : converter(value);
}
''';

const String _boolConverterHelper = '''
bool $boolConverterHelperName(String value) {
  switch (value) {
    case 'true':
      return true;
    case 'false':
      return false;
    default:
      throw UnsupportedError('Cannot convert "\$value" into a bool.');
  }
}
''';

const String _enumConverterHelper = '''
extension<T extends Enum> on Map<T, String> {
  T $enumExtensionHelperName(String value) =>
      entries.singleWhere((element) => element.value == value).key;
}''';<|MERGE_RESOLUTION|>--- conflicted
+++ resolved
@@ -145,15 +145,11 @@
   void go(BuildContext context) =>
       context.go(location${_extraParam != null ? ', extra: $extraFieldName' : ''});
 
-<<<<<<< HEAD
   void push(BuildContext context) =>
       context.push(location${_extraParam != null ? ', extra: $extraFieldName' : ''});
-=======
-  void push(BuildContext context) => context.push(location, extra: this);
 
   void pushReplacement(BuildContext context) =>
-      context.pushReplacement(location, extra: this);
->>>>>>> 2e04050c
+      context.pushReplacement(location${_extraParam != null ? ', extra: $extraFieldName' : ''});
 }
 ''';
 
