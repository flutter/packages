--- conflicted
+++ resolved
@@ -765,12 +765,8 @@
 
 const String _enumConverterHelper = '''
 extension<T extends Enum> on Map<T, String> {
-<<<<<<< HEAD
   T? $enumExtensionHelperName(String value) =>
       entries.where((element) => element.value == value).firstOrNull?.key;
-=======
-  T $enumExtensionHelperName(String value) =>
-      entries.singleWhere((element) => element.value == value).key;
 }''';
 
 const String _iterableEqualsHelper = '''
@@ -786,5 +782,4 @@
     if (!hasNext1) return true;
     if (iterator1.current != iterator2.current) return false;
   }
->>>>>>> 970d8584
 }''';