--- conflicted
+++ resolved
@@ -34,27 +34,320 @@
   Iterator<String> get iterator => members.iterator;
 }
 
-<<<<<<< HEAD
+/// The configuration to generate class declarations for a ShellRouteData.
+class ShellRouteConfig extends RouteBaseConfig {
+  ShellRouteConfig._({
+    required this.navigatorKey,
+    required super.routeDataClass,
+    required super.parent,
+    required super.parentNavigatorKey,
+  }) : super._();
+
+  /// The command for calling the navigator key getter from the ShellRouteData.
+  final String? navigatorKey;
+
+  @override
+  Iterable<String> classDeclarations() => <String>[
+        '''
+extension $_extensionName on $_className {
+  static $_className _fromState(GoRouterState state) => const $_className();
+}
+'''
+      ];
+
+  @override
+  String get routeConstructorParameters =>
+      navigatorKey == null ? '' : 'navigatorKey: $navigatorKey,';
+
+  @override
+  String get routeDataClassName => 'ShellRouteData';
+}
+
+/// The configuration to generate class declarations for a ShellRouteData.
+class StatefulShellRouteConfig extends RouteBaseConfig {
+  StatefulShellRouteConfig._({
+    required this.navigatorKey,
+    required super.routeDataClass,
+    required super.parent,
+    required super.parentNavigatorKey,
+  }) : super._();
+
+  /// The command for calling the navigator key getter from the ShellRouteData.
+  final String? navigatorKey;
+
+  @override
+  Iterable<String> classDeclarations() => <String>[
+        '''
+extension $_extensionName on $_className {
+  static $_className _fromState(GoRouterState state) => const $_className();
+}
+'''
+      ];
+
+  @override
+  String get routeConstructorParameters =>
+      navigatorKey == null ? '' : 'navigatorKey: $navigatorKey,';
+
+  @override
+  String get routeDataClassName => 'StatefulShellRouteData';
+}
+
+/// The configuration to generate class declarations for a GoRouteData.
+class GoRouteConfig extends RouteBaseConfig {
+  GoRouteConfig._({
+    required this.path,
+    required this.name,
+    required super.routeDataClass,
+    required super.parent,
+    required super.parentNavigatorKey,
+  }) : super._();
+
+  /// The path of the GoRoute to be created by this configuration.
+  final String path;
+
+  /// The name of the GoRoute to be created by this configuration.
+  final String? name;
+
+  late final Set<String> _pathParams = Set<String>.unmodifiable(_parsedPath
+      .whereType<ParameterToken>()
+      .map((ParameterToken e) => e.name));
+
+  late final List<Token> _parsedPath =
+      List<Token>.unmodifiable(parse(_rawJoinedPath));
+
+  String get _rawJoinedPath {
+    final List<String> pathSegments = <String>[];
+
+    RouteBaseConfig? config = this;
+    while (config != null) {
+      if (config is GoRouteConfig) {
+        pathSegments.add(config.path);
+      }
+      config = config.parent;
+    }
+
+    return p.url.joinAll(pathSegments.reversed);
+  }
+
+  // construct path bits using parent bits
+  // if there are any queryParam objects, add in the `queryParam` bits
+  String get _locationArgs {
+    final Iterable<String> pathItems = _parsedPath.map((Token e) {
+      if (e is ParameterToken) {
+        // Enum types are encoded using a map, so we need a nullability check
+        // here to ensure it matches Uri.encodeComponent nullability
+        final DartType? type = _field(e.name)?.returnType;
+        return '\${Uri.encodeComponent(${_encodeFor(e.name)}${type?.isEnum ?? false ? '!' : ''})}';
+      }
+      if (e is PathToken) {
+        return e.value;
+      }
+      throw UnsupportedError(
+        '$likelyIssueMessage '
+        'Token ($e) of type ${e.runtimeType} is not supported.',
+      );
+    });
+    return "'${pathItems.join()}'";
+  }
+
+  ParameterElement? get _extraParam => _ctor.parameters
+      .singleWhereOrNull((ParameterElement element) => element.isExtraField);
+
+  String get _fromStateConstructor {
+    final StringBuffer buffer = StringBuffer('=>');
+    if (_ctor.isConst &&
+        _ctorParams.isEmpty &&
+        _ctorQueryParams.isEmpty &&
+        _extraParam == null) {
+      buffer.writeln('const ');
+    }
+
+    buffer.writeln('$_className(');
+    for (final ParameterElement param in <ParameterElement>[
+      ..._ctorParams,
+      ..._ctorQueryParams,
+      if (_extraParam != null) _extraParam!,
+    ]) {
+      buffer.write(_decodeFor(param));
+    }
+    buffer.writeln(');');
+
+    return buffer.toString();
+  }
+
+  String _decodeFor(ParameterElement element) {
+    if (element.isRequired) {
+      if (element.type.nullabilitySuffix == NullabilitySuffix.question &&
+          _pathParams.contains(element.name)) {
+        throw InvalidGenerationSourceError(
+          'Required parameters in the path cannot be nullable.',
+          element: element,
+        );
+      }
+    }
+    final String fromStateExpression = decodeParameter(element, _pathParams);
+
+    if (element.isPositional) {
+      return '$fromStateExpression,';
+    }
+
+    if (element.isNamed) {
+      return '${element.name}: $fromStateExpression,';
+    }
+
+    throw InvalidGenerationSourceError(
+      '$likelyIssueMessage (param not named or positional)',
+      element: element,
+    );
+  }
+
+  String _encodeFor(String fieldName) {
+    final PropertyAccessorElement? field = _field(fieldName);
+    if (field == null) {
+      throw InvalidGenerationSourceError(
+        'Could not find a field for the path parameter "$fieldName".',
+        element: routeDataClass,
+      );
+    }
+
+    return encodeField(field);
+  }
+
+  String get _locationQueryParams {
+    if (_ctorQueryParams.isEmpty) {
+      return '';
+    }
+
+    final StringBuffer buffer = StringBuffer('queryParams: {\n');
+
+    for (final ParameterElement param in _ctorQueryParams) {
+      final String parameterName = param.name;
+
+      final List<String> conditions = <String>[];
+      if (param.hasDefaultValue) {
+        if (param.type.isNullableType) {
+          throw NullableDefaultValueError(param);
+        }
+        conditions.add('$parameterName != ${param.defaultValueCode!}');
+      } else if (param.type.isNullableType) {
+        conditions.add('$parameterName != null');
+      }
+      String line = '';
+      if (conditions.isNotEmpty) {
+        line = 'if (${conditions.join(' && ')}) ';
+      }
+      line += '${escapeDartString(parameterName.kebab)}: '
+          '${_encodeFor(parameterName)},';
+
+      buffer.writeln(line);
+    }
+
+    buffer.writeln('},');
+
+    return buffer.toString();
+  }
+
+  late final List<ParameterElement> _ctorParams =
+      _ctor.parameters.where((ParameterElement element) {
+    if (_pathParams.contains(element.name)) {
+      return true;
+    }
+    return false;
+  }).toList();
+
+  late final List<ParameterElement> _ctorQueryParams = _ctor.parameters
+      .where((ParameterElement element) =>
+          !_pathParams.contains(element.name) && !element.isExtraField)
+      .toList();
+
+  ConstructorElement get _ctor {
+    final ConstructorElement? ctor = routeDataClass.unnamedConstructor;
+
+    if (ctor == null) {
+      throw InvalidGenerationSourceError(
+        'Missing default constructor',
+        element: routeDataClass,
+      );
+    }
+    return ctor;
+  }
+
+  @override
+  Iterable<String> classDeclarations() => <String>[
+        _extensionDefinition,
+        ..._enumDeclarations(),
+      ];
+
+  String get _extensionDefinition => '''
+extension $_extensionName on $_className {
+  static $_className _fromState(GoRouterState state) $_fromStateConstructor
+
+  String get location => GoRouteData.\$location($_locationArgs,$_locationQueryParams);
+
+  void go(BuildContext context) =>
+      context.go(location${_extraParam != null ? ', extra: $extraFieldName' : ''});
+
+  Future<T?> push<T>(BuildContext context) =>
+      context.push<T>(location${_extraParam != null ? ', extra: $extraFieldName' : ''});
+
+  void pushReplacement(BuildContext context) =>
+      context.pushReplacement(location${_extraParam != null ? ', extra: $extraFieldName' : ''});
+
+  void replace(BuildContext context) =>
+      context.replace(location${_extraParam != null ? ', extra: $extraFieldName' : ''});
+}
+''';
+
+  /// Returns code representing the constant maps that contain the `enum` to
+  /// [String] mapping for each referenced enum.
+  Iterable<String> _enumDeclarations() {
+    final Set<InterfaceType> enumParamTypes = <InterfaceType>{};
+
+    for (final ParameterElement ctorParam in <ParameterElement>[
+      ..._ctorParams,
+      ..._ctorQueryParams,
+    ]) {
+      DartType potentialEnumType = ctorParam.type;
+      if (potentialEnumType is ParameterizedType &&
+          (ctorParam.type as ParameterizedType).typeArguments.isNotEmpty) {
+        potentialEnumType =
+            (ctorParam.type as ParameterizedType).typeArguments.first;
+      }
+
+      if (potentialEnumType.isEnum) {
+        enumParamTypes.add(potentialEnumType as InterfaceType);
+      }
+    }
+    return enumParamTypes.map<String>(_enumMapConst);
+  }
+
+  @override
+  String get routeConstructorParameters => '''
+    path: ${escapeDartString(path)},
+    ${name != null ? 'name: ${escapeDartString(name!)},' : ''}
+''';
+
+  @override
+  String get routeDataClassName => 'GoRouteData';
+}
+
 /// Represents a `TypedGoRoute` annotation to the builder.
-class RouteConfig {
-  RouteConfig._(
-    this._path,
-    this._name,
-    this._routeDataClass,
-    this._parent,
-    this._key,
-    this._typeName,
-  );
-
-  /// Creates a new [RouteConfig] represented the annotation data in [reader].
-  factory RouteConfig.fromAnnotation(
+abstract class RouteBaseConfig {
+  RouteBaseConfig._({
+    required this.routeDataClass,
+    required this.parent,
+    required this.parentNavigatorKey,
+  });
+
+  /// Creates a new [RouteBaseConfig] represented the annotation data in [reader].
+  factory RouteBaseConfig.fromAnnotation(
     ConstantReader reader,
     InterfaceElement element,
   ) {
-    final RouteConfig definition =
-        RouteConfig._fromAnnotation(reader, element, null);
-
-    if (element != definition._routeDataClass) {
+    final RouteBaseConfig definition =
+        RouteBaseConfig._fromAnnotation(reader, element, null);
+
+    if (element != definition.routeDataClass) {
       throw InvalidGenerationSourceError(
         'The @TypedGoRoute annotation must have a type parameter that matches '
         'the annotated element.',
@@ -65,10 +358,10 @@
     return definition;
   }
 
-  factory RouteConfig._fromAnnotation(
+  factory RouteBaseConfig._fromAnnotation(
     ConstantReader reader,
     InterfaceElement element,
-    RouteConfig? parent,
+    RouteBaseConfig? parent,
   ) {
     assert(!reader.isNull, 'reader should not be null');
     final InterfaceType type = reader.objectValue.type! as InterfaceType;
@@ -76,11 +369,51 @@
     // 5.2+ (when Flutter 3.4+ is on stable).
     // ignore: deprecated_member_use
     final String typeName = type.element.name;
-
-    String? path;
-    String? name;
-
-    if (!typeName.contains('Shell')) {
+    final DartType typeParamType = type.typeArguments.single;
+    if (typeParamType is! InterfaceType) {
+      throw InvalidGenerationSourceError(
+        'The type parameter on one of the @TypedGoRoute declarations could not '
+        'be parsed.',
+        element: element,
+      );
+    }
+
+    // TODO(kevmoo): validate that this MUST be a subtype of `GoRouteData`
+    // TODO(stuartmorgan): Remove this ignore once 'analyze' can be set to
+    // 5.2+ (when Flutter 3.4+ is on stable).
+    // ignore: deprecated_member_use
+    final InterfaceElement classElement = typeParamType.element;
+
+    final RouteBaseConfig value;
+    if (typeName =='TypedShellRoute') {
+      value = ShellRouteConfig._(
+        routeDataClass: classElement,
+        parent: parent,
+        navigatorKey: _generateNavigatorKeyGetterCode(
+          classElement,
+          keyName: r'$navigatorKey',
+        ),
+        parentNavigatorKey: _generateNavigatorKeyGetterCode(
+          classElement,
+          keyName: r'$parentNavigatorKey',
+        ),
+      );
+    }
+    else if(typeName=='TypedStatefulShellRoute'){
+      value = StatefulShellRouteConfig._(
+        routeDataClass: classElement,
+        parent: parent,
+        navigatorKey: _generateNavigatorKeyGetterCode(
+          classElement,
+          keyName: r'$navigatorKey',
+        ),
+        parentNavigatorKey: _generateNavigatorKeyGetterCode(
+          classElement,
+          keyName: r'$parentNavigatorKey',
+        ),
+      );
+    }
+    else {
       final ConstantReader pathValue = reader.read('path');
       if (pathValue.isNull) {
         throw InvalidGenerationSourceError(
@@ -88,60 +421,38 @@
           element: element,
         );
       }
-      path = pathValue.stringValue;
 
       final ConstantReader nameValue = reader.read('name');
-      name = nameValue.isNull ? null : nameValue.stringValue;
-    }
-
-    final DartType typeParamType = type.typeArguments.single;
-    if (typeParamType is! InterfaceType) {
-      throw InvalidGenerationSourceError(
-        'The type parameter on one of the @TypedGoRoute declarations could not '
-        'be parsed.',
-        element: element,
-      );
-    }
-
-    // TODO(kevmoo): validate that this MUST be a subtype of `GoRouteData`
-    // TODO(stuartmorgan): Remove this ignore once 'analyze' can be set to
-    // 5.2+ (when Flutter 3.4+ is on stable).
-    // ignore: deprecated_member_use
-    final InterfaceElement classElement = typeParamType.element;
-
-    final RouteConfig value = RouteConfig._(
-      path ?? '',
-      name,
-      classElement,
-      parent,
-      _generateNavigatorKeyGetterCode(
-        classElement,
-        keyName: typeName.contains('Shell')
-            ? r'$navigatorKey'
-            : r'$parentNavigatorKey',
-      ),
-      typeName,
-    );
-    if (typeName == 'TypedStatefulShellRoute') {
-      value._children.addAll(reader.read('branches').listValue.map(
-          (DartObject e) =>
-              RouteConfig._fromAnnotation(ConstantReader(e), element, value)));
-    } else {
-      value._children.addAll(reader.read('routes').listValue.map(
-          (DartObject e) =>
-              RouteConfig._fromAnnotation(ConstantReader(e), element, value)));
-    }
+      value = GoRouteConfig._(
+        path: pathValue.stringValue,
+        name: nameValue.isNull ? null : nameValue.stringValue,
+        routeDataClass: classElement,
+        parent: parent,
+        parentNavigatorKey: _generateNavigatorKeyGetterCode(
+          classElement,
+          keyName: r'$parentNavigatorKey',
+        ),
+      );
+    }
+
+    value._children.addAll(reader.read('routes').listValue.map<RouteBaseConfig>(
+        (DartObject e) => RouteBaseConfig._fromAnnotation(
+            ConstantReader(e), element, value)));
 
     return value;
   }
 
-  final List<RouteConfig> _children = <RouteConfig>[];
-  final String _path;
-  final String? _name;
-  final InterfaceElement _routeDataClass;
-  final RouteConfig? _parent;
-  final String? _key;
-  final String _typeName;
+  final List<RouteBaseConfig> _children = <RouteBaseConfig>[];
+
+  /// The `RouteData` class this class represents.
+  final InterfaceElement routeDataClass;
+
+  /// The parent of this route config.
+  final RouteBaseConfig? parent;
+
+  /// The parent navigator key string that is used for initialize the
+  /// `RouteBase` class this config generates.
+  final String? parentNavigatorKey;
 
   static String? _generateNavigatorKeyGetterCode(
     InterfaceElement classElement, {
@@ -186,495 +497,6 @@
       _rootDefinition(),
     ];
 
-    for (final RouteConfig def in _flatten()) {
-      items.add(def._extensionDefinition());
-    }
-
-    _enumDefinitions().forEach(items.add);
-
-    yield* items;
-
-    yield* items
-        .expand(
-          (String e) => helperNames.entries
-              .where(
-                  (MapEntry<String, String> element) => e.contains(element.key))
-              .map((MapEntry<String, String> e) => e.value),
-        )
-        .toSet();
-  }
-
-  /// Returns `extension` code.
-  String _extensionDefinition() {
-    if (_typeName.contains('Shell')) {
-      return '''
-=======
-/// The configuration to generate class declarations for a ShellRouteData.
-class ShellRouteConfig extends RouteBaseConfig {
-  ShellRouteConfig._({
-    required this.navigatorKey,
-    required super.routeDataClass,
-    required super.parent,
-    required super.parentNavigatorKey,
-  }) : super._();
-
-  /// The command for calling the navigator key getter from the ShellRouteData.
-  final String? navigatorKey;
-
-  @override
-  Iterable<String> classDeclarations() => <String>[
-        '''
->>>>>>> 2e46a337
-extension $_extensionName on $_className {
-  static $_className _fromState(GoRouterState state) => const $_className();
-}
-'''
-      ];
-
-  @override
-  String get routeConstructorParameters =>
-      navigatorKey == null ? '' : 'navigatorKey: $navigatorKey,';
-
-  @override
-  String get routeDataClassName => 'ShellRouteData';
-}
-
-/// The configuration to generate class declarations for a GoRouteData.
-class GoRouteConfig extends RouteBaseConfig {
-  GoRouteConfig._({
-    required this.path,
-    required this.name,
-    required super.routeDataClass,
-    required super.parent,
-    required super.parentNavigatorKey,
-  }) : super._();
-
-  /// The path of the GoRoute to be created by this configuration.
-  final String path;
-
-  /// The name of the GoRoute to be created by this configuration.
-  final String? name;
-
-  late final Set<String> _pathParams = Set<String>.unmodifiable(_parsedPath
-      .whereType<ParameterToken>()
-      .map((ParameterToken e) => e.name));
-
-  late final List<Token> _parsedPath =
-      List<Token>.unmodifiable(parse(_rawJoinedPath));
-
-  String get _rawJoinedPath {
-    final List<String> pathSegments = <String>[];
-
-    RouteBaseConfig? config = this;
-    while (config != null) {
-      if (config is GoRouteConfig) {
-        pathSegments.add(config.path);
-      }
-      config = config.parent;
-    }
-
-    return p.url.joinAll(pathSegments.reversed);
-  }
-
-  // construct path bits using parent bits
-  // if there are any queryParam objects, add in the `queryParam` bits
-  String get _locationArgs {
-    final Iterable<String> pathItems = _parsedPath.map((Token e) {
-      if (e is ParameterToken) {
-        // Enum types are encoded using a map, so we need a nullability check
-        // here to ensure it matches Uri.encodeComponent nullability
-        final DartType? type = _field(e.name)?.returnType;
-        return '\${Uri.encodeComponent(${_encodeFor(e.name)}${type?.isEnum ?? false ? '!' : ''})}';
-      }
-      if (e is PathToken) {
-        return e.value;
-      }
-      throw UnsupportedError(
-        '$likelyIssueMessage '
-        'Token ($e) of type ${e.runtimeType} is not supported.',
-      );
-    });
-    return "'${pathItems.join()}'";
-  }
-
-  ParameterElement? get _extraParam => _ctor.parameters
-      .singleWhereOrNull((ParameterElement element) => element.isExtraField);
-
-  String get _fromStateConstructor {
-    final StringBuffer buffer = StringBuffer('=>');
-    if (_ctor.isConst &&
-        _ctorParams.isEmpty &&
-        _ctorQueryParams.isEmpty &&
-        _extraParam == null) {
-      buffer.writeln('const ');
-    }
-
-<<<<<<< HEAD
-    return p.url.joinAll(pathSegments.reversed);
-  }
-
-  String get _className => _routeDataClass.name;
-
-  String get _extensionName => '\$${_className}Extension';
-
-  String _routeDefinition() {
-    final String routesBit = _children.isEmpty
-        ? ''
-        : '''
-${_typeName == 'TypedStatefulShellRoute' ? "branches:" : "routes:"} [${_children.map((RouteConfig e) => '${e._routeDefinition()},').join()}],
-''';
-    final String navigatorKeyParameterName =
-        _typeName.contains('Shell') ? 'navigatorKey' : 'parentNavigatorKey';
-    final String navigatorKey = _key == null || _key!.isEmpty
-        ? ''
-        : '$navigatorKeyParameterName: $_key,';
-    if (_typeName == 'TypedStatefulShellRoute') {
-      return '''
-  StatefulShellRouteData.\$route(
-    factory: $_extensionName._fromState,
-    $navigatorKey
-    $routesBit
-  )
-''';
-    }
-    if (_typeName == 'TypedStatefulShellBranch') {
-      return '''
-  StatefulShellBranchData.\$branch(
-    $navigatorKey
-    $routesBit
-  )
-''';
-    }
-    if (_typeName == 'TypedShellRoute') {
-      return '''
-  ShellRouteData.\$route(
-    factory: $_extensionName._fromState,
-    $navigatorKey
-    $routesBit
-  )
-''';
-=======
-    buffer.writeln('$_className(');
-    for (final ParameterElement param in <ParameterElement>[
-      ..._ctorParams,
-      ..._ctorQueryParams,
-      if (_extraParam != null) _extraParam!,
-    ]) {
-      buffer.write(_decodeFor(param));
->>>>>>> 2e46a337
-    }
-    buffer.writeln(');');
-
-    return buffer.toString();
-  }
-
-  String _decodeFor(ParameterElement element) {
-    if (element.isRequired) {
-      if (element.type.nullabilitySuffix == NullabilitySuffix.question &&
-          _pathParams.contains(element.name)) {
-        throw InvalidGenerationSourceError(
-          'Required parameters in the path cannot be nullable.',
-          element: element,
-        );
-      }
-    }
-    final String fromStateExpression = decodeParameter(element, _pathParams);
-
-    if (element.isPositional) {
-      return '$fromStateExpression,';
-    }
-
-    if (element.isNamed) {
-      return '${element.name}: $fromStateExpression,';
-    }
-
-    throw InvalidGenerationSourceError(
-      '$likelyIssueMessage (param not named or positional)',
-      element: element,
-    );
-  }
-
-  String _encodeFor(String fieldName) {
-    final PropertyAccessorElement? field = _field(fieldName);
-    if (field == null) {
-      throw InvalidGenerationSourceError(
-        'Could not find a field for the path parameter "$fieldName".',
-        element: routeDataClass,
-      );
-    }
-
-    return encodeField(field);
-  }
-
-  String get _locationQueryParams {
-    if (_ctorQueryParams.isEmpty) {
-      return '';
-    }
-
-    final StringBuffer buffer = StringBuffer('queryParams: {\n');
-
-    for (final ParameterElement param in _ctorQueryParams) {
-      final String parameterName = param.name;
-
-      final List<String> conditions = <String>[];
-      if (param.hasDefaultValue) {
-        if (param.type.isNullableType) {
-          throw NullableDefaultValueError(param);
-        }
-        conditions.add('$parameterName != ${param.defaultValueCode!}');
-      } else if (param.type.isNullableType) {
-        conditions.add('$parameterName != null');
-      }
-      String line = '';
-      if (conditions.isNotEmpty) {
-        line = 'if (${conditions.join(' && ')}) ';
-      }
-      line += '${escapeDartString(parameterName.kebab)}: '
-          '${_encodeFor(parameterName)},';
-
-      buffer.writeln(line);
-    }
-
-    buffer.writeln('},');
-
-    return buffer.toString();
-  }
-
-  late final List<ParameterElement> _ctorParams =
-      _ctor.parameters.where((ParameterElement element) {
-    if (_pathParams.contains(element.name)) {
-      return true;
-    }
-    return false;
-  }).toList();
-
-  late final List<ParameterElement> _ctorQueryParams = _ctor.parameters
-      .where((ParameterElement element) =>
-          !_pathParams.contains(element.name) && !element.isExtraField)
-      .toList();
-
-  ConstructorElement get _ctor {
-    final ConstructorElement? ctor = routeDataClass.unnamedConstructor;
-
-    if (ctor == null) {
-      throw InvalidGenerationSourceError(
-        'Missing default constructor',
-        element: routeDataClass,
-      );
-    }
-    return ctor;
-  }
-
-  @override
-  Iterable<String> classDeclarations() => <String>[
-        _extensionDefinition,
-        ..._enumDeclarations(),
-      ];
-
-  String get _extensionDefinition => '''
-extension $_extensionName on $_className {
-  static $_className _fromState(GoRouterState state) $_fromStateConstructor
-
-  String get location => GoRouteData.\$location($_locationArgs,$_locationQueryParams);
-
-  void go(BuildContext context) =>
-      context.go(location${_extraParam != null ? ', extra: $extraFieldName' : ''});
-
-  Future<T?> push<T>(BuildContext context) =>
-      context.push<T>(location${_extraParam != null ? ', extra: $extraFieldName' : ''});
-
-  void pushReplacement(BuildContext context) =>
-      context.pushReplacement(location${_extraParam != null ? ', extra: $extraFieldName' : ''});
-
-  void replace(BuildContext context) =>
-      context.replace(location${_extraParam != null ? ', extra: $extraFieldName' : ''});
-}
-''';
-
-  /// Returns code representing the constant maps that contain the `enum` to
-  /// [String] mapping for each referenced enum.
-  Iterable<String> _enumDeclarations() {
-    final Set<InterfaceType> enumParamTypes = <InterfaceType>{};
-
-    for (final ParameterElement ctorParam in <ParameterElement>[
-      ..._ctorParams,
-      ..._ctorQueryParams,
-    ]) {
-      DartType potentialEnumType = ctorParam.type;
-      if (potentialEnumType is ParameterizedType &&
-          (ctorParam.type as ParameterizedType).typeArguments.isNotEmpty) {
-        potentialEnumType =
-            (ctorParam.type as ParameterizedType).typeArguments.first;
-      }
-
-      if (potentialEnumType.isEnum) {
-        enumParamTypes.add(potentialEnumType as InterfaceType);
-      }
-    }
-    return enumParamTypes.map<String>(_enumMapConst);
-  }
-
-  @override
-  String get routeConstructorParameters => '''
-    path: ${escapeDartString(path)},
-    ${name != null ? 'name: ${escapeDartString(name!)},' : ''}
-''';
-
-  @override
-  String get routeDataClassName => 'GoRouteData';
-}
-
-/// Represents a `TypedGoRoute` annotation to the builder.
-abstract class RouteBaseConfig {
-  RouteBaseConfig._({
-    required this.routeDataClass,
-    required this.parent,
-    required this.parentNavigatorKey,
-  });
-
-  /// Creates a new [RouteBaseConfig] represented the annotation data in [reader].
-  factory RouteBaseConfig.fromAnnotation(
-    ConstantReader reader,
-    InterfaceElement element,
-  ) {
-    final RouteBaseConfig definition =
-        RouteBaseConfig._fromAnnotation(reader, element, null);
-
-    if (element != definition.routeDataClass) {
-      throw InvalidGenerationSourceError(
-        'The @TypedGoRoute annotation must have a type parameter that matches '
-        'the annotated element.',
-        element: element,
-      );
-    }
-
-    return definition;
-  }
-
-  factory RouteBaseConfig._fromAnnotation(
-    ConstantReader reader,
-    InterfaceElement element,
-    RouteBaseConfig? parent,
-  ) {
-    assert(!reader.isNull, 'reader should not be null');
-    final InterfaceType type = reader.objectValue.type! as InterfaceType;
-    // TODO(stuartmorgan): Remove this ignore once 'analyze' can be set to
-    // 5.2+ (when Flutter 3.4+ is on stable).
-    // ignore: deprecated_member_use
-    final bool isShellRoute = type.element.name == 'TypedShellRoute';
-    final DartType typeParamType = type.typeArguments.single;
-    if (typeParamType is! InterfaceType) {
-      throw InvalidGenerationSourceError(
-        'The type parameter on one of the @TypedGoRoute declarations could not '
-        'be parsed.',
-        element: element,
-      );
-    }
-
-    // TODO(kevmoo): validate that this MUST be a subtype of `GoRouteData`
-    // TODO(stuartmorgan): Remove this ignore once 'analyze' can be set to
-    // 5.2+ (when Flutter 3.4+ is on stable).
-    // ignore: deprecated_member_use
-    final InterfaceElement classElement = typeParamType.element;
-
-    final RouteBaseConfig value;
-    if (isShellRoute) {
-      value = ShellRouteConfig._(
-        routeDataClass: classElement,
-        parent: parent,
-        navigatorKey: _generateNavigatorKeyGetterCode(
-          classElement,
-          keyName: r'$navigatorKey',
-        ),
-        parentNavigatorKey: _generateNavigatorKeyGetterCode(
-          classElement,
-          keyName: r'$parentNavigatorKey',
-        ),
-      );
-    } else {
-      final ConstantReader pathValue = reader.read('path');
-      if (pathValue.isNull) {
-        throw InvalidGenerationSourceError(
-          'Missing `path` value on annotation.',
-          element: element,
-        );
-      }
-
-      final ConstantReader nameValue = reader.read('name');
-      value = GoRouteConfig._(
-        path: pathValue.stringValue,
-        name: nameValue.isNull ? null : nameValue.stringValue,
-        routeDataClass: classElement,
-        parent: parent,
-        parentNavigatorKey: _generateNavigatorKeyGetterCode(
-          classElement,
-          keyName: r'$parentNavigatorKey',
-        ),
-      );
-    }
-
-    value._children.addAll(reader.read('routes').listValue.map<RouteBaseConfig>(
-        (DartObject e) => RouteBaseConfig._fromAnnotation(
-            ConstantReader(e), element, value)));
-
-    return value;
-  }
-
-  final List<RouteBaseConfig> _children = <RouteBaseConfig>[];
-
-  /// The `RouteData` class this class represents.
-  final InterfaceElement routeDataClass;
-
-  /// The parent of this route config.
-  final RouteBaseConfig? parent;
-
-  /// The parent navigator key string that is used for initialize the
-  /// `RouteBase` class this config generates.
-  final String? parentNavigatorKey;
-
-  static String? _generateNavigatorKeyGetterCode(
-    InterfaceElement classElement, {
-    required String keyName,
-  }) {
-    final String? fieldDisplayName = classElement.fields
-        .where((FieldElement element) {
-          final DartType type = element.type;
-          if (!element.isStatic ||
-              element.name != keyName ||
-              type is! ParameterizedType) {
-            return false;
-          }
-          final List<DartType> typeArguments = type.typeArguments;
-          if (typeArguments.length != 1) {
-            return false;
-          }
-          final DartType typeArgument = typeArguments.single;
-          if (typeArgument.getDisplayString(withNullability: false) ==
-              'NavigatorState') {
-            return true;
-          }
-          return false;
-        })
-        .map<String>((FieldElement e) => e.displayName)
-        .firstOrNull;
-
-    if (fieldDisplayName == null) {
-      return null;
-    }
-    return '${classElement.name}.$fieldDisplayName';
-  }
-
-  /// Generates all of the members that correspond to `this`.
-  InfoIterable generateMembers() => InfoIterable._(
-        members: _generateMembers().toList(),
-        routeGetterName: _routeGetterName,
-      );
-
-  Iterable<String> _generateMembers() sync* {
-    final List<String> items = <String>[
-      _rootDefinition(),
-    ];
-
     for (final RouteBaseConfig def in _flatten()) {
       items.addAll(def.classDeclarations());
     }
