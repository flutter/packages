--- conflicted
+++ resolved
@@ -8,13 +8,8 @@
 dependencies:
   flutter:
     sdk: flutter
-<<<<<<< HEAD
-  go_router: ^6.0.0
+  go_router: ^6.2.0
   provider: 6.0.5
-=======
-  go_router: ^6.2.0
-  provider: ^6.0.0
->>>>>>> f5687b27
 
 dev_dependencies:
   build_runner: ^2.0.0
