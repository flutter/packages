--- conflicted
+++ resolved
@@ -743,12 +743,8 @@
 }
 
 extension<T extends Enum> on Map<T, String> {
-<<<<<<< HEAD
   T? _$fromName(String value) =>
       entries.where((element) => element.value == value).firstOrNull?.key;
-=======
-  T _$fromName(String value) =>
-      entries.singleWhere((element) => element.value == value).key;
 }
 
 bool _$iterablesEqual<T>(Iterable<T>? iterable1, Iterable<T>? iterable2) {
@@ -763,5 +759,4 @@
     if (!hasNext1) return true;
     if (iterator1.current != iterator2.current) return false;
   }
->>>>>>> 970d8584
 }