--- conflicted
+++ resolved
@@ -44,11 +44,8 @@
       );
 
   void go(BuildContext context) => context.go(location, extra: this);
-<<<<<<< HEAD
 
   void push(BuildContext context) => context.push(location, extra: this);
-=======
->>>>>>> 41c848ca
 }
 
 extension $FamilyRouteExtension on FamilyRoute {
@@ -61,11 +58,8 @@
       );
 
   void go(BuildContext context) => context.go(location, extra: this);
-<<<<<<< HEAD
 
   void push(BuildContext context) => context.push(location, extra: this);
-=======
->>>>>>> 41c848ca
 }
 
 extension $PersonRouteExtension on PersonRoute {
@@ -79,16 +73,12 @@
       );
 
   void go(BuildContext context) => context.go(location, extra: this);
-<<<<<<< HEAD
 
   void push(BuildContext context) => context.push(location, extra: this);
-=======
->>>>>>> 41c848ca
 }
 
 extension $PersonDetailsRouteExtension on PersonDetailsRoute {
-  static PersonDetailsRoute _fromState(GoRouterState state) =>
-      PersonDetailsRoute(
+  static PersonDetailsRoute _fromState(GoRouterState state) => PersonDetailsRoute(
         state.params['fid']!,
         int.parse(state.params['pid']!),
         _$PersonDetailsEnumMap._$fromName(state.params['details']!),
@@ -100,11 +90,8 @@
       );
 
   void go(BuildContext context) => context.go(location, extra: this);
-<<<<<<< HEAD
 
   void push(BuildContext context) => context.push(location, extra: this);
-=======
->>>>>>> 41c848ca
 }
 
 const _$PersonDetailsEnumMap = {
@@ -114,8 +101,7 @@
 };
 
 extension<T extends Enum> on Map<T, String> {
-  T _$fromName(String value) =>
-      entries.singleWhere((element) => element.value == value).key;
+  T _$fromName(String value) => entries.singleWhere((element) => element.value == value).key;
 }
 
 GoRoute get $loginRoute => GoRouteData.$route(
@@ -136,9 +122,6 @@
       );
 
   void go(BuildContext context) => context.go(location, extra: this);
-<<<<<<< HEAD
 
   void push(BuildContext context) => context.push(location, extra: this);
-=======
->>>>>>> 41c848ca
 }