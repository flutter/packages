// Copyright 2013 The Flutter Authors. All rights reserved.
// Use of this source code is governed by a BSD-style license that can be
// found in the LICENSE file.

import 'package:pigeon/pigeon.dart';

@ConfigurePigeon(
  PigeonOptions(
    dartOut: 'lib/src/camerax_library.g.dart',
    dartTestOut: 'test/test_camerax_library.g.dart',
    dartOptions: DartOptions(copyrightHeader: <String>[
      'Copyright 2013 The Flutter Authors. All rights reserved.',
      'Use of this source code is governed by a BSD-style license that can be',
      'found in the LICENSE file.',
    ]),
    javaOut:
        'android/src/main/java/io/flutter/plugins/camerax/GeneratedCameraXLibrary.java',
    javaOptions: JavaOptions(
      package: 'io.flutter.plugins.camerax',
      className: 'GeneratedCameraXLibrary',
      copyrightHeader: <String>[
        'Copyright 2013 The Flutter Authors. All rights reserved.',
        'Use of this source code is governed by a BSD-style license that can be',
        'found in the LICENSE file.',
      ],
    ),
  ),
)
class ResolutionInfo {
  ResolutionInfo({
    required this.width,
    required this.height,
  });

  int width;
  int height;
}

class CameraPermissionsErrorData {
  CameraPermissionsErrorData({
    required this.errorCode,
    required this.description,
  });

  String errorCode;
  String description;
}

@HostApi(dartHostTestHandler: 'TestInstanceManagerHostApi')
abstract class InstanceManagerHostApi {
  /// Clear the native `InstanceManager`.
  ///
  /// This is typically only used after a hot restart.
  void clear();
}

@HostApi(dartHostTestHandler: 'TestJavaObjectHostApi')
abstract class JavaObjectHostApi {
  void dispose(int identifier);
}

@FlutterApi()
abstract class JavaObjectFlutterApi {
  void dispose(int identifier);
}

@HostApi(dartHostTestHandler: 'TestCameraInfoHostApi')
abstract class CameraInfoHostApi {
  int getSensorRotationDegrees(int identifier);

  int getLiveCameraState(int identifier);
}

@FlutterApi()
abstract class CameraInfoFlutterApi {
  void create(int identifier);
}

@HostApi(dartHostTestHandler: 'TestCameraSelectorHostApi')
abstract class CameraSelectorHostApi {
  void create(int identifier, int? lensFacing);

  List<int> filter(int identifier, List<int> cameraInfoIds);
}

@FlutterApi()
abstract class CameraSelectorFlutterApi {
  void create(int identifier, int? lensFacing);
}

@HostApi(dartHostTestHandler: 'TestProcessCameraProviderHostApi')
abstract class ProcessCameraProviderHostApi {
  @async
  int getInstance();

  List<int> getAvailableCameraInfos(int identifier);

  int bindToLifecycle(
      int identifier, int cameraSelectorIdentifier, List<int> useCaseIds);

  bool isBound(int identifier, int useCaseIdentifier);

  void unbind(int identifier, List<int> useCaseIds);

  void unbindAll(int identifier);
}

@FlutterApi()
abstract class ProcessCameraProviderFlutterApi {
  void create(int identifier);
}

@HostApi()
abstract class CameraHostApi {
  int getCameraInfo(int identifier);
}

@FlutterApi()
abstract class CameraFlutterApi {
  void create(int identifier);
}

@HostApi(dartHostTestHandler: 'TestSystemServicesHostApi')
abstract class SystemServicesHostApi {
  @async
  CameraPermissionsErrorData? requestCameraPermissions(bool enableAudio);

  void startListeningForDeviceOrientationChange(
      bool isFrontFacing, int sensorOrientation);

  void stopListeningForDeviceOrientationChange();
}

@FlutterApi()
abstract class SystemServicesFlutterApi {
  void onDeviceOrientationChanged(String orientation);

  void onCameraError(String errorDescription);
}

@HostApi(dartHostTestHandler: 'TestPreviewHostApi')
abstract class PreviewHostApi {
  void create(int identifier, int? rotation, ResolutionInfo? targetResolution);

  int setSurfaceProvider(int identifier);

  void releaseFlutterSurfaceTexture();

  ResolutionInfo getResolutionInfo(int identifier);
}

@HostApi(dartHostTestHandler: 'TestImageCaptureHostApi')
abstract class ImageCaptureHostApi {
  void create(int identifier, int? flashMode, ResolutionInfo? targetResolution);

  void setFlashMode(int identifier, int flashMode);

  @async
  String takePicture(int identifier);
<<<<<<< HEAD
}

@HostApi(dartHostTestHandler: 'TestLiveCameraStateHostApi')
abstract class LiveCameraStateHostApi {
  void addObserver(int identifier);

  void removeObservers(int identifier);
}

@FlutterApi()
abstract class LiveCameraStateFlutterApi {
  void create(int identifier);

  void onCameraClosing();
=======
>>>>>>> 19d19b59
}<|MERGE_RESOLUTION|>--- conflicted
+++ resolved
@@ -157,7 +157,6 @@
 
   @async
   String takePicture(int identifier);
-<<<<<<< HEAD
 }
 
 @HostApi(dartHostTestHandler: 'TestLiveCameraStateHostApi')
@@ -172,6 +171,4 @@
   void create(int identifier);
 
   void onCameraClosing();
-=======
->>>>>>> 19d19b59
 }