// Copyright 2013 The Flutter Authors. All rights reserved.
// Use of this source code is governed by a BSD-style license that can be
// found in the LICENSE file.

import 'package:pigeon/pigeon.dart';

@ConfigurePigeon(
  PigeonOptions(
    dartOut: 'lib/src/camerax_library.g.dart',
    dartTestOut: 'test/test_camerax_library.g.dart',
    dartOptions: DartOptions(copyrightHeader: <String>[
      'Copyright 2013 The Flutter Authors. All rights reserved.',
      'Use of this source code is governed by a BSD-style license that can be',
      'found in the LICENSE file.',
    ]),
    javaOut:
        'android/src/main/java/io/flutter/plugins/camerax/GeneratedCameraXLibrary.java',
    javaOptions: JavaOptions(
      package: 'io.flutter.plugins.camerax',
      className: 'GeneratedCameraXLibrary',
      copyrightHeader: <String>[
        'Copyright 2013 The Flutter Authors. All rights reserved.',
        'Use of this source code is governed by a BSD-style license that can be',
        'found in the LICENSE file.',
      ],
    ),
  ),
)
class ResolutionInfo {
  ResolutionInfo({
    required this.width,
    required this.height,
  });

  int width;
  int height;
}

class CameraPermissionsErrorData {
  CameraPermissionsErrorData({
    required this.errorCode,
    required this.description,
  });

  String errorCode;
  String description;
}

/// The states the camera can be in.
///
/// See https://developer.android.com/reference/androidx/camera/core/CameraState.Type.
enum CameraStateType {
  closed,
  closing,
  open,
  opening,
  pendingOpen,
}

class CameraStateTypeData {
  late CameraStateType value;
}

/// The types (T) properly wrapped to be used as a LiveData<T>.
///
/// If you need to add another type to support a type S to use a LiveData<S> in
/// this plugin, ensure the following is done on the Dart side:
///
///  * In `../lib/src/live_data.dart`, add new cases for S in
///    `_LiveDataHostApiImpl#getValueFromInstances` to get the current value of
///    type S from a LiveData<S> instance and in `LiveDataFlutterApiImpl#create`
///    to create the expected type of LiveData<S> when requested.
///
/// On the native side, ensure the following is done:
///
///  * Update `LiveDataHostApiImpl#getValue` is updated to properly return
///    identifiers for instances of type S.
///  * Update `ObserverFlutterApiWrapper#onChanged` to properly handle receiving
///    calls with instances of type S if a LiveData<S> instance is observed.
enum LiveDataSupportedType {
  cameraState,
  zoomState,
}

class LiveDataSupportedTypeData {
  late LiveDataSupportedType value;
}

class ExposureCompensationRange {
  ExposureCompensationRange({
    required this.minCompensation,
    required this.maxCompensation,
  });

  int minCompensation;
  int maxCompensation;
}

/// Video quality constraints that will be used by a QualitySelector to choose
/// an appropriate video resolution.
///
/// These are pre-defined quality constants that are universally used for video.
///
/// See https://developer.android.com/reference/androidx/camera/video/Quality.
enum VideoQuality {
  SD, // 480p
  HD, // 720p
  FHD, // 1080p
  UHD, // 2160p
  lowest,
  highest,
}

/// Convenience class for sending lists of [Quality]s.
class VideoQualityData {
  late VideoQuality quality;
}

/// Fallback rules for selecting video resolution.
///
/// See https://developer.android.com/reference/androidx/camera/video/FallbackStrategy.
enum VideoResolutionFallbackRule {
  higherQualityOrLowerThan,
  higherQualityThan,
  lowerQualityOrHigherThan,
  lowerQualityThan,
}

<<<<<<< HEAD
enum CaptureRequestKeySupportedType {
  controlAeLock,
=======
/// Convenience class for building [FocusMeteringAction]s with multiple metering
/// points.
class MeteringPointInfo {
  MeteringPointInfo({
    required this.meteringPointId,
    required this.meteringMode,
  });

  /// InstanceManager ID for a [MeteringPoint].
  int meteringPointId;

  /// The metering mode of the [MeteringPoint] whose ID is [meteringPointId].
  ///
  /// Metering mode should be one of the [FocusMeteringAction] constants.
  int? meteringMode;
>>>>>>> 56e7a4dd
}

@HostApi(dartHostTestHandler: 'TestInstanceManagerHostApi')
abstract class InstanceManagerHostApi {
  /// Clear the native `InstanceManager`.
  ///
  /// This is typically only used after a hot restart.
  void clear();
}

@HostApi(dartHostTestHandler: 'TestJavaObjectHostApi')
abstract class JavaObjectHostApi {
  void dispose(int identifier);
}

@FlutterApi()
abstract class JavaObjectFlutterApi {
  void dispose(int identifier);
}

@HostApi(dartHostTestHandler: 'TestCameraInfoHostApi')
abstract class CameraInfoHostApi {
  int getSensorRotationDegrees(int identifier);

  int getCameraState(int identifier);

  int getExposureState(int identifier);

  int getZoomState(int identifier);
}

@FlutterApi()
abstract class CameraInfoFlutterApi {
  void create(int identifier);
}

@HostApi(dartHostTestHandler: 'TestCameraSelectorHostApi')
abstract class CameraSelectorHostApi {
  void create(int identifier, int? lensFacing);

  List<int> filter(int identifier, List<int> cameraInfoIds);
}

@FlutterApi()
abstract class CameraSelectorFlutterApi {
  void create(int identifier, int? lensFacing);
}

@HostApi(dartHostTestHandler: 'TestProcessCameraProviderHostApi')
abstract class ProcessCameraProviderHostApi {
  @async
  int getInstance();

  List<int> getAvailableCameraInfos(int identifier);

  int bindToLifecycle(
      int identifier, int cameraSelectorIdentifier, List<int> useCaseIds);

  bool isBound(int identifier, int useCaseIdentifier);

  void unbind(int identifier, List<int> useCaseIds);

  void unbindAll(int identifier);
}

@FlutterApi()
abstract class ProcessCameraProviderFlutterApi {
  void create(int identifier);
}

@HostApi(dartHostTestHandler: 'TestCameraHostApi')
abstract class CameraHostApi {
  int getCameraInfo(int identifier);

  int getCameraControl(int identifier);
}

@FlutterApi()
abstract class CameraFlutterApi {
  void create(int identifier);
}

@HostApi(dartHostTestHandler: 'TestSystemServicesHostApi')
abstract class SystemServicesHostApi {
  @async
  CameraPermissionsErrorData? requestCameraPermissions(bool enableAudio);

  String getTempFilePath(String prefix, String suffix);
}

@FlutterApi()
abstract class SystemServicesFlutterApi {
  void onCameraError(String errorDescription);
}

@HostApi(dartHostTestHandler: 'TestDeviceOrientationManagerHostApi')
abstract class DeviceOrientationManagerHostApi {
  void startListeningForDeviceOrientationChange(
      bool isFrontFacing, int sensorOrientation);

  void stopListeningForDeviceOrientationChange();

  int getDefaultDisplayRotation();
}

@FlutterApi()
abstract class DeviceOrientationManagerFlutterApi {
  void onDeviceOrientationChanged(String orientation);
}

@HostApi(dartHostTestHandler: 'TestPreviewHostApi')
abstract class PreviewHostApi {
  void create(int identifier, int? rotation, int? resolutionSelectorId);

  int setSurfaceProvider(int identifier);

  void releaseFlutterSurfaceTexture();

  ResolutionInfo getResolutionInfo(int identifier);

  void setTargetRotation(int identifier, int rotation);
}

@HostApi(dartHostTestHandler: 'TestVideoCaptureHostApi')
abstract class VideoCaptureHostApi {
  int withOutput(int videoOutputId);

  int getOutput(int identifier);

  void setTargetRotation(int identifier, int rotation);
}

@FlutterApi()
abstract class VideoCaptureFlutterApi {
  void create(int identifier);
}

@HostApi(dartHostTestHandler: 'TestRecorderHostApi')
abstract class RecorderHostApi {
  void create(
      int identifier, int? aspectRatio, int? bitRate, int? qualitySelectorId);

  int getAspectRatio(int identifier);

  int getTargetVideoEncodingBitRate(int identifier);

  int prepareRecording(int identifier, String path);
}

@FlutterApi()
abstract class RecorderFlutterApi {
  void create(int identifier, int? aspectRatio, int? bitRate);
}

@HostApi(dartHostTestHandler: 'TestPendingRecordingHostApi')
abstract class PendingRecordingHostApi {
  int start(int identifier);
}

@FlutterApi()
abstract class PendingRecordingFlutterApi {
  void create(int identifier);
}

@HostApi(dartHostTestHandler: 'TestRecordingHostApi')
abstract class RecordingHostApi {
  void close(int identifier);

  void pause(int identifier);

  void resume(int identifier);

  void stop(int identifier);
}

@FlutterApi()
abstract class RecordingFlutterApi {
  void create(int identifier);
}

@HostApi(dartHostTestHandler: 'TestImageCaptureHostApi')
abstract class ImageCaptureHostApi {
  void create(int identifier, int? targetRotation, int? flashMode,
      int? resolutionSelectorId);

  void setFlashMode(int identifier, int flashMode);

  @async
  String takePicture(int identifier);

  void setTargetRotation(int identifier, int rotation);
}

@HostApi(dartHostTestHandler: 'TestResolutionStrategyHostApi')
abstract class ResolutionStrategyHostApi {
  void create(int identifier, ResolutionInfo? boundSize, int? fallbackRule);
}

@HostApi(dartHostTestHandler: 'TestResolutionSelectorHostApi')
abstract class ResolutionSelectorHostApi {
  void create(
    int identifier,
    int? resolutionStrategyIdentifier,
    int? aspectRatioStrategyIdentifier,
  );
}

@HostApi(dartHostTestHandler: 'TestAspectRatioStrategyHostApi')
abstract class AspectRatioStrategyHostApi {
  void create(int identifier, int preferredAspectRatio, int fallbackRule);
}

@FlutterApi()
abstract class CameraStateFlutterApi {
  void create(int identifier, CameraStateTypeData type, int? errorIdentifier);
}

@FlutterApi()
abstract class ExposureStateFlutterApi {
  void create(
      int identifier,
      ExposureCompensationRange exposureCompensationRange,
      double exposureCompensationStep);
}

@FlutterApi()
abstract class ZoomStateFlutterApi {
  void create(int identifier, double minZoomRatio, double maxZoomRatio);
}

@HostApi(dartHostTestHandler: 'TestImageAnalysisHostApi')
abstract class ImageAnalysisHostApi {
  void create(int identifier, int? targetRotation, int? resolutionSelectorId);

  void setAnalyzer(int identifier, int analyzerIdentifier);

  void clearAnalyzer(int identifier);

  void setTargetRotation(int identifier, int rotation);
}

@HostApi(dartHostTestHandler: 'TestAnalyzerHostApi')
abstract class AnalyzerHostApi {
  void create(int identifier);
}

@HostApi(dartHostTestHandler: 'TestObserverHostApi')
abstract class ObserverHostApi {
  void create(int identifier);
}

@FlutterApi()
abstract class ObserverFlutterApi {
  void onChanged(int identifier, int valueIdentifier);
}

@FlutterApi()
abstract class CameraStateErrorFlutterApi {
  void create(int identifier, int code);
}

@HostApi(dartHostTestHandler: 'TestLiveDataHostApi')
abstract class LiveDataHostApi {
  void observe(int identifier, int observerIdentifier);

  void removeObservers(int identifier);

  int? getValue(int identifier, LiveDataSupportedTypeData type);
}

@FlutterApi()
abstract class LiveDataFlutterApi {
  void create(int identifier, LiveDataSupportedTypeData type);
}

@FlutterApi()
abstract class AnalyzerFlutterApi {
  void create(int identifier);

  void analyze(int identifier, int imageProxyIdentifier);
}

@HostApi(dartHostTestHandler: 'TestImageProxyHostApi')
abstract class ImageProxyHostApi {
  List<int> getPlanes(int identifier);

  void close(int identifier);
}

@FlutterApi()
abstract class ImageProxyFlutterApi {
  void create(int identifier, int format, int height, int width);
}

@FlutterApi()
abstract class PlaneProxyFlutterApi {
  void create(int identifier, Uint8List buffer, int pixelStride, int rowStride);
}

@HostApi(dartHostTestHandler: 'TestQualitySelectorHostApi')
abstract class QualitySelectorHostApi {
  void create(int identifier, List<VideoQualityData> videoQualityDataList,
      int? fallbackStrategyId);

  ResolutionInfo getResolution(int cameraInfoId, VideoQuality quality);
}

@HostApi(dartHostTestHandler: 'TestFallbackStrategyHostApi')
abstract class FallbackStrategyHostApi {
  void create(int identifier, VideoQuality quality,
      VideoResolutionFallbackRule fallbackRule);
}

@HostApi(dartHostTestHandler: 'TestCameraControlHostApi')
abstract class CameraControlHostApi {
  @async
  void enableTorch(int identifier, bool torch);

  @async
  void setZoomRatio(int identifier, double ratio);

  @async
  int startFocusAndMetering(int identifier, int focusMeteringActionId);

  @async
  void cancelFocusAndMetering(int identifier);

  @async
  int setExposureCompensationIndex(int identifier, int index);
}

@FlutterApi()
abstract class CameraControlFlutterApi {
  void create(int identifier);
}

<<<<<<< HEAD
@HostApi(dartHostTestHandler: 'TestCaptureRequestOptionsHostApi')
abstract class CaptureRequestOptionsHostApi {
  void create(int identifier, Map<int, Object?> options);
}

@HostApi(dartHostTestHandler: 'TestCamera2CameraControlHostApi')
abstract class Camera2CameraControlHostApi {
  void create(int identifier, int cameraControlIdentifier);

  @async
  void addCaptureRequestOptions(
      int identifier, int captureRequestOptionsIdentifier);
=======
@HostApi(dartHostTestHandler: 'TestFocusMeteringActionHostApi')
abstract class FocusMeteringActionHostApi {
  void create(int identifier, List<MeteringPointInfo> meteringPointInfos);
}

@HostApi(dartHostTestHandler: 'TestFocusMeteringResultHostApi')
abstract class FocusMeteringResultHostApi {
  bool isFocusSuccessful(int identifier);
}

@FlutterApi()
abstract class FocusMeteringResultFlutterApi {
  void create(int identifier);
}

@HostApi(dartHostTestHandler: 'TestMeteringPointHostApi')
abstract class MeteringPointHostApi {
  void create(int identifier, double x, double y, double? size);

  double getDefaultPointSize();
>>>>>>> 56e7a4dd
}<|MERGE_RESOLUTION|>--- conflicted
+++ resolved
@@ -126,10 +126,6 @@
   lowerQualityThan,
 }
 
-<<<<<<< HEAD
-enum CaptureRequestKeySupportedType {
-  controlAeLock,
-=======
 /// Convenience class for building [FocusMeteringAction]s with multiple metering
 /// points.
 class MeteringPointInfo {
@@ -145,7 +141,10 @@
   ///
   /// Metering mode should be one of the [FocusMeteringAction] constants.
   int? meteringMode;
->>>>>>> 56e7a4dd
+}
+
+enum CaptureRequestKeySupportedType {
+  controlAeLock,
 }
 
 @HostApi(dartHostTestHandler: 'TestInstanceManagerHostApi')
@@ -482,7 +481,28 @@
   void create(int identifier);
 }
 
-<<<<<<< HEAD
+@HostApi(dartHostTestHandler: 'TestFocusMeteringActionHostApi')
+abstract class FocusMeteringActionHostApi {
+  void create(int identifier, List<MeteringPointInfo> meteringPointInfos);
+}
+
+@HostApi(dartHostTestHandler: 'TestFocusMeteringResultHostApi')
+abstract class FocusMeteringResultHostApi {
+  bool isFocusSuccessful(int identifier);
+}
+
+@FlutterApi()
+abstract class FocusMeteringResultFlutterApi {
+  void create(int identifier);
+}
+
+@HostApi(dartHostTestHandler: 'TestMeteringPointHostApi')
+abstract class MeteringPointHostApi {
+  void create(int identifier, double x, double y, double? size);
+
+  double getDefaultPointSize();
+}
+
 @HostApi(dartHostTestHandler: 'TestCaptureRequestOptionsHostApi')
 abstract class CaptureRequestOptionsHostApi {
   void create(int identifier, Map<int, Object?> options);
@@ -495,26 +515,4 @@
   @async
   void addCaptureRequestOptions(
       int identifier, int captureRequestOptionsIdentifier);
-=======
-@HostApi(dartHostTestHandler: 'TestFocusMeteringActionHostApi')
-abstract class FocusMeteringActionHostApi {
-  void create(int identifier, List<MeteringPointInfo> meteringPointInfos);
-}
-
-@HostApi(dartHostTestHandler: 'TestFocusMeteringResultHostApi')
-abstract class FocusMeteringResultHostApi {
-  bool isFocusSuccessful(int identifier);
-}
-
-@FlutterApi()
-abstract class FocusMeteringResultFlutterApi {
-  void create(int identifier);
-}
-
-@HostApi(dartHostTestHandler: 'TestMeteringPointHostApi')
-abstract class MeteringPointHostApi {
-  void create(int identifier, double x, double y, double? size);
-
-  double getDefaultPointSize();
->>>>>>> 56e7a4dd
 }