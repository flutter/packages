// Copyright 2013 The Flutter Authors. All rights reserved.
// Use of this source code is governed by a BSD-style license that can be
// found in the LICENSE file.

import 'package:pigeon/pigeon.dart';

@ConfigurePigeon(
  PigeonOptions(
    dartOut: 'lib/src/camerax_library.g.dart',
    dartTestOut: 'test/test_camerax_library.g.dart',
    dartOptions: DartOptions(copyrightHeader: <String>[
      'Copyright 2013 The Flutter Authors. All rights reserved.',
      'Use of this source code is governed by a BSD-style license that can be',
      'found in the LICENSE file.',
    ]),
    javaOut:
        'android/src/main/java/io/flutter/plugins/camerax/GeneratedCameraXLibrary.java',
    javaOptions: JavaOptions(
      package: 'io.flutter.plugins.camerax',
      className: 'GeneratedCameraXLibrary',
      copyrightHeader: <String>[
        'Copyright 2013 The Flutter Authors. All rights reserved.',
        'Use of this source code is governed by a BSD-style license that can be',
        'found in the LICENSE file.',
      ],
    ),
  ),
)
class ResolutionInfo {
  ResolutionInfo({
    required this.width,
    required this.height,
  });

  int width;
  int height;
}

class CameraPermissionsErrorData {
  CameraPermissionsErrorData({
    required this.errorCode,
    required this.description,
  });

  String errorCode;
  String description;
}

<<<<<<< HEAD
class ImagePlaneInformation {
  ImagePlaneInformation({
    required this.bytesPerRow,
    required this.bytesPerPixel,
    required this.bytes,
  });

  int bytesPerRow;
  int bytesPerPixel;
  Uint8List bytes;
}

class ImageInformation {
  ImageInformation({
    required this.width,
    required this.height,
    required this.format,
    required this.imagePlanesInformation,
  });

  int width;
  int height;
  int format;
  List<ImagePlaneInformation?> imagePlanesInformation;
=======
@HostApi(dartHostTestHandler: 'TestInstanceManagerHostApi')
abstract class InstanceManagerHostApi {
  /// Clear the native `InstanceManager`.
  ///
  /// This is typically only used after a hot restart.
  void clear();
>>>>>>> 45323d3f
}

@HostApi(dartHostTestHandler: 'TestJavaObjectHostApi')
abstract class JavaObjectHostApi {
  void dispose(int identifier);
}

@FlutterApi()
abstract class JavaObjectFlutterApi {
  void dispose(int identifier);
}

@HostApi(dartHostTestHandler: 'TestCameraInfoHostApi')
abstract class CameraInfoHostApi {
  int getSensorRotationDegrees(int identifier);
}

@FlutterApi()
abstract class CameraInfoFlutterApi {
  void create(int identifier);
}

@HostApi(dartHostTestHandler: 'TestCameraSelectorHostApi')
abstract class CameraSelectorHostApi {
  void create(int identifier, int? lensFacing);

  List<int> filter(int identifier, List<int> cameraInfoIds);
}

@FlutterApi()
abstract class CameraSelectorFlutterApi {
  void create(int identifier, int? lensFacing);
}

@HostApi(dartHostTestHandler: 'TestProcessCameraProviderHostApi')
abstract class ProcessCameraProviderHostApi {
  @async
  int getInstance();

  List<int> getAvailableCameraInfos(int identifier);

  int bindToLifecycle(
      int identifier, int cameraSelectorIdentifier, List<int> useCaseIds);

  bool isBound(int identifier, int useCaseIdentifier);

  void unbind(int identifier, List<int> useCaseIds);

  void unbindAll(int identifier);
}

@FlutterApi()
abstract class ProcessCameraProviderFlutterApi {
  void create(int identifier);
}

@FlutterApi()
abstract class CameraFlutterApi {
  void create(int identifier);
}

@HostApi(dartHostTestHandler: 'TestSystemServicesHostApi')
abstract class SystemServicesHostApi {
  @async
  CameraPermissionsErrorData? requestCameraPermissions(bool enableAudio);

  void startListeningForDeviceOrientationChange(
      bool isFrontFacing, int sensorOrientation);

  void stopListeningForDeviceOrientationChange();
}

@FlutterApi()
abstract class SystemServicesFlutterApi {
  void onDeviceOrientationChanged(String orientation);

  void onCameraError(String errorDescription);
}

@HostApi(dartHostTestHandler: 'TestPreviewHostApi')
abstract class PreviewHostApi {
  void create(int identifier, int? rotation, ResolutionInfo? targetResolution);

  int setSurfaceProvider(int identifier);

  void releaseFlutterSurfaceTexture();

  ResolutionInfo getResolutionInfo(int identifier);
}

@HostApi(dartHostTestHandler: 'TestImageCaptureHostApi')
abstract class ImageCaptureHostApi {
  void create(int identifier, int? flashMode, ResolutionInfo? targetResolution);

  void setFlashMode(int identifier, int flashMode);

  @async
  String takePicture(int identifier);
<<<<<<< HEAD
}

@HostApi(dartHostTestHandler: 'TestImageAnalysisHostApi')
abstract class ImageAnalysisHostApi {
  void create(int identifier, ResolutionInfo? targetResolution);

  void setAnalyzer(int identifier);
}

@FlutterApi()
abstract class ImageAnalysisFlutterApi {
  void onImageAnalyzed(ImageInformation imageInformation);
=======
>>>>>>> 45323d3f
}<|MERGE_RESOLUTION|>--- conflicted
+++ resolved
@@ -46,7 +46,6 @@
   String description;
 }
 
-<<<<<<< HEAD
 class ImagePlaneInformation {
   ImagePlaneInformation({
     required this.bytesPerRow,
@@ -71,14 +70,14 @@
   int height;
   int format;
   List<ImagePlaneInformation?> imagePlanesInformation;
-=======
+}
+
 @HostApi(dartHostTestHandler: 'TestInstanceManagerHostApi')
 abstract class InstanceManagerHostApi {
   /// Clear the native `InstanceManager`.
   ///
   /// This is typically only used after a hot restart.
   void clear();
->>>>>>> 45323d3f
 }
 
 @HostApi(dartHostTestHandler: 'TestJavaObjectHostApi')
@@ -177,7 +176,6 @@
 
   @async
   String takePicture(int identifier);
-<<<<<<< HEAD
 }
 
 @HostApi(dartHostTestHandler: 'TestImageAnalysisHostApi')
@@ -190,6 +188,4 @@
 @FlutterApi()
 abstract class ImageAnalysisFlutterApi {
   void onImageAnalyzed(ImageInformation imageInformation);
-=======
->>>>>>> 45323d3f
 }