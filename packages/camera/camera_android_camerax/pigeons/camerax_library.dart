--- conflicted
+++ resolved
@@ -46,13 +46,13 @@
   String description;
 }
 
-<<<<<<< HEAD
 class CameraSize {
   CameraSize(this.width, this.height);
 
   int width;
   int height;
-=======
+}
+
 /// The states the camera can be in.
 ///
 /// See https://developer.android.com/reference/androidx/camera/core/CameraState.Type.
@@ -101,7 +101,6 @@
 
   int minCompensation;
   int maxCompensation;
->>>>>>> 6608b604
 }
 
 @HostApi(dartHostTestHandler: 'TestInstanceManagerHostApi')
@@ -277,7 +276,6 @@
   String takePicture(int identifier);
 }
 
-<<<<<<< HEAD
 /// Host API for `ResolutionStrategy`.
 ///
 /// This class may handle instantiating and adding native object instances that
@@ -313,7 +311,8 @@
 abstract class AspectRatioStrategyHostApi {
   /// Create a new native instance and add it to the `InstanceManager`.
   void create(int identifier, int preferredAspectRatio, int fallbackRule);
-=======
+}
+
 @FlutterApi()
 abstract class CameraStateFlutterApi {
   void create(int identifier, CameraStateTypeData type, int? errorIdentifier);
@@ -397,5 +396,4 @@
 @FlutterApi()
 abstract class PlaneProxyFlutterApi {
   void create(int identifier, Uint8List buffer, int pixelStride, int rowStride);
->>>>>>> 6608b604
 }