// Copyright 2013 The Flutter Authors. All rights reserved.
// Use of this source code is governed by a BSD-style license that can be
// found in the LICENSE file.

import 'package:pigeon/pigeon.dart';

@ConfigurePigeon(
  PigeonOptions(
    dartOut: 'lib/src/camerax_library.g.dart',
    dartTestOut: 'test/test_camerax_library.g.dart',
    dartOptions: DartOptions(copyrightHeader: <String>[
      'Copyright 2013 The Flutter Authors. All rights reserved.',
      'Use of this source code is governed by a BSD-style license that can be',
      'found in the LICENSE file.',
    ]),
    javaOut:
        'android/src/main/java/io/flutter/plugins/camerax/GeneratedCameraXLibrary.java',
    javaOptions: JavaOptions(
      package: 'io.flutter.plugins.camerax',
      className: 'GeneratedCameraXLibrary',
      copyrightHeader: <String>[
        'Copyright 2013 The Flutter Authors. All rights reserved.',
        'Use of this source code is governed by a BSD-style license that can be',
        'found in the LICENSE file.',
      ],
    ),
  ),
)
class ResolutionInfo {
  ResolutionInfo({
    required this.width,
    required this.height,
  });

  int width;
  int height;
}

class CameraPermissionsErrorData {
  CameraPermissionsErrorData({
    required this.errorCode,
    required this.description,
  });

  String errorCode;
  String description;
}

/// The states the camera can be in.
///
/// See https://developer.android.com/reference/androidx/camera/core/CameraState.Type.
enum CameraStateType {
  closed,
  closing,
  open,
  opening,
  pendingOpen,
}

class CameraStateTypeData {
  late CameraStateType value;
}

@HostApi(dartHostTestHandler: 'TestInstanceManagerHostApi')
abstract class InstanceManagerHostApi {
  /// Clear the native `InstanceManager`.
  ///
  /// This is typically only used after a hot restart.
  void clear();
}

@HostApi(dartHostTestHandler: 'TestJavaObjectHostApi')
abstract class JavaObjectHostApi {
  void dispose(int identifier);
}

@FlutterApi()
abstract class JavaObjectFlutterApi {
  void dispose(int identifier);
}

@HostApi(dartHostTestHandler: 'TestCameraInfoHostApi')
abstract class CameraInfoHostApi {
  int getSensorRotationDegrees(int identifier);

  int getLiveCameraState(int identifier);
}

@FlutterApi()
abstract class CameraInfoFlutterApi {
  void create(int identifier);
}

@HostApi(dartHostTestHandler: 'TestCameraSelectorHostApi')
abstract class CameraSelectorHostApi {
  void create(int identifier, int? lensFacing);

  List<int> filter(int identifier, List<int> cameraInfoIds);
}

@FlutterApi()
abstract class CameraSelectorFlutterApi {
  void create(int identifier, int? lensFacing);
}

@HostApi(dartHostTestHandler: 'TestProcessCameraProviderHostApi')
abstract class ProcessCameraProviderHostApi {
  @async
  int getInstance();

  List<int> getAvailableCameraInfos(int identifier);

  int bindToLifecycle(
      int identifier, int cameraSelectorIdentifier, List<int> useCaseIds);

  bool isBound(int identifier, int useCaseIdentifier);

  void unbind(int identifier, List<int> useCaseIds);

  void unbindAll(int identifier);
}

@FlutterApi()
abstract class ProcessCameraProviderFlutterApi {
  void create(int identifier);
}

@HostApi(dartHostTestHandler: 'TestCameraHostApi')
abstract class CameraHostApi {
  int getCameraInfo(int identifier);
}

@FlutterApi()
abstract class CameraFlutterApi {
  void create(int identifier);
}

@HostApi(dartHostTestHandler: 'TestSystemServicesHostApi')
abstract class SystemServicesHostApi {
  @async
  CameraPermissionsErrorData? requestCameraPermissions(bool enableAudio);

  void startListeningForDeviceOrientationChange(
      bool isFrontFacing, int sensorOrientation);

  void stopListeningForDeviceOrientationChange();
}

@FlutterApi()
abstract class SystemServicesFlutterApi {
  void onDeviceOrientationChanged(String orientation);

  void onCameraError(String errorDescription);
}

@HostApi(dartHostTestHandler: 'TestPreviewHostApi')
abstract class PreviewHostApi {
  void create(int identifier, int? rotation, ResolutionInfo? targetResolution);

  int setSurfaceProvider(int identifier);

  void releaseFlutterSurfaceTexture();

  ResolutionInfo getResolutionInfo(int identifier);
}

@HostApi(dartHostTestHandler: 'TestImageCaptureHostApi')
abstract class ImageCaptureHostApi {
  void create(int identifier, int? flashMode, ResolutionInfo? targetResolution);

  void setFlashMode(int identifier, int flashMode);

  @async
  String takePicture(int identifier);
}

<<<<<<< HEAD
@HostApi(dartHostTestHandler: 'TestCameraStateHostApi')
abstract class CameraStateHostApi {}

@FlutterApi()
abstract class CameraStateFlutterApi {
  void create(int identifier, CameraStateTypeData type, int? errorIdentifier);
}

@HostApi(dartHostTestHandler: 'TestObserverHostApi')
abstract class ObserverHostApi {
=======
@HostApi(dartHostTestHandler: 'TestImageAnalysisHostApi')
abstract class ImageAnalysisHostApi {
  void create(int identifier, ResolutionInfo? targetResolutionIdentifier);

  void setAnalyzer(int identifier, int analyzerIdentifier);

  void clearAnalyzer(int identifier);
}

@HostApi(dartHostTestHandler: 'TestAnalyzerHostApi')
abstract class AnalyzerHostApi {
>>>>>>> 7d7ce034
  void create(int identifier);
}

@FlutterApi()
<<<<<<< HEAD
abstract class ObserverFlutterApi {
  void onChanged(int identifier, int valueIdentifier);
}

@FlutterApi()
abstract class CameraStateErrorFlutterApi {
  void create(int identifier, int code, String description);
}

@HostApi(dartHostTestHandler: 'TestLiveDataHostApi')
abstract class LiveDataHostApi {
  void observe(int identifier, int observerIdentifier);

  void removeObservers(int identifier);

  void cast(int oldIdentifier, int newIdentifier);
}

@FlutterApi()
abstract class LiveDataFlutterApi {
  void create(int identifier);
=======
abstract class AnalyzerFlutterApi {
  void create(int identifier);

  void analyze(int identifier, int imageProxyIdentifier);
}

@HostApi(dartHostTestHandler: 'TestImageProxyHostApi')
abstract class ImageProxyHostApi {
  List<int> getPlanes(int identifier);

  void close(int identifier);
}

@FlutterApi()
abstract class ImageProxyFlutterApi {
  void create(int identifier, int format, int height, int width);
}

@FlutterApi()
abstract class PlaneProxyFlutterApi {
  void create(int identifier, Uint8List buffer, int pixelStride, int rowStride);
>>>>>>> 7d7ce034
}<|MERGE_RESOLUTION|>--- conflicted
+++ resolved
@@ -174,18 +174,11 @@
   String takePicture(int identifier);
 }
 
-<<<<<<< HEAD
-@HostApi(dartHostTestHandler: 'TestCameraStateHostApi')
-abstract class CameraStateHostApi {}
-
 @FlutterApi()
 abstract class CameraStateFlutterApi {
   void create(int identifier, CameraStateTypeData type, int? errorIdentifier);
 }
 
-@HostApi(dartHostTestHandler: 'TestObserverHostApi')
-abstract class ObserverHostApi {
-=======
 @HostApi(dartHostTestHandler: 'TestImageAnalysisHostApi')
 abstract class ImageAnalysisHostApi {
   void create(int identifier, ResolutionInfo? targetResolutionIdentifier);
@@ -197,12 +190,15 @@
 
 @HostApi(dartHostTestHandler: 'TestAnalyzerHostApi')
 abstract class AnalyzerHostApi {
->>>>>>> 7d7ce034
-  void create(int identifier);
-}
-
-@FlutterApi()
-<<<<<<< HEAD
+  void create(int identifier);
+}
+
+@HostApi(dartHostTestHandler: 'TestObserverHostApi')
+abstract class ObserverHostApi {
+  void create(int identifier);
+}
+
+@FlutterApi()
 abstract class ObserverFlutterApi {
   void onChanged(int identifier, int valueIdentifier);
 }
@@ -224,7 +220,9 @@
 @FlutterApi()
 abstract class LiveDataFlutterApi {
   void create(int identifier);
-=======
+}
+
+@FlutterApi()
 abstract class AnalyzerFlutterApi {
   void create(int identifier);
 
@@ -246,5 +244,4 @@
 @FlutterApi()
 abstract class PlaneProxyFlutterApi {
   void create(int identifier, Uint8List buffer, int pixelStride, int rowStride);
->>>>>>> 7d7ce034
 }