--- conflicted
+++ resolved
@@ -521,11 +521,7 @@
     }
 
     if (value.isStreamingImages) {
-<<<<<<< HEAD
-      await stopImageStream();
-=======
       unawaited(stopImageStream());
->>>>>>> 2481d929
     }
 
     try {
