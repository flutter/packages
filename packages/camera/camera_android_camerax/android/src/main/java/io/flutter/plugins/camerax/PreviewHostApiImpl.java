// Copyright 2013 The Flutter Authors. All rights reserved.
// Use of this source code is governed by a BSD-style license that can be
// found in the LICENSE file.

package io.flutter.plugins.camerax;

import android.graphics.SurfaceTexture;
import android.util.Size;
import android.view.Surface;
import androidx.annotation.NonNull;
import androidx.annotation.Nullable;
import androidx.annotation.VisibleForTesting;
import androidx.camera.core.Preview;
import androidx.camera.core.SurfaceRequest;
import androidx.camera.core.resolutionselector.ResolutionSelector;
import io.flutter.plugin.common.BinaryMessenger;
import io.flutter.plugins.camerax.GeneratedCameraXLibrary.PreviewHostApi;
import io.flutter.view.TextureRegistry;
import java.util.Objects;
import java.util.concurrent.Executors;

public class PreviewHostApiImpl implements PreviewHostApi {
  final BinaryMessenger binaryMessenger;
  private final InstanceManager instanceManager;
  private final TextureRegistry textureRegistry;

  @VisibleForTesting public @NonNull CameraXProxy cameraXProxy = new CameraXProxy();
  @VisibleForTesting public @Nullable TextureRegistry.SurfaceTextureEntry flutterSurfaceTexture;

  public PreviewHostApiImpl(
      @NonNull BinaryMessenger binaryMessenger,
      @NonNull InstanceManager instanceManager,
      @NonNull TextureRegistry textureRegistry) {
    this.binaryMessenger = binaryMessenger;
    this.instanceManager = instanceManager;
    this.textureRegistry = textureRegistry;
  }

  /** Creates a {@link Preview} with the target rotation and resolution if specified. */
  @Override
  public void create(
<<<<<<< HEAD
      @NonNull Long identifier,
      @Nullable Long rotation,
      @Nullable Long resolutionSelectorId) {
    Preview.Builder previewBuilder = cameraXProxy.createPreviewBuilder();
    ResolutionSelector resolutionSelector = instanceManager.getInstance(resolutionSelectorId);
    if (rotation != null) {
      previewBuilder.setTargetRotation(rotation.intValue());
    }
    if (resolutionSelector != null) {
=======
      @NonNull Long identifier, @Nullable Long rotation, @Nullable Long resolutionSelectorId) {
    Preview.Builder previewBuilder = cameraXProxy.createPreviewBuilder();

    if (rotation != null) {
      previewBuilder.setTargetRotation(rotation.intValue());
    }
    if (resolutionSelectorId != null) {
      ResolutionSelector resolutionSelector =
          Objects.requireNonNull(instanceManager.getInstance(resolutionSelectorId));
>>>>>>> 63ba60ca
      previewBuilder.setResolutionSelector(resolutionSelector);
    }

    Preview preview = previewBuilder.build();
    instanceManager.addDartCreatedInstance(preview, identifier);
  }

  /**
   * Sets the {@link Preview.SurfaceProvider} that will be used to provide a {@code Surface} backed
   * by a Flutter {@link TextureRegistry.SurfaceTextureEntry} used to build the {@link Preview}.
   */
  @Override
  public @NonNull Long setSurfaceProvider(@NonNull Long identifier) {
    Preview preview = (Preview) Objects.requireNonNull(instanceManager.getInstance(identifier));
    flutterSurfaceTexture = textureRegistry.createSurfaceTexture();
    SurfaceTexture surfaceTexture = flutterSurfaceTexture.surfaceTexture();
    Preview.SurfaceProvider surfaceProvider = createSurfaceProvider(surfaceTexture);
    preview.setSurfaceProvider(surfaceProvider);

    return flutterSurfaceTexture.id();
  }

  /**
   * Creates a {@link Preview.SurfaceProvider} that specifies how to provide a {@link Surface} to a
   * {@code Preview} that is backed by a Flutter {@link TextureRegistry.SurfaceTextureEntry}.
   */
  @VisibleForTesting
  public @NonNull Preview.SurfaceProvider createSurfaceProvider(
      @NonNull SurfaceTexture surfaceTexture) {
    return new Preview.SurfaceProvider() {
      @Override
      public void onSurfaceRequested(@NonNull SurfaceRequest request) {
        surfaceTexture.setDefaultBufferSize(
            request.getResolution().getWidth(), request.getResolution().getHeight());
        Surface flutterSurface = cameraXProxy.createSurface(surfaceTexture);
        request.provideSurface(
            flutterSurface,
            Executors.newSingleThreadExecutor(),
            (result) -> {
              // See
              // https://developer.android.com/reference/androidx/camera/core/SurfaceRequest.Result
              // for documentation.
              // Always attempt a release.
              flutterSurface.release();
              int resultCode = result.getResultCode();
              switch (resultCode) {
                case SurfaceRequest.Result.RESULT_REQUEST_CANCELLED:
                case SurfaceRequest.Result.RESULT_WILL_NOT_PROVIDE_SURFACE:
                case SurfaceRequest.Result.RESULT_SURFACE_ALREADY_PROVIDED:
                case SurfaceRequest.Result.RESULT_SURFACE_USED_SUCCESSFULLY:
                  // Only need to release, do nothing.
                  break;
                case SurfaceRequest.Result.RESULT_INVALID_SURFACE: // Intentional fall through.
                default:
                  // Release and send error.
                  SystemServicesFlutterApiImpl systemServicesFlutterApi =
                      cameraXProxy.createSystemServicesFlutterApiImpl(binaryMessenger);
                  systemServicesFlutterApi.sendCameraError(
                      getProvideSurfaceErrorDescription(resultCode), reply -> {});
                  break;
              }
            });
      }
    };
  }

  /**
   * Returns an error description for each {@link SurfaceRequest.Result} that represents an error
   * with providing a surface.
   */
  String getProvideSurfaceErrorDescription(int resultCode) {
    switch (resultCode) {
      case SurfaceRequest.Result.RESULT_INVALID_SURFACE:
        return resultCode + ": Provided surface could not be used by the camera.";
      default:
        return resultCode + ": Attempt to provide a surface resulted with unrecognizable code.";
    }
  }

  /**
   * Releases the Flutter {@link TextureRegistry.SurfaceTextureEntry} if used to provide a surface
   * for a {@link Preview}.
   */
  @Override
  public void releaseFlutterSurfaceTexture() {
    if (flutterSurfaceTexture != null) {
      flutterSurfaceTexture.release();
    }
  }

  /** Returns the resolution information for the specified {@link Preview}. */
  @Override
  public @NonNull GeneratedCameraXLibrary.ResolutionInfo getResolutionInfo(
      @NonNull Long identifier) {
    Preview preview = (Preview) Objects.requireNonNull(instanceManager.getInstance(identifier));
    Size resolution = preview.getResolutionInfo().getResolution();

    GeneratedCameraXLibrary.ResolutionInfo.Builder resolutionInfo =
        new GeneratedCameraXLibrary.ResolutionInfo.Builder()
            .setWidth(Long.valueOf(resolution.getWidth()))
            .setHeight(Long.valueOf(resolution.getHeight()));
    return resolutionInfo.build();
  }
}<|MERGE_RESOLUTION|>--- conflicted
+++ resolved
@@ -39,17 +39,6 @@
   /** Creates a {@link Preview} with the target rotation and resolution if specified. */
   @Override
   public void create(
-<<<<<<< HEAD
-      @NonNull Long identifier,
-      @Nullable Long rotation,
-      @Nullable Long resolutionSelectorId) {
-    Preview.Builder previewBuilder = cameraXProxy.createPreviewBuilder();
-    ResolutionSelector resolutionSelector = instanceManager.getInstance(resolutionSelectorId);
-    if (rotation != null) {
-      previewBuilder.setTargetRotation(rotation.intValue());
-    }
-    if (resolutionSelector != null) {
-=======
       @NonNull Long identifier, @Nullable Long rotation, @Nullable Long resolutionSelectorId) {
     Preview.Builder previewBuilder = cameraXProxy.createPreviewBuilder();
 
@@ -59,7 +48,6 @@
     if (resolutionSelectorId != null) {
       ResolutionSelector resolutionSelector =
           Objects.requireNonNull(instanceManager.getInstance(resolutionSelectorId));
->>>>>>> 63ba60ca
       previewBuilder.setResolutionSelector(resolutionSelector);
     }
 
