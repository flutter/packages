--- conflicted
+++ resolved
@@ -40,15 +40,10 @@
   @Override
   public void create(@NonNull Long identifier, @Nullable Long resolutionSelectorId) {
     ImageAnalysis.Builder imageAnalysisBuilder = cameraXProxy.createImageAnalysisBuilder();
-<<<<<<< HEAD
-    ResolutionSelector resolutionSelector = instanceManager.getInstance(resolutionSelectorId);
-    if (resolutionSelector != null) {
-=======
 
     if (resolutionSelectorId != null) {
       ResolutionSelector resolutionSelector =
           Objects.requireNonNull(instanceManager.getInstance(resolutionSelectorId));
->>>>>>> 63ba60ca
       imageAnalysisBuilder.setResolutionSelector(resolutionSelector);
     }
 
