--- conflicted
+++ resolved
@@ -97,19 +97,16 @@
         binaryMessenger, pendingRecordingHostApiImpl);
     videoCaptureHostApiImpl = new VideoCaptureHostApiImpl(binaryMessenger, instanceManager);
     GeneratedCameraXLibrary.VideoCaptureHostApi.setup(binaryMessenger, videoCaptureHostApiImpl);
-<<<<<<< HEAD
-    GeneratedCameraXLibrary.FallbackStrategyHostApi.setup(
-        binaryMessenger, new FallbackStrategyHostApiImpl(instanceManager));
-    GeneratedCameraXLibrary.QualitySelectorHostApi.setup(
-        binaryMessenger, new QualitySelectorHostApiImpl(instanceManager));
-=======
     GeneratedCameraXLibrary.ResolutionSelectorHostApi.setup(
         binaryMessenger, new ResolutionSelectorHostApiImpl(instanceManager));
     GeneratedCameraXLibrary.ResolutionStrategyHostApi.setup(
         binaryMessenger, new ResolutionStrategyHostApiImpl(instanceManager));
     GeneratedCameraXLibrary.AspectRatioStrategyHostApi.setup(
         binaryMessenger, new AspectRatioStrategyHostApiImpl(instanceManager));
->>>>>>> d00c1f9e
+    GeneratedCameraXLibrary.FallbackStrategyHostApi.setup(
+        binaryMessenger, new FallbackStrategyHostApiImpl(instanceManager));
+    GeneratedCameraXLibrary.QualitySelectorHostApi.setup(
+        binaryMessenger, new QualitySelectorHostApiImpl(instanceManager));
   }
 
   @Override
