--- conflicted
+++ resolved
@@ -19,19 +19,11 @@
 public final class CameraAndroidCameraxPlugin implements FlutterPlugin, ActivityAware {
   private InstanceManager instanceManager;
   private FlutterPluginBinding pluginBinding;
-<<<<<<< HEAD
-  private ProcessCameraProviderHostApiImpl processCameraProviderHostApiImpl;
-  private ImageCaptureHostApiImpl imageCaptureHostApiImpl;
-  private LiveDataHostApiImpl liveDataHostApiImpl;
-
-  public SystemServicesHostApiImpl systemServicesHostApi;
-=======
   private ImageAnalysisHostApiImpl imageAnalysisHostApiImpl;
   private ImageCaptureHostApiImpl imageCaptureHostApiImpl;
   public SystemServicesHostApiImpl systemServicesHostApiImpl;
 
   @VisibleForTesting ProcessCameraProviderHostApiImpl processCameraProviderHostApiImpl;
->>>>>>> 7d7ce034
 
   /**
    * Initialize this within the {@code #configureFlutterEngine} of a Flutter activity or fragment.
@@ -66,33 +58,25 @@
         new ProcessCameraProviderHostApiImpl(binaryMessenger, instanceManager, context);
     GeneratedCameraXLibrary.ProcessCameraProviderHostApi.setup(
         binaryMessenger, processCameraProviderHostApiImpl);
-<<<<<<< HEAD
-    systemServicesHostApi = new SystemServicesHostApiImpl(binaryMessenger, instanceManager);
-    GeneratedCameraXLibrary.SystemServicesHostApi.setup(binaryMessenger, systemServicesHostApi);
-=======
     systemServicesHostApiImpl = new SystemServicesHostApiImpl(binaryMessenger, instanceManager);
     GeneratedCameraXLibrary.SystemServicesHostApi.setup(binaryMessenger, systemServicesHostApiImpl);
->>>>>>> 7d7ce034
     GeneratedCameraXLibrary.PreviewHostApi.setup(
         binaryMessenger, new PreviewHostApiImpl(binaryMessenger, instanceManager, textureRegistry));
     imageCaptureHostApiImpl =
         new ImageCaptureHostApiImpl(binaryMessenger, instanceManager, context);
     GeneratedCameraXLibrary.ImageCaptureHostApi.setup(binaryMessenger, imageCaptureHostApiImpl);
-<<<<<<< HEAD
     GeneratedCameraXLibrary.CameraHostApi.setup(
         binaryMessenger, new CameraHostApiImpl(binaryMessenger, instanceManager));
     liveDataHostApiImpl = new LiveDataHostApiImpl(binaryMessenger, instanceManager);
     GeneratedCameraXLibrary.LiveDataHostApi.setup(binaryMessenger, liveDataHostApiImpl);
     GeneratedCameraXLibrary.ObserverHostApi.setup(
         binaryMessenger, new ObserverHostApiImpl(binaryMessenger, instanceManager));
-=======
     imageAnalysisHostApiImpl = new ImageAnalysisHostApiImpl(binaryMessenger, instanceManager);
     GeneratedCameraXLibrary.ImageAnalysisHostApi.setup(binaryMessenger, imageAnalysisHostApiImpl);
     GeneratedCameraXLibrary.AnalyzerHostApi.setup(
         binaryMessenger, new AnalyzerHostApiImpl(binaryMessenger, instanceManager));
     GeneratedCameraXLibrary.ImageProxyHostApi.setup(
         binaryMessenger, new ImageProxyHostApiImpl(binaryMessenger, instanceManager));
->>>>>>> 7d7ce034
   }
 
   @Override
@@ -111,31 +95,28 @@
 
   @Override
   public void onAttachedToActivity(@NonNull ActivityPluginBinding activityPluginBinding) {
+    Activity activity = activityPluginBinding.getActivity();
+    Context applicationContext = activity.getApplicationContext();
+
     setUp(
         pluginBinding.getBinaryMessenger(),
-        pluginBinding.getApplicationContext(),
+        applicationContext,
         pluginBinding.getTextureRegistry());
-    updateContext(pluginBinding.getApplicationContext());
+    updateContext(applicationContext);
 
-    Activity activity = activityPluginBinding.getActivity();
-<<<<<<< HEAD
-    // TODO(camsim99): Handle case where activity is not a LifecycleOwner.
-    processCameraProviderHostApiImpl.setLifecycleOwner((LifecycleOwner) activity);
-    liveDataHostApiImpl.setLifecycleOwner((LifecycleOwner) activity);
-    systemServicesHostApi.setActivity(activity);
-    systemServicesHostApi.setPermissionsRegistry(
-=======
 
     if (activity instanceof LifecycleOwner) {
       processCameraProviderHostApiImpl.setLifecycleOwner((LifecycleOwner) activity);
+      liveDataHostApiImpl.setLifecycleOwner((LifecycleOwner) activity);
+
     } else {
       ProxyLifecycleProvider proxyLifecycleProvider = new ProxyLifecycleProvider(activity);
       processCameraProviderHostApiImpl.setLifecycleOwner(proxyLifecycleProvider);
+      liveDataHostApiImpl.setLifecycleOwner(proxyLifecycleProvider); // TODO(camsim99): add test for this.
     }
 
     systemServicesHostApiImpl.setActivity(activity);
     systemServicesHostApiImpl.setPermissionsRegistry(
->>>>>>> 7d7ce034
         activityPluginBinding::addRequestPermissionsResultListener);
   }
 
@@ -159,14 +140,6 @@
    * Updates context that is used to fetch the corresponding instance of a {@code
    * ProcessCameraProvider}.
    */
-<<<<<<< HEAD
-  public void updateContext(Context context) {
-    if (processCameraProviderHostApiImpl != null) {
-      processCameraProviderHostApiImpl.setContext(context);
-    }
-    if (imageCaptureHostApiImpl != null) {
-      imageCaptureHostApiImpl.setContext(context);
-=======
   public void updateContext(@NonNull Context context) {
     if (processCameraProviderHostApiImpl != null) {
       processCameraProviderHostApiImpl.setContext(context);
@@ -176,7 +149,6 @@
     }
     if (imageAnalysisHostApiImpl != null) {
       imageAnalysisHostApiImpl.setContext(context);
->>>>>>> 7d7ce034
     }
   }
 }