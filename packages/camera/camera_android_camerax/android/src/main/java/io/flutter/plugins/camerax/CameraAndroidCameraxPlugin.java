--- conflicted
+++ resolved
@@ -123,20 +123,17 @@
     cameraControlHostApiImpl =
         new CameraControlHostApiImpl(binaryMessenger, instanceManager, context);
     GeneratedCameraXLibrary.CameraControlHostApi.setup(binaryMessenger, cameraControlHostApiImpl);
-<<<<<<< HEAD
     camera2CameraControlHostApiImpl = new Camera2CameraControlHostApiImpl(instanceManager, context);
     GeneratedCameraXLibrary.Camera2CameraControlHostApi.setup(
         binaryMessenger, camera2CameraControlHostApiImpl);
     GeneratedCameraXLibrary.CaptureRequestOptionsHostApi.setup(
         binaryMessenger, new CaptureRequestOptionsHostApiImpl(instanceManager));
-=======
     GeneratedCameraXLibrary.FocusMeteringActionHostApi.setup(
         binaryMessenger, new FocusMeteringActionHostApiImpl(instanceManager));
     GeneratedCameraXLibrary.FocusMeteringResultHostApi.setup(
         binaryMessenger, new FocusMeteringResultHostApiImpl(instanceManager));
     meteringPointHostApiImpl = new MeteringPointHostApiImpl(instanceManager);
     GeneratedCameraXLibrary.MeteringPointHostApi.setup(binaryMessenger, meteringPointHostApiImpl);
->>>>>>> 83d7fc61
   }
 
   @Override
