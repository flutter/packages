// Copyright 2013 The Flutter Authors. All rights reserved.
// Use of this source code is governed by a BSD-style license that can be
// found in the LICENSE file.

package io.flutter.plugins.camerax;

import android.annotation.SuppressLint;
import android.content.BroadcastReceiver;
import android.content.Context;
import android.content.Intent;
import android.content.IntentFilter;
import android.content.res.Configuration;
import android.view.Display;
import android.view.OrientationEventListener;
import android.view.Surface;
import androidx.annotation.NonNull;
import androidx.annotation.Nullable;
import androidx.annotation.VisibleForTesting;
import io.flutter.embedding.engine.systemchannels.PlatformChannel;
import io.flutter.embedding.engine.systemchannels.PlatformChannel.DeviceOrientation;
import java.util.Objects;

/**
 * Support class to help to determine the media orientation based on the orientation of the device.
 */
public class DeviceOrientationManager {
  private static final IntentFilter orientationIntentFilter =
      new IntentFilter(Intent.ACTION_CONFIGURATION_CHANGED);

  private final DeviceOrientationManagerProxyApi api;
  private PlatformChannel.DeviceOrientation lastOrientation;
  private BroadcastReceiver broadcastReceiver;

  @VisibleForTesting @Nullable protected OrientationEventListener orientationEventListener;

  DeviceOrientationManager(DeviceOrientationManagerProxyApi api) {
    this.api = api;
  }

  @NonNull
  Context getContext() {
    return api.getPigeonRegistrar().getContext();
  }

  /**
   * Starts listening to the device's sensors for device orientation updates.
   *
   * <p>When orientation information is updated, the callback method of the {@link
   * DeviceOrientationManagerProxyApi} is called with the new orientation.
   */
  @SuppressLint(
      "UnprotectedReceiver") // orientationIntentFilter only listens to protected broadcast
  public void start() {
    stop();

<<<<<<< HEAD
    broadcastReceiver =
        new BroadcastReceiver() {
          @Override
          public void onReceive(Context context, Intent intent) {
            handleUiOrientationChange();
          }
        };

    getContext().registerReceiver(broadcastReceiver, orientationIntentFilter);
    broadcastReceiver.onReceive(getContext(), null);
=======
    // Listen for changes in device orientation at the default rate that is suitable for monitoring
    // typical screen orientation changes.
    orientationEventListener = createOrientationEventListener();
    orientationEventListener.enable();
  }

  @VisibleForTesting
  @NonNull
  /**
   * Creates an {@link OrientationEventListener} that will call the callback method of the {@link
   * DeviceOrientationManagerProxyApi} whenever it is notified of a new device orientation and this
   * {@code DeviceOrientationManager} instance determines that the orientation of the device {@link
   * Configuration} has changed.
   */
  protected OrientationEventListener createOrientationEventListener() {
    return new OrientationEventListener(getContext()) {
      @Override
      public void onOrientationChanged(int orientation) {
        handleUIOrientationChange();
      }
    };
>>>>>>> c2f8201e
  }

  /** Stops listening for orientation updates. */
  public void stop() {
    if (orientationEventListener == null) {
      return;
    }
    lastOrientation = null;

    orientationEventListener.disable();
    orientationEventListener = null;
  }

  /**
   * Handles orientation changes based on change events triggered by the OrientationIntentFilter.
   *
   * <p>This method is visible for testing purposes only and should never be used outside this
   * class.
   */
  @VisibleForTesting
  void handleUiOrientationChange() {
    PlatformChannel.DeviceOrientation orientation = getUiOrientation();
    handleOrientationChange(this, orientation, lastOrientation, api);
    lastOrientation = orientation;
  }

  /**
   * Handles orientation changes coming from the device's sensors.
   *
   * <p>This method is visible for testing purposes only and should never be used outside this
   * class.
   */
  @VisibleForTesting
  static void handleOrientationChange(
      DeviceOrientationManager manager,
      DeviceOrientation newOrientation,
      DeviceOrientation previousOrientation,
      DeviceOrientationManagerProxyApi api) {
    if (!newOrientation.equals(previousOrientation)) {
      api.getPigeonRegistrar()
          .runOnMainThread(
              new ProxyApiRegistrar.FlutterMethodRunnable() {
                @Override
                public void run() {
                  api.onDeviceOrientationChanged(
                      manager,
                      newOrientation.toString(),
                      ResultCompat.asCompatCallback(
                          result -> {
                            if (result.isFailure()) {
                              onFailure(
                                  "DeviceOrientationManager.onDeviceOrientationChanged",
                                  Objects.requireNonNull(result.exceptionOrNull()));
                            }
                            return null;
                          }));
                }
              });
    }
  }

  /**
   * Gets the current user interface orientation.
   *
   * <p>This method is visible for testing purposes only and should never be used outside this
   * class.
   *
   * @return The current user interface orientation.
   */
  // Configuration.ORIENTATION_SQUARE is deprecated.
  @SuppressWarnings("deprecation")
  @NonNull
  PlatformChannel.DeviceOrientation getUiOrientation() {
    final int rotation = getDefaultRotation();
    final int orientation = getContext().getResources().getConfiguration().orientation;

    switch (orientation) {
      case Configuration.ORIENTATION_PORTRAIT:
        if (rotation == Surface.ROTATION_0 || rotation == Surface.ROTATION_90) {
          return PlatformChannel.DeviceOrientation.PORTRAIT_UP;
        } else {
          return PlatformChannel.DeviceOrientation.PORTRAIT_DOWN;
        }
      case Configuration.ORIENTATION_LANDSCAPE:
        if (rotation == Surface.ROTATION_0 || rotation == Surface.ROTATION_90) {
          return PlatformChannel.DeviceOrientation.LANDSCAPE_LEFT;
        } else {
          return PlatformChannel.DeviceOrientation.LANDSCAPE_RIGHT;
        }
      case Configuration.ORIENTATION_SQUARE:
      case Configuration.ORIENTATION_UNDEFINED:
      default:
        return PlatformChannel.DeviceOrientation.PORTRAIT_UP;
    }
  }

  /**
   * Gets default capture rotation for CameraX {@code UseCase}s.
   *
   * <p>See
   * https://developer.android.com/reference/androidx/camera/core/ImageCapture#setTargetRotation(int),
   * for instance.
   *
   * @return The rotation of the screen from its "natural" orientation; one of {@code
   *     Surface.ROTATION_0}, {@code Surface.ROTATION_90}, {@code Surface.ROTATION_180}, {@code
   *     Surface.ROTATION_270}
   */
  int getDefaultRotation() {
    return getDisplay().getRotation();
  }

  /**
   * Gets an instance of the Android {@link android.view.Display}.
   *
   * <p>This method is visible for testing purposes only and should never be used outside this
   * class.
   *
   * @return An instance of the Android {@link android.view.Display}.
   */
  @VisibleForTesting
  Display getDisplay() {
    return api.getPigeonRegistrar().getDisplay();
  }
}<|MERGE_RESOLUTION|>--- conflicted
+++ resolved
@@ -53,18 +53,6 @@
   public void start() {
     stop();
 
-<<<<<<< HEAD
-    broadcastReceiver =
-        new BroadcastReceiver() {
-          @Override
-          public void onReceive(Context context, Intent intent) {
-            handleUiOrientationChange();
-          }
-        };
-
-    getContext().registerReceiver(broadcastReceiver, orientationIntentFilter);
-    broadcastReceiver.onReceive(getContext(), null);
-=======
     // Listen for changes in device orientation at the default rate that is suitable for monitoring
     // typical screen orientation changes.
     orientationEventListener = createOrientationEventListener();
@@ -86,7 +74,6 @@
         handleUIOrientationChange();
       }
     };
->>>>>>> c2f8201e
   }
 
   /** Stops listening for orientation updates. */
