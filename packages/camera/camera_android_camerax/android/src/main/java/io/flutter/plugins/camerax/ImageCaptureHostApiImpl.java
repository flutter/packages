// Copyright 2013 The Flutter Authors. All rights reserved.
// Use of this source code is governed by a BSD-style license that can be
// found in the LICENSE file.

package io.flutter.plugins.camerax;

import android.content.Context;
import androidx.annotation.NonNull;
import androidx.annotation.Nullable;
import androidx.annotation.VisibleForTesting;
import androidx.camera.core.ImageCapture;
import androidx.camera.core.ImageCaptureException;
import androidx.camera.core.resolutionselector.ResolutionSelector;
import io.flutter.plugin.common.BinaryMessenger;
import io.flutter.plugins.camerax.GeneratedCameraXLibrary.ImageCaptureHostApi;
import java.io.File;
import java.io.IOException;
import java.util.Objects;
import java.util.concurrent.Executors;

public class ImageCaptureHostApiImpl implements ImageCaptureHostApi {
  private final BinaryMessenger binaryMessenger;
  private final InstanceManager instanceManager;

  private Context context;
  private SystemServicesFlutterApiImpl systemServicesFlutterApiImpl;

  public static final String TEMPORARY_FILE_NAME = "CAP";
  public static final String JPG_FILE_TYPE = ".jpg";

  @VisibleForTesting public @NonNull CameraXProxy cameraXProxy = new CameraXProxy();

  public ImageCaptureHostApiImpl(
      @NonNull BinaryMessenger binaryMessenger,
      @NonNull InstanceManager instanceManager,
      @NonNull Context context) {
    this.binaryMessenger = binaryMessenger;
    this.instanceManager = instanceManager;
    this.context = context;
  }

  /**
   * Sets the context that the {@link ImageCapture} will use to find a location to save a captured
   * image.
   */
  public void setContext(@NonNull Context context) {
    this.context = context;
  }

  /**
   * Creates an {@link ImageCapture} with the requested flash mode and target resolution if
   * specified.
   */
  @Override
  public void create(
<<<<<<< HEAD
      @NonNull Long identifier,
      @Nullable Long flashMode,
      @Nullable Long resolutionSelectorId) {
    ImageCapture.Builder imageCaptureBuilder = cameraXProxy.createImageCaptureBuilder();
    ResolutionSelector resolutionSelector = instanceManager.getInstance(resolutionSelectorId);
=======
      @NonNull Long identifier, @Nullable Long flashMode, @Nullable Long resolutionSelectorId) {
    ImageCapture.Builder imageCaptureBuilder = cameraXProxy.createImageCaptureBuilder();

>>>>>>> 63ba60ca
    if (flashMode != null) {
      // This sets the requested flash mode, but may fail silently.
      imageCaptureBuilder.setFlashMode(flashMode.intValue());
    }
<<<<<<< HEAD
    if (resolutionSelector != null) {
=======
    if (resolutionSelectorId != null) {
      ResolutionSelector resolutionSelector =
          Objects.requireNonNull(instanceManager.getInstance(resolutionSelectorId));
>>>>>>> 63ba60ca
      imageCaptureBuilder.setResolutionSelector(resolutionSelector);
    }

    ImageCapture imageCapture = imageCaptureBuilder.build();
    instanceManager.addDartCreatedInstance(imageCapture, identifier);
  }

  /** Sets the flash mode of the {@link ImageCapture} instance with the specified identifier. */
  @Override
  public void setFlashMode(@NonNull Long identifier, @NonNull Long flashMode) {
    ImageCapture imageCapture =
        (ImageCapture) Objects.requireNonNull(instanceManager.getInstance(identifier));
    imageCapture.setFlashMode(flashMode.intValue());
  }

  /** Captures a still image and uses the result to return its absolute path in memory. */
  @Override
  public void takePicture(
      @NonNull Long identifier, @NonNull GeneratedCameraXLibrary.Result<String> result) {
    ImageCapture imageCapture =
        (ImageCapture) Objects.requireNonNull(instanceManager.getInstance(identifier));
    final File outputDir = context.getCacheDir();
    File temporaryCaptureFile;
    try {
      temporaryCaptureFile = File.createTempFile(TEMPORARY_FILE_NAME, JPG_FILE_TYPE, outputDir);
    } catch (IOException | SecurityException e) {
      result.error(e);
      return;
    }

    ImageCapture.OutputFileOptions outputFileOptions =
        cameraXProxy.createImageCaptureOutputFileOptions(temporaryCaptureFile);
    ImageCapture.OnImageSavedCallback onImageSavedCallback =
        createOnImageSavedCallback(temporaryCaptureFile, result);

    imageCapture.takePicture(
        outputFileOptions, Executors.newSingleThreadExecutor(), onImageSavedCallback);
  }

  /** Creates a callback used when saving a captured image. */
  @VisibleForTesting
  public @NonNull ImageCapture.OnImageSavedCallback createOnImageSavedCallback(
      @NonNull File file, @NonNull GeneratedCameraXLibrary.Result<String> result) {
    return new ImageCapture.OnImageSavedCallback() {
      @Override
      public void onImageSaved(@NonNull ImageCapture.OutputFileResults outputFileResults) {
        result.success(file.getAbsolutePath());
      }

      @Override
      public void onError(@NonNull ImageCaptureException exception) {
        result.error(exception);
      }
    };
  }
}<|MERGE_RESOLUTION|>--- conflicted
+++ resolved
@@ -53,28 +53,16 @@
    */
   @Override
   public void create(
-<<<<<<< HEAD
-      @NonNull Long identifier,
-      @Nullable Long flashMode,
-      @Nullable Long resolutionSelectorId) {
-    ImageCapture.Builder imageCaptureBuilder = cameraXProxy.createImageCaptureBuilder();
-    ResolutionSelector resolutionSelector = instanceManager.getInstance(resolutionSelectorId);
-=======
       @NonNull Long identifier, @Nullable Long flashMode, @Nullable Long resolutionSelectorId) {
     ImageCapture.Builder imageCaptureBuilder = cameraXProxy.createImageCaptureBuilder();
 
->>>>>>> 63ba60ca
     if (flashMode != null) {
       // This sets the requested flash mode, but may fail silently.
       imageCaptureBuilder.setFlashMode(flashMode.intValue());
     }
-<<<<<<< HEAD
-    if (resolutionSelector != null) {
-=======
     if (resolutionSelectorId != null) {
       ResolutionSelector resolutionSelector =
           Objects.requireNonNull(instanceManager.getInstance(resolutionSelectorId));
->>>>>>> 63ba60ca
       imageCaptureBuilder.setResolutionSelector(resolutionSelector);
     }
 
