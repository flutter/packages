--- conflicted
+++ resolved
@@ -67,17 +67,14 @@
     return new SystemServicesFlutterApiImpl(binaryMessenger);
   }
 
-<<<<<<< HEAD
-  /** Creates a builder for an instance of the {@link ImageCapture} use case. */
-=======
   /** Creates an instance of {@link Recorder.Builder}. */
   @NonNull
   public Recorder.Builder createRecorderBuilder() {
     return new Recorder.Builder();
   }
 
+  /** Creates a builder for an instance of the {@link ImageCapture} use case. */
   @NonNull
->>>>>>> d6bb772d
   public ImageCapture.Builder createImageCaptureBuilder() {
     return new ImageCapture.Builder();
   }
