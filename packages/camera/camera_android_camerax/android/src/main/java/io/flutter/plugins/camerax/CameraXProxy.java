// Copyright 2013 The Flutter Authors. All rights reserved.
// Use of this source code is governed by a BSD-style license that can be
// found in the LICENSE file.

package io.flutter.plugins.camerax;

import android.app.Activity;
import android.graphics.SurfaceTexture;
import android.util.Size;
import android.view.Surface;
import androidx.annotation.NonNull;
import androidx.camera.core.CameraSelector;
import androidx.camera.core.ImageAnalysis;
import androidx.camera.core.ImageCapture;
import androidx.camera.core.Preview;
import io.flutter.plugin.common.BinaryMessenger;
import io.flutter.plugins.camerax.GeneratedCameraXLibrary.ResolutionInfo;
import java.io.File;

/** Utility class used to create CameraX-related objects primarily for testing purposes. */
public class CameraXProxy {
<<<<<<< HEAD
  /** Creates a builder for a {@link CameraSelector}. */
=======
  /**
   * Converts a {@link ResolutionInfo} instance to a {@link Size} for setting the target resolution
   * of {@link UseCase}s.
   */
  public static Size sizeFromResolution(@NonNull ResolutionInfo resolutionInfo) {
    return new Size(resolutionInfo.getWidth().intValue(), resolutionInfo.getHeight().intValue());
  }

>>>>>>> 7d7ce034
  public CameraSelector.Builder createCameraSelectorBuilder() {
    return new CameraSelector.Builder();
  }

  /** Creates an instance of {@link CameraPermissionsManager}. */
  public CameraPermissionsManager createCameraPermissionsManager() {
    return new CameraPermissionsManager();
  }

  /** Creates an instance of the {@link DeviceOrientationManager}. */
  public DeviceOrientationManager createDeviceOrientationManager(
      @NonNull Activity activity,
      @NonNull Boolean isFrontFacing,
      @NonNull int sensorOrientation,
      @NonNull DeviceOrientationManager.DeviceOrientationChangeCallback callback) {
    return new DeviceOrientationManager(activity, isFrontFacing, sensorOrientation, callback);
  }

  /** Creates a builder for an instance of the {@link Preview} use case. */
  public Preview.Builder createPreviewBuilder() {
    return new Preview.Builder();
  }

  /** Creates a {@link Surface} instance from the specified {@link SurfaceTexture}. */
  public Surface createSurface(@NonNull SurfaceTexture surfaceTexture) {
    return new Surface(surfaceTexture);
  }

  /**
   * Creates an instance of the {@link SystemServicesFlutterApiImpl}.
   *
   * <p>Included in this class to utilize the callback methods it provides, e.g. {@code
   * onCameraError(String)}.
   */
  public SystemServicesFlutterApiImpl createSystemServicesFlutterApiImpl(
      @NonNull BinaryMessenger binaryMessenger) {
    return new SystemServicesFlutterApiImpl(binaryMessenger);
  }

  /** Creates a builder for an instance of the {@link ImageCapture} use case. */
  public ImageCapture.Builder createImageCaptureBuilder() {
    return new ImageCapture.Builder();
  }

  /**
   * Creates an {@link ImageCapture.OutputFileOptions} to configure where to save a captured image.
   */
  @NonNull
  public ImageCapture.OutputFileOptions createImageCaptureOutputFileOptions(@NonNull File file) {
    return new ImageCapture.OutputFileOptions.Builder(file).build();
  }

  /** Creates an instance of {@link ImageAnalysis.Builder}. */
  @NonNull
  public ImageAnalysis.Builder createImageAnalysisBuilder() {
    return new ImageAnalysis.Builder();
  }

  /** Creates an array of {@code byte}s with the size provided. */
  @NonNull
  public byte[] getBytesFromBuffer(int size) {
    return new byte[size];
  }
}<|MERGE_RESOLUTION|>--- conflicted
+++ resolved
@@ -19,9 +19,6 @@
 
 /** Utility class used to create CameraX-related objects primarily for testing purposes. */
 public class CameraXProxy {
-<<<<<<< HEAD
-  /** Creates a builder for a {@link CameraSelector}. */
-=======
   /**
    * Converts a {@link ResolutionInfo} instance to a {@link Size} for setting the target resolution
    * of {@link UseCase}s.
@@ -30,7 +27,6 @@
     return new Size(resolutionInfo.getWidth().intValue(), resolutionInfo.getHeight().intValue());
   }
 
->>>>>>> 7d7ce034
   public CameraSelector.Builder createCameraSelectorBuilder() {
     return new CameraSelector.Builder();
   }
