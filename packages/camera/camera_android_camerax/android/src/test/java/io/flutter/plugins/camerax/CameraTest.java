// Copyright 2013 The Flutter Authors. All rights reserved.
// Use of this source code is governed by a BSD-style license that can be
// found in the LICENSE file.

package io.flutter.plugins.camerax;

import static org.junit.Assert.assertEquals;
import static org.mockito.ArgumentMatchers.any;
import static org.mockito.ArgumentMatchers.eq;
import static org.mockito.Mockito.mock;
import static org.mockito.Mockito.spy;
import static org.mockito.Mockito.verify;
import static org.mockito.Mockito.when;

import androidx.camera.core.Camera;
import androidx.camera.core.CameraInfo;
import io.flutter.plugin.common.BinaryMessenger;
import java.util.Objects;
import org.junit.After;
import org.junit.Before;
import org.junit.Rule;
import org.junit.Test;
import org.mockito.Mock;
import org.mockito.junit.MockitoJUnit;
import org.mockito.junit.MockitoRule;

public class CameraTest {
  @Rule public MockitoRule mockitoRule = MockitoJUnit.rule();

  @Mock public BinaryMessenger mockBinaryMessenger;
  @Mock public Camera camera;

  InstanceManager testInstanceManager;

  @Before
  public void setUp() {
    testInstanceManager = InstanceManager.create(identifier -> {});
  }

  @After
  public void tearDown() {
    testInstanceManager.stopFinalizationListener();
  }

  @Test
<<<<<<< HEAD
  public void getCameraInfo_makesCallToGetCameraInfo() {
    final CameraHostApiImpl cameraHostApiImpl =
        new CameraHostApiImpl(mockBinaryMessenger, testInstanceManager);
    final Long cameraIdentifier = 65L;
    CameraInfo mockCameraInfo = mock(CameraInfo.class);

    testInstanceManager.addDartCreatedInstance(camera, cameraIdentifier);
    Long mockCameraInfoIdentifier = testInstanceManager.addHostCreatedInstance(mockCameraInfo);
=======
  public void getCameraInfo_retrievesExpectedCameraInfoInstance() {
    final CameraHostApiImpl cameraHostApiImpl =
        new CameraHostApiImpl(mockBinaryMessenger, testInstanceManager);
    final CameraInfo mockCameraInfo = mock(CameraInfo.class);
    final Long cameraIdentifier = 34L;
    final Long mockCameraInfoIdentifier = 97L;

    testInstanceManager.addDartCreatedInstance(camera, cameraIdentifier);
    testInstanceManager.addDartCreatedInstance(mockCameraInfo, mockCameraInfoIdentifier);
>>>>>>> f1637867

    when(camera.getCameraInfo()).thenReturn(mockCameraInfo);

    assertEquals(cameraHostApiImpl.getCameraInfo(cameraIdentifier), mockCameraInfoIdentifier);
<<<<<<< HEAD
  }

  @Test
  public void flutterApiCreate_makesCallToCreateInstance() {
=======
    verify(camera).getCameraInfo();
  }

  @Test
  public void flutterApiCreate_makesCallToCreateInstanceOnDartSide() {
>>>>>>> f1637867
    final CameraFlutterApiImpl spyFlutterApi =
        spy(new CameraFlutterApiImpl(mockBinaryMessenger, testInstanceManager));

    spyFlutterApi.create(camera, reply -> {});

    final long identifier =
        Objects.requireNonNull(testInstanceManager.getIdentifierForStrongReference(camera));
    verify(spyFlutterApi).create(eq(identifier), any());
  }
}<|MERGE_RESOLUTION|>--- conflicted
+++ resolved
@@ -43,16 +43,6 @@
   }
 
   @Test
-<<<<<<< HEAD
-  public void getCameraInfo_makesCallToGetCameraInfo() {
-    final CameraHostApiImpl cameraHostApiImpl =
-        new CameraHostApiImpl(mockBinaryMessenger, testInstanceManager);
-    final Long cameraIdentifier = 65L;
-    CameraInfo mockCameraInfo = mock(CameraInfo.class);
-
-    testInstanceManager.addDartCreatedInstance(camera, cameraIdentifier);
-    Long mockCameraInfoIdentifier = testInstanceManager.addHostCreatedInstance(mockCameraInfo);
-=======
   public void getCameraInfo_retrievesExpectedCameraInfoInstance() {
     final CameraHostApiImpl cameraHostApiImpl =
         new CameraHostApiImpl(mockBinaryMessenger, testInstanceManager);
@@ -62,23 +52,15 @@
 
     testInstanceManager.addDartCreatedInstance(camera, cameraIdentifier);
     testInstanceManager.addDartCreatedInstance(mockCameraInfo, mockCameraInfoIdentifier);
->>>>>>> f1637867
 
     when(camera.getCameraInfo()).thenReturn(mockCameraInfo);
 
     assertEquals(cameraHostApiImpl.getCameraInfo(cameraIdentifier), mockCameraInfoIdentifier);
-<<<<<<< HEAD
-  }
-
-  @Test
-  public void flutterApiCreate_makesCallToCreateInstance() {
-=======
     verify(camera).getCameraInfo();
   }
 
   @Test
   public void flutterApiCreate_makesCallToCreateInstanceOnDartSide() {
->>>>>>> f1637867
     final CameraFlutterApiImpl spyFlutterApi =
         spy(new CameraFlutterApiImpl(mockBinaryMessenger, testInstanceManager));
 
