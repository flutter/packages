--- conflicted
+++ resolved
@@ -13,12 +13,9 @@
 import static org.mockito.Mockito.when;
 
 import androidx.camera.core.CameraInfo;
-<<<<<<< HEAD
 import androidx.camera.core.CameraState;
-=======
 import androidx.camera.core.ExposureState;
 import androidx.camera.core.ZoomState;
->>>>>>> f1637867
 import androidx.lifecycle.LiveData;
 import io.flutter.plugin.common.BinaryMessenger;
 import io.flutter.plugins.camerax.GeneratedCameraXLibrary.LiveDataSupportedType;
@@ -50,11 +47,7 @@
   }
 
   @Test
-<<<<<<< HEAD
   public void getSensorRotationDegrees_makesCallToRetrieveSensorRotationDegrees() {
-=======
-  public void getSensorRotationDegrees_retrievesExpectedSensorRotation() {
->>>>>>> f1637867
     final CameraInfoHostApiImpl cameraInfoHostApi =
         new CameraInfoHostApiImpl(mockBinaryMessenger, testInstanceManager);
 
@@ -67,7 +60,6 @@
   }
 
   @Test
-<<<<<<< HEAD
   public void getLiveCameraState_makesCallToRetrieveLiveCameraState() {
     final CameraInfoHostApiImpl cameraInfoHostApiImpl =
         new CameraInfoHostApiImpl(mockBinaryMessenger, testInstanceManager);
@@ -92,8 +84,6 @@
   }
 
   @Test
-  public void flutterApi_makesCallToDartToCreateInstance() {
-=======
   public void getExposureState_retrievesExpectedExposureState() {
     final CameraInfoHostApiImpl cameraInfoHostApiImpl =
         new CameraInfoHostApiImpl(mockBinaryMessenger, testInstanceManager);
@@ -135,7 +125,6 @@
 
   @Test
   public void flutterApiCreate_makesCallToCreateInstanceOnDartSide() {
->>>>>>> f1637867
     final CameraInfoFlutterApiImpl spyFlutterApi =
         spy(new CameraInfoFlutterApiImpl(mockBinaryMessenger, testInstanceManager));
 
