--- conflicted
+++ resolved
@@ -64,22 +64,8 @@
   }
 
   @Test
-<<<<<<< HEAD
-  public void handleUiOrientationChange_shouldSendMessageWhenSensorAccessIsAllowed() {
-    try (MockedStatic<Settings.System> mockedSystem = mockStatic(Settings.System.class)) {
-      mockedSystem
-          .when(
-              () ->
-                  Settings.System.getInt(any(), eq(Settings.System.ACCELEROMETER_ROTATION), eq(0)))
-          .thenReturn(0);
-      setUpUIOrientationMocks(Configuration.ORIENTATION_LANDSCAPE, Surface.ROTATION_0);
-
-      deviceOrientationManager.handleUiOrientationChange();
-    }
-=======
   public void start_createsExpectedOrientationEventListener() {
     DeviceOrientationManager deviceOrientationManagerSpy = spy(deviceOrientationManager);
->>>>>>> c2f8201e
 
     doNothing().when(deviceOrientationManagerSpy).handleUIOrientationChange();
 
