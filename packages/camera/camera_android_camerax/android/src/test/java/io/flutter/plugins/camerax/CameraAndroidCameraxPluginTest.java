// Copyright 2013 The Flutter Authors. All rights reserved.
// Use of this source code is governed by a BSD-style license that can be
// found in the LICENSE file.

package io.flutter.plugins.camerax;

import static org.junit.Assert.assertNotNull;
import static org.junit.Assert.assertTrue;
import static org.mockito.Mockito.any;
import static org.mockito.Mockito.doNothing;
import static org.mockito.Mockito.mock;
import static org.mockito.Mockito.spy;
import static org.mockito.Mockito.verify;
import static org.mockito.Mockito.when;
import static org.mockito.Mockito.withSettings;

import android.app.Activity;
import android.app.Application;
import android.content.Context;
import androidx.lifecycle.LifecycleOwner;
import io.flutter.embedding.engine.plugins.FlutterPlugin.FlutterPluginBinding;
import io.flutter.embedding.engine.plugins.activity.ActivityPluginBinding;
import io.flutter.plugins.camerax.CameraPermissionsManager.PermissionsRegistry;
import org.junit.Rule;
import org.junit.Test;
import org.mockito.ArgumentCaptor;
import org.mockito.Mock;
import org.mockito.junit.MockitoJUnit;
import org.mockito.junit.MockitoRule;

public class CameraAndroidCameraxPluginTest {
  @Rule public MockitoRule mockitoRule = MockitoJUnit.rule();

  @Mock ActivityPluginBinding activityPluginBinding;
  @Mock FlutterPluginBinding flutterPluginBinding;

  @Test
  public void onAttachedToActivity_setsLifecycleOwnerAsActivityIfLifecycleOwnerAsNeeded() {
    final CameraAndroidCameraxPlugin plugin = spy(new CameraAndroidCameraxPlugin());
    final Activity mockActivity =
        mock(Activity.class, withSettings().extraInterfaces(LifecycleOwner.class));
    final ProcessCameraProviderHostApiImpl mockProcessCameraProviderHostApiImpl =
        mock(ProcessCameraProviderHostApiImpl.class);
    final LiveDataHostApiImpl mockLiveDataHostApiImpl = mock(LiveDataHostApiImpl.class);

    doNothing().when(plugin).setUp(any(), any(), any());
    when(activityPluginBinding.getActivity()).thenReturn(mockActivity);

    plugin.processCameraProviderHostApiImpl = mockProcessCameraProviderHostApiImpl;
    plugin.liveDataHostApiImpl = mockLiveDataHostApiImpl;
    plugin.systemServicesHostApiImpl = mock(SystemServicesHostApiImpl.class);
    plugin.deviceOrientationManagerHostApiImpl = mock(DeviceOrientationManagerHostApiImpl.class);

    plugin.onAttachedToEngine(flutterPluginBinding);
    plugin.onAttachedToActivity(activityPluginBinding);

    verify(mockProcessCameraProviderHostApiImpl).setLifecycleOwner(any(LifecycleOwner.class));
    verify(mockLiveDataHostApiImpl).setLifecycleOwner(any(LifecycleOwner.class));
  }

  @Test
  public void
      onAttachedToActivity_setsLifecycleOwnerAsProxyLifecycleProviderIfActivityNotLifecycleOwnerAsNeeded() {
    final CameraAndroidCameraxPlugin plugin = spy(new CameraAndroidCameraxPlugin());
    final Activity mockActivity = mock(Activity.class);
    final ProcessCameraProviderHostApiImpl mockProcessCameraProviderHostApiImpl =
        mock(ProcessCameraProviderHostApiImpl.class);
    final LiveDataHostApiImpl mockLiveDataHostApiImpl = mock(LiveDataHostApiImpl.class);

    doNothing().when(plugin).setUp(any(), any(), any());
    when(activityPluginBinding.getActivity()).thenReturn(mockActivity);
    when(mockActivity.getApplication()).thenReturn(mock(Application.class));

    plugin.processCameraProviderHostApiImpl = mockProcessCameraProviderHostApiImpl;
    plugin.liveDataHostApiImpl = mockLiveDataHostApiImpl;
    plugin.systemServicesHostApiImpl = mock(SystemServicesHostApiImpl.class);
    plugin.deviceOrientationManagerHostApiImpl = mock(DeviceOrientationManagerHostApiImpl.class);

    plugin.onAttachedToEngine(flutterPluginBinding);
    plugin.onAttachedToActivity(activityPluginBinding);

    verify(mockProcessCameraProviderHostApiImpl)
        .setLifecycleOwner(any(ProxyLifecycleProvider.class));
    verify(mockLiveDataHostApiImpl).setLifecycleOwner(any(ProxyLifecycleProvider.class));
  }

  @Test
  public void onAttachedToActivity_setsActivityAsNeededAndPermissionsRegistry() {
    final CameraAndroidCameraxPlugin plugin = spy(new CameraAndroidCameraxPlugin());
    final Activity mockActivity = mock(Activity.class);
    final SystemServicesHostApiImpl mockSystemServicesHostApiImpl =
        mock(SystemServicesHostApiImpl.class);
    final DeviceOrientationManagerHostApiImpl mockDeviceOrientationManagerHostApiImpl =
        mock(DeviceOrientationManagerHostApiImpl.class);
    final MeteringPointHostApiImpl mockMeteringPointHostApiImpl =
        mock(MeteringPointHostApiImpl.class);
    final ArgumentCaptor<PermissionsRegistry> permissionsRegistryCaptor =
        ArgumentCaptor.forClass(PermissionsRegistry.class);

    doNothing().when(plugin).setUp(any(), any(), any());
    when(activityPluginBinding.getActivity()).thenReturn(mockActivity);
    when(mockActivity.getApplication()).thenReturn(mock(Application.class));

    plugin.processCameraProviderHostApiImpl = mock(ProcessCameraProviderHostApiImpl.class);
    plugin.liveDataHostApiImpl = mock(LiveDataHostApiImpl.class);
    plugin.systemServicesHostApiImpl = mockSystemServicesHostApiImpl;
    plugin.deviceOrientationManagerHostApiImpl = mockDeviceOrientationManagerHostApiImpl;
    plugin.meteringPointHostApiImpl = mockMeteringPointHostApiImpl;

    plugin.onAttachedToEngine(flutterPluginBinding);
    plugin.onAttachedToActivity(activityPluginBinding);

    // Check Activity references are set.
    verify(mockSystemServicesHostApiImpl).setActivity(mockActivity);
    verify(mockDeviceOrientationManagerHostApiImpl).setActivity(mockActivity);
    verify(mockMeteringPointHostApiImpl).setActivity(mockActivity);

    // Check permissions registry reference is set.
    verify(mockSystemServicesHostApiImpl)
        .setPermissionsRegistry(permissionsRegistryCaptor.capture());
    assertNotNull(permissionsRegistryCaptor.getValue());
    assertTrue(permissionsRegistryCaptor.getValue() instanceof PermissionsRegistry);
  }

  @Test
  public void
      onDetachedFromActivityForConfigChanges_removesReferencesToActivityPluginBindingAndActivity() {
    final CameraAndroidCameraxPlugin plugin = spy(new CameraAndroidCameraxPlugin());
    final ProcessCameraProviderHostApiImpl mockProcessCameraProviderHostApiImpl =
        mock(ProcessCameraProviderHostApiImpl.class);
    final LiveDataHostApiImpl mockLiveDataHostApiImpl = mock(LiveDataHostApiImpl.class);
    final SystemServicesHostApiImpl mockSystemServicesHostApiImpl =
        mock(SystemServicesHostApiImpl.class);
    final DeviceOrientationManagerHostApiImpl mockDeviceOrientationManagerHostApiImpl =
        mock(DeviceOrientationManagerHostApiImpl.class);
    final MeteringPointHostApiImpl mockMeteringPointHostApiImpl =
        mock(MeteringPointHostApiImpl.class);

    plugin.processCameraProviderHostApiImpl = mockProcessCameraProviderHostApiImpl;
    plugin.liveDataHostApiImpl = mockLiveDataHostApiImpl;
    plugin.systemServicesHostApiImpl = mockSystemServicesHostApiImpl;
    plugin.deviceOrientationManagerHostApiImpl = mockDeviceOrientationManagerHostApiImpl;
    plugin.meteringPointHostApiImpl = mockMeteringPointHostApiImpl;

    plugin.onAttachedToEngine(flutterPluginBinding);
    plugin.onDetachedFromActivityForConfigChanges();

    verify(mockProcessCameraProviderHostApiImpl).setLifecycleOwner(null);
    verify(mockLiveDataHostApiImpl).setLifecycleOwner(null);
    verify(mockSystemServicesHostApiImpl).setActivity(null);
    verify(mockDeviceOrientationManagerHostApiImpl).setActivity(null);
    verify(mockMeteringPointHostApiImpl).setActivity(null);
  }

  @Test
  public void
      onDetachedFromActivityForConfigChanges_setsContextReferencesBasedOnFlutterPluginBinding() {
    final CameraAndroidCameraxPlugin plugin = spy(new CameraAndroidCameraxPlugin());
    final Context mockContext = mock(Context.class);
    final ProcessCameraProviderHostApiImpl mockProcessCameraProviderHostApiImpl =
        mock(ProcessCameraProviderHostApiImpl.class);
    final RecorderHostApiImpl mockRecorderHostApiImpl = mock(RecorderHostApiImpl.class);
    final PendingRecordingHostApiImpl mockPendingRecordingHostApiImpl =
        mock(PendingRecordingHostApiImpl.class);
    final SystemServicesHostApiImpl mockSystemServicesHostApiImpl =
        mock(SystemServicesHostApiImpl.class);
    final ImageCaptureHostApiImpl mockImageCaptureHostApiImpl = mock(ImageCaptureHostApiImpl.class);
    final ImageAnalysisHostApiImpl mockImageAnalysisHostApiImpl =
        mock(ImageAnalysisHostApiImpl.class);
    final CameraControlHostApiImpl mockCameraControlHostApiImpl =
        mock(CameraControlHostApiImpl.class);
    final Camera2CameraControlHostApiImpl mockCamera2CameraControlHostApiImpl =
        mock(Camera2CameraControlHostApiImpl.class);

    when(flutterPluginBinding.getApplicationContext()).thenReturn(mockContext);

    plugin.processCameraProviderHostApiImpl = mockProcessCameraProviderHostApiImpl;
    plugin.recorderHostApiImpl = mockRecorderHostApiImpl;
    plugin.pendingRecordingHostApiImpl = mockPendingRecordingHostApiImpl;
    plugin.systemServicesHostApiImpl = mockSystemServicesHostApiImpl;
    plugin.imageCaptureHostApiImpl = mockImageCaptureHostApiImpl;
    plugin.imageAnalysisHostApiImpl = mockImageAnalysisHostApiImpl;
    plugin.cameraControlHostApiImpl = mockCameraControlHostApiImpl;
    plugin.liveDataHostApiImpl = mock(LiveDataHostApiImpl.class);
    plugin.camera2CameraControlHostApiImpl = mockCamera2CameraControlHostApiImpl;

    plugin.onAttachedToEngine(flutterPluginBinding);
    plugin.onDetachedFromActivityForConfigChanges();

    verify(mockProcessCameraProviderHostApiImpl).setContext(mockContext);
    verify(mockRecorderHostApiImpl).setContext(mockContext);
    verify(mockPendingRecordingHostApiImpl).setContext(mockContext);
    verify(mockSystemServicesHostApiImpl).setContext(mockContext);
    verify(mockImageCaptureHostApiImpl).setContext(mockContext);
    verify(mockImageAnalysisHostApiImpl).setContext(mockContext);
    verify(mockCameraControlHostApiImpl).setContext(mockContext);
    verify(mockCamera2CameraControlHostApiImpl).setContext(mockContext);
  }

  @Test
  public void
      onReattachedToActivityForConfigChanges_setsLifecycleOwnerAsActivityIfLifecycleOwnerAsNeeded() {
    final CameraAndroidCameraxPlugin plugin = spy(new CameraAndroidCameraxPlugin());
    final Activity mockActivity =
        mock(Activity.class, withSettings().extraInterfaces(LifecycleOwner.class));
    final ProcessCameraProviderHostApiImpl mockProcessCameraProviderHostApiImpl =
        mock(ProcessCameraProviderHostApiImpl.class);
    final LiveDataHostApiImpl mockLiveDataHostApiImpl = mock(LiveDataHostApiImpl.class);

    when(activityPluginBinding.getActivity()).thenReturn(mockActivity);

    plugin.processCameraProviderHostApiImpl = mockProcessCameraProviderHostApiImpl;
    plugin.liveDataHostApiImpl = mockLiveDataHostApiImpl;
    plugin.systemServicesHostApiImpl = mock(SystemServicesHostApiImpl.class);
    plugin.deviceOrientationManagerHostApiImpl = mock(DeviceOrientationManagerHostApiImpl.class);

    plugin.onReattachedToActivityForConfigChanges(activityPluginBinding);

    verify(mockProcessCameraProviderHostApiImpl).setLifecycleOwner(any(LifecycleOwner.class));
    verify(mockLiveDataHostApiImpl).setLifecycleOwner(any(LifecycleOwner.class));
  }

  @Test
  public void
      onReattachedToActivityForConfigChanges_setsLifecycleOwnerAsProxyLifecycleProviderIfActivityNotLifecycleOwnerAsNeeded() {
    final CameraAndroidCameraxPlugin plugin = spy(new CameraAndroidCameraxPlugin());
    final Activity mockActivity = mock(Activity.class);
    final ProcessCameraProviderHostApiImpl mockProcessCameraProviderHostApiImpl =
        mock(ProcessCameraProviderHostApiImpl.class);
    final LiveDataHostApiImpl mockLiveDataHostApiImpl = mock(LiveDataHostApiImpl.class);

    when(activityPluginBinding.getActivity()).thenReturn(mockActivity);
    when(mockActivity.getApplication()).thenReturn(mock(Application.class));

    plugin.processCameraProviderHostApiImpl = mockProcessCameraProviderHostApiImpl;
    plugin.liveDataHostApiImpl = mockLiveDataHostApiImpl;
    plugin.systemServicesHostApiImpl = mock(SystemServicesHostApiImpl.class);
    plugin.deviceOrientationManagerHostApiImpl = mock(DeviceOrientationManagerHostApiImpl.class);

    plugin.onAttachedToEngine(flutterPluginBinding);
    plugin.onReattachedToActivityForConfigChanges(activityPluginBinding);

    verify(mockProcessCameraProviderHostApiImpl)
        .setLifecycleOwner(any(ProxyLifecycleProvider.class));
    verify(mockLiveDataHostApiImpl).setLifecycleOwner(any(ProxyLifecycleProvider.class));
  }

  @Test
  public void onReattachedToActivityForConfigChanges_setsActivityAndPermissionsRegistryAsNeeded() {
    final CameraAndroidCameraxPlugin plugin = spy(new CameraAndroidCameraxPlugin());
    final Activity mockActivity = mock(Activity.class);
    final ProcessCameraProviderHostApiImpl mockProcessCameraProviderHostApiImpl =
        mock(ProcessCameraProviderHostApiImpl.class);
    final RecorderHostApiImpl mockRecorderHostApiImpl = mock(RecorderHostApiImpl.class);
    final PendingRecordingHostApiImpl mockPendingRecordingHostApiImpl =
        mock(PendingRecordingHostApiImpl.class);
    final SystemServicesHostApiImpl mockSystemServicesHostApiImpl =
        mock(SystemServicesHostApiImpl.class);
    final ImageAnalysisHostApiImpl mockImageAnalysisHostApiImpl =
        mock(ImageAnalysisHostApiImpl.class);
    final ImageCaptureHostApiImpl mockImageCaptureHostApiImpl = mock(ImageCaptureHostApiImpl.class);
    final CameraControlHostApiImpl mockCameraControlHostApiImpl =
        mock(CameraControlHostApiImpl.class);
    final DeviceOrientationManagerHostApiImpl mockDeviceOrientationManagerHostApiImpl =
        mock(DeviceOrientationManagerHostApiImpl.class);
<<<<<<< HEAD
    final Camera2CameraControlHostApiImpl mockCamera2CameraControlHostApiImpl =
        mock(Camera2CameraControlHostApiImpl.class);
=======
    final MeteringPointHostApiImpl mockMeteringPointHostApiImpl =
        mock(MeteringPointHostApiImpl.class);
>>>>>>> 83d7fc61
    final ArgumentCaptor<PermissionsRegistry> permissionsRegistryCaptor =
        ArgumentCaptor.forClass(PermissionsRegistry.class);

    when(activityPluginBinding.getActivity()).thenReturn(mockActivity);
    when(mockActivity.getApplication()).thenReturn(mock(Application.class));

    plugin.processCameraProviderHostApiImpl = mockProcessCameraProviderHostApiImpl;
    plugin.recorderHostApiImpl = mockRecorderHostApiImpl;
    plugin.pendingRecordingHostApiImpl = mockPendingRecordingHostApiImpl;
    plugin.systemServicesHostApiImpl = mockSystemServicesHostApiImpl;
    plugin.imageCaptureHostApiImpl = mockImageCaptureHostApiImpl;
    plugin.imageAnalysisHostApiImpl = mockImageAnalysisHostApiImpl;
    plugin.cameraControlHostApiImpl = mockCameraControlHostApiImpl;
    plugin.deviceOrientationManagerHostApiImpl = mockDeviceOrientationManagerHostApiImpl;
    plugin.meteringPointHostApiImpl = mockMeteringPointHostApiImpl;
    plugin.liveDataHostApiImpl = mock(LiveDataHostApiImpl.class);
    plugin.camera2CameraControlHostApiImpl = mockCamera2CameraControlHostApiImpl;

    plugin.onAttachedToEngine(flutterPluginBinding);
    plugin.onReattachedToActivityForConfigChanges(activityPluginBinding);

    // Check Activity references are set.
    verify(mockSystemServicesHostApiImpl).setActivity(mockActivity);
    verify(mockDeviceOrientationManagerHostApiImpl).setActivity(mockActivity);
    verify(mockMeteringPointHostApiImpl).setActivity(mockActivity);

    // Check Activity as Context references are set.
    verify(mockProcessCameraProviderHostApiImpl).setContext(mockActivity);
    verify(mockRecorderHostApiImpl).setContext(mockActivity);
    verify(mockPendingRecordingHostApiImpl).setContext(mockActivity);
    verify(mockSystemServicesHostApiImpl).setContext(mockActivity);
    verify(mockImageCaptureHostApiImpl).setContext(mockActivity);
    verify(mockImageAnalysisHostApiImpl).setContext(mockActivity);
    verify(mockCameraControlHostApiImpl).setContext(mockActivity);
    verify(mockCamera2CameraControlHostApiImpl).setContext(mockActivity);

    // Check permissions registry reference is set.
    verify(mockSystemServicesHostApiImpl)
        .setPermissionsRegistry(permissionsRegistryCaptor.capture());
    assertNotNull(permissionsRegistryCaptor.getValue());
    assertTrue(permissionsRegistryCaptor.getValue() instanceof PermissionsRegistry);
  }

  @Test
  public void onDetachedFromActivity_removesReferencesToActivityPluginBindingAndActivity() {
    final CameraAndroidCameraxPlugin plugin = spy(new CameraAndroidCameraxPlugin());
    final ProcessCameraProviderHostApiImpl mockProcessCameraProviderHostApiImpl =
        mock(ProcessCameraProviderHostApiImpl.class);
    final SystemServicesHostApiImpl mockSystemServicesHostApiImpl =
        mock(SystemServicesHostApiImpl.class);
    final LiveDataHostApiImpl mockLiveDataHostApiImpl = mock(LiveDataHostApiImpl.class);
    final DeviceOrientationManagerHostApiImpl mockDeviceOrientationManagerHostApiImpl =
        mock(DeviceOrientationManagerHostApiImpl.class);
    final MeteringPointHostApiImpl mockMeteringPointHostApiImpl =
        mock(MeteringPointHostApiImpl.class);

    plugin.processCameraProviderHostApiImpl = mockProcessCameraProviderHostApiImpl;
    plugin.liveDataHostApiImpl = mockLiveDataHostApiImpl;
    plugin.systemServicesHostApiImpl = mockSystemServicesHostApiImpl;
    plugin.deviceOrientationManagerHostApiImpl = mockDeviceOrientationManagerHostApiImpl;
    plugin.meteringPointHostApiImpl = mockMeteringPointHostApiImpl;

    plugin.onAttachedToEngine(flutterPluginBinding);
    plugin.onDetachedFromActivityForConfigChanges();

    verify(mockProcessCameraProviderHostApiImpl).setLifecycleOwner(null);
    verify(mockLiveDataHostApiImpl).setLifecycleOwner(null);
    verify(mockSystemServicesHostApiImpl).setActivity(null);
    verify(mockDeviceOrientationManagerHostApiImpl).setActivity(null);
    verify(mockMeteringPointHostApiImpl).setActivity(null);
  }

  @Test
  public void onDetachedFromActivity_setsContextReferencesBasedOnFlutterPluginBinding() {
    final CameraAndroidCameraxPlugin plugin = spy(new CameraAndroidCameraxPlugin());
    final Context mockContext = mock(Context.class);
    final ProcessCameraProviderHostApiImpl mockProcessCameraProviderHostApiImpl =
        mock(ProcessCameraProviderHostApiImpl.class);
    final RecorderHostApiImpl mockRecorderHostApiImpl = mock(RecorderHostApiImpl.class);
    final PendingRecordingHostApiImpl mockPendingRecordingHostApiImpl =
        mock(PendingRecordingHostApiImpl.class);
    final SystemServicesHostApiImpl mockSystemServicesHostApiImpl =
        mock(SystemServicesHostApiImpl.class);
    final ImageAnalysisHostApiImpl mockImageAnalysisHostApiImpl =
        mock(ImageAnalysisHostApiImpl.class);
    final ImageCaptureHostApiImpl mockImageCaptureHostApiImpl = mock(ImageCaptureHostApiImpl.class);
    final CameraControlHostApiImpl mockCameraControlHostApiImpl =
        mock(CameraControlHostApiImpl.class);
    final Camera2CameraControlHostApiImpl mockCamera2CameraControlHostApiImpl =
        mock(Camera2CameraControlHostApiImpl.class);
    final ArgumentCaptor<PermissionsRegistry> permissionsRegistryCaptor =
        ArgumentCaptor.forClass(PermissionsRegistry.class);

    when(flutterPluginBinding.getApplicationContext()).thenReturn(mockContext);

    plugin.processCameraProviderHostApiImpl = mockProcessCameraProviderHostApiImpl;
    plugin.recorderHostApiImpl = mockRecorderHostApiImpl;
    plugin.pendingRecordingHostApiImpl = mockPendingRecordingHostApiImpl;
    plugin.systemServicesHostApiImpl = mockSystemServicesHostApiImpl;
    plugin.imageCaptureHostApiImpl = mockImageCaptureHostApiImpl;
    plugin.imageAnalysisHostApiImpl = mockImageAnalysisHostApiImpl;
    plugin.cameraControlHostApiImpl = mockCameraControlHostApiImpl;
    plugin.liveDataHostApiImpl = mock(LiveDataHostApiImpl.class);
    plugin.camera2CameraControlHostApiImpl = mockCamera2CameraControlHostApiImpl;

    plugin.onAttachedToEngine(flutterPluginBinding);
    plugin.onDetachedFromActivity();

    verify(mockProcessCameraProviderHostApiImpl).setContext(mockContext);
    verify(mockRecorderHostApiImpl).setContext(mockContext);
    verify(mockPendingRecordingHostApiImpl).setContext(mockContext);
    verify(mockSystemServicesHostApiImpl).setContext(mockContext);
    verify(mockImageCaptureHostApiImpl).setContext(mockContext);
    verify(mockImageAnalysisHostApiImpl).setContext(mockContext);
    verify(mockCameraControlHostApiImpl).setContext(mockContext);
    verify(mockCamera2CameraControlHostApiImpl).setContext(mockContext);
  }
}<|MERGE_RESOLUTION|>--- conflicted
+++ resolved
@@ -263,13 +263,10 @@
         mock(CameraControlHostApiImpl.class);
     final DeviceOrientationManagerHostApiImpl mockDeviceOrientationManagerHostApiImpl =
         mock(DeviceOrientationManagerHostApiImpl.class);
-<<<<<<< HEAD
     final Camera2CameraControlHostApiImpl mockCamera2CameraControlHostApiImpl =
         mock(Camera2CameraControlHostApiImpl.class);
-=======
     final MeteringPointHostApiImpl mockMeteringPointHostApiImpl =
         mock(MeteringPointHostApiImpl.class);
->>>>>>> 83d7fc61
     final ArgumentCaptor<PermissionsRegistry> permissionsRegistryCaptor =
         ArgumentCaptor.forClass(PermissionsRegistry.class);
 
