group 'io.flutter.plugins.camerax'
version '1.0'

buildscript {
    ext.kotlin_version = '1.9.10'
    repositories {
        google()
        mavenCentral()
    }

    dependencies {
        classpath 'com.android.tools.build:gradle:8.6.0'
        classpath "org.jetbrains.kotlin:kotlin-gradle-plugin:$kotlin_version"
    }
}

rootProject.allprojects {
    repositories {
        google()
        mavenCentral()
    }
}

apply plugin: 'com.android.library'
apply plugin: 'kotlin-android'

android {
    namespace 'io.flutter.plugins.camerax'
    // CameraX dependencies require compilation against version 33 or later.
    compileSdk = flutter.compileSdkVersion

    compileOptions {
        sourceCompatibility JavaVersion.VERSION_11
        targetCompatibility JavaVersion.VERSION_11
    }

    kotlinOptions {
        // This must match the Java version provided in compileOptions.
        jvmTarget = '11'
    }

    defaultConfig {
        // Many of the CameraX APIs require API 21.
        minSdkVersion 21
        testInstrumentationRunner "androidx.test.runner.AndroidJUnitRunner"
    }

    testOptions {
        unitTests.includeAndroidResources = true
        unitTests.returnDefaultValues = true
        unitTests.all {
            testLogging {
               events "passed", "skipped", "failed", "standardOut", "standardError"
               outputs.upToDateWhen {false}
               showStandardStreams = true
            }
        }
    }

    lint {
        checkAllWarnings true
        warningsAsErrors true
<<<<<<< HEAD
        disable 'AndroidGradlePluginVersion', 'GradleDependency', 'InvalidPackage', 'NewerVersionAvailable', 'UnsafeOptInUsageError'
=======
        disable 'AndroidGradlePluginVersion', 'GradleDependency', 'InvalidPackage', 'NewerVersionAvailable'
        baseline = file("lint-baseline.xml")
>>>>>>> 2bac766c
    }
}

dependencies {
    // CameraX core library using the camera2 implementation must use same version number.
    def camerax_version = "1.5.0-beta01"
    implementation "androidx.camera:camera-core:${camerax_version}"
    implementation "androidx.camera:camera-camera2:${camerax_version}"
    implementation "androidx.camera:camera-lifecycle:${camerax_version}"
    implementation "androidx.camera:camera-video:${camerax_version}"
    implementation 'com.google.guava:guava:33.4.0-android'
    testImplementation 'junit:junit:4.13.2'
    testImplementation "org.mockito:mockito-core:5.17.0"
    testImplementation 'org.mockito:mockito-inline:5.2.0'
    testImplementation 'androidx.test:core:1.6.1'
    testImplementation 'org.robolectric:robolectric:4.14.1'
}<|MERGE_RESOLUTION|>--- conflicted
+++ resolved
@@ -60,12 +60,8 @@
     lint {
         checkAllWarnings true
         warningsAsErrors true
-<<<<<<< HEAD
-        disable 'AndroidGradlePluginVersion', 'GradleDependency', 'InvalidPackage', 'NewerVersionAvailable', 'UnsafeOptInUsageError'
-=======
         disable 'AndroidGradlePluginVersion', 'GradleDependency', 'InvalidPackage', 'NewerVersionAvailable'
         baseline = file("lint-baseline.xml")
->>>>>>> 2bac766c
     }
 }
 
