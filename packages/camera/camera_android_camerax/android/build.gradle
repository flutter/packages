--- conflicted
+++ resolved
@@ -73,14 +73,8 @@
     implementation "androidx.camera:camera-video:${camerax_version}"
     implementation 'com.google.guava:guava:33.4.0-android'
     testImplementation 'junit:junit:4.13.2'
-<<<<<<< HEAD
-    testImplementation 'org.mockito:mockito-inline:5.2.0'
+    testImplementation "org.mockito:mockito-core:5.15.2"
+    testImplementation 'org.mockito:mockito-inline:5.1.0'
     testImplementation 'androidx.test:core:1.6.1'
     testImplementation 'org.robolectric:robolectric:4.14.1'
-=======
-    testImplementation "org.mockito:mockito-core:5.15.2"
-    testImplementation 'org.mockito:mockito-inline:5.1.0'
-    testImplementation 'androidx.test:core:1.4.0'
-    testImplementation 'org.robolectric:robolectric:4.10.3'
->>>>>>> ef956cc1
 }