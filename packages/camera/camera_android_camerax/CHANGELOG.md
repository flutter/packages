## 0.6.2

<<<<<<< HEAD
* Shortens default interval that internal Java `InstanceManager` uses to release garbage collected weak references to
  native objects.
* Dynamically shortens interval that internal Java `InstanceManager` uses to release garbage collected weak references to
  native objects when an `ImageAnalysis.Analyzer` is set/removed to account for increased memory usage of analyzing
  images.
=======
* Adds support to control video FPS and bitrate. See `CameraController.withSettings`.

## 0.6.1+1

* Moves integration_test dependency to dev_dependencies.
>>>>>>> b855307e

## 0.6.1

* Modifies resolution selection logic to use an `AspectRatioStrategy` for all aspect ratios supported by CameraX.
* Adds `ResolutionFilter` to resolution selection logic to prioritize resolutions that match
  the defined `ResolutionPreset`s.

## 0.6.0+1

* Updates `README.md` to encourage developers to opt into this implementation of the camera plugin.

## 0.6.0

* Implements `setFocusMode`, which makes this plugin reach feature parity with camera_android.
* Fixes `setExposureCompensationIndex` return value to use index returned by CameraX.

## 0.5.0+36

* Implements `setExposureMode`.

## 0.5.0+35

* Modifies `CameraInitializedEvent` that is sent when the camera is initialized to indicate that the initial focus
  and exposure modes are auto and that developers may set focus and exposure points.

## 0.5.0+34

* Implements `setFocusPoint`, `setExposurePoint`, and `setExposureOffset`.

## 0.5.0+33

* Fixes typo in `README.md`.
* Updates minimum supported SDK version to Flutter 3.13/Dart 3.1.

## 0.5.0+32

* Removes all remaining `unawaited` calls to fix potential race conditions and updates the
  camera state when video capture starts.

## 0.5.0+31

* Wraps CameraX classes needed to set capture request options, which is needed to implement setting the exposure mode.

## 0.5.0+30

* Adds documentation to clarify how the plugin uses resolution presets as target resolutions for CameraX.

## 0.5.0+29

* Modifies `buildPreview` to return `Texture` that maps to camera preview, building in the assumption
  that `createCamera` should have been called before building the preview. Fixes
  https://github.com/flutter/flutter/issues/140567.

## 0.5.0+28

* Wraps CameraX classes needed to implement setting focus and exposure points and exposure offset.
* Updates compileSdk version to 34.

## 0.5.0+27

* Removes or updates any references to an `ActivityPluginBinding` when the plugin is detached
  or attached/re-attached, respectively, to an `Activity.`

## 0.5.0+26

* Fixes new lint warnings.

## 0.5.0+25

* Implements `lockCaptureOrientation` and `unlockCaptureOrientation`.

## 0.5.0+24

* Updates example app to use non-deprecated video_player method.

## 0.5.0+23

* Updates minimum supported SDK version to Flutter 3.10/Dart 3.0.
* Adds `CameraXProxy` class to test `JavaObject` creation and their method calls in the plugin.

## 0.5.0+22

* Fixes `_getResolutionSelectorFromPreset` null pointer error.

## 0.5.0+21

* Changes fallback resolution strategies for camera use cases to look for a higher resolution if neither the desired
  resolution nor any lower resolutions are available.

## 0.5.0+20

* Implements `setZoomLevel`.

## 0.5.0+19

* Implements torch flash mode.

## 0.5.0+18

* Implements `startVideoCapturing`.

## 0.5.0+17

* Implements resolution configuration for all camera use cases.

## 0.5.0+16

* Adds pub topics to package metadata.
* Updates minimum supported SDK version to Flutter 3.7/Dart 2.19.

## 0.5.0+15

* Explicitly removes `READ_EXTERNAL_STORAGE` permission that may otherwise be implied from `WRITE_EXTERNAL_STORAGE`.

## 0.5.0+14

* Wraps classes needed to implement resolution configuration for video recording.

## 0.5.0+13

* Migrates `styleFrom` usage in examples off of deprecated `primary` and `onPrimary` parameters.

## 0.5.0+12

* Wraps classes needed to implement resolution configuration for image capture, image analysis, and preview.
* Removes usages of deprecated APIs for resolution configuration.
* Bumps CameraX version to 1.3.0-beta01.

## 0.5.0+11

* Fixes issue with image data not being emitted after relistening to stream returned by `onStreamedFrameAvailable`.

## 0.5.0+10

* Implements off, auto, and always flash mode configurations for image capture.

## 0.5.0+9

* Marks all Dart-wrapped Android native classes as `@immutable`.
* Updates `CONTRIBUTING.md` to note requirements of Dart-wrapped Android native classes.

## 0.5.0+8

* Fixes unawaited_futures violations.

## 0.5.0+7

* Updates Guava version to 32.0.1.

## 0.5.0+6

* Updates Guava version to 32.0.0.

## 0.5.0+5

* Updates `README.md` to fully cover unimplemented functionality.

## 0.5.0+4

* Removes obsolete null checks on non-nullable values.

## 0.5.0+3

* Fixes Java lints.

## 0.5.0+2

* Adds a dependency on kotlin-bom to align versions of Kotlin transitive dependencies.
* Removes note in `README.md` regarding duplicate Kotlin classes issue.

## 0.5.0+1

* Update `README.md` to include known duplicate Kotlin classes issue.

## 0.5.0

* Initial release of this `camera` implementation that supports:
    * Image capture
    * Video recording
    * Displaying a live camera preview
    * Image streaming

  See [`README.md`](README.md) for more details on the limitations of this implementation.<|MERGE_RESOLUTION|>--- conflicted
+++ resolved
@@ -1,18 +1,18 @@
-## 0.6.2
+## 0.6.3
 
-<<<<<<< HEAD
 * Shortens default interval that internal Java `InstanceManager` uses to release garbage collected weak references to
   native objects.
 * Dynamically shortens interval that internal Java `InstanceManager` uses to release garbage collected weak references to
   native objects when an `ImageAnalysis.Analyzer` is set/removed to account for increased memory usage of analyzing
-  images.
-=======
+  images that may cause a crash.
+
+## 0.6.2
+
 * Adds support to control video FPS and bitrate. See `CameraController.withSettings`.
 
 ## 0.6.1+1
 
 * Moves integration_test dependency to dev_dependencies.
->>>>>>> b855307e
 
 ## 0.6.1
 
