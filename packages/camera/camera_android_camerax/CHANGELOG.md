--- conflicted
+++ resolved
@@ -1,8 +1,7 @@
-<<<<<<< HEAD
 ## 0.6.16
 
 * Fixes incorrect camera preview rotation for landscape-oriented devices.
-=======
+
 ## 0.6.15+2
 
 * Updates pigeon generated code to fix `ImplicitSamInstance` and `SyntheticAccessor` Kotlin lint
@@ -11,7 +10,6 @@
 ## 0.6.15+1
 
 * Ensures DeviceOrientationManager is stopped on dispose.
->>>>>>> 1f069a7e
 
 ## 0.6.15
 
