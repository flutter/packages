--- conflicted
+++ resolved
@@ -1,12 +1,7 @@
-<<<<<<< HEAD
 ## 0.5.0+33
 
 * Fixes typo in `README.md`.
-=======
-## NEXT
-
 * Updates minimum supported SDK version to Flutter 3.13/Dart 3.1.
->>>>>>> 0af905d7
 
 ## 0.5.0+32
 
