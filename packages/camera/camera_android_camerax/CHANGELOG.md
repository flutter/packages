--- conflicted
+++ resolved
@@ -21,9 +21,6 @@
 * Implements image streaming.
 * Provides LifecycleOwner implementation for Activities that use the plugin that do not implement it themselves.
 * Implements retrieval of camera information.
-<<<<<<< HEAD
-* Implements onCameraClosing callback method for indicating the camera is closing and bumps CameraX version to 1.3.0-alpha05.
-=======
 * Updates README.md with plugin overview and adds contribution guide to CONTRIBUTING.md.
 * Implements video capture.
->>>>>>> d6bb772d
+* Implements onCameraClosing callback method for indicating the camera is closing and bumps CameraX version to 1.3.0-alpha05.
