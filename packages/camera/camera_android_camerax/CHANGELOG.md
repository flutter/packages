--- conflicted
+++ resolved
@@ -1,8 +1,3 @@
-<<<<<<< HEAD
-## 0.5.0+20
-
-* Adds support to control video fps and bitrate. See `CameraController.withSettings`.
-=======
 ## 0.6.2
 
 * Adds support to control video FPS and bitrate. See `CameraController.withSettings`.
@@ -102,7 +97,6 @@
 ## 0.5.0+20
 
 * Implements `setZoomLevel`.
->>>>>>> 0eead7cb
 
 ## 0.5.0+19
 
@@ -130,7 +124,7 @@
 * Wraps classes needed to implement resolution configuration for video recording.
 
 ## 0.5.0+13
- 
+
 * Migrates `styleFrom` usage in examples off of deprecated `primary` and `onPrimary` parameters.
 
 ## 0.5.0+12
@@ -159,6 +153,10 @@
 ## 0.5.0+7
 
 * Updates Guava version to 32.0.1.
+
+## 0.5.0+6
+
+* Updates Guava version to 32.0.0.
 
 ## 0.5.0+5
 
