--- conflicted
+++ resolved
@@ -12,9 +12,6 @@
 * Adds implementation of availableCameras().
 * Implements camera preview, createCamera, initializeCamera, onCameraError, onDeviceOrientationChanged, and onCameraInitialized.
 * Adds integration test to plugin.
-<<<<<<< HEAD
-* Implements image capture.
-=======
+* Bump CameraX version to 1.3.0-alpha04.
 * Fixes instance manager hot restart behavior and fixes Java casting issue.
-* Bump CameraX version to 1.3.0-alpha04.
->>>>>>> 0f993061
+* Implements image capture.