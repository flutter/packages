<<<<<<< HEAD
## 0.6.26+1

* Bumps camerax_version from 1.5.1 to 1.5.2.
=======
## 0.6.26

* Removes internal native library Dart proxy.
>>>>>>> 930f17d5

## 0.6.25+1

* Bumps kotlin_version to 2.2.21.

## 0.6.25

* Adds support for `MediaSettings.fps` for camera preview, image streaming, and video recording.

## 0.6.24+4

* Allows for video recording without audio when permission RECORD_AUDIO is denied.

## 0.6.24+3

* Bumps com.android.tools.build:gradle from 8.12.1 to 8.13.1.

## 0.6.24+2

* Updates to Pigeon 26.

## 0.6.24+1

* Fixes crash in `DeviceOrientationManager` caused by `UnsupportedOperationException` when `getDisplay()` is called on a null or destroyed Activity during rotation.

## 0.6.24

* Change plugin to assume mp4 format for capture videos.

## 0.6.23+5

* Fixes `IllegalArgumentException` that could occur during image streaming when using NV21.

## 0.6.23+4

* Updates examples to use the new RadioGroup API instead of deprecated Radio parameters.

## 0.6.23+3

* Bumps camerax_version from 1.5.0 to 1.5.1.

## 0.6.23+2

* Updates Java compatibility version to 17 and minimum supported SDK version to Flutter 3.35/Dart 3.9.

## 0.6.23+1

* Resolves Gradle 9 deprecations.

## 0.6.23

* Converts NV21-compatible streamed images to NV21 when requested. In doing so,
this plugin should now be compatible with [google_ml_kit_flutter](https://github.com/flutter-ml/google_ml_kit_flutter/tree/master).

## 0.6.22

* Implements `setDescriptionWhileRecording`.

## 0.6.21+2

* Bumps com.google.guava:guava from 33.4.8-android to 33.5.0-android.

## 0.6.21+1

* Updates to stable version of `androidx.camera` 1.5.

## 0.6.21

* Implements NV21 support for image streaming.

## 0.6.20+3

* Bumps com.google.guava:guava from 33.4.0-android to 33.4.8-android.

## 0.6.20+2

* Bumps com.android.tools.build:gradle to 8.12.1 and kotlin_version to 2.2.10.

## 0.6.20+1

* Updates kotlin version to 2.2.0 to enable gradle 8.11 support.

## 0.6.20

* Fixes pausing and resuming the camera preview.
* Updates minimum supported SDK version to Flutter 3.32.8/Dart 3.8.1.

## 0.6.19+1

* Fixes incorrect camera switching by selecting a camera via its CameraInfo.

## 0.6.19

* Changes target rotation of captured images to current default display rotation to fix captured
  photo orientation to upright.

## 0.6.18+3

* Fixes incorrect camera preview mirroring for front cameras of devices using the Impeller backend.

## 0.6.18+2

* Fixes premature garbage collection of native objects when app is under memory pressure.

## 0.6.18+1

* Makes Java style improvements.

## 0.6.18

* Adds support for the `MediaSettings.enableAudio` setting, which determines whether or not audio is
  recorded during video recording.

## 0.6.17+1

* Replaces deprecated `onSurfaceDestroyed` with `onSurfaceCleanup`.

## 0.6.17

* Replaces `BroadcastReceiver` usage with an `OrientationEventListener` to detect changes in device
  orientation to fix issue where some devices do not report changes in device configuration if it
  is rotated between the same sort of orientation (landscape/portrait).

## 0.6.16

* Fixes incorrect camera preview rotation for landscape-oriented devices.
* Fixes regression where `onDeviceOrientationChanged` was not triggering with an initial orientation
  after calling `createCameraWithSettings`.

## 0.6.15+2

* Updates pigeon generated code to fix `ImplicitSamInstance` and `SyntheticAccessor` Kotlin lint
  warnings.

## 0.6.15+1

* Ensures DeviceOrientationManager is stopped on dispose.

## 0.6.15

* Updates internal API wrapper to use ProxyApis.

## 0.6.14+1

* Updates compileSdk 34 to flutter.compileSdkVersion.

## 0.6.14

* Fixes incorrect camera preview rotation.

## 0.6.13

* Adds API support query for image streaming.

## 0.6.12

* Suppresses deprecation and removal warnings for
  `TextureRegistry.SurfaceProducer.onSurfaceDestroyed`.
* Removes logic added to correct the rotation of the camera preview, since it is no longer required.

## 0.6.11

* Replaces deprecated Android embedder APIs (`onSurfaceCreated` -> `onSurfaceAvailable`).
* Updates minimum supported SDK version to Flutter 3.22/Dart 3.4.

## 0.6.10+3

* Bumps com.google.guava:guava from 33.3.1-android to 33.4.0-android.

## 0.6.10+2

* Bumps camerax_version from 1.3.4 to 1.4.1.

## 0.6.10+1

* Removes nonnull annotation from MeteringPointHostApiImpl#getDefaultPointSize.

## 0.6.10

* Removes logic that explicitly removes `READ_EXTERNAL_STORAGE` permission that may be implied
  from `WRITE_EXTERNAL_STORAGE` and updates the README to tell users how to manually
  remove it from their app's merged manifest if they wish.

## 0.6.9+2

* Updates Java compatibility version to 11.

## 0.6.9+1

* Bumps `com.google.guava:guava` from `33.3.0` to `33.3.1`.

## 0.6.9

* Corrects assumption about automatic preview correction happening on API >= 29 to API > 29,
  based on the fact that the `ImageReader` Impeller backend is not used for the most part on
  devices running API 29+.

## 0.6.8+3

* Removes dependency on org.jetbrains.kotlin:kotlin-bom.
* Updates minimum supported SDK version to Flutter 3.24/Dart 3.5.

## 0.6.8+2

* Marks uses of `Camera2Interop` with `@OptIn` annotation.

## 0.6.8+1

* Re-lands support for Impeller.

## 0.6.8

* Updates Guava version to 33.3.0.

## 0.6.7+2

* Updates lint checks to ignore NewerVersionAvailable.

## 0.6.7+1

* Updates README to remove references to `maxVideoDuration`, as it was never
  visible to app-facing clients, nor was it implemented in `camera_android`.

## 0.6.7

* Updates AGP version to 8.5.0.

## 0.6.6

* Adds logic to support building a camera preview with Android `Surface`s not backed by a `SurfaceTexture`
  to which CameraX cannot not automatically apply the transformation required to achieve the correct rotation.
* Adds fix for incorrect camera preview rotation on naturally landscape-oriented devices.
* Updates example app's minimum supported SDK version to Flutter 3.22/Dart 3.4.

## 0.6.5+6

* Updates Guava version to 33.2.1.
* Updates CameraX version to 1.3.4.

## 0.6.5+5

* Reverts changes to support Impeller.

## 0.6.5+4

* [Supports Impeller](https://docs.flutter.dev/release/breaking-changes/android-surface-plugins).

## 0.6.5+3

* Updates minimum supported SDK version to Flutter 3.22/Dart 3.4.
* Adds notes to `README.md` about allowing image streaming in the background and the required
  `WRITE_EXTERNAL_STORAGE` permission specified in the plugin to allow writing photos and videos to
  files.

## 0.6.5+2

* Update to latest stable camerax `1.3.3`.
* Updates minimum supported SDK version to Flutter 3.16/Dart 3.2.

## 0.6.5+1

* Updates `README.md` to reflect the fact that the `camera_android_camerax` camera plugin implementation
  is the endorsed Android implementation for `camera: ^0.11.0`.

## 0.6.5

* Modifies `stopVideoRecording` to ensure that the method only returns when CameraX reports that the
  recorded video finishes saving to a file.
* Modifies `startVideoCapturing` to ensure that the method only returns when CameraX reports that
  video recording has started.
* Adds empty implementation for `setDescriptionWhileRecording` and leaves a todo to add this feature.

## 0.6.4+1

* Adds empty implementation for `prepareForVideoRecording` since this optimization is not used on Android.

## 0.6.4

* Prevents usage of unsupported concurrent `UseCase`s based on the capabiliites of the camera device.

## 0.6.3

* Shortens default interval that internal Java `InstanceManager` uses to release garbage collected weak references to
  native objects.
* Dynamically shortens interval that internal Java `InstanceManager` uses to release garbage collected weak references to
  native objects when an `ImageAnalysis.Analyzer` is set/removed to account for increased memory usage of analyzing
  images that may cause a crash.

## 0.6.2

* Adds support to control video FPS and bitrate. See `CameraController.withSettings`.

## 0.6.1+1

* Moves integration_test dependency to dev_dependencies.

## 0.6.1

* Modifies resolution selection logic to use an `AspectRatioStrategy` for all aspect ratios supported by CameraX.
* Adds `ResolutionFilter` to resolution selection logic to prioritize resolutions that match
  the defined `ResolutionPreset`s.

## 0.6.0+1

* Updates `README.md` to encourage developers to opt into this implementation of the camera plugin.

## 0.6.0

* Implements `setFocusMode`, which makes this plugin reach feature parity with camera_android.
* Fixes `setExposureCompensationIndex` return value to use index returned by CameraX.

## 0.5.0+36

* Implements `setExposureMode`.

## 0.5.0+35

* Modifies `CameraInitializedEvent` that is sent when the camera is initialized to indicate that the initial focus
  and exposure modes are auto and that developers may set focus and exposure points.

## 0.5.0+34

* Implements `setFocusPoint`, `setExposurePoint`, and `setExposureOffset`.

## 0.5.0+33

* Fixes typo in `README.md`.
* Updates minimum supported SDK version to Flutter 3.13/Dart 3.1.

## 0.5.0+32

* Removes all remaining `unawaited` calls to fix potential race conditions and updates the
  camera state when video capture starts.

## 0.5.0+31

* Wraps CameraX classes needed to set capture request options, which is needed to implement setting the exposure mode.

## 0.5.0+30

* Adds documentation to clarify how the plugin uses resolution presets as target resolutions for CameraX.

## 0.5.0+29

* Modifies `buildPreview` to return `Texture` that maps to camera preview, building in the assumption
  that `createCamera` should have been called before building the preview. Fixes
  https://github.com/flutter/flutter/issues/140567.

## 0.5.0+28

* Wraps CameraX classes needed to implement setting focus and exposure points and exposure offset.
* Updates compileSdk version to 34.

## 0.5.0+27

* Removes or updates any references to an `ActivityPluginBinding` when the plugin is detached
  or attached/re-attached, respectively, to an `Activity.`

## 0.5.0+26

* Fixes new lint warnings.

## 0.5.0+25

* Implements `lockCaptureOrientation` and `unlockCaptureOrientation`.

## 0.5.0+24

* Updates example app to use non-deprecated video_player method.

## 0.5.0+23

* Updates minimum supported SDK version to Flutter 3.10/Dart 3.0.
* Adds `CameraXProxy` class to test `JavaObject` creation and their method calls in the plugin.

## 0.5.0+22

* Fixes `_getResolutionSelectorFromPreset` null pointer error.

## 0.5.0+21

* Changes fallback resolution strategies for camera use cases to look for a higher resolution if neither the desired
  resolution nor any lower resolutions are available.

## 0.5.0+20

* Implements `setZoomLevel`.

## 0.5.0+19

* Implements torch flash mode.

## 0.5.0+18

* Implements `startVideoCapturing`.

## 0.5.0+17

* Implements resolution configuration for all camera use cases.

## 0.5.0+16

* Adds pub topics to package metadata.
* Updates minimum supported SDK version to Flutter 3.7/Dart 2.19.

## 0.5.0+15

* Explicitly removes `READ_EXTERNAL_STORAGE` permission that may otherwise be implied from `WRITE_EXTERNAL_STORAGE`.

## 0.5.0+14

* Wraps classes needed to implement resolution configuration for video recording.

## 0.5.0+13

* Migrates `styleFrom` usage in examples off of deprecated `primary` and `onPrimary` parameters.

## 0.5.0+12

* Wraps classes needed to implement resolution configuration for image capture, image analysis, and preview.
* Removes usages of deprecated APIs for resolution configuration.
* Bumps CameraX version to 1.3.0-beta01.

## 0.5.0+11

* Fixes issue with image data not being emitted after relistening to stream returned by `onStreamedFrameAvailable`.

## 0.5.0+10

* Implements off, auto, and always flash mode configurations for image capture.

## 0.5.0+9

* Marks all Dart-wrapped Android native classes as `@immutable`.
* Updates `CONTRIBUTING.md` to note requirements of Dart-wrapped Android native classes.

## 0.5.0+8

* Fixes unawaited_futures violations.

## 0.5.0+7

* Updates Guava version to 32.0.1.

## 0.5.0+6

* Updates Guava version to 32.0.0.

## 0.5.0+5

* Updates `README.md` to fully cover unimplemented functionality.

## 0.5.0+4

* Removes obsolete null checks on non-nullable values.

## 0.5.0+3

* Fixes Java lints.

## 0.5.0+2

* Adds a dependency on kotlin-bom to align versions of Kotlin transitive dependencies.
* Removes note in `README.md` regarding duplicate Kotlin classes issue.

## 0.5.0+1

* Update `README.md` to include known duplicate Kotlin classes issue.

## 0.5.0

* Initial release of this `camera` implementation that supports:
    * Image capture
    * Video recording
    * Displaying a live camera preview
    * Image streaming

  See [`README.md`](README.md) for more details on the limitations of this implementation.<|MERGE_RESOLUTION|>--- conflicted
+++ resolved
@@ -1,12 +1,10 @@
-<<<<<<< HEAD
 ## 0.6.26+1
 
 * Bumps camerax_version from 1.5.1 to 1.5.2.
-=======
+
 ## 0.6.26
 
 * Removes internal native library Dart proxy.
->>>>>>> 930f17d5
 
 ## 0.6.25+1
 
