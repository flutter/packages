--- conflicted
+++ resolved
@@ -1,12 +1,10 @@
-<<<<<<< HEAD
 ## 0.6.24
 
-* Fixes `IllegalArgumentException` that could occur during image streaming.
-=======
+* Fixes `IllegalArgumentException` that could occur during image streaming when using NV21.
+
 ## 0.6.23+4
 
 * Updates examples to use the new RadioGroup API instead of deprecated Radio parameters.
->>>>>>> 9ec29b6d
 
 ## 0.6.23+3
 
