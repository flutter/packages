--- conflicted
+++ resolved
@@ -1,12 +1,12 @@
+## 0.6.18
+
+* Makes Java style improvements.
+
 ## 0.6.17
 
-<<<<<<< HEAD
-* Makes Java style improvements.
-=======
 * Replaces `BroadcastReceiver` usage with an `OrientationEventListener` to detect changes in device
   orientation to fix issue where some devices do not report changes in device configuration if it
   is rotated between the same sort of orientation (landscape/portrait).
->>>>>>> c2f8201e
 
 ## 0.6.16
 
