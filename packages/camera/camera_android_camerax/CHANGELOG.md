## NEXT

* Creates camera_android_camerax plugin for development.
* Adds CameraInfo class and removes unnecessary code from plugin.
* Adds CameraSelector class.
* Adds ProcessCameraProvider class.
* Bump CameraX version to 1.3.0-alpha02.
* Adds Camera and UseCase classes, along with methods for binding UseCases to a lifecycle with the ProcessCameraProvider.
* Bump CameraX version to 1.3.0-alpha03 and Kotlin version to 1.8.0.
* Changes instance manager to allow the separate creation of identical objects.
* Adds Preview and Surface classes, along with other methods needed to implement camera preview.
* Adds implementation of availableCameras().
* Implements camera preview, createCamera, initializeCamera, onCameraError, onDeviceOrientationChanged, and onCameraInitialized.
* Adds integration test to plugin.
<<<<<<< HEAD
=======
* Bump CameraX version to 1.3.0-alpha04.
* Fixes instance manager hot restart behavior and fixes Java casting issue.
>>>>>>> 45323d3f
* Implements image capture.<|MERGE_RESOLUTION|>--- conflicted
+++ resolved
@@ -12,9 +12,7 @@
 * Adds implementation of availableCameras().
 * Implements camera preview, createCamera, initializeCamera, onCameraError, onDeviceOrientationChanged, and onCameraInitialized.
 * Adds integration test to plugin.
-<<<<<<< HEAD
-=======
 * Bump CameraX version to 1.3.0-alpha04.
 * Fixes instance manager hot restart behavior and fixes Java casting issue.
->>>>>>> 45323d3f
-* Implements image capture.+* Implements image capture.
+* Implements image streaming.