--- conflicted
+++ resolved
@@ -1,12 +1,10 @@
-<<<<<<< HEAD
 ## 0.5.0+12
 
 * Implements resolution configuration for live camera preview, image capture, and image analysis use cases.
-=======
+
 ## 0.5.0+11
 
 * Fixes issue with image data not being emitted after relistening to stream returned by `onStreamedFrameAvailable`.
->>>>>>> 5af82902
 
 ## 0.5.0+10
 
