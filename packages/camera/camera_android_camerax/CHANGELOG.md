## 0.6.21

<<<<<<< HEAD
* Implements `setDescriptionWhileRecording`.
=======
* Implements NV21 support for image streaming.
>>>>>>> c905585a

## 0.6.20+3

* Bumps com.google.guava:guava from 33.4.0-android to 33.4.8-android.

## 0.6.20+2

* Bumps com.android.tools.build:gradle to 8.12.1 and kotlin_version to 2.2.10.

## 0.6.20+1

* Updates kotlin version to 2.2.0 to enable gradle 8.11 support.

## 0.6.20

* Fixes pausing and resuming the camera preview.
* Updates minimum supported SDK version to Flutter 3.32.8/Dart 3.8.1.

## 0.6.19+1

* Fixes incorrect camera switching by selecting a camera via its CameraInfo.

## 0.6.19

* Changes target rotation of captured images to current default display rotation to fix captured
  photo orientation to upright.

## 0.6.18+3

* Fixes incorrect camera preview mirroring for front cameras of devices using the Impeller backend.

## 0.6.18+2

* Fixes premature garbage collection of native objects when app is under memory pressure.

## 0.6.18+1

* Makes Java style improvements.

## 0.6.18

* Adds support for the `MediaSettings.enableAudio` setting, which determines whether or not audio is
  recorded during video recording.

## 0.6.17+1

* Replaces deprecated `onSurfaceDestroyed` with `onSurfaceCleanup`.

## 0.6.17

* Replaces `BroadcastReceiver` usage with an `OrientationEventListener` to detect changes in device
  orientation to fix issue where some devices do not report changes in device configuration if it
  is rotated between the same sort of orientation (landscape/portrait).

## 0.6.16

* Fixes incorrect camera preview rotation for landscape-oriented devices.
* Fixes regression where `onDeviceOrientationChanged` was not triggering with an initial orientation
  after calling `createCameraWithSettings`.

## 0.6.15+2

* Updates pigeon generated code to fix `ImplicitSamInstance` and `SyntheticAccessor` Kotlin lint
  warnings.

## 0.6.15+1

* Ensures DeviceOrientationManager is stopped on dispose.

## 0.6.15

* Updates internal API wrapper to use ProxyApis.

## 0.6.14+1

* Updates compileSdk 34 to flutter.compileSdkVersion.

## 0.6.14

* Fixes incorrect camera preview rotation.

## 0.6.13

* Adds API support query for image streaming.

## 0.6.12

* Suppresses deprecation and removal warnings for
  `TextureRegistry.SurfaceProducer.onSurfaceDestroyed`.
* Removes logic added to correct the rotation of the camera preview, since it is no longer required.

## 0.6.11

* Replaces deprecated Android embedder APIs (`onSurfaceCreated` -> `onSurfaceAvailable`).
* Updates minimum supported SDK version to Flutter 3.22/Dart 3.4.

## 0.6.10+3

* Bumps com.google.guava:guava from 33.3.1-android to 33.4.0-android.

## 0.6.10+2

* Bumps camerax_version from 1.3.4 to 1.4.1.

## 0.6.10+1

* Removes nonnull annotation from MeteringPointHostApiImpl#getDefaultPointSize.

## 0.6.10

* Removes logic that explicitly removes `READ_EXTERNAL_STORAGE` permission that may be implied
  from `WRITE_EXTERNAL_STORAGE` and updates the README to tell users how to manually
  remove it from their app's merged manifest if they wish.

## 0.6.9+2

* Updates Java compatibility version to 11.

## 0.6.9+1

* Bumps `com.google.guava:guava` from `33.3.0` to `33.3.1`.

## 0.6.9

* Corrects assumption about automatic preview correction happening on API >= 29 to API > 29,
  based on the fact that the `ImageReader` Impeller backend is not used for the most part on
  devices running API 29+.

## 0.6.8+3

* Removes dependency on org.jetbrains.kotlin:kotlin-bom.
* Updates minimum supported SDK version to Flutter 3.24/Dart 3.5.

## 0.6.8+2

* Marks uses of `Camera2Interop` with `@OptIn` annotation.

## 0.6.8+1

* Re-lands support for Impeller.

## 0.6.8

* Updates Guava version to 33.3.0.

## 0.6.7+2

* Updates lint checks to ignore NewerVersionAvailable.

## 0.6.7+1

* Updates README to remove references to `maxVideoDuration`, as it was never
  visible to app-facing clients, nor was it implemented in `camera_android`.

## 0.6.7

* Updates AGP version to 8.5.0.

## 0.6.6

* Adds logic to support building a camera preview with Android `Surface`s not backed by a `SurfaceTexture`
  to which CameraX cannot not automatically apply the transformation required to achieve the correct rotation.
* Adds fix for incorrect camera preview rotation on naturally landscape-oriented devices.
* Updates example app's minimum supported SDK version to Flutter 3.22/Dart 3.4.

## 0.6.5+6

* Updates Guava version to 33.2.1.
* Updates CameraX version to 1.3.4.

## 0.6.5+5

* Reverts changes to support Impeller.

## 0.6.5+4

* [Supports Impeller](https://docs.flutter.dev/release/breaking-changes/android-surface-plugins).

## 0.6.5+3

* Updates minimum supported SDK version to Flutter 3.22/Dart 3.4.
* Adds notes to `README.md` about allowing image streaming in the background and the required
  `WRITE_EXTERNAL_STORAGE` permission specified in the plugin to allow writing photos and videos to
  files.

## 0.6.5+2

* Update to latest stable camerax `1.3.3`.
* Updates minimum supported SDK version to Flutter 3.16/Dart 3.2.

## 0.6.5+1

* Updates `README.md` to reflect the fact that the `camera_android_camerax` camera plugin implementation
  is the endorsed Android implementation for `camera: ^0.11.0`.

## 0.6.5

* Modifies `stopVideoRecording` to ensure that the method only returns when CameraX reports that the
  recorded video finishes saving to a file.
* Modifies `startVideoCapturing` to ensure that the method only returns when CameraX reports that
  video recording has started.
* Adds empty implementation for `setDescriptionWhileRecording` and leaves a todo to add this feature.

## 0.6.4+1

* Adds empty implementation for `prepareForVideoRecording` since this optimization is not used on Android.

## 0.6.4

* Prevents usage of unsupported concurrent `UseCase`s based on the capabiliites of the camera device.

## 0.6.3

* Shortens default interval that internal Java `InstanceManager` uses to release garbage collected weak references to
  native objects.
* Dynamically shortens interval that internal Java `InstanceManager` uses to release garbage collected weak references to
  native objects when an `ImageAnalysis.Analyzer` is set/removed to account for increased memory usage of analyzing
  images that may cause a crash.

## 0.6.2

* Adds support to control video FPS and bitrate. See `CameraController.withSettings`.

## 0.6.1+1

* Moves integration_test dependency to dev_dependencies.

## 0.6.1

* Modifies resolution selection logic to use an `AspectRatioStrategy` for all aspect ratios supported by CameraX.
* Adds `ResolutionFilter` to resolution selection logic to prioritize resolutions that match
  the defined `ResolutionPreset`s.

## 0.6.0+1

* Updates `README.md` to encourage developers to opt into this implementation of the camera plugin.

## 0.6.0

* Implements `setFocusMode`, which makes this plugin reach feature parity with camera_android.
* Fixes `setExposureCompensationIndex` return value to use index returned by CameraX.

## 0.5.0+36

* Implements `setExposureMode`.

## 0.5.0+35

* Modifies `CameraInitializedEvent` that is sent when the camera is initialized to indicate that the initial focus
  and exposure modes are auto and that developers may set focus and exposure points.

## 0.5.0+34

* Implements `setFocusPoint`, `setExposurePoint`, and `setExposureOffset`.

## 0.5.0+33

* Fixes typo in `README.md`.
* Updates minimum supported SDK version to Flutter 3.13/Dart 3.1.

## 0.5.0+32

* Removes all remaining `unawaited` calls to fix potential race conditions and updates the
  camera state when video capture starts.

## 0.5.0+31

* Wraps CameraX classes needed to set capture request options, which is needed to implement setting the exposure mode.

## 0.5.0+30

* Adds documentation to clarify how the plugin uses resolution presets as target resolutions for CameraX.

## 0.5.0+29

* Modifies `buildPreview` to return `Texture` that maps to camera preview, building in the assumption
  that `createCamera` should have been called before building the preview. Fixes
  https://github.com/flutter/flutter/issues/140567.

## 0.5.0+28

* Wraps CameraX classes needed to implement setting focus and exposure points and exposure offset.
* Updates compileSdk version to 34.

## 0.5.0+27

* Removes or updates any references to an `ActivityPluginBinding` when the plugin is detached
  or attached/re-attached, respectively, to an `Activity.`

## 0.5.0+26

* Fixes new lint warnings.

## 0.5.0+25

* Implements `lockCaptureOrientation` and `unlockCaptureOrientation`.

## 0.5.0+24

* Updates example app to use non-deprecated video_player method.

## 0.5.0+23

* Updates minimum supported SDK version to Flutter 3.10/Dart 3.0.
* Adds `CameraXProxy` class to test `JavaObject` creation and their method calls in the plugin.

## 0.5.0+22

* Fixes `_getResolutionSelectorFromPreset` null pointer error.

## 0.5.0+21

* Changes fallback resolution strategies for camera use cases to look for a higher resolution if neither the desired
  resolution nor any lower resolutions are available.

## 0.5.0+20

* Implements `setZoomLevel`.

## 0.5.0+19

* Implements torch flash mode.

## 0.5.0+18

* Implements `startVideoCapturing`.

## 0.5.0+17

* Implements resolution configuration for all camera use cases.

## 0.5.0+16

* Adds pub topics to package metadata.
* Updates minimum supported SDK version to Flutter 3.7/Dart 2.19.

## 0.5.0+15

* Explicitly removes `READ_EXTERNAL_STORAGE` permission that may otherwise be implied from `WRITE_EXTERNAL_STORAGE`.

## 0.5.0+14

* Wraps classes needed to implement resolution configuration for video recording.

## 0.5.0+13

* Migrates `styleFrom` usage in examples off of deprecated `primary` and `onPrimary` parameters.

## 0.5.0+12

* Wraps classes needed to implement resolution configuration for image capture, image analysis, and preview.
* Removes usages of deprecated APIs for resolution configuration.
* Bumps CameraX version to 1.3.0-beta01.

## 0.5.0+11

* Fixes issue with image data not being emitted after relistening to stream returned by `onStreamedFrameAvailable`.

## 0.5.0+10

* Implements off, auto, and always flash mode configurations for image capture.

## 0.5.0+9

* Marks all Dart-wrapped Android native classes as `@immutable`.
* Updates `CONTRIBUTING.md` to note requirements of Dart-wrapped Android native classes.

## 0.5.0+8

* Fixes unawaited_futures violations.

## 0.5.0+7

* Updates Guava version to 32.0.1.

## 0.5.0+6

* Updates Guava version to 32.0.0.

## 0.5.0+5

* Updates `README.md` to fully cover unimplemented functionality.

## 0.5.0+4

* Removes obsolete null checks on non-nullable values.

## 0.5.0+3

* Fixes Java lints.

## 0.5.0+2

* Adds a dependency on kotlin-bom to align versions of Kotlin transitive dependencies.
* Removes note in `README.md` regarding duplicate Kotlin classes issue.

## 0.5.0+1

* Update `README.md` to include known duplicate Kotlin classes issue.

## 0.5.0

* Initial release of this `camera` implementation that supports:
    * Image capture
    * Video recording
    * Displaying a live camera preview
    * Image streaming

  See [`README.md`](README.md) for more details on the limitations of this implementation.<|MERGE_RESOLUTION|>--- conflicted
+++ resolved
@@ -1,10 +1,7 @@
 ## 0.6.21
 
-<<<<<<< HEAD
 * Implements `setDescriptionWhileRecording`.
-=======
 * Implements NV21 support for image streaming.
->>>>>>> c905585a
 
 ## 0.6.20+3
 
