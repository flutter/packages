--- conflicted
+++ resolved
@@ -1,12 +1,10 @@
-<<<<<<< HEAD
 ## 0.6.0
 
 * Adds support to control video FPS and bitrate. See `CameraController.withSettings`.
-=======
+
 ## 0.5.0+22
 
 * Fixes `_getResolutionSelectorFromPreset` null pointer error.
->>>>>>> 49eac1fe
 
 ## 0.5.0+21
 
