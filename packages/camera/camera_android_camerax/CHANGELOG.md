<<<<<<< HEAD
## 0.6.22

* Implements `setDescriptionWhileRecording`.
=======
## 0.6.21+2

* Bumps com.google.guava:guava from 33.4.8-android to 33.5.0-android.

## 0.6.21+1

* Updates to stable version of `androidx.camera` 1.5.
>>>>>>> 3413b65f

## 0.6.21

* Implements NV21 support for image streaming.

## 0.6.20+3

* Bumps com.google.guava:guava from 33.4.0-android to 33.4.8-android.

## 0.6.20+2

* Bumps com.android.tools.build:gradle to 8.12.1 and kotlin_version to 2.2.10.

## 0.6.20+1

* Updates kotlin version to 2.2.0 to enable gradle 8.11 support.

## 0.6.20

* Fixes pausing and resuming the camera preview.
* Updates minimum supported SDK version to Flutter 3.32.8/Dart 3.8.1.

## 0.6.19+1

* Fixes incorrect camera switching by selecting a camera via its CameraInfo.

## 0.6.19

* Changes target rotation of captured images to current default display rotation to fix captured
  photo orientation to upright.

## 0.6.18+3

* Fixes incorrect camera preview mirroring for front cameras of devices using the Impeller backend.

## 0.6.18+2

* Fixes premature garbage collection of native objects when app is under memory pressure.

## 0.6.18+1

* Makes Java style improvements.

## 0.6.18

* Adds support for the `MediaSettings.enableAudio` setting, which determines whether or not audio is
  recorded during video recording.

## 0.6.17+1

* Replaces deprecated `onSurfaceDestroyed` with `onSurfaceCleanup`.

## 0.6.17

* Replaces `BroadcastReceiver` usage with an `OrientationEventListener` to detect changes in device
  orientation to fix issue where some devices do not report changes in device configuration if it
  is rotated between the same sort of orientation (landscape/portrait).

## 0.6.16

* Fixes incorrect camera preview rotation for landscape-oriented devices.
* Fixes regression where `onDeviceOrientationChanged` was not triggering with an initial orientation
  after calling `createCameraWithSettings`.

## 0.6.15+2

* Updates pigeon generated code to fix `ImplicitSamInstance` and `SyntheticAccessor` Kotlin lint
  warnings.

## 0.6.15+1

* Ensures DeviceOrientationManager is stopped on dispose.

## 0.6.15

* Updates internal API wrapper to use ProxyApis.

## 0.6.14+1

* Updates compileSdk 34 to flutter.compileSdkVersion.

## 0.6.14

* Fixes incorrect camera preview rotation.

## 0.6.13

* Adds API support query for image streaming.

## 0.6.12

* Suppresses deprecation and removal warnings for
  `TextureRegistry.SurfaceProducer.onSurfaceDestroyed`.
* Removes logic added to correct the rotation of the camera preview, since it is no longer required.

## 0.6.11

* Replaces deprecated Android embedder APIs (`onSurfaceCreated` -> `onSurfaceAvailable`).
* Updates minimum supported SDK version to Flutter 3.22/Dart 3.4.

## 0.6.10+3

* Bumps com.google.guava:guava from 33.3.1-android to 33.4.0-android.

## 0.6.10+2

* Bumps camerax_version from 1.3.4 to 1.4.1.

## 0.6.10+1

* Removes nonnull annotation from MeteringPointHostApiImpl#getDefaultPointSize.

## 0.6.10

* Removes logic that explicitly removes `READ_EXTERNAL_STORAGE` permission that may be implied
  from `WRITE_EXTERNAL_STORAGE` and updates the README to tell users how to manually
  remove it from their app's merged manifest if they wish.

## 0.6.9+2

* Updates Java compatibility version to 11.

## 0.6.9+1

* Bumps `com.google.guava:guava` from `33.3.0` to `33.3.1`.

## 0.6.9

* Corrects assumption about automatic preview correction happening on API >= 29 to API > 29,
  based on the fact that the `ImageReader` Impeller backend is not used for the most part on
  devices running API 29+.

## 0.6.8+3

* Removes dependency on org.jetbrains.kotlin:kotlin-bom.
* Updates minimum supported SDK version to Flutter 3.24/Dart 3.5.

## 0.6.8+2

* Marks uses of `Camera2Interop` with `@OptIn` annotation.

## 0.6.8+1

* Re-lands support for Impeller.

## 0.6.8

* Updates Guava version to 33.3.0.

## 0.6.7+2

* Updates lint checks to ignore NewerVersionAvailable.

## 0.6.7+1

* Updates README to remove references to `maxVideoDuration`, as it was never
  visible to app-facing clients, nor was it implemented in `camera_android`.

## 0.6.7

* Updates AGP version to 8.5.0.

## 0.6.6

* Adds logic to support building a camera preview with Android `Surface`s not backed by a `SurfaceTexture`
  to which CameraX cannot not automatically apply the transformation required to achieve the correct rotation.
* Adds fix for incorrect camera preview rotation on naturally landscape-oriented devices.
* Updates example app's minimum supported SDK version to Flutter 3.22/Dart 3.4.

## 0.6.5+6

* Updates Guava version to 33.2.1.
* Updates CameraX version to 1.3.4.

## 0.6.5+5

* Reverts changes to support Impeller.

## 0.6.5+4

* [Supports Impeller](https://docs.flutter.dev/release/breaking-changes/android-surface-plugins).

## 0.6.5+3

* Updates minimum supported SDK version to Flutter 3.22/Dart 3.4.
* Adds notes to `README.md` about allowing image streaming in the background and the required
  `WRITE_EXTERNAL_STORAGE` permission specified in the plugin to allow writing photos and videos to
  files.

## 0.6.5+2

* Update to latest stable camerax `1.3.3`.
* Updates minimum supported SDK version to Flutter 3.16/Dart 3.2.

## 0.6.5+1

* Updates `README.md` to reflect the fact that the `camera_android_camerax` camera plugin implementation
  is the endorsed Android implementation for `camera: ^0.11.0`.

## 0.6.5

* Modifies `stopVideoRecording` to ensure that the method only returns when CameraX reports that the
  recorded video finishes saving to a file.
* Modifies `startVideoCapturing` to ensure that the method only returns when CameraX reports that
  video recording has started.
* Adds empty implementation for `setDescriptionWhileRecording` and leaves a todo to add this feature.

## 0.6.4+1

* Adds empty implementation for `prepareForVideoRecording` since this optimization is not used on Android.

## 0.6.4

* Prevents usage of unsupported concurrent `UseCase`s based on the capabiliites of the camera device.

## 0.6.3

* Shortens default interval that internal Java `InstanceManager` uses to release garbage collected weak references to
  native objects.
* Dynamically shortens interval that internal Java `InstanceManager` uses to release garbage collected weak references to
  native objects when an `ImageAnalysis.Analyzer` is set/removed to account for increased memory usage of analyzing
  images that may cause a crash.

## 0.6.2

* Adds support to control video FPS and bitrate. See `CameraController.withSettings`.

## 0.6.1+1

* Moves integration_test dependency to dev_dependencies.

## 0.6.1

* Modifies resolution selection logic to use an `AspectRatioStrategy` for all aspect ratios supported by CameraX.
* Adds `ResolutionFilter` to resolution selection logic to prioritize resolutions that match
  the defined `ResolutionPreset`s.

## 0.6.0+1

* Updates `README.md` to encourage developers to opt into this implementation of the camera plugin.

## 0.6.0

* Implements `setFocusMode`, which makes this plugin reach feature parity with camera_android.
* Fixes `setExposureCompensationIndex` return value to use index returned by CameraX.

## 0.5.0+36

* Implements `setExposureMode`.

## 0.5.0+35

* Modifies `CameraInitializedEvent` that is sent when the camera is initialized to indicate that the initial focus
  and exposure modes are auto and that developers may set focus and exposure points.

## 0.5.0+34

* Implements `setFocusPoint`, `setExposurePoint`, and `setExposureOffset`.

## 0.5.0+33

* Fixes typo in `README.md`.
* Updates minimum supported SDK version to Flutter 3.13/Dart 3.1.

## 0.5.0+32

* Removes all remaining `unawaited` calls to fix potential race conditions and updates the
  camera state when video capture starts.

## 0.5.0+31

* Wraps CameraX classes needed to set capture request options, which is needed to implement setting the exposure mode.

## 0.5.0+30

* Adds documentation to clarify how the plugin uses resolution presets as target resolutions for CameraX.

## 0.5.0+29

* Modifies `buildPreview` to return `Texture` that maps to camera preview, building in the assumption
  that `createCamera` should have been called before building the preview. Fixes
  https://github.com/flutter/flutter/issues/140567.

## 0.5.0+28

* Wraps CameraX classes needed to implement setting focus and exposure points and exposure offset.
* Updates compileSdk version to 34.

## 0.5.0+27

* Removes or updates any references to an `ActivityPluginBinding` when the plugin is detached
  or attached/re-attached, respectively, to an `Activity.`

## 0.5.0+26

* Fixes new lint warnings.

## 0.5.0+25

* Implements `lockCaptureOrientation` and `unlockCaptureOrientation`.

## 0.5.0+24

* Updates example app to use non-deprecated video_player method.

## 0.5.0+23

* Updates minimum supported SDK version to Flutter 3.10/Dart 3.0.
* Adds `CameraXProxy` class to test `JavaObject` creation and their method calls in the plugin.

## 0.5.0+22

* Fixes `_getResolutionSelectorFromPreset` null pointer error.

## 0.5.0+21

* Changes fallback resolution strategies for camera use cases to look for a higher resolution if neither the desired
  resolution nor any lower resolutions are available.

## 0.5.0+20

* Implements `setZoomLevel`.

## 0.5.0+19

* Implements torch flash mode.

## 0.5.0+18

* Implements `startVideoCapturing`.

## 0.5.0+17

* Implements resolution configuration for all camera use cases.

## 0.5.0+16

* Adds pub topics to package metadata.
* Updates minimum supported SDK version to Flutter 3.7/Dart 2.19.

## 0.5.0+15

* Explicitly removes `READ_EXTERNAL_STORAGE` permission that may otherwise be implied from `WRITE_EXTERNAL_STORAGE`.

## 0.5.0+14

* Wraps classes needed to implement resolution configuration for video recording.

## 0.5.0+13

* Migrates `styleFrom` usage in examples off of deprecated `primary` and `onPrimary` parameters.

## 0.5.0+12

* Wraps classes needed to implement resolution configuration for image capture, image analysis, and preview.
* Removes usages of deprecated APIs for resolution configuration.
* Bumps CameraX version to 1.3.0-beta01.

## 0.5.0+11

* Fixes issue with image data not being emitted after relistening to stream returned by `onStreamedFrameAvailable`.

## 0.5.0+10

* Implements off, auto, and always flash mode configurations for image capture.

## 0.5.0+9

* Marks all Dart-wrapped Android native classes as `@immutable`.
* Updates `CONTRIBUTING.md` to note requirements of Dart-wrapped Android native classes.

## 0.5.0+8

* Fixes unawaited_futures violations.

## 0.5.0+7

* Updates Guava version to 32.0.1.

## 0.5.0+6

* Updates Guava version to 32.0.0.

## 0.5.0+5

* Updates `README.md` to fully cover unimplemented functionality.

## 0.5.0+4

* Removes obsolete null checks on non-nullable values.

## 0.5.0+3

* Fixes Java lints.

## 0.5.0+2

* Adds a dependency on kotlin-bom to align versions of Kotlin transitive dependencies.
* Removes note in `README.md` regarding duplicate Kotlin classes issue.

## 0.5.0+1

* Update `README.md` to include known duplicate Kotlin classes issue.

## 0.5.0

* Initial release of this `camera` implementation that supports:
    * Image capture
    * Video recording
    * Displaying a live camera preview
    * Image streaming

  See [`README.md`](README.md) for more details on the limitations of this implementation.<|MERGE_RESOLUTION|>--- conflicted
+++ resolved
@@ -1,8 +1,7 @@
-<<<<<<< HEAD
 ## 0.6.22
 
 * Implements `setDescriptionWhileRecording`.
-=======
+
 ## 0.6.21+2
 
 * Bumps com.google.guava:guava from 33.4.8-android to 33.5.0-android.
@@ -10,7 +9,6 @@
 ## 0.6.21+1
 
 * Updates to stable version of `androidx.camera` 1.5.
->>>>>>> 3413b65f
 
 ## 0.6.21
 
