--- conflicted
+++ resolved
@@ -1,10 +1,10 @@
+## 0.5.0+27
+
+* Wraps CameraX classes needed to implement setting focus and exposure points and exposure offset.
+
 ## 0.5.0+26
 
-<<<<<<< HEAD
-* Wraps CameraX classes needed to implement setting focus and exposure points and exposure offset.
-=======
 * Fixes new lint warnings.
->>>>>>> 5aef49b1
 
 ## 0.5.0+25
 
