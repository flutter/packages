--- conflicted
+++ resolved
@@ -1,34 +1,9 @@
 ## 0.5.0
 
-<<<<<<< HEAD
-* Updates minimum Flutter version to 3.3.
-* Creates camera_android_camerax plugin for development.
-* Adds CameraInfo class and removes unnecessary code from plugin.
-* Adds CameraSelector class.
-* Adds ProcessCameraProvider class.
-* Bump CameraX version to 1.3.0-alpha02.
-* Adds Camera and UseCase classes, along with methods for binding UseCases to a lifecycle with the ProcessCameraProvider.
-* Bump CameraX version to 1.3.0-alpha03 and Kotlin version to 1.8.0.
-* Changes instance manager to allow the separate creation of identical objects.
-* Adds Preview and Surface classes, along with other methods needed to implement camera preview.
-* Adds implementation of availableCameras().
-* Implements camera preview, createCamera, initializeCamera, onCameraError, onDeviceOrientationChanged, and onCameraInitialized.
-* Adds integration test to plugin.
-* Bump CameraX version to 1.3.0-alpha04.
-* Fixes instance manager hot restart behavior and fixes Java casting issue.
-* Implements image capture.
-* Fixes cast of CameraInfo to fix integration test failure.
-* Updates internal Java InstanceManager to only stop finalization callbacks when stopped.
-* Implements image streaming.
-* Provides LifecycleOwner implementation for Activities that use the plugin that do not implement it themselves.
-* Implements retrieval of camera information.
-* Implements onCameraClosing callback method for indicating the camera is closing and bumps CameraX version to 1.3.0-alpha05.
-=======
 * Initial release of this `camera` implementation that supports:
     * Image capture
     * Video recording
     * Displaying a live camera preview
     * Image streaming
 
-  See [`README.md`](README.md) for more details on the limitations of this implementation.
->>>>>>> aa1dda5f
+  See [`README.md`](README.md) for more details on the limitations of this implementation.