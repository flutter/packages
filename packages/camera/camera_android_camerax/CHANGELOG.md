## 0.5.0+5

<<<<<<< HEAD
* Updates Guava version to 32.0.0.
=======
* Updates `README.md` to fully cover unimplemented functionality.
>>>>>>> db4e5c26

## 0.5.0+4

* Removes obsolete null checks on non-nullable values.

## 0.5.0+3

* Fixes Java lints.

## 0.5.0+2

* Adds a dependency on kotlin-bom to align versions of Kotlin transitive dependencies.
* Removes note in `README.md` regarding duplicate Kotlin classes issue.

## 0.5.0+1

* Update `README.md` to include known duplicate Kotlin classes issue.

## 0.5.0

* Initial release of this `camera` implementation that supports:
    * Image capture
    * Video recording
    * Displaying a live camera preview
    * Image streaming

  See [`README.md`](README.md) for more details on the limitations of this implementation.<|MERGE_RESOLUTION|>--- conflicted
+++ resolved
@@ -1,10 +1,10 @@
+## 0.5.0+6
+
+* Updates Guava version to 32.0.0.
+
 ## 0.5.0+5
 
-<<<<<<< HEAD
-* Updates Guava version to 32.0.0.
-=======
 * Updates `README.md` to fully cover unimplemented functionality.
->>>>>>> db4e5c26
 
 ## 0.5.0+4
 
