<<<<<<< HEAD
## 0.5.0+3

* Implements resolution configuration for live camera preview, image capture, and image analysis use cases.
=======
## 0.5.0+10

* Implements off, auto, and always flash mode configurations for image capture.

## 0.5.0+9

* Marks all Dart-wrapped Android native classes as `@immutable`.
* Updates `CONTRIBUTING.md` to note requirements of Dart-wrapped Android native classes.

## 0.5.0+8

* Fixes unawaited_futures violations.

## 0.5.0+7

* Updates Guava version to 32.0.1.

## 0.5.0+6

* Updates Guava version to 32.0.0.

## 0.5.0+5

* Updates `README.md` to fully cover unimplemented functionality.

## 0.5.0+4

* Removes obsolete null checks on non-nullable values.

## 0.5.0+3

* Fixes Java lints.
>>>>>>> 1fd191e3

## 0.5.0+2

* Adds a dependency on kotlin-bom to align versions of Kotlin transitive dependencies.
* Removes note in `README.md` regarding duplicate Kotlin classes issue.

## 0.5.0+1

* Update `README.md` to include known duplicate Kotlin classes issue.

## 0.5.0

* Initial release of this `camera` implementation that supports:
    * Image capture
    * Video recording
    * Displaying a live camera preview
    * Image streaming

  See [`README.md`](README.md) for more details on the limitations of this implementation.<|MERGE_RESOLUTION|>--- conflicted
+++ resolved
@@ -1,8 +1,7 @@
-<<<<<<< HEAD
-## 0.5.0+3
+## 0.5.0+12
 
 * Implements resolution configuration for live camera preview, image capture, and image analysis use cases.
-=======
+
 ## 0.5.0+10
 
 * Implements off, auto, and always flash mode configurations for image capture.
@@ -35,7 +34,6 @@
 ## 0.5.0+3
 
 * Fixes Java lints.
->>>>>>> 1fd191e3
 
 ## 0.5.0+2
 
