<<<<<<< HEAD
## 0.5.0+35

* Modifies `CameraInitializedEvent` that is sent when the camera is initialized to indicate that the initial focus
  and exposure modes are auto and that developers may set focus and exposure points.
=======
## 0.5.0+34

* Implements `setFocusPoint`, `setExposurePoint`, and `setExposureOffset`.
>>>>>>> 83d7fc61

## 0.5.0+33

* Fixes typo in `README.md`.
* Updates minimum supported SDK version to Flutter 3.13/Dart 3.1.

## 0.5.0+32

* Removes all remaining `unawaited` calls to fix potential race conditions and updates the
  camera state when video capture starts.

## 0.5.0+31

* Wraps CameraX classes needed to set capture request options, which is needed to implement setting the exposure mode.

## 0.5.0+30

* Adds documentation to clarify how the plugin uses resolution presets as target resolutions for CameraX.

## 0.5.0+29

* Modifies `buildPreview` to return `Texture` that maps to camera preview, building in the assumption
  that `createCamera` should have been called before building the preview. Fixes
  https://github.com/flutter/flutter/issues/140567.

## 0.5.0+28

* Wraps CameraX classes needed to implement setting focus and exposure points and exposure offset.
* Updates compileSdk version to 34.

## 0.5.0+27

* Removes or updates any references to an `ActivityPluginBinding` when the plugin is detached
  or attached/re-attached, respectively, to an `Activity.`

## 0.5.0+26

* Fixes new lint warnings.

## 0.5.0+25

* Implements `lockCaptureOrientation` and `unlockCaptureOrientation`.

## 0.5.0+24

* Updates example app to use non-deprecated video_player method.

## 0.5.0+23

* Updates minimum supported SDK version to Flutter 3.10/Dart 3.0.
* Adds `CameraXProxy` class to test `JavaObject` creation and their method calls in the plugin.

## 0.5.0+22

* Fixes `_getResolutionSelectorFromPreset` null pointer error.

## 0.5.0+21

* Changes fallback resolution strategies for camera use cases to look for a higher resolution if neither the desired
  resolution nor any lower resolutions are available.

## 0.5.0+20

* Implements `setZoomLevel`.

## 0.5.0+19

* Implements torch flash mode.

## 0.5.0+18

* Implements `startVideoCapturing`.

## 0.5.0+17

* Implements resolution configuration for all camera use cases.

## 0.5.0+16

* Adds pub topics to package metadata.
* Updates minimum supported SDK version to Flutter 3.7/Dart 2.19.

## 0.5.0+15

* Explicitly removes `READ_EXTERNAL_STORAGE` permission that may otherwise be implied from `WRITE_EXTERNAL_STORAGE`.

## 0.5.0+14

* Wraps classes needed to implement resolution configuration for video recording.

## 0.5.0+13

* Migrates `styleFrom` usage in examples off of deprecated `primary` and `onPrimary` parameters.

## 0.5.0+12

* Wraps classes needed to implement resolution configuration for image capture, image analysis, and preview.
* Removes usages of deprecated APIs for resolution configuration.
* Bumps CameraX version to 1.3.0-beta01.

## 0.5.0+11

* Fixes issue with image data not being emitted after relistening to stream returned by `onStreamedFrameAvailable`.

## 0.5.0+10

* Implements off, auto, and always flash mode configurations for image capture.

## 0.5.0+9

* Marks all Dart-wrapped Android native classes as `@immutable`.
* Updates `CONTRIBUTING.md` to note requirements of Dart-wrapped Android native classes.

## 0.5.0+8

* Fixes unawaited_futures violations.

## 0.5.0+7

* Updates Guava version to 32.0.1.

## 0.5.0+6

* Updates Guava version to 32.0.0.

## 0.5.0+5

* Updates `README.md` to fully cover unimplemented functionality.

## 0.5.0+4

* Removes obsolete null checks on non-nullable values.

## 0.5.0+3

* Fixes Java lints.

## 0.5.0+2

* Adds a dependency on kotlin-bom to align versions of Kotlin transitive dependencies.
* Removes note in `README.md` regarding duplicate Kotlin classes issue.

## 0.5.0+1

* Update `README.md` to include known duplicate Kotlin classes issue.

## 0.5.0

* Initial release of this `camera` implementation that supports:
    * Image capture
    * Video recording
    * Displaying a live camera preview
    * Image streaming

  See [`README.md`](README.md) for more details on the limitations of this implementation.<|MERGE_RESOLUTION|>--- conflicted
+++ resolved
@@ -1,13 +1,11 @@
-<<<<<<< HEAD
 ## 0.5.0+35
 
 * Modifies `CameraInitializedEvent` that is sent when the camera is initialized to indicate that the initial focus
   and exposure modes are auto and that developers may set focus and exposure points.
-=======
+
 ## 0.5.0+34
 
 * Implements `setFocusPoint`, `setExposurePoint`, and `setExposureOffset`.
->>>>>>> 83d7fc61
 
 ## 0.5.0+33
 
