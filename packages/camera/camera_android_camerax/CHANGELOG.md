<<<<<<< HEAD
## 0.5.0+35

* Modifies `CameraInitializedEvent` that is sent when the camera is initialized to indicate that the initial focus
  and exposure modes are auto and that developers may set focus and exposure points.
=======
## 0.5.0+33

* Fixes typo in `README.md`.
* Updates minimum supported SDK version to Flutter 3.13/Dart 3.1.
>>>>>>> e88ca69b

## 0.5.0+32

* Removes all remaining `unawaited` calls to fix potential race conditions and updates the
  camera state when video capture starts.

## 0.5.0+31

* Wraps CameraX classes needed to set capture request options, which is needed to implement setting the exposure mode.

## 0.5.0+30

* Adds documentation to clarify how the plugin uses resolution presets as target resolutions for CameraX.

## 0.5.0+29

* Modifies `buildPreview` to return `Texture` that maps to camera preview, building in the assumption
  that `createCamera` should have been called before building the preview. Fixes
  https://github.com/flutter/flutter/issues/140567.

## 0.5.0+28

* Wraps CameraX classes needed to implement setting focus and exposure points and exposure offset.
* Updates compileSdk version to 34.

## 0.5.0+27

* Removes or updates any references to an `ActivityPluginBinding` when the plugin is detached
  or attached/re-attached, respectively, to an `Activity.`

## 0.5.0+26

* Fixes new lint warnings.

## 0.5.0+25

* Implements `lockCaptureOrientation` and `unlockCaptureOrientation`.

## 0.5.0+24

* Updates example app to use non-deprecated video_player method.

## 0.5.0+23

* Updates minimum supported SDK version to Flutter 3.10/Dart 3.0.
* Adds `CameraXProxy` class to test `JavaObject` creation and their method calls in the plugin.

## 0.5.0+22

* Fixes `_getResolutionSelectorFromPreset` null pointer error.

## 0.5.0+21

* Changes fallback resolution strategies for camera use cases to look for a higher resolution if neither the desired
  resolution nor any lower resolutions are available.

## 0.5.0+20

* Implements `setZoomLevel`.

## 0.5.0+19

* Implements torch flash mode.

## 0.5.0+18

* Implements `startVideoCapturing`.

## 0.5.0+17

* Implements resolution configuration for all camera use cases.

## 0.5.0+16

* Adds pub topics to package metadata.
* Updates minimum supported SDK version to Flutter 3.7/Dart 2.19.

## 0.5.0+15

* Explicitly removes `READ_EXTERNAL_STORAGE` permission that may otherwise be implied from `WRITE_EXTERNAL_STORAGE`.

## 0.5.0+14

* Wraps classes needed to implement resolution configuration for video recording.

## 0.5.0+13

* Migrates `styleFrom` usage in examples off of deprecated `primary` and `onPrimary` parameters.

## 0.5.0+12

* Wraps classes needed to implement resolution configuration for image capture, image analysis, and preview.
* Removes usages of deprecated APIs for resolution configuration.
* Bumps CameraX version to 1.3.0-beta01.

## 0.5.0+11

* Fixes issue with image data not being emitted after relistening to stream returned by `onStreamedFrameAvailable`.

## 0.5.0+10

* Implements off, auto, and always flash mode configurations for image capture.

## 0.5.0+9

* Marks all Dart-wrapped Android native classes as `@immutable`.
* Updates `CONTRIBUTING.md` to note requirements of Dart-wrapped Android native classes.

## 0.5.0+8

* Fixes unawaited_futures violations.

## 0.5.0+7

* Updates Guava version to 32.0.1.

## 0.5.0+6

* Updates Guava version to 32.0.0.

## 0.5.0+5

* Updates `README.md` to fully cover unimplemented functionality.

## 0.5.0+4

* Removes obsolete null checks on non-nullable values.

## 0.5.0+3

* Fixes Java lints.

## 0.5.0+2

* Adds a dependency on kotlin-bom to align versions of Kotlin transitive dependencies.
* Removes note in `README.md` regarding duplicate Kotlin classes issue.

## 0.5.0+1

* Update `README.md` to include known duplicate Kotlin classes issue.

## 0.5.0

* Initial release of this `camera` implementation that supports:
    * Image capture
    * Video recording
    * Displaying a live camera preview
    * Image streaming

  See [`README.md`](README.md) for more details on the limitations of this implementation.<|MERGE_RESOLUTION|>--- conflicted
+++ resolved
@@ -1,14 +1,12 @@
-<<<<<<< HEAD
 ## 0.5.0+35
 
 * Modifies `CameraInitializedEvent` that is sent when the camera is initialized to indicate that the initial focus
   and exposure modes are auto and that developers may set focus and exposure points.
-=======
+
 ## 0.5.0+33
 
 * Fixes typo in `README.md`.
 * Updates minimum supported SDK version to Flutter 3.13/Dart 3.1.
->>>>>>> e88ca69b
 
 ## 0.5.0+32
 
