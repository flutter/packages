--- conflicted
+++ resolved
@@ -1,10 +1,10 @@
+## 0.6.10+3
+
+* Bumps com.google.guava:guava from 33.3.1-android to 33.4.0-android.
+
 ## 0.6.10+2
 
-<<<<<<< HEAD
-* Bumps com.google.guava:guava from 33.3.1-android to 33.4.0-android.
-=======
 * Bumps camerax_version from 1.3.4 to 1.4.1.
->>>>>>> cebedf87
 
 ## 0.6.10+1
 
