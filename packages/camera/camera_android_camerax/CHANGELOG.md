<<<<<<< HEAD
## NEXT

* Updates compileSdk version to 34.
=======
## 0.5.0+27

* Removes or updates any references to an `ActivityPluginBinding` when the plugin is detached
  or attached/re-attached, respectively, to an `Activity.`
>>>>>>> a94ed293

## 0.5.0+26

* Fixes new lint warnings.

## 0.5.0+25

* Implements `lockCaptureOrientation` and `unlockCaptureOrientation`.

## 0.5.0+24

* Updates example app to use non-deprecated video_player method.

## 0.5.0+23

* Updates minimum supported SDK version to Flutter 3.10/Dart 3.0.
* Adds `CameraXProxy` class to test `JavaObject` creation and their method calls in the plugin.

## 0.5.0+22

* Fixes `_getResolutionSelectorFromPreset` null pointer error.

## 0.5.0+21

* Changes fallback resolution strategies for camera use cases to look for a higher resolution if neither the desired
  resolution nor any lower resolutions are available.

## 0.5.0+20

* Implements `setZoomLevel`.

## 0.5.0+19

* Implements torch flash mode.

## 0.5.0+18

* Implements `startVideoCapturing`.

## 0.5.0+17

* Implements resolution configuration for all camera use cases.

## 0.5.0+16

* Adds pub topics to package metadata.
* Updates minimum supported SDK version to Flutter 3.7/Dart 2.19.

## 0.5.0+15

* Explicitly removes `READ_EXTERNAL_STORAGE` permission that may otherwise be implied from `WRITE_EXTERNAL_STORAGE`.

## 0.5.0+14

* Wraps classes needed to implement resolution configuration for video recording.

## 0.5.0+13

* Migrates `styleFrom` usage in examples off of deprecated `primary` and `onPrimary` parameters.

## 0.5.0+12

* Wraps classes needed to implement resolution configuration for image capture, image analysis, and preview.
* Removes usages of deprecated APIs for resolution configuration.
* Bumps CameraX version to 1.3.0-beta01.

## 0.5.0+11

* Fixes issue with image data not being emitted after relistening to stream returned by `onStreamedFrameAvailable`.

## 0.5.0+10

* Implements off, auto, and always flash mode configurations for image capture.

## 0.5.0+9

* Marks all Dart-wrapped Android native classes as `@immutable`.
* Updates `CONTRIBUTING.md` to note requirements of Dart-wrapped Android native classes.

## 0.5.0+8

* Fixes unawaited_futures violations.

## 0.5.0+7

* Updates Guava version to 32.0.1.

## 0.5.0+6

* Updates Guava version to 32.0.0.

## 0.5.0+5

* Updates `README.md` to fully cover unimplemented functionality.

## 0.5.0+4

* Removes obsolete null checks on non-nullable values.

## 0.5.0+3

* Fixes Java lints.

## 0.5.0+2

* Adds a dependency on kotlin-bom to align versions of Kotlin transitive dependencies.
* Removes note in `README.md` regarding duplicate Kotlin classes issue.

## 0.5.0+1

* Update `README.md` to include known duplicate Kotlin classes issue.

## 0.5.0

* Initial release of this `camera` implementation that supports:
    * Image capture
    * Video recording
    * Displaying a live camera preview
    * Image streaming

  See [`README.md`](README.md) for more details on the limitations of this implementation.<|MERGE_RESOLUTION|>--- conflicted
+++ resolved
@@ -1,13 +1,11 @@
-<<<<<<< HEAD
 ## NEXT
 
 * Updates compileSdk version to 34.
-=======
+
 ## 0.5.0+27
 
 * Removes or updates any references to an `ActivityPluginBinding` when the plugin is detached
   or attached/re-attached, respectively, to an `Activity.`
->>>>>>> a94ed293
 
 ## 0.5.0+26
 
