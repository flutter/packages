--- conflicted
+++ resolved
@@ -1,17 +1,12 @@
-<<<<<<< HEAD
-## 0.5.0+27
+## 0.5.0+28
 
 * Wraps CameraX classes needed to implement setting focus and exposure points and exposure offset.
-=======
-## NEXT
-
 * Updates compileSdk version to 34.
 
 ## 0.5.0+27
 
 * Removes or updates any references to an `ActivityPluginBinding` when the plugin is detached
   or attached/re-attached, respectively, to an `Activity.`
->>>>>>> 29d33dec
 
 ## 0.5.0+26
 
