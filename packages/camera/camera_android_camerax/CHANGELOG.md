## NEXT

* Updates minimum Flutter version to 3.3.
* Creates camera_android_camerax plugin for development.
* Adds CameraInfo class and removes unnecessary code from plugin.
* Adds CameraSelector class.
* Adds ProcessCameraProvider class.
* Bump CameraX version to 1.3.0-alpha02.
* Adds Camera and UseCase classes, along with methods for binding UseCases to a lifecycle with the ProcessCameraProvider.
* Bump CameraX version to 1.3.0-alpha03 and Kotlin version to 1.8.0.
* Changes instance manager to allow the separate creation of identical objects.
* Adds Preview and Surface classes, along with other methods needed to implement camera preview.
* Adds implementation of availableCameras().
* Implements camera preview, createCamera, initializeCamera, onCameraError, onDeviceOrientationChanged, and onCameraInitialized.
* Adds integration test to plugin.
* Bump CameraX version to 1.3.0-alpha04.
* Fixes instance manager hot restart behavior and fixes Java casting issue.
* Implements image capture.
* Fixes cast of CameraInfo to fix integration test failure.
<<<<<<< HEAD
* Implements image streaming.
=======
* Updates internal Java InstanceManager to only stop finalization callbacks when stopped.
>>>>>>> c6f207ca
<|MERGE_RESOLUTION|>--- conflicted
+++ resolved
@@ -17,8 +17,5 @@
 * Fixes instance manager hot restart behavior and fixes Java casting issue.
 * Implements image capture.
 * Fixes cast of CameraInfo to fix integration test failure.
-<<<<<<< HEAD
-* Implements image streaming.
-=======
 * Updates internal Java InstanceManager to only stop finalization callbacks when stopped.
->>>>>>> c6f207ca
+* Implements image streaming.