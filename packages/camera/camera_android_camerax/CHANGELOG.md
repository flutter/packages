## 0.5.0+2

<<<<<<< HEAD
* Fixes Java lints.
=======
* Adds a dependency on kotlin-bom to align versions of Kotlin transitive dependencies.
* Removes note in `README.md` regarding duplicate Kotlin classes issue.
>>>>>>> b9718302

## 0.5.0+1

* Update `README.md` to include known duplicate Kotlin classes issue.

## 0.5.0

* Initial release of this `camera` implementation that supports:
    * Image capture
    * Video recording
    * Displaying a live camera preview
    * Image streaming

  See [`README.md`](README.md) for more details on the limitations of this implementation.<|MERGE_RESOLUTION|>--- conflicted
+++ resolved
@@ -1,11 +1,11 @@
+## 0.5.0+3
+
+* Fixes Java lints.
+
 ## 0.5.0+2
 
-<<<<<<< HEAD
-* Fixes Java lints.
-=======
 * Adds a dependency on kotlin-bom to align versions of Kotlin transitive dependencies.
 * Removes note in `README.md` regarding duplicate Kotlin classes issue.
->>>>>>> b9718302
 
 ## 0.5.0+1
 
