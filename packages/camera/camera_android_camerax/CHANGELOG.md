## 0.6.23+2

<<<<<<< HEAD
* Bumps camerax_version from 1.5.0 to 1.5.1.
=======
* Updates Java compatibility version to 17 and minimum supported SDK version to Flutter 3.35/Dart 3.9.
>>>>>>> db6402d6

## 0.6.23+1

* Resolves Gradle 9 deprecations.

## 0.6.23

* Converts NV21-compatible streamed images to NV21 when requested. In doing so,
this plugin should now be compatible with [google_ml_kit_flutter](https://github.com/flutter-ml/google_ml_kit_flutter/tree/master).

## 0.6.22

* Implements `setDescriptionWhileRecording`.

## 0.6.21+2

* Bumps com.google.guava:guava from 33.4.8-android to 33.5.0-android.

## 0.6.21+1

* Updates to stable version of `androidx.camera` 1.5.

## 0.6.21

* Implements NV21 support for image streaming.

## 0.6.20+3

* Bumps com.google.guava:guava from 33.4.0-android to 33.4.8-android.

## 0.6.20+2

* Bumps com.android.tools.build:gradle to 8.12.1 and kotlin_version to 2.2.10.

## 0.6.20+1

* Updates kotlin version to 2.2.0 to enable gradle 8.11 support.

## 0.6.20

* Fixes pausing and resuming the camera preview.
* Updates minimum supported SDK version to Flutter 3.32.8/Dart 3.8.1.

## 0.6.19+1

* Fixes incorrect camera switching by selecting a camera via its CameraInfo.

## 0.6.19

* Changes target rotation of captured images to current default display rotation to fix captured
  photo orientation to upright.

## 0.6.18+3

* Fixes incorrect camera preview mirroring for front cameras of devices using the Impeller backend.

## 0.6.18+2

* Fixes premature garbage collection of native objects when app is under memory pressure.

## 0.6.18+1

* Makes Java style improvements.

## 0.6.18

* Adds support for the `MediaSettings.enableAudio` setting, which determines whether or not audio is
  recorded during video recording.

## 0.6.17+1

* Replaces deprecated `onSurfaceDestroyed` with `onSurfaceCleanup`.

## 0.6.17

* Replaces `BroadcastReceiver` usage with an `OrientationEventListener` to detect changes in device
  orientation to fix issue where some devices do not report changes in device configuration if it
  is rotated between the same sort of orientation (landscape/portrait).

## 0.6.16

* Fixes incorrect camera preview rotation for landscape-oriented devices.
* Fixes regression where `onDeviceOrientationChanged` was not triggering with an initial orientation
  after calling `createCameraWithSettings`.

## 0.6.15+2

* Updates pigeon generated code to fix `ImplicitSamInstance` and `SyntheticAccessor` Kotlin lint
  warnings.

## 0.6.15+1

* Ensures DeviceOrientationManager is stopped on dispose.

## 0.6.15

* Updates internal API wrapper to use ProxyApis.

## 0.6.14+1

* Updates compileSdk 34 to flutter.compileSdkVersion.

## 0.6.14

* Fixes incorrect camera preview rotation.

## 0.6.13

* Adds API support query for image streaming.

## 0.6.12

* Suppresses deprecation and removal warnings for
  `TextureRegistry.SurfaceProducer.onSurfaceDestroyed`.
* Removes logic added to correct the rotation of the camera preview, since it is no longer required.

## 0.6.11

* Replaces deprecated Android embedder APIs (`onSurfaceCreated` -> `onSurfaceAvailable`).
* Updates minimum supported SDK version to Flutter 3.22/Dart 3.4.

## 0.6.10+3

* Bumps com.google.guava:guava from 33.3.1-android to 33.4.0-android.

## 0.6.10+2

* Bumps camerax_version from 1.3.4 to 1.4.1.

## 0.6.10+1

* Removes nonnull annotation from MeteringPointHostApiImpl#getDefaultPointSize.

## 0.6.10

* Removes logic that explicitly removes `READ_EXTERNAL_STORAGE` permission that may be implied
  from `WRITE_EXTERNAL_STORAGE` and updates the README to tell users how to manually
  remove it from their app's merged manifest if they wish.

## 0.6.9+2

* Updates Java compatibility version to 11.

## 0.6.9+1

* Bumps `com.google.guava:guava` from `33.3.0` to `33.3.1`.

## 0.6.9

* Corrects assumption about automatic preview correction happening on API >= 29 to API > 29,
  based on the fact that the `ImageReader` Impeller backend is not used for the most part on
  devices running API 29+.

## 0.6.8+3

* Removes dependency on org.jetbrains.kotlin:kotlin-bom.
* Updates minimum supported SDK version to Flutter 3.24/Dart 3.5.

## 0.6.8+2

* Marks uses of `Camera2Interop` with `@OptIn` annotation.

## 0.6.8+1

* Re-lands support for Impeller.

## 0.6.8

* Updates Guava version to 33.3.0.

## 0.6.7+2

* Updates lint checks to ignore NewerVersionAvailable.

## 0.6.7+1

* Updates README to remove references to `maxVideoDuration`, as it was never
  visible to app-facing clients, nor was it implemented in `camera_android`.

## 0.6.7

* Updates AGP version to 8.5.0.

## 0.6.6

* Adds logic to support building a camera preview with Android `Surface`s not backed by a `SurfaceTexture`
  to which CameraX cannot not automatically apply the transformation required to achieve the correct rotation.
* Adds fix for incorrect camera preview rotation on naturally landscape-oriented devices.
* Updates example app's minimum supported SDK version to Flutter 3.22/Dart 3.4.

## 0.6.5+6

* Updates Guava version to 33.2.1.
* Updates CameraX version to 1.3.4.

## 0.6.5+5

* Reverts changes to support Impeller.

## 0.6.5+4

* [Supports Impeller](https://docs.flutter.dev/release/breaking-changes/android-surface-plugins).

## 0.6.5+3

* Updates minimum supported SDK version to Flutter 3.22/Dart 3.4.
* Adds notes to `README.md` about allowing image streaming in the background and the required
  `WRITE_EXTERNAL_STORAGE` permission specified in the plugin to allow writing photos and videos to
  files.

## 0.6.5+2

* Update to latest stable camerax `1.3.3`.
* Updates minimum supported SDK version to Flutter 3.16/Dart 3.2.

## 0.6.5+1

* Updates `README.md` to reflect the fact that the `camera_android_camerax` camera plugin implementation
  is the endorsed Android implementation for `camera: ^0.11.0`.

## 0.6.5

* Modifies `stopVideoRecording` to ensure that the method only returns when CameraX reports that the
  recorded video finishes saving to a file.
* Modifies `startVideoCapturing` to ensure that the method only returns when CameraX reports that
  video recording has started.
* Adds empty implementation for `setDescriptionWhileRecording` and leaves a todo to add this feature.

## 0.6.4+1

* Adds empty implementation for `prepareForVideoRecording` since this optimization is not used on Android.

## 0.6.4

* Prevents usage of unsupported concurrent `UseCase`s based on the capabiliites of the camera device.

## 0.6.3

* Shortens default interval that internal Java `InstanceManager` uses to release garbage collected weak references to
  native objects.
* Dynamically shortens interval that internal Java `InstanceManager` uses to release garbage collected weak references to
  native objects when an `ImageAnalysis.Analyzer` is set/removed to account for increased memory usage of analyzing
  images that may cause a crash.

## 0.6.2

* Adds support to control video FPS and bitrate. See `CameraController.withSettings`.

## 0.6.1+1

* Moves integration_test dependency to dev_dependencies.

## 0.6.1

* Modifies resolution selection logic to use an `AspectRatioStrategy` for all aspect ratios supported by CameraX.
* Adds `ResolutionFilter` to resolution selection logic to prioritize resolutions that match
  the defined `ResolutionPreset`s.

## 0.6.0+1

* Updates `README.md` to encourage developers to opt into this implementation of the camera plugin.

## 0.6.0

* Implements `setFocusMode`, which makes this plugin reach feature parity with camera_android.
* Fixes `setExposureCompensationIndex` return value to use index returned by CameraX.

## 0.5.0+36

* Implements `setExposureMode`.

## 0.5.0+35

* Modifies `CameraInitializedEvent` that is sent when the camera is initialized to indicate that the initial focus
  and exposure modes are auto and that developers may set focus and exposure points.

## 0.5.0+34

* Implements `setFocusPoint`, `setExposurePoint`, and `setExposureOffset`.

## 0.5.0+33

* Fixes typo in `README.md`.
* Updates minimum supported SDK version to Flutter 3.13/Dart 3.1.

## 0.5.0+32

* Removes all remaining `unawaited` calls to fix potential race conditions and updates the
  camera state when video capture starts.

## 0.5.0+31

* Wraps CameraX classes needed to set capture request options, which is needed to implement setting the exposure mode.

## 0.5.0+30

* Adds documentation to clarify how the plugin uses resolution presets as target resolutions for CameraX.

## 0.5.0+29

* Modifies `buildPreview` to return `Texture` that maps to camera preview, building in the assumption
  that `createCamera` should have been called before building the preview. Fixes
  https://github.com/flutter/flutter/issues/140567.

## 0.5.0+28

* Wraps CameraX classes needed to implement setting focus and exposure points and exposure offset.
* Updates compileSdk version to 34.

## 0.5.0+27

* Removes or updates any references to an `ActivityPluginBinding` when the plugin is detached
  or attached/re-attached, respectively, to an `Activity.`

## 0.5.0+26

* Fixes new lint warnings.

## 0.5.0+25

* Implements `lockCaptureOrientation` and `unlockCaptureOrientation`.

## 0.5.0+24

* Updates example app to use non-deprecated video_player method.

## 0.5.0+23

* Updates minimum supported SDK version to Flutter 3.10/Dart 3.0.
* Adds `CameraXProxy` class to test `JavaObject` creation and their method calls in the plugin.

## 0.5.0+22

* Fixes `_getResolutionSelectorFromPreset` null pointer error.

## 0.5.0+21

* Changes fallback resolution strategies for camera use cases to look for a higher resolution if neither the desired
  resolution nor any lower resolutions are available.

## 0.5.0+20

* Implements `setZoomLevel`.

## 0.5.0+19

* Implements torch flash mode.

## 0.5.0+18

* Implements `startVideoCapturing`.

## 0.5.0+17

* Implements resolution configuration for all camera use cases.

## 0.5.0+16

* Adds pub topics to package metadata.
* Updates minimum supported SDK version to Flutter 3.7/Dart 2.19.

## 0.5.0+15

* Explicitly removes `READ_EXTERNAL_STORAGE` permission that may otherwise be implied from `WRITE_EXTERNAL_STORAGE`.

## 0.5.0+14

* Wraps classes needed to implement resolution configuration for video recording.

## 0.5.0+13

* Migrates `styleFrom` usage in examples off of deprecated `primary` and `onPrimary` parameters.

## 0.5.0+12

* Wraps classes needed to implement resolution configuration for image capture, image analysis, and preview.
* Removes usages of deprecated APIs for resolution configuration.
* Bumps CameraX version to 1.3.0-beta01.

## 0.5.0+11

* Fixes issue with image data not being emitted after relistening to stream returned by `onStreamedFrameAvailable`.

## 0.5.0+10

* Implements off, auto, and always flash mode configurations for image capture.

## 0.5.0+9

* Marks all Dart-wrapped Android native classes as `@immutable`.
* Updates `CONTRIBUTING.md` to note requirements of Dart-wrapped Android native classes.

## 0.5.0+8

* Fixes unawaited_futures violations.

## 0.5.0+7

* Updates Guava version to 32.0.1.

## 0.5.0+6

* Updates Guava version to 32.0.0.

## 0.5.0+5

* Updates `README.md` to fully cover unimplemented functionality.

## 0.5.0+4

* Removes obsolete null checks on non-nullable values.

## 0.5.0+3

* Fixes Java lints.

## 0.5.0+2

* Adds a dependency on kotlin-bom to align versions of Kotlin transitive dependencies.
* Removes note in `README.md` regarding duplicate Kotlin classes issue.

## 0.5.0+1

* Update `README.md` to include known duplicate Kotlin classes issue.

## 0.5.0

* Initial release of this `camera` implementation that supports:
    * Image capture
    * Video recording
    * Displaying a live camera preview
    * Image streaming

  See [`README.md`](README.md) for more details on the limitations of this implementation.<|MERGE_RESOLUTION|>--- conflicted
+++ resolved
@@ -1,10 +1,10 @@
+# 0.6.23+3
+
+* Bumps camerax_version from 1.5.0 to 1.5.1.
+
 ## 0.6.23+2
 
-<<<<<<< HEAD
-* Bumps camerax_version from 1.5.0 to 1.5.1.
-=======
 * Updates Java compatibility version to 17 and minimum supported SDK version to Flutter 3.35/Dart 3.9.
->>>>>>> db6402d6
 
 ## 0.6.23+1
 
