<<<<<<< HEAD
## 0.6.24

* Fixes `IllegalArgumentException` that could occur during image streaming.
=======
## 0.6.23+2

* Updates Java compatibility version to 17 and minimum supported SDK version to Flutter 3.35/Dart 3.9.
>>>>>>> db6402d6

## 0.6.23+1

* Resolves Gradle 9 deprecations.

## 0.6.23

* Converts NV21-compatible streamed images to NV21 when requested. In doing so,
this plugin should now be compatible with [google_ml_kit_flutter](https://github.com/flutter-ml/google_ml_kit_flutter/tree/master).

## 0.6.22

* Implements `setDescriptionWhileRecording`.

## 0.6.21+2

* Bumps com.google.guava:guava from 33.4.8-android to 33.5.0-android.

## 0.6.21+1

* Updates to stable version of `androidx.camera` 1.5.

## 0.6.21

* Implements NV21 support for image streaming.

## 0.6.20+3

* Bumps com.google.guava:guava from 33.4.0-android to 33.4.8-android.

## 0.6.20+2

* Bumps com.android.tools.build:gradle to 8.12.1 and kotlin_version to 2.2.10.

## 0.6.20+1

* Updates kotlin version to 2.2.0 to enable gradle 8.11 support.

## 0.6.20

* Fixes pausing and resuming the camera preview.
* Updates minimum supported SDK version to Flutter 3.32.8/Dart 3.8.1.

## 0.6.19+1

* Fixes incorrect camera switching by selecting a camera via its CameraInfo.

## 0.6.19

* Changes target rotation of captured images to current default display rotation to fix captured
  photo orientation to upright.

## 0.6.18+3

* Fixes incorrect camera preview mirroring for front cameras of devices using the Impeller backend.

## 0.6.18+2

* Fixes premature garbage collection of native objects when app is under memory pressure.

## 0.6.18+1

* Makes Java style improvements.

## 0.6.18

* Adds support for the `MediaSettings.enableAudio` setting, which determines whether or not audio is
  recorded during video recording.

## 0.6.17+1

* Replaces deprecated `onSurfaceDestroyed` with `onSurfaceCleanup`.

## 0.6.17

* Replaces `BroadcastReceiver` usage with an `OrientationEventListener` to detect changes in device
  orientation to fix issue where some devices do not report changes in device configuration if it
  is rotated between the same sort of orientation (landscape/portrait).

## 0.6.16

* Fixes incorrect camera preview rotation for landscape-oriented devices.
* Fixes regression where `onDeviceOrientationChanged` was not triggering with an initial orientation
  after calling `createCameraWithSettings`.

## 0.6.15+2

* Updates pigeon generated code to fix `ImplicitSamInstance` and `SyntheticAccessor` Kotlin lint
  warnings.

## 0.6.15+1

* Ensures DeviceOrientationManager is stopped on dispose.

## 0.6.15

* Updates internal API wrapper to use ProxyApis.

## 0.6.14+1

* Updates compileSdk 34 to flutter.compileSdkVersion.

## 0.6.14

* Fixes incorrect camera preview rotation.

## 0.6.13

* Adds API support query for image streaming.

## 0.6.12

* Suppresses deprecation and removal warnings for
  `TextureRegistry.SurfaceProducer.onSurfaceDestroyed`.
* Removes logic added to correct the rotation of the camera preview, since it is no longer required.

## 0.6.11

* Replaces deprecated Android embedder APIs (`onSurfaceCreated` -> `onSurfaceAvailable`).
* Updates minimum supported SDK version to Flutter 3.22/Dart 3.4.

## 0.6.10+3

* Bumps com.google.guava:guava from 33.3.1-android to 33.4.0-android.

## 0.6.10+2

* Bumps camerax_version from 1.3.4 to 1.4.1.

## 0.6.10+1

* Removes nonnull annotation from MeteringPointHostApiImpl#getDefaultPointSize.

## 0.6.10

* Removes logic that explicitly removes `READ_EXTERNAL_STORAGE` permission that may be implied
  from `WRITE_EXTERNAL_STORAGE` and updates the README to tell users how to manually
  remove it from their app's merged manifest if they wish.

## 0.6.9+2

* Updates Java compatibility version to 11.

## 0.6.9+1

* Bumps `com.google.guava:guava` from `33.3.0` to `33.3.1`.

## 0.6.9

* Corrects assumption about automatic preview correction happening on API >= 29 to API > 29,
  based on the fact that the `ImageReader` Impeller backend is not used for the most part on
  devices running API 29+.

## 0.6.8+3

* Removes dependency on org.jetbrains.kotlin:kotlin-bom.
* Updates minimum supported SDK version to Flutter 3.24/Dart 3.5.

## 0.6.8+2

* Marks uses of `Camera2Interop` with `@OptIn` annotation.

## 0.6.8+1

* Re-lands support for Impeller.

## 0.6.8

* Updates Guava version to 33.3.0.

## 0.6.7+2

* Updates lint checks to ignore NewerVersionAvailable.

## 0.6.7+1

* Updates README to remove references to `maxVideoDuration`, as it was never
  visible to app-facing clients, nor was it implemented in `camera_android`.

## 0.6.7

* Updates AGP version to 8.5.0.

## 0.6.6

* Adds logic to support building a camera preview with Android `Surface`s not backed by a `SurfaceTexture`
  to which CameraX cannot not automatically apply the transformation required to achieve the correct rotation.
* Adds fix for incorrect camera preview rotation on naturally landscape-oriented devices.
* Updates example app's minimum supported SDK version to Flutter 3.22/Dart 3.4.

## 0.6.5+6

* Updates Guava version to 33.2.1.
* Updates CameraX version to 1.3.4.

## 0.6.5+5

* Reverts changes to support Impeller.

## 0.6.5+4

* [Supports Impeller](https://docs.flutter.dev/release/breaking-changes/android-surface-plugins).

## 0.6.5+3

* Updates minimum supported SDK version to Flutter 3.22/Dart 3.4.
* Adds notes to `README.md` about allowing image streaming in the background and the required
  `WRITE_EXTERNAL_STORAGE` permission specified in the plugin to allow writing photos and videos to
  files.

## 0.6.5+2

* Update to latest stable camerax `1.3.3`.
* Updates minimum supported SDK version to Flutter 3.16/Dart 3.2.

## 0.6.5+1

* Updates `README.md` to reflect the fact that the `camera_android_camerax` camera plugin implementation
  is the endorsed Android implementation for `camera: ^0.11.0`.

## 0.6.5

* Modifies `stopVideoRecording` to ensure that the method only returns when CameraX reports that the
  recorded video finishes saving to a file.
* Modifies `startVideoCapturing` to ensure that the method only returns when CameraX reports that
  video recording has started.
* Adds empty implementation for `setDescriptionWhileRecording` and leaves a todo to add this feature.

## 0.6.4+1

* Adds empty implementation for `prepareForVideoRecording` since this optimization is not used on Android.

## 0.6.4

* Prevents usage of unsupported concurrent `UseCase`s based on the capabiliites of the camera device.

## 0.6.3

* Shortens default interval that internal Java `InstanceManager` uses to release garbage collected weak references to
  native objects.
* Dynamically shortens interval that internal Java `InstanceManager` uses to release garbage collected weak references to
  native objects when an `ImageAnalysis.Analyzer` is set/removed to account for increased memory usage of analyzing
  images that may cause a crash.

## 0.6.2

* Adds support to control video FPS and bitrate. See `CameraController.withSettings`.

## 0.6.1+1

* Moves integration_test dependency to dev_dependencies.

## 0.6.1

* Modifies resolution selection logic to use an `AspectRatioStrategy` for all aspect ratios supported by CameraX.
* Adds `ResolutionFilter` to resolution selection logic to prioritize resolutions that match
  the defined `ResolutionPreset`s.

## 0.6.0+1

* Updates `README.md` to encourage developers to opt into this implementation of the camera plugin.

## 0.6.0

* Implements `setFocusMode`, which makes this plugin reach feature parity with camera_android.
* Fixes `setExposureCompensationIndex` return value to use index returned by CameraX.

## 0.5.0+36

* Implements `setExposureMode`.

## 0.5.0+35

* Modifies `CameraInitializedEvent` that is sent when the camera is initialized to indicate that the initial focus
  and exposure modes are auto and that developers may set focus and exposure points.

## 0.5.0+34

* Implements `setFocusPoint`, `setExposurePoint`, and `setExposureOffset`.

## 0.5.0+33

* Fixes typo in `README.md`.
* Updates minimum supported SDK version to Flutter 3.13/Dart 3.1.

## 0.5.0+32

* Removes all remaining `unawaited` calls to fix potential race conditions and updates the
  camera state when video capture starts.

## 0.5.0+31

* Wraps CameraX classes needed to set capture request options, which is needed to implement setting the exposure mode.

## 0.5.0+30

* Adds documentation to clarify how the plugin uses resolution presets as target resolutions for CameraX.

## 0.5.0+29

* Modifies `buildPreview` to return `Texture` that maps to camera preview, building in the assumption
  that `createCamera` should have been called before building the preview. Fixes
  https://github.com/flutter/flutter/issues/140567.

## 0.5.0+28

* Wraps CameraX classes needed to implement setting focus and exposure points and exposure offset.
* Updates compileSdk version to 34.

## 0.5.0+27

* Removes or updates any references to an `ActivityPluginBinding` when the plugin is detached
  or attached/re-attached, respectively, to an `Activity.`

## 0.5.0+26

* Fixes new lint warnings.

## 0.5.0+25

* Implements `lockCaptureOrientation` and `unlockCaptureOrientation`.

## 0.5.0+24

* Updates example app to use non-deprecated video_player method.

## 0.5.0+23

* Updates minimum supported SDK version to Flutter 3.10/Dart 3.0.
* Adds `CameraXProxy` class to test `JavaObject` creation and their method calls in the plugin.

## 0.5.0+22

* Fixes `_getResolutionSelectorFromPreset` null pointer error.

## 0.5.0+21

* Changes fallback resolution strategies for camera use cases to look for a higher resolution if neither the desired
  resolution nor any lower resolutions are available.

## 0.5.0+20

* Implements `setZoomLevel`.

## 0.5.0+19

* Implements torch flash mode.

## 0.5.0+18

* Implements `startVideoCapturing`.

## 0.5.0+17

* Implements resolution configuration for all camera use cases.

## 0.5.0+16

* Adds pub topics to package metadata.
* Updates minimum supported SDK version to Flutter 3.7/Dart 2.19.

## 0.5.0+15

* Explicitly removes `READ_EXTERNAL_STORAGE` permission that may otherwise be implied from `WRITE_EXTERNAL_STORAGE`.

## 0.5.0+14

* Wraps classes needed to implement resolution configuration for video recording.

## 0.5.0+13

* Migrates `styleFrom` usage in examples off of deprecated `primary` and `onPrimary` parameters.

## 0.5.0+12

* Wraps classes needed to implement resolution configuration for image capture, image analysis, and preview.
* Removes usages of deprecated APIs for resolution configuration.
* Bumps CameraX version to 1.3.0-beta01.

## 0.5.0+11

* Fixes issue with image data not being emitted after relistening to stream returned by `onStreamedFrameAvailable`.

## 0.5.0+10

* Implements off, auto, and always flash mode configurations for image capture.

## 0.5.0+9

* Marks all Dart-wrapped Android native classes as `@immutable`.
* Updates `CONTRIBUTING.md` to note requirements of Dart-wrapped Android native classes.

## 0.5.0+8

* Fixes unawaited_futures violations.

## 0.5.0+7

* Updates Guava version to 32.0.1.

## 0.5.0+6

* Updates Guava version to 32.0.0.

## 0.5.0+5

* Updates `README.md` to fully cover unimplemented functionality.

## 0.5.0+4

* Removes obsolete null checks on non-nullable values.

## 0.5.0+3

* Fixes Java lints.

## 0.5.0+2

* Adds a dependency on kotlin-bom to align versions of Kotlin transitive dependencies.
* Removes note in `README.md` regarding duplicate Kotlin classes issue.

## 0.5.0+1

* Update `README.md` to include known duplicate Kotlin classes issue.

## 0.5.0

* Initial release of this `camera` implementation that supports:
    * Image capture
    * Video recording
    * Displaying a live camera preview
    * Image streaming

  See [`README.md`](README.md) for more details on the limitations of this implementation.<|MERGE_RESOLUTION|>--- conflicted
+++ resolved
@@ -1,12 +1,10 @@
-<<<<<<< HEAD
 ## 0.6.24
 
 * Fixes `IllegalArgumentException` that could occur during image streaming.
-=======
+
 ## 0.6.23+2
 
 * Updates Java compatibility version to 17 and minimum supported SDK version to Flutter 3.35/Dart 3.9.
->>>>>>> db6402d6
 
 ## 0.6.23+1
 
