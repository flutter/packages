## 0.6.23+3

<<<<<<< HEAD
* Updates examples to use the new RadioGroup API instead of deprecated Radio parameters.
=======
* Bumps camerax_version from 1.5.0 to 1.5.1.
>>>>>>> 2d4f8ef1

## 0.6.23+2

* Updates Java compatibility version to 17 and minimum supported SDK version to Flutter 3.35/Dart 3.9.

## 0.6.23+1

* Resolves Gradle 9 deprecations.

## 0.6.23

* Converts NV21-compatible streamed images to NV21 when requested. In doing so,
this plugin should now be compatible with [google_ml_kit_flutter](https://github.com/flutter-ml/google_ml_kit_flutter/tree/master).

## 0.6.22

* Implements `setDescriptionWhileRecording`.

## 0.6.21+2

* Bumps com.google.guava:guava from 33.4.8-android to 33.5.0-android.

## 0.6.21+1

* Updates to stable version of `androidx.camera` 1.5.

## 0.6.21

* Implements NV21 support for image streaming.

## 0.6.20+3

* Bumps com.google.guava:guava from 33.4.0-android to 33.4.8-android.

## 0.6.20+2

* Bumps com.android.tools.build:gradle to 8.12.1 and kotlin_version to 2.2.10.

## 0.6.20+1

* Updates kotlin version to 2.2.0 to enable gradle 8.11 support.

## 0.6.20

* Fixes pausing and resuming the camera preview.
* Updates minimum supported SDK version to Flutter 3.32.8/Dart 3.8.1.

## 0.6.19+1

* Fixes incorrect camera switching by selecting a camera via its CameraInfo.

## 0.6.19

* Changes target rotation of captured images to current default display rotation to fix captured
  photo orientation to upright.

## 0.6.18+3

* Fixes incorrect camera preview mirroring for front cameras of devices using the Impeller backend.

## 0.6.18+2

* Fixes premature garbage collection of native objects when app is under memory pressure.

## 0.6.18+1

* Makes Java style improvements.

## 0.6.18

* Adds support for the `MediaSettings.enableAudio` setting, which determines whether or not audio is
  recorded during video recording.

## 0.6.17+1

* Replaces deprecated `onSurfaceDestroyed` with `onSurfaceCleanup`.

## 0.6.17

* Replaces `BroadcastReceiver` usage with an `OrientationEventListener` to detect changes in device
  orientation to fix issue where some devices do not report changes in device configuration if it
  is rotated between the same sort of orientation (landscape/portrait).

## 0.6.16

* Fixes incorrect camera preview rotation for landscape-oriented devices.
* Fixes regression where `onDeviceOrientationChanged` was not triggering with an initial orientation
  after calling `createCameraWithSettings`.

## 0.6.15+2

* Updates pigeon generated code to fix `ImplicitSamInstance` and `SyntheticAccessor` Kotlin lint
  warnings.

## 0.6.15+1

* Ensures DeviceOrientationManager is stopped on dispose.

## 0.6.15

* Updates internal API wrapper to use ProxyApis.

## 0.6.14+1

* Updates compileSdk 34 to flutter.compileSdkVersion.

## 0.6.14

* Fixes incorrect camera preview rotation.

## 0.6.13

* Adds API support query for image streaming.

## 0.6.12

* Suppresses deprecation and removal warnings for
  `TextureRegistry.SurfaceProducer.onSurfaceDestroyed`.
* Removes logic added to correct the rotation of the camera preview, since it is no longer required.

## 0.6.11

* Replaces deprecated Android embedder APIs (`onSurfaceCreated` -> `onSurfaceAvailable`).
* Updates minimum supported SDK version to Flutter 3.22/Dart 3.4.

## 0.6.10+3

* Bumps com.google.guava:guava from 33.3.1-android to 33.4.0-android.

## 0.6.10+2

* Bumps camerax_version from 1.3.4 to 1.4.1.

## 0.6.10+1

* Removes nonnull annotation from MeteringPointHostApiImpl#getDefaultPointSize.

## 0.6.10

* Removes logic that explicitly removes `READ_EXTERNAL_STORAGE` permission that may be implied
  from `WRITE_EXTERNAL_STORAGE` and updates the README to tell users how to manually
  remove it from their app's merged manifest if they wish.

## 0.6.9+2

* Updates Java compatibility version to 11.

## 0.6.9+1

* Bumps `com.google.guava:guava` from `33.3.0` to `33.3.1`.

## 0.6.9

* Corrects assumption about automatic preview correction happening on API >= 29 to API > 29,
  based on the fact that the `ImageReader` Impeller backend is not used for the most part on
  devices running API 29+.

## 0.6.8+3

* Removes dependency on org.jetbrains.kotlin:kotlin-bom.
* Updates minimum supported SDK version to Flutter 3.24/Dart 3.5.

## 0.6.8+2

* Marks uses of `Camera2Interop` with `@OptIn` annotation.

## 0.6.8+1

* Re-lands support for Impeller.

## 0.6.8

* Updates Guava version to 33.3.0.

## 0.6.7+2

* Updates lint checks to ignore NewerVersionAvailable.

## 0.6.7+1

* Updates README to remove references to `maxVideoDuration`, as it was never
  visible to app-facing clients, nor was it implemented in `camera_android`.

## 0.6.7

* Updates AGP version to 8.5.0.

## 0.6.6

* Adds logic to support building a camera preview with Android `Surface`s not backed by a `SurfaceTexture`
  to which CameraX cannot not automatically apply the transformation required to achieve the correct rotation.
* Adds fix for incorrect camera preview rotation on naturally landscape-oriented devices.
* Updates example app's minimum supported SDK version to Flutter 3.22/Dart 3.4.

## 0.6.5+6

* Updates Guava version to 33.2.1.
* Updates CameraX version to 1.3.4.

## 0.6.5+5

* Reverts changes to support Impeller.

## 0.6.5+4

* [Supports Impeller](https://docs.flutter.dev/release/breaking-changes/android-surface-plugins).

## 0.6.5+3

* Updates minimum supported SDK version to Flutter 3.22/Dart 3.4.
* Adds notes to `README.md` about allowing image streaming in the background and the required
  `WRITE_EXTERNAL_STORAGE` permission specified in the plugin to allow writing photos and videos to
  files.

## 0.6.5+2

* Update to latest stable camerax `1.3.3`.
* Updates minimum supported SDK version to Flutter 3.16/Dart 3.2.

## 0.6.5+1

* Updates `README.md` to reflect the fact that the `camera_android_camerax` camera plugin implementation
  is the endorsed Android implementation for `camera: ^0.11.0`.

## 0.6.5

* Modifies `stopVideoRecording` to ensure that the method only returns when CameraX reports that the
  recorded video finishes saving to a file.
* Modifies `startVideoCapturing` to ensure that the method only returns when CameraX reports that
  video recording has started.
* Adds empty implementation for `setDescriptionWhileRecording` and leaves a todo to add this feature.

## 0.6.4+1

* Adds empty implementation for `prepareForVideoRecording` since this optimization is not used on Android.

## 0.6.4

* Prevents usage of unsupported concurrent `UseCase`s based on the capabiliites of the camera device.

## 0.6.3

* Shortens default interval that internal Java `InstanceManager` uses to release garbage collected weak references to
  native objects.
* Dynamically shortens interval that internal Java `InstanceManager` uses to release garbage collected weak references to
  native objects when an `ImageAnalysis.Analyzer` is set/removed to account for increased memory usage of analyzing
  images that may cause a crash.

## 0.6.2

* Adds support to control video FPS and bitrate. See `CameraController.withSettings`.

## 0.6.1+1

* Moves integration_test dependency to dev_dependencies.

## 0.6.1

* Modifies resolution selection logic to use an `AspectRatioStrategy` for all aspect ratios supported by CameraX.
* Adds `ResolutionFilter` to resolution selection logic to prioritize resolutions that match
  the defined `ResolutionPreset`s.

## 0.6.0+1

* Updates `README.md` to encourage developers to opt into this implementation of the camera plugin.

## 0.6.0

* Implements `setFocusMode`, which makes this plugin reach feature parity with camera_android.
* Fixes `setExposureCompensationIndex` return value to use index returned by CameraX.

## 0.5.0+36

* Implements `setExposureMode`.

## 0.5.0+35

* Modifies `CameraInitializedEvent` that is sent when the camera is initialized to indicate that the initial focus
  and exposure modes are auto and that developers may set focus and exposure points.

## 0.5.0+34

* Implements `setFocusPoint`, `setExposurePoint`, and `setExposureOffset`.

## 0.5.0+33

* Fixes typo in `README.md`.
* Updates minimum supported SDK version to Flutter 3.13/Dart 3.1.

## 0.5.0+32

* Removes all remaining `unawaited` calls to fix potential race conditions and updates the
  camera state when video capture starts.

## 0.5.0+31

* Wraps CameraX classes needed to set capture request options, which is needed to implement setting the exposure mode.

## 0.5.0+30

* Adds documentation to clarify how the plugin uses resolution presets as target resolutions for CameraX.

## 0.5.0+29

* Modifies `buildPreview` to return `Texture` that maps to camera preview, building in the assumption
  that `createCamera` should have been called before building the preview. Fixes
  https://github.com/flutter/flutter/issues/140567.

## 0.5.0+28

* Wraps CameraX classes needed to implement setting focus and exposure points and exposure offset.
* Updates compileSdk version to 34.

## 0.5.0+27

* Removes or updates any references to an `ActivityPluginBinding` when the plugin is detached
  or attached/re-attached, respectively, to an `Activity.`

## 0.5.0+26

* Fixes new lint warnings.

## 0.5.0+25

* Implements `lockCaptureOrientation` and `unlockCaptureOrientation`.

## 0.5.0+24

* Updates example app to use non-deprecated video_player method.

## 0.5.0+23

* Updates minimum supported SDK version to Flutter 3.10/Dart 3.0.
* Adds `CameraXProxy` class to test `JavaObject` creation and their method calls in the plugin.

## 0.5.0+22

* Fixes `_getResolutionSelectorFromPreset` null pointer error.

## 0.5.0+21

* Changes fallback resolution strategies for camera use cases to look for a higher resolution if neither the desired
  resolution nor any lower resolutions are available.

## 0.5.0+20

* Implements `setZoomLevel`.

## 0.5.0+19

* Implements torch flash mode.

## 0.5.0+18

* Implements `startVideoCapturing`.

## 0.5.0+17

* Implements resolution configuration for all camera use cases.

## 0.5.0+16

* Adds pub topics to package metadata.
* Updates minimum supported SDK version to Flutter 3.7/Dart 2.19.

## 0.5.0+15

* Explicitly removes `READ_EXTERNAL_STORAGE` permission that may otherwise be implied from `WRITE_EXTERNAL_STORAGE`.

## 0.5.0+14

* Wraps classes needed to implement resolution configuration for video recording.

## 0.5.0+13

* Migrates `styleFrom` usage in examples off of deprecated `primary` and `onPrimary` parameters.

## 0.5.0+12

* Wraps classes needed to implement resolution configuration for image capture, image analysis, and preview.
* Removes usages of deprecated APIs for resolution configuration.
* Bumps CameraX version to 1.3.0-beta01.

## 0.5.0+11

* Fixes issue with image data not being emitted after relistening to stream returned by `onStreamedFrameAvailable`.

## 0.5.0+10

* Implements off, auto, and always flash mode configurations for image capture.

## 0.5.0+9

* Marks all Dart-wrapped Android native classes as `@immutable`.
* Updates `CONTRIBUTING.md` to note requirements of Dart-wrapped Android native classes.

## 0.5.0+8

* Fixes unawaited_futures violations.

## 0.5.0+7

* Updates Guava version to 32.0.1.

## 0.5.0+6

* Updates Guava version to 32.0.0.

## 0.5.0+5

* Updates `README.md` to fully cover unimplemented functionality.

## 0.5.0+4

* Removes obsolete null checks on non-nullable values.

## 0.5.0+3

* Fixes Java lints.

## 0.5.0+2

* Adds a dependency on kotlin-bom to align versions of Kotlin transitive dependencies.
* Removes note in `README.md` regarding duplicate Kotlin classes issue.

## 0.5.0+1

* Update `README.md` to include known duplicate Kotlin classes issue.

## 0.5.0

* Initial release of this `camera` implementation that supports:
    * Image capture
    * Video recording
    * Displaying a live camera preview
    * Image streaming

  See [`README.md`](README.md) for more details on the limitations of this implementation.<|MERGE_RESOLUTION|>--- conflicted
+++ resolved
@@ -1,10 +1,10 @@
+## 0.6.23+4
+
+* Updates examples to use the new RadioGroup API instead of deprecated Radio parameters.
+
 ## 0.6.23+3
 
-<<<<<<< HEAD
-* Updates examples to use the new RadioGroup API instead of deprecated Radio parameters.
-=======
 * Bumps camerax_version from 1.5.0 to 1.5.1.
->>>>>>> 2d4f8ef1
 
 ## 0.6.23+2
 
