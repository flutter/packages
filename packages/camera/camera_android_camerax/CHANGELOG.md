--- conflicted
+++ resolved
@@ -1,8 +1,7 @@
-<<<<<<< HEAD
-## 0.5.0+12
+## 0.5.0+16
 
-* Implements resolution configuration for live camera preview, image capture, and image analysis use cases.
-=======
+* Implements resolution configuration for all camera use cases.
+
 ## 0.5.0+15
 
 * Explicitly removes `READ_EXTERNAL_STORAGE` permission that may otherwise be implied from `WRITE_EXTERNAL_STORAGE`.
@@ -20,7 +19,6 @@
 * Wraps classes needed to implement resolution configuration for image capture, image analysis, and preview.
 * Removes usages of deprecated APIs for resolution configuration.
 * Bumps CameraX version to 1.3.0-beta01.
->>>>>>> 63ba60ca
 
 ## 0.5.0+11
 
