--- conflicted
+++ resolved
@@ -1,10 +1,10 @@
+## 0.5.0+15
+
+* Explicitly removes `READ_EXTERNAL_STORAGE` permission that may otherwise be implied from `WRITE_EXTERNAL_STORAGE`.
+
 ## 0.5.0+14
 
-<<<<<<< HEAD
-* Explicitly removes `READ_EXTERNAL_STORAGE` permission that may otherwise be implied from `WRITE_EXTERNAL_STORAGE`.
-=======
 * Wraps classes needed to implement resolution configuration for video recording.
->>>>>>> 003a6c08
 
 ## 0.5.0+13
 
