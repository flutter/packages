<<<<<<< HEAD
## 0.5.0+14

* Adds support to control video fps and bitrate. See `CameraController.withSettings`.
=======
## 0.5.0+16

* Adds pub topics to package metadata.
* Updates minimum supported SDK version to Flutter 3.7/Dart 2.19.

## 0.5.0+15

* Explicitly removes `READ_EXTERNAL_STORAGE` permission that may otherwise be implied from `WRITE_EXTERNAL_STORAGE`.

## 0.5.0+14

* Wraps classes needed to implement resolution configuration for video recording.

## 0.5.0+13
>>>>>>> b8b84b23

## 0.5.0+13
* 
* Migrates `styleFrom` usage in examples off of deprecated `primary` and `onPrimary` parameters.


## 0.5.0+12

* Wraps classes needed to implement resolution configuration for image capture, image analysis, and preview.
* Removes usages of deprecated APIs for resolution configuration.
* Bumps CameraX version to 1.3.0-beta01.

## 0.5.0+11

* Fixes issue with image data not being emitted after relistening to stream returned by `onStreamedFrameAvailable`.

## 0.5.0+10

* Implements off, auto, and always flash mode configurations for image capture.

## 0.5.0+9

* Marks all Dart-wrapped Android native classes as `@immutable`.
* Updates `CONTRIBUTING.md` to note requirements of Dart-wrapped Android native classes.

## 0.5.0+8

* Fixes unawaited_futures violations.

## 0.5.0+7

* Updates Guava version to 32.0.1.

## 0.5.0+5

* Updates `README.md` to fully cover unimplemented functionality.

## 0.5.0+4

* Removes obsolete null checks on non-nullable values.

## 0.5.0+3

* Fixes Java lints.

## 0.5.0+2

* Adds a dependency on kotlin-bom to align versions of Kotlin transitive dependencies.
* Removes note in `README.md` regarding duplicate Kotlin classes issue.

## 0.5.0+1

* Update `README.md` to include known duplicate Kotlin classes issue.

## 0.5.0

* Initial release of this `camera` implementation that supports:
    * Image capture
    * Video recording
    * Displaying a live camera preview
    * Image streaming

  See [`README.md`](README.md) for more details on the limitations of this implementation.<|MERGE_RESOLUTION|>--- conflicted
+++ resolved
@@ -1,8 +1,7 @@
-<<<<<<< HEAD
-## 0.5.0+14
+## 0.5.0+17
 
 * Adds support to control video fps and bitrate. See `CameraController.withSettings`.
-=======
+ 
 ## 0.5.0+16
 
 * Adds pub topics to package metadata.
@@ -17,12 +16,8 @@
 * Wraps classes needed to implement resolution configuration for video recording.
 
 ## 0.5.0+13
->>>>>>> b8b84b23
-
-## 0.5.0+13
-* 
+ 
 * Migrates `styleFrom` usage in examples off of deprecated `primary` and `onPrimary` parameters.
-
 
 ## 0.5.0+12
 
