--- conflicted
+++ resolved
@@ -1,5 +1,7 @@
-<<<<<<< HEAD
-=======
+## 0.6.7+3
+
+* Re-lands support for Impeller.
+
 ## 0.6.7+2
 
 * Updates lint checks to ignore NewerVersionAvailable.
@@ -13,16 +15,11 @@
 
 * Updates AGP version to 8.5.0.
 
->>>>>>> e4f2247c
 ## 0.6.6
 
 * Adds logic to support building a camera preview with Android `Surface`s not backed by a `SurfaceTexture`
   to which CameraX cannot not automatically apply the transformation required to achieve the correct rotation.
 * Adds fix for incorrect camera preview rotation on naturally landscape-oriented devices.
-<<<<<<< HEAD
-* Re-lands support for Impeller.
-=======
->>>>>>> e4f2247c
 * Updates example app's minimum supported SDK version to Flutter 3.22/Dart 3.4.
 
 ## 0.6.5+6
