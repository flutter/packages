## 0.5.0+29

<<<<<<< HEAD
* Adds documentation to clarify how the plugin uses resolution presets as target resolutions for CameraX.
=======
* Modifies `buildPreview` to return `Texture` that maps to camera preview, building in the assumption
  that `createCamera` should have been called before building the preview. Fixes
  https://github.com/flutter/flutter/issues/140567.
>>>>>>> 450251a5

## 0.5.0+28

* Wraps CameraX classes needed to implement setting focus and exposure points and exposure offset.
* Updates compileSdk version to 34.

## 0.5.0+27

* Removes or updates any references to an `ActivityPluginBinding` when the plugin is detached
  or attached/re-attached, respectively, to an `Activity.`

## 0.5.0+26

* Fixes new lint warnings.

## 0.5.0+25

* Implements `lockCaptureOrientation` and `unlockCaptureOrientation`.

## 0.5.0+24

* Updates example app to use non-deprecated video_player method.

## 0.5.0+23

* Updates minimum supported SDK version to Flutter 3.10/Dart 3.0.
* Adds `CameraXProxy` class to test `JavaObject` creation and their method calls in the plugin.

## 0.5.0+22

* Fixes `_getResolutionSelectorFromPreset` null pointer error.

## 0.5.0+21

* Changes fallback resolution strategies for camera use cases to look for a higher resolution if neither the desired
  resolution nor any lower resolutions are available.

## 0.5.0+20

* Implements `setZoomLevel`.

## 0.5.0+19

* Implements torch flash mode.

## 0.5.0+18

* Implements `startVideoCapturing`.

## 0.5.0+17

* Implements resolution configuration for all camera use cases.

## 0.5.0+16

* Adds pub topics to package metadata.
* Updates minimum supported SDK version to Flutter 3.7/Dart 2.19.

## 0.5.0+15

* Explicitly removes `READ_EXTERNAL_STORAGE` permission that may otherwise be implied from `WRITE_EXTERNAL_STORAGE`.

## 0.5.0+14

* Wraps classes needed to implement resolution configuration for video recording.

## 0.5.0+13

* Migrates `styleFrom` usage in examples off of deprecated `primary` and `onPrimary` parameters.

## 0.5.0+12

* Wraps classes needed to implement resolution configuration for image capture, image analysis, and preview.
* Removes usages of deprecated APIs for resolution configuration.
* Bumps CameraX version to 1.3.0-beta01.

## 0.5.0+11

* Fixes issue with image data not being emitted after relistening to stream returned by `onStreamedFrameAvailable`.

## 0.5.0+10

* Implements off, auto, and always flash mode configurations for image capture.

## 0.5.0+9

* Marks all Dart-wrapped Android native classes as `@immutable`.
* Updates `CONTRIBUTING.md` to note requirements of Dart-wrapped Android native classes.

## 0.5.0+8

* Fixes unawaited_futures violations.

## 0.5.0+7

* Updates Guava version to 32.0.1.

## 0.5.0+6

* Updates Guava version to 32.0.0.

## 0.5.0+5

* Updates `README.md` to fully cover unimplemented functionality.

## 0.5.0+4

* Removes obsolete null checks on non-nullable values.

## 0.5.0+3

* Fixes Java lints.

## 0.5.0+2

* Adds a dependency on kotlin-bom to align versions of Kotlin transitive dependencies.
* Removes note in `README.md` regarding duplicate Kotlin classes issue.

## 0.5.0+1

* Update `README.md` to include known duplicate Kotlin classes issue.

## 0.5.0

* Initial release of this `camera` implementation that supports:
    * Image capture
    * Video recording
    * Displaying a live camera preview
    * Image streaming

  See [`README.md`](README.md) for more details on the limitations of this implementation.<|MERGE_RESOLUTION|>--- conflicted
+++ resolved
@@ -1,12 +1,12 @@
+## 0.5.0+30
+
+* Adds documentation to clarify how the plugin uses resolution presets as target resolutions for CameraX.
+
 ## 0.5.0+29
 
-<<<<<<< HEAD
-* Adds documentation to clarify how the plugin uses resolution presets as target resolutions for CameraX.
-=======
 * Modifies `buildPreview` to return `Texture` that maps to camera preview, building in the assumption
   that `createCamera` should have been called before building the preview. Fixes
   https://github.com/flutter/flutter/issues/140567.
->>>>>>> 450251a5
 
 ## 0.5.0+28
 
