## 0.6.5+6

<<<<<<< HEAD
* Updates Android Gradle plugin to 8.4.1.
=======
* Updates Guava version to 33.2.1.
* Updates CameraX version to 1.3.4.
>>>>>>> c0b4cda1

## 0.6.5+5

* Reverts changes to support Impeller.

## 0.6.5+4

* [Supports Impeller](https://docs.flutter.dev/release/breaking-changes/android-surface-plugins).

## 0.6.5+3

* Updates minimum supported SDK version to Flutter 3.22/Dart 3.4.
* Adds notes to `README.md` about allowing image streaming in the background and the required
  `WRITE_EXTERNAL_STORAGE` permission specified in the plugin to allow writing photos and videos to
  files.

## 0.6.5+2

* Update to latest stable camerax `1.3.3`.
* Updates minimum supported SDK version to Flutter 3.16/Dart 3.2.

## 0.6.5+1

* Updates `README.md` to reflect the fact that the `camera_android_camerax` camera plugin implementation
  is the endorsed Android implementation for `camera: ^0.11.0`.

## 0.6.5

* Modifies `stopVideoRecording` to ensure that the method only returns when CameraX reports that the
  recorded video finishes saving to a file.
* Modifies `startVideoCapturing` to ensure that the method only returns when CameraX reports that
  video recording has started.
* Adds empty implementation for `setDescriptionWhileRecording` and leaves a todo to add this feature.

## 0.6.4+1

* Adds empty implementation for `prepareForVideoRecording` since this optimization is not used on Android.

## 0.6.4

* Prevents usage of unsupported concurrent `UseCase`s based on the capabiliites of the camera device.

## 0.6.3

* Shortens default interval that internal Java `InstanceManager` uses to release garbage collected weak references to
  native objects.
* Dynamically shortens interval that internal Java `InstanceManager` uses to release garbage collected weak references to
  native objects when an `ImageAnalysis.Analyzer` is set/removed to account for increased memory usage of analyzing
  images that may cause a crash.

## 0.6.2

* Adds support to control video FPS and bitrate. See `CameraController.withSettings`.

## 0.6.1+1

* Moves integration_test dependency to dev_dependencies.

## 0.6.1

* Modifies resolution selection logic to use an `AspectRatioStrategy` for all aspect ratios supported by CameraX.
* Adds `ResolutionFilter` to resolution selection logic to prioritize resolutions that match
  the defined `ResolutionPreset`s.

## 0.6.0+1

* Updates `README.md` to encourage developers to opt into this implementation of the camera plugin.

## 0.6.0

* Implements `setFocusMode`, which makes this plugin reach feature parity with camera_android.
* Fixes `setExposureCompensationIndex` return value to use index returned by CameraX.

## 0.5.0+36

* Implements `setExposureMode`.

## 0.5.0+35

* Modifies `CameraInitializedEvent` that is sent when the camera is initialized to indicate that the initial focus
  and exposure modes are auto and that developers may set focus and exposure points.

## 0.5.0+34

* Implements `setFocusPoint`, `setExposurePoint`, and `setExposureOffset`.

## 0.5.0+33

* Fixes typo in `README.md`.
* Updates minimum supported SDK version to Flutter 3.13/Dart 3.1.

## 0.5.0+32

* Removes all remaining `unawaited` calls to fix potential race conditions and updates the
  camera state when video capture starts.

## 0.5.0+31

* Wraps CameraX classes needed to set capture request options, which is needed to implement setting the exposure mode.

## 0.5.0+30

* Adds documentation to clarify how the plugin uses resolution presets as target resolutions for CameraX.

## 0.5.0+29

* Modifies `buildPreview` to return `Texture` that maps to camera preview, building in the assumption
  that `createCamera` should have been called before building the preview. Fixes
  https://github.com/flutter/flutter/issues/140567.

## 0.5.0+28

* Wraps CameraX classes needed to implement setting focus and exposure points and exposure offset.
* Updates compileSdk version to 34.

## 0.5.0+27

* Removes or updates any references to an `ActivityPluginBinding` when the plugin is detached
  or attached/re-attached, respectively, to an `Activity.`

## 0.5.0+26

* Fixes new lint warnings.

## 0.5.0+25

* Implements `lockCaptureOrientation` and `unlockCaptureOrientation`.

## 0.5.0+24

* Updates example app to use non-deprecated video_player method.

## 0.5.0+23

* Updates minimum supported SDK version to Flutter 3.10/Dart 3.0.
* Adds `CameraXProxy` class to test `JavaObject` creation and their method calls in the plugin.

## 0.5.0+22

* Fixes `_getResolutionSelectorFromPreset` null pointer error.

## 0.5.0+21

* Changes fallback resolution strategies for camera use cases to look for a higher resolution if neither the desired
  resolution nor any lower resolutions are available.

## 0.5.0+20

* Implements `setZoomLevel`.

## 0.5.0+19

* Implements torch flash mode.

## 0.5.0+18

* Implements `startVideoCapturing`.

## 0.5.0+17

* Implements resolution configuration for all camera use cases.

## 0.5.0+16

* Adds pub topics to package metadata.
* Updates minimum supported SDK version to Flutter 3.7/Dart 2.19.

## 0.5.0+15

* Explicitly removes `READ_EXTERNAL_STORAGE` permission that may otherwise be implied from `WRITE_EXTERNAL_STORAGE`.

## 0.5.0+14

* Wraps classes needed to implement resolution configuration for video recording.

## 0.5.0+13

* Migrates `styleFrom` usage in examples off of deprecated `primary` and `onPrimary` parameters.

## 0.5.0+12

* Wraps classes needed to implement resolution configuration for image capture, image analysis, and preview.
* Removes usages of deprecated APIs for resolution configuration.
* Bumps CameraX version to 1.3.0-beta01.

## 0.5.0+11

* Fixes issue with image data not being emitted after relistening to stream returned by `onStreamedFrameAvailable`.

## 0.5.0+10

* Implements off, auto, and always flash mode configurations for image capture.

## 0.5.0+9

* Marks all Dart-wrapped Android native classes as `@immutable`.
* Updates `CONTRIBUTING.md` to note requirements of Dart-wrapped Android native classes.

## 0.5.0+8

* Fixes unawaited_futures violations.

## 0.5.0+7

* Updates Guava version to 32.0.1.

## 0.5.0+6

* Updates Guava version to 32.0.0.

## 0.5.0+5

* Updates `README.md` to fully cover unimplemented functionality.

## 0.5.0+4

* Removes obsolete null checks on non-nullable values.

## 0.5.0+3

* Fixes Java lints.

## 0.5.0+2

* Adds a dependency on kotlin-bom to align versions of Kotlin transitive dependencies.
* Removes note in `README.md` regarding duplicate Kotlin classes issue.

## 0.5.0+1

* Update `README.md` to include known duplicate Kotlin classes issue.

## 0.5.0

* Initial release of this `camera` implementation that supports:
    * Image capture
    * Video recording
    * Displaying a live camera preview
    * Image streaming

  See [`README.md`](README.md) for more details on the limitations of this implementation.<|MERGE_RESOLUTION|>--- conflicted
+++ resolved
@@ -1,11 +1,11 @@
+## 0.6.5+7
+
+* Updates Android Gradle plugin to 8.4.1.
+
 ## 0.6.5+6
 
-<<<<<<< HEAD
-* Updates Android Gradle plugin to 8.4.1.
-=======
 * Updates Guava version to 33.2.1.
 * Updates CameraX version to 1.3.4.
->>>>>>> c0b4cda1
 
 ## 0.6.5+5
 
