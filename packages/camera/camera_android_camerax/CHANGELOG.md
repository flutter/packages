## 0.6.18+1

<<<<<<< HEAD
* Fixes premature garbage collection of native objects when app is under memory pressure.
=======
* Makes Java style improvements.
>>>>>>> 6502721f

## 0.6.18

* Adds support for the `MediaSettings.enableAudio` setting, which determines whether or not audio is
  recorded during video recording.

## 0.6.17+1

* Replaces deprecated `onSurfaceDestroyed` with `onSurfaceCleanup`.

## 0.6.17

* Replaces `BroadcastReceiver` usage with an `OrientationEventListener` to detect changes in device
  orientation to fix issue where some devices do not report changes in device configuration if it
  is rotated between the same sort of orientation (landscape/portrait).

## 0.6.16

* Fixes incorrect camera preview rotation for landscape-oriented devices.
* Fixes regression where `onDeviceOrientationChanged` was not triggering with an initial orientation
  after calling `createCameraWithSettings`.

## 0.6.15+2

* Updates pigeon generated code to fix `ImplicitSamInstance` and `SyntheticAccessor` Kotlin lint
  warnings.

## 0.6.15+1

* Ensures DeviceOrientationManager is stopped on dispose.

## 0.6.15

* Updates internal API wrapper to use ProxyApis.

## 0.6.14+1

* Updates compileSdk 34 to flutter.compileSdkVersion.

## 0.6.14

* Fixes incorrect camera preview rotation.

## 0.6.13

* Adds API support query for image streaming.

## 0.6.12

* Suppresses deprecation and removal warnings for
  `TextureRegistry.SurfaceProducer.onSurfaceDestroyed`.
* Removes logic added to correct the rotation of the camera preview, since it is no longer required.

## 0.6.11

* Replaces deprecated Android embedder APIs (`onSurfaceCreated` -> `onSurfaceAvailable`).
* Updates minimum supported SDK version to Flutter 3.22/Dart 3.4.

## 0.6.10+3

* Bumps com.google.guava:guava from 33.3.1-android to 33.4.0-android.

## 0.6.10+2

* Bumps camerax_version from 1.3.4 to 1.4.1.

## 0.6.10+1

* Removes nonnull annotation from MeteringPointHostApiImpl#getDefaultPointSize.

## 0.6.10

* Removes logic that explicitly removes `READ_EXTERNAL_STORAGE` permission that may be implied
  from `WRITE_EXTERNAL_STORAGE` and updates the README to tell users how to manually
  remove it from their app's merged manifest if they wish.

## 0.6.9+2

* Updates Java compatibility version to 11.

## 0.6.9+1

* Bumps `com.google.guava:guava` from `33.3.0` to `33.3.1`.

## 0.6.9

* Corrects assumption about automatic preview correction happening on API >= 29 to API > 29,
  based on the fact that the `ImageReader` Impeller backend is not used for the most part on
  devices running API 29+.

## 0.6.8+3

* Removes dependency on org.jetbrains.kotlin:kotlin-bom.
* Updates minimum supported SDK version to Flutter 3.24/Dart 3.5.

## 0.6.8+2

* Marks uses of `Camera2Interop` with `@OptIn` annotation.

## 0.6.8+1

* Re-lands support for Impeller.

## 0.6.8

* Updates Guava version to 33.3.0.

## 0.6.7+2

* Updates lint checks to ignore NewerVersionAvailable.

## 0.6.7+1

* Updates README to remove references to `maxVideoDuration`, as it was never
  visible to app-facing clients, nor was it implemented in `camera_android`.

## 0.6.7

* Updates AGP version to 8.5.0.

## 0.6.6

* Adds logic to support building a camera preview with Android `Surface`s not backed by a `SurfaceTexture`
  to which CameraX cannot not automatically apply the transformation required to achieve the correct rotation.
* Adds fix for incorrect camera preview rotation on naturally landscape-oriented devices.
* Updates example app's minimum supported SDK version to Flutter 3.22/Dart 3.4.

## 0.6.5+6

* Updates Guava version to 33.2.1.
* Updates CameraX version to 1.3.4.

## 0.6.5+5

* Reverts changes to support Impeller.

## 0.6.5+4

* [Supports Impeller](https://docs.flutter.dev/release/breaking-changes/android-surface-plugins).

## 0.6.5+3

* Updates minimum supported SDK version to Flutter 3.22/Dart 3.4.
* Adds notes to `README.md` about allowing image streaming in the background and the required
  `WRITE_EXTERNAL_STORAGE` permission specified in the plugin to allow writing photos and videos to
  files.

## 0.6.5+2

* Update to latest stable camerax `1.3.3`.
* Updates minimum supported SDK version to Flutter 3.16/Dart 3.2.

## 0.6.5+1

* Updates `README.md` to reflect the fact that the `camera_android_camerax` camera plugin implementation
  is the endorsed Android implementation for `camera: ^0.11.0`.

## 0.6.5

* Modifies `stopVideoRecording` to ensure that the method only returns when CameraX reports that the
  recorded video finishes saving to a file.
* Modifies `startVideoCapturing` to ensure that the method only returns when CameraX reports that
  video recording has started.
* Adds empty implementation for `setDescriptionWhileRecording` and leaves a todo to add this feature.

## 0.6.4+1

* Adds empty implementation for `prepareForVideoRecording` since this optimization is not used on Android.

## 0.6.4

* Prevents usage of unsupported concurrent `UseCase`s based on the capabiliites of the camera device.

## 0.6.3

* Shortens default interval that internal Java `InstanceManager` uses to release garbage collected weak references to
  native objects.
* Dynamically shortens interval that internal Java `InstanceManager` uses to release garbage collected weak references to
  native objects when an `ImageAnalysis.Analyzer` is set/removed to account for increased memory usage of analyzing
  images that may cause a crash.

## 0.6.2

* Adds support to control video FPS and bitrate. See `CameraController.withSettings`.

## 0.6.1+1

* Moves integration_test dependency to dev_dependencies.

## 0.6.1

* Modifies resolution selection logic to use an `AspectRatioStrategy` for all aspect ratios supported by CameraX.
* Adds `ResolutionFilter` to resolution selection logic to prioritize resolutions that match
  the defined `ResolutionPreset`s.

## 0.6.0+1

* Updates `README.md` to encourage developers to opt into this implementation of the camera plugin.

## 0.6.0

* Implements `setFocusMode`, which makes this plugin reach feature parity with camera_android.
* Fixes `setExposureCompensationIndex` return value to use index returned by CameraX.

## 0.5.0+36

* Implements `setExposureMode`.

## 0.5.0+35

* Modifies `CameraInitializedEvent` that is sent when the camera is initialized to indicate that the initial focus
  and exposure modes are auto and that developers may set focus and exposure points.

## 0.5.0+34

* Implements `setFocusPoint`, `setExposurePoint`, and `setExposureOffset`.

## 0.5.0+33

* Fixes typo in `README.md`.
* Updates minimum supported SDK version to Flutter 3.13/Dart 3.1.

## 0.5.0+32

* Removes all remaining `unawaited` calls to fix potential race conditions and updates the
  camera state when video capture starts.

## 0.5.0+31

* Wraps CameraX classes needed to set capture request options, which is needed to implement setting the exposure mode.

## 0.5.0+30

* Adds documentation to clarify how the plugin uses resolution presets as target resolutions for CameraX.

## 0.5.0+29

* Modifies `buildPreview` to return `Texture` that maps to camera preview, building in the assumption
  that `createCamera` should have been called before building the preview. Fixes
  https://github.com/flutter/flutter/issues/140567.

## 0.5.0+28

* Wraps CameraX classes needed to implement setting focus and exposure points and exposure offset.
* Updates compileSdk version to 34.

## 0.5.0+27

* Removes or updates any references to an `ActivityPluginBinding` when the plugin is detached
  or attached/re-attached, respectively, to an `Activity.`

## 0.5.0+26

* Fixes new lint warnings.

## 0.5.0+25

* Implements `lockCaptureOrientation` and `unlockCaptureOrientation`.

## 0.5.0+24

* Updates example app to use non-deprecated video_player method.

## 0.5.0+23

* Updates minimum supported SDK version to Flutter 3.10/Dart 3.0.
* Adds `CameraXProxy` class to test `JavaObject` creation and their method calls in the plugin.

## 0.5.0+22

* Fixes `_getResolutionSelectorFromPreset` null pointer error.

## 0.5.0+21

* Changes fallback resolution strategies for camera use cases to look for a higher resolution if neither the desired
  resolution nor any lower resolutions are available.

## 0.5.0+20

* Implements `setZoomLevel`.

## 0.5.0+19

* Implements torch flash mode.

## 0.5.0+18

* Implements `startVideoCapturing`.

## 0.5.0+17

* Implements resolution configuration for all camera use cases.

## 0.5.0+16

* Adds pub topics to package metadata.
* Updates minimum supported SDK version to Flutter 3.7/Dart 2.19.

## 0.5.0+15

* Explicitly removes `READ_EXTERNAL_STORAGE` permission that may otherwise be implied from `WRITE_EXTERNAL_STORAGE`.

## 0.5.0+14

* Wraps classes needed to implement resolution configuration for video recording.

## 0.5.0+13

* Migrates `styleFrom` usage in examples off of deprecated `primary` and `onPrimary` parameters.

## 0.5.0+12

* Wraps classes needed to implement resolution configuration for image capture, image analysis, and preview.
* Removes usages of deprecated APIs for resolution configuration.
* Bumps CameraX version to 1.3.0-beta01.

## 0.5.0+11

* Fixes issue with image data not being emitted after relistening to stream returned by `onStreamedFrameAvailable`.

## 0.5.0+10

* Implements off, auto, and always flash mode configurations for image capture.

## 0.5.0+9

* Marks all Dart-wrapped Android native classes as `@immutable`.
* Updates `CONTRIBUTING.md` to note requirements of Dart-wrapped Android native classes.

## 0.5.0+8

* Fixes unawaited_futures violations.

## 0.5.0+7

* Updates Guava version to 32.0.1.

## 0.5.0+6

* Updates Guava version to 32.0.0.

## 0.5.0+5

* Updates `README.md` to fully cover unimplemented functionality.

## 0.5.0+4

* Removes obsolete null checks on non-nullable values.

## 0.5.0+3

* Fixes Java lints.

## 0.5.0+2

* Adds a dependency on kotlin-bom to align versions of Kotlin transitive dependencies.
* Removes note in `README.md` regarding duplicate Kotlin classes issue.

## 0.5.0+1

* Update `README.md` to include known duplicate Kotlin classes issue.

## 0.5.0

* Initial release of this `camera` implementation that supports:
    * Image capture
    * Video recording
    * Displaying a live camera preview
    * Image streaming

  See [`README.md`](README.md) for more details on the limitations of this implementation.<|MERGE_RESOLUTION|>--- conflicted
+++ resolved
@@ -1,10 +1,10 @@
+## 0.6.18+2
+
+* Fixes premature garbage collection of native objects when app is under memory pressure.
+
 ## 0.6.18+1
 
-<<<<<<< HEAD
-* Fixes premature garbage collection of native objects when app is under memory pressure.
-=======
 * Makes Java style improvements.
->>>>>>> 6502721f
 
 ## 0.6.18
 
