## 0.6.21+1

<<<<<<< HEAD
* Bumps com.android.tools.build:gradle from 8.12.1 to 8.13.0 and kotlin-gradle-plugin from 2.2.10 to 2.2.20.
=======
* Updates to stable version of `androidx.camera` 1.5.
>>>>>>> 3d5c4196

## 0.6.21

* Implements NV21 support for image streaming.

## 0.6.20+3

* Bumps com.google.guava:guava from 33.4.0-android to 33.4.8-android.

## 0.6.20+2

* Bumps com.android.tools.build:gradle to 8.12.1 and kotlin_version to 2.2.10.

## 0.6.20+1

* Updates kotlin version to 2.2.0 to enable gradle 8.11 support.

## 0.6.20

* Fixes pausing and resuming the camera preview.
* Updates minimum supported SDK version to Flutter 3.32.8/Dart 3.8.1.

## 0.6.19+1

* Fixes incorrect camera switching by selecting a camera via its CameraInfo.

## 0.6.19

* Changes target rotation of captured images to current default display rotation to fix captured
  photo orientation to upright.

## 0.6.18+3

* Fixes incorrect camera preview mirroring for front cameras of devices using the Impeller backend.

## 0.6.18+2

* Fixes premature garbage collection of native objects when app is under memory pressure.

## 0.6.18+1

* Makes Java style improvements.

## 0.6.18

* Adds support for the `MediaSettings.enableAudio` setting, which determines whether or not audio is
  recorded during video recording.

## 0.6.17+1

* Replaces deprecated `onSurfaceDestroyed` with `onSurfaceCleanup`.

## 0.6.17

* Replaces `BroadcastReceiver` usage with an `OrientationEventListener` to detect changes in device
  orientation to fix issue where some devices do not report changes in device configuration if it
  is rotated between the same sort of orientation (landscape/portrait).

## 0.6.16

* Fixes incorrect camera preview rotation for landscape-oriented devices.
* Fixes regression where `onDeviceOrientationChanged` was not triggering with an initial orientation
  after calling `createCameraWithSettings`.

## 0.6.15+2

* Updates pigeon generated code to fix `ImplicitSamInstance` and `SyntheticAccessor` Kotlin lint
  warnings.

## 0.6.15+1

* Ensures DeviceOrientationManager is stopped on dispose.

## 0.6.15

* Updates internal API wrapper to use ProxyApis.

## 0.6.14+1

* Updates compileSdk 34 to flutter.compileSdkVersion.

## 0.6.14

* Fixes incorrect camera preview rotation.

## 0.6.13

* Adds API support query for image streaming.

## 0.6.12

* Suppresses deprecation and removal warnings for
  `TextureRegistry.SurfaceProducer.onSurfaceDestroyed`.
* Removes logic added to correct the rotation of the camera preview, since it is no longer required.

## 0.6.11

* Replaces deprecated Android embedder APIs (`onSurfaceCreated` -> `onSurfaceAvailable`).
* Updates minimum supported SDK version to Flutter 3.22/Dart 3.4.

## 0.6.10+3

* Bumps com.google.guava:guava from 33.3.1-android to 33.4.0-android.

## 0.6.10+2

* Bumps camerax_version from 1.3.4 to 1.4.1.

## 0.6.10+1

* Removes nonnull annotation from MeteringPointHostApiImpl#getDefaultPointSize.

## 0.6.10

* Removes logic that explicitly removes `READ_EXTERNAL_STORAGE` permission that may be implied
  from `WRITE_EXTERNAL_STORAGE` and updates the README to tell users how to manually
  remove it from their app's merged manifest if they wish.

## 0.6.9+2

* Updates Java compatibility version to 11.

## 0.6.9+1

* Bumps `com.google.guava:guava` from `33.3.0` to `33.3.1`.

## 0.6.9

* Corrects assumption about automatic preview correction happening on API >= 29 to API > 29,
  based on the fact that the `ImageReader` Impeller backend is not used for the most part on
  devices running API 29+.

## 0.6.8+3

* Removes dependency on org.jetbrains.kotlin:kotlin-bom.
* Updates minimum supported SDK version to Flutter 3.24/Dart 3.5.

## 0.6.8+2

* Marks uses of `Camera2Interop` with `@OptIn` annotation.

## 0.6.8+1

* Re-lands support for Impeller.

## 0.6.8

* Updates Guava version to 33.3.0.

## 0.6.7+2

* Updates lint checks to ignore NewerVersionAvailable.

## 0.6.7+1

* Updates README to remove references to `maxVideoDuration`, as it was never
  visible to app-facing clients, nor was it implemented in `camera_android`.

## 0.6.7

* Updates AGP version to 8.5.0.

## 0.6.6

* Adds logic to support building a camera preview with Android `Surface`s not backed by a `SurfaceTexture`
  to which CameraX cannot not automatically apply the transformation required to achieve the correct rotation.
* Adds fix for incorrect camera preview rotation on naturally landscape-oriented devices.
* Updates example app's minimum supported SDK version to Flutter 3.22/Dart 3.4.

## 0.6.5+6

* Updates Guava version to 33.2.1.
* Updates CameraX version to 1.3.4.

## 0.6.5+5

* Reverts changes to support Impeller.

## 0.6.5+4

* [Supports Impeller](https://docs.flutter.dev/release/breaking-changes/android-surface-plugins).

## 0.6.5+3

* Updates minimum supported SDK version to Flutter 3.22/Dart 3.4.
* Adds notes to `README.md` about allowing image streaming in the background and the required
  `WRITE_EXTERNAL_STORAGE` permission specified in the plugin to allow writing photos and videos to
  files.

## 0.6.5+2

* Update to latest stable camerax `1.3.3`.
* Updates minimum supported SDK version to Flutter 3.16/Dart 3.2.

## 0.6.5+1

* Updates `README.md` to reflect the fact that the `camera_android_camerax` camera plugin implementation
  is the endorsed Android implementation for `camera: ^0.11.0`.

## 0.6.5

* Modifies `stopVideoRecording` to ensure that the method only returns when CameraX reports that the
  recorded video finishes saving to a file.
* Modifies `startVideoCapturing` to ensure that the method only returns when CameraX reports that
  video recording has started.
* Adds empty implementation for `setDescriptionWhileRecording` and leaves a todo to add this feature.

## 0.6.4+1

* Adds empty implementation for `prepareForVideoRecording` since this optimization is not used on Android.

## 0.6.4

* Prevents usage of unsupported concurrent `UseCase`s based on the capabiliites of the camera device.

## 0.6.3

* Shortens default interval that internal Java `InstanceManager` uses to release garbage collected weak references to
  native objects.
* Dynamically shortens interval that internal Java `InstanceManager` uses to release garbage collected weak references to
  native objects when an `ImageAnalysis.Analyzer` is set/removed to account for increased memory usage of analyzing
  images that may cause a crash.

## 0.6.2

* Adds support to control video FPS and bitrate. See `CameraController.withSettings`.

## 0.6.1+1

* Moves integration_test dependency to dev_dependencies.

## 0.6.1

* Modifies resolution selection logic to use an `AspectRatioStrategy` for all aspect ratios supported by CameraX.
* Adds `ResolutionFilter` to resolution selection logic to prioritize resolutions that match
  the defined `ResolutionPreset`s.

## 0.6.0+1

* Updates `README.md` to encourage developers to opt into this implementation of the camera plugin.

## 0.6.0

* Implements `setFocusMode`, which makes this plugin reach feature parity with camera_android.
* Fixes `setExposureCompensationIndex` return value to use index returned by CameraX.

## 0.5.0+36

* Implements `setExposureMode`.

## 0.5.0+35

* Modifies `CameraInitializedEvent` that is sent when the camera is initialized to indicate that the initial focus
  and exposure modes are auto and that developers may set focus and exposure points.

## 0.5.0+34

* Implements `setFocusPoint`, `setExposurePoint`, and `setExposureOffset`.

## 0.5.0+33

* Fixes typo in `README.md`.
* Updates minimum supported SDK version to Flutter 3.13/Dart 3.1.

## 0.5.0+32

* Removes all remaining `unawaited` calls to fix potential race conditions and updates the
  camera state when video capture starts.

## 0.5.0+31

* Wraps CameraX classes needed to set capture request options, which is needed to implement setting the exposure mode.

## 0.5.0+30

* Adds documentation to clarify how the plugin uses resolution presets as target resolutions for CameraX.

## 0.5.0+29

* Modifies `buildPreview` to return `Texture` that maps to camera preview, building in the assumption
  that `createCamera` should have been called before building the preview. Fixes
  https://github.com/flutter/flutter/issues/140567.

## 0.5.0+28

* Wraps CameraX classes needed to implement setting focus and exposure points and exposure offset.
* Updates compileSdk version to 34.

## 0.5.0+27

* Removes or updates any references to an `ActivityPluginBinding` when the plugin is detached
  or attached/re-attached, respectively, to an `Activity.`

## 0.5.0+26

* Fixes new lint warnings.

## 0.5.0+25

* Implements `lockCaptureOrientation` and `unlockCaptureOrientation`.

## 0.5.0+24

* Updates example app to use non-deprecated video_player method.

## 0.5.0+23

* Updates minimum supported SDK version to Flutter 3.10/Dart 3.0.
* Adds `CameraXProxy` class to test `JavaObject` creation and their method calls in the plugin.

## 0.5.0+22

* Fixes `_getResolutionSelectorFromPreset` null pointer error.

## 0.5.0+21

* Changes fallback resolution strategies for camera use cases to look for a higher resolution if neither the desired
  resolution nor any lower resolutions are available.

## 0.5.0+20

* Implements `setZoomLevel`.

## 0.5.0+19

* Implements torch flash mode.

## 0.5.0+18

* Implements `startVideoCapturing`.

## 0.5.0+17

* Implements resolution configuration for all camera use cases.

## 0.5.0+16

* Adds pub topics to package metadata.
* Updates minimum supported SDK version to Flutter 3.7/Dart 2.19.

## 0.5.0+15

* Explicitly removes `READ_EXTERNAL_STORAGE` permission that may otherwise be implied from `WRITE_EXTERNAL_STORAGE`.

## 0.5.0+14

* Wraps classes needed to implement resolution configuration for video recording.

## 0.5.0+13

* Migrates `styleFrom` usage in examples off of deprecated `primary` and `onPrimary` parameters.

## 0.5.0+12

* Wraps classes needed to implement resolution configuration for image capture, image analysis, and preview.
* Removes usages of deprecated APIs for resolution configuration.
* Bumps CameraX version to 1.3.0-beta01.

## 0.5.0+11

* Fixes issue with image data not being emitted after relistening to stream returned by `onStreamedFrameAvailable`.

## 0.5.0+10

* Implements off, auto, and always flash mode configurations for image capture.

## 0.5.0+9

* Marks all Dart-wrapped Android native classes as `@immutable`.
* Updates `CONTRIBUTING.md` to note requirements of Dart-wrapped Android native classes.

## 0.5.0+8

* Fixes unawaited_futures violations.

## 0.5.0+7

* Updates Guava version to 32.0.1.

## 0.5.0+6

* Updates Guava version to 32.0.0.

## 0.5.0+5

* Updates `README.md` to fully cover unimplemented functionality.

## 0.5.0+4

* Removes obsolete null checks on non-nullable values.

## 0.5.0+3

* Fixes Java lints.

## 0.5.0+2

* Adds a dependency on kotlin-bom to align versions of Kotlin transitive dependencies.
* Removes note in `README.md` regarding duplicate Kotlin classes issue.

## 0.5.0+1

* Update `README.md` to include known duplicate Kotlin classes issue.

## 0.5.0

* Initial release of this `camera` implementation that supports:
    * Image capture
    * Video recording
    * Displaying a live camera preview
    * Image streaming

  See [`README.md`](README.md) for more details on the limitations of this implementation.<|MERGE_RESOLUTION|>--- conflicted
+++ resolved
@@ -1,10 +1,10 @@
+## 0.6.21+2
+
+* Bumps com.android.tools.build:gradle from 8.12.1 to 8.13.0 and kotlin-gradle-plugin from 2.2.10 to 2.2.20.
+
 ## 0.6.21+1
 
-<<<<<<< HEAD
-* Bumps com.android.tools.build:gradle from 8.12.1 to 8.13.0 and kotlin-gradle-plugin from 2.2.10 to 2.2.20.
-=======
 * Updates to stable version of `androidx.camera` 1.5.
->>>>>>> 3d5c4196
 
 ## 0.6.21
 
