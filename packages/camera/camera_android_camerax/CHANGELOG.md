--- conflicted
+++ resolved
@@ -18,8 +18,5 @@
 * Implements image capture.
 * Fixes cast of CameraInfo to fix integration test failure.
 * Updates internal Java InstanceManager to only stop finalization callbacks when stopped.
-<<<<<<< HEAD
-* Implements retrieval of camera information.
-=======
 * Implements image streaming.
->>>>>>> 32a645ba
+* Implements retrieval of camera information.