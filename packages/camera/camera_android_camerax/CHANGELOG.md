<<<<<<< HEAD
## 0.6.25+3

* Updates pigeon generation to prevent crash when objects call to Dart after a hot restart.
=======
## 0.6.26+1

* Bumps camerax_version from 1.5.1 to 1.5.2.
>>>>>>> 3546b8f0

## 0.6.26

* Removes internal native library Dart proxy.

## 0.6.25+1

* Bumps kotlin_version to 2.2.21.

## 0.6.25

* Adds support for `MediaSettings.fps` for camera preview, image streaming, and video recording.

## 0.6.24+4

* Allows for video recording without audio when permission RECORD_AUDIO is denied.

## 0.6.24+3

* Bumps com.android.tools.build:gradle from 8.12.1 to 8.13.1.

## 0.6.24+2

* Updates to Pigeon 26.

## 0.6.24+1

* Fixes crash in `DeviceOrientationManager` caused by `UnsupportedOperationException` when `getDisplay()` is called on a null or destroyed Activity during rotation.

## 0.6.24

* Change plugin to assume mp4 format for capture videos.

## 0.6.23+5

* Fixes `IllegalArgumentException` that could occur during image streaming when using NV21.

## 0.6.23+4

* Updates examples to use the new RadioGroup API instead of deprecated Radio parameters.

## 0.6.23+3

* Bumps camerax_version from 1.5.0 to 1.5.1.

## 0.6.23+2

* Updates Java compatibility version to 17 and minimum supported SDK version to Flutter 3.35/Dart 3.9.

## 0.6.23+1

* Resolves Gradle 9 deprecations.

## 0.6.23

* Converts NV21-compatible streamed images to NV21 when requested. In doing so,
this plugin should now be compatible with [google_ml_kit_flutter](https://github.com/flutter-ml/google_ml_kit_flutter/tree/master).

## 0.6.22

* Implements `setDescriptionWhileRecording`.

## 0.6.21+2

* Bumps com.google.guava:guava from 33.4.8-android to 33.5.0-android.

## 0.6.21+1

* Updates to stable version of `androidx.camera` 1.5.

## 0.6.21

* Implements NV21 support for image streaming.

## 0.6.20+3

* Bumps com.google.guava:guava from 33.4.0-android to 33.4.8-android.

## 0.6.20+2

* Bumps com.android.tools.build:gradle to 8.12.1 and kotlin_version to 2.2.10.

## 0.6.20+1

* Updates kotlin version to 2.2.0 to enable gradle 8.11 support.

## 0.6.20

* Fixes pausing and resuming the camera preview.
* Updates minimum supported SDK version to Flutter 3.32.8/Dart 3.8.1.

## 0.6.19+1

* Fixes incorrect camera switching by selecting a camera via its CameraInfo.

## 0.6.19

* Changes target rotation of captured images to current default display rotation to fix captured
  photo orientation to upright.

## 0.6.18+3

* Fixes incorrect camera preview mirroring for front cameras of devices using the Impeller backend.

## 0.6.18+2

* Fixes premature garbage collection of native objects when app is under memory pressure.

## 0.6.18+1

* Makes Java style improvements.

## 0.6.18

* Adds support for the `MediaSettings.enableAudio` setting, which determines whether or not audio is
  recorded during video recording.

## 0.6.17+1

* Replaces deprecated `onSurfaceDestroyed` with `onSurfaceCleanup`.

## 0.6.17

* Replaces `BroadcastReceiver` usage with an `OrientationEventListener` to detect changes in device
  orientation to fix issue where some devices do not report changes in device configuration if it
  is rotated between the same sort of orientation (landscape/portrait).

## 0.6.16

* Fixes incorrect camera preview rotation for landscape-oriented devices.
* Fixes regression where `onDeviceOrientationChanged` was not triggering with an initial orientation
  after calling `createCameraWithSettings`.

## 0.6.15+2

* Updates pigeon generated code to fix `ImplicitSamInstance` and `SyntheticAccessor` Kotlin lint
  warnings.

## 0.6.15+1

* Ensures DeviceOrientationManager is stopped on dispose.

## 0.6.15

* Updates internal API wrapper to use ProxyApis.

## 0.6.14+1

* Updates compileSdk 34 to flutter.compileSdkVersion.

## 0.6.14

* Fixes incorrect camera preview rotation.

## 0.6.13

* Adds API support query for image streaming.

## 0.6.12

* Suppresses deprecation and removal warnings for
  `TextureRegistry.SurfaceProducer.onSurfaceDestroyed`.
* Removes logic added to correct the rotation of the camera preview, since it is no longer required.

## 0.6.11

* Replaces deprecated Android embedder APIs (`onSurfaceCreated` -> `onSurfaceAvailable`).
* Updates minimum supported SDK version to Flutter 3.22/Dart 3.4.

## 0.6.10+3

* Bumps com.google.guava:guava from 33.3.1-android to 33.4.0-android.

## 0.6.10+2

* Bumps camerax_version from 1.3.4 to 1.4.1.

## 0.6.10+1

* Removes nonnull annotation from MeteringPointHostApiImpl#getDefaultPointSize.

## 0.6.10

* Removes logic that explicitly removes `READ_EXTERNAL_STORAGE` permission that may be implied
  from `WRITE_EXTERNAL_STORAGE` and updates the README to tell users how to manually
  remove it from their app's merged manifest if they wish.

## 0.6.9+2

* Updates Java compatibility version to 11.

## 0.6.9+1

* Bumps `com.google.guava:guava` from `33.3.0` to `33.3.1`.

## 0.6.9

* Corrects assumption about automatic preview correction happening on API >= 29 to API > 29,
  based on the fact that the `ImageReader` Impeller backend is not used for the most part on
  devices running API 29+.

## 0.6.8+3

* Removes dependency on org.jetbrains.kotlin:kotlin-bom.
* Updates minimum supported SDK version to Flutter 3.24/Dart 3.5.

## 0.6.8+2

* Marks uses of `Camera2Interop` with `@OptIn` annotation.

## 0.6.8+1

* Re-lands support for Impeller.

## 0.6.8

* Updates Guava version to 33.3.0.

## 0.6.7+2

* Updates lint checks to ignore NewerVersionAvailable.

## 0.6.7+1

* Updates README to remove references to `maxVideoDuration`, as it was never
  visible to app-facing clients, nor was it implemented in `camera_android`.

## 0.6.7

* Updates AGP version to 8.5.0.

## 0.6.6

* Adds logic to support building a camera preview with Android `Surface`s not backed by a `SurfaceTexture`
  to which CameraX cannot not automatically apply the transformation required to achieve the correct rotation.
* Adds fix for incorrect camera preview rotation on naturally landscape-oriented devices.
* Updates example app's minimum supported SDK version to Flutter 3.22/Dart 3.4.

## 0.6.5+6

* Updates Guava version to 33.2.1.
* Updates CameraX version to 1.3.4.

## 0.6.5+5

* Reverts changes to support Impeller.

## 0.6.5+4

* [Supports Impeller](https://docs.flutter.dev/release/breaking-changes/android-surface-plugins).

## 0.6.5+3

* Updates minimum supported SDK version to Flutter 3.22/Dart 3.4.
* Adds notes to `README.md` about allowing image streaming in the background and the required
  `WRITE_EXTERNAL_STORAGE` permission specified in the plugin to allow writing photos and videos to
  files.

## 0.6.5+2

* Update to latest stable camerax `1.3.3`.
* Updates minimum supported SDK version to Flutter 3.16/Dart 3.2.

## 0.6.5+1

* Updates `README.md` to reflect the fact that the `camera_android_camerax` camera plugin implementation
  is the endorsed Android implementation for `camera: ^0.11.0`.

## 0.6.5

* Modifies `stopVideoRecording` to ensure that the method only returns when CameraX reports that the
  recorded video finishes saving to a file.
* Modifies `startVideoCapturing` to ensure that the method only returns when CameraX reports that
  video recording has started.
* Adds empty implementation for `setDescriptionWhileRecording` and leaves a todo to add this feature.

## 0.6.4+1

* Adds empty implementation for `prepareForVideoRecording` since this optimization is not used on Android.

## 0.6.4

* Prevents usage of unsupported concurrent `UseCase`s based on the capabiliites of the camera device.

## 0.6.3

* Shortens default interval that internal Java `InstanceManager` uses to release garbage collected weak references to
  native objects.
* Dynamically shortens interval that internal Java `InstanceManager` uses to release garbage collected weak references to
  native objects when an `ImageAnalysis.Analyzer` is set/removed to account for increased memory usage of analyzing
  images that may cause a crash.

## 0.6.2

* Adds support to control video FPS and bitrate. See `CameraController.withSettings`.

## 0.6.1+1

* Moves integration_test dependency to dev_dependencies.

## 0.6.1

* Modifies resolution selection logic to use an `AspectRatioStrategy` for all aspect ratios supported by CameraX.
* Adds `ResolutionFilter` to resolution selection logic to prioritize resolutions that match
  the defined `ResolutionPreset`s.

## 0.6.0+1

* Updates `README.md` to encourage developers to opt into this implementation of the camera plugin.

## 0.6.0

* Implements `setFocusMode`, which makes this plugin reach feature parity with camera_android.
* Fixes `setExposureCompensationIndex` return value to use index returned by CameraX.

## 0.5.0+36

* Implements `setExposureMode`.

## 0.5.0+35

* Modifies `CameraInitializedEvent` that is sent when the camera is initialized to indicate that the initial focus
  and exposure modes are auto and that developers may set focus and exposure points.

## 0.5.0+34

* Implements `setFocusPoint`, `setExposurePoint`, and `setExposureOffset`.

## 0.5.0+33

* Fixes typo in `README.md`.
* Updates minimum supported SDK version to Flutter 3.13/Dart 3.1.

## 0.5.0+32

* Removes all remaining `unawaited` calls to fix potential race conditions and updates the
  camera state when video capture starts.

## 0.5.0+31

* Wraps CameraX classes needed to set capture request options, which is needed to implement setting the exposure mode.

## 0.5.0+30

* Adds documentation to clarify how the plugin uses resolution presets as target resolutions for CameraX.

## 0.5.0+29

* Modifies `buildPreview` to return `Texture` that maps to camera preview, building in the assumption
  that `createCamera` should have been called before building the preview. Fixes
  https://github.com/flutter/flutter/issues/140567.

## 0.5.0+28

* Wraps CameraX classes needed to implement setting focus and exposure points and exposure offset.
* Updates compileSdk version to 34.

## 0.5.0+27

* Removes or updates any references to an `ActivityPluginBinding` when the plugin is detached
  or attached/re-attached, respectively, to an `Activity.`

## 0.5.0+26

* Fixes new lint warnings.

## 0.5.0+25

* Implements `lockCaptureOrientation` and `unlockCaptureOrientation`.

## 0.5.0+24

* Updates example app to use non-deprecated video_player method.

## 0.5.0+23

* Updates minimum supported SDK version to Flutter 3.10/Dart 3.0.
* Adds `CameraXProxy` class to test `JavaObject` creation and their method calls in the plugin.

## 0.5.0+22

* Fixes `_getResolutionSelectorFromPreset` null pointer error.

## 0.5.0+21

* Changes fallback resolution strategies for camera use cases to look for a higher resolution if neither the desired
  resolution nor any lower resolutions are available.

## 0.5.0+20

* Implements `setZoomLevel`.

## 0.5.0+19

* Implements torch flash mode.

## 0.5.0+18

* Implements `startVideoCapturing`.

## 0.5.0+17

* Implements resolution configuration for all camera use cases.

## 0.5.0+16

* Adds pub topics to package metadata.
* Updates minimum supported SDK version to Flutter 3.7/Dart 2.19.

## 0.5.0+15

* Explicitly removes `READ_EXTERNAL_STORAGE` permission that may otherwise be implied from `WRITE_EXTERNAL_STORAGE`.

## 0.5.0+14

* Wraps classes needed to implement resolution configuration for video recording.

## 0.5.0+13

* Migrates `styleFrom` usage in examples off of deprecated `primary` and `onPrimary` parameters.

## 0.5.0+12

* Wraps classes needed to implement resolution configuration for image capture, image analysis, and preview.
* Removes usages of deprecated APIs for resolution configuration.
* Bumps CameraX version to 1.3.0-beta01.

## 0.5.0+11

* Fixes issue with image data not being emitted after relistening to stream returned by `onStreamedFrameAvailable`.

## 0.5.0+10

* Implements off, auto, and always flash mode configurations for image capture.

## 0.5.0+9

* Marks all Dart-wrapped Android native classes as `@immutable`.
* Updates `CONTRIBUTING.md` to note requirements of Dart-wrapped Android native classes.

## 0.5.0+8

* Fixes unawaited_futures violations.

## 0.5.0+7

* Updates Guava version to 32.0.1.

## 0.5.0+6

* Updates Guava version to 32.0.0.

## 0.5.0+5

* Updates `README.md` to fully cover unimplemented functionality.

## 0.5.0+4

* Removes obsolete null checks on non-nullable values.

## 0.5.0+3

* Fixes Java lints.

## 0.5.0+2

* Adds a dependency on kotlin-bom to align versions of Kotlin transitive dependencies.
* Removes note in `README.md` regarding duplicate Kotlin classes issue.

## 0.5.0+1

* Update `README.md` to include known duplicate Kotlin classes issue.

## 0.5.0

* Initial release of this `camera` implementation that supports:
    * Image capture
    * Video recording
    * Displaying a live camera preview
    * Image streaming

  See [`README.md`](README.md) for more details on the limitations of this implementation.<|MERGE_RESOLUTION|>--- conflicted
+++ resolved
@@ -1,12 +1,10 @@
-<<<<<<< HEAD
-## 0.6.25+3
+## 0.6.26+2
 
 * Updates pigeon generation to prevent crash when objects call to Dart after a hot restart.
-=======
+
 ## 0.6.26+1
 
 * Bumps camerax_version from 1.5.1 to 1.5.2.
->>>>>>> 3546b8f0
 
 ## 0.6.26
 
