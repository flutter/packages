--- conflicted
+++ resolved
@@ -1,8 +1,7 @@
-<<<<<<< HEAD
-## 0.5.1
+## 0.6.2
 
 * Adds support to control video FPS and bitrate. See `CameraController.withSettings`.
-=======
+
 ## 0.6.1+1
 
 * Moves integration_test dependency to dev_dependencies.
@@ -80,7 +79,6 @@
 ## 0.5.0+24
 
 * Updates example app to use non-deprecated video_player method.
->>>>>>> 764d9974
 
 ## 0.5.0+23
 
