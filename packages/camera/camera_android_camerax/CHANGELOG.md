--- conflicted
+++ resolved
@@ -1,12 +1,10 @@
-<<<<<<< HEAD
 ## 0.6.24
 
 * Change plugin to assume mp4 format for capture videos.
-=======
+
 ## 0.6.23+4
 
 * Updates examples to use the new RadioGroup API instead of deprecated Radio parameters.
->>>>>>> 36265f6a
 
 ## 0.6.23+3
 
