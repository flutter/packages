--- conflicted
+++ resolved
@@ -1,12 +1,10 @@
-<<<<<<< HEAD
 ## 0.6.24
 
 * Change plugin to assume mp4 format for capture videos.
-=======
+
 ## 0.6.23+5
 
 * Fixes `IllegalArgumentException` that could occur during image streaming when using NV21.
->>>>>>> 55020415
 
 ## 0.6.23+4
 
