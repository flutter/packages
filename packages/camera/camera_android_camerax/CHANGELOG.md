<<<<<<< HEAD
## 0.5.0+19

* Implements torch flash mode.
=======
## 0.5.0+18

* Implements `startVideoCapturing`.
>>>>>>> bec74e0d

## 0.5.0+17

* Implements resolution configuration for all camera use cases.

## 0.5.0+16

* Adds pub topics to package metadata.
* Updates minimum supported SDK version to Flutter 3.7/Dart 2.19.

## 0.5.0+15

* Explicitly removes `READ_EXTERNAL_STORAGE` permission that may otherwise be implied from `WRITE_EXTERNAL_STORAGE`.

## 0.5.0+14

* Wraps classes needed to implement resolution configuration for video recording.

## 0.5.0+13

* Migrates `styleFrom` usage in examples off of deprecated `primary` and `onPrimary` parameters.

## 0.5.0+12

* Wraps classes needed to implement resolution configuration for image capture, image analysis, and preview.
* Removes usages of deprecated APIs for resolution configuration.
* Bumps CameraX version to 1.3.0-beta01.

## 0.5.0+11

* Fixes issue with image data not being emitted after relistening to stream returned by `onStreamedFrameAvailable`.

## 0.5.0+10

* Implements off, auto, and always flash mode configurations for image capture.

## 0.5.0+9

* Marks all Dart-wrapped Android native classes as `@immutable`.
* Updates `CONTRIBUTING.md` to note requirements of Dart-wrapped Android native classes.

## 0.5.0+8

* Fixes unawaited_futures violations.

## 0.5.0+7

* Updates Guava version to 32.0.1.

## 0.5.0+6

* Updates Guava version to 32.0.0.

## 0.5.0+5

* Updates `README.md` to fully cover unimplemented functionality.

## 0.5.0+4

* Removes obsolete null checks on non-nullable values.

## 0.5.0+3

* Fixes Java lints.

## 0.5.0+2

* Adds a dependency on kotlin-bom to align versions of Kotlin transitive dependencies.
* Removes note in `README.md` regarding duplicate Kotlin classes issue.

## 0.5.0+1

* Update `README.md` to include known duplicate Kotlin classes issue.

## 0.5.0

* Initial release of this `camera` implementation that supports:
    * Image capture
    * Video recording
    * Displaying a live camera preview
    * Image streaming

  See [`README.md`](README.md) for more details on the limitations of this implementation.<|MERGE_RESOLUTION|>--- conflicted
+++ resolved
@@ -1,12 +1,10 @@
-<<<<<<< HEAD
 ## 0.5.0+19
 
 * Implements torch flash mode.
-=======
+
 ## 0.5.0+18
 
 * Implements `startVideoCapturing`.
->>>>>>> bec74e0d
 
 ## 0.5.0+17
 
