--- conflicted
+++ resolved
@@ -1,13 +1,11 @@
-<<<<<<< HEAD
-## 0.6.19+2
+## 0.6.20+1
 
 * Updates kotlin version to 2.2.0 to enable gradle 8.11 support. Removes enableJetifier from gradle.properties.
-=======
+
 ## 0.6.20
 
 * Fixes pausing and resuming the camera preview.
 * Updates minimum supported SDK version to Flutter 3.32.8/Dart 3.8.1.
->>>>>>> 6efb7599
 
 ## 0.6.19+1
 
