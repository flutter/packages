--- conflicted
+++ resolved
@@ -1,12 +1,10 @@
-<<<<<<< HEAD
-## 0.6.7+3
+## 0.6.8+1
 
 * Re-lands support for Impeller.
-=======
+
 ## 0.6.8
 
 * Updates Guava version to 33.3.0.
->>>>>>> b5d90747
 
 ## 0.6.7+2
 
