--- conflicted
+++ resolved
@@ -1,11 +1,11 @@
+## 0.5.0+27
+
+* Removes or updates any references to an `ActivityPluginBinding` when the plugin is detached
+  or attached/re-attached, respectively, to an `Activity.`
+
 ## 0.5.0+26
 
-<<<<<<< HEAD
-* Removes or updates any references to an `ActivityPluginBinding` when the plugin is detached
-  or attached/re-attached, respectively, to an `Activity.`
-=======
 * Fixes new lint warnings.
->>>>>>> b61735b0
 
 ## 0.5.0+25
 
