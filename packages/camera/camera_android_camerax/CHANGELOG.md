## 0.6.22

<<<<<<< HEAD
* Converts NV21-compatible streamed images to NV21 when requested. In doing so,
this plugin should now be compatible with [google_ml_kit_flutter](https://github.com/flutter-ml/google_ml_kit_flutter/tree/master).
=======
* Implements `setDescriptionWhileRecording`.
>>>>>>> affa2443

## 0.6.21+2

* Bumps com.google.guava:guava from 33.4.8-android to 33.5.0-android.

## 0.6.21+1

* Updates to stable version of `androidx.camera` 1.5.

## 0.6.21

* Implements NV21 support for image streaming.

## 0.6.20+3

* Bumps com.google.guava:guava from 33.4.0-android to 33.4.8-android.

## 0.6.20+2

* Bumps com.android.tools.build:gradle to 8.12.1 and kotlin_version to 2.2.10.

## 0.6.20+1

* Updates kotlin version to 2.2.0 to enable gradle 8.11 support.

## 0.6.20

* Fixes pausing and resuming the camera preview.
* Updates minimum supported SDK version to Flutter 3.32.8/Dart 3.8.1.

## 0.6.19+1

* Fixes incorrect camera switching by selecting a camera via its CameraInfo.

## 0.6.19

* Changes target rotation of captured images to current default display rotation to fix captured
  photo orientation to upright.

## 0.6.18+3

* Fixes incorrect camera preview mirroring for front cameras of devices using the Impeller backend.

## 0.6.18+2

* Fixes premature garbage collection of native objects when app is under memory pressure.

## 0.6.18+1

* Makes Java style improvements.

## 0.6.18

* Adds support for the `MediaSettings.enableAudio` setting, which determines whether or not audio is
  recorded during video recording.

## 0.6.17+1

* Replaces deprecated `onSurfaceDestroyed` with `onSurfaceCleanup`.

## 0.6.17

* Replaces `BroadcastReceiver` usage with an `OrientationEventListener` to detect changes in device
  orientation to fix issue where some devices do not report changes in device configuration if it
  is rotated between the same sort of orientation (landscape/portrait).

## 0.6.16

* Fixes incorrect camera preview rotation for landscape-oriented devices.
* Fixes regression where `onDeviceOrientationChanged` was not triggering with an initial orientation
  after calling `createCameraWithSettings`.

## 0.6.15+2

* Updates pigeon generated code to fix `ImplicitSamInstance` and `SyntheticAccessor` Kotlin lint
  warnings.

## 0.6.15+1

* Ensures DeviceOrientationManager is stopped on dispose.

## 0.6.15

* Updates internal API wrapper to use ProxyApis.

## 0.6.14+1

* Updates compileSdk 34 to flutter.compileSdkVersion.

## 0.6.14

* Fixes incorrect camera preview rotation.

## 0.6.13

* Adds API support query for image streaming.

## 0.6.12

* Suppresses deprecation and removal warnings for
  `TextureRegistry.SurfaceProducer.onSurfaceDestroyed`.
* Removes logic added to correct the rotation of the camera preview, since it is no longer required.

## 0.6.11

* Replaces deprecated Android embedder APIs (`onSurfaceCreated` -> `onSurfaceAvailable`).
* Updates minimum supported SDK version to Flutter 3.22/Dart 3.4.

## 0.6.10+3

* Bumps com.google.guava:guava from 33.3.1-android to 33.4.0-android.

## 0.6.10+2

* Bumps camerax_version from 1.3.4 to 1.4.1.

## 0.6.10+1

* Removes nonnull annotation from MeteringPointHostApiImpl#getDefaultPointSize.

## 0.6.10

* Removes logic that explicitly removes `READ_EXTERNAL_STORAGE` permission that may be implied
  from `WRITE_EXTERNAL_STORAGE` and updates the README to tell users how to manually
  remove it from their app's merged manifest if they wish.

## 0.6.9+2

* Updates Java compatibility version to 11.

## 0.6.9+1

* Bumps `com.google.guava:guava` from `33.3.0` to `33.3.1`.

## 0.6.9

* Corrects assumption about automatic preview correction happening on API >= 29 to API > 29,
  based on the fact that the `ImageReader` Impeller backend is not used for the most part on
  devices running API 29+.

## 0.6.8+3

* Removes dependency on org.jetbrains.kotlin:kotlin-bom.
* Updates minimum supported SDK version to Flutter 3.24/Dart 3.5.

## 0.6.8+2

* Marks uses of `Camera2Interop` with `@OptIn` annotation.

## 0.6.8+1

* Re-lands support for Impeller.

## 0.6.8

* Updates Guava version to 33.3.0.

## 0.6.7+2

* Updates lint checks to ignore NewerVersionAvailable.

## 0.6.7+1

* Updates README to remove references to `maxVideoDuration`, as it was never
  visible to app-facing clients, nor was it implemented in `camera_android`.

## 0.6.7

* Updates AGP version to 8.5.0.

## 0.6.6

* Adds logic to support building a camera preview with Android `Surface`s not backed by a `SurfaceTexture`
  to which CameraX cannot not automatically apply the transformation required to achieve the correct rotation.
* Adds fix for incorrect camera preview rotation on naturally landscape-oriented devices.
* Updates example app's minimum supported SDK version to Flutter 3.22/Dart 3.4.

## 0.6.5+6

* Updates Guava version to 33.2.1.
* Updates CameraX version to 1.3.4.

## 0.6.5+5

* Reverts changes to support Impeller.

## 0.6.5+4

* [Supports Impeller](https://docs.flutter.dev/release/breaking-changes/android-surface-plugins).

## 0.6.5+3

* Updates minimum supported SDK version to Flutter 3.22/Dart 3.4.
* Adds notes to `README.md` about allowing image streaming in the background and the required
  `WRITE_EXTERNAL_STORAGE` permission specified in the plugin to allow writing photos and videos to
  files.

## 0.6.5+2

* Update to latest stable camerax `1.3.3`.
* Updates minimum supported SDK version to Flutter 3.16/Dart 3.2.

## 0.6.5+1

* Updates `README.md` to reflect the fact that the `camera_android_camerax` camera plugin implementation
  is the endorsed Android implementation for `camera: ^0.11.0`.

## 0.6.5

* Modifies `stopVideoRecording` to ensure that the method only returns when CameraX reports that the
  recorded video finishes saving to a file.
* Modifies `startVideoCapturing` to ensure that the method only returns when CameraX reports that
  video recording has started.
* Adds empty implementation for `setDescriptionWhileRecording` and leaves a todo to add this feature.

## 0.6.4+1

* Adds empty implementation for `prepareForVideoRecording` since this optimization is not used on Android.

## 0.6.4

* Prevents usage of unsupported concurrent `UseCase`s based on the capabiliites of the camera device.

## 0.6.3

* Shortens default interval that internal Java `InstanceManager` uses to release garbage collected weak references to
  native objects.
* Dynamically shortens interval that internal Java `InstanceManager` uses to release garbage collected weak references to
  native objects when an `ImageAnalysis.Analyzer` is set/removed to account for increased memory usage of analyzing
  images that may cause a crash.

## 0.6.2

* Adds support to control video FPS and bitrate. See `CameraController.withSettings`.

## 0.6.1+1

* Moves integration_test dependency to dev_dependencies.

## 0.6.1

* Modifies resolution selection logic to use an `AspectRatioStrategy` for all aspect ratios supported by CameraX.
* Adds `ResolutionFilter` to resolution selection logic to prioritize resolutions that match
  the defined `ResolutionPreset`s.

## 0.6.0+1

* Updates `README.md` to encourage developers to opt into this implementation of the camera plugin.

## 0.6.0

* Implements `setFocusMode`, which makes this plugin reach feature parity with camera_android.
* Fixes `setExposureCompensationIndex` return value to use index returned by CameraX.

## 0.5.0+36

* Implements `setExposureMode`.

## 0.5.0+35

* Modifies `CameraInitializedEvent` that is sent when the camera is initialized to indicate that the initial focus
  and exposure modes are auto and that developers may set focus and exposure points.

## 0.5.0+34

* Implements `setFocusPoint`, `setExposurePoint`, and `setExposureOffset`.

## 0.5.0+33

* Fixes typo in `README.md`.
* Updates minimum supported SDK version to Flutter 3.13/Dart 3.1.

## 0.5.0+32

* Removes all remaining `unawaited` calls to fix potential race conditions and updates the
  camera state when video capture starts.

## 0.5.0+31

* Wraps CameraX classes needed to set capture request options, which is needed to implement setting the exposure mode.

## 0.5.0+30

* Adds documentation to clarify how the plugin uses resolution presets as target resolutions for CameraX.

## 0.5.0+29

* Modifies `buildPreview` to return `Texture` that maps to camera preview, building in the assumption
  that `createCamera` should have been called before building the preview. Fixes
  https://github.com/flutter/flutter/issues/140567.

## 0.5.0+28

* Wraps CameraX classes needed to implement setting focus and exposure points and exposure offset.
* Updates compileSdk version to 34.

## 0.5.0+27

* Removes or updates any references to an `ActivityPluginBinding` when the plugin is detached
  or attached/re-attached, respectively, to an `Activity.`

## 0.5.0+26

* Fixes new lint warnings.

## 0.5.0+25

* Implements `lockCaptureOrientation` and `unlockCaptureOrientation`.

## 0.5.0+24

* Updates example app to use non-deprecated video_player method.

## 0.5.0+23

* Updates minimum supported SDK version to Flutter 3.10/Dart 3.0.
* Adds `CameraXProxy` class to test `JavaObject` creation and their method calls in the plugin.

## 0.5.0+22

* Fixes `_getResolutionSelectorFromPreset` null pointer error.

## 0.5.0+21

* Changes fallback resolution strategies for camera use cases to look for a higher resolution if neither the desired
  resolution nor any lower resolutions are available.

## 0.5.0+20

* Implements `setZoomLevel`.

## 0.5.0+19

* Implements torch flash mode.

## 0.5.0+18

* Implements `startVideoCapturing`.

## 0.5.0+17

* Implements resolution configuration for all camera use cases.

## 0.5.0+16

* Adds pub topics to package metadata.
* Updates minimum supported SDK version to Flutter 3.7/Dart 2.19.

## 0.5.0+15

* Explicitly removes `READ_EXTERNAL_STORAGE` permission that may otherwise be implied from `WRITE_EXTERNAL_STORAGE`.

## 0.5.0+14

* Wraps classes needed to implement resolution configuration for video recording.

## 0.5.0+13

* Migrates `styleFrom` usage in examples off of deprecated `primary` and `onPrimary` parameters.

## 0.5.0+12

* Wraps classes needed to implement resolution configuration for image capture, image analysis, and preview.
* Removes usages of deprecated APIs for resolution configuration.
* Bumps CameraX version to 1.3.0-beta01.

## 0.5.0+11

* Fixes issue with image data not being emitted after relistening to stream returned by `onStreamedFrameAvailable`.

## 0.5.0+10

* Implements off, auto, and always flash mode configurations for image capture.

## 0.5.0+9

* Marks all Dart-wrapped Android native classes as `@immutable`.
* Updates `CONTRIBUTING.md` to note requirements of Dart-wrapped Android native classes.

## 0.5.0+8

* Fixes unawaited_futures violations.

## 0.5.0+7

* Updates Guava version to 32.0.1.

## 0.5.0+6

* Updates Guava version to 32.0.0.

## 0.5.0+5

* Updates `README.md` to fully cover unimplemented functionality.

## 0.5.0+4

* Removes obsolete null checks on non-nullable values.

## 0.5.0+3

* Fixes Java lints.

## 0.5.0+2

* Adds a dependency on kotlin-bom to align versions of Kotlin transitive dependencies.
* Removes note in `README.md` regarding duplicate Kotlin classes issue.

## 0.5.0+1

* Update `README.md` to include known duplicate Kotlin classes issue.

## 0.5.0

* Initial release of this `camera` implementation that supports:
    * Image capture
    * Video recording
    * Displaying a live camera preview
    * Image streaming

  See [`README.md`](README.md) for more details on the limitations of this implementation.<|MERGE_RESOLUTION|>--- conflicted
+++ resolved
@@ -1,11 +1,11 @@
-## 0.6.22
-
-<<<<<<< HEAD
+## 0.6.23
+
 * Converts NV21-compatible streamed images to NV21 when requested. In doing so,
 this plugin should now be compatible with [google_ml_kit_flutter](https://github.com/flutter-ml/google_ml_kit_flutter/tree/master).
-=======
+
+## 0.6.22
+
 * Implements `setDescriptionWhileRecording`.
->>>>>>> affa2443
 
 ## 0.6.21+2
 
