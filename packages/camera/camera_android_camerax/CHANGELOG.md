--- conflicted
+++ resolved
@@ -1,4 +1,3 @@
-<<<<<<< HEAD
 ## 0.6.6
 
 * Adds logic to support building a camera preview with Android `Surface`s not backed by a `SurfaceTexture`
@@ -6,12 +5,11 @@
 * Adds fix for incorrect camera preview rotation on naturally landscape-oriented devices.
 * Re-lands support for Impeller.
 * Updates example app's minimum supported SDK version to Flutter 3.22/Dart 3.4.
-=======
+
 ## 0.6.5+6
 
 * Updates Guava version to 33.2.1.
 * Updates CameraX version to 1.3.4.
->>>>>>> 71b2f682
 
 ## 0.6.5+5
 
