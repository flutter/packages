## NEXT

* Updates minimum Flutter version to 3.3.
* Creates camera_android_camerax plugin for development.
* Adds CameraInfo class and removes unnecessary code from plugin.
* Adds CameraSelector class.
* Adds ProcessCameraProvider class.
* Bump CameraX version to 1.3.0-alpha02.
* Adds Camera and UseCase classes, along with methods for binding UseCases to a lifecycle with the ProcessCameraProvider.
* Bump CameraX version to 1.3.0-alpha03 and Kotlin version to 1.8.0.
* Changes instance manager to allow the separate creation of identical objects.
* Adds Preview and Surface classes, along with other methods needed to implement camera preview.
* Adds implementation of availableCameras().
* Implements camera preview, createCamera, initializeCamera, onCameraError, onDeviceOrientationChanged, and onCameraInitialized.
* Adds integration test to plugin.
* Bump CameraX version to 1.3.0-alpha04.
* Fixes instance manager hot restart behavior and fixes Java casting issue.
* Implements image capture.
* Fixes cast of CameraInfo to fix integration test failure.
<<<<<<< HEAD
* Implements onCameraClosing callback method for indicating the camera is closing and bumps CameraX version to 1.3.0-alpha05.
=======
* Updates internal Java InstanceManager to only stop finalization callbacks when stopped.
>>>>>>> 773c7a88
<|MERGE_RESOLUTION|>--- conflicted
+++ resolved
@@ -17,8 +17,5 @@
 * Fixes instance manager hot restart behavior and fixes Java casting issue.
 * Implements image capture.
 * Fixes cast of CameraInfo to fix integration test failure.
-<<<<<<< HEAD
-* Implements onCameraClosing callback method for indicating the camera is closing and bumps CameraX version to 1.3.0-alpha05.
-=======
 * Updates internal Java InstanceManager to only stop finalization callbacks when stopped.
->>>>>>> 773c7a88
+* Implements onCameraClosing callback method for indicating the camera is closing and bumps CameraX version to 1.3.0-alpha05.