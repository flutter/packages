<<<<<<< HEAD
## 0.6.18

* Adds support for the `MediaSettings.enableAudio` setting, which determines whether or not audio is
  recorded during video recording.
=======
## 0.6.17+1

* Replaces deprecated `onSurfaceDestroyed` with `onSurfaceCleanup`.
>>>>>>> 9c11e9b8

## 0.6.17

* Replaces `BroadcastReceiver` usage with an `OrientationEventListener` to detect changes in device
  orientation to fix issue where some devices do not report changes in device configuration if it
  is rotated between the same sort of orientation (landscape/portrait).

## 0.6.16

* Fixes incorrect camera preview rotation for landscape-oriented devices.
* Fixes regression where `onDeviceOrientationChanged` was not triggering with an initial orientation
  after calling `createCameraWithSettings`.

## 0.6.15+2

* Updates pigeon generated code to fix `ImplicitSamInstance` and `SyntheticAccessor` Kotlin lint
  warnings.

## 0.6.15+1

* Ensures DeviceOrientationManager is stopped on dispose.

## 0.6.15

* Updates internal API wrapper to use ProxyApis.

## 0.6.14+1

* Updates compileSdk 34 to flutter.compileSdkVersion.

## 0.6.14

* Fixes incorrect camera preview rotation.

## 0.6.13

* Adds API support query for image streaming.

## 0.6.12

* Suppresses deprecation and removal warnings for
  `TextureRegistry.SurfaceProducer.onSurfaceDestroyed`.
* Removes logic added to correct the rotation of the camera preview, since it is no longer required.

## 0.6.11

* Replaces deprecated Android embedder APIs (`onSurfaceCreated` -> `onSurfaceAvailable`).
* Updates minimum supported SDK version to Flutter 3.22/Dart 3.4.

## 0.6.10+3

* Bumps com.google.guava:guava from 33.3.1-android to 33.4.0-android.

## 0.6.10+2

* Bumps camerax_version from 1.3.4 to 1.4.1.

## 0.6.10+1

* Removes nonnull annotation from MeteringPointHostApiImpl#getDefaultPointSize.

## 0.6.10

* Removes logic that explicitly removes `READ_EXTERNAL_STORAGE` permission that may be implied
  from `WRITE_EXTERNAL_STORAGE` and updates the README to tell users how to manually
  remove it from their app's merged manifest if they wish.

## 0.6.9+2

* Updates Java compatibility version to 11.

## 0.6.9+1

* Bumps `com.google.guava:guava` from `33.3.0` to `33.3.1`.

## 0.6.9

* Corrects assumption about automatic preview correction happening on API >= 29 to API > 29,
  based on the fact that the `ImageReader` Impeller backend is not used for the most part on
  devices running API 29+.

## 0.6.8+3

* Removes dependency on org.jetbrains.kotlin:kotlin-bom.
* Updates minimum supported SDK version to Flutter 3.24/Dart 3.5.

## 0.6.8+2

* Marks uses of `Camera2Interop` with `@OptIn` annotation.

## 0.6.8+1

* Re-lands support for Impeller.

## 0.6.8

* Updates Guava version to 33.3.0.

## 0.6.7+2

* Updates lint checks to ignore NewerVersionAvailable.

## 0.6.7+1

* Updates README to remove references to `maxVideoDuration`, as it was never
  visible to app-facing clients, nor was it implemented in `camera_android`.

## 0.6.7

* Updates AGP version to 8.5.0.

## 0.6.6

* Adds logic to support building a camera preview with Android `Surface`s not backed by a `SurfaceTexture`
  to which CameraX cannot not automatically apply the transformation required to achieve the correct rotation.
* Adds fix for incorrect camera preview rotation on naturally landscape-oriented devices.
* Updates example app's minimum supported SDK version to Flutter 3.22/Dart 3.4.

## 0.6.5+6

* Updates Guava version to 33.2.1.
* Updates CameraX version to 1.3.4.

## 0.6.5+5

* Reverts changes to support Impeller.

## 0.6.5+4

* [Supports Impeller](https://docs.flutter.dev/release/breaking-changes/android-surface-plugins).

## 0.6.5+3

* Updates minimum supported SDK version to Flutter 3.22/Dart 3.4.
* Adds notes to `README.md` about allowing image streaming in the background and the required
  `WRITE_EXTERNAL_STORAGE` permission specified in the plugin to allow writing photos and videos to
  files.

## 0.6.5+2

* Update to latest stable camerax `1.3.3`.
* Updates minimum supported SDK version to Flutter 3.16/Dart 3.2.

## 0.6.5+1

* Updates `README.md` to reflect the fact that the `camera_android_camerax` camera plugin implementation
  is the endorsed Android implementation for `camera: ^0.11.0`.

## 0.6.5

* Modifies `stopVideoRecording` to ensure that the method only returns when CameraX reports that the
  recorded video finishes saving to a file.
* Modifies `startVideoCapturing` to ensure that the method only returns when CameraX reports that
  video recording has started.
* Adds empty implementation for `setDescriptionWhileRecording` and leaves a todo to add this feature.

## 0.6.4+1

* Adds empty implementation for `prepareForVideoRecording` since this optimization is not used on Android.

## 0.6.4

* Prevents usage of unsupported concurrent `UseCase`s based on the capabiliites of the camera device.

## 0.6.3

* Shortens default interval that internal Java `InstanceManager` uses to release garbage collected weak references to
  native objects.
* Dynamically shortens interval that internal Java `InstanceManager` uses to release garbage collected weak references to
  native objects when an `ImageAnalysis.Analyzer` is set/removed to account for increased memory usage of analyzing
  images that may cause a crash.

## 0.6.2

* Adds support to control video FPS and bitrate. See `CameraController.withSettings`.

## 0.6.1+1

* Moves integration_test dependency to dev_dependencies.

## 0.6.1

* Modifies resolution selection logic to use an `AspectRatioStrategy` for all aspect ratios supported by CameraX.
* Adds `ResolutionFilter` to resolution selection logic to prioritize resolutions that match
  the defined `ResolutionPreset`s.

## 0.6.0+1

* Updates `README.md` to encourage developers to opt into this implementation of the camera plugin.

## 0.6.0

* Implements `setFocusMode`, which makes this plugin reach feature parity with camera_android.
* Fixes `setExposureCompensationIndex` return value to use index returned by CameraX.

## 0.5.0+36

* Implements `setExposureMode`.

## 0.5.0+35

* Modifies `CameraInitializedEvent` that is sent when the camera is initialized to indicate that the initial focus
  and exposure modes are auto and that developers may set focus and exposure points.

## 0.5.0+34

* Implements `setFocusPoint`, `setExposurePoint`, and `setExposureOffset`.

## 0.5.0+33

* Fixes typo in `README.md`.
* Updates minimum supported SDK version to Flutter 3.13/Dart 3.1.

## 0.5.0+32

* Removes all remaining `unawaited` calls to fix potential race conditions and updates the
  camera state when video capture starts.

## 0.5.0+31

* Wraps CameraX classes needed to set capture request options, which is needed to implement setting the exposure mode.

## 0.5.0+30

* Adds documentation to clarify how the plugin uses resolution presets as target resolutions for CameraX.

## 0.5.0+29

* Modifies `buildPreview` to return `Texture` that maps to camera preview, building in the assumption
  that `createCamera` should have been called before building the preview. Fixes
  https://github.com/flutter/flutter/issues/140567.

## 0.5.0+28

* Wraps CameraX classes needed to implement setting focus and exposure points and exposure offset.
* Updates compileSdk version to 34.

## 0.5.0+27

* Removes or updates any references to an `ActivityPluginBinding` when the plugin is detached
  or attached/re-attached, respectively, to an `Activity.`

## 0.5.0+26

* Fixes new lint warnings.

## 0.5.0+25

* Implements `lockCaptureOrientation` and `unlockCaptureOrientation`.

## 0.5.0+24

* Updates example app to use non-deprecated video_player method.

## 0.5.0+23

* Updates minimum supported SDK version to Flutter 3.10/Dart 3.0.
* Adds `CameraXProxy` class to test `JavaObject` creation and their method calls in the plugin.

## 0.5.0+22

* Fixes `_getResolutionSelectorFromPreset` null pointer error.

## 0.5.0+21

* Changes fallback resolution strategies for camera use cases to look for a higher resolution if neither the desired
  resolution nor any lower resolutions are available.

## 0.5.0+20

* Implements `setZoomLevel`.

## 0.5.0+19

* Implements torch flash mode.

## 0.5.0+18

* Implements `startVideoCapturing`.

## 0.5.0+17

* Implements resolution configuration for all camera use cases.

## 0.5.0+16

* Adds pub topics to package metadata.
* Updates minimum supported SDK version to Flutter 3.7/Dart 2.19.

## 0.5.0+15

* Explicitly removes `READ_EXTERNAL_STORAGE` permission that may otherwise be implied from `WRITE_EXTERNAL_STORAGE`.

## 0.5.0+14

* Wraps classes needed to implement resolution configuration for video recording.

## 0.5.0+13

* Migrates `styleFrom` usage in examples off of deprecated `primary` and `onPrimary` parameters.

## 0.5.0+12

* Wraps classes needed to implement resolution configuration for image capture, image analysis, and preview.
* Removes usages of deprecated APIs for resolution configuration.
* Bumps CameraX version to 1.3.0-beta01.

## 0.5.0+11

* Fixes issue with image data not being emitted after relistening to stream returned by `onStreamedFrameAvailable`.

## 0.5.0+10

* Implements off, auto, and always flash mode configurations for image capture.

## 0.5.0+9

* Marks all Dart-wrapped Android native classes as `@immutable`.
* Updates `CONTRIBUTING.md` to note requirements of Dart-wrapped Android native classes.

## 0.5.0+8

* Fixes unawaited_futures violations.

## 0.5.0+7

* Updates Guava version to 32.0.1.

## 0.5.0+6

* Updates Guava version to 32.0.0.

## 0.5.0+5

* Updates `README.md` to fully cover unimplemented functionality.

## 0.5.0+4

* Removes obsolete null checks on non-nullable values.

## 0.5.0+3

* Fixes Java lints.

## 0.5.0+2

* Adds a dependency on kotlin-bom to align versions of Kotlin transitive dependencies.
* Removes note in `README.md` regarding duplicate Kotlin classes issue.

## 0.5.0+1

* Update `README.md` to include known duplicate Kotlin classes issue.

## 0.5.0

* Initial release of this `camera` implementation that supports:
    * Image capture
    * Video recording
    * Displaying a live camera preview
    * Image streaming

  See [`README.md`](README.md) for more details on the limitations of this implementation.<|MERGE_RESOLUTION|>--- conflicted
+++ resolved
@@ -1,13 +1,11 @@
-<<<<<<< HEAD
 ## 0.6.18
 
 * Adds support for the `MediaSettings.enableAudio` setting, which determines whether or not audio is
   recorded during video recording.
-=======
+
 ## 0.6.17+1
 
 * Replaces deprecated `onSurfaceDestroyed` with `onSurfaceCleanup`.
->>>>>>> 9c11e9b8
 
 ## 0.6.17
 
