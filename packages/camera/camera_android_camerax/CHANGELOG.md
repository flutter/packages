--- conflicted
+++ resolved
@@ -1,12 +1,10 @@
-<<<<<<< HEAD
 ## 0.6.24
 
 * Fixes `IllegalArgumentException` that could occur during image streaming.
-=======
+
 ## 0.6.23+3
 
 * Bumps camerax_version from 1.5.0 to 1.5.1.
->>>>>>> d113bbc1
 
 ## 0.6.23+2
 
