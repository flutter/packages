--- conflicted
+++ resolved
@@ -1,12 +1,11 @@
+## 0.5.0+20
+
+* Adds support to control video fps and bitrate. See `CameraController.withSettings`.
+
 ## 0.5.0+19
 
-<<<<<<< HEAD
-* Adds support to control video fps and bitrate. See `CameraController.withSettings`.
- 
-=======
 * Implements torch flash mode.
 
->>>>>>> 3cc6e26e
 ## 0.5.0+18
 
 * Implements `startVideoCapturing`.
