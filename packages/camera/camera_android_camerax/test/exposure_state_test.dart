--- conflicted
+++ resolved
@@ -17,14 +17,10 @@
 
   // Mocks the call to clear the native InstanceManager.
   TestInstanceManagerHostApi.setup(MockTestInstanceManagerHostApi());
-<<<<<<< HEAD
-=======
 
   group('ExposureState', () {
     tearDown(() => TestCameraInfoHostApi.setup(null));
->>>>>>> 98c70628
 
-  group('ExposureState', () {
     test('flutterApi create makes call to create expected ExposureState', () {
       final InstanceManager instanceManager = InstanceManager(
         onWeakReferenceRemoved: (_) {},
