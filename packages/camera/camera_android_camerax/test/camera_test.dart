// Copyright 2013 The Flutter Authors. All rights reserved.
// Use of this source code is governed by a BSD-style license that can be
// found in the LICENSE file.

import 'package:camera_android_camerax/src/camera.dart';
import 'package:camera_android_camerax/src/camera_info.dart';
import 'package:camera_android_camerax/src/instance_manager.dart';
import 'package:flutter_test/flutter_test.dart';
import 'package:mockito/annotations.dart';
import 'package:mockito/mockito.dart';

import 'camera_test.mocks.dart';
import 'test_camerax_library.g.dart';

@GenerateMocks(<Type>[TestCameraHostApi, TestInstanceManagerHostApi])
void main() {
  TestWidgetsFlutterBinding.ensureInitialized();

  // Mocks the call to clear the native InstanceManager.
  TestInstanceManagerHostApi.setup(MockTestInstanceManagerHostApi());

  group('Camera', () {
<<<<<<< HEAD
    tearDown(() => TestCameraHostApi.setup(null));

    test('getCameraInfo makes call to retrieve CameraInfo', () async {
=======
    test('getCameraInfo makes call to retrieve expected CameraInfo', () async {
>>>>>>> f1637867
      final MockTestCameraHostApi mockApi = MockTestCameraHostApi();
      TestCameraHostApi.setup(mockApi);

      final InstanceManager instanceManager = InstanceManager(
        onWeakReferenceRemoved: (_) {},
      );
<<<<<<< HEAD
      final Camera camera = Camera.detached(
        instanceManager: instanceManager,
      );
      const int cameraIdentifier = 34;
      final CameraInfo cameraInfo = CameraInfo.detached(
        instanceManager: instanceManager,
      );
      const int cameraInfoIdentifier = 28;
      instanceManager.addHostCreatedInstance(
        camera,
        cameraIdentifier,
        onCopy: (_) => Camera.detached(),
=======

      final Camera camera = Camera.detached(
        instanceManager: instanceManager,
      );
      const int cameraIdentifier = 24;
      final CameraInfo cameraInfo = CameraInfo.detached();
      const int cameraInfoIdentifier = 88;
      instanceManager.addHostCreatedInstance(
        camera,
        cameraIdentifier,
        onCopy: (_) => Camera.detached(instanceManager: instanceManager),
>>>>>>> f1637867
      );
      instanceManager.addHostCreatedInstance(
        cameraInfo,
        cameraInfoIdentifier,
<<<<<<< HEAD
        onCopy: (_) => CameraInfo.detached(),
      );

      when(mockApi.getCameraInfo(cameraIdentifier))
          .thenReturn(cameraInfoIdentifier);
=======
        onCopy: (_) => CameraInfo.detached(instanceManager: instanceManager),
      );

      when(mockApi.getCameraInfo(cameraIdentifier))
          .thenAnswer((_) => cameraInfoIdentifier);
>>>>>>> f1637867

      expect(await camera.getCameraInfo(), equals(cameraInfo));
      verify(mockApi.getCameraInfo(cameraIdentifier));
    });

<<<<<<< HEAD
    test('create makes call to add instance to instance manager', () {
=======
    test('flutterApiCreateTest', () {
>>>>>>> f1637867
      final InstanceManager instanceManager = InstanceManager(
        onWeakReferenceRemoved: (_) {},
      );
      final CameraFlutterApiImpl flutterApi = CameraFlutterApiImpl(
        instanceManager: instanceManager,
      );

      flutterApi.create(0);

      expect(instanceManager.getInstanceWithWeakReference(0), isA<Camera>());
    });
  });
}<|MERGE_RESOLUTION|>--- conflicted
+++ resolved
@@ -20,33 +20,15 @@
   TestInstanceManagerHostApi.setup(MockTestInstanceManagerHostApi());
 
   group('Camera', () {
-<<<<<<< HEAD
     tearDown(() => TestCameraHostApi.setup(null));
 
-    test('getCameraInfo makes call to retrieve CameraInfo', () async {
-=======
     test('getCameraInfo makes call to retrieve expected CameraInfo', () async {
->>>>>>> f1637867
       final MockTestCameraHostApi mockApi = MockTestCameraHostApi();
       TestCameraHostApi.setup(mockApi);
 
       final InstanceManager instanceManager = InstanceManager(
         onWeakReferenceRemoved: (_) {},
       );
-<<<<<<< HEAD
-      final Camera camera = Camera.detached(
-        instanceManager: instanceManager,
-      );
-      const int cameraIdentifier = 34;
-      final CameraInfo cameraInfo = CameraInfo.detached(
-        instanceManager: instanceManager,
-      );
-      const int cameraInfoIdentifier = 28;
-      instanceManager.addHostCreatedInstance(
-        camera,
-        cameraIdentifier,
-        onCopy: (_) => Camera.detached(),
-=======
 
       final Camera camera = Camera.detached(
         instanceManager: instanceManager,
@@ -58,34 +40,21 @@
         camera,
         cameraIdentifier,
         onCopy: (_) => Camera.detached(instanceManager: instanceManager),
->>>>>>> f1637867
       );
       instanceManager.addHostCreatedInstance(
         cameraInfo,
         cameraInfoIdentifier,
-<<<<<<< HEAD
-        onCopy: (_) => CameraInfo.detached(),
-      );
-
-      when(mockApi.getCameraInfo(cameraIdentifier))
-          .thenReturn(cameraInfoIdentifier);
-=======
         onCopy: (_) => CameraInfo.detached(instanceManager: instanceManager),
       );
 
       when(mockApi.getCameraInfo(cameraIdentifier))
           .thenAnswer((_) => cameraInfoIdentifier);
->>>>>>> f1637867
 
       expect(await camera.getCameraInfo(), equals(cameraInfo));
       verify(mockApi.getCameraInfo(cameraIdentifier));
     });
 
-<<<<<<< HEAD
-    test('create makes call to add instance to instance manager', () {
-=======
-    test('flutterApiCreateTest', () {
->>>>>>> f1637867
+    test('flutterApiCreate makes call to add instance to instance manager', () {
       final InstanceManager instanceManager = InstanceManager(
         onWeakReferenceRemoved: (_) {},
       );
