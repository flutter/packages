// Copyright 2013 The Flutter Authors. All rights reserved.
// Use of this source code is governed by a BSD-style license that can be
// found in the LICENSE file.

import 'dart:async';
import 'dart:math' show Point;

import 'package:async/async.dart';
import 'package:camera_android_camerax/camera_android_camerax.dart';
import 'package:camera_android_camerax/src/camerax_library.dart';
import 'package:camera_android_camerax/src/camerax_proxy.dart';
import 'package:camera_platform_interface/camera_platform_interface.dart';
import 'package:flutter/services.dart'
    show BinaryMessenger, DeviceOrientation, PlatformException, Uint8List;
import 'package:flutter_test/flutter_test.dart';
import 'package:mockito/annotations.dart';
import 'package:mockito/mockito.dart';

import 'android_camera_camerax_test.mocks.dart';

@GenerateNiceMocks(<MockSpec<Object>>[
  MockSpec<Analyzer>(),
  MockSpec<AspectRatioStrategy>(),
  MockSpec<Camera>(),
  MockSpec<CameraInfo>(),
  MockSpec<CameraCharacteristicsKey>(),
  MockSpec<CameraControl>(),
  MockSpec<CameraSize>(),
  MockSpec<Camera2CameraControl>(),
  MockSpec<Camera2CameraInfo>(),
  MockSpec<CameraImageData>(),
  MockSpec<CameraSelector>(),
  MockSpec<CameraXProxy>(),
  MockSpec<CaptureRequestOptions>(),
  MockSpec<DeviceOrientationManager>(),
  MockSpec<DisplayOrientedMeteringPointFactory>(),
  MockSpec<ExposureState>(),
  MockSpec<FallbackStrategy>(),
  MockSpec<FocusMeteringActionBuilder>(),
  MockSpec<FocusMeteringResult>(),
  MockSpec<ImageAnalysis>(),
  MockSpec<ImageCapture>(),
  MockSpec<ImageProxy>(),
  MockSpec<Observer<CameraState>>(),
  MockSpec<PendingRecording>(),
  MockSpec<PlaneProxy>(),
  MockSpec<Preview>(),
  MockSpec<ProcessCameraProvider>(),
  MockSpec<QualitySelector>(),
  MockSpec<Recorder>(),
  MockSpec<ResolutionFilter>(),
  MockSpec<ResolutionSelector>(),
  MockSpec<ResolutionStrategy>(),
  MockSpec<Recording>(),
  MockSpec<SystemServicesManager>(),
  MockSpec<VideoCapture>(),
  MockSpec<ZoomState>(),
])
@GenerateMocks(
  <Type>[],
  customMocks: <MockSpec<Object>>[
    MockSpec<LiveData<CameraState>>(as: #MockLiveCameraState),
    MockSpec<LiveData<ZoomState>>(as: #MockLiveZoomState),
  ],
)
void main() {
  TestWidgetsFlutterBinding.ensureInitialized();

  /// Helper method for testing sending/receiving CameraErrorEvents.
  Future<bool> testCameraClosingObserver(
    AndroidCameraCameraX camera,
    int cameraId,
    Observer<dynamic> observer,
  ) async {
    final CameraStateStateError testCameraStateError =
        CameraStateStateError.pigeon_detached(
      code: CameraStateErrorCode.doNotDisturbModeEnabled,
      pigeon_instanceManager: PigeonInstanceManager(
        onWeakReferenceRemoved: (_) {},
      ),
    );
    final Stream<CameraClosingEvent> cameraClosingEventStream =
        camera.onCameraClosing(cameraId);
    final StreamQueue<CameraClosingEvent> cameraClosingStreamQueue =
        StreamQueue<CameraClosingEvent>(cameraClosingEventStream);
    final Stream<CameraErrorEvent> cameraErrorEventStream =
        camera.onCameraError(cameraId);
    final StreamQueue<CameraErrorEvent> cameraErrorStreamQueue =
        StreamQueue<CameraErrorEvent>(cameraErrorEventStream);

    observer.onChanged(
      observer,
      CameraState.pigeon_detached(
        type: CameraStateType.closing,
        error: testCameraStateError,
        pigeon_instanceManager: PigeonInstanceManager(
          onWeakReferenceRemoved: (_) {},
        ),
      ),
    );

    final bool cameraClosingEventSent =
        await cameraClosingStreamQueue.next == CameraClosingEvent(cameraId);
    final bool cameraErrorSent = await cameraErrorStreamQueue.next ==
        CameraErrorEvent(
          cameraId,
          'The camera could not be opened because "Do Not Disturb" mode is enabled. Please disable this mode, and try opening the camera again.',
        );

    await cameraClosingStreamQueue.cancel();
    await cameraErrorStreamQueue.cancel();

    return cameraClosingEventSent && cameraErrorSent;
  }

  /// CameraXProxy for testing functionality related to the camera resolution
  /// preset (setting expected ResolutionSelectors, QualitySelectors, etc.).
  CameraXProxy getProxyForTestingResolutionPreset(
<<<<<<< HEAD
          MockProcessCameraProvider mockProcessCameraProvider) =>
      CameraXProxy(
          getProcessCameraProvider: () =>
              Future<ProcessCameraProvider>.value(mockProcessCameraProvider),
          createCameraSelector: (int cameraSelectorLensDirection) =>
              MockCameraSelector(),
          createPreview:
              (ResolutionSelector? resolutionSelector, int? targetRotation) =>
                  Preview.detached(
                      initialTargetRotation: targetRotation,
                      resolutionSelector: resolutionSelector),
          createImageCapture:
              (ResolutionSelector? resolutionSelector, int? targetRotation) =>
                  ImageCapture.detached(
                      resolutionSelector: resolutionSelector,
                      initialTargetRotation: targetRotation),
          createRecorder: (QualitySelector? qualitySelector) =>
              Recorder.detached(qualitySelector: qualitySelector),
          createVideoCapture: (_) =>
              Future<VideoCapture>.value(MockVideoCapture()),
          createImageAnalysis:
              (ResolutionSelector? resolutionSelector, int? targetRotation) =>
                  ImageAnalysis.detached(resolutionSelector: resolutionSelector, initialTargetRotation: targetRotation),
          createResolutionStrategy: ({bool highestAvailable = false, Size? boundSize, int? fallbackRule}) {
            if (highestAvailable) {
              return ResolutionStrategy.detachedHighestAvailableStrategy();
            }
            return ResolutionStrategy.detached(
                boundSize: boundSize, fallbackRule: fallbackRule);
          },
          createResolutionSelector: (ResolutionStrategy resolutionStrategy, ResolutionFilter? resolutionFilter, AspectRatioStrategy? aspectRatioStrategy) => ResolutionSelector.detached(resolutionStrategy: resolutionStrategy, resolutionFilter: resolutionFilter, aspectRatioStrategy: aspectRatioStrategy),
          createFallbackStrategy: ({required VideoQuality quality, required VideoResolutionFallbackRule fallbackRule}) => FallbackStrategy.detached(quality: quality, fallbackRule: fallbackRule),
          createQualitySelector: ({required VideoQuality videoQuality, required FallbackStrategy fallbackStrategy}) => QualitySelector.detached(qualityList: <VideoQualityData>[VideoQualityData(quality: videoQuality)], fallbackStrategy: fallbackStrategy),
          createCameraStateObserver: (_) => MockObserver(),
          requestCameraPermissions: (_) => Future<void>.value(),
          startListeningForDeviceOrientationChange: (_, __) {},
          setPreviewSurfaceProvider: (_) => Future<int>.value(3), // 3 is a random Flutter SurfaceTexture ID for testing,
          createAspectRatioStrategy: (int aspectRatio, int fallbackRule) => AspectRatioStrategy.detached(preferredAspectRatio: aspectRatio, fallbackRule: fallbackRule),
          createResolutionFilterWithOnePreferredSize: (Size preferredResolution) => ResolutionFilter.onePreferredSizeDetached(preferredResolution: preferredResolution),
          getCamera2CameraInfo: (_) => Future<Camera2CameraInfo>.value(MockCamera2CameraInfo()),
          getUiOrientation: () => Future<DeviceOrientation>.value(DeviceOrientation.portraitUp),
          previewSurfaceProducerHandlesCropAndRotation: (_) => Future<bool>.value(false),
          getDefaultDisplayRotation: () => Future<int>.value(Surface.rotation90));
=======
    MockProcessCameraProvider mockProcessCameraProvider, {
    ResolutionFilter Function({
      required CameraSize preferredSize,
      // ignore: non_constant_identifier_names
      BinaryMessenger? pigeon_binaryMessenger,
      // ignore: non_constant_identifier_names
      PigeonInstanceManager? pigeon_instanceManager,
    })? createWithOnePreferredSizeResolutionFilter,
    FallbackStrategy Function({
      required VideoQuality quality,
      // ignore: non_constant_identifier_names
      BinaryMessenger? pigeon_binaryMessenger,
      // ignore: non_constant_identifier_names
      PigeonInstanceManager? pigeon_instanceManager,
    })? lowerQualityOrHigherThanFallbackStrategy,
    QualitySelector Function({
      required VideoQuality quality,
      FallbackStrategy? fallbackStrategy,
      // ignore: non_constant_identifier_names
      BinaryMessenger? pigeon_binaryMessenger,
      // ignore: non_constant_identifier_names
      PigeonInstanceManager? pigeon_instanceManager,
    })? fromQualitySelector,
    Preview Function({
      int? targetRotation,
      ResolutionSelector? resolutionSelector,
      // ignore: non_constant_identifier_names
      BinaryMessenger? pigeon_binaryMessenger,
      // ignore: non_constant_identifier_names
      PigeonInstanceManager? pigeon_instanceManager,
    })? newPreview,
  }) {
    late final CameraXProxy proxy;
    final AspectRatioStrategy ratio_4_3FallbackAutoStrategyAspectRatioStrategy =
        MockAspectRatioStrategy();
    final ResolutionStrategy highestAvailableStrategyResolutionStrategy =
        MockResolutionStrategy();
    proxy = CameraXProxy(
      getInstanceProcessCameraProvider: ({
        // ignore: non_constant_identifier_names
        BinaryMessenger? pigeon_binaryMessenger,
        // ignore: non_constant_identifier_names
        PigeonInstanceManager? pigeon_instanceManager,
      }) async {
        return mockProcessCameraProvider;
      },
      newCameraSelector: ({
        LensFacing? requireLensFacing,
        // ignore: non_constant_identifier_names
        BinaryMessenger? pigeon_binaryMessenger,
        // ignore: non_constant_identifier_names
        PigeonInstanceManager? pigeon_instanceManager,
      }) {
        switch (requireLensFacing) {
          case LensFacing.front:
            return MockCameraSelector();
          case LensFacing.back:
          case LensFacing.external:
          case LensFacing.unknown:
          case null:
        }

        return MockCameraSelector();
      },
      newPreview: newPreview ??
          ({
            int? targetRotation,
            ResolutionSelector? resolutionSelector,
            // ignore: non_constant_identifier_names
            BinaryMessenger? pigeon_binaryMessenger,
            // ignore: non_constant_identifier_names
            PigeonInstanceManager? pigeon_instanceManager,
          }) {
            final MockPreview mockPreview = MockPreview();
            when(
              mockPreview.surfaceProducerHandlesCropAndRotation(),
            ).thenAnswer((_) async => false);
            when(mockPreview.resolutionSelector).thenReturn(resolutionSelector);
            return mockPreview;
          },
      newImageCapture: ({
        int? targetRotation,
        CameraXFlashMode? flashMode,
        ResolutionSelector? resolutionSelector,
        // ignore: non_constant_identifier_names
        BinaryMessenger? pigeon_binaryMessenger,
        // ignore: non_constant_identifier_names
        PigeonInstanceManager? pigeon_instanceManager,
      }) {
        final MockImageCapture mockImageCapture = MockImageCapture();
        when(
          mockImageCapture.resolutionSelector,
        ).thenReturn(resolutionSelector);
        return mockImageCapture;
      },
      newRecorder: ({
        int? aspectRatio,
        int? targetVideoEncodingBitRate,
        QualitySelector? qualitySelector,
        // ignore: non_constant_identifier_names
        BinaryMessenger? pigeon_binaryMessenger,
        // ignore: non_constant_identifier_names
        PigeonInstanceManager? pigeon_instanceManager,
      }) {
        final MockRecorder mockRecorder = MockRecorder();
        when(
          mockRecorder.getQualitySelector(),
        ).thenAnswer((_) async => qualitySelector ?? MockQualitySelector());
        return mockRecorder;
      },
      withOutputVideoCapture: ({
        required VideoOutput videoOutput,
        // ignore: non_constant_identifier_names
        BinaryMessenger? pigeon_binaryMessenger,
        // ignore: non_constant_identifier_names
        PigeonInstanceManager? pigeon_instanceManager,
      }) {
        return MockVideoCapture();
      },
      newImageAnalysis: ({
        int? targetRotation,
        ResolutionSelector? resolutionSelector,
        // ignore: non_constant_identifier_names
        BinaryMessenger? pigeon_binaryMessenger,
        // ignore: non_constant_identifier_names
        PigeonInstanceManager? pigeon_instanceManager,
      }) {
        final MockImageAnalysis mockImageAnalysis = MockImageAnalysis();
        when(
          mockImageAnalysis.resolutionSelector,
        ).thenReturn(resolutionSelector);
        return mockImageAnalysis;
      },
      newResolutionStrategy: ({
        required CameraSize boundSize,
        required ResolutionStrategyFallbackRule fallbackRule,
        // ignore: non_constant_identifier_names
        BinaryMessenger? pigeon_binaryMessenger,
        // ignore: non_constant_identifier_names
        PigeonInstanceManager? pigeon_instanceManager,
      }) {
        final MockResolutionStrategy resolutionStrategy =
            MockResolutionStrategy();
        when(
          resolutionStrategy.getBoundSize(),
        ).thenAnswer((_) async => boundSize);
        when(
          resolutionStrategy.getFallbackRule(),
        ).thenAnswer((_) async => fallbackRule);
        return resolutionStrategy;
      },
      newResolutionSelector: ({
        AspectRatioStrategy? aspectRatioStrategy,
        ResolutionStrategy? resolutionStrategy,
        ResolutionFilter? resolutionFilter,
        // ignore: non_constant_identifier_names
        BinaryMessenger? pigeon_binaryMessenger,
        // ignore: non_constant_identifier_names
        PigeonInstanceManager? pigeon_instanceManager,
      }) {
        final MockResolutionSelector mockResolutionSelector =
            MockResolutionSelector();
        when(mockResolutionSelector.getAspectRatioStrategy()).thenAnswer(
          (_) async =>
              aspectRatioStrategy ??
              proxy.ratio_4_3FallbackAutoStrategyAspectRatioStrategy(),
        );
        when(
          mockResolutionSelector.resolutionStrategy,
        ).thenReturn(resolutionStrategy);
        when(
          mockResolutionSelector.resolutionFilter,
        ).thenReturn(resolutionFilter);
        return mockResolutionSelector;
      },
      fromQualitySelector: fromQualitySelector ??
          ({
            required VideoQuality quality,
            FallbackStrategy? fallbackStrategy,
            // ignore: non_constant_identifier_names
            BinaryMessenger? pigeon_binaryMessenger,
            // ignore: non_constant_identifier_names
            PigeonInstanceManager? pigeon_instanceManager,
          }) {
            return MockQualitySelector();
          },
      newObserver: <T>({
        required void Function(Observer<T>, T) onChanged,
        // ignore: non_constant_identifier_names
        BinaryMessenger? pigeon_binaryMessenger,
        // ignore: non_constant_identifier_names
        PigeonInstanceManager? pigeon_instanceManager,
      }) {
        return Observer<T>.detached(
          onChanged: onChanged,
          pigeon_instanceManager: PigeonInstanceManager(
            onWeakReferenceRemoved: (_) {},
          ),
        );
      },
      newSystemServicesManager: ({
        required void Function(SystemServicesManager, String) onCameraError,
        // ignore: non_constant_identifier_names
        BinaryMessenger? pigeon_binaryMessenger,
        // ignore: non_constant_identifier_names
        PigeonInstanceManager? pigeon_instanceManager,
      }) {
        return MockSystemServicesManager();
      },
      newDeviceOrientationManager: ({
        required void Function(DeviceOrientationManager, String)
            onDeviceOrientationChanged,
        // ignore: non_constant_identifier_names
        BinaryMessenger? pigeon_binaryMessenger,
        // ignore: non_constant_identifier_names
        PigeonInstanceManager? pigeon_instanceManager,
      }) {
        final MockDeviceOrientationManager manager =
            MockDeviceOrientationManager();
        when(manager.getUiOrientation()).thenAnswer((_) async {
          return 'PORTRAIT_UP';
        });
        return manager;
      },
      newAspectRatioStrategy: ({
        required AspectRatio preferredAspectRatio,
        required AspectRatioStrategyFallbackRule fallbackRule,
        // ignore: non_constant_identifier_names
        BinaryMessenger? pigeon_binaryMessenger,
        // ignore: non_constant_identifier_names
        PigeonInstanceManager? pigeon_instanceManager,
      }) {
        final MockAspectRatioStrategy mockAspectRatioStrategy =
            MockAspectRatioStrategy();
        when(
          mockAspectRatioStrategy.getFallbackRule(),
        ).thenAnswer((_) async => fallbackRule);
        when(
          mockAspectRatioStrategy.getPreferredAspectRatio(),
        ).thenAnswer((_) async => preferredAspectRatio);
        return mockAspectRatioStrategy;
      },
      createWithOnePreferredSizeResolutionFilter:
          createWithOnePreferredSizeResolutionFilter ??
              ({
                required CameraSize preferredSize,
                // ignore: non_constant_identifier_names
                BinaryMessenger? pigeon_binaryMessenger,
                // ignore: non_constant_identifier_names
                PigeonInstanceManager? pigeon_instanceManager,
              }) {
                return MockResolutionFilter();
              },
      fromCamera2CameraInfo: ({
        required CameraInfo cameraInfo,
        // ignore: non_constant_identifier_names
        BinaryMessenger? pigeon_binaryMessenger,
        // ignore: non_constant_identifier_names
        PigeonInstanceManager? pigeon_instanceManager,
      }) {
        final MockCamera2CameraInfo camera2cameraInfo = MockCamera2CameraInfo();
        when(
          camera2cameraInfo.getCameraCharacteristic(any),
        ).thenAnswer((_) async => 90);
        return camera2cameraInfo;
      },
      newCameraSize: ({
        required int width,
        required int height,
        // ignore: non_constant_identifier_names
        BinaryMessenger? pigeon_binaryMessenger,
        // ignore: non_constant_identifier_names
        PigeonInstanceManager? pigeon_instanceManager,
      }) {
        return CameraSize.pigeon_detached(
          width: width,
          height: height,
          pigeon_instanceManager: PigeonInstanceManager(
            onWeakReferenceRemoved: (_) {},
          ),
        );
      },
      sensorOrientationCameraCharacteristics: () {
        return MockCameraCharacteristicsKey();
      },
      lowerQualityOrHigherThanFallbackStrategy:
          lowerQualityOrHigherThanFallbackStrategy ??
              ({
                required VideoQuality quality,
                // ignore: non_constant_identifier_names
                BinaryMessenger? pigeon_binaryMessenger,
                // ignore: non_constant_identifier_names
                PigeonInstanceManager? pigeon_instanceManager,
              }) {
                return MockFallbackStrategy();
              },
      highestAvailableStrategyResolutionStrategy: () {
        return highestAvailableStrategyResolutionStrategy;
      },
      ratio_4_3FallbackAutoStrategyAspectRatioStrategy: () =>
          ratio_4_3FallbackAutoStrategyAspectRatioStrategy,
      lowerQualityThanFallbackStrategy: ({
        required VideoQuality quality,
        // ignore: non_constant_identifier_names
        BinaryMessenger? pigeon_binaryMessenger,
        // ignore: non_constant_identifier_names
        PigeonInstanceManager? pigeon_instanceManager,
      }) {
        return MockFallbackStrategy();
      },
    );

    return proxy;
  }
>>>>>>> 41211cf4

  /// CameraXProxy for testing exposure and focus related controls.
  ///
  /// Modifies the creation of [MeteringPoint]s and [FocusMeteringAction]s to
  /// return objects detached from a native object.
  CameraXProxy getProxyForExposureAndFocus({
    FocusMeteringActionBuilder Function({
      required MeteringPoint point,
      required MeteringMode mode,
      // ignore: non_constant_identifier_names
      BinaryMessenger? pigeon_binaryMessenger,
      // ignore: non_constant_identifier_names
      PigeonInstanceManager? pigeon_instanceManager,
    })? withModeFocusMeteringActionBuilder,
    DisplayOrientedMeteringPointFactory Function({
      required CameraInfo cameraInfo,
      required double width,
      required double height,
      // ignore: non_constant_identifier_names
      BinaryMessenger? pigeon_binaryMessenger,
      // ignore: non_constant_identifier_names
      PigeonInstanceManager? pigeon_instanceManager,
    })? newDisplayOrientedMeteringPointFactory,
  }) =>
      CameraXProxy(
        newDisplayOrientedMeteringPointFactory:
            newDisplayOrientedMeteringPointFactory ??
                ({
                  required CameraInfo cameraInfo,
                  required double width,
                  required double height,
                  // ignore: non_constant_identifier_names
                  BinaryMessenger? pigeon_binaryMessenger,
                  // ignore: non_constant_identifier_names
                  PigeonInstanceManager? pigeon_instanceManager,
                }) {
                  final MockDisplayOrientedMeteringPointFactory mockFactory =
                      MockDisplayOrientedMeteringPointFactory();
                  when(mockFactory.createPoint(any, any)).thenAnswer(
                    (Invocation invocation) async => TestMeteringPoint.detached(
                      x: invocation.positionalArguments[0]! as double,
                      y: invocation.positionalArguments[1]! as double,
                    ),
                  );
                  when(mockFactory.createPointWithSize(any, any, any))
                      .thenAnswer(
                    (Invocation invocation) async => TestMeteringPoint.detached(
                      x: invocation.positionalArguments[0]! as double,
                      y: invocation.positionalArguments[1]! as double,
                      size: invocation.positionalArguments[2]! as double,
                    ),
                  );
                  return mockFactory;
                },
        withModeFocusMeteringActionBuilder:
            withModeFocusMeteringActionBuilder ??
                ({
                  required MeteringPoint point,
                  required MeteringMode mode,
                  // ignore: non_constant_identifier_names
                  BinaryMessenger? pigeon_binaryMessenger,
                  // ignore: non_constant_identifier_names
                  PigeonInstanceManager? pigeon_instanceManager,
                }) {
                  final PigeonInstanceManager testInstanceManager =
                      PigeonInstanceManager(onWeakReferenceRemoved: (_) {});
                  final MockFocusMeteringActionBuilder mockBuilder =
                      MockFocusMeteringActionBuilder();
                  bool disableAutoCancelCalled = false;
                  when(mockBuilder.disableAutoCancel()).thenAnswer((_) async {
                    disableAutoCancelCalled = true;
                  });
                  final List<MeteringPoint> meteringPointsAe =
                      <MeteringPoint>[];
                  final List<MeteringPoint> meteringPointsAf =
                      <MeteringPoint>[];
                  final List<MeteringPoint> meteringPointsAwb =
                      <MeteringPoint>[];

                  switch (mode) {
                    case MeteringMode.ae:
                      meteringPointsAe.add(point);
                    case MeteringMode.af:
                      meteringPointsAf.add(point);
                    case MeteringMode.awb:
                      meteringPointsAwb.add(point);
                  }

                  when(mockBuilder.addPointWithMode(any, any)).thenAnswer((
                    Invocation invocation,
                  ) async {
                    switch (invocation.positionalArguments[1]) {
                      case MeteringMode.ae:
                        meteringPointsAe.add(
                          invocation.positionalArguments.first as MeteringPoint,
                        );
                      case MeteringMode.af:
                        meteringPointsAf.add(
                          invocation.positionalArguments.first as MeteringPoint,
                        );
                      case MeteringMode.awb:
                        meteringPointsAwb.add(
                          invocation.positionalArguments.first as MeteringPoint,
                        );
                    }
                  });

                  when(mockBuilder.build()).thenAnswer(
                    (_) async => FocusMeteringAction.pigeon_detached(
                      meteringPointsAe: meteringPointsAe,
                      meteringPointsAf: meteringPointsAf,
                      meteringPointsAwb: meteringPointsAwb,
                      isAutoCancelEnabled: !disableAutoCancelCalled,
                      pigeon_instanceManager: testInstanceManager,
                    ),
                  );
                  return mockBuilder;
                },
      );

  /// CameraXProxy for testing setting focus and exposure points.
  ///
  /// Modifies the retrieval of a [Camera2CameraControl] instance to depend on
  /// interaction with expected [cameraControl] instance and modifies creation
  /// of [CaptureRequestOptions] to return objects detached from a native object.
  CameraXProxy getProxyForSettingFocusandExposurePoints(
    CameraControl cameraControlForComparison,
    Camera2CameraControl camera2cameraControl, {
    FocusMeteringActionBuilder Function({
      required MeteringPoint point,
      required MeteringMode mode,
      // ignore: non_constant_identifier_names
      BinaryMessenger? pigeon_binaryMessenger,
      // ignore: non_constant_identifier_names
      PigeonInstanceManager? pigeon_instanceManager,
    })? withModeFocusMeteringActionBuilder,
    DisplayOrientedMeteringPointFactory Function({
      required CameraInfo cameraInfo,
      required double width,
      required double height,
      // ignore: non_constant_identifier_names
      BinaryMessenger? pigeon_binaryMessenger,
      // ignore: non_constant_identifier_names
      PigeonInstanceManager? pigeon_instanceManager,
    })? newDisplayOrientedMeteringPointFactory,
  }) {
    final CameraXProxy proxy = getProxyForExposureAndFocus();

    final PigeonInstanceManager testInstanceManager = PigeonInstanceManager(
      onWeakReferenceRemoved: (_) {},
    );
    if (withModeFocusMeteringActionBuilder != null) {
      proxy.withModeFocusMeteringActionBuilder =
          withModeFocusMeteringActionBuilder;
    }
    if (newDisplayOrientedMeteringPointFactory != null) {
      proxy.newDisplayOrientedMeteringPointFactory =
          newDisplayOrientedMeteringPointFactory;
    }
    proxy.fromCamera2CameraControl = ({
      required CameraControl cameraControl,
      // ignore: non_constant_identifier_names
      BinaryMessenger? pigeon_binaryMessenger,
      // ignore: non_constant_identifier_names
      PigeonInstanceManager? pigeon_instanceManager,
    }) =>
        cameraControl == cameraControlForComparison
            ? camera2cameraControl
            : Camera2CameraControl.pigeon_detached(
                pigeon_instanceManager: testInstanceManager,
              );
    proxy.newCaptureRequestOptions = ({
      required Map<CaptureRequestKey, Object?> options,
      // ignore: non_constant_identifier_names
      BinaryMessenger? pigeon_binaryMessenger,
      // ignore: non_constant_identifier_names
      PigeonInstanceManager? pigeon_instanceManager,
    }) {
      final MockCaptureRequestOptions mockCaptureRequestOptions =
          MockCaptureRequestOptions();
      options.forEach((CaptureRequestKey key, Object? value) {
        when(
          mockCaptureRequestOptions.getCaptureRequestOption(key),
        ).thenAnswer((_) async => value);
      });
      return mockCaptureRequestOptions;
    };
    final CaptureRequestKey controlAeLock = CaptureRequestKey.pigeon_detached(
      pigeon_instanceManager: testInstanceManager,
    );
    proxy.controlAELockCaptureRequest = () => controlAeLock;

    return proxy;
  }

  test(
    'Should fetch CameraDescription instances for available cameras',
    () async {
      // Arrange
      final AndroidCameraCameraX camera = AndroidCameraCameraX();
      final List<dynamic> returnData = <dynamic>[
        <String, dynamic>{
          'name': 'Camera 0',
          'lensFacing': 'back',
          'sensorOrientation': 0,
        },
        <String, dynamic>{
          'name': 'Camera 1',
          'lensFacing': 'front',
          'sensorOrientation': 90,
        },
      ];

      // Create mocks to use
      final MockProcessCameraProvider mockProcessCameraProvider =
          MockProcessCameraProvider();
      final MockCameraSelector mockFrontCameraSelector = MockCameraSelector();
      final MockCameraSelector mockBackCameraSelector = MockCameraSelector();
      final MockCameraInfo mockFrontCameraInfo = MockCameraInfo();
      final MockCameraInfo mockBackCameraInfo = MockCameraInfo();

      // Tell plugin to create mock CameraSelectors for testing.
      camera.proxy = CameraXProxy(
        setUpGenericsProxy: ({
          BinaryMessenger? pigeonBinaryMessenger,
          PigeonInstanceManager? pigeonInstanceManager,
        }) {},
        getInstanceProcessCameraProvider: ({
          // ignore: non_constant_identifier_names
          BinaryMessenger? pigeon_binaryMessenger,
          // ignore: non_constant_identifier_names
          PigeonInstanceManager? pigeon_instanceManager,
        }) =>
            Future<ProcessCameraProvider>.value(mockProcessCameraProvider),
        newCameraSelector: ({
          LensFacing? requireLensFacing,
          // ignore: non_constant_identifier_names
          BinaryMessenger? pigeon_binaryMessenger,
          // ignore: non_constant_identifier_names
          PigeonInstanceManager? pigeon_instanceManager,
        }) {
          switch (requireLensFacing) {
            case LensFacing.front:
              return mockFrontCameraSelector;
            case LensFacing.back:
            case LensFacing.external:
            case LensFacing.unknown:
            case null:
          }

          return mockBackCameraSelector;
        },
        newSystemServicesManager: ({
          required void Function(SystemServicesManager, String) onCameraError,
          // ignore: non_constant_identifier_names
          BinaryMessenger? pigeon_binaryMessenger,
          // ignore: non_constant_identifier_names
          PigeonInstanceManager? pigeon_instanceManager,
        }) {
          return MockSystemServicesManager();
        },
      );

      // Mock calls to native platform
      when(mockProcessCameraProvider.getAvailableCameraInfos()).thenAnswer(
        (_) async => <MockCameraInfo>[mockBackCameraInfo, mockFrontCameraInfo],
      );
      when(
        mockBackCameraSelector.filter(<MockCameraInfo>[mockFrontCameraInfo]),
      ).thenAnswer((_) async => <MockCameraInfo>[]);
      when(
        mockBackCameraSelector.filter(<MockCameraInfo>[mockBackCameraInfo]),
      ).thenAnswer((_) async => <MockCameraInfo>[mockBackCameraInfo]);
      when(
        mockFrontCameraSelector.filter(<MockCameraInfo>[mockBackCameraInfo]),
      ).thenAnswer((_) async => <MockCameraInfo>[]);
      when(
        mockFrontCameraSelector.filter(<MockCameraInfo>[mockFrontCameraInfo]),
      ).thenAnswer((_) async => <MockCameraInfo>[mockFrontCameraInfo]);
      when(mockBackCameraInfo.sensorRotationDegrees).thenReturn(0);
      when(mockFrontCameraInfo.sensorRotationDegrees).thenReturn(90);

      final List<CameraDescription> cameraDescriptions =
          await camera.availableCameras();

      expect(cameraDescriptions.length, returnData.length);
      for (int i = 0; i < returnData.length; i++) {
        final Map<String, Object?> typedData =
            (returnData[i] as Map<dynamic, dynamic>).cast<String, Object?>();
        final CameraDescription cameraDescription = CameraDescription(
          name: typedData['name']! as String,
          lensDirection: (typedData['lensFacing']! as String) == 'front'
              ? CameraLensDirection.front
              : CameraLensDirection.back,
          sensorOrientation: typedData['sensorOrientation']! as int,
        );
        expect(cameraDescriptions[i], cameraDescription);
      }
    },
  );

  test(
    'createCamera requests permissions, starts listening for device orientation changes, updates camera state observers, and returns flutter surface texture ID',
    () async {
      final AndroidCameraCameraX camera = AndroidCameraCameraX();
      const CameraLensDirection testLensDirection = CameraLensDirection.back;
      const int testSensorOrientation = 90;
      const CameraDescription testCameraDescription = CameraDescription(
        name: 'cameraName',
        lensDirection: testLensDirection,
        sensorOrientation: testSensorOrientation,
      );

      const int testSurfaceTextureId = 6;

      // Mock/Detached objects for (typically attached) objects created by
      // createCamera.
      final MockProcessCameraProvider mockProcessCameraProvider =
          MockProcessCameraProvider();
      final MockPreview mockPreview = MockPreview();
      final MockCameraSelector mockBackCameraSelector = MockCameraSelector();
      final MockImageCapture mockImageCapture = MockImageCapture();
      final MockImageAnalysis mockImageAnalysis = MockImageAnalysis();
      final MockRecorder mockRecorder = MockRecorder();
      final MockVideoCapture mockVideoCapture = MockVideoCapture();
      final MockCamera mockCamera = MockCamera();
      final MockCameraInfo mockCameraInfo = MockCameraInfo();
      final MockLiveCameraState mockLiveCameraState = MockLiveCameraState();
      final MockSystemServicesManager mockSystemServicesManager =
          MockSystemServicesManager();
      final MockCameraCharacteristicsKey mockCameraCharacteristicsKey =
          MockCameraCharacteristicsKey();

      bool cameraPermissionsRequested = false;
      bool startedListeningForDeviceOrientationChanges = false;

<<<<<<< HEAD
    // Tell plugin to create mock/detached objects and stub method calls for the
    // testing of createCamera.
    camera.proxy = CameraXProxy(
        getProcessCameraProvider: () =>
            Future<ProcessCameraProvider>.value(mockProcessCameraProvider),
        createCameraSelector: (int cameraSelectorLensDirection) {
          switch (cameraSelectorLensDirection) {
            case CameraSelector.lensFacingFront:
              return MockCameraSelector();
            case CameraSelector.lensFacingBack:
            default:
              return mockBackCameraSelector;
          }
        },
        createPreview: (_, __) => mockPreview,
        createImageCapture: (_, __) => mockImageCapture,
        createRecorder: (_) => mockRecorder,
        createVideoCapture: (_) => Future<VideoCapture>.value(mockVideoCapture),
        createImageAnalysis: (_, __) => mockImageAnalysis,
        createResolutionStrategy: (
                {bool highestAvailable = false,
                Size? boundSize,
                int? fallbackRule}) =>
            MockResolutionStrategy(),
        createResolutionSelector: (_, __, ___) => MockResolutionSelector(),
        createFallbackStrategy: (
                {required VideoQuality quality,
                required VideoResolutionFallbackRule fallbackRule}) =>
            MockFallbackStrategy(),
        createQualitySelector: (
                {required VideoQuality videoQuality,
                required FallbackStrategy fallbackStrategy}) =>
            MockQualitySelector(),
        createCameraStateObserver: (void Function(Object) onChanged) =>
            Observer<CameraState>.detached(onChanged: onChanged),
        requestCameraPermissions: (_) {
          cameraPermissionsRequested = true;
          return Future<void>.value();
        },
        startListeningForDeviceOrientationChange: (_, __) {
          startedListeningForDeviceOrientationChanges = true;
        },
        createAspectRatioStrategy: (_, __) => MockAspectRatioStrategy(),
        createResolutionFilterWithOnePreferredSize: (_) =>
            MockResolutionFilter(),
        getCamera2CameraInfo: (_) =>
            Future<Camera2CameraInfo>.value(MockCamera2CameraInfo()),
        getUiOrientation: () =>
            Future<DeviceOrientation>.value(DeviceOrientation.portraitUp),
        getDefaultDisplayRotation: () =>
            Future<int>.value(Surface.rotation270));
=======
      camera.proxy = CameraXProxy(
        getInstanceProcessCameraProvider: ({
          // ignore: non_constant_identifier_names
          BinaryMessenger? pigeon_binaryMessenger,
          // ignore: non_constant_identifier_names
          PigeonInstanceManager? pigeon_instanceManager,
        }) async {
          return mockProcessCameraProvider;
        },
        newCameraSelector: ({
          LensFacing? requireLensFacing,
          // ignore: non_constant_identifier_names
          BinaryMessenger? pigeon_binaryMessenger,
          // ignore: non_constant_identifier_names
          PigeonInstanceManager? pigeon_instanceManager,
        }) {
          switch (requireLensFacing) {
            case LensFacing.front:
              return MockCameraSelector();
            case LensFacing.back:
            case LensFacing.external:
            case LensFacing.unknown:
            case null:
          }

          return mockBackCameraSelector;
        },
        newPreview: ({
          int? targetRotation,
          ResolutionSelector? resolutionSelector,
          // ignore: non_constant_identifier_names
          BinaryMessenger? pigeon_binaryMessenger,
          // ignore: non_constant_identifier_names
          PigeonInstanceManager? pigeon_instanceManager,
        }) {
          return mockPreview;
        },
        newImageCapture: ({
          int? targetRotation,
          CameraXFlashMode? flashMode,
          ResolutionSelector? resolutionSelector,
          // ignore: non_constant_identifier_names
          BinaryMessenger? pigeon_binaryMessenger,
          // ignore: non_constant_identifier_names
          PigeonInstanceManager? pigeon_instanceManager,
        }) {
          return mockImageCapture;
        },
        newRecorder: ({
          int? aspectRatio,
          int? targetVideoEncodingBitRate,
          QualitySelector? qualitySelector,
          // ignore: non_constant_identifier_names
          BinaryMessenger? pigeon_binaryMessenger,
          // ignore: non_constant_identifier_names
          PigeonInstanceManager? pigeon_instanceManager,
        }) {
          return mockRecorder;
        },
        withOutputVideoCapture: ({
          required VideoOutput videoOutput,
          // ignore: non_constant_identifier_names
          BinaryMessenger? pigeon_binaryMessenger,
          // ignore: non_constant_identifier_names
          PigeonInstanceManager? pigeon_instanceManager,
        }) {
          return mockVideoCapture;
        },
        newImageAnalysis: ({
          int? targetRotation,
          ResolutionSelector? resolutionSelector,
          // ignore: non_constant_identifier_names
          BinaryMessenger? pigeon_binaryMessenger,
          // ignore: non_constant_identifier_names
          PigeonInstanceManager? pigeon_instanceManager,
        }) {
          return mockImageAnalysis;
        },
        newResolutionStrategy: ({
          required CameraSize boundSize,
          required ResolutionStrategyFallbackRule fallbackRule,
          // ignore: non_constant_identifier_names
          BinaryMessenger? pigeon_binaryMessenger,
          // ignore: non_constant_identifier_names
          PigeonInstanceManager? pigeon_instanceManager,
        }) {
          return MockResolutionStrategy();
        },
        newResolutionSelector: ({
          AspectRatioStrategy? aspectRatioStrategy,
          ResolutionStrategy? resolutionStrategy,
          ResolutionFilter? resolutionFilter,
          // ignore: non_constant_identifier_names
          BinaryMessenger? pigeon_binaryMessenger,
          // ignore: non_constant_identifier_names
          PigeonInstanceManager? pigeon_instanceManager,
        }) {
          return MockResolutionSelector();
        },
        fromQualitySelector: ({
          required VideoQuality quality,
          FallbackStrategy? fallbackStrategy,
          // ignore: non_constant_identifier_names
          BinaryMessenger? pigeon_binaryMessenger,
          // ignore: non_constant_identifier_names
          PigeonInstanceManager? pigeon_instanceManager,
        }) {
          return MockQualitySelector();
        },
        newObserver: <T>({
          required void Function(Observer<T>, T) onChanged,
          // ignore: non_constant_identifier_names
          BinaryMessenger? pigeon_binaryMessenger,
          // ignore: non_constant_identifier_names
          PigeonInstanceManager? pigeon_instanceManager,
        }) {
          return Observer<T>.detached(
            onChanged: onChanged,
            pigeon_instanceManager: PigeonInstanceManager(
              onWeakReferenceRemoved: (_) {},
            ),
          );
        },
        newSystemServicesManager: ({
          required void Function(SystemServicesManager, String) onCameraError,
          // ignore: non_constant_identifier_names
          BinaryMessenger? pigeon_binaryMessenger,
          // ignore: non_constant_identifier_names
          PigeonInstanceManager? pigeon_instanceManager,
        }) {
          when(
            mockSystemServicesManager.requestCameraPermissions(any),
          ).thenAnswer((_) async {
            cameraPermissionsRequested = true;
            return null;
          });
          return mockSystemServicesManager;
        },
        newDeviceOrientationManager: ({
          required void Function(DeviceOrientationManager, String)
              onDeviceOrientationChanged,
          // ignore: non_constant_identifier_names
          BinaryMessenger? pigeon_binaryMessenger,
          // ignore: non_constant_identifier_names
          PigeonInstanceManager? pigeon_instanceManager,
        }) {
          final MockDeviceOrientationManager manager =
              MockDeviceOrientationManager();
          when(manager.startListeningForDeviceOrientationChange()).thenAnswer((
            _,
          ) async {
            startedListeningForDeviceOrientationChanges = true;
          });
          when(manager.getUiOrientation()).thenAnswer((_) async {
            return 'PORTRAIT_UP';
          });
          return manager;
        },
        newAspectRatioStrategy: ({
          required AspectRatio preferredAspectRatio,
          required AspectRatioStrategyFallbackRule fallbackRule,
          // ignore: non_constant_identifier_names
          BinaryMessenger? pigeon_binaryMessenger,
          // ignore: non_constant_identifier_names
          PigeonInstanceManager? pigeon_instanceManager,
        }) {
          return MockAspectRatioStrategy();
        },
        createWithOnePreferredSizeResolutionFilter: ({
          required CameraSize preferredSize,
          // ignore: non_constant_identifier_names
          BinaryMessenger? pigeon_binaryMessenger,
          // ignore: non_constant_identifier_names
          PigeonInstanceManager? pigeon_instanceManager,
        }) {
          return MockResolutionFilter();
        },
        fromCamera2CameraInfo: ({
          required CameraInfo cameraInfo,
          // ignore: non_constant_identifier_names
          BinaryMessenger? pigeon_binaryMessenger,
          // ignore: non_constant_identifier_names
          PigeonInstanceManager? pigeon_instanceManager,
        }) {
          final MockCamera2CameraInfo camera2cameraInfo =
              MockCamera2CameraInfo();
          when(
            camera2cameraInfo.getCameraCharacteristic(
              mockCameraCharacteristicsKey,
            ),
          ).thenAnswer((_) async => testSensorOrientation);
          return camera2cameraInfo;
        },
        newCameraSize: ({
          required int width,
          required int height,
          // ignore: non_constant_identifier_names
          BinaryMessenger? pigeon_binaryMessenger,
          // ignore: non_constant_identifier_names
          PigeonInstanceManager? pigeon_instanceManager,
        }) {
          return MockCameraSize();
        },
        sensorOrientationCameraCharacteristics: () {
          return mockCameraCharacteristicsKey;
        },
        lowerQualityOrHigherThanFallbackStrategy: ({
          required VideoQuality quality,
          // ignore: non_constant_identifier_names
          BinaryMessenger? pigeon_binaryMessenger,
          // ignore: non_constant_identifier_names
          PigeonInstanceManager? pigeon_instanceManager,
        }) {
          return MockFallbackStrategy();
        },
      );
>>>>>>> 41211cf4

      camera.processCameraProvider = mockProcessCameraProvider;

      when(
        mockPreview.setSurfaceProvider(mockSystemServicesManager),
      ).thenAnswer((_) async => testSurfaceTextureId);
      when(
        mockProcessCameraProvider.bindToLifecycle(
          mockBackCameraSelector,
          <UseCase>[mockPreview, mockImageCapture, mockImageAnalysis],
        ),
      ).thenAnswer((_) async => mockCamera);
      when(mockCamera.getCameraInfo()).thenAnswer((_) async => mockCameraInfo);
      when(
        mockCameraInfo.getCameraState(),
      ).thenAnswer((_) async => mockLiveCameraState);

      expect(
        await camera.createCameraWithSettings(
          testCameraDescription,
          const MediaSettings(
            resolutionPreset: ResolutionPreset.low,
            fps: 15,
            videoBitrate: 200000,
            audioBitrate: 32000,
            enableAudio: true,
          ),
        ),
        equals(testSurfaceTextureId),
      );

      // Verify permissions are requested and the camera starts listening for device orientation changes.
      expect(cameraPermissionsRequested, isTrue);
      expect(startedListeningForDeviceOrientationChanges, isTrue);

      // Verify CameraSelector is set with appropriate lens direction.
      expect(camera.cameraSelector, equals(mockBackCameraSelector));

      // Verify the camera's Preview instance is instantiated properly.
      expect(camera.preview, equals(mockPreview));

      // Verify the camera's ImageCapture instance is instantiated properly.
      expect(camera.imageCapture, equals(mockImageCapture));

      // Verify the camera's Recorder and VideoCapture instances are instantiated properly.
      expect(camera.recorder, equals(mockRecorder));
      expect(camera.videoCapture, equals(mockVideoCapture));

      // Verify the camera's Preview instance has its surface provider set.
      verify(camera.preview!.setSurfaceProvider(mockSystemServicesManager));

      // Verify the camera state observer is updated.
      expect(
        await testCameraClosingObserver(
          camera,
          testSurfaceTextureId,
          verify(mockLiveCameraState.observe(captureAny)).captured.single
              as Observer<CameraState>,
        ),
        isTrue,
      );
    },
  );

  test(
    'createCamera binds Preview and ImageCapture use cases to ProcessCameraProvider instance',
    () async {
      final AndroidCameraCameraX camera = AndroidCameraCameraX();
      const CameraLensDirection testLensDirection = CameraLensDirection.back;
      const int testSensorOrientation = 90;
      const CameraDescription testCameraDescription = CameraDescription(
        name: 'cameraName',
        lensDirection: testLensDirection,
        sensorOrientation: testSensorOrientation,
      );
      const ResolutionPreset testResolutionPreset = ResolutionPreset.veryHigh;
      const bool enableAudio = true;

      // Mock/Detached objects for (typically attached) objects created by
      // createCamera.
      final MockProcessCameraProvider mockProcessCameraProvider =
          MockProcessCameraProvider();
      final MockPreview mockPreview = MockPreview();
      final MockCameraSelector mockBackCameraSelector = MockCameraSelector();
      final MockImageCapture mockImageCapture = MockImageCapture();
      final MockImageAnalysis mockImageAnalysis = MockImageAnalysis();
      final MockRecorder mockRecorder = MockRecorder();
      final MockVideoCapture mockVideoCapture = MockVideoCapture();
      final MockCamera mockCamera = MockCamera();
      final MockCameraInfo mockCameraInfo = MockCameraInfo();
      final MockCameraControl mockCameraControl = MockCameraControl();
      final MockCamera2CameraInfo mockCamera2CameraInfo =
          MockCamera2CameraInfo();
      final MockCameraCharacteristicsKey mockCameraCharacteristicsKey =
          MockCameraCharacteristicsKey();

<<<<<<< HEAD
    // Tell plugin to create mock/detached objects and stub method calls for the
    // testing of createCamera.
    camera.proxy = CameraXProxy(
        getProcessCameraProvider: () =>
            Future<ProcessCameraProvider>.value(mockProcessCameraProvider),
        createCameraSelector: (int cameraSelectorLensDirection) {
          switch (cameraSelectorLensDirection) {
            case CameraSelector.lensFacingFront:
              return MockCameraSelector();
            case CameraSelector.lensFacingBack:
            default:
              return mockBackCameraSelector;
          }
        },
        createPreview: (_, __) => mockPreview,
        createImageCapture: (_, __) => mockImageCapture,
        createRecorder: (_) => mockRecorder,
        createVideoCapture: (_) => Future<VideoCapture>.value(mockVideoCapture),
        createImageAnalysis: (_, __) => mockImageAnalysis,
        createResolutionStrategy: (
                {bool highestAvailable = false,
                Size? boundSize,
                int? fallbackRule}) =>
            MockResolutionStrategy(),
        createResolutionSelector: (_, __, ___) => MockResolutionSelector(),
        createFallbackStrategy: (
                {required VideoQuality quality,
                required VideoResolutionFallbackRule fallbackRule}) =>
            MockFallbackStrategy(),
        createQualitySelector: (
                {required VideoQuality videoQuality,
                required FallbackStrategy fallbackStrategy}) =>
            MockQualitySelector(),
        createCameraStateObserver: (void Function(Object) onChanged) =>
            Observer<CameraState>.detached(onChanged: onChanged),
        requestCameraPermissions: (_) => Future<void>.value(),
        startListeningForDeviceOrientationChange: (_, __) {},
        createAspectRatioStrategy: (_, __) => MockAspectRatioStrategy(),
        createResolutionFilterWithOnePreferredSize: (_) =>
            MockResolutionFilter(),
        getCamera2CameraInfo: (CameraInfo cameraInfo) =>
            cameraInfo == mockCameraInfo
                ? Future<Camera2CameraInfo>.value(mockCamera2CameraInfo)
                : Future<Camera2CameraInfo>.value(MockCamera2CameraInfo()),
        getUiOrientation: () =>
            Future<DeviceOrientation>.value(DeviceOrientation.portraitUp),
        getDefaultDisplayRotation: () =>
            Future<int>.value(Surface.rotation270));
=======
      // Tell plugin to create mock/detached objects and stub method calls for the
      // testing of createCamera.
      camera.proxy = CameraXProxy(
        getInstanceProcessCameraProvider: ({
          // ignore: non_constant_identifier_names
          BinaryMessenger? pigeon_binaryMessenger,
          // ignore: non_constant_identifier_names
          PigeonInstanceManager? pigeon_instanceManager,
        }) async {
          return mockProcessCameraProvider;
        },
        newCameraSelector: ({
          LensFacing? requireLensFacing,
          // ignore: non_constant_identifier_names
          BinaryMessenger? pigeon_binaryMessenger,
          // ignore: non_constant_identifier_names
          PigeonInstanceManager? pigeon_instanceManager,
        }) {
          switch (requireLensFacing) {
            case LensFacing.front:
              return MockCameraSelector();
            case LensFacing.back:
            case LensFacing.external:
            case LensFacing.unknown:
            case null:
          }
>>>>>>> 41211cf4

          return mockBackCameraSelector;
        },
        newPreview: ({
          int? targetRotation,
          ResolutionSelector? resolutionSelector,
          // ignore: non_constant_identifier_names
          BinaryMessenger? pigeon_binaryMessenger,
          // ignore: non_constant_identifier_names
          PigeonInstanceManager? pigeon_instanceManager,
        }) {
          return mockPreview;
        },
        newImageCapture: ({
          int? targetRotation,
          CameraXFlashMode? flashMode,
          ResolutionSelector? resolutionSelector,
          // ignore: non_constant_identifier_names
          BinaryMessenger? pigeon_binaryMessenger,
          // ignore: non_constant_identifier_names
          PigeonInstanceManager? pigeon_instanceManager,
        }) {
          return mockImageCapture;
        },
        newRecorder: ({
          int? aspectRatio,
          int? targetVideoEncodingBitRate,
          QualitySelector? qualitySelector,
          // ignore: non_constant_identifier_names
          BinaryMessenger? pigeon_binaryMessenger,
          // ignore: non_constant_identifier_names
          PigeonInstanceManager? pigeon_instanceManager,
        }) {
          return mockRecorder;
        },
        withOutputVideoCapture: ({
          required VideoOutput videoOutput,
          // ignore: non_constant_identifier_names
          BinaryMessenger? pigeon_binaryMessenger,
          // ignore: non_constant_identifier_names
          PigeonInstanceManager? pigeon_instanceManager,
        }) {
          return mockVideoCapture;
        },
        newImageAnalysis: ({
          int? targetRotation,
          ResolutionSelector? resolutionSelector,
          // ignore: non_constant_identifier_names
          BinaryMessenger? pigeon_binaryMessenger,
          // ignore: non_constant_identifier_names
          PigeonInstanceManager? pigeon_instanceManager,
        }) {
          return mockImageAnalysis;
        },
        newResolutionStrategy: ({
          required CameraSize boundSize,
          required ResolutionStrategyFallbackRule fallbackRule,
          // ignore: non_constant_identifier_names
          BinaryMessenger? pigeon_binaryMessenger,
          // ignore: non_constant_identifier_names
          PigeonInstanceManager? pigeon_instanceManager,
        }) {
          return MockResolutionStrategy();
        },
        newResolutionSelector: ({
          AspectRatioStrategy? aspectRatioStrategy,
          ResolutionStrategy? resolutionStrategy,
          ResolutionFilter? resolutionFilter,
          // ignore: non_constant_identifier_names
          BinaryMessenger? pigeon_binaryMessenger,
          // ignore: non_constant_identifier_names
          PigeonInstanceManager? pigeon_instanceManager,
        }) {
          return MockResolutionSelector();
        },
        fromQualitySelector: ({
          required VideoQuality quality,
          FallbackStrategy? fallbackStrategy,
          // ignore: non_constant_identifier_names
          BinaryMessenger? pigeon_binaryMessenger,
          // ignore: non_constant_identifier_names
          PigeonInstanceManager? pigeon_instanceManager,
        }) {
          return MockQualitySelector();
        },
        newObserver: <T>({
          required void Function(Observer<T>, T) onChanged,
          // ignore: non_constant_identifier_names
          BinaryMessenger? pigeon_binaryMessenger,
          // ignore: non_constant_identifier_names
          PigeonInstanceManager? pigeon_instanceManager,
        }) {
          return Observer<T>.detached(
            onChanged: onChanged,
            pigeon_instanceManager: PigeonInstanceManager(
              onWeakReferenceRemoved: (_) {},
            ),
          );
        },
        newSystemServicesManager: ({
          required void Function(SystemServicesManager, String) onCameraError,
          // ignore: non_constant_identifier_names
          BinaryMessenger? pigeon_binaryMessenger,
          // ignore: non_constant_identifier_names
          PigeonInstanceManager? pigeon_instanceManager,
        }) {
          return MockSystemServicesManager();
        },
        newDeviceOrientationManager: ({
          required void Function(DeviceOrientationManager, String)
              onDeviceOrientationChanged,
          // ignore: non_constant_identifier_names
          BinaryMessenger? pigeon_binaryMessenger,
          // ignore: non_constant_identifier_names
          PigeonInstanceManager? pigeon_instanceManager,
        }) {
          final MockDeviceOrientationManager manager =
              MockDeviceOrientationManager();
          when(manager.getUiOrientation()).thenAnswer((_) async {
            return 'PORTRAIT_UP';
          });
          return manager;
        },
        newAspectRatioStrategy: ({
          required AspectRatio preferredAspectRatio,
          required AspectRatioStrategyFallbackRule fallbackRule,
          // ignore: non_constant_identifier_names
          BinaryMessenger? pigeon_binaryMessenger,
          // ignore: non_constant_identifier_names
          PigeonInstanceManager? pigeon_instanceManager,
        }) {
          return MockAspectRatioStrategy();
        },
        createWithOnePreferredSizeResolutionFilter: ({
          required CameraSize preferredSize,
          // ignore: non_constant_identifier_names
          BinaryMessenger? pigeon_binaryMessenger,
          // ignore: non_constant_identifier_names
          PigeonInstanceManager? pigeon_instanceManager,
        }) {
          return MockResolutionFilter();
        },
        fromCamera2CameraInfo: ({
          required CameraInfo cameraInfo,
          // ignore: non_constant_identifier_names
          BinaryMessenger? pigeon_binaryMessenger,
          // ignore: non_constant_identifier_names
          PigeonInstanceManager? pigeon_instanceManager,
        }) {
          when(
            mockCamera2CameraInfo.getCameraCharacteristic(
              mockCameraCharacteristicsKey,
            ),
          ).thenAnswer((_) async => testSensorOrientation);
          return mockCamera2CameraInfo;
        },
        newCameraSize: ({
          required int width,
          required int height,
          // ignore: non_constant_identifier_names
          BinaryMessenger? pigeon_binaryMessenger,
          // ignore: non_constant_identifier_names
          PigeonInstanceManager? pigeon_instanceManager,
        }) {
          return MockCameraSize();
        },
        sensorOrientationCameraCharacteristics: () {
          return mockCameraCharacteristicsKey;
        },
        lowerQualityOrHigherThanFallbackStrategy: ({
          required VideoQuality quality,
          // ignore: non_constant_identifier_names
          BinaryMessenger? pigeon_binaryMessenger,
          // ignore: non_constant_identifier_names
          PigeonInstanceManager? pigeon_instanceManager,
        }) {
          return MockFallbackStrategy();
        },
      );

      when(
        mockProcessCameraProvider.bindToLifecycle(
          mockBackCameraSelector,
          <UseCase>[mockPreview, mockImageCapture, mockImageAnalysis],
        ),
      ).thenAnswer((_) async => mockCamera);
      when(mockCamera.getCameraInfo()).thenAnswer((_) async => mockCameraInfo);
      when(
        mockCameraInfo.getCameraState(),
      ).thenAnswer((_) async => MockLiveCameraState());
      when(mockCamera.cameraControl).thenAnswer((_) => mockCameraControl);

      camera.processCameraProvider = mockProcessCameraProvider;

      await camera.createCameraWithSettings(
        testCameraDescription,
        const MediaSettings(
          resolutionPreset: testResolutionPreset,
          fps: 15,
          videoBitrate: 2000000,
          audioBitrate: 64000,
          enableAudio: enableAudio,
        ),
      );

      // Verify expected UseCases were bound.
      verify(
        camera.processCameraProvider!.bindToLifecycle(
          camera.cameraSelector!,
          <UseCase>[mockPreview, mockImageCapture, mockImageAnalysis],
        ),
      );

      // Verify the camera's CameraInfo instance got updated.
      expect(camera.cameraInfo, equals(mockCameraInfo));

      // Verify camera's CameraControl instance got updated.
      expect(camera.cameraControl, equals(mockCameraControl));

      // Verify preview has been marked as bound to the camera lifecycle by
      // createCamera.
      expect(camera.previewInitiallyBound, isTrue);
    },
  );

  test(
    'createCamera properly sets preset resolution selection strategy for non-video capture use cases',
    () async {
      final AndroidCameraCameraX camera = AndroidCameraCameraX();
      const CameraLensDirection testLensDirection = CameraLensDirection.back;
      const int testSensorOrientation = 90;
      const CameraDescription testCameraDescription = CameraDescription(
        name: 'cameraName',
        lensDirection: testLensDirection,
        sensorOrientation: testSensorOrientation,
      );
      const bool enableAudio = true;
      final MockCamera mockCamera = MockCamera();

      // Mock/Detached objects for (typically attached) objects created by
      // createCamera.
      final MockProcessCameraProvider mockProcessCameraProvider =
          MockProcessCameraProvider();
      final MockCameraInfo mockCameraInfo = MockCameraInfo();

      when(
        mockProcessCameraProvider.bindToLifecycle(any, any),
      ).thenAnswer((_) async => mockCamera);
      when(mockCamera.getCameraInfo()).thenAnswer((_) async => mockCameraInfo);
      when(
        mockCameraInfo.getCameraState(),
      ).thenAnswer((_) async => MockLiveCameraState());
      camera.processCameraProvider = mockProcessCameraProvider;

      // Tell plugin to create mock/detached objects for testing createCamera
      // as needed.
      camera.proxy = getProxyForTestingResolutionPreset(
        mockProcessCameraProvider,
      );

      // Test non-null resolution presets.
      for (final ResolutionPreset resolutionPreset in ResolutionPreset.values) {
        await camera.createCamera(
          testCameraDescription,
          resolutionPreset,
          enableAudio: enableAudio,
        );

        late final CameraSize? expectedBoundSize;
        final PigeonInstanceManager testInstanceManager = PigeonInstanceManager(
          onWeakReferenceRemoved: (_) {},
        );
        switch (resolutionPreset) {
          case ResolutionPreset.low:
            expectedBoundSize = CameraSize.pigeon_detached(
              width: 320,
              height: 240,
              pigeon_instanceManager: testInstanceManager,
            );
          case ResolutionPreset.medium:
            expectedBoundSize = CameraSize.pigeon_detached(
              width: 720,
              height: 480,
              pigeon_instanceManager: testInstanceManager,
            );
          case ResolutionPreset.high:
            expectedBoundSize = CameraSize.pigeon_detached(
              width: 1280,
              height: 720,
              pigeon_instanceManager: testInstanceManager,
            );
          case ResolutionPreset.veryHigh:
            expectedBoundSize = CameraSize.pigeon_detached(
              width: 1920,
              height: 1080,
              pigeon_instanceManager: testInstanceManager,
            );
          case ResolutionPreset.ultraHigh:
            expectedBoundSize = CameraSize.pigeon_detached(
              width: 3840,
              height: 2160,
              pigeon_instanceManager: testInstanceManager,
            );
          case ResolutionPreset.max:
            continue;
        }

        final CameraSize? previewSize = await camera
            .preview!.resolutionSelector!.resolutionStrategy!
            .getBoundSize();
        expect(previewSize?.width, equals(expectedBoundSize.width));
        expect(previewSize?.height, equals(expectedBoundSize.height));
        expect(
          await camera.preview!.resolutionSelector!.resolutionStrategy!
              .getFallbackRule(),
          ResolutionStrategyFallbackRule.closestLowerThenHigher,
        );

        final CameraSize? imageCaptureSize = await camera
            .imageCapture!.resolutionSelector!.resolutionStrategy!
            .getBoundSize();
        expect(imageCaptureSize?.width, equals(expectedBoundSize.width));
        expect(imageCaptureSize?.height, equals(expectedBoundSize.height));
        expect(
          await camera.imageCapture!.resolutionSelector!.resolutionStrategy!
              .getFallbackRule(),
          ResolutionStrategyFallbackRule.closestLowerThenHigher,
        );

        final CameraSize? imageAnalysisSize = await camera
            .imageAnalysis!.resolutionSelector!.resolutionStrategy!
            .getBoundSize();
        expect(imageAnalysisSize?.width, equals(expectedBoundSize.width));
        expect(imageAnalysisSize?.height, equals(expectedBoundSize.height));
        expect(
          await camera.imageAnalysis!.resolutionSelector!.resolutionStrategy!
              .getFallbackRule(),
          ResolutionStrategyFallbackRule.closestLowerThenHigher,
        );
      }

      // Test max case.
      await camera.createCamera(
        testCameraDescription,
        ResolutionPreset.max,
        enableAudio: true,
      );

      expect(
        camera.preview!.resolutionSelector!.resolutionStrategy,
        equals(camera.proxy.highestAvailableStrategyResolutionStrategy()),
      );
      expect(
        camera.imageCapture!.resolutionSelector!.resolutionStrategy,
        equals(camera.proxy.highestAvailableStrategyResolutionStrategy()),
      );
      expect(
        camera.imageAnalysis!.resolutionSelector!.resolutionStrategy,
        equals(camera.proxy.highestAvailableStrategyResolutionStrategy()),
      );

      // Test null case.
      await camera.createCamera(testCameraDescription, null);
      expect(camera.preview!.resolutionSelector, isNull);
      expect(camera.imageCapture!.resolutionSelector, isNull);
      expect(camera.imageAnalysis!.resolutionSelector, isNull);
    },
  );

  test(
    'createCamera properly sets filter for resolution preset for non-video capture use cases',
    () async {
      final AndroidCameraCameraX camera = AndroidCameraCameraX();
      const CameraLensDirection testLensDirection = CameraLensDirection.front;
      const int testSensorOrientation = 180;
      const CameraDescription testCameraDescription = CameraDescription(
        name: 'cameraName',
        lensDirection: testLensDirection,
        sensorOrientation: testSensorOrientation,
      );
      const bool enableAudio = true;
      final MockCamera mockCamera = MockCamera();

      // Mock/Detached objects for (typically attached) objects created by
      // createCamera.
      final MockProcessCameraProvider mockProcessCameraProvider =
          MockProcessCameraProvider();
      final MockCameraInfo mockCameraInfo = MockCameraInfo();

      // Tell plugin to create mock/detached objects for testing createCamera
      // as needed.
      CameraSize? lastSetPreferredSize;
      camera.proxy = getProxyForTestingResolutionPreset(
        mockProcessCameraProvider,
        createWithOnePreferredSizeResolutionFilter: ({
          required CameraSize preferredSize,
          // ignore: non_constant_identifier_names
          BinaryMessenger? pigeon_binaryMessenger,
          // ignore: non_constant_identifier_names
          PigeonInstanceManager? pigeon_instanceManager,
        }) {
          lastSetPreferredSize = preferredSize;
          return MockResolutionFilter();
        },
      );

      when(
        mockProcessCameraProvider.bindToLifecycle(any, any),
      ).thenAnswer((_) async => mockCamera);
      when(mockCamera.getCameraInfo()).thenAnswer((_) async => mockCameraInfo);
      when(
        mockCameraInfo.getCameraState(),
      ).thenAnswer((_) async => MockLiveCameraState());
      camera.processCameraProvider = mockProcessCameraProvider;

      // Test non-null resolution presets.
      for (final ResolutionPreset resolutionPreset in ResolutionPreset.values) {
        await camera.createCamera(
          testCameraDescription,
          resolutionPreset,
          enableAudio: enableAudio,
        );

        CameraSize? expectedPreferredResolution;
        final PigeonInstanceManager testInstanceManager = PigeonInstanceManager(
          onWeakReferenceRemoved: (_) {},
        );
        switch (resolutionPreset) {
          case ResolutionPreset.low:
            expectedPreferredResolution = CameraSize.pigeon_detached(
              width: 320,
              height: 240,
              pigeon_instanceManager: testInstanceManager,
            );
          case ResolutionPreset.medium:
            expectedPreferredResolution = CameraSize.pigeon_detached(
              width: 720,
              height: 480,
              pigeon_instanceManager: testInstanceManager,
            );
          case ResolutionPreset.high:
            expectedPreferredResolution = CameraSize.pigeon_detached(
              width: 1280,
              height: 720,
              pigeon_instanceManager: testInstanceManager,
            );
          case ResolutionPreset.veryHigh:
            expectedPreferredResolution = CameraSize.pigeon_detached(
              width: 1920,
              height: 1080,
              pigeon_instanceManager: testInstanceManager,
            );
          case ResolutionPreset.ultraHigh:
            expectedPreferredResolution = CameraSize.pigeon_detached(
              width: 3840,
              height: 2160,
              pigeon_instanceManager: testInstanceManager,
            );
          case ResolutionPreset.max:
            expectedPreferredResolution = null;
        }

        if (expectedPreferredResolution == null) {
          expect(camera.preview!.resolutionSelector!.resolutionFilter, isNull);
          expect(
            camera.imageCapture!.resolutionSelector!.resolutionFilter,
            isNull,
          );
          expect(
            camera.imageAnalysis!.resolutionSelector!.resolutionFilter,
            isNull,
          );
          continue;
        }

        expect(
          lastSetPreferredSize?.width,
          equals(expectedPreferredResolution.width),
        );
        expect(
          lastSetPreferredSize?.height,
          equals(expectedPreferredResolution.height),
        );

        final CameraSize? imageCaptureSize = await camera
            .imageCapture!.resolutionSelector!.resolutionStrategy!
            .getBoundSize();
        expect(
          imageCaptureSize?.width,
          equals(expectedPreferredResolution.width),
        );
        expect(
          imageCaptureSize?.height,
          equals(expectedPreferredResolution.height),
        );

        final CameraSize? imageAnalysisSize = await camera
            .imageAnalysis!.resolutionSelector!.resolutionStrategy!
            .getBoundSize();
        expect(
          imageAnalysisSize?.width,
          equals(expectedPreferredResolution.width),
        );
        expect(
          imageAnalysisSize?.height,
          equals(expectedPreferredResolution.height),
        );
      }

      // Test null case.
      await camera.createCamera(testCameraDescription, null);
      expect(camera.preview!.resolutionSelector, isNull);
      expect(camera.imageCapture!.resolutionSelector, isNull);
      expect(camera.imageAnalysis!.resolutionSelector, isNull);
    },
  );

  test(
    'createCamera properly sets aspect ratio based on preset resolution for non-video capture use cases',
    () async {
      final AndroidCameraCameraX camera = AndroidCameraCameraX();
      const CameraLensDirection testLensDirection = CameraLensDirection.back;
      const int testSensorOrientation = 90;
      const CameraDescription testCameraDescription = CameraDescription(
        name: 'cameraName',
        lensDirection: testLensDirection,
        sensorOrientation: testSensorOrientation,
      );
      const bool enableAudio = true;
      final MockCamera mockCamera = MockCamera();

      // Mock/Detached objects for (typically attached) objects created by
      // createCamera.
      final MockProcessCameraProvider mockProcessCameraProvider =
          MockProcessCameraProvider();
      final MockCameraInfo mockCameraInfo = MockCameraInfo();

      // Tell plugin to create mock/detached objects for testing createCamera
      // as needed.
      camera.proxy = getProxyForTestingResolutionPreset(
        mockProcessCameraProvider,
      );
      when(
        mockProcessCameraProvider.bindToLifecycle(any, any),
      ).thenAnswer((_) async => mockCamera);
      when(mockCamera.getCameraInfo()).thenAnswer((_) async => mockCameraInfo);
      when(
        mockCameraInfo.getCameraState(),
      ).thenAnswer((_) async => MockLiveCameraState());
      camera.processCameraProvider = mockProcessCameraProvider;

      // Test non-null resolution presets.
      for (final ResolutionPreset resolutionPreset in ResolutionPreset.values) {
        await camera.createCamera(
          testCameraDescription,
          resolutionPreset,
          enableAudio: enableAudio,
        );

        AspectRatio? expectedAspectRatio;
        AspectRatioStrategyFallbackRule? expectedFallbackRule;
        switch (resolutionPreset) {
          case ResolutionPreset.low:
            expectedAspectRatio = AspectRatio.ratio4To3;
            expectedFallbackRule = AspectRatioStrategyFallbackRule.auto;
          case ResolutionPreset.high:
          case ResolutionPreset.veryHigh:
          case ResolutionPreset.ultraHigh:
            expectedAspectRatio = AspectRatio.ratio16To9;
            expectedFallbackRule = AspectRatioStrategyFallbackRule.auto;
          case ResolutionPreset.medium:
          // Medium resolution preset uses aspect ratio 3:2 which is unsupported
          // by CameraX.
          case ResolutionPreset.max:
        }

        if (expectedAspectRatio == null) {
          expect(
            await camera.preview!.resolutionSelector!.getAspectRatioStrategy(),
            equals(
              camera.proxy.ratio_4_3FallbackAutoStrategyAspectRatioStrategy(),
            ),
          );
          expect(
            await camera.imageCapture!.resolutionSelector!
                .getAspectRatioStrategy(),
            equals(
              camera.proxy.ratio_4_3FallbackAutoStrategyAspectRatioStrategy(),
            ),
          );
          expect(
            await camera.imageAnalysis!.resolutionSelector!
                .getAspectRatioStrategy(),
            equals(
              camera.proxy.ratio_4_3FallbackAutoStrategyAspectRatioStrategy(),
            ),
          );
          continue;
        }

        final AspectRatioStrategy previewStrategy =
            await camera.preview!.resolutionSelector!.getAspectRatioStrategy();
        final AspectRatioStrategy imageCaptureStrategy = await camera
            .imageCapture!.resolutionSelector!
            .getAspectRatioStrategy();
        final AspectRatioStrategy imageAnalysisStrategy = await camera
            .imageCapture!.resolutionSelector!
            .getAspectRatioStrategy();

        // Check aspect ratio.
        expect(
          await previewStrategy.getPreferredAspectRatio(),
          equals(expectedAspectRatio),
        );
        expect(
          await imageCaptureStrategy.getPreferredAspectRatio(),
          equals(expectedAspectRatio),
        );
        expect(
          await imageAnalysisStrategy.getPreferredAspectRatio(),
          equals(expectedAspectRatio),
        );

        // Check fallback rule.
        expect(
          await previewStrategy.getFallbackRule(),
          equals(expectedFallbackRule),
        );
        expect(
          await imageCaptureStrategy.getFallbackRule(),
          equals(expectedFallbackRule),
        );
        expect(
          await imageAnalysisStrategy.getFallbackRule(),
          equals(expectedFallbackRule),
        );
      }

      // Test null case.
      await camera.createCamera(testCameraDescription, null);
      expect(camera.preview!.resolutionSelector, isNull);
      expect(camera.imageCapture!.resolutionSelector, isNull);
      expect(camera.imageAnalysis!.resolutionSelector, isNull);
    },
  );

  test(
    'createCamera properly sets preset resolution for video capture use case',
    () async {
      final AndroidCameraCameraX camera = AndroidCameraCameraX();
      const CameraLensDirection testLensDirection = CameraLensDirection.back;
      const int testSensorOrientation = 90;
      const CameraDescription testCameraDescription = CameraDescription(
        name: 'cameraName',
        lensDirection: testLensDirection,
        sensorOrientation: testSensorOrientation,
      );
      const bool enableAudio = true;
      final MockCamera mockCamera = MockCamera();

      // Mock/Detached objects for (typically attached) objects created by
      // createCamera.
      final MockProcessCameraProvider mockProcessCameraProvider =
          MockProcessCameraProvider();
      final MockCameraInfo mockCameraInfo = MockCameraInfo();

      // Tell plugin to create mock/detached objects for testing createCamera
      // as needed.
      VideoQuality? fallbackStrategyVideoQuality;
      VideoQuality? qualitySelectorVideoQuality;
      FallbackStrategy? setFallbackStrategy;
      final MockFallbackStrategy mockFallbackStrategy = MockFallbackStrategy();
      final MockQualitySelector mockQualitySelector = MockQualitySelector();
      camera.proxy = getProxyForTestingResolutionPreset(
        mockProcessCameraProvider,
        lowerQualityOrHigherThanFallbackStrategy: ({
          required VideoQuality quality,
          // ignore: non_constant_identifier_names
          BinaryMessenger? pigeon_binaryMessenger,
          // ignore: non_constant_identifier_names
          PigeonInstanceManager? pigeon_instanceManager,
        }) {
          fallbackStrategyVideoQuality = quality;
          return mockFallbackStrategy;
        },
        fromQualitySelector: ({
          required VideoQuality quality,
          FallbackStrategy? fallbackStrategy,
          // ignore: non_constant_identifier_names
          BinaryMessenger? pigeon_binaryMessenger,
          // ignore: non_constant_identifier_names
          PigeonInstanceManager? pigeon_instanceManager,
        }) {
          qualitySelectorVideoQuality = quality;
          setFallbackStrategy = fallbackStrategy;
          return mockQualitySelector;
        },
      );

      when(
        mockProcessCameraProvider.bindToLifecycle(any, any),
      ).thenAnswer((_) async => mockCamera);
      when(mockCamera.getCameraInfo()).thenAnswer((_) async => mockCameraInfo);
      when(
        mockCameraInfo.getCameraState(),
      ).thenAnswer((_) async => MockLiveCameraState());

      // Test non-null resolution presets.
      for (final ResolutionPreset resolutionPreset in ResolutionPreset.values) {
        await camera.createCamera(
          testCameraDescription,
          resolutionPreset,
          enableAudio: enableAudio,
        );

        VideoQuality? expectedVideoQuality;
        switch (resolutionPreset) {
          case ResolutionPreset.low:
          // 240p is not supported by CameraX.
          case ResolutionPreset.medium:
            expectedVideoQuality = VideoQuality.SD;
          case ResolutionPreset.high:
            expectedVideoQuality = VideoQuality.HD;
          case ResolutionPreset.veryHigh:
            expectedVideoQuality = VideoQuality.FHD;
          case ResolutionPreset.ultraHigh:
            expectedVideoQuality = VideoQuality.UHD;
          case ResolutionPreset.max:
            expectedVideoQuality = VideoQuality.highest;
        }

        expect(
          await camera.recorder!.getQualitySelector(),
          mockQualitySelector,
        );
        expect(qualitySelectorVideoQuality, equals(expectedVideoQuality));
        expect(fallbackStrategyVideoQuality, equals(expectedVideoQuality));
        expect(setFallbackStrategy, equals(mockFallbackStrategy));
      }

      qualitySelectorVideoQuality = null;
      setFallbackStrategy = null;

      // Test null case.
      await camera.createCamera(testCameraDescription, null);
      expect(
        await camera.recorder!.getQualitySelector(),
        isNot(equals(mockQualitySelector)),
      );
    },
  );

<<<<<<< HEAD
  test('createCamera sets sensor orientation as expected', () async {
    final AndroidCameraCameraX camera = AndroidCameraCameraX();
    const CameraLensDirection testLensDirection = CameraLensDirection.back;
    const int testSensorOrientation = 270;
    const CameraDescription testCameraDescription = CameraDescription(
=======
  test(
    'createCamera sets sensor orientation, handlesCropAndRotation, initialDeviceOrientation as expected',
    () async {
      final AndroidCameraCameraX camera = AndroidCameraCameraX();
      const CameraLensDirection testLensDirection = CameraLensDirection.back;
      const int testSensorOrientation = 90;
      const CameraDescription testCameraDescription = CameraDescription(
>>>>>>> 41211cf4
        name: 'cameraName',
        lensDirection: testLensDirection,
        sensorOrientation: testSensorOrientation,
      );
      const bool enableAudio = true;
      const ResolutionPreset testResolutionPreset = ResolutionPreset.veryHigh;
      const bool testHandlesCropAndRotation = true;

      // Mock/Detached objects for (typically attached) objects created by
      // createCamera.
      final MockCamera mockCamera = MockCamera();
      final MockProcessCameraProvider mockProcessCameraProvider =
          MockProcessCameraProvider();
      final MockCameraInfo mockCameraInfo = MockCameraInfo();

      // The proxy needed for this test is the same as testing resolution
      // presets except for mocking the retrieval of the sensor and current
      // UI orientation.
      camera.proxy = getProxyForTestingResolutionPreset(
        mockProcessCameraProvider,
        newPreview: ({
          int? targetRotation,
          ResolutionSelector? resolutionSelector,
          // ignore: non_constant_identifier_names
          BinaryMessenger? pigeon_binaryMessenger,
          // ignore: non_constant_identifier_names
          PigeonInstanceManager? pigeon_instanceManager,
        }) {
          final MockPreview mockPreview = MockPreview();
          when(
            mockPreview.surfaceProducerHandlesCropAndRotation(),
          ).thenAnswer((_) async => testHandlesCropAndRotation);
          when(mockPreview.resolutionSelector).thenReturn(resolutionSelector);
          return mockPreview;
        },
      );

      when(
        mockProcessCameraProvider.bindToLifecycle(any, any),
      ).thenAnswer((_) async => mockCamera);
      when(mockCamera.getCameraInfo()).thenAnswer((_) async => mockCameraInfo);
      when(
        mockCameraInfo.getCameraState(),
      ).thenAnswer((_) async => MockLiveCameraState());

      await camera.createCamera(
        testCameraDescription,
        testResolutionPreset,
        enableAudio: enableAudio,
      );

      expect(camera.sensorOrientationDegrees, testSensorOrientation);
    },
  );

  test(
    'initializeCamera throws a CameraException when createCamera has not been called before initializedCamera',
    () async {
      final AndroidCameraCameraX camera = AndroidCameraCameraX();
      await expectLater(() async {
        await camera.initializeCamera(3);
      }, throwsA(isA<CameraException>()));
    },
  );

  test('initializeCamera sends expected CameraInitializedEvent', () async {
    final AndroidCameraCameraX camera = AndroidCameraCameraX();

    const int cameraId = 10;
    const CameraLensDirection testLensDirection = CameraLensDirection.back;
    const int testSensorOrientation = 90;
    const CameraDescription testCameraDescription = CameraDescription(
      name: 'cameraName',
      lensDirection: testLensDirection,
      sensorOrientation: testSensorOrientation,
    );
    const int resolutionWidth = 350;
    const int resolutionHeight = 750;
    final Camera mockCamera = MockCamera();
    final PigeonInstanceManager testInstanceManager = PigeonInstanceManager(
      onWeakReferenceRemoved: (_) {},
    );
    final ResolutionInfo testResolutionInfo = ResolutionInfo.pigeon_detached(
      resolution: CameraSize.pigeon_detached(
        width: resolutionWidth,
        height: resolutionHeight,
        pigeon_instanceManager: testInstanceManager,
      ),
      pigeon_instanceManager: testInstanceManager,
    );

    // Mocks for (typically attached) objects created by createCamera.
    final MockProcessCameraProvider mockProcessCameraProvider =
        MockProcessCameraProvider();
    final CameraInfo mockCameraInfo = MockCameraInfo();
    final MockCameraSelector mockBackCameraSelector = MockCameraSelector();
    final MockCameraSelector mockFrontCameraSelector = MockCameraSelector();
    final MockPreview mockPreview = MockPreview();
    final MockImageCapture mockImageCapture = MockImageCapture();
    final MockImageAnalysis mockImageAnalysis = MockImageAnalysis();

    // Tell plugin to create mock/detached objects for testing createCamera
    // as needed.
    camera.proxy = CameraXProxy(
<<<<<<< HEAD
        getProcessCameraProvider: () =>
            Future<ProcessCameraProvider>.value(mockProcessCameraProvider),
        createCameraSelector: (int cameraSelectorLensDirection) {
          switch (cameraSelectorLensDirection) {
            case CameraSelector.lensFacingFront:
              return mockFrontCameraSelector;
            case CameraSelector.lensFacingBack:
            default:
              return mockBackCameraSelector;
          }
        },
        createPreview: (_, __) => mockPreview,
        createImageCapture: (_, __) => mockImageCapture,
        createRecorder: (QualitySelector? qualitySelector) => MockRecorder(),
        createVideoCapture: (_) =>
            Future<VideoCapture>.value(MockVideoCapture()),
        createImageAnalysis: (_, __) => mockImageAnalysis,
        createResolutionStrategy: (
                {bool highestAvailable = false,
                Size? boundSize,
                int? fallbackRule}) =>
            MockResolutionStrategy(),
        createResolutionSelector: (_, __, ___) => MockResolutionSelector(),
        createFallbackStrategy: (
                {required VideoQuality quality,
                required VideoResolutionFallbackRule fallbackRule}) =>
            MockFallbackStrategy(),
        createQualitySelector: (
                {required VideoQuality videoQuality,
                required FallbackStrategy fallbackStrategy}) =>
            MockQualitySelector(),
        createCameraStateObserver: (void Function(Object) onChanged) =>
            Observer<CameraState>.detached(onChanged: onChanged),
        requestCameraPermissions: (_) => Future<void>.value(),
        startListeningForDeviceOrientationChange: (_, __) {},
        createAspectRatioStrategy: (_, __) => MockAspectRatioStrategy(),
        createResolutionFilterWithOnePreferredSize: (_) =>
            MockResolutionFilter(),
        getCamera2CameraInfo: (_) =>
            Future<Camera2CameraInfo>.value(MockCamera2CameraInfo()),
        getUiOrientation: () =>
            Future<DeviceOrientation>.value(DeviceOrientation.portraitUp),
        getDefaultDisplayRotation: () =>
            Future<int>.value(Surface.rotation180));
=======
      getInstanceProcessCameraProvider: ({
        // ignore: non_constant_identifier_names
        BinaryMessenger? pigeon_binaryMessenger,
        // ignore: non_constant_identifier_names
        PigeonInstanceManager? pigeon_instanceManager,
      }) =>
          Future<ProcessCameraProvider>.value(mockProcessCameraProvider),
      newCameraSelector: ({
        LensFacing? requireLensFacing,
        // ignore: non_constant_identifier_names
        BinaryMessenger? pigeon_binaryMessenger,
        // ignore: non_constant_identifier_names
        PigeonInstanceManager? pigeon_instanceManager,
      }) {
        switch (requireLensFacing) {
          case LensFacing.front:
            return mockFrontCameraSelector;
          case _:
            return mockBackCameraSelector;
        }
      },
      newPreview: ({
        int? targetRotation,
        ResolutionSelector? resolutionSelector,
        // ignore: non_constant_identifier_names
        BinaryMessenger? pigeon_binaryMessenger,
        // ignore: non_constant_identifier_names
        PigeonInstanceManager? pigeon_instanceManager,
      }) =>
          mockPreview,
      newImageCapture: ({
        int? targetRotation,
        CameraXFlashMode? flashMode,
        ResolutionSelector? resolutionSelector,
        // ignore: non_constant_identifier_names
        BinaryMessenger? pigeon_binaryMessenger,
        // ignore: non_constant_identifier_names
        PigeonInstanceManager? pigeon_instanceManager,
      }) =>
          mockImageCapture,
      newRecorder: ({
        int? aspectRatio,
        int? targetVideoEncodingBitRate,
        QualitySelector? qualitySelector,
        // ignore: non_constant_identifier_names
        BinaryMessenger? pigeon_binaryMessenger,
        // ignore: non_constant_identifier_names
        PigeonInstanceManager? pigeon_instanceManager,
      }) =>
          MockRecorder(),
      withOutputVideoCapture: ({
        required VideoOutput videoOutput,
        // ignore: non_constant_identifier_names
        BinaryMessenger? pigeon_binaryMessenger,
        // ignore: non_constant_identifier_names
        PigeonInstanceManager? pigeon_instanceManager,
      }) =>
          MockVideoCapture(),
      newImageAnalysis: ({
        int? targetRotation,
        ResolutionSelector? resolutionSelector,
        // ignore: non_constant_identifier_names
        BinaryMessenger? pigeon_binaryMessenger,
        // ignore: non_constant_identifier_names
        PigeonInstanceManager? pigeon_instanceManager,
      }) =>
          mockImageAnalysis,
      newResolutionStrategy: ({
        required CameraSize boundSize,
        required ResolutionStrategyFallbackRule fallbackRule,
        // ignore: non_constant_identifier_names
        BinaryMessenger? pigeon_binaryMessenger,
        // ignore: non_constant_identifier_names
        PigeonInstanceManager? pigeon_instanceManager,
      }) =>
          MockResolutionStrategy(),
      newResolutionSelector: ({
        AspectRatioStrategy? aspectRatioStrategy,
        ResolutionStrategy? resolutionStrategy,
        ResolutionFilter? resolutionFilter,
        // ignore: non_constant_identifier_names
        BinaryMessenger? pigeon_binaryMessenger,
        // ignore: non_constant_identifier_names
        PigeonInstanceManager? pigeon_instanceManager,
      }) =>
          MockResolutionSelector(),
      lowerQualityOrHigherThanFallbackStrategy: ({
        required VideoQuality quality,
        // ignore: non_constant_identifier_names
        BinaryMessenger? pigeon_binaryMessenger,
        // ignore: non_constant_identifier_names
        PigeonInstanceManager? pigeon_instanceManager,
      }) =>
          MockFallbackStrategy(),
      fromQualitySelector: ({
        required VideoQuality quality,
        FallbackStrategy? fallbackStrategy,
        // ignore: non_constant_identifier_names
        BinaryMessenger? pigeon_binaryMessenger,
        // ignore: non_constant_identifier_names
        PigeonInstanceManager? pigeon_instanceManager,
      }) =>
          MockQualitySelector(),
      newObserver: <T>({
        required void Function(Observer<T>, T) onChanged,
        // ignore: non_constant_identifier_names
        BinaryMessenger? pigeon_binaryMessenger,
        // ignore: non_constant_identifier_names
        PigeonInstanceManager? pigeon_instanceManager,
      }) {
        return Observer<T>.detached(
          onChanged: onChanged,
          pigeon_instanceManager: PigeonInstanceManager(
            onWeakReferenceRemoved: (_) {},
          ),
        );
      },
      newSystemServicesManager: ({
        required void Function(SystemServicesManager, String) onCameraError,
        // ignore: non_constant_identifier_names
        BinaryMessenger? pigeon_binaryMessenger,
        // ignore: non_constant_identifier_names
        PigeonInstanceManager? pigeon_instanceManager,
      }) =>
          MockSystemServicesManager(),
      newDeviceOrientationManager: ({
        required void Function(DeviceOrientationManager, String)
            onDeviceOrientationChanged,
        // ignore: non_constant_identifier_names
        BinaryMessenger? pigeon_binaryMessenger,
        // ignore: non_constant_identifier_names
        PigeonInstanceManager? pigeon_instanceManager,
      }) {
        final MockDeviceOrientationManager manager =
            MockDeviceOrientationManager();
        when(manager.getUiOrientation()).thenAnswer((_) async {
          return 'PORTRAIT_UP';
        });
        return manager;
      },
      newAspectRatioStrategy: ({
        required AspectRatio preferredAspectRatio,
        required AspectRatioStrategyFallbackRule fallbackRule,
        // ignore: non_constant_identifier_names
        BinaryMessenger? pigeon_binaryMessenger,
        // ignore: non_constant_identifier_names
        PigeonInstanceManager? pigeon_instanceManager,
      }) =>
          MockAspectRatioStrategy(),
      createWithOnePreferredSizeResolutionFilter: ({
        required CameraSize preferredSize,
        // ignore: non_constant_identifier_names
        BinaryMessenger? pigeon_binaryMessenger,
        // ignore: non_constant_identifier_names
        PigeonInstanceManager? pigeon_instanceManager,
      }) =>
          MockResolutionFilter(),
      fromCamera2CameraInfo: ({
        required CameraInfo cameraInfo,
        // ignore: non_constant_identifier_names
        BinaryMessenger? pigeon_binaryMessenger,
        // ignore: non_constant_identifier_names
        PigeonInstanceManager? pigeon_instanceManager,
      }) {
        final MockCamera2CameraInfo mockCamera2CameraInfo =
            MockCamera2CameraInfo();
        when(
          mockCamera2CameraInfo.getCameraCharacteristic(any),
        ).thenAnswer((_) async => 90);
        return mockCamera2CameraInfo;
      },
      newCameraSize: ({
        required int width,
        required int height,
        // ignore: non_constant_identifier_names
        BinaryMessenger? pigeon_binaryMessenger,
        // ignore: non_constant_identifier_names
        PigeonInstanceManager? pigeon_instanceManager,
      }) =>
          MockCameraSize(),
      sensorOrientationCameraCharacteristics: () =>
          MockCameraCharacteristicsKey(),
    );
>>>>>>> 41211cf4

    final CameraInitializedEvent testCameraInitializedEvent =
        CameraInitializedEvent(
      cameraId,
      resolutionWidth.toDouble(),
      resolutionHeight.toDouble(),
      ExposureMode.auto,
      true,
      FocusMode.auto,
      true,
    );

    // Call createCamera.
    when(mockPreview.setSurfaceProvider(any)).thenAnswer((_) async => cameraId);

    when(
      mockProcessCameraProvider.bindToLifecycle(
        mockBackCameraSelector,
        <UseCase>[mockPreview, mockImageCapture, mockImageAnalysis],
      ),
    ).thenAnswer((_) async => mockCamera);
    when(mockCamera.getCameraInfo()).thenAnswer((_) async => mockCameraInfo);
    when(
      mockCameraInfo.getCameraState(),
    ).thenAnswer((_) async => MockLiveCameraState());
    when(
      mockPreview.getResolutionInfo(),
    ).thenAnswer((_) async => testResolutionInfo);

    await camera.createCameraWithSettings(
      testCameraDescription,
      const MediaSettings(
        resolutionPreset: ResolutionPreset.medium,
        fps: 15,
        videoBitrate: 200000,
        audioBitrate: 32000,
        enableAudio: true,
      ),
    );

    // Start listening to camera events stream to verify the proper CameraInitializedEvent is sent.
    camera.cameraEventStreamController.stream.listen((CameraEvent event) {
      expect(event, const TypeMatcher<CameraInitializedEvent>());
      expect(event, equals(testCameraInitializedEvent));
    });

    await camera.initializeCamera(cameraId);

    // Check camera instance was received.
    expect(camera.camera, isNotNull);
  });

  test(
    'dispose releases Flutter surface texture, removes camera state observers, and unbinds all use cases',
    () async {
      final AndroidCameraCameraX camera = AndroidCameraCameraX();

      camera.preview = MockPreview();
      camera.processCameraProvider = MockProcessCameraProvider();
      camera.liveCameraState = MockLiveCameraState();
      camera.imageAnalysis = MockImageAnalysis();

      await camera.dispose(3);

      verify(camera.preview!.releaseSurfaceProvider());
      verify(camera.liveCameraState!.removeObservers());
      verify(camera.processCameraProvider!.unbindAll());
      verify(camera.imageAnalysis!.clearAnalyzer());
    },
  );

  test('onCameraInitialized stream emits CameraInitializedEvents', () async {
    final AndroidCameraCameraX camera = AndroidCameraCameraX();
    const int cameraId = 16;
    final Stream<CameraInitializedEvent> eventStream =
        camera.onCameraInitialized(cameraId);
    final StreamQueue<CameraInitializedEvent> streamQueue =
        StreamQueue<CameraInitializedEvent>(eventStream);
    const CameraInitializedEvent testEvent = CameraInitializedEvent(
      cameraId,
      320,
      80,
      ExposureMode.auto,
      false,
      FocusMode.auto,
      false,
    );

    camera.cameraEventStreamController.add(testEvent);

    expect(await streamQueue.next, testEvent);
    await streamQueue.cancel();
  });

  test(
    'onCameraClosing stream emits camera closing event when cameraEventStreamController emits a camera closing event',
    () async {
      final AndroidCameraCameraX camera = AndroidCameraCameraX();
      const int cameraId = 99;
      const CameraClosingEvent cameraClosingEvent = CameraClosingEvent(
        cameraId,
      );
      final Stream<CameraClosingEvent> eventStream = camera.onCameraClosing(
        cameraId,
      );
      final StreamQueue<CameraClosingEvent> streamQueue =
          StreamQueue<CameraClosingEvent>(eventStream);

      camera.cameraEventStreamController.add(cameraClosingEvent);

      expect(await streamQueue.next, equals(cameraClosingEvent));
      await streamQueue.cancel();
    },
  );

  test(
    'onCameraError stream emits errors caught by system services or added to stream within plugin',
    () async {
      final AndroidCameraCameraX camera = AndroidCameraCameraX();
      const int cameraId = 27;
      const String firstTestErrorDescription = 'Test error description 1!';
      const String secondTestErrorDescription = 'Test error description 2!';
      const CameraErrorEvent secondCameraErrorEvent = CameraErrorEvent(
        cameraId,
        secondTestErrorDescription,
      );
      final Stream<CameraErrorEvent> eventStream = camera.onCameraError(
        cameraId,
      );
      final StreamQueue<CameraErrorEvent> streamQueue =
          StreamQueue<CameraErrorEvent>(eventStream);

      camera.proxy = CameraXProxy(
        newSystemServicesManager: ({
          required void Function(SystemServicesManager, String) onCameraError,
          // ignore: non_constant_identifier_names
          BinaryMessenger? pigeon_binaryMessenger,
          // ignore: non_constant_identifier_names
          PigeonInstanceManager? pigeon_instanceManager,
        }) {
          final MockSystemServicesManager mockSystemServicesManager =
              MockSystemServicesManager();
          when(
            mockSystemServicesManager.onCameraError,
          ).thenReturn(onCameraError);
          return mockSystemServicesManager;
        },
      );

      camera.systemServicesManager.onCameraError(
        camera.systemServicesManager,
        firstTestErrorDescription,
      );
      expect(
        await streamQueue.next,
        equals(const CameraErrorEvent(cameraId, firstTestErrorDescription)),
      );

      camera.cameraEventStreamController.add(secondCameraErrorEvent);
      expect(await streamQueue.next, equals(secondCameraErrorEvent));

      await streamQueue.cancel();
    },
  );

  test(
    'onDeviceOrientationChanged stream emits changes in device orientation detected by system services',
    () async {
      final AndroidCameraCameraX camera = AndroidCameraCameraX();
      final Stream<DeviceOrientationChangedEvent> eventStream =
          camera.onDeviceOrientationChanged();
      final StreamQueue<DeviceOrientationChangedEvent> streamQueue =
          StreamQueue<DeviceOrientationChangedEvent>(eventStream);
      const DeviceOrientationChangedEvent testEvent =
          DeviceOrientationChangedEvent(DeviceOrientation.portraitDown);

      camera.proxy = CameraXProxy(
        newDeviceOrientationManager: ({
          required void Function(DeviceOrientationManager, String)
              onDeviceOrientationChanged,
          // ignore: non_constant_identifier_names
          BinaryMessenger? pigeon_binaryMessenger,
          // ignore: non_constant_identifier_names
          PigeonInstanceManager? pigeon_instanceManager,
        }) {
          final MockDeviceOrientationManager mockDeviceOrientationManager =
              MockDeviceOrientationManager();
          when(
            mockDeviceOrientationManager.onDeviceOrientationChanged,
          ).thenReturn(onDeviceOrientationChanged);
          return mockDeviceOrientationManager;
        },
      );

      camera.deviceOrientationManager.onDeviceOrientationChanged(
        camera.deviceOrientationManager,
        'PORTRAIT_DOWN',
      );

      expect(await streamQueue.next, testEvent);
      await streamQueue.cancel();
    },
  );

  test(
    'pausePreview unbinds preview from lifecycle when preview is nonnull and has been bound to lifecycle',
    () async {
      final AndroidCameraCameraX camera = AndroidCameraCameraX();

      // Set directly for test versus calling createCamera.
      camera.processCameraProvider = MockProcessCameraProvider();
      camera.preview = MockPreview();

      when(
        camera.processCameraProvider!.isBound(camera.preview!),
      ).thenAnswer((_) async => true);

      await camera.pausePreview(579);

      verify(camera.processCameraProvider!.unbind(<UseCase>[camera.preview!]));
    },
  );

  test(
    'pausePreview does not unbind preview from lifecycle when preview has not been bound to lifecycle',
    () async {
      final AndroidCameraCameraX camera = AndroidCameraCameraX();

      // Set directly for test versus calling createCamera.
      camera.processCameraProvider = MockProcessCameraProvider();
      camera.preview = MockPreview();

      await camera.pausePreview(632);

      verifyNever(
        camera.processCameraProvider!.unbind(<UseCase>[camera.preview!]),
      );
    },
  );

  test(
    'resumePreview does not bind preview to lifecycle or update camera state observers if already bound',
    () async {
      final AndroidCameraCameraX camera = AndroidCameraCameraX();
      final MockProcessCameraProvider mockProcessCameraProvider =
          MockProcessCameraProvider();
      final MockCamera mockCamera = MockCamera();
      final MockCameraInfo mockCameraInfo = MockCameraInfo();
      final MockLiveCameraState mockLiveCameraState = MockLiveCameraState();

      // Set directly for test versus calling createCamera.
      camera.processCameraProvider = mockProcessCameraProvider;
      camera.cameraSelector = MockCameraSelector();
      camera.preview = MockPreview();

      when(
        camera.processCameraProvider!.isBound(camera.preview!),
      ).thenAnswer((_) async => true);

      when(
        mockProcessCameraProvider.bindToLifecycle(
          camera.cameraSelector,
          <UseCase>[camera.preview!],
        ),
      ).thenAnswer((_) async => mockCamera);
      when(mockCamera.getCameraInfo()).thenAnswer((_) async => mockCameraInfo);
      when(
        mockCameraInfo.getCameraState(),
      ).thenAnswer((_) async => mockLiveCameraState);

      await camera.resumePreview(78);

      verifyNever(
        camera.processCameraProvider!.bindToLifecycle(
          camera.cameraSelector!,
          <UseCase>[camera.preview!],
        ),
      );
      verifyNever(mockLiveCameraState.observe(any));
      expect(camera.cameraInfo, isNot(mockCameraInfo));
    },
  );

  test(
    'resumePreview binds preview to lifecycle and updates camera state observers if not already bound',
    () async {
      final AndroidCameraCameraX camera = AndroidCameraCameraX();
      final MockProcessCameraProvider mockProcessCameraProvider =
          MockProcessCameraProvider();
      final MockCamera mockCamera = MockCamera();
      final MockCameraInfo mockCameraInfo = MockCameraInfo();
      final MockCameraControl mockCameraControl = MockCameraControl();
      final MockLiveCameraState mockLiveCameraState = MockLiveCameraState();

      // Set directly for test versus calling createCamera.
      camera.processCameraProvider = mockProcessCameraProvider;
      camera.cameraSelector = MockCameraSelector();
      camera.preview = MockPreview();

      // Tell plugin to create a detached Observer<CameraState>, that is created to
      // track camera state once preview is bound to the lifecycle and needed to
      // test for expected updates.
      camera.proxy = CameraXProxy(
        newObserver: <T>({
          required void Function(Observer<T>, T) onChanged,
          // ignore: non_constant_identifier_names
          BinaryMessenger? pigeon_binaryMessenger,
          // ignore: non_constant_identifier_names
          PigeonInstanceManager? pigeon_instanceManager,
        }) {
          return Observer<T>.detached(
            onChanged: onChanged,
            pigeon_instanceManager: PigeonInstanceManager(
              onWeakReferenceRemoved: (_) {},
            ),
          );
        },
      );

      when(
        mockProcessCameraProvider.bindToLifecycle(
          camera.cameraSelector,
          <UseCase>[camera.preview!],
        ),
      ).thenAnswer((_) async => mockCamera);
      when(mockCamera.getCameraInfo()).thenAnswer((_) async => mockCameraInfo);
      when(
        mockCameraInfo.getCameraState(),
      ).thenAnswer((_) async => mockLiveCameraState);
      when(mockCamera.cameraControl).thenReturn(mockCameraControl);

      await camera.resumePreview(78);

      verify(
        camera.processCameraProvider!.bindToLifecycle(
          camera.cameraSelector!,
          <UseCase>[camera.preview!],
        ),
      );
      expect(
        await testCameraClosingObserver(
          camera,
          78,
          verify(mockLiveCameraState.observe(captureAny)).captured.single
              as Observer<dynamic>,
        ),
        isTrue,
      );
      expect(camera.cameraInfo, equals(mockCameraInfo));
      expect(camera.cameraControl, equals(mockCameraControl));
    },
  );

  // Further `buildPreview` testing concerning the Widget that it returns is
  // located in preview_rotation_test.dart.
  test(
    'buildPreview throws an exception if the preview is not bound to the lifecycle',
    () async {
      final AndroidCameraCameraX camera = AndroidCameraCameraX();
      const int cameraId = 73;

      // Tell camera that createCamera has not been called and thus, preview has
      // not been bound to the lifecycle of the camera.
      camera.previewInitiallyBound = false;

      expect(
        () => camera.buildPreview(cameraId),
        throwsA(isA<CameraException>()),
      );
    },
  );

  group('video recording', () {
    test(
      'startVideoCapturing binds video capture use case, updates saved camera instance and its properties, and starts the recording',
      () async {
        // Set up mocks and constants.
        final AndroidCameraCameraX camera = AndroidCameraCameraX();
        final MockPendingRecording mockPendingRecording =
            MockPendingRecording();
        final MockRecording mockRecording = MockRecording();
        final MockCamera mockCamera = MockCamera();
        final MockCamera newMockCamera = MockCamera();
        final MockCameraInfo mockCameraInfo = MockCameraInfo();
        final MockCameraControl mockCameraControl = MockCameraControl();
        final MockLiveCameraState mockLiveCameraState = MockLiveCameraState();
        final MockLiveCameraState newMockLiveCameraState =
            MockLiveCameraState();
        final MockCamera2CameraInfo mockCamera2CameraInfo =
            MockCamera2CameraInfo();

        // Set directly for test versus calling createCamera.
        camera.processCameraProvider = MockProcessCameraProvider();
        camera.camera = mockCamera;
        camera.recorder = MockRecorder();
        camera.videoCapture = MockVideoCapture();
        camera.cameraSelector = MockCameraSelector();
        camera.liveCameraState = mockLiveCameraState;
        camera.cameraInfo = MockCameraInfo();
        camera.imageAnalysis = MockImageAnalysis();

        // Ignore setting target rotation for this test; tested separately.
        camera.captureOrientationLocked = true;

        // Tell plugin to create detached Observer when camera info updated.
        const String outputPath = '/temp/REC123.temp';
        camera.proxy = CameraXProxy(
          newObserver: <T>({
            required void Function(Observer<T>, T) onChanged,
            // ignore: non_constant_identifier_names
            BinaryMessenger? pigeon_binaryMessenger,
            // ignore: non_constant_identifier_names
            PigeonInstanceManager? pigeon_instanceManager,
          }) {
            return Observer<T>.detached(
              onChanged: onChanged,
              pigeon_instanceManager: PigeonInstanceManager(
                onWeakReferenceRemoved: (_) {},
              ),
            );
          },
          fromCamera2CameraInfo: ({
            required CameraInfo cameraInfo,
            // ignore: non_constant_identifier_names
            BinaryMessenger? pigeon_binaryMessenger,
            // ignore: non_constant_identifier_names
            PigeonInstanceManager? pigeon_instanceManager,
          }) =>
              mockCamera2CameraInfo,
          newSystemServicesManager: ({
            required void Function(SystemServicesManager, String) onCameraError,
            // ignore: non_constant_identifier_names
            BinaryMessenger? pigeon_binaryMessenger,
            // ignore: non_constant_identifier_names
            PigeonInstanceManager? pigeon_instanceManager,
          }) {
            final MockSystemServicesManager mockSystemServicesManager =
                MockSystemServicesManager();
            when(
              mockSystemServicesManager.getTempFilePath(
                camera.videoPrefix,
                '.temp',
              ),
            ).thenAnswer((_) async => outputPath);
            return mockSystemServicesManager;
          },
          newVideoRecordEventListener: ({
            required void Function(VideoRecordEventListener, VideoRecordEvent)
                onEvent,
            // ignore: non_constant_identifier_names
            BinaryMessenger? pigeon_binaryMessenger,
            // ignore: non_constant_identifier_names
            PigeonInstanceManager? pigeon_instanceManager,
          }) {
            return VideoRecordEventListener.pigeon_detached(
              onEvent: onEvent,
              pigeon_instanceManager: PigeonInstanceManager(
                onWeakReferenceRemoved: (_) {},
              ),
            );
          },
          infoSupportedHardwareLevelCameraCharacteristics: () {
            return MockCameraCharacteristicsKey();
          },
        );

        const int cameraId = 17;

        // Mock method calls.
        when(
          camera.recorder!.prepareRecording(outputPath),
        ).thenAnswer((_) async => mockPendingRecording);
        when(
          mockPendingRecording.start(any),
        ).thenAnswer((_) async => mockRecording);
        when(
          camera.processCameraProvider!.isBound(camera.videoCapture!),
        ).thenAnswer((_) async => false);
        when(
          camera.processCameraProvider!.bindToLifecycle(
            camera.cameraSelector!,
            <UseCase>[camera.videoCapture!],
          ),
        ).thenAnswer((_) async => newMockCamera);
        when(
          newMockCamera.getCameraInfo(),
        ).thenAnswer((_) async => mockCameraInfo);
        when(newMockCamera.cameraControl).thenReturn(mockCameraControl);
        when(
          mockCameraInfo.getCameraState(),
        ).thenAnswer((_) async => newMockLiveCameraState);
        when(
          mockCamera2CameraInfo.getCameraCharacteristic(any),
        ).thenAnswer((_) async => InfoSupportedHardwareLevel.limited);

        // Simulate video recording being started so startVideoRecording completes.
        AndroidCameraCameraX.videoRecordingEventStreamController.add(
          VideoRecordEventStart.pigeon_detached(
            pigeon_instanceManager: PigeonInstanceManager(
              onWeakReferenceRemoved: (_) {},
            ),
          ),
        );

        await camera.startVideoCapturing(const VideoCaptureOptions(cameraId));

        // Verify VideoCapture UseCase is bound and camera & its properties
        // are updated.
        verify(
          camera.processCameraProvider!.bindToLifecycle(
            camera.cameraSelector!,
            <UseCase>[camera.videoCapture!],
          ),
        );
        expect(camera.camera, equals(newMockCamera));
        expect(camera.cameraInfo, equals(mockCameraInfo));
        expect(camera.cameraControl, equals(mockCameraControl));
        verify(mockLiveCameraState.removeObservers());
        expect(
          await testCameraClosingObserver(
            camera,
            cameraId,
            verify(newMockLiveCameraState.observe(captureAny)).captured.single
                as Observer<dynamic>,
          ),
          isTrue,
        );

        // Verify recording is started.
        expect(camera.pendingRecording, equals(mockPendingRecording));
        expect(camera.recording, mockRecording);
      },
    );

    test(
      'startVideoCapturing binds video capture use case and starts the recording'
      ' on first call, and does nothing on second call',
      () async {
        // Set up mocks and constants.
        final AndroidCameraCameraX camera = AndroidCameraCameraX();
        final MockPendingRecording mockPendingRecording =
            MockPendingRecording();
        final MockRecording mockRecording = MockRecording();
        final MockCamera mockCamera = MockCamera();
        final MockCameraInfo mockCameraInfo = MockCameraInfo();
        final MockCamera2CameraInfo mockCamera2CameraInfo =
            MockCamera2CameraInfo();

        // Set directly for test versus calling createCamera.
        camera.processCameraProvider = MockProcessCameraProvider();
        camera.recorder = MockRecorder();
        camera.videoCapture = MockVideoCapture();
        camera.cameraSelector = MockCameraSelector();
        camera.cameraInfo = MockCameraInfo();
        camera.imageAnalysis = MockImageAnalysis();

        // Ignore setting target rotation for this test; tested seprately.
        camera.captureOrientationLocked = true;

        // Tell plugin to create detached Observer when camera info updated.
        const String outputPath = '/temp/REC123.temp';
        camera.proxy = CameraXProxy(
          newObserver: <T>({
            required void Function(Observer<T>, T) onChanged,
            // ignore: non_constant_identifier_names
            BinaryMessenger? pigeon_binaryMessenger,
            // ignore: non_constant_identifier_names
            PigeonInstanceManager? pigeon_instanceManager,
          }) {
            return Observer<T>.detached(
              onChanged: onChanged,
              pigeon_instanceManager: PigeonInstanceManager(
                onWeakReferenceRemoved: (_) {},
              ),
            );
          },
          fromCamera2CameraInfo: ({
            required CameraInfo cameraInfo,
            // ignore: non_constant_identifier_names
            BinaryMessenger? pigeon_binaryMessenger,
            // ignore: non_constant_identifier_names
            PigeonInstanceManager? pigeon_instanceManager,
          }) =>
              mockCamera2CameraInfo,
          newSystemServicesManager: ({
            required void Function(SystemServicesManager, String) onCameraError,
            // ignore: non_constant_identifier_names
            BinaryMessenger? pigeon_binaryMessenger,
            // ignore: non_constant_identifier_names
            PigeonInstanceManager? pigeon_instanceManager,
          }) {
            final MockSystemServicesManager mockSystemServicesManager =
                MockSystemServicesManager();
            when(
              mockSystemServicesManager.getTempFilePath(
                camera.videoPrefix,
                '.temp',
              ),
            ).thenAnswer((_) async => outputPath);
            return mockSystemServicesManager;
          },
          newVideoRecordEventListener: ({
            required void Function(VideoRecordEventListener, VideoRecordEvent)
                onEvent,
            // ignore: non_constant_identifier_names
            BinaryMessenger? pigeon_binaryMessenger,
            // ignore: non_constant_identifier_names
            PigeonInstanceManager? pigeon_instanceManager,
          }) {
            return VideoRecordEventListener.pigeon_detached(
              onEvent: onEvent,
              pigeon_instanceManager: PigeonInstanceManager(
                onWeakReferenceRemoved: (_) {},
              ),
            );
          },
          infoSupportedHardwareLevelCameraCharacteristics: () {
            return MockCameraCharacteristicsKey();
          },
        );

        const int cameraId = 17;

        // Mock method calls.
        when(
          camera.recorder!.prepareRecording(outputPath),
        ).thenAnswer((_) async => mockPendingRecording);
        when(
          mockPendingRecording.start(any),
        ).thenAnswer((_) async => mockRecording);
        when(
          camera.processCameraProvider!.isBound(camera.videoCapture!),
        ).thenAnswer((_) async => false);
        when(
          camera.processCameraProvider!.bindToLifecycle(
            camera.cameraSelector!,
            <UseCase>[camera.videoCapture!],
          ),
        ).thenAnswer((_) async => mockCamera);
        when(
          mockCamera.getCameraInfo(),
        ).thenAnswer((_) => Future<CameraInfo>.value(mockCameraInfo));
        when(
          mockCameraInfo.getCameraState(),
        ).thenAnswer((_) async => MockLiveCameraState());
        when(
          mockCamera2CameraInfo.getCameraCharacteristic(any),
        ).thenAnswer((_) async => InfoSupportedHardwareLevel.limited);

        // Simulate video recording being started so startVideoRecording completes.
        AndroidCameraCameraX.videoRecordingEventStreamController.add(
          VideoRecordEventStart.pigeon_detached(
            pigeon_instanceManager: PigeonInstanceManager(
              onWeakReferenceRemoved: (_) {},
            ),
          ),
        );

        await camera.startVideoCapturing(const VideoCaptureOptions(cameraId));

        verify(
          camera.processCameraProvider!.bindToLifecycle(
            camera.cameraSelector!,
            <UseCase>[camera.videoCapture!],
          ),
        );
        expect(camera.pendingRecording, equals(mockPendingRecording));
        expect(camera.recording, mockRecording);

        await camera.startVideoCapturing(const VideoCaptureOptions(cameraId));
        // Verify that each of these calls happened only once.
        verify(
          camera.systemServicesManager.getTempFilePath(
            camera.videoPrefix,
            '.temp',
          ),
        ).called(1);
        verifyNoMoreInteractions(camera.systemServicesManager);
        verify(camera.recorder!.prepareRecording(outputPath)).called(1);
        verifyNoMoreInteractions(camera.recorder);
        verify(mockPendingRecording.start(any)).called(1);
        verifyNoMoreInteractions(mockPendingRecording);
      },
    );

    test(
      'startVideoCapturing called with stream options starts image streaming',
      () async {
        // Set up mocks and constants.
        final AndroidCameraCameraX camera = AndroidCameraCameraX();
        final MockProcessCameraProvider mockProcessCameraProvider =
            MockProcessCameraProvider();
        final Recorder mockRecorder = MockRecorder();
        final MockPendingRecording mockPendingRecording =
            MockPendingRecording();
        final MockCameraInfo initialCameraInfo = MockCameraInfo();
        final MockCamera2CameraInfo mockCamera2CameraInfo =
            MockCamera2CameraInfo();

        // Set directly for test versus calling createCamera.

        camera.processCameraProvider = mockProcessCameraProvider;
        camera.cameraSelector = MockCameraSelector();
        camera.videoCapture = MockVideoCapture();
        camera.imageAnalysis = MockImageAnalysis();
        camera.camera = MockCamera();
        camera.recorder = mockRecorder;
        camera.cameraInfo = initialCameraInfo;
        camera.imageCapture = MockImageCapture();

        // Ignore setting target rotation for this test; tested seprately.
        camera.captureOrientationLocked = true;

        // Tell plugin to create detached Analyzer for testing.
        const String outputPath = '/temp/REC123.temp';
        camera.proxy = CameraXProxy(
          newObserver: <T>({
            required void Function(Observer<T>, T) onChanged,
            // ignore: non_constant_identifier_names
            BinaryMessenger? pigeon_binaryMessenger,
            // ignore: non_constant_identifier_names
            PigeonInstanceManager? pigeon_instanceManager,
          }) {
            return Observer<T>.detached(
              onChanged: onChanged,
              pigeon_instanceManager: PigeonInstanceManager(
                onWeakReferenceRemoved: (_) {},
              ),
            );
          },
          fromCamera2CameraInfo: ({
            required CameraInfo cameraInfo,
            // ignore: non_constant_identifier_names
            BinaryMessenger? pigeon_binaryMessenger,
            // ignore: non_constant_identifier_names
            PigeonInstanceManager? pigeon_instanceManager,
          }) =>
              mockCamera2CameraInfo,
          newSystemServicesManager: ({
            required void Function(SystemServicesManager, String) onCameraError,
            // ignore: non_constant_identifier_names
            BinaryMessenger? pigeon_binaryMessenger,
            // ignore: non_constant_identifier_names
            PigeonInstanceManager? pigeon_instanceManager,
          }) {
            final MockSystemServicesManager mockSystemServicesManager =
                MockSystemServicesManager();
            when(
              mockSystemServicesManager.getTempFilePath(
                camera.videoPrefix,
                '.temp',
              ),
            ).thenAnswer((_) async => outputPath);
            return mockSystemServicesManager;
          },
          newVideoRecordEventListener: ({
            required void Function(VideoRecordEventListener, VideoRecordEvent)
                onEvent,
            // ignore: non_constant_identifier_names
            BinaryMessenger? pigeon_binaryMessenger,
            // ignore: non_constant_identifier_names
            PigeonInstanceManager? pigeon_instanceManager,
          }) {
            return VideoRecordEventListener.pigeon_detached(
              onEvent: onEvent,
              pigeon_instanceManager: PigeonInstanceManager(
                onWeakReferenceRemoved: (_) {},
              ),
            );
          },
          infoSupportedHardwareLevelCameraCharacteristics: () {
            return MockCameraCharacteristicsKey();
          },
          newAnalyzer: ({
            required void Function(Analyzer, ImageProxy) analyze,
            // ignore: non_constant_identifier_names
            BinaryMessenger? pigeon_binaryMessenger,
            // ignore: non_constant_identifier_names
            PigeonInstanceManager? pigeon_instanceManager,
          }) {
            return MockAnalyzer();
          },
        );

        const int cameraId = 17;
        final Completer<CameraImageData> imageDataCompleter =
            Completer<CameraImageData>();
        final VideoCaptureOptions videoCaptureOptions = VideoCaptureOptions(
          cameraId,
          streamCallback: (CameraImageData imageData) =>
              imageDataCompleter.complete(imageData),
        );

        // Mock method calls.
        when(
          camera.processCameraProvider!.isBound(camera.videoCapture!),
        ).thenAnswer((_) async => true);
        when(
          camera.processCameraProvider!.isBound(camera.imageAnalysis!),
        ).thenAnswer((_) async => true);
        when(
          camera.recorder!.prepareRecording(outputPath),
        ).thenAnswer((_) async => mockPendingRecording);
        when(
          mockProcessCameraProvider.bindToLifecycle(any, any),
        ).thenAnswer((_) => Future<Camera>.value(camera.camera));
        when(
          camera.camera!.getCameraInfo(),
        ).thenAnswer((_) => Future<CameraInfo>.value(MockCameraInfo()));
        when(
          mockCamera2CameraInfo.getCameraCharacteristic(any),
        ).thenAnswer((_) async => InfoSupportedHardwareLevel.level3);

        // Simulate video recording being started so startVideoRecording completes.
        AndroidCameraCameraX.videoRecordingEventStreamController.add(
          VideoRecordEventStart.pigeon_detached(
            pigeon_instanceManager: PigeonInstanceManager(
              onWeakReferenceRemoved: (_) {},
            ),
          ),
        );

        await camera.startVideoCapturing(videoCaptureOptions);

        final CameraImageData mockCameraImageData = MockCameraImageData();
        camera.cameraImageDataStreamController!.add(mockCameraImageData);

        expect(imageDataCompleter.future, isNotNull);
        await camera.cameraImageDataStreamController!.close();
      },
    );

    test(
      'startVideoCapturing sets VideoCapture target rotation to current video orientation if orientation unlocked',
      () async {
        // Set up mocks and constants.
        final AndroidCameraCameraX camera = AndroidCameraCameraX();
        final MockPendingRecording mockPendingRecording =
            MockPendingRecording();
        final MockRecording mockRecording = MockRecording();
        final MockVideoCapture mockVideoCapture = MockVideoCapture();
        final MockCameraInfo initialCameraInfo = MockCameraInfo();
        final MockCamera2CameraInfo mockCamera2CameraInfo =
            MockCamera2CameraInfo();
        const int defaultTargetRotation = Surface.rotation270;

        // Set directly for test versus calling createCamera.
        camera.processCameraProvider = MockProcessCameraProvider();
        camera.camera = MockCamera();
        camera.recorder = MockRecorder();
        camera.videoCapture = mockVideoCapture;
        camera.cameraSelector = MockCameraSelector();
        camera.imageAnalysis = MockImageAnalysis();
        camera.cameraInfo = initialCameraInfo;

        // Tell plugin to mock call to get current video orientation and mock Camera2CameraInfo retrieval.
        const String outputPath = '/temp/REC123.temp';
        camera.proxy = CameraXProxy(
          newObserver: <T>({
            required void Function(Observer<T>, T) onChanged,
            // ignore: non_constant_identifier_names
            BinaryMessenger? pigeon_binaryMessenger,
            // ignore: non_constant_identifier_names
            PigeonInstanceManager? pigeon_instanceManager,
          }) {
            return Observer<T>.detached(
              onChanged: onChanged,
              pigeon_instanceManager: PigeonInstanceManager(
                onWeakReferenceRemoved: (_) {},
              ),
            );
          },
          fromCamera2CameraInfo: ({
            required CameraInfo cameraInfo,
            // ignore: non_constant_identifier_names
            BinaryMessenger? pigeon_binaryMessenger,
            // ignore: non_constant_identifier_names
            PigeonInstanceManager? pigeon_instanceManager,
          }) =>
              cameraInfo == initialCameraInfo
                  ? mockCamera2CameraInfo
                  : MockCamera2CameraInfo(),
          newSystemServicesManager: ({
            required void Function(SystemServicesManager, String) onCameraError,
            // ignore: non_constant_identifier_names
            BinaryMessenger? pigeon_binaryMessenger,
            // ignore: non_constant_identifier_names
            PigeonInstanceManager? pigeon_instanceManager,
          }) {
            final MockSystemServicesManager mockSystemServicesManager =
                MockSystemServicesManager();
            when(
              mockSystemServicesManager.getTempFilePath(
                camera.videoPrefix,
                '.temp',
              ),
            ).thenAnswer((_) async => outputPath);
            return mockSystemServicesManager;
          },
          newDeviceOrientationManager: ({
            required void Function(DeviceOrientationManager, String)
                onDeviceOrientationChanged,
            // ignore: non_constant_identifier_names
            BinaryMessenger? pigeon_binaryMessenger,
            // ignore: non_constant_identifier_names
            PigeonInstanceManager? pigeon_instanceManager,
          }) {
            final MockDeviceOrientationManager mockDeviceOrientationManager =
                MockDeviceOrientationManager();
            when(
              mockDeviceOrientationManager.getDefaultDisplayRotation(),
            ).thenAnswer((_) async => defaultTargetRotation);
            return mockDeviceOrientationManager;
          },
          newVideoRecordEventListener: ({
            required void Function(VideoRecordEventListener, VideoRecordEvent)
                onEvent,
            // ignore: non_constant_identifier_names
            BinaryMessenger? pigeon_binaryMessenger,
            // ignore: non_constant_identifier_names
            PigeonInstanceManager? pigeon_instanceManager,
          }) {
            return VideoRecordEventListener.pigeon_detached(
              onEvent: onEvent,
              pigeon_instanceManager: PigeonInstanceManager(
                onWeakReferenceRemoved: (_) {},
              ),
            );
          },
          infoSupportedHardwareLevelCameraCharacteristics: () {
            return MockCameraCharacteristicsKey();
          },
        );

        const int cameraId = 87;

        // Mock method calls.
        when(
          camera.recorder!.prepareRecording(outputPath),
        ).thenAnswer((_) async => mockPendingRecording);
        when(
          mockPendingRecording.start(any),
        ).thenAnswer((_) async => mockRecording);
        when(
          camera.processCameraProvider!.isBound(camera.videoCapture!),
        ).thenAnswer((_) async => true);
        when(
          camera.processCameraProvider!.isBound(camera.imageAnalysis!),
        ).thenAnswer((_) async => false);
        when(
          mockCamera2CameraInfo.getCameraCharacteristic(any),
        ).thenAnswer((_) async => InfoSupportedHardwareLevel.limited);

        // Simulate video recording being started so startVideoRecording completes.
        AndroidCameraCameraX.videoRecordingEventStreamController.add(
          VideoRecordEventStart.pigeon_detached(
            pigeon_instanceManager: PigeonInstanceManager(
              onWeakReferenceRemoved: (_) {},
            ),
          ),
        );

        // Orientation is unlocked and plugin does not need to set default target
        // rotation manually.
        camera.recording = null;
        await camera.startVideoCapturing(const VideoCaptureOptions(cameraId));
        verifyNever(mockVideoCapture.setTargetRotation(any));

        // Simulate video recording being started so startVideoRecording completes.
        AndroidCameraCameraX.videoRecordingEventStreamController.add(
          VideoRecordEventStart.pigeon_detached(
            pigeon_instanceManager: PigeonInstanceManager(
              onWeakReferenceRemoved: (_) {},
            ),
          ),
        );

        // Orientation is locked and plugin does not need to set default target
        // rotation manually.
        camera.recording = null;
        camera.captureOrientationLocked = true;
        await camera.startVideoCapturing(const VideoCaptureOptions(cameraId));
        verifyNever(mockVideoCapture.setTargetRotation(any));

        // Simulate video recording being started so startVideoRecording completes.
        AndroidCameraCameraX.videoRecordingEventStreamController.add(
          VideoRecordEventStart.pigeon_detached(
            pigeon_instanceManager: PigeonInstanceManager(
              onWeakReferenceRemoved: (_) {},
            ),
          ),
        );

        // Orientation is locked and plugin does need to set default target
        // rotation manually.
        camera.recording = null;
        camera.captureOrientationLocked = true;
        camera.shouldSetDefaultRotation = true;
        await camera.startVideoCapturing(const VideoCaptureOptions(cameraId));
        verifyNever(mockVideoCapture.setTargetRotation(any));

        // Simulate video recording being started so startVideoRecording completes.
        AndroidCameraCameraX.videoRecordingEventStreamController.add(
          VideoRecordEventStart.pigeon_detached(
            pigeon_instanceManager: PigeonInstanceManager(
              onWeakReferenceRemoved: (_) {},
            ),
          ),
        );

        // Orientation is unlocked and plugin does need to set default target
        // rotation manually.
        camera.recording = null;
        camera.captureOrientationLocked = false;
        camera.shouldSetDefaultRotation = true;
        await camera.startVideoCapturing(const VideoCaptureOptions(cameraId));
        verify(mockVideoCapture.setTargetRotation(defaultTargetRotation));
      },
    );

    test('pauseVideoRecording pauses the recording', () async {
      final AndroidCameraCameraX camera = AndroidCameraCameraX();
      final MockRecording recording = MockRecording();

      // Set directly for test versus calling startVideoCapturing.
      camera.recording = recording;

      await camera.pauseVideoRecording(0);
      verify(recording.pause());
      verifyNoMoreInteractions(recording);
    });

    test('resumeVideoRecording resumes the recording', () async {
      final AndroidCameraCameraX camera = AndroidCameraCameraX();
      final MockRecording recording = MockRecording();

      // Set directly for test versus calling startVideoCapturing.
      camera.recording = recording;

      await camera.resumeVideoRecording(0);
      verify(recording.resume());
      verifyNoMoreInteractions(recording);
    });

    test('stopVideoRecording stops the recording', () async {
      final AndroidCameraCameraX camera = AndroidCameraCameraX();
      final MockRecording recording = MockRecording();
      final MockProcessCameraProvider processCameraProvider =
          MockProcessCameraProvider();
      final MockVideoCapture videoCapture = MockVideoCapture();
      const String videoOutputPath = '/test/output/path';

      // Set directly for test versus calling createCamera and startVideoCapturing.
      camera.processCameraProvider = processCameraProvider;
      camera.recording = recording;
      camera.videoCapture = videoCapture;
      camera.videoOutputPath = videoOutputPath;

      // Tell plugin that videoCapture use case was bound to start recording.
      when(
        camera.processCameraProvider!.isBound(videoCapture),
      ).thenAnswer((_) async => true);

      // Simulate video recording being finalized so stopVideoRecording completes.
      AndroidCameraCameraX.videoRecordingEventStreamController.add(
        VideoRecordEventFinalize.pigeon_detached(
          pigeon_instanceManager: PigeonInstanceManager(
            onWeakReferenceRemoved: (_) {},
          ),
        ),
      );

      final XFile file = await camera.stopVideoRecording(0);
      expect(file.path, videoOutputPath);

      // Verify that recording stops.
      verify(recording.close());
      verifyNoMoreInteractions(recording);
    });

    test(
        'stopVideoRecording throws a camera exception if '
        'no recording is in progress', () async {
      final AndroidCameraCameraX camera = AndroidCameraCameraX();
      const String videoOutputPath = '/test/output/path';

      // Set directly for test versus calling startVideoCapturing.
      camera.recording = null;
      camera.videoOutputPath = videoOutputPath;

      await expectLater(() async {
        await camera.stopVideoRecording(0);
      }, throwsA(isA<CameraException>()));
    });

    test(
        'stopVideoRecording throws a camera exception if '
        'videoOutputPath is null, and sets recording to null', () async {
      final AndroidCameraCameraX camera = AndroidCameraCameraX();
      final MockRecording mockRecording = MockRecording();
      final MockVideoCapture mockVideoCapture = MockVideoCapture();

      // Set directly for test versus calling startVideoCapturing.
      camera.processCameraProvider = MockProcessCameraProvider();
      camera.recording = mockRecording;
      camera.videoOutputPath = null;
      camera.videoCapture = mockVideoCapture;

      // Tell plugin that videoCapture use case was bound to start recording.
      when(
        camera.processCameraProvider!.isBound(mockVideoCapture),
      ).thenAnswer((_) async => true);

      await expectLater(() async {
        // Simulate video recording being finalized so stopVideoRecording completes.
        AndroidCameraCameraX.videoRecordingEventStreamController.add(
          VideoRecordEventFinalize.pigeon_detached(
            pigeon_instanceManager: PigeonInstanceManager(
              onWeakReferenceRemoved: (_) {},
            ),
          ),
        );
        await camera.stopVideoRecording(0);
      }, throwsA(isA<CameraException>()));
      expect(camera.recording, null);
    });

    test(
        'calling stopVideoRecording twice stops the recording '
        'and then throws a CameraException', () async {
      final AndroidCameraCameraX camera = AndroidCameraCameraX();
      final MockRecording recording = MockRecording();
      final MockProcessCameraProvider processCameraProvider =
          MockProcessCameraProvider();
      final MockVideoCapture videoCapture = MockVideoCapture();
      const String videoOutputPath = '/test/output/path';

      // Set directly for test versus calling createCamera and startVideoCapturing.
      camera.processCameraProvider = processCameraProvider;
      camera.recording = recording;
      camera.videoCapture = videoCapture;
      camera.videoOutputPath = videoOutputPath;

      // Simulate video recording being finalized so stopVideoRecording completes.
      AndroidCameraCameraX.videoRecordingEventStreamController.add(
        VideoRecordEventFinalize.pigeon_detached(
          pigeon_instanceManager: PigeonInstanceManager(
            onWeakReferenceRemoved: (_) {},
          ),
        ),
      );

      final XFile file = await camera.stopVideoRecording(0);
      expect(file.path, videoOutputPath);

      await expectLater(() async {
        await camera.stopVideoRecording(0);
      }, throwsA(isA<CameraException>()));
    });

    test(
      'VideoCapture use case is unbound from lifecycle when video recording stops',
      () async {
        final AndroidCameraCameraX camera = AndroidCameraCameraX();
        final MockRecording recording = MockRecording();
        final MockProcessCameraProvider processCameraProvider =
            MockProcessCameraProvider();
        final MockVideoCapture videoCapture = MockVideoCapture();
        const String videoOutputPath = '/test/output/path';

        // Set directly for test versus calling createCamera and startVideoCapturing.
        camera.processCameraProvider = processCameraProvider;
        camera.recording = recording;
        camera.videoCapture = videoCapture;
        camera.videoOutputPath = videoOutputPath;

        // Tell plugin that videoCapture use case was bound to start recording.
        when(
          camera.processCameraProvider!.isBound(videoCapture),
        ).thenAnswer((_) async => true);

        // Simulate video recording being finalized so stopVideoRecording completes.
        AndroidCameraCameraX.videoRecordingEventStreamController.add(
          VideoRecordEventFinalize.pigeon_detached(
            pigeon_instanceManager: PigeonInstanceManager(
              onWeakReferenceRemoved: (_) {},
            ),
          ),
        );

        await camera.stopVideoRecording(90);
        verify(processCameraProvider.unbind(<UseCase>[videoCapture]));

        // Verify that recording stops.
        verify(recording.close());
        verifyNoMoreInteractions(recording);
      },
    );

    test(
      'setDescriptionWhileRecording does not make any calls involving starting video recording',
      () async {
        // TODO(camsim99): Modify test when implemented, see https://github.com/flutter/flutter/issues/148013.
        final AndroidCameraCameraX camera = AndroidCameraCameraX();

        // Set directly for test versus calling createCamera.
        camera.processCameraProvider = MockProcessCameraProvider();
        camera.recorder = MockRecorder();
        camera.videoCapture = MockVideoCapture();
        camera.camera = MockCamera();

        await camera.setDescriptionWhileRecording(
          const CameraDescription(
            name: 'fakeCameraName',
            lensDirection: CameraLensDirection.back,
            sensorOrientation: 90,
          ),
        );
        verifyNoMoreInteractions(camera.processCameraProvider);
        verifyNoMoreInteractions(camera.recorder);
        verifyNoMoreInteractions(camera.videoCapture);
        verifyNoMoreInteractions(camera.camera);
      },
    );
  });

  test(
    'takePicture binds ImageCapture to lifecycle and makes call to take a picture',
    () async {
      final AndroidCameraCameraX camera = AndroidCameraCameraX();
      final MockProcessCameraProvider mockProcessCameraProvider =
          MockProcessCameraProvider();
      final MockCamera mockCamera = MockCamera();
      final MockCameraInfo mockCameraInfo = MockCameraInfo();
      const String testPicturePath = 'test/absolute/path/to/picture';

      // Set directly for test versus calling createCamera.
      camera.imageCapture = MockImageCapture();
      camera.processCameraProvider = mockProcessCameraProvider;
      camera.cameraSelector = MockCameraSelector();

      // Ignore setting target rotation for this test; tested seprately.
      camera.captureOrientationLocked = true;

      // Tell plugin to create detached camera state observers.
      camera.proxy = CameraXProxy(
        newObserver: <T>({
          required void Function(Observer<T>, T) onChanged,
          // ignore: non_constant_identifier_names
          BinaryMessenger? pigeon_binaryMessenger,
          // ignore: non_constant_identifier_names
          PigeonInstanceManager? pigeon_instanceManager,
        }) {
          return Observer<T>.detached(
            onChanged: onChanged,
            pigeon_instanceManager: PigeonInstanceManager(
              onWeakReferenceRemoved: (_) {},
            ),
          );
        },
      );

      when(
        mockProcessCameraProvider.isBound(camera.imageCapture),
      ).thenAnswer((_) async => false);
      when(
        mockProcessCameraProvider.bindToLifecycle(
          camera.cameraSelector,
          <UseCase>[camera.imageCapture!],
        ),
      ).thenAnswer((_) async => mockCamera);
      when(mockCamera.getCameraInfo()).thenAnswer((_) async => mockCameraInfo);
      when(
        mockCameraInfo.getCameraState(),
      ).thenAnswer((_) async => MockLiveCameraState());
      when(
        camera.imageCapture!.takePicture(),
      ).thenAnswer((_) async => testPicturePath);

      final XFile imageFile = await camera.takePicture(3);

      expect(imageFile.path, equals(testPicturePath));
    },
  );

  test(
    'takePicture sets ImageCapture target rotation to currrent photo rotation when orientation unlocked',
    () async {
      final AndroidCameraCameraX camera = AndroidCameraCameraX();
      final MockImageCapture mockImageCapture = MockImageCapture();
      final MockProcessCameraProvider mockProcessCameraProvider =
          MockProcessCameraProvider();

      const int cameraId = 3;
      const int defaultTargetRotation = Surface.rotation180;

      // Set directly for test versus calling createCamera.
      camera.imageCapture = mockImageCapture;
      camera.processCameraProvider = mockProcessCameraProvider;

      // Tell plugin to mock call to get current photo orientation.
      camera.proxy = CameraXProxy(
        newDeviceOrientationManager: ({
          required void Function(DeviceOrientationManager, String)
              onDeviceOrientationChanged,
          // ignore: non_constant_identifier_names
          BinaryMessenger? pigeon_binaryMessenger,
          // ignore: non_constant_identifier_names
          PigeonInstanceManager? pigeon_instanceManager,
        }) {
          final MockDeviceOrientationManager mockDeviceOrientationManager =
              MockDeviceOrientationManager();
          when(
            mockDeviceOrientationManager.getDefaultDisplayRotation(),
          ).thenAnswer((_) async => defaultTargetRotation);
          return mockDeviceOrientationManager;
        },
      );

      when(
        mockProcessCameraProvider.isBound(camera.imageCapture),
      ).thenAnswer((_) async => true);
      when(
        camera.imageCapture!.takePicture(),
      ).thenAnswer((_) async => 'test/absolute/path/to/picture');

      // Orientation is unlocked and plugin does not need to set default target
      // rotation manually.
      await camera.takePicture(cameraId);
      verifyNever(mockImageCapture.setTargetRotation(any));

      // Orientation is locked and plugin does not need to set default target
      // rotation manually.
      camera.captureOrientationLocked = true;
      await camera.takePicture(cameraId);
      verifyNever(mockImageCapture.setTargetRotation(any));

      // Orientation is locked and plugin does need to set default target
      // rotation manually.
      camera.captureOrientationLocked = true;
      camera.shouldSetDefaultRotation = true;
      await camera.takePicture(cameraId);
      verifyNever(mockImageCapture.setTargetRotation(any));

      // Orientation is unlocked and plugin does need to set default target
      // rotation manually.
      camera.captureOrientationLocked = false;
      camera.shouldSetDefaultRotation = true;
      await camera.takePicture(cameraId);
      verify(mockImageCapture.setTargetRotation(defaultTargetRotation));
    },
  );

  test(
    'takePicture turns non-torch flash mode off when torch mode enabled',
    () async {
      final AndroidCameraCameraX camera = AndroidCameraCameraX();
      final MockProcessCameraProvider mockProcessCameraProvider =
          MockProcessCameraProvider();
      const int cameraId = 77;

      // Set directly for test versus calling createCamera.
      camera.imageCapture = MockImageCapture();
      camera.cameraControl = MockCameraControl();
      camera.processCameraProvider = mockProcessCameraProvider;

      // Ignore setting target rotation for this test; tested seprately.
      camera.captureOrientationLocked = true;

      when(
        mockProcessCameraProvider.isBound(camera.imageCapture),
      ).thenAnswer((_) async => true);

      await camera.setFlashMode(cameraId, FlashMode.torch);
      await camera.takePicture(cameraId);
      verify(camera.imageCapture!.setFlashMode(CameraXFlashMode.off));
    },
  );

  test(
    'setFlashMode configures ImageCapture with expected non-torch flash mode',
    () async {
      final AndroidCameraCameraX camera = AndroidCameraCameraX();
      const int cameraId = 22;
      final MockCameraControl mockCameraControl = MockCameraControl();
      final MockProcessCameraProvider mockProcessCameraProvider =
          MockProcessCameraProvider();

      // Set directly for test versus calling createCamera.
      camera.imageCapture = MockImageCapture();
      camera.cameraControl = mockCameraControl;

      // Ignore setting target rotation for this test; tested seprately.
      camera.captureOrientationLocked = true;
      camera.processCameraProvider = mockProcessCameraProvider;

      when(
        mockProcessCameraProvider.isBound(camera.imageCapture),
      ).thenAnswer((_) async => true);

      for (final FlashMode flashMode in FlashMode.values) {
        await camera.setFlashMode(cameraId, flashMode);

        CameraXFlashMode? expectedFlashMode;
        switch (flashMode) {
          case FlashMode.off:
            expectedFlashMode = CameraXFlashMode.off;
          case FlashMode.auto:
            expectedFlashMode = CameraXFlashMode.auto;
          case FlashMode.always:
            expectedFlashMode = CameraXFlashMode.on;
          case FlashMode.torch:
            expectedFlashMode = null;
        }

        if (expectedFlashMode == null) {
          // Torch mode enabled and won't be used for configuring image capture.
          continue;
        }

        verifyNever(mockCameraControl.enableTorch(true));
        expect(camera.torchEnabled, isFalse);
        await camera.takePicture(cameraId);
        verify(camera.imageCapture!.setFlashMode(expectedFlashMode));
      }
    },
  );

  test('setFlashMode turns on torch mode as expected', () async {
    final AndroidCameraCameraX camera = AndroidCameraCameraX();
    const int cameraId = 44;
    final MockCameraControl mockCameraControl = MockCameraControl();

    // Set directly for test versus calling createCamera.
    camera.cameraControl = mockCameraControl;

    await camera.setFlashMode(cameraId, FlashMode.torch);

    verify(mockCameraControl.enableTorch(true));
    expect(camera.torchEnabled, isTrue);
  });

  test(
    'setFlashMode turns off torch mode when non-torch flash modes set',
    () async {
      final AndroidCameraCameraX camera = AndroidCameraCameraX();
      const int cameraId = 33;
      final MockCameraControl mockCameraControl = MockCameraControl();

      // Set directly for test versus calling createCamera.
      camera.cameraControl = mockCameraControl;

      for (final FlashMode flashMode in FlashMode.values) {
        camera.torchEnabled = true;
        await camera.setFlashMode(cameraId, flashMode);

        switch (flashMode) {
          case FlashMode.off:
          case FlashMode.auto:
          case FlashMode.always:
            verify(mockCameraControl.enableTorch(false));
            expect(camera.torchEnabled, isFalse);
          case FlashMode.torch:
            verifyNever(mockCameraControl.enableTorch(true));
            expect(camera.torchEnabled, true);
        }
      }
    },
  );

  test('getMinExposureOffset returns expected exposure offset', () async {
    final AndroidCameraCameraX camera = AndroidCameraCameraX();
    final MockCameraInfo mockCameraInfo = MockCameraInfo();
    final PigeonInstanceManager testInstanceManager = PigeonInstanceManager(
      onWeakReferenceRemoved: (_) {},
    );
    final ExposureState exposureState = ExposureState.pigeon_detached(
      exposureCompensationRange: CameraIntegerRange.pigeon_detached(
        lower: 3,
        upper: 4,
        pigeon_instanceManager: testInstanceManager,
      ),
      exposureCompensationStep: 0.2,
      pigeon_instanceManager: testInstanceManager,
    );

    // Set directly for test versus calling createCamera.
    camera.cameraInfo = mockCameraInfo;

    when(mockCameraInfo.exposureState).thenReturn(exposureState);

    // We expect the minimum exposure to be the minimum exposure compensation * exposure compensation step.
    // Delta is included due to avoid catching rounding errors.
    expect(await camera.getMinExposureOffset(35), closeTo(0.6, 0.0000000001));
  });

  test('getMaxExposureOffset returns expected exposure offset', () async {
    final AndroidCameraCameraX camera = AndroidCameraCameraX();
    final MockCameraInfo mockCameraInfo = MockCameraInfo();
    final PigeonInstanceManager testInstanceManager = PigeonInstanceManager(
      onWeakReferenceRemoved: (_) {},
    );
    final ExposureState exposureState = ExposureState.pigeon_detached(
      exposureCompensationRange: CameraIntegerRange.pigeon_detached(
        lower: 3,
        upper: 4,
        pigeon_instanceManager: testInstanceManager,
      ),
      exposureCompensationStep: 0.2,
      pigeon_instanceManager: testInstanceManager,
    );

    // Set directly for test versus calling createCamera.
    camera.cameraInfo = mockCameraInfo;

    when(mockCameraInfo.exposureState).thenReturn(exposureState);

    // We expect the maximum exposure to be the maximum exposure compensation * exposure compensation step.
    expect(await camera.getMaxExposureOffset(35), 0.8);
  });

  test('getExposureOffsetStepSize returns expected exposure offset', () async {
    final AndroidCameraCameraX camera = AndroidCameraCameraX();
    final MockCameraInfo mockCameraInfo = MockCameraInfo();
    final PigeonInstanceManager testInstanceManager = PigeonInstanceManager(
      onWeakReferenceRemoved: (_) {},
    );
    final ExposureState exposureState = ExposureState.pigeon_detached(
      exposureCompensationRange: CameraIntegerRange.pigeon_detached(
        lower: 3,
        upper: 4,
        pigeon_instanceManager: testInstanceManager,
      ),
      exposureCompensationStep: 0.2,
      pigeon_instanceManager: testInstanceManager,
    );

    // Set directly for test versus calling createCamera.
    camera.cameraInfo = mockCameraInfo;

    when(mockCameraInfo.exposureState).thenReturn(exposureState);

    expect(await camera.getExposureOffsetStepSize(55), 0.2);
  });

  test(
    'getExposureOffsetStepSize returns -1 when exposure compensation not supported on device',
    () async {
      final AndroidCameraCameraX camera = AndroidCameraCameraX();
      final MockCameraInfo mockCameraInfo = MockCameraInfo();
      final PigeonInstanceManager testInstanceManager = PigeonInstanceManager(
        onWeakReferenceRemoved: (_) {},
      );
      final ExposureState exposureState = ExposureState.pigeon_detached(
        exposureCompensationRange: CameraIntegerRange.pigeon_detached(
          lower: 0,
          upper: 0,
          pigeon_instanceManager: testInstanceManager,
        ),
        exposureCompensationStep: 0,
        pigeon_instanceManager: testInstanceManager,
      );

      // Set directly for test versus calling createCamera.
      camera.cameraInfo = mockCameraInfo;

      when(mockCameraInfo.exposureState).thenReturn(exposureState);

      expect(await camera.getExposureOffsetStepSize(55), -1);
    },
  );

  test('getMaxZoomLevel returns expected exposure offset', () async {
    final AndroidCameraCameraX camera = AndroidCameraCameraX();
    final MockCameraInfo mockCameraInfo = MockCameraInfo();
    const double maxZoomRatio = 1;
    final LiveData<ZoomState> mockLiveZoomState = MockLiveZoomState();
    final ZoomState zoomState = ZoomState.pigeon_detached(
      maxZoomRatio: maxZoomRatio,
      minZoomRatio: 0,
      pigeon_instanceManager: PigeonInstanceManager(
        onWeakReferenceRemoved: (_) {},
      ),
    );

    // Set directly for test versus calling createCamera.
    camera.cameraInfo = mockCameraInfo;

    when(
      mockCameraInfo.getZoomState(),
    ).thenAnswer((_) async => mockLiveZoomState);
    when(mockLiveZoomState.getValue()).thenAnswer((_) async => zoomState);

    expect(await camera.getMaxZoomLevel(55), maxZoomRatio);
  });

  test('getMinZoomLevel returns expected exposure offset', () async {
    final AndroidCameraCameraX camera = AndroidCameraCameraX();
    final MockCameraInfo mockCameraInfo = MockCameraInfo();
    const double minZoomRatio = 0;
    final LiveData<ZoomState> mockLiveZoomState = MockLiveZoomState();
    final ZoomState zoomState = ZoomState.pigeon_detached(
      maxZoomRatio: 1,
      minZoomRatio: minZoomRatio,
      pigeon_instanceManager: PigeonInstanceManager(
        onWeakReferenceRemoved: (_) {},
      ),
    );

    // Set directly for test versus calling createCamera.
    camera.cameraInfo = mockCameraInfo;

    when(
      mockCameraInfo.getZoomState(),
    ).thenAnswer((_) async => mockLiveZoomState);
    when(mockLiveZoomState.getValue()).thenAnswer((_) async => zoomState);

    expect(await camera.getMinZoomLevel(55), minZoomRatio);
  });

  test('setZoomLevel sets zoom ratio as expected', () async {
    final AndroidCameraCameraX camera = AndroidCameraCameraX();
    const int cameraId = 44;
    const double zoomRatio = 0.3;
    final MockCameraControl mockCameraControl = MockCameraControl();

    // Set directly for test versus calling createCamera.
    camera.cameraControl = mockCameraControl;

    await camera.setZoomLevel(cameraId, zoomRatio);

    verify(mockCameraControl.setZoomRatio(zoomRatio));
  });

  test('Should report support for image streaming', () async {
    final AndroidCameraCameraX camera = AndroidCameraCameraX();
    expect(camera.supportsImageStreaming(), true);
  });

  test(
    'onStreamedFrameAvailable emits CameraImageData when picked up from CameraImageData stream controller',
    () async {
      final AndroidCameraCameraX camera = AndroidCameraCameraX();
      final MockProcessCameraProvider mockProcessCameraProvider =
          MockProcessCameraProvider();
      final MockCamera mockCamera = MockCamera();
      final MockCameraInfo mockCameraInfo = MockCameraInfo();
      const int cameraId = 22;

      // Tell plugin to create detached Analyzer for testing.
      camera.proxy = CameraXProxy(
        newAnalyzer: ({
          required void Function(Analyzer, ImageProxy) analyze,
          // ignore: non_constant_identifier_names
          BinaryMessenger? pigeon_binaryMessenger,
          // ignore: non_constant_identifier_names
          PigeonInstanceManager? pigeon_instanceManager,
        }) {
          return Analyzer.pigeon_detached(
            analyze: analyze,
            pigeon_instanceManager: PigeonInstanceManager(
              onWeakReferenceRemoved: (_) {},
            ),
          );
        },
      );

      // Set directly for test versus calling createCamera.
      camera.processCameraProvider = mockProcessCameraProvider;
      camera.cameraSelector = MockCameraSelector();
      camera.imageAnalysis = MockImageAnalysis();

      // Ignore setting target rotation for this test; tested seprately.
      camera.captureOrientationLocked = true;

      when(
        mockProcessCameraProvider.bindToLifecycle(any, any),
      ).thenAnswer((_) => Future<Camera>.value(mockCamera));
      when(
        mockProcessCameraProvider.isBound(camera.imageAnalysis),
      ).thenAnswer((_) async => true);
      when(
        mockCamera.getCameraInfo(),
      ).thenAnswer((_) => Future<CameraInfo>.value(mockCameraInfo));
      when(
        mockCameraInfo.getCameraState(),
      ).thenAnswer((_) async => MockLiveCameraState());

      final CameraImageData mockCameraImageData = MockCameraImageData();
      final Stream<CameraImageData> imageStream =
          camera.onStreamedFrameAvailable(cameraId);
      final StreamQueue<CameraImageData> streamQueue =
          StreamQueue<CameraImageData>(imageStream);

      camera.cameraImageDataStreamController!.add(mockCameraImageData);

      expect(await streamQueue.next, equals(mockCameraImageData));
      await streamQueue.cancel();
    },
  );

  test(
    'onStreamedFrameAvailable emits CameraImageData when listened to after cancelation',
    () async {
      final AndroidCameraCameraX camera = AndroidCameraCameraX();
      final MockProcessCameraProvider mockProcessCameraProvider =
          MockProcessCameraProvider();
      const int cameraId = 22;

      // Tell plugin to create detached Analyzer for testing.
      camera.proxy = CameraXProxy(
        newAnalyzer: ({
          required void Function(Analyzer, ImageProxy) analyze,
          // ignore: non_constant_identifier_names
          BinaryMessenger? pigeon_binaryMessenger,
          // ignore: non_constant_identifier_names
          PigeonInstanceManager? pigeon_instanceManager,
        }) {
          return Analyzer.pigeon_detached(
            analyze: analyze,
            pigeon_instanceManager: PigeonInstanceManager(
              onWeakReferenceRemoved: (_) {},
            ),
          );
        },
      );

      // Set directly for test versus calling createCamera.
      camera.processCameraProvider = mockProcessCameraProvider;
      camera.cameraSelector = MockCameraSelector();
      camera.imageAnalysis = MockImageAnalysis();

      // Ignore setting target rotation for this test; tested seprately.
      camera.captureOrientationLocked = true;

      when(
        mockProcessCameraProvider.isBound(camera.imageAnalysis),
      ).thenAnswer((_) async => true);

      final CameraImageData mockCameraImageData = MockCameraImageData();
      final Stream<CameraImageData> imageStream =
          camera.onStreamedFrameAvailable(cameraId);

      // Listen to image stream.
      final StreamSubscription<CameraImageData> imageStreamSubscription =
          imageStream.listen((CameraImageData data) {});

      // Cancel subscription to image stream.
      await imageStreamSubscription.cancel();
      final Stream<CameraImageData> imageStream2 =
          camera.onStreamedFrameAvailable(cameraId);

      // Listen to image stream again.
      final StreamQueue<CameraImageData> streamQueue =
          StreamQueue<CameraImageData>(imageStream2);
      camera.cameraImageDataStreamController!.add(mockCameraImageData);

      expect(await streamQueue.next, equals(mockCameraImageData));
      await streamQueue.cancel();
    },
  );

  test(
    'onStreamedFrameAvailable returns stream that responds expectedly to being listened to',
    () async {
      final AndroidCameraCameraX camera = AndroidCameraCameraX();
      const int cameraId = 33;
      final ProcessCameraProvider mockProcessCameraProvider =
          MockProcessCameraProvider();
      final CameraSelector mockCameraSelector = MockCameraSelector();
      final MockImageAnalysis mockImageAnalysis = MockImageAnalysis();
      final Camera mockCamera = MockCamera();
      final CameraInfo mockCameraInfo = MockCameraInfo();
      final MockImageProxy mockImageProxy = MockImageProxy();
      final MockPlaneProxy mockPlane = MockPlaneProxy();
      final List<MockPlaneProxy> mockPlanes = <MockPlaneProxy>[mockPlane];
      final Uint8List buffer = Uint8List(0);
      const int pixelStride = 27;
      const int rowStride = 58;
      const int imageFormat = 582;
      const int imageHeight = 100;
      const int imageWidth = 200;

      // Tell plugin to create detached Analyzer for testing.
      camera.proxy = CameraXProxy(
        newAnalyzer: ({
          required void Function(Analyzer, ImageProxy) analyze,
          // ignore: non_constant_identifier_names
          BinaryMessenger? pigeon_binaryMessenger,
          // ignore: non_constant_identifier_names
          PigeonInstanceManager? pigeon_instanceManager,
        }) {
          return Analyzer.pigeon_detached(
            analyze: analyze,
            pigeon_instanceManager: PigeonInstanceManager(
              onWeakReferenceRemoved: (_) {},
            ),
          );
        },
        newObserver: <T>({
          required void Function(Observer<T>, T) onChanged,
          // ignore: non_constant_identifier_names
          BinaryMessenger? pigeon_binaryMessenger,
          // ignore: non_constant_identifier_names
          PigeonInstanceManager? pigeon_instanceManager,
        }) {
          return Observer<T>.detached(
            onChanged: onChanged,
            pigeon_instanceManager: PigeonInstanceManager(
              onWeakReferenceRemoved: (_) {},
            ),
          );
        },
      );

      // Set directly for test versus calling createCamera.
      camera.processCameraProvider = mockProcessCameraProvider;
      camera.cameraSelector = mockCameraSelector;
      camera.imageAnalysis = mockImageAnalysis;

      // Ignore setting target rotation for this test; tested seprately.
      camera.captureOrientationLocked = true;

      when(
        mockProcessCameraProvider.isBound(mockImageAnalysis),
      ).thenAnswer((_) async => false);
      when(
        mockProcessCameraProvider.bindToLifecycle(mockCameraSelector, <UseCase>[
          mockImageAnalysis,
        ]),
      ).thenAnswer((_) async => mockCamera);
      when(mockCamera.getCameraInfo()).thenAnswer((_) async => mockCameraInfo);
      when(
        mockCameraInfo.getCameraState(),
      ).thenAnswer((_) async => MockLiveCameraState());
      when(
        mockImageProxy.getPlanes(),
      ).thenAnswer((_) async => Future<List<PlaneProxy>>.value(mockPlanes));
      when(mockPlane.buffer).thenReturn(buffer);
      when(mockPlane.rowStride).thenReturn(rowStride);
      when(mockPlane.pixelStride).thenReturn(pixelStride);
      when(mockImageProxy.format).thenReturn(imageFormat);
      when(mockImageProxy.height).thenReturn(imageHeight);
      when(mockImageProxy.width).thenReturn(imageWidth);

      final Completer<CameraImageData> imageDataCompleter =
          Completer<CameraImageData>();
      final StreamSubscription<CameraImageData>
          onStreamedFrameAvailableSubscription = camera
              .onStreamedFrameAvailable(cameraId)
              .listen((CameraImageData imageData) {
        imageDataCompleter.complete(imageData);
      });

      // Test ImageAnalysis use case is bound to ProcessCameraProvider.
      await untilCalled(mockImageAnalysis.setAnalyzer(any));
      final Analyzer capturedAnalyzer =
          verify(mockImageAnalysis.setAnalyzer(captureAny)).captured.single
              as Analyzer;

      capturedAnalyzer.analyze(MockAnalyzer(), mockImageProxy);

      final CameraImageData imageData = await imageDataCompleter.future;

      // Test Analyzer correctly process ImageProxy instances.
      expect(imageData.planes.length, equals(1));
      expect(imageData.planes[0].bytes, equals(buffer));
      expect(imageData.planes[0].bytesPerRow, equals(rowStride));
      expect(imageData.planes[0].bytesPerPixel, equals(pixelStride));
      expect(imageData.format.raw, equals(imageFormat));
      expect(imageData.height, equals(imageHeight));
      expect(imageData.width, equals(imageWidth));

      await onStreamedFrameAvailableSubscription.cancel();
    },
  );

  test(
    'onStreamedFrameAvailable returns stream that responds expectedly to being canceled',
    () async {
      final AndroidCameraCameraX camera = AndroidCameraCameraX();
      const int cameraId = 32;
      final MockImageAnalysis mockImageAnalysis = MockImageAnalysis();
      final MockProcessCameraProvider mockProcessCameraProvider =
          MockProcessCameraProvider();

      // Set directly for test versus calling createCamera.
      camera.imageAnalysis = mockImageAnalysis;
      camera.processCameraProvider = mockProcessCameraProvider;

      // Ignore setting target rotation for this test; tested seprately.
      camera.captureOrientationLocked = true;

      // Tell plugin to create a detached analyzer for testing purposes.
      camera.proxy = CameraXProxy(
        newAnalyzer: ({
          required void Function(Analyzer, ImageProxy) analyze,
          // ignore: non_constant_identifier_names
          BinaryMessenger? pigeon_binaryMessenger,
          // ignore: non_constant_identifier_names
          PigeonInstanceManager? pigeon_instanceManager,
        }) =>
            MockAnalyzer(),
      );

      when(
        mockProcessCameraProvider.isBound(mockImageAnalysis),
      ).thenAnswer((_) async => true);

      final StreamSubscription<CameraImageData> imageStreamSubscription = camera
          .onStreamedFrameAvailable(cameraId)
          .listen((CameraImageData data) {});

      await imageStreamSubscription.cancel();

      verify(mockImageAnalysis.clearAnalyzer());
    },
  );

  test(
    'onStreamedFrameAvailable sets ImageAnalysis target rotation to current photo orientation when orientation unlocked',
    () async {
      final AndroidCameraCameraX camera = AndroidCameraCameraX();
      const int cameraId = 35;
      const int defaultTargetRotation = Surface.rotation90;
      final MockImageAnalysis mockImageAnalysis = MockImageAnalysis();
      final MockProcessCameraProvider mockProcessCameraProvider =
          MockProcessCameraProvider();

      // Set directly for test versus calling createCamera.
      camera.imageAnalysis = mockImageAnalysis;
      camera.processCameraProvider = mockProcessCameraProvider;

      // Tell plugin to create a detached analyzer for testing purposes and mock
      // call to get current photo orientation.
      camera.proxy = CameraXProxy(
        newAnalyzer: ({
          required void Function(Analyzer, ImageProxy) analyze,
          // ignore: non_constant_identifier_names
          BinaryMessenger? pigeon_binaryMessenger,
          // ignore: non_constant_identifier_names
          PigeonInstanceManager? pigeon_instanceManager,
        }) =>
            MockAnalyzer(),
        newDeviceOrientationManager: ({
          required void Function(DeviceOrientationManager, String)
              onDeviceOrientationChanged,
          // ignore: non_constant_identifier_names
          BinaryMessenger? pigeon_binaryMessenger,
          // ignore: non_constant_identifier_names
          PigeonInstanceManager? pigeon_instanceManager,
        }) {
          final MockDeviceOrientationManager manager =
              MockDeviceOrientationManager();
          when(manager.getDefaultDisplayRotation()).thenAnswer((_) async {
            return defaultTargetRotation;
          });
          return manager;
        },
      );

      when(
        mockProcessCameraProvider.isBound(mockImageAnalysis),
      ).thenAnswer((_) async => true);

      // Orientation is unlocked and plugin does not need to set default target
      // rotation manually.
      StreamSubscription<CameraImageData> imageStreamSubscription = camera
          .onStreamedFrameAvailable(cameraId)
          .listen((CameraImageData data) {});
      await untilCalled(mockImageAnalysis.setAnalyzer(any));
      verifyNever(mockImageAnalysis.setTargetRotation(any));
      await imageStreamSubscription.cancel();

      // Orientation is locked and plugin does not need to set default target
      // rotation manually.
      camera.captureOrientationLocked = true;
      imageStreamSubscription = camera
          .onStreamedFrameAvailable(cameraId)
          .listen((CameraImageData data) {});
      await untilCalled(mockImageAnalysis.setAnalyzer(any));
      verifyNever(mockImageAnalysis.setTargetRotation(any));
      await imageStreamSubscription.cancel();

      // Orientation is locked and plugin does need to set default target
      // rotation manually.
      camera.captureOrientationLocked = true;
      camera.shouldSetDefaultRotation = true;
      imageStreamSubscription = camera
          .onStreamedFrameAvailable(cameraId)
          .listen((CameraImageData data) {});
      await untilCalled(mockImageAnalysis.setAnalyzer(any));
      verifyNever(mockImageAnalysis.setTargetRotation(any));
      await imageStreamSubscription.cancel();

      // Orientation is unlocked and plugin does need to set default target
      // rotation manually.
      camera.captureOrientationLocked = false;
      camera.shouldSetDefaultRotation = true;
      imageStreamSubscription = camera
          .onStreamedFrameAvailable(cameraId)
          .listen((CameraImageData data) {});
      await untilCalled(
        mockImageAnalysis.setTargetRotation(defaultTargetRotation),
      );
      await imageStreamSubscription.cancel();
    },
  );

  test(
    'lockCaptureOrientation sets capture-related use case target rotations to correct orientation',
    () async {
      final AndroidCameraCameraX camera = AndroidCameraCameraX();
      const int cameraId = 44;

      final MockImageAnalysis mockImageAnalysis = MockImageAnalysis();
      final MockImageCapture mockImageCapture = MockImageCapture();
      final MockVideoCapture mockVideoCapture = MockVideoCapture();

      // Set directly for test versus calling createCamera.
      camera.imageAnalysis = mockImageAnalysis;
      camera.imageCapture = mockImageCapture;
      camera.videoCapture = mockVideoCapture;

      for (final DeviceOrientation orientation in DeviceOrientation.values) {
        int? expectedTargetRotation;
        switch (orientation) {
          case DeviceOrientation.portraitUp:
            expectedTargetRotation = Surface.rotation0;
          case DeviceOrientation.landscapeLeft:
            expectedTargetRotation = Surface.rotation90;
          case DeviceOrientation.portraitDown:
            expectedTargetRotation = Surface.rotation180;
          case DeviceOrientation.landscapeRight:
            expectedTargetRotation = Surface.rotation270;
        }

        await camera.lockCaptureOrientation(cameraId, orientation);

        verify(mockImageAnalysis.setTargetRotation(expectedTargetRotation));
        verify(mockImageCapture.setTargetRotation(expectedTargetRotation));
        verify(mockVideoCapture.setTargetRotation(expectedTargetRotation));
        expect(camera.captureOrientationLocked, isTrue);
        expect(camera.shouldSetDefaultRotation, isTrue);

        // Reset flags for testing.
        camera.captureOrientationLocked = false;
        camera.shouldSetDefaultRotation = false;
      }
    },
  );

  test(
    'unlockCaptureOrientation sets capture-related use case target rotations to current photo/video orientation',
    () async {
      final AndroidCameraCameraX camera = AndroidCameraCameraX();
      const int cameraId = 57;

      camera.captureOrientationLocked = true;
      await camera.unlockCaptureOrientation(cameraId);
      expect(camera.captureOrientationLocked, isFalse);
    },
  );

  test(
    'setExposureMode sets expected controlAeLock value via Camera2 interop',
    () async {
      final AndroidCameraCameraX camera = AndroidCameraCameraX();
      const int cameraId = 78;
      final MockCameraControl mockCameraControl = MockCameraControl();
      final MockCamera2CameraControl mockCamera2CameraControl =
          MockCamera2CameraControl();

      // Set directly for test versus calling createCamera.
      camera.camera = MockCamera();
      camera.cameraControl = mockCameraControl;

      // Tell plugin to create detached Camera2CameraControl and
      // CaptureRequestOptions instances for testing.
      final PigeonInstanceManager testInstanceManager = PigeonInstanceManager(
        onWeakReferenceRemoved: (_) {},
      );
      final CaptureRequestKey controlAELockKey =
          CaptureRequestKey.pigeon_detached(
        pigeon_instanceManager: testInstanceManager,
      );
      camera.proxy = CameraXProxy(
        fromCamera2CameraControl: ({
          required CameraControl cameraControl,
          // ignore: non_constant_identifier_names
          BinaryMessenger? pigeon_binaryMessenger,
          // ignore: non_constant_identifier_names
          PigeonInstanceManager? pigeon_instanceManager,
        }) =>
            cameraControl == mockCameraControl
                ? mockCamera2CameraControl
                : Camera2CameraControl.pigeon_detached(
                    pigeon_instanceManager: testInstanceManager,
                  ),
        newCaptureRequestOptions: ({
          required Map<CaptureRequestKey, Object?> options,
          // ignore: non_constant_identifier_names
          BinaryMessenger? pigeon_binaryMessenger,
          // ignore: non_constant_identifier_names
          PigeonInstanceManager? pigeon_instanceManager,
        }) {
          final MockCaptureRequestOptions mockCaptureRequestOptions =
              MockCaptureRequestOptions();
          options.forEach((CaptureRequestKey key, Object? value) {
            when(
              mockCaptureRequestOptions.getCaptureRequestOption(key),
            ).thenAnswer((_) async => value);
          });
          return mockCaptureRequestOptions;
        },
        controlAELockCaptureRequest: () => controlAELockKey,
      );

      // Test auto mode.
      await camera.setExposureMode(cameraId, ExposureMode.auto);

      VerificationResult verificationResult = verify(
        mockCamera2CameraControl.addCaptureRequestOptions(captureAny),
      );
      CaptureRequestOptions capturedCaptureRequestOptions =
          verificationResult.captured.single as CaptureRequestOptions;
      expect(
        await capturedCaptureRequestOptions.getCaptureRequestOption(
          controlAELockKey,
        ),
        isFalse,
      );

      // Test locked mode.
      clearInteractions(mockCamera2CameraControl);
      await camera.setExposureMode(cameraId, ExposureMode.locked);

      verificationResult = verify(
        mockCamera2CameraControl.addCaptureRequestOptions(captureAny),
      );
      capturedCaptureRequestOptions =
          verificationResult.captured.single as CaptureRequestOptions;
      expect(
        await capturedCaptureRequestOptions.getCaptureRequestOption(
          controlAELockKey,
        ),
        isTrue,
      );
    },
  );

  test(
    'setExposurePoint clears current auto-exposure metering point as expected',
    () async {
      final AndroidCameraCameraX camera = AndroidCameraCameraX();
      const int cameraId = 93;
      final MockCameraControl mockCameraControl = MockCameraControl();
      final MockCameraInfo mockCameraInfo = MockCameraInfo();

      // Set directly for test versus calling createCamera.
      camera.cameraControl = mockCameraControl;
      camera.cameraInfo = mockCameraInfo;

      final MockFocusMeteringActionBuilder mockActionBuilder =
          MockFocusMeteringActionBuilder();
      final PigeonInstanceManager testInstanceManager = PigeonInstanceManager(
        onWeakReferenceRemoved: (_) {},
      );
      when(mockActionBuilder.build()).thenAnswer(
        (_) async => FocusMeteringAction.pigeon_detached(
          meteringPointsAe: const <MeteringPoint>[],
          meteringPointsAf: const <MeteringPoint>[],
          meteringPointsAwb: const <MeteringPoint>[],
          isAutoCancelEnabled: false,
          pigeon_instanceManager: testInstanceManager,
        ),
      );
      MeteringMode? actionBuilderMeteringMode;
      MeteringPoint? actionBuilderMeteringPoint;
      camera.proxy = getProxyForExposureAndFocus(
        withModeFocusMeteringActionBuilder: ({
          required MeteringMode mode,
          required MeteringPoint point,
          // ignore: non_constant_identifier_names
          BinaryMessenger? pigeon_binaryMessenger,
          // ignore: non_constant_identifier_names
          PigeonInstanceManager? pigeon_instanceManager,
        }) {
          actionBuilderMeteringMode = mode;
          actionBuilderMeteringPoint = point;
          return mockActionBuilder;
        },
      );

      // Verify nothing happens if no current focus and metering action has been
      // enabled.
      await camera.setExposurePoint(cameraId, null);
      verifyNever(mockCameraControl.startFocusAndMetering(any));
      verifyNever(mockCameraControl.cancelFocusAndMetering());

      // Verify current auto-exposure metering point is removed if previously set.
      final FocusMeteringAction originalMeteringAction =
          FocusMeteringAction.pigeon_detached(
        meteringPointsAe: <MeteringPoint>[
          MeteringPoint.pigeon_detached(
            pigeon_instanceManager: testInstanceManager,
          ),
        ],
        meteringPointsAf: <MeteringPoint>[
          MeteringPoint.pigeon_detached(
            pigeon_instanceManager: testInstanceManager,
          ),
        ],
        meteringPointsAwb: const <MeteringPoint>[],
        isAutoCancelEnabled: false,
        pigeon_instanceManager: testInstanceManager,
      );
      camera.currentFocusMeteringAction = originalMeteringAction;

      await camera.setExposurePoint(cameraId, null);

      expect(actionBuilderMeteringMode, MeteringMode.af);
      expect(
        actionBuilderMeteringPoint,
        originalMeteringAction.meteringPointsAf.single,
      );
      verifyNever(mockActionBuilder.addPoint(any));
      verifyNever(mockActionBuilder.addPointWithMode(any, any));

      // Verify current focus and metering action is cleared if only previously
      // set metering point was for auto-exposure.
      camera.currentFocusMeteringAction = FocusMeteringAction.pigeon_detached(
        meteringPointsAe: <MeteringPoint>[
          MeteringPoint.pigeon_detached(
            pigeon_instanceManager: testInstanceManager,
          ),
        ],
        meteringPointsAf: const <MeteringPoint>[],
        meteringPointsAwb: const <MeteringPoint>[],
        isAutoCancelEnabled: false,
        pigeon_instanceManager: testInstanceManager,
      );

      await camera.setExposurePoint(cameraId, null);

      verify(mockCameraControl.cancelFocusAndMetering());
    },
  );

  test(
    'setExposurePoint throws CameraException if invalid point specified',
    () async {
      final AndroidCameraCameraX camera = AndroidCameraCameraX();
      const int cameraId = 23;
      final MockCameraControl mockCameraControl = MockCameraControl();
      const Point<double> invalidExposurePoint = Point<double>(3, -1);

      // Set directly for test versus calling createCamera.
      camera.cameraControl = mockCameraControl;
      camera.cameraInfo = MockCameraInfo();

      camera.proxy = getProxyForExposureAndFocus();

      expect(
        () => camera.setExposurePoint(cameraId, invalidExposurePoint),
        throwsA(isA<CameraException>()),
      );
    },
  );

  test(
    'setExposurePoint adds new exposure point to focus metering action to start as expected when previous metering points have been set',
    () async {
      final AndroidCameraCameraX camera = AndroidCameraCameraX();
      const int cameraId = 9;
      final MockCameraControl mockCameraControl = MockCameraControl();
      final MockCameraInfo mockCameraInfo = MockCameraInfo();

      // Set directly for test versus calling createCamera.
      camera.cameraControl = mockCameraControl;
      camera.cameraInfo = mockCameraInfo;

      final PigeonInstanceManager testInstanceManager = PigeonInstanceManager(
        onWeakReferenceRemoved: (_) {},
      );
      double exposurePointX = 0.8;
      double exposurePointY = 0.1;
      final MeteringPoint createdMeteringPoint = MeteringPoint.pigeon_detached(
        pigeon_instanceManager: testInstanceManager,
      );
      MeteringMode? actionBuilderMeteringMode;
      MeteringPoint? actionBuilderMeteringPoint;
      final MockFocusMeteringActionBuilder mockActionBuilder =
          MockFocusMeteringActionBuilder();
      when(mockActionBuilder.build()).thenAnswer(
        (_) async => FocusMeteringAction.pigeon_detached(
          meteringPointsAe: const <MeteringPoint>[],
          meteringPointsAf: const <MeteringPoint>[],
          meteringPointsAwb: const <MeteringPoint>[],
          isAutoCancelEnabled: false,
          pigeon_instanceManager: testInstanceManager,
        ),
      );
      camera.proxy = getProxyForExposureAndFocus(
        newDisplayOrientedMeteringPointFactory: ({
          required CameraInfo cameraInfo,
          required double width,
          required double height,
          // ignore: non_constant_identifier_names
          BinaryMessenger? pigeon_binaryMessenger,
          // ignore: non_constant_identifier_names
          PigeonInstanceManager? pigeon_instanceManager,
        }) {
          final MockDisplayOrientedMeteringPointFactory mockFactory =
              MockDisplayOrientedMeteringPointFactory();
          when(
            mockFactory.createPoint(exposurePointX, exposurePointY),
          ).thenAnswer((_) async => createdMeteringPoint);
          return mockFactory;
        },
        withModeFocusMeteringActionBuilder: ({
          required MeteringMode mode,
          required MeteringPoint point,
          // ignore: non_constant_identifier_names
          BinaryMessenger? pigeon_binaryMessenger,
          // ignore: non_constant_identifier_names
          PigeonInstanceManager? pigeon_instanceManager,
        }) {
          actionBuilderMeteringMode = mode;
          actionBuilderMeteringPoint = point;
          return mockActionBuilder;
        },
      );

      // Verify current auto-exposure metering point is removed if previously set.
      Point<double> exposurePoint = Point<double>(
        exposurePointX,
        exposurePointY,
      );
      FocusMeteringAction originalMeteringAction =
          FocusMeteringAction.pigeon_detached(
        meteringPointsAe: <MeteringPoint>[
          MeteringPoint.pigeon_detached(
            pigeon_instanceManager: testInstanceManager,
          ),
        ],
        meteringPointsAf: <MeteringPoint>[
          MeteringPoint.pigeon_detached(
            pigeon_instanceManager: testInstanceManager,
          ),
        ],
        meteringPointsAwb: const <MeteringPoint>[],
        isAutoCancelEnabled: false,
        pigeon_instanceManager: testInstanceManager,
      );
      camera.currentFocusMeteringAction = originalMeteringAction;

      await camera.setExposurePoint(cameraId, exposurePoint);

      expect(
        actionBuilderMeteringPoint,
        originalMeteringAction.meteringPointsAf.single,
      );
      expect(actionBuilderMeteringMode, MeteringMode.af);
      verify(
        mockActionBuilder.addPointWithMode(
          createdMeteringPoint,
          MeteringMode.ae,
        ),
      );

      // Verify exposure point is set when no auto-exposure metering point
      // previously set, but an auto-focus point metering point has been.
      exposurePointX = 0.2;
      exposurePointY = 0.9;
      exposurePoint = Point<double>(exposurePointX, exposurePointY);
      originalMeteringAction = FocusMeteringAction.pigeon_detached(
        meteringPointsAe: const <MeteringPoint>[],
        meteringPointsAf: <MeteringPoint>[
          MeteringPoint.pigeon_detached(
            pigeon_instanceManager: testInstanceManager,
          ),
        ],
        meteringPointsAwb: const <MeteringPoint>[],
        isAutoCancelEnabled: false,
        pigeon_instanceManager: testInstanceManager,
      );
      camera.currentFocusMeteringAction = originalMeteringAction;

      await camera.setExposurePoint(cameraId, exposurePoint);

      expect(
        actionBuilderMeteringPoint,
        originalMeteringAction.meteringPointsAf.single,
      );
      expect(actionBuilderMeteringMode, MeteringMode.af);
      verify(
        mockActionBuilder.addPointWithMode(
          createdMeteringPoint,
          MeteringMode.ae,
        ),
      );
    },
  );

  test(
    'setExposurePoint adds new exposure point to focus metering action to start as expected when no previous metering points have been set',
    () async {
      final AndroidCameraCameraX camera = AndroidCameraCameraX();
      const int cameraId = 19;
      final MockCameraControl mockCameraControl = MockCameraControl();
      const double exposurePointX = 0.8;
      const double exposurePointY = 0.1;
      const Point<double> exposurePoint = Point<double>(
        exposurePointX,
        exposurePointY,
      );

      // Set directly for test versus calling createCamera.
      camera.cameraControl = mockCameraControl;
      camera.cameraInfo = MockCameraInfo();
      camera.currentFocusMeteringAction = null;

      final PigeonInstanceManager testInstanceManager = PigeonInstanceManager(
        onWeakReferenceRemoved: (_) {},
      );
      final MeteringPoint createdMeteringPoint = MeteringPoint.pigeon_detached(
        pigeon_instanceManager: testInstanceManager,
      );
      MeteringMode? actionBuilderMeteringMode;
      MeteringPoint? actionBuilderMeteringPoint;
      final MockFocusMeteringActionBuilder mockActionBuilder =
          MockFocusMeteringActionBuilder();
      when(mockActionBuilder.build()).thenAnswer(
        (_) async => FocusMeteringAction.pigeon_detached(
          meteringPointsAe: const <MeteringPoint>[],
          meteringPointsAf: const <MeteringPoint>[],
          meteringPointsAwb: const <MeteringPoint>[],
          isAutoCancelEnabled: false,
          pigeon_instanceManager: testInstanceManager,
        ),
      );
      camera.proxy = getProxyForExposureAndFocus(
        newDisplayOrientedMeteringPointFactory: ({
          required CameraInfo cameraInfo,
          required double width,
          required double height,
          // ignore: non_constant_identifier_names
          BinaryMessenger? pigeon_binaryMessenger,
          // ignore: non_constant_identifier_names
          PigeonInstanceManager? pigeon_instanceManager,
        }) {
          final MockDisplayOrientedMeteringPointFactory mockFactory =
              MockDisplayOrientedMeteringPointFactory();
          when(
            mockFactory.createPoint(exposurePointX, exposurePointY),
          ).thenAnswer((_) async => createdMeteringPoint);
          return mockFactory;
        },
        withModeFocusMeteringActionBuilder: ({
          required MeteringMode mode,
          required MeteringPoint point,
          // ignore: non_constant_identifier_names
          BinaryMessenger? pigeon_binaryMessenger,
          // ignore: non_constant_identifier_names
          PigeonInstanceManager? pigeon_instanceManager,
        }) {
          actionBuilderMeteringMode = mode;
          actionBuilderMeteringPoint = point;
          return mockActionBuilder;
        },
      );

      await camera.setExposurePoint(cameraId, exposurePoint);

      expect(actionBuilderMeteringPoint, createdMeteringPoint);
      expect(actionBuilderMeteringMode, MeteringMode.ae);
    },
  );

  test(
    'setExposurePoint disables auto-cancel for focus and metering as expected',
    () async {
      final AndroidCameraCameraX camera = AndroidCameraCameraX();
      const int cameraId = 2;
      final MockCameraControl mockCameraControl = MockCameraControl();
      final FocusMeteringResult mockFocusMeteringResult =
          MockFocusMeteringResult();
      const Point<double> exposurePoint = Point<double>(0.1, 0.2);

      // Set directly for test versus calling createCamera.
      camera.cameraControl = mockCameraControl;
      camera.cameraInfo = MockCameraInfo();

      camera.proxy = getProxyForSettingFocusandExposurePoints(
        mockCameraControl,
        MockCamera2CameraControl(),
      );

      // Make setting focus and metering action successful for test.
      when(mockFocusMeteringResult.isFocusSuccessful).thenReturn(true);
      when(mockCameraControl.startFocusAndMetering(any)).thenAnswer(
        (_) async => Future<FocusMeteringResult>.value(mockFocusMeteringResult),
      );

      // Test not disabling auto cancel.
      await camera.setFocusMode(cameraId, FocusMode.auto);
      clearInteractions(mockCameraControl);
      await camera.setExposurePoint(cameraId, exposurePoint);
      VerificationResult verificationResult = verify(
        mockCameraControl.startFocusAndMetering(captureAny),
      );
      FocusMeteringAction capturedAction =
          verificationResult.captured.single as FocusMeteringAction;
      expect(capturedAction.isAutoCancelEnabled, isTrue);

      clearInteractions(mockCameraControl);

      // Test disabling auto cancel.
      await camera.setFocusMode(cameraId, FocusMode.locked);
      clearInteractions(mockCameraControl);
      await camera.setExposurePoint(cameraId, exposurePoint);
      verificationResult = verify(
        mockCameraControl.startFocusAndMetering(captureAny),
      );
      capturedAction =
          verificationResult.captured.single as FocusMeteringAction;
      expect(capturedAction.isAutoCancelEnabled, isFalse);
    },
  );

  test(
    'setExposureOffset throws exception if exposure compensation not supported',
    () async {
      final AndroidCameraCameraX camera = AndroidCameraCameraX();
      const int cameraId = 6;
      const double offset = 2;
      final MockCameraInfo mockCameraInfo = MockCameraInfo();
      final PigeonInstanceManager testInstanceManager = PigeonInstanceManager(
        onWeakReferenceRemoved: (_) {},
      );
      final ExposureState exposureState = ExposureState.pigeon_detached(
        exposureCompensationRange: CameraIntegerRange.pigeon_detached(
          lower: 3,
          upper: 4,
          pigeon_instanceManager: testInstanceManager,
        ),
        exposureCompensationStep: 0,
        pigeon_instanceManager: testInstanceManager,
      );

      // Set directly for test versus calling createCamera.
      camera.cameraInfo = mockCameraInfo;

      when(mockCameraInfo.exposureState).thenReturn(exposureState);

      expect(
        () => camera.setExposureOffset(cameraId, offset),
        throwsA(isA<CameraException>()),
      );
    },
  );

  test(
    'setExposureOffset throws exception if exposure compensation could not be set for unknown reason',
    () async {
      final AndroidCameraCameraX camera = AndroidCameraCameraX();
      const int cameraId = 11;
      const double offset = 3;
      final MockCameraInfo mockCameraInfo = MockCameraInfo();
      final CameraControl mockCameraControl = MockCameraControl();
      final PigeonInstanceManager testInstanceManager = PigeonInstanceManager(
        onWeakReferenceRemoved: (_) {},
      );
      final ExposureState exposureState = ExposureState.pigeon_detached(
        exposureCompensationRange: CameraIntegerRange.pigeon_detached(
          lower: 3,
          upper: 4,
          pigeon_instanceManager: testInstanceManager,
        ),
        exposureCompensationStep: 0.2,
        pigeon_instanceManager: testInstanceManager,
      );

      // Set directly for test versus calling createCamera.
      camera.cameraInfo = mockCameraInfo;
      camera.cameraControl = mockCameraControl;

      when(mockCameraInfo.exposureState).thenReturn(exposureState);
      when(mockCameraControl.setExposureCompensationIndex(15)).thenThrow(
        PlatformException(
          code: 'TEST_ERROR',
          message:
              'This is a test error message indicating exposure offset could not be set.',
        ),
      );

      expect(
        () => camera.setExposureOffset(cameraId, offset),
        throwsA(isA<CameraException>()),
      );
    },
  );

  test(
    'setExposureOffset throws exception if exposure compensation could not be set due to camera being closed or newer value being set',
    () async {
      final AndroidCameraCameraX camera = AndroidCameraCameraX();
      const int cameraId = 21;
      const double offset = 5;
      final MockCameraInfo mockCameraInfo = MockCameraInfo();
      final CameraControl mockCameraControl = MockCameraControl();
      final PigeonInstanceManager testInstanceManager = PigeonInstanceManager(
        onWeakReferenceRemoved: (_) {},
      );
      final ExposureState exposureState = ExposureState.pigeon_detached(
        exposureCompensationRange: CameraIntegerRange.pigeon_detached(
          lower: 3,
          upper: 4,
          pigeon_instanceManager: testInstanceManager,
        ),
        exposureCompensationStep: 0.1,
        pigeon_instanceManager: testInstanceManager,
      );
      final int expectedExposureCompensationIndex =
          (offset / exposureState.exposureCompensationStep).round();

      // Set directly for test versus calling createCamera.
      camera.cameraInfo = mockCameraInfo;
      camera.cameraControl = mockCameraControl;

      when(mockCameraInfo.exposureState).thenReturn(exposureState);
      when(
        mockCameraControl.setExposureCompensationIndex(
          expectedExposureCompensationIndex,
        ),
      ).thenAnswer((_) async => Future<int?>.value());

      expect(
        () => camera.setExposureOffset(cameraId, offset),
        throwsA(isA<CameraException>()),
      );
    },
  );

  test(
    'setExposureOffset behaves as expected to successful attempt to set exposure compensation index',
    () async {
      final AndroidCameraCameraX camera = AndroidCameraCameraX();
      const int cameraId = 11;
      const double offset = 3;
      final MockCameraInfo mockCameraInfo = MockCameraInfo();
      final CameraControl mockCameraControl = MockCameraControl();
      final PigeonInstanceManager testInstanceManager = PigeonInstanceManager(
        onWeakReferenceRemoved: (_) {},
      );
      final ExposureState exposureState = ExposureState.pigeon_detached(
        exposureCompensationRange: CameraIntegerRange.pigeon_detached(
          lower: 3,
          upper: 4,
          pigeon_instanceManager: testInstanceManager,
        ),
        exposureCompensationStep: 0.2,
        pigeon_instanceManager: testInstanceManager,
      );
      final int expectedExposureCompensationIndex =
          (offset / exposureState.exposureCompensationStep).round();

      // Set directly for test versus calling createCamera.
      camera.cameraInfo = mockCameraInfo;
      camera.cameraControl = mockCameraControl;

      when(mockCameraInfo.exposureState).thenReturn(exposureState);
      when(
        mockCameraControl.setExposureCompensationIndex(
          expectedExposureCompensationIndex,
        ),
      ).thenAnswer(
        (_) async => Future<int>.value(
          (expectedExposureCompensationIndex *
                  exposureState.exposureCompensationStep)
              .round(),
        ),
      );

      // Exposure index * exposure offset step size = exposure offset, i.e.
      // 15 * 0.2 = 3.
      expect(await camera.setExposureOffset(cameraId, offset), equals(3));
    },
  );

  test(
    'setFocusPoint clears current auto-exposure metering point as expected',
    () async {
      final AndroidCameraCameraX camera = AndroidCameraCameraX();
      const int cameraId = 93;
      final MockCameraControl mockCameraControl = MockCameraControl();
      final MockCameraInfo mockCameraInfo = MockCameraInfo();

      // Set directly for test versus calling createCamera.
      camera.cameraControl = mockCameraControl;
      camera.cameraInfo = mockCameraInfo;

      final MockFocusMeteringActionBuilder mockActionBuilder =
          MockFocusMeteringActionBuilder();
      final PigeonInstanceManager testInstanceManager = PigeonInstanceManager(
        onWeakReferenceRemoved: (_) {},
      );
      when(mockActionBuilder.build()).thenAnswer(
        (_) async => FocusMeteringAction.pigeon_detached(
          meteringPointsAe: const <MeteringPoint>[],
          meteringPointsAf: const <MeteringPoint>[],
          meteringPointsAwb: const <MeteringPoint>[],
          isAutoCancelEnabled: false,
          pigeon_instanceManager: testInstanceManager,
        ),
      );
      MeteringMode? actionBuilderMeteringMode;
      MeteringPoint? actionBuilderMeteringPoint;
      camera.proxy = getProxyForExposureAndFocus(
        withModeFocusMeteringActionBuilder: ({
          required MeteringMode mode,
          required MeteringPoint point,
          // ignore: non_constant_identifier_names
          BinaryMessenger? pigeon_binaryMessenger,
          // ignore: non_constant_identifier_names
          PigeonInstanceManager? pigeon_instanceManager,
        }) {
          actionBuilderMeteringMode = mode;
          actionBuilderMeteringPoint = point;
          return mockActionBuilder;
        },
      );

      // Verify nothing happens if no current focus and metering action has been
      // enabled.
      await camera.setFocusPoint(cameraId, null);
      verifyNever(mockCameraControl.startFocusAndMetering(any));
      verifyNever(mockCameraControl.cancelFocusAndMetering());

      final FocusMeteringAction originalMeteringAction =
          FocusMeteringAction.pigeon_detached(
        meteringPointsAe: <MeteringPoint>[
          MeteringPoint.pigeon_detached(
            pigeon_instanceManager: testInstanceManager,
          ),
        ],
        meteringPointsAf: <MeteringPoint>[
          MeteringPoint.pigeon_detached(
            pigeon_instanceManager: testInstanceManager,
          ),
        ],
        meteringPointsAwb: const <MeteringPoint>[],
        isAutoCancelEnabled: false,
        pigeon_instanceManager: testInstanceManager,
      );
      camera.currentFocusMeteringAction = originalMeteringAction;

      await camera.setFocusPoint(cameraId, null);

      expect(actionBuilderMeteringMode, MeteringMode.ae);
      expect(
        actionBuilderMeteringPoint,
        originalMeteringAction.meteringPointsAe.single,
      );
      verifyNever(mockActionBuilder.addPoint(any));
      verifyNever(mockActionBuilder.addPointWithMode(any, any));

      // Verify current focus and metering action is cleared if only previously
      // set metering point was for auto-exposure.
      camera.currentFocusMeteringAction = FocusMeteringAction.pigeon_detached(
        meteringPointsAe: const <MeteringPoint>[],
        meteringPointsAf: <MeteringPoint>[
          MeteringPoint.pigeon_detached(
            pigeon_instanceManager: testInstanceManager,
          ),
        ],
        meteringPointsAwb: const <MeteringPoint>[],
        isAutoCancelEnabled: false,
        pigeon_instanceManager: testInstanceManager,
      );

      await camera.setFocusPoint(cameraId, null);

      verify(mockCameraControl.cancelFocusAndMetering());
    },
  );

  test(
    'setFocusPoint throws CameraException if invalid point specified',
    () async {
      final AndroidCameraCameraX camera = AndroidCameraCameraX();
      const int cameraId = 23;
      final MockCameraControl mockCameraControl = MockCameraControl();
      const Point<double> invalidFocusPoint = Point<double>(-3, 1);

      // Set directly for test versus calling createCamera.
      camera.cameraControl = mockCameraControl;
      camera.cameraInfo = MockCameraInfo();

      camera.proxy = getProxyForExposureAndFocus();

      expect(
        () => camera.setFocusPoint(cameraId, invalidFocusPoint),
        throwsA(isA<CameraException>()),
      );
    },
  );

  test(
    'setFocusPoint adds new focus point to focus metering action to start as expected when previous metering points have been set',
    () async {
      final AndroidCameraCameraX camera = AndroidCameraCameraX();
      const int cameraId = 9;
      final MockCameraControl mockCameraControl = MockCameraControl();
      final MockCameraInfo mockCameraInfo = MockCameraInfo();

      // Set directly for test versus calling createCamera.
      camera.cameraControl = mockCameraControl;
      camera.cameraInfo = mockCameraInfo;

      final PigeonInstanceManager testInstanceManager = PigeonInstanceManager(
        onWeakReferenceRemoved: (_) {},
      );
      double focusPointX = 0.8;
      double focusPointY = 0.1;
      Point<double> focusPoint = Point<double>(focusPointX, focusPointY);
      final MeteringPoint createdMeteringPoint = MeteringPoint.pigeon_detached(
        pigeon_instanceManager: testInstanceManager,
      );
      MeteringMode? actionBuilderMeteringMode;
      MeteringPoint? actionBuilderMeteringPoint;
      final MockFocusMeteringActionBuilder mockActionBuilder =
          MockFocusMeteringActionBuilder();
      when(mockActionBuilder.build()).thenAnswer(
        (_) async => FocusMeteringAction.pigeon_detached(
          meteringPointsAe: const <MeteringPoint>[],
          meteringPointsAf: const <MeteringPoint>[],
          meteringPointsAwb: const <MeteringPoint>[],
          isAutoCancelEnabled: false,
          pigeon_instanceManager: testInstanceManager,
        ),
      );
      camera.proxy = getProxyForExposureAndFocus(
        newDisplayOrientedMeteringPointFactory: ({
          required CameraInfo cameraInfo,
          required double width,
          required double height,
          // ignore: non_constant_identifier_names
          BinaryMessenger? pigeon_binaryMessenger,
          // ignore: non_constant_identifier_names
          PigeonInstanceManager? pigeon_instanceManager,
        }) {
          final MockDisplayOrientedMeteringPointFactory mockFactory =
              MockDisplayOrientedMeteringPointFactory();
          when(
            mockFactory.createPoint(focusPointX, focusPointY),
          ).thenAnswer((_) async => createdMeteringPoint);
          return mockFactory;
        },
        withModeFocusMeteringActionBuilder: ({
          required MeteringMode mode,
          required MeteringPoint point,
          // ignore: non_constant_identifier_names
          BinaryMessenger? pigeon_binaryMessenger,
          // ignore: non_constant_identifier_names
          PigeonInstanceManager? pigeon_instanceManager,
        }) {
          actionBuilderMeteringMode = mode;
          actionBuilderMeteringPoint = point;
          return mockActionBuilder;
        },
      );

      // Verify current auto-exposure metering point is removed if previously set.
      FocusMeteringAction originalMeteringAction =
          FocusMeteringAction.pigeon_detached(
        meteringPointsAe: <MeteringPoint>[
          MeteringPoint.pigeon_detached(
            pigeon_instanceManager: testInstanceManager,
          ),
        ],
        meteringPointsAf: <MeteringPoint>[
          MeteringPoint.pigeon_detached(
            pigeon_instanceManager: testInstanceManager,
          ),
        ],
        meteringPointsAwb: const <MeteringPoint>[],
        isAutoCancelEnabled: false,
        pigeon_instanceManager: testInstanceManager,
      );
      camera.currentFocusMeteringAction = originalMeteringAction;

      await camera.setFocusPoint(cameraId, focusPoint);

      expect(
        actionBuilderMeteringPoint,
        originalMeteringAction.meteringPointsAe.single,
      );
      expect(actionBuilderMeteringMode, MeteringMode.ae);
      verify(
        mockActionBuilder.addPointWithMode(
          createdMeteringPoint,
          MeteringMode.af,
        ),
      );

      // Verify exposure point is set when no auto-focus metering point
      // previously set, but an auto-exposure point metering point has been.
      focusPointX = 0.2;
      focusPointY = 0.9;
      focusPoint = Point<double>(focusPointX, focusPointY);
      originalMeteringAction = FocusMeteringAction.pigeon_detached(
        meteringPointsAe: <MeteringPoint>[
          MeteringPoint.pigeon_detached(
            pigeon_instanceManager: testInstanceManager,
          ),
        ],
        meteringPointsAf: const <MeteringPoint>[],
        meteringPointsAwb: const <MeteringPoint>[],
        isAutoCancelEnabled: false,
        pigeon_instanceManager: testInstanceManager,
      );
      camera.currentFocusMeteringAction = originalMeteringAction;

      await camera.setFocusPoint(cameraId, focusPoint);

      expect(
        actionBuilderMeteringPoint,
        originalMeteringAction.meteringPointsAe.single,
      );
      expect(actionBuilderMeteringMode, MeteringMode.ae);
      verify(
        mockActionBuilder.addPointWithMode(
          createdMeteringPoint,
          MeteringMode.af,
        ),
      );
    },
  );

  test(
    'setFocusPoint adds new focus point to focus metering action to start as expected when no previous metering points have been set',
    () async {
      final AndroidCameraCameraX camera = AndroidCameraCameraX();
      const int cameraId = 19;
      final MockCameraControl mockCameraControl = MockCameraControl();
      const double focusPointX = 0.8;
      const double focusPointY = 0.1;
      const Point<double> focusPoint = Point<double>(focusPointX, focusPointY);

      // Set directly for test versus calling createCamera.
      camera.cameraControl = mockCameraControl;
      camera.cameraInfo = MockCameraInfo();
      camera.currentFocusMeteringAction = null;

      final PigeonInstanceManager testInstanceManager = PigeonInstanceManager(
        onWeakReferenceRemoved: (_) {},
      );
      final MeteringPoint createdMeteringPoint = MeteringPoint.pigeon_detached(
        pigeon_instanceManager: testInstanceManager,
      );
      MeteringMode? actionBuilderMeteringMode;
      MeteringPoint? actionBuilderMeteringPoint;
      final MockFocusMeteringActionBuilder mockActionBuilder =
          MockFocusMeteringActionBuilder();
      when(mockActionBuilder.build()).thenAnswer(
        (_) async => FocusMeteringAction.pigeon_detached(
          meteringPointsAe: const <MeteringPoint>[],
          meteringPointsAf: const <MeteringPoint>[],
          meteringPointsAwb: const <MeteringPoint>[],
          isAutoCancelEnabled: false,
          pigeon_instanceManager: testInstanceManager,
        ),
      );
      camera.proxy = getProxyForExposureAndFocus(
        newDisplayOrientedMeteringPointFactory: ({
          required CameraInfo cameraInfo,
          required double width,
          required double height,
          // ignore: non_constant_identifier_names
          BinaryMessenger? pigeon_binaryMessenger,
          // ignore: non_constant_identifier_names
          PigeonInstanceManager? pigeon_instanceManager,
        }) {
          final MockDisplayOrientedMeteringPointFactory mockFactory =
              MockDisplayOrientedMeteringPointFactory();
          when(
            mockFactory.createPoint(focusPointX, focusPointY),
          ).thenAnswer((_) async => createdMeteringPoint);
          return mockFactory;
        },
        withModeFocusMeteringActionBuilder: ({
          required MeteringMode mode,
          required MeteringPoint point,
          // ignore: non_constant_identifier_names
          BinaryMessenger? pigeon_binaryMessenger,
          // ignore: non_constant_identifier_names
          PigeonInstanceManager? pigeon_instanceManager,
        }) {
          actionBuilderMeteringMode = mode;
          actionBuilderMeteringPoint = point;
          return mockActionBuilder;
        },
      );

      await camera.setFocusPoint(cameraId, focusPoint);

      expect(actionBuilderMeteringPoint, createdMeteringPoint);
      expect(actionBuilderMeteringMode, MeteringMode.af);
    },
  );

  test(
    'setFocusPoint disables auto-cancel for focus and metering as expected',
    () async {
      final AndroidCameraCameraX camera = AndroidCameraCameraX();
      const int cameraId = 2;
      final MockCameraControl mockCameraControl = MockCameraControl();
      final MockFocusMeteringResult mockFocusMeteringResult =
          MockFocusMeteringResult();
      const Point<double> exposurePoint = Point<double>(0.1, 0.2);

      // Set directly for test versus calling createCamera.
      camera.cameraControl = mockCameraControl;
      camera.cameraInfo = MockCameraInfo();

      camera.proxy = getProxyForSettingFocusandExposurePoints(
        mockCameraControl,
        MockCamera2CameraControl(),
      );

      // Make setting focus and metering action successful for test.
      when(mockFocusMeteringResult.isFocusSuccessful).thenReturn(true);
      when(mockCameraControl.startFocusAndMetering(any)).thenAnswer(
        (_) async => Future<FocusMeteringResult>.value(mockFocusMeteringResult),
      );

      // Test not disabling auto cancel.
      await camera.setFocusMode(cameraId, FocusMode.auto);
      clearInteractions(mockCameraControl);

      await camera.setFocusPoint(cameraId, exposurePoint);
      VerificationResult verificationResult = verify(
        mockCameraControl.startFocusAndMetering(captureAny),
      );
      FocusMeteringAction capturedAction =
          verificationResult.captured.single as FocusMeteringAction;
      expect(capturedAction.isAutoCancelEnabled, isTrue);

      clearInteractions(mockCameraControl);

      // Test disabling auto cancel.
      await camera.setFocusMode(cameraId, FocusMode.locked);
      clearInteractions(mockCameraControl);

      await camera.setFocusPoint(cameraId, exposurePoint);
      verificationResult = verify(
        mockCameraControl.startFocusAndMetering(captureAny),
      );
      capturedAction =
          verificationResult.captured.single as FocusMeteringAction;
      expect(capturedAction.isAutoCancelEnabled, isFalse);
    },
  );

  test(
    'setFocusMode does nothing if setting auto-focus mode and is already using auto-focus mode',
    () async {
      final AndroidCameraCameraX camera = AndroidCameraCameraX();
      const int cameraId = 4;
      final MockCameraControl mockCameraControl = MockCameraControl();
      final MockFocusMeteringResult mockFocusMeteringResult =
          MockFocusMeteringResult();

      // Set directly for test versus calling createCamera.
      camera.cameraControl = mockCameraControl;
      camera.cameraInfo = MockCameraInfo();

      camera.proxy = getProxyForSettingFocusandExposurePoints(
        mockCameraControl,
        MockCamera2CameraControl(),
      );

      // Make setting focus and metering action successful for test.
      when(mockFocusMeteringResult.isFocusSuccessful).thenReturn(true);
      when(mockCameraControl.startFocusAndMetering(any)).thenAnswer(
        (_) async => Future<FocusMeteringResult>.value(mockFocusMeteringResult),
      );

      // Set locked focus mode and then try to re-set it.
      await camera.setFocusMode(cameraId, FocusMode.locked);
      clearInteractions(mockCameraControl);

      await camera.setFocusMode(cameraId, FocusMode.locked);
      verifyNoMoreInteractions(mockCameraControl);
    },
  );

  test(
    'setFocusMode does nothing if setting locked focus mode and is already using locked focus mode',
    () async {
      final AndroidCameraCameraX camera = AndroidCameraCameraX();
      const int cameraId = 4;
      final MockCameraControl mockCameraControl = MockCameraControl();

      // Camera uses auto-focus by default, so try setting auto mode again.
      await camera.setFocusMode(cameraId, FocusMode.auto);

      verifyNoMoreInteractions(mockCameraControl);
    },
  );

  test(
    'setFocusMode removes default auto-focus point if previously set and setting auto-focus mode',
    () async {
      final AndroidCameraCameraX camera = AndroidCameraCameraX();
      const int cameraId = 5;
      final MockCameraControl mockCameraControl = MockCameraControl();
      final MockFocusMeteringResult mockFocusMeteringResult =
          MockFocusMeteringResult();
      final MockCamera2CameraControl mockCamera2CameraControl =
          MockCamera2CameraControl();
      const double exposurePointX = 0.2;
      const double exposurePointY = 0.7;

      // Set directly for test versus calling createCamera.
      camera.cameraInfo = MockCameraInfo();
      camera.cameraControl = mockCameraControl;

      when(
        mockCamera2CameraControl.addCaptureRequestOptions(any),
      ).thenAnswer((_) async => Future<void>.value());

      final PigeonInstanceManager testInstanceManager = PigeonInstanceManager(
        onWeakReferenceRemoved: (_) {},
      );
      final List<MeteringPoint> createdMeteringPoints = <MeteringPoint>[];
      camera.proxy = getProxyForSettingFocusandExposurePoints(
        mockCameraControl,
        mockCamera2CameraControl,
        newDisplayOrientedMeteringPointFactory: ({
          required CameraInfo cameraInfo,
          required double width,
          required double height,
          // ignore: non_constant_identifier_names
          BinaryMessenger? pigeon_binaryMessenger,
          // ignore: non_constant_identifier_names
          PigeonInstanceManager? pigeon_instanceManager,
        }) {
          final MockDisplayOrientedMeteringPointFactory mockFactory =
              MockDisplayOrientedMeteringPointFactory();
          when(
            mockFactory.createPoint(exposurePointX, exposurePointY),
          ).thenAnswer((_) async {
            final MeteringPoint createdMeteringPoint =
                MeteringPoint.pigeon_detached(
              pigeon_instanceManager: testInstanceManager,
            );
            createdMeteringPoints.add(createdMeteringPoint);
            return createdMeteringPoint;
          });
          when(mockFactory.createPointWithSize(0.5, 0.5, 1)).thenAnswer((
            _,
          ) async {
            final MeteringPoint createdMeteringPoint =
                MeteringPoint.pigeon_detached(
              pigeon_instanceManager: testInstanceManager,
            );
            createdMeteringPoints.add(createdMeteringPoint);
            return createdMeteringPoint;
          });
          return mockFactory;
        },
      );

      // Make setting focus and metering action successful for test.
      when(mockFocusMeteringResult.isFocusSuccessful).thenReturn(true);
      when(mockCameraControl.startFocusAndMetering(any)).thenAnswer(
        (_) async => Future<FocusMeteringResult>.value(mockFocusMeteringResult),
      );

      // Set exposure points.
      await camera.setExposurePoint(
        cameraId,
        const Point<double>(exposurePointX, exposurePointY),
      );

      // Lock focus default focus point.
      await camera.setFocusMode(cameraId, FocusMode.locked);

      clearInteractions(mockCameraControl);

      // Test removal of default focus point.
      await camera.setFocusMode(cameraId, FocusMode.auto);

      final VerificationResult verificationResult = verify(
        mockCameraControl.startFocusAndMetering(captureAny),
      );
      final FocusMeteringAction capturedAction =
          verificationResult.captured.single as FocusMeteringAction;
      expect(capturedAction.isAutoCancelEnabled, isTrue);

      // We expect only the previously set exposure point to be re-set.
      expect(capturedAction.meteringPointsAe.first, createdMeteringPoints[0]);
      expect(capturedAction.meteringPointsAe.length, equals(1));
      expect(capturedAction.meteringPointsAf.length, equals(0));
    },
  );

  test(
    'setFocusMode cancels focus and metering if only focus point previously set is a focus point',
    () async {
      final AndroidCameraCameraX camera = AndroidCameraCameraX();
      const int cameraId = 5;
      final MockCameraControl mockCameraControl = MockCameraControl();
      final FocusMeteringResult mockFocusMeteringResult =
          MockFocusMeteringResult();
      final MockCamera2CameraControl mockCamera2CameraControl =
          MockCamera2CameraControl();

      // Set directly for test versus calling createCamera.
      camera.cameraInfo = MockCameraInfo();
      camera.cameraControl = mockCameraControl;

      when(
        mockCamera2CameraControl.addCaptureRequestOptions(any),
      ).thenAnswer((_) async => Future<void>.value());

      camera.proxy = getProxyForSettingFocusandExposurePoints(
        mockCameraControl,
        mockCamera2CameraControl,
      );

      // Make setting focus and metering action successful for test.
      when(mockFocusMeteringResult.isFocusSuccessful).thenReturn(true);
      when(mockCameraControl.startFocusAndMetering(any)).thenAnswer(
        (_) async => Future<FocusMeteringResult>.value(mockFocusMeteringResult),
      );

      // Lock focus default focus point.
      await camera.setFocusMode(cameraId, FocusMode.locked);

      // Test removal of default focus point.
      await camera.setFocusMode(cameraId, FocusMode.auto);

      verify(mockCameraControl.cancelFocusAndMetering());
    },
  );

  test(
    'setFocusMode re-focuses on previously set auto-focus point with auto-canceled enabled if setting auto-focus mode',
    () async {
      final AndroidCameraCameraX camera = AndroidCameraCameraX();
      const int cameraId = 6;
      final MockCameraControl mockCameraControl = MockCameraControl();
      final FocusMeteringResult mockFocusMeteringResult =
          MockFocusMeteringResult();
      final MockCamera2CameraControl mockCamera2CameraControl =
          MockCamera2CameraControl();
      const double focusPointX = 0.1;
      const double focusPointY = 0.2;

      // Set directly for test versus calling createCamera.
      camera.cameraInfo = MockCameraInfo();
      camera.cameraControl = mockCameraControl;

      when(
        mockCamera2CameraControl.addCaptureRequestOptions(any),
      ).thenAnswer((_) async => Future<void>.value());

      camera.proxy = getProxyForSettingFocusandExposurePoints(
        mockCameraControl,
        mockCamera2CameraControl,
      );

      // Make setting focus and metering action successful for test.
      when(mockFocusMeteringResult.isFocusSuccessful).thenReturn(true);
      when(mockCameraControl.startFocusAndMetering(any)).thenAnswer(
        (_) async => Future<FocusMeteringResult>.value(mockFocusMeteringResult),
      );

      // Lock a focus point.
      await camera.setFocusPoint(
        cameraId,
        const Point<double>(focusPointX, focusPointY),
      );
      await camera.setFocusMode(cameraId, FocusMode.locked);

      clearInteractions(mockCameraControl);

      // Test re-focusing on previously set auto-focus point with auto-cancel enabled.
      await camera.setFocusMode(cameraId, FocusMode.auto);

      final VerificationResult verificationResult = verify(
        mockCameraControl.startFocusAndMetering(captureAny),
      );
      final FocusMeteringAction capturedAction =
          verificationResult.captured.single as FocusMeteringAction;
      expect(capturedAction.isAutoCancelEnabled, isTrue);
      expect(capturedAction.meteringPointsAe.length, equals(0));
      expect(capturedAction.meteringPointsAf.length, equals(1));
      expect(capturedAction.meteringPointsAwb.length, equals(0));
      final TestMeteringPoint focusPoint =
          capturedAction.meteringPointsAf.single as TestMeteringPoint;
      expect(focusPoint.x, equals(focusPointX));
      expect(focusPoint.y, equals(focusPointY));
      expect(focusPoint.size, isNull);
    },
  );

  test(
    'setFocusMode starts expected focus and metering action with previously set auto-focus point if setting locked focus mode and current focus and metering action has auto-focus point',
    () async {
      final AndroidCameraCameraX camera = AndroidCameraCameraX();
      const int cameraId = 7;
      final MockCameraControl mockCameraControl = MockCameraControl();
      final MockCamera2CameraControl mockCamera2CameraControl =
          MockCamera2CameraControl();
      const double focusPointX = 0.88;
      const double focusPointY = 0.33;

      // Set directly for test versus calling createCamera.
      camera.cameraInfo = MockCameraInfo();
      camera.cameraControl = mockCameraControl;

      when(
        mockCamera2CameraControl.addCaptureRequestOptions(any),
      ).thenAnswer((_) async => Future<void>.value());

      camera.proxy = getProxyForSettingFocusandExposurePoints(
        mockCameraControl,
        mockCamera2CameraControl,
      );

      // Set a focus point.
      await camera.setFocusPoint(
        cameraId,
        const Point<double>(focusPointX, focusPointY),
      );
      clearInteractions(mockCameraControl);

      // Lock focus point.
      await camera.setFocusMode(cameraId, FocusMode.locked);

      final VerificationResult verificationResult = verify(
        mockCameraControl.startFocusAndMetering(captureAny),
      );
      final FocusMeteringAction capturedAction =
          verificationResult.captured.single as FocusMeteringAction;
      expect(capturedAction.isAutoCancelEnabled, isFalse);

      // We expect the set focus point to be locked.
      expect(capturedAction.meteringPointsAe.length, equals(0));
      expect(capturedAction.meteringPointsAf.length, equals(1));
      expect(capturedAction.meteringPointsAwb.length, equals(0));

      final TestMeteringPoint focusPoint =
          capturedAction.meteringPointsAf.single as TestMeteringPoint;
      expect(focusPoint.x, equals(focusPointX));
      expect(focusPoint.y, equals(focusPointY));
      expect(focusPoint.size, isNull);
    },
  );

  test(
    'setFocusMode starts expected focus and metering action with previously set auto-focus point if setting locked focus mode and current focus and metering action has auto-focus point amongst others',
    () async {
      final AndroidCameraCameraX camera = AndroidCameraCameraX();
      const int cameraId = 8;
      final MockCameraControl mockCameraControl = MockCameraControl();
      final MockCamera2CameraControl mockCamera2CameraControl =
          MockCamera2CameraControl();
      const double focusPointX = 0.38;
      const double focusPointY = 0.38;
      const double exposurePointX = 0.54;
      const double exposurePointY = 0.45;

      // Set directly for test versus calling createCamera.
      camera.cameraInfo = MockCameraInfo();
      camera.cameraControl = mockCameraControl;

      when(
        mockCamera2CameraControl.addCaptureRequestOptions(any),
      ).thenAnswer((_) async => Future<void>.value());

      camera.proxy = getProxyForSettingFocusandExposurePoints(
        mockCameraControl,
        mockCamera2CameraControl,
      );

      // Set focus and exposure points.
      await camera.setFocusPoint(
        cameraId,
        const Point<double>(focusPointX, focusPointY),
      );
      await camera.setExposurePoint(
        cameraId,
        const Point<double>(exposurePointX, exposurePointY),
      );
      clearInteractions(mockCameraControl);

      // Lock focus point.
      await camera.setFocusMode(cameraId, FocusMode.locked);

      final VerificationResult verificationResult = verify(
        mockCameraControl.startFocusAndMetering(captureAny),
      );
      final FocusMeteringAction capturedAction =
          verificationResult.captured.single as FocusMeteringAction;
      expect(capturedAction.isAutoCancelEnabled, isFalse);

      // We expect two MeteringPoints, the set focus point and the set exposure
      // point.
      expect(capturedAction.meteringPointsAe.length, equals(1));
      expect(capturedAction.meteringPointsAf.length, equals(1));
      expect(capturedAction.meteringPointsAwb.length, equals(0));

      final TestMeteringPoint focusPoint =
          capturedAction.meteringPointsAf.single as TestMeteringPoint;
      expect(focusPoint.x, equals(focusPointX));
      expect(focusPoint.y, equals(focusPointY));
      expect(focusPoint.size, isNull);

      final TestMeteringPoint exposurePoint =
          capturedAction.meteringPointsAe.single as TestMeteringPoint;
      expect(exposurePoint.x, equals(exposurePointX));
      expect(exposurePoint.y, equals(exposurePointY));
      expect(exposurePoint.size, isNull);
    },
  );

  test(
    'setFocusMode starts expected focus and metering action if setting locked focus mode and current focus and metering action does not contain an auto-focus point',
    () async {
      final AndroidCameraCameraX camera = AndroidCameraCameraX();
      const int cameraId = 9;
      final MockCameraControl mockCameraControl = MockCameraControl();
      final MockCamera2CameraControl mockCamera2CameraControl =
          MockCamera2CameraControl();
      const double exposurePointX = 0.8;
      const double exposurePointY = 0.3;
      const double defaultFocusPointX = 0.5;
      const double defaultFocusPointY = 0.5;
      const double defaultFocusPointSize = 1;

      // Set directly for test versus calling createCamera.
      camera.cameraInfo = MockCameraInfo();
      camera.cameraControl = mockCameraControl;

      when(
        mockCamera2CameraControl.addCaptureRequestOptions(any),
      ).thenAnswer((_) async => Future<void>.value());

      camera.proxy = getProxyForSettingFocusandExposurePoints(
        mockCameraControl,
        mockCamera2CameraControl,
      );

      // Set an exposure point (creates a current focus and metering action
      // without a focus point).
      await camera.setExposurePoint(
        cameraId,
        const Point<double>(exposurePointX, exposurePointY),
      );
      clearInteractions(mockCameraControl);

      // Lock focus point.
      await camera.setFocusMode(cameraId, FocusMode.locked);

      final VerificationResult verificationResult = verify(
        mockCameraControl.startFocusAndMetering(captureAny),
      );
      final FocusMeteringAction capturedAction =
          verificationResult.captured.single as FocusMeteringAction;
      expect(capturedAction.isAutoCancelEnabled, isFalse);

      // We expect two MeteringPoints, the default focus point and the set
      //exposure point.
      expect(capturedAction.meteringPointsAe.length, equals(1));
      expect(capturedAction.meteringPointsAf.length, equals(1));
      expect(capturedAction.meteringPointsAwb.length, equals(0));

      final TestMeteringPoint focusPoint =
          capturedAction.meteringPointsAf.single as TestMeteringPoint;
      expect(focusPoint.x, equals(defaultFocusPointX));
      expect(focusPoint.y, equals(defaultFocusPointY));
      expect(focusPoint.size, equals(defaultFocusPointSize));

      final TestMeteringPoint exposurePoint =
          capturedAction.meteringPointsAe.single as TestMeteringPoint;
      expect(exposurePoint.x, equals(exposurePointX));
      expect(exposurePoint.y, equals(exposurePointY));
      expect(exposurePoint.size, isNull);
    },
  );

  test(
    'setFocusMode starts expected focus and metering action if there is no current focus and metering action',
    () async {
      final AndroidCameraCameraX camera = AndroidCameraCameraX();
      const int cameraId = 10;
      final MockCameraControl mockCameraControl = MockCameraControl();
      final MockCamera2CameraControl mockCamera2CameraControl =
          MockCamera2CameraControl();
      const double defaultFocusPointX = 0.5;
      const double defaultFocusPointY = 0.5;
      const double defaultFocusPointSize = 1;

      // Set directly for test versus calling createCamera.
      camera.cameraInfo = MockCameraInfo();
      camera.cameraControl = mockCameraControl;

      when(
        mockCamera2CameraControl.addCaptureRequestOptions(any),
      ).thenAnswer((_) async => Future<void>.value());

      camera.proxy = getProxyForSettingFocusandExposurePoints(
        mockCameraControl,
        mockCamera2CameraControl,
      );

      // Lock focus point.
      await camera.setFocusMode(cameraId, FocusMode.locked);

      final VerificationResult verificationResult = verify(
        mockCameraControl.startFocusAndMetering(captureAny),
      );
      final FocusMeteringAction capturedAction =
          verificationResult.captured.single as FocusMeteringAction;
      expect(capturedAction.isAutoCancelEnabled, isFalse);

      // We expect only the default focus point to be set.
      expect(capturedAction.meteringPointsAe.length, equals(0));
      expect(capturedAction.meteringPointsAf.length, equals(1));
      expect(capturedAction.meteringPointsAwb.length, equals(0));

      final TestMeteringPoint focusPoint =
          capturedAction.meteringPointsAf.single as TestMeteringPoint;
      expect(focusPoint.x, equals(defaultFocusPointX));
      expect(focusPoint.y, equals(defaultFocusPointY));
      expect(focusPoint.size, equals(defaultFocusPointSize));
    },
  );

  test(
    'setFocusMode re-sets exposure mode if setting locked focus mode while using auto exposure mode',
    () async {
      final AndroidCameraCameraX camera = AndroidCameraCameraX();
      const int cameraId = 11;
      final MockCameraControl mockCameraControl = MockCameraControl();
      final FocusMeteringResult mockFocusMeteringResult =
          MockFocusMeteringResult();
      final MockCamera2CameraControl mockCamera2CameraControl =
          MockCamera2CameraControl();

      // Set directly for test versus calling createCamera.
      camera.cameraInfo = MockCameraInfo();
      camera.cameraControl = mockCameraControl;

      when(
        mockCamera2CameraControl.addCaptureRequestOptions(any),
      ).thenAnswer((_) async => Future<void>.value());

      camera.proxy = getProxyForSettingFocusandExposurePoints(
        mockCameraControl,
        mockCamera2CameraControl,
      );

      // Make setting focus and metering action successful for test.
      when(mockFocusMeteringResult.isFocusSuccessful).thenReturn(true);
      when(mockCameraControl.startFocusAndMetering(any)).thenAnswer(
        (_) async => Future<FocusMeteringResult>.value(mockFocusMeteringResult),
      );

      // Set auto exposure mode.
      await camera.setExposureMode(cameraId, ExposureMode.auto);
      clearInteractions(mockCamera2CameraControl);

      // Lock focus point.
      await camera.setFocusMode(cameraId, FocusMode.locked);

      final VerificationResult verificationResult = verify(
        mockCamera2CameraControl.addCaptureRequestOptions(captureAny),
      );
      final CaptureRequestOptions capturedCaptureRequestOptions =
          verificationResult.captured.single as CaptureRequestOptions;
      expect(
        await capturedCaptureRequestOptions.getCaptureRequestOption(
          camera.proxy.controlAELockCaptureRequest(),
        ),
        isFalse,
      );
    },
  );

  test(
    'setFocusPoint disables auto-cancel if auto focus mode fails to be set after locked focus mode is set',
    () async {
      final AndroidCameraCameraX camera = AndroidCameraCameraX();
      const int cameraId = 22;
      final MockCameraControl mockCameraControl = MockCameraControl();
      final MockFocusMeteringResult mockFocusMeteringResult =
          MockFocusMeteringResult();
      const Point<double> focusPoint = Point<double>(0.21, 0.21);

      // Set directly for test versus calling createCamera.
      camera.cameraControl = mockCameraControl;
      camera.cameraInfo = MockCameraInfo();

      camera.proxy = getProxyForSettingFocusandExposurePoints(
        mockCameraControl,
        MockCamera2CameraControl(),
      );

      // Make setting focus and metering action successful to set locked focus
      // mode.
      when(mockFocusMeteringResult.isFocusSuccessful).thenReturn(true);
      when(mockCameraControl.startFocusAndMetering(any)).thenAnswer(
        (_) async => Future<FocusMeteringResult>.value(mockFocusMeteringResult),
      );

      // Set exposure point to later mock failed call to set an exposure point (
      // otherwise, focus and metering will be canceled altogether, which is
      //considered a successful call).
      await camera.setExposurePoint(cameraId, const Point<double>(0.3, 0.4));

      // Set locked focus mode so we can set auto mode (cannot set auto mode
      // directly since it is the default).
      await camera.setFocusMode(cameraId, FocusMode.locked);
      clearInteractions(mockCameraControl);

      // Make setting focus and metering action fail to test that auto-cancel is
      // still disabled.
      reset(mockFocusMeteringResult);
      when(mockFocusMeteringResult.isFocusSuccessful).thenReturn(false);

      // Test disabling auto cancel.
      await camera.setFocusMode(cameraId, FocusMode.auto);
      clearInteractions(mockCameraControl);

      await camera.setFocusPoint(cameraId, focusPoint);
      final VerificationResult verificationResult = verify(
        mockCameraControl.startFocusAndMetering(captureAny),
      );
      final FocusMeteringAction capturedAction =
          verificationResult.captured.single as FocusMeteringAction;
      expect(capturedAction.isAutoCancelEnabled, isFalse);
    },
  );

  test(
    'setExposurePoint disables auto-cancel if auto focus mode fails to be set after locked focus mode is set',
    () async {
      final AndroidCameraCameraX camera = AndroidCameraCameraX();
      const int cameraId = 342;
      final MockCameraControl mockCameraControl = MockCameraControl();
      final MockFocusMeteringResult mockFocusMeteringResult =
          MockFocusMeteringResult();
      const Point<double> exposurePoint = Point<double>(0.23, 0.32);

      // Set directly for test versus calling createCamera.
      camera.cameraControl = mockCameraControl;
      camera.cameraInfo = MockCameraInfo();

      camera.proxy = getProxyForSettingFocusandExposurePoints(
        mockCameraControl,
        MockCamera2CameraControl(),
      );

      // Make setting focus and metering action successful to set locked focus
      // mode.
      when(mockFocusMeteringResult.isFocusSuccessful).thenReturn(true);
      when(mockCameraControl.startFocusAndMetering(any)).thenAnswer(
        (_) async => Future<FocusMeteringResult>.value(mockFocusMeteringResult),
      );

      // Set exposure point to later mock failed call to set an exposure point (
      // otherwise, focus and metering will be canceled altogether, which is
      //considered a successful call).
      await camera.setExposurePoint(cameraId, const Point<double>(0.4, 0.3));

      // Set locked focus mode so we can set auto mode (cannot set auto mode
      // directly since it is the default).
      await camera.setFocusMode(cameraId, FocusMode.locked);
      clearInteractions(mockCameraControl);

      // Make setting focus and metering action fail to test that auto-cancel is
      // still disabled.
      when(mockFocusMeteringResult.isFocusSuccessful).thenReturn(false);

      // Test disabling auto cancel.
      await camera.setFocusMode(cameraId, FocusMode.auto);
      clearInteractions(mockCameraControl);

      await camera.setExposurePoint(cameraId, exposurePoint);
      final VerificationResult verificationResult = verify(
        mockCameraControl.startFocusAndMetering(captureAny),
      );
      final FocusMeteringAction capturedAction =
          verificationResult.captured.single as FocusMeteringAction;
      expect(capturedAction.isAutoCancelEnabled, isFalse);
    },
  );

  test(
    'setFocusPoint enables auto-cancel if locked focus mode fails to be set after auto focus mode is set',
    () async {
      final AndroidCameraCameraX camera = AndroidCameraCameraX();
      const int cameraId = 232;
      final MockCameraControl mockCameraControl = MockCameraControl();
      final MockFocusMeteringResult mockFocusMeteringResult =
          MockFocusMeteringResult();
      const Point<double> focusPoint = Point<double>(0.221, 0.211);

      // Set directly for test versus calling createCamera.
      camera.cameraControl = mockCameraControl;
      camera.cameraInfo = MockCameraInfo();

      camera.proxy = getProxyForSettingFocusandExposurePoints(
        mockCameraControl,
        MockCamera2CameraControl(),
      );

      // Make setting focus and metering action fail to test auto-cancel is not
      // disabled.
      when(mockFocusMeteringResult.isFocusSuccessful).thenReturn(false);
      when(mockCameraControl.startFocusAndMetering(any)).thenAnswer(
        (_) async => Future<FocusMeteringResult>.value(mockFocusMeteringResult),
      );

      // Set exposure point to later mock failed call to set an exposure point.
      await camera.setExposurePoint(cameraId, const Point<double>(0.43, 0.34));

      // Test failing to set locked focus mode.
      await camera.setFocusMode(cameraId, FocusMode.locked);
      clearInteractions(mockCameraControl);

      await camera.setFocusPoint(cameraId, focusPoint);
      final VerificationResult verificationResult = verify(
        mockCameraControl.startFocusAndMetering(captureAny),
      );
      final FocusMeteringAction capturedAction =
          verificationResult.captured.single as FocusMeteringAction;
      expect(capturedAction.isAutoCancelEnabled, isTrue);
    },
  );

  test(
    'setExposurePoint enables auto-cancel if locked focus mode fails to be set after auto focus mode is set',
    () async {
      final AndroidCameraCameraX camera = AndroidCameraCameraX();
      const int cameraId = 323;
      final MockCameraControl mockCameraControl = MockCameraControl();
      final MockFocusMeteringResult mockFocusMeteringResult =
          MockFocusMeteringResult();
      const Point<double> exposurePoint = Point<double>(0.223, 0.332);

      // Set directly for test versus calling createCamera.
      camera.cameraControl = mockCameraControl;
      camera.cameraInfo = MockCameraInfo();

      camera.proxy = getProxyForSettingFocusandExposurePoints(
        mockCameraControl,
        MockCamera2CameraControl(),
      );

      // Make setting focus and metering action fail to test auto-cancel is not
      // disabled.
      when(mockFocusMeteringResult.isFocusSuccessful).thenReturn(false);
      when(mockCameraControl.startFocusAndMetering(any)).thenAnswer(
        (_) async => Future<FocusMeteringResult>.value(mockFocusMeteringResult),
      );

      // Set exposure point to later mock failed call to set an exposure point.
      await camera.setExposurePoint(cameraId, const Point<double>(0.5, 0.2));

      // Test failing to set locked focus mode.
      await camera.setFocusMode(cameraId, FocusMode.locked);
      clearInteractions(mockCameraControl);

      await camera.setExposurePoint(cameraId, exposurePoint);
      final VerificationResult verificationResult = verify(
        mockCameraControl.startFocusAndMetering(captureAny),
      );
      final FocusMeteringAction capturedAction =
          verificationResult.captured.single as FocusMeteringAction;
      expect(capturedAction.isAutoCancelEnabled, isTrue);
    },
  );

  test(
    'onStreamedFrameAvailable binds ImageAnalysis use case when not already bound',
    () async {
      final AndroidCameraCameraX camera = AndroidCameraCameraX();
      const int cameraId = 22;
      final MockImageAnalysis mockImageAnalysis = MockImageAnalysis();
      final MockProcessCameraProvider mockProcessCameraProvider =
          MockProcessCameraProvider();
      final MockCamera mockCamera = MockCamera();
      final MockCameraInfo mockCameraInfo = MockCameraInfo();

      // Set directly for test versus calling createCamera.
      camera.imageAnalysis = mockImageAnalysis;
      camera.processCameraProvider = mockProcessCameraProvider;
      camera.cameraSelector = MockCameraSelector();

      // Ignore setting target rotation for this test; tested seprately.
      camera.captureOrientationLocked = true;

      // Tell plugin to create a detached analyzer for testing purposes.
      camera.proxy = CameraXProxy(
        newAnalyzer: ({
          required void Function(Analyzer, ImageProxy) analyze,
          // ignore: non_constant_identifier_names
          BinaryMessenger? pigeon_binaryMessenger,
          // ignore: non_constant_identifier_names
          PigeonInstanceManager? pigeon_instanceManager,
        }) =>
            MockAnalyzer(),
        newObserver: <T>({
          required void Function(Observer<T>, T) onChanged,
          // ignore: non_constant_identifier_names
          BinaryMessenger? pigeon_binaryMessenger,
          // ignore: non_constant_identifier_names
          PigeonInstanceManager? pigeon_instanceManager,
        }) {
          return Observer<T>.detached(
            onChanged: onChanged,
            pigeon_instanceManager: PigeonInstanceManager(
              onWeakReferenceRemoved: (_) {},
            ),
          );
        },
      );

      when(
        mockProcessCameraProvider.isBound(mockImageAnalysis),
      ).thenAnswer((_) async => false);
      when(
        mockProcessCameraProvider.bindToLifecycle(any, <UseCase>[
          mockImageAnalysis,
        ]),
      ).thenAnswer((_) async => mockCamera);
      when(mockCamera.getCameraInfo()).thenAnswer((_) async => mockCameraInfo);
      when(
        mockCameraInfo.getCameraState(),
      ).thenAnswer((_) async => MockLiveCameraState());

      final StreamSubscription<CameraImageData> imageStreamSubscription = camera
          .onStreamedFrameAvailable(cameraId)
          .listen((CameraImageData data) {});

      await untilCalled(mockImageAnalysis.setAnalyzer(any));
      verify(
        mockProcessCameraProvider.bindToLifecycle(
          camera.cameraSelector,
          <UseCase>[mockImageAnalysis],
        ),
      );

      await imageStreamSubscription.cancel();
    },
  );

  test(
    'startVideoCapturing unbinds ImageAnalysis use case when camera device is not at least level 3, no image streaming callback is specified, and preview is not paused',
    () async {
      // Set up mocks and constants.
      final AndroidCameraCameraX camera = AndroidCameraCameraX();
      final MockPendingRecording mockPendingRecording = MockPendingRecording();
      final MockRecording mockRecording = MockRecording();
      final MockCamera mockCamera = MockCamera();
      final MockCameraInfo mockCameraInfo = MockCameraInfo();
      final MockCamera2CameraInfo mockCamera2CameraInfo =
          MockCamera2CameraInfo();

      // Set directly for test versus calling createCamera.
      camera.processCameraProvider = MockProcessCameraProvider();
      camera.recorder = MockRecorder();
      camera.videoCapture = MockVideoCapture();
      camera.cameraSelector = MockCameraSelector();
      camera.cameraInfo = MockCameraInfo();
      camera.imageAnalysis = MockImageAnalysis();

      // Ignore setting target rotation for this test; tested seprately.
      camera.captureOrientationLocked = true;

      // Tell plugin to create detached Observer when camera info updated.
      const String outputPath = '/temp/REC123.temp';
      camera.proxy = CameraXProxy(
        newObserver: <T>({
          required void Function(Observer<T>, T) onChanged,
          // ignore: non_constant_identifier_names
          BinaryMessenger? pigeon_binaryMessenger,
          // ignore: non_constant_identifier_names
          PigeonInstanceManager? pigeon_instanceManager,
        }) {
          return Observer<T>.detached(
            onChanged: onChanged,
            pigeon_instanceManager: PigeonInstanceManager(
              onWeakReferenceRemoved: (_) {},
            ),
          );
        },
        fromCamera2CameraInfo: ({
          required CameraInfo cameraInfo,
          // ignore: non_constant_identifier_names
          BinaryMessenger? pigeon_binaryMessenger,
          // ignore: non_constant_identifier_names
          PigeonInstanceManager? pigeon_instanceManager,
        }) =>
            mockCamera2CameraInfo,
        newSystemServicesManager: ({
          required void Function(SystemServicesManager, String) onCameraError,
          // ignore: non_constant_identifier_names
          BinaryMessenger? pigeon_binaryMessenger,
          // ignore: non_constant_identifier_names
          PigeonInstanceManager? pigeon_instanceManager,
        }) {
          final MockSystemServicesManager mockSystemServicesManager =
              MockSystemServicesManager();
          when(
            mockSystemServicesManager.getTempFilePath(
              camera.videoPrefix,
              '.temp',
            ),
          ).thenAnswer((_) async => outputPath);
          return mockSystemServicesManager;
        },
        newVideoRecordEventListener: ({
          required void Function(VideoRecordEventListener, VideoRecordEvent)
              onEvent,
          // ignore: non_constant_identifier_names
          BinaryMessenger? pigeon_binaryMessenger,
          // ignore: non_constant_identifier_names
          PigeonInstanceManager? pigeon_instanceManager,
        }) {
          return VideoRecordEventListener.pigeon_detached(
            onEvent: onEvent,
            pigeon_instanceManager: PigeonInstanceManager(
              onWeakReferenceRemoved: (_) {},
            ),
          );
        },
        infoSupportedHardwareLevelCameraCharacteristics: () {
          return MockCameraCharacteristicsKey();
        },
      );

      const int cameraId = 7;

      // Mock method calls.
      when(
        camera.recorder!.prepareRecording(outputPath),
      ).thenAnswer((_) async => mockPendingRecording);
      when(
        mockPendingRecording.start(any),
      ).thenAnswer((_) async => mockRecording);
      when(
        camera.processCameraProvider!.isBound(camera.videoCapture!),
      ).thenAnswer((_) async => false);
      when(
        camera.processCameraProvider!.isBound(camera.imageAnalysis!),
      ).thenAnswer((_) async => true);
      when(
        camera.processCameraProvider!.bindToLifecycle(
          camera.cameraSelector!,
          <UseCase>[camera.videoCapture!],
        ),
      ).thenAnswer((_) async => mockCamera);
      when(
        mockCamera.getCameraInfo(),
      ).thenAnswer((_) => Future<CameraInfo>.value(mockCameraInfo));
      when(
        mockCameraInfo.getCameraState(),
      ).thenAnswer((_) async => MockLiveCameraState());
      when(
        mockCamera2CameraInfo.getCameraCharacteristic(any),
      ).thenAnswer((_) async => InfoSupportedHardwareLevel.full);

      // Simulate video recording being started so startVideoRecording completes.
      AndroidCameraCameraX.videoRecordingEventStreamController.add(
        VideoRecordEventStart.pigeon_detached(
          pigeon_instanceManager: PigeonInstanceManager(
            onWeakReferenceRemoved: (_) {},
          ),
        ),
      );

      await camera.startVideoCapturing(const VideoCaptureOptions(cameraId));

      verify(
        camera.processCameraProvider!.unbind(<UseCase>[camera.imageAnalysis!]),
      );
    },
  );

  test(
    'startVideoCapturing unbinds ImageAnalysis use case when image streaming callback not specified, camera device is level 3, and preview is not paused',
    () async {
      // Set up mocks and constants.
      final AndroidCameraCameraX camera = AndroidCameraCameraX();
      final MockPendingRecording mockPendingRecording = MockPendingRecording();
      final MockRecording mockRecording = MockRecording();
      final MockCamera mockCamera = MockCamera();
      final MockCameraInfo mockCameraInfo = MockCameraInfo();
      final MockCamera2CameraInfo mockCamera2CameraInfo =
          MockCamera2CameraInfo();

      // Set directly for test versus calling createCamera.
      camera.processCameraProvider = MockProcessCameraProvider();
      camera.recorder = MockRecorder();
      camera.videoCapture = MockVideoCapture();
      camera.cameraSelector = MockCameraSelector();
      camera.cameraInfo = MockCameraInfo();
      camera.imageAnalysis = MockImageAnalysis();

      // Ignore setting target rotation for this test; tested seprately.
      camera.captureOrientationLocked = true;

      // Tell plugin to create detached Observer when camera info updated.
      const String outputPath = '/temp/REC123.temp';
      camera.proxy = CameraXProxy(
        newObserver: <T>({
          required void Function(Observer<T>, T) onChanged,
          // ignore: non_constant_identifier_names
          BinaryMessenger? pigeon_binaryMessenger,
          // ignore: non_constant_identifier_names
          PigeonInstanceManager? pigeon_instanceManager,
        }) {
          return Observer<T>.detached(
            onChanged: onChanged,
            pigeon_instanceManager: PigeonInstanceManager(
              onWeakReferenceRemoved: (_) {},
            ),
          );
        },
        fromCamera2CameraInfo: ({
          required CameraInfo cameraInfo,
          // ignore: non_constant_identifier_names
          BinaryMessenger? pigeon_binaryMessenger,
          // ignore: non_constant_identifier_names
          PigeonInstanceManager? pigeon_instanceManager,
        }) =>
            mockCamera2CameraInfo,
        newSystemServicesManager: ({
          required void Function(SystemServicesManager, String) onCameraError,
          // ignore: non_constant_identifier_names
          BinaryMessenger? pigeon_binaryMessenger,
          // ignore: non_constant_identifier_names
          PigeonInstanceManager? pigeon_instanceManager,
        }) {
          final MockSystemServicesManager mockSystemServicesManager =
              MockSystemServicesManager();
          when(
            mockSystemServicesManager.getTempFilePath(
              camera.videoPrefix,
              '.temp',
            ),
          ).thenAnswer((_) async => outputPath);
          return mockSystemServicesManager;
        },
        newVideoRecordEventListener: ({
          required void Function(VideoRecordEventListener, VideoRecordEvent)
              onEvent,
          // ignore: non_constant_identifier_names
          BinaryMessenger? pigeon_binaryMessenger,
          // ignore: non_constant_identifier_names
          PigeonInstanceManager? pigeon_instanceManager,
        }) {
          return VideoRecordEventListener.pigeon_detached(
            onEvent: onEvent,
            pigeon_instanceManager: PigeonInstanceManager(
              onWeakReferenceRemoved: (_) {},
            ),
          );
        },
        infoSupportedHardwareLevelCameraCharacteristics: () {
          return MockCameraCharacteristicsKey();
        },
      );

      const int cameraId = 77;

      // Mock method calls.
      when(
        camera.recorder!.prepareRecording(outputPath),
      ).thenAnswer((_) async => mockPendingRecording);
      when(
        mockPendingRecording.start(any),
      ).thenAnswer((_) async => mockRecording);
      when(
        camera.processCameraProvider!.isBound(camera.videoCapture!),
      ).thenAnswer((_) async => false);
      when(
        camera.processCameraProvider!.isBound(camera.imageAnalysis!),
      ).thenAnswer((_) async => true);
      when(
        camera.processCameraProvider!.bindToLifecycle(
          camera.cameraSelector!,
          <UseCase>[camera.videoCapture!],
        ),
      ).thenAnswer((_) async => mockCamera);
      when(
        mockCamera.getCameraInfo(),
      ).thenAnswer((_) => Future<CameraInfo>.value(mockCameraInfo));
      when(
        mockCameraInfo.getCameraState(),
      ).thenAnswer((_) async => MockLiveCameraState());
      when(
        mockCamera2CameraInfo.getCameraCharacteristic(any),
      ).thenAnswer((_) async => InfoSupportedHardwareLevel.level3);

      // Simulate video recording being started so startVideoRecording completes.
      AndroidCameraCameraX.videoRecordingEventStreamController.add(
        VideoRecordEventStart.pigeon_detached(
          pigeon_instanceManager: PigeonInstanceManager(
            onWeakReferenceRemoved: (_) {},
          ),
        ),
      );

      await camera.startVideoCapturing(const VideoCaptureOptions(cameraId));

      verify(
        camera.processCameraProvider!.unbind(<UseCase>[camera.imageAnalysis!]),
      );
    },
  );

  test(
    'startVideoCapturing unbinds ImageAnalysis use case when image streaming callback is specified, camera device is not at least level 3, and preview is not paused',
    () async {
      // Set up mocks and constants.
      final AndroidCameraCameraX camera = AndroidCameraCameraX();
      final MockPendingRecording mockPendingRecording = MockPendingRecording();
      final MockRecording mockRecording = MockRecording();
      final MockCamera mockCamera = MockCamera();
      final MockCameraInfo mockCameraInfo = MockCameraInfo();
      final MockCamera2CameraInfo mockCamera2CameraInfo =
          MockCamera2CameraInfo();

      // Set directly for test versus calling createCamera.
      camera.processCameraProvider = MockProcessCameraProvider();
      camera.recorder = MockRecorder();
      camera.videoCapture = MockVideoCapture();
      camera.cameraSelector = MockCameraSelector();
      camera.cameraInfo = MockCameraInfo();
      camera.imageAnalysis = MockImageAnalysis();

      // Ignore setting target rotation for this test; tested seprately.
      camera.captureOrientationLocked = true;

      // Tell plugin to create detached Observer when camera info updated.
      const String outputPath = '/temp/REC123.temp';
      camera.proxy = CameraXProxy(
        newObserver: <T>({
          required void Function(Observer<T>, T) onChanged,
          // ignore: non_constant_identifier_names
          BinaryMessenger? pigeon_binaryMessenger,
          // ignore: non_constant_identifier_names
          PigeonInstanceManager? pigeon_instanceManager,
        }) {
          return Observer<T>.detached(
            onChanged: onChanged,
            pigeon_instanceManager: PigeonInstanceManager(
              onWeakReferenceRemoved: (_) {},
            ),
          );
        },
        fromCamera2CameraInfo: ({
          required CameraInfo cameraInfo,
          // ignore: non_constant_identifier_names
          BinaryMessenger? pigeon_binaryMessenger,
          // ignore: non_constant_identifier_names
          PigeonInstanceManager? pigeon_instanceManager,
        }) =>
            mockCamera2CameraInfo,
        newSystemServicesManager: ({
          required void Function(SystemServicesManager, String) onCameraError,
          // ignore: non_constant_identifier_names
          BinaryMessenger? pigeon_binaryMessenger,
          // ignore: non_constant_identifier_names
          PigeonInstanceManager? pigeon_instanceManager,
        }) {
          final MockSystemServicesManager mockSystemServicesManager =
              MockSystemServicesManager();
          when(
            mockSystemServicesManager.getTempFilePath(
              camera.videoPrefix,
              '.temp',
            ),
          ).thenAnswer((_) async => outputPath);
          return mockSystemServicesManager;
        },
        newVideoRecordEventListener: ({
          required void Function(VideoRecordEventListener, VideoRecordEvent)
              onEvent,
          // ignore: non_constant_identifier_names
          BinaryMessenger? pigeon_binaryMessenger,
          // ignore: non_constant_identifier_names
          PigeonInstanceManager? pigeon_instanceManager,
        }) {
          return VideoRecordEventListener.pigeon_detached(
            onEvent: onEvent,
            pigeon_instanceManager: PigeonInstanceManager(
              onWeakReferenceRemoved: (_) {},
            ),
          );
        },
        infoSupportedHardwareLevelCameraCharacteristics: () {
          return MockCameraCharacteristicsKey();
        },
      );

      const int cameraId = 87;

      // Mock method calls.
      when(
        camera.recorder!.prepareRecording(outputPath),
      ).thenAnswer((_) async => mockPendingRecording);
      when(
        mockPendingRecording.start(any),
      ).thenAnswer((_) async => mockRecording);
      when(
        camera.processCameraProvider!.isBound(camera.videoCapture!),
      ).thenAnswer((_) async => false);
      when(
        camera.processCameraProvider!.isBound(camera.imageAnalysis!),
      ).thenAnswer((_) async => true);
      when(
        camera.processCameraProvider!.bindToLifecycle(
          camera.cameraSelector!,
          <UseCase>[camera.videoCapture!],
        ),
      ).thenAnswer((_) async => mockCamera);
      when(
        mockCamera.getCameraInfo(),
      ).thenAnswer((_) => Future<CameraInfo>.value(mockCameraInfo));
      when(
        mockCameraInfo.getCameraState(),
      ).thenAnswer((_) async => MockLiveCameraState());
      when(
        mockCamera2CameraInfo.getCameraCharacteristic(any),
      ).thenAnswer((_) async => InfoSupportedHardwareLevel.external);

      // Simulate video recording being started so startVideoRecording completes.
      AndroidCameraCameraX.videoRecordingEventStreamController.add(
        VideoRecordEventStart.pigeon_detached(
          pigeon_instanceManager: PigeonInstanceManager(
            onWeakReferenceRemoved: (_) {},
          ),
        ),
      );

      await camera.startVideoCapturing(
        VideoCaptureOptions(
          cameraId,
          streamCallback: (CameraImageData image) {},
        ),
      );
      verify(
        camera.processCameraProvider!.unbind(<UseCase>[camera.imageAnalysis!]),
      );
    },
  );

  test(
    'startVideoCapturing unbinds ImageCapture use case when image streaming callback is specified,  camera device is at least level 3, and preview is not paused',
    () async {
      // Set up mocks and constants.
      final AndroidCameraCameraX camera = AndroidCameraCameraX();
      final MockPendingRecording mockPendingRecording = MockPendingRecording();
      final MockRecording mockRecording = MockRecording();
      final MockCamera mockCamera = MockCamera();
      final MockCameraInfo mockCameraInfo = MockCameraInfo();
      final MockCamera2CameraInfo mockCamera2CameraInfo =
          MockCamera2CameraInfo();

      // Set directly for test versus calling createCamera.
      camera.processCameraProvider = MockProcessCameraProvider();
      camera.recorder = MockRecorder();
      camera.videoCapture = MockVideoCapture();
      camera.cameraSelector = MockCameraSelector();
      camera.cameraInfo = MockCameraInfo();
      camera.imageAnalysis = MockImageAnalysis();
      camera.imageCapture = MockImageCapture();

      // Ignore setting target rotation for this test; tested seprately.
      camera.captureOrientationLocked = true;

      // Tell plugin to create detached Observer when camera info updated.
      const String outputPath = '/temp/REC123.temp';
      camera.proxy = CameraXProxy(
        newAnalyzer: ({
          required void Function(Analyzer, ImageProxy) analyze,
          // ignore: non_constant_identifier_names
          BinaryMessenger? pigeon_binaryMessenger,
          // ignore: non_constant_identifier_names
          PigeonInstanceManager? pigeon_instanceManager,
        }) {
          return Analyzer.pigeon_detached(
            analyze: analyze,
            pigeon_instanceManager: PigeonInstanceManager(
              onWeakReferenceRemoved: (_) {},
            ),
          );
        },
        newObserver: <T>({
          required void Function(Observer<T>, T) onChanged,
          // ignore: non_constant_identifier_names
          BinaryMessenger? pigeon_binaryMessenger,
          // ignore: non_constant_identifier_names
          PigeonInstanceManager? pigeon_instanceManager,
        }) {
          return Observer<T>.detached(
            onChanged: onChanged,
            pigeon_instanceManager: PigeonInstanceManager(
              onWeakReferenceRemoved: (_) {},
            ),
          );
        },
        fromCamera2CameraInfo: ({
          required CameraInfo cameraInfo,
          // ignore: non_constant_identifier_names
          BinaryMessenger? pigeon_binaryMessenger,
          // ignore: non_constant_identifier_names
          PigeonInstanceManager? pigeon_instanceManager,
        }) =>
            mockCamera2CameraInfo,
        newSystemServicesManager: ({
          required void Function(SystemServicesManager, String) onCameraError,
          // ignore: non_constant_identifier_names
          BinaryMessenger? pigeon_binaryMessenger,
          // ignore: non_constant_identifier_names
          PigeonInstanceManager? pigeon_instanceManager,
        }) {
          final MockSystemServicesManager mockSystemServicesManager =
              MockSystemServicesManager();
          when(
            mockSystemServicesManager.getTempFilePath(
              camera.videoPrefix,
              '.temp',
            ),
          ).thenAnswer((_) async => outputPath);
          return mockSystemServicesManager;
        },
        newVideoRecordEventListener: ({
          required void Function(VideoRecordEventListener, VideoRecordEvent)
              onEvent,
          // ignore: non_constant_identifier_names
          BinaryMessenger? pigeon_binaryMessenger,
          // ignore: non_constant_identifier_names
          PigeonInstanceManager? pigeon_instanceManager,
        }) {
          return VideoRecordEventListener.pigeon_detached(
            onEvent: onEvent,
            pigeon_instanceManager: PigeonInstanceManager(
              onWeakReferenceRemoved: (_) {},
            ),
          );
        },
        infoSupportedHardwareLevelCameraCharacteristics: () {
          return MockCameraCharacteristicsKey();
        },
      );

      const int cameraId = 107;

      // Mock method calls.
      when(
        camera.recorder!.prepareRecording(outputPath),
      ).thenAnswer((_) async => mockPendingRecording);
      when(
        mockPendingRecording.start(any),
      ).thenAnswer((_) async => mockRecording);
      when(
        camera.processCameraProvider!.isBound(camera.videoCapture!),
      ).thenAnswer((_) async => false);
      when(
        camera.processCameraProvider!.isBound(camera.imageCapture!),
      ).thenAnswer((_) async => true);
      when(
        camera.processCameraProvider!.isBound(camera.imageAnalysis!),
      ).thenAnswer((_) async => true);
      when(
        camera.processCameraProvider!.bindToLifecycle(
          camera.cameraSelector!,
          <UseCase>[camera.videoCapture!],
        ),
      ).thenAnswer((_) async => mockCamera);
      when(
        mockCamera.getCameraInfo(),
      ).thenAnswer((_) => Future<CameraInfo>.value(mockCameraInfo));
      when(
        mockCameraInfo.getCameraState(),
      ).thenAnswer((_) async => MockLiveCameraState());
      when(
        mockCamera2CameraInfo.getCameraCharacteristic(any),
      ).thenAnswer((_) async => InfoSupportedHardwareLevel.level3);

      // Simulate video recording being started so startVideoRecording completes.
      AndroidCameraCameraX.videoRecordingEventStreamController.add(
        VideoRecordEventStart.pigeon_detached(
          pigeon_instanceManager: PigeonInstanceManager(
            onWeakReferenceRemoved: (_) {},
          ),
        ),
      );

      await camera.startVideoCapturing(
        VideoCaptureOptions(
          cameraId,
          streamCallback: (CameraImageData image) {},
        ),
      );
      verify(
        camera.processCameraProvider!.unbind(<UseCase>[camera.imageCapture!]),
      );
    },
  );

  test(
    'startVideoCapturing does not unbind ImageCapture or ImageAnalysis use cases when preview is paused',
    () async {
      // Set up mocks and constants.
      final AndroidCameraCameraX camera = AndroidCameraCameraX();
      final MockPendingRecording mockPendingRecording = MockPendingRecording();
      final MockRecording mockRecording = MockRecording();
      final MockCamera mockCamera = MockCamera();
      final MockCameraInfo mockCameraInfo = MockCameraInfo();
      final MockCamera2CameraInfo mockCamera2CameraInfo =
          MockCamera2CameraInfo();

      // Set directly for test versus calling createCamera.
      camera.processCameraProvider = MockProcessCameraProvider();
      camera.recorder = MockRecorder();
      camera.videoCapture = MockVideoCapture();
      camera.cameraSelector = MockCameraSelector();
      camera.cameraInfo = MockCameraInfo();
      camera.imageAnalysis = MockImageAnalysis();
      camera.imageCapture = MockImageCapture();
      camera.preview = MockPreview();

      // Ignore setting target rotation for this test; tested seprately.
      camera.captureOrientationLocked = true;

      // Tell plugin to create detached Observer when camera info updated.
      const String outputPath = '/temp/REC123.temp';
      camera.proxy = CameraXProxy(
        newAnalyzer: ({
          required void Function(Analyzer, ImageProxy) analyze,
          // ignore: non_constant_identifier_names
          BinaryMessenger? pigeon_binaryMessenger,
          // ignore: non_constant_identifier_names
          PigeonInstanceManager? pigeon_instanceManager,
        }) {
          return Analyzer.pigeon_detached(
            analyze: analyze,
            pigeon_instanceManager: PigeonInstanceManager(
              onWeakReferenceRemoved: (_) {},
            ),
          );
        },
        newObserver: <T>({
          required void Function(Observer<T>, T) onChanged,
          // ignore: non_constant_identifier_names
          BinaryMessenger? pigeon_binaryMessenger,
          // ignore: non_constant_identifier_names
          PigeonInstanceManager? pigeon_instanceManager,
        }) {
          return Observer<T>.detached(
            onChanged: onChanged,
            pigeon_instanceManager: PigeonInstanceManager(
              onWeakReferenceRemoved: (_) {},
            ),
          );
        },
        fromCamera2CameraInfo: ({
          required CameraInfo cameraInfo,
          // ignore: non_constant_identifier_names
          BinaryMessenger? pigeon_binaryMessenger,
          // ignore: non_constant_identifier_names
          PigeonInstanceManager? pigeon_instanceManager,
        }) =>
            mockCamera2CameraInfo,
        newSystemServicesManager: ({
          required void Function(SystemServicesManager, String) onCameraError,
          // ignore: non_constant_identifier_names
          BinaryMessenger? pigeon_binaryMessenger,
          // ignore: non_constant_identifier_names
          PigeonInstanceManager? pigeon_instanceManager,
        }) {
          final MockSystemServicesManager mockSystemServicesManager =
              MockSystemServicesManager();
          when(
            mockSystemServicesManager.getTempFilePath(
              camera.videoPrefix,
              '.temp',
            ),
          ).thenAnswer((_) async => outputPath);
          return mockSystemServicesManager;
        },
        newVideoRecordEventListener: ({
          required void Function(VideoRecordEventListener, VideoRecordEvent)
              onEvent,
          // ignore: non_constant_identifier_names
          BinaryMessenger? pigeon_binaryMessenger,
          // ignore: non_constant_identifier_names
          PigeonInstanceManager? pigeon_instanceManager,
        }) {
          return VideoRecordEventListener.pigeon_detached(
            onEvent: onEvent,
            pigeon_instanceManager: PigeonInstanceManager(
              onWeakReferenceRemoved: (_) {},
            ),
          );
        },
        infoSupportedHardwareLevelCameraCharacteristics: () {
          return MockCameraCharacteristicsKey();
        },
      );

      const int cameraId = 97;

      // Mock method calls.
      when(
        camera.recorder!.prepareRecording(outputPath),
      ).thenAnswer((_) async => mockPendingRecording);
      when(
        mockPendingRecording.start(any),
      ).thenAnswer((_) async => mockRecording);
      when(
        camera.processCameraProvider!.isBound(camera.videoCapture!),
      ).thenAnswer((_) async => false);
      when(
        camera.processCameraProvider!.bindToLifecycle(
          camera.cameraSelector!,
          <UseCase>[camera.videoCapture!],
        ),
      ).thenAnswer((_) async => mockCamera);
      when(
        mockCamera.getCameraInfo(),
      ).thenAnswer((_) => Future<CameraInfo>.value(mockCameraInfo));
      when(
        mockCameraInfo.getCameraState(),
      ).thenAnswer((_) async => MockLiveCameraState());

      await camera.pausePreview(cameraId);

      // Simulate video recording being started so startVideoRecording completes.
      AndroidCameraCameraX.videoRecordingEventStreamController.add(
        VideoRecordEventStart.pigeon_detached(
          pigeon_instanceManager: PigeonInstanceManager(
            onWeakReferenceRemoved: (_) {},
          ),
        ),
      );

      await camera.startVideoCapturing(const VideoCaptureOptions(cameraId));

      verifyNever(
        camera.processCameraProvider!.unbind(<UseCase>[camera.imageCapture!]),
      );
      verifyNever(
        camera.processCameraProvider!.unbind(<UseCase>[camera.imageAnalysis!]),
      );
    },
  );

  test(
    'startVideoCapturing unbinds ImageCapture and ImageAnalysis use cases when running on a legacy hardware device',
    () async {
      // Set up mocks and constants.
      final AndroidCameraCameraX camera = AndroidCameraCameraX();
      final MockPendingRecording mockPendingRecording = MockPendingRecording();
      final MockRecording mockRecording = MockRecording();
      final MockCamera mockCamera = MockCamera();
      final MockCameraInfo mockCameraInfo = MockCameraInfo();
      final MockCamera2CameraInfo mockCamera2CameraInfo =
          MockCamera2CameraInfo();

      // Set directly for test versus calling createCamera.
      camera.processCameraProvider = MockProcessCameraProvider();
      camera.recorder = MockRecorder();
      camera.videoCapture = MockVideoCapture();
      camera.cameraSelector = MockCameraSelector();
      camera.cameraInfo = MockCameraInfo();
      camera.imageAnalysis = MockImageAnalysis();
      camera.imageCapture = MockImageCapture();
      camera.preview = MockPreview();

      // Ignore setting target rotation for this test; tested seprately.
      camera.captureOrientationLocked = true;

      // Tell plugin to create detached Observer when camera info updated.
      const String outputPath = '/temp/REC123.temp';
      camera.proxy = CameraXProxy(
        newAnalyzer: ({
          required void Function(Analyzer, ImageProxy) analyze,
          // ignore: non_constant_identifier_names
          BinaryMessenger? pigeon_binaryMessenger,
          // ignore: non_constant_identifier_names
          PigeonInstanceManager? pigeon_instanceManager,
        }) {
          return Analyzer.pigeon_detached(
            analyze: analyze,
            pigeon_instanceManager: PigeonInstanceManager(
              onWeakReferenceRemoved: (_) {},
            ),
          );
        },
        newObserver: <T>({
          required void Function(Observer<T>, T) onChanged,
          // ignore: non_constant_identifier_names
          BinaryMessenger? pigeon_binaryMessenger,
          // ignore: non_constant_identifier_names
          PigeonInstanceManager? pigeon_instanceManager,
        }) {
          return Observer<T>.detached(
            onChanged: onChanged,
            pigeon_instanceManager: PigeonInstanceManager(
              onWeakReferenceRemoved: (_) {},
            ),
          );
        },
        fromCamera2CameraInfo: ({
          required CameraInfo cameraInfo,
          // ignore: non_constant_identifier_names
          BinaryMessenger? pigeon_binaryMessenger,
          // ignore: non_constant_identifier_names
          PigeonInstanceManager? pigeon_instanceManager,
        }) =>
            mockCamera2CameraInfo,
        newSystemServicesManager: ({
          required void Function(SystemServicesManager, String) onCameraError,
          // ignore: non_constant_identifier_names
          BinaryMessenger? pigeon_binaryMessenger,
          // ignore: non_constant_identifier_names
          PigeonInstanceManager? pigeon_instanceManager,
        }) {
          final MockSystemServicesManager mockSystemServicesManager =
              MockSystemServicesManager();
          when(
            mockSystemServicesManager.getTempFilePath(
              camera.videoPrefix,
              '.temp',
            ),
          ).thenAnswer((_) async => outputPath);
          return mockSystemServicesManager;
        },
        newVideoRecordEventListener: ({
          required void Function(VideoRecordEventListener, VideoRecordEvent)
              onEvent,
          // ignore: non_constant_identifier_names
          BinaryMessenger? pigeon_binaryMessenger,
          // ignore: non_constant_identifier_names
          PigeonInstanceManager? pigeon_instanceManager,
        }) {
          return VideoRecordEventListener.pigeon_detached(
            onEvent: onEvent,
            pigeon_instanceManager: PigeonInstanceManager(
              onWeakReferenceRemoved: (_) {},
            ),
          );
        },
        infoSupportedHardwareLevelCameraCharacteristics: () {
          return MockCameraCharacteristicsKey();
        },
      );

      const int cameraId = 44;

      // Mock method calls.
      when(
        camera.recorder!.prepareRecording(outputPath),
      ).thenAnswer((_) async => mockPendingRecording);
      when(
        mockPendingRecording.start(any),
      ).thenAnswer((_) async => mockRecording);
      when(
        camera.processCameraProvider!.isBound(camera.videoCapture!),
      ).thenAnswer((_) async => false);
      when(
        camera.processCameraProvider!.isBound(camera.imageCapture!),
      ).thenAnswer((_) async => true);
      when(
        camera.processCameraProvider!.isBound(camera.imageAnalysis!),
      ).thenAnswer((_) async => true);
      when(
        camera.processCameraProvider!.bindToLifecycle(
          camera.cameraSelector!,
          <UseCase>[camera.videoCapture!],
        ),
      ).thenAnswer((_) async => mockCamera);
      when(
        mockCamera.getCameraInfo(),
      ).thenAnswer((_) => Future<CameraInfo>.value(mockCameraInfo));
      when(
        mockCameraInfo.getCameraState(),
      ).thenAnswer((_) async => MockLiveCameraState());
      when(
        mockCamera2CameraInfo.getCameraCharacteristic(any),
      ).thenAnswer((_) async => InfoSupportedHardwareLevel.legacy);

      // Simulate video recording being started so startVideoRecording completes.
      AndroidCameraCameraX.videoRecordingEventStreamController.add(
        VideoRecordEventStart.pigeon_detached(
          pigeon_instanceManager: PigeonInstanceManager(
            onWeakReferenceRemoved: (_) {},
          ),
        ),
      );

      await camera.startVideoCapturing(const VideoCaptureOptions(cameraId));

      verify(
        camera.processCameraProvider!.unbind(<UseCase>[camera.imageCapture!]),
      );
      verify(
        camera.processCameraProvider!.unbind(<UseCase>[camera.imageAnalysis!]),
      );
    },
  );

  test(
    'prepareForVideoRecording does not make any calls involving starting video recording',
    () async {
      final AndroidCameraCameraX camera = AndroidCameraCameraX();

      // Set directly for test versus calling createCamera.
      camera.processCameraProvider = MockProcessCameraProvider();
      camera.recorder = MockRecorder();
      camera.videoCapture = MockVideoCapture();
      camera.camera = MockCamera();

      await camera.prepareForVideoRecording();
      verifyNoMoreInteractions(camera.processCameraProvider);
      verifyNoMoreInteractions(camera.recorder);
      verifyNoMoreInteractions(camera.videoCapture);
      verifyNoMoreInteractions(camera.camera);
    },
  );
}

class TestMeteringPoint extends MeteringPoint {
  TestMeteringPoint.detached({required this.x, required this.y, this.size})
      : super.pigeon_detached(
          pigeon_instanceManager: PigeonInstanceManager(
            onWeakReferenceRemoved: (_) {},
          ),
        );

  final double x;
  final double y;
  final double? size;
}<|MERGE_RESOLUTION|>--- conflicted
+++ resolved
@@ -116,51 +116,6 @@
   /// CameraXProxy for testing functionality related to the camera resolution
   /// preset (setting expected ResolutionSelectors, QualitySelectors, etc.).
   CameraXProxy getProxyForTestingResolutionPreset(
-<<<<<<< HEAD
-          MockProcessCameraProvider mockProcessCameraProvider) =>
-      CameraXProxy(
-          getProcessCameraProvider: () =>
-              Future<ProcessCameraProvider>.value(mockProcessCameraProvider),
-          createCameraSelector: (int cameraSelectorLensDirection) =>
-              MockCameraSelector(),
-          createPreview:
-              (ResolutionSelector? resolutionSelector, int? targetRotation) =>
-                  Preview.detached(
-                      initialTargetRotation: targetRotation,
-                      resolutionSelector: resolutionSelector),
-          createImageCapture:
-              (ResolutionSelector? resolutionSelector, int? targetRotation) =>
-                  ImageCapture.detached(
-                      resolutionSelector: resolutionSelector,
-                      initialTargetRotation: targetRotation),
-          createRecorder: (QualitySelector? qualitySelector) =>
-              Recorder.detached(qualitySelector: qualitySelector),
-          createVideoCapture: (_) =>
-              Future<VideoCapture>.value(MockVideoCapture()),
-          createImageAnalysis:
-              (ResolutionSelector? resolutionSelector, int? targetRotation) =>
-                  ImageAnalysis.detached(resolutionSelector: resolutionSelector, initialTargetRotation: targetRotation),
-          createResolutionStrategy: ({bool highestAvailable = false, Size? boundSize, int? fallbackRule}) {
-            if (highestAvailable) {
-              return ResolutionStrategy.detachedHighestAvailableStrategy();
-            }
-            return ResolutionStrategy.detached(
-                boundSize: boundSize, fallbackRule: fallbackRule);
-          },
-          createResolutionSelector: (ResolutionStrategy resolutionStrategy, ResolutionFilter? resolutionFilter, AspectRatioStrategy? aspectRatioStrategy) => ResolutionSelector.detached(resolutionStrategy: resolutionStrategy, resolutionFilter: resolutionFilter, aspectRatioStrategy: aspectRatioStrategy),
-          createFallbackStrategy: ({required VideoQuality quality, required VideoResolutionFallbackRule fallbackRule}) => FallbackStrategy.detached(quality: quality, fallbackRule: fallbackRule),
-          createQualitySelector: ({required VideoQuality videoQuality, required FallbackStrategy fallbackStrategy}) => QualitySelector.detached(qualityList: <VideoQualityData>[VideoQualityData(quality: videoQuality)], fallbackStrategy: fallbackStrategy),
-          createCameraStateObserver: (_) => MockObserver(),
-          requestCameraPermissions: (_) => Future<void>.value(),
-          startListeningForDeviceOrientationChange: (_, __) {},
-          setPreviewSurfaceProvider: (_) => Future<int>.value(3), // 3 is a random Flutter SurfaceTexture ID for testing,
-          createAspectRatioStrategy: (int aspectRatio, int fallbackRule) => AspectRatioStrategy.detached(preferredAspectRatio: aspectRatio, fallbackRule: fallbackRule),
-          createResolutionFilterWithOnePreferredSize: (Size preferredResolution) => ResolutionFilter.onePreferredSizeDetached(preferredResolution: preferredResolution),
-          getCamera2CameraInfo: (_) => Future<Camera2CameraInfo>.value(MockCamera2CameraInfo()),
-          getUiOrientation: () => Future<DeviceOrientation>.value(DeviceOrientation.portraitUp),
-          previewSurfaceProducerHandlesCropAndRotation: (_) => Future<bool>.value(false),
-          getDefaultDisplayRotation: () => Future<int>.value(Surface.rotation90));
-=======
     MockProcessCameraProvider mockProcessCameraProvider, {
     ResolutionFilter Function({
       required CameraSize preferredSize,
@@ -199,283 +154,284 @@
     final ResolutionStrategy highestAvailableStrategyResolutionStrategy =
         MockResolutionStrategy();
     proxy = CameraXProxy(
-      getInstanceProcessCameraProvider: ({
-        // ignore: non_constant_identifier_names
-        BinaryMessenger? pigeon_binaryMessenger,
-        // ignore: non_constant_identifier_names
-        PigeonInstanceManager? pigeon_instanceManager,
-      }) async {
-        return mockProcessCameraProvider;
-      },
-      newCameraSelector: ({
-        LensFacing? requireLensFacing,
-        // ignore: non_constant_identifier_names
-        BinaryMessenger? pigeon_binaryMessenger,
-        // ignore: non_constant_identifier_names
-        PigeonInstanceManager? pigeon_instanceManager,
-      }) {
-        switch (requireLensFacing) {
-          case LensFacing.front:
-            return MockCameraSelector();
-          case LensFacing.back:
-          case LensFacing.external:
-          case LensFacing.unknown:
-          case null:
-        }
-
-        return MockCameraSelector();
-      },
-      newPreview: newPreview ??
-          ({
-            int? targetRotation,
-            ResolutionSelector? resolutionSelector,
-            // ignore: non_constant_identifier_names
-            BinaryMessenger? pigeon_binaryMessenger,
-            // ignore: non_constant_identifier_names
-            PigeonInstanceManager? pigeon_instanceManager,
-          }) {
-            final MockPreview mockPreview = MockPreview();
-            when(
-              mockPreview.surfaceProducerHandlesCropAndRotation(),
-            ).thenAnswer((_) async => false);
-            when(mockPreview.resolutionSelector).thenReturn(resolutionSelector);
-            return mockPreview;
-          },
-      newImageCapture: ({
-        int? targetRotation,
-        CameraXFlashMode? flashMode,
-        ResolutionSelector? resolutionSelector,
-        // ignore: non_constant_identifier_names
-        BinaryMessenger? pigeon_binaryMessenger,
-        // ignore: non_constant_identifier_names
-        PigeonInstanceManager? pigeon_instanceManager,
-      }) {
-        final MockImageCapture mockImageCapture = MockImageCapture();
-        when(
-          mockImageCapture.resolutionSelector,
-        ).thenReturn(resolutionSelector);
-        return mockImageCapture;
-      },
-      newRecorder: ({
-        int? aspectRatio,
-        int? targetVideoEncodingBitRate,
-        QualitySelector? qualitySelector,
-        // ignore: non_constant_identifier_names
-        BinaryMessenger? pigeon_binaryMessenger,
-        // ignore: non_constant_identifier_names
-        PigeonInstanceManager? pigeon_instanceManager,
-      }) {
-        final MockRecorder mockRecorder = MockRecorder();
-        when(
-          mockRecorder.getQualitySelector(),
-        ).thenAnswer((_) async => qualitySelector ?? MockQualitySelector());
-        return mockRecorder;
-      },
-      withOutputVideoCapture: ({
-        required VideoOutput videoOutput,
-        // ignore: non_constant_identifier_names
-        BinaryMessenger? pigeon_binaryMessenger,
-        // ignore: non_constant_identifier_names
-        PigeonInstanceManager? pigeon_instanceManager,
-      }) {
-        return MockVideoCapture();
-      },
-      newImageAnalysis: ({
-        int? targetRotation,
-        ResolutionSelector? resolutionSelector,
-        // ignore: non_constant_identifier_names
-        BinaryMessenger? pigeon_binaryMessenger,
-        // ignore: non_constant_identifier_names
-        PigeonInstanceManager? pigeon_instanceManager,
-      }) {
-        final MockImageAnalysis mockImageAnalysis = MockImageAnalysis();
-        when(
-          mockImageAnalysis.resolutionSelector,
-        ).thenReturn(resolutionSelector);
-        return mockImageAnalysis;
-      },
-      newResolutionStrategy: ({
-        required CameraSize boundSize,
-        required ResolutionStrategyFallbackRule fallbackRule,
-        // ignore: non_constant_identifier_names
-        BinaryMessenger? pigeon_binaryMessenger,
-        // ignore: non_constant_identifier_names
-        PigeonInstanceManager? pigeon_instanceManager,
-      }) {
-        final MockResolutionStrategy resolutionStrategy =
-            MockResolutionStrategy();
-        when(
-          resolutionStrategy.getBoundSize(),
-        ).thenAnswer((_) async => boundSize);
-        when(
-          resolutionStrategy.getFallbackRule(),
-        ).thenAnswer((_) async => fallbackRule);
-        return resolutionStrategy;
-      },
-      newResolutionSelector: ({
-        AspectRatioStrategy? aspectRatioStrategy,
-        ResolutionStrategy? resolutionStrategy,
-        ResolutionFilter? resolutionFilter,
-        // ignore: non_constant_identifier_names
-        BinaryMessenger? pigeon_binaryMessenger,
-        // ignore: non_constant_identifier_names
-        PigeonInstanceManager? pigeon_instanceManager,
-      }) {
-        final MockResolutionSelector mockResolutionSelector =
-            MockResolutionSelector();
-        when(mockResolutionSelector.getAspectRatioStrategy()).thenAnswer(
-          (_) async =>
-              aspectRatioStrategy ??
-              proxy.ratio_4_3FallbackAutoStrategyAspectRatioStrategy(),
-        );
-        when(
-          mockResolutionSelector.resolutionStrategy,
-        ).thenReturn(resolutionStrategy);
-        when(
-          mockResolutionSelector.resolutionFilter,
-        ).thenReturn(resolutionFilter);
-        return mockResolutionSelector;
-      },
-      fromQualitySelector: fromQualitySelector ??
-          ({
-            required VideoQuality quality,
-            FallbackStrategy? fallbackStrategy,
-            // ignore: non_constant_identifier_names
-            BinaryMessenger? pigeon_binaryMessenger,
-            // ignore: non_constant_identifier_names
-            PigeonInstanceManager? pigeon_instanceManager,
-          }) {
-            return MockQualitySelector();
-          },
-      newObserver: <T>({
-        required void Function(Observer<T>, T) onChanged,
-        // ignore: non_constant_identifier_names
-        BinaryMessenger? pigeon_binaryMessenger,
-        // ignore: non_constant_identifier_names
-        PigeonInstanceManager? pigeon_instanceManager,
-      }) {
-        return Observer<T>.detached(
-          onChanged: onChanged,
-          pigeon_instanceManager: PigeonInstanceManager(
-            onWeakReferenceRemoved: (_) {},
-          ),
-        );
-      },
-      newSystemServicesManager: ({
-        required void Function(SystemServicesManager, String) onCameraError,
-        // ignore: non_constant_identifier_names
-        BinaryMessenger? pigeon_binaryMessenger,
-        // ignore: non_constant_identifier_names
-        PigeonInstanceManager? pigeon_instanceManager,
-      }) {
-        return MockSystemServicesManager();
-      },
-      newDeviceOrientationManager: ({
-        required void Function(DeviceOrientationManager, String)
-            onDeviceOrientationChanged,
-        // ignore: non_constant_identifier_names
-        BinaryMessenger? pigeon_binaryMessenger,
-        // ignore: non_constant_identifier_names
-        PigeonInstanceManager? pigeon_instanceManager,
-      }) {
-        final MockDeviceOrientationManager manager =
-            MockDeviceOrientationManager();
-        when(manager.getUiOrientation()).thenAnswer((_) async {
-          return 'PORTRAIT_UP';
-        });
-        return manager;
-      },
-      newAspectRatioStrategy: ({
-        required AspectRatio preferredAspectRatio,
-        required AspectRatioStrategyFallbackRule fallbackRule,
-        // ignore: non_constant_identifier_names
-        BinaryMessenger? pigeon_binaryMessenger,
-        // ignore: non_constant_identifier_names
-        PigeonInstanceManager? pigeon_instanceManager,
-      }) {
-        final MockAspectRatioStrategy mockAspectRatioStrategy =
-            MockAspectRatioStrategy();
-        when(
-          mockAspectRatioStrategy.getFallbackRule(),
-        ).thenAnswer((_) async => fallbackRule);
-        when(
-          mockAspectRatioStrategy.getPreferredAspectRatio(),
-        ).thenAnswer((_) async => preferredAspectRatio);
-        return mockAspectRatioStrategy;
-      },
-      createWithOnePreferredSizeResolutionFilter:
-          createWithOnePreferredSizeResolutionFilter ??
-              ({
-                required CameraSize preferredSize,
-                // ignore: non_constant_identifier_names
-                BinaryMessenger? pigeon_binaryMessenger,
-                // ignore: non_constant_identifier_names
-                PigeonInstanceManager? pigeon_instanceManager,
-              }) {
-                return MockResolutionFilter();
-              },
-      fromCamera2CameraInfo: ({
-        required CameraInfo cameraInfo,
-        // ignore: non_constant_identifier_names
-        BinaryMessenger? pigeon_binaryMessenger,
-        // ignore: non_constant_identifier_names
-        PigeonInstanceManager? pigeon_instanceManager,
-      }) {
-        final MockCamera2CameraInfo camera2cameraInfo = MockCamera2CameraInfo();
-        when(
-          camera2cameraInfo.getCameraCharacteristic(any),
-        ).thenAnswer((_) async => 90);
-        return camera2cameraInfo;
-      },
-      newCameraSize: ({
-        required int width,
-        required int height,
-        // ignore: non_constant_identifier_names
-        BinaryMessenger? pigeon_binaryMessenger,
-        // ignore: non_constant_identifier_names
-        PigeonInstanceManager? pigeon_instanceManager,
-      }) {
-        return CameraSize.pigeon_detached(
-          width: width,
-          height: height,
-          pigeon_instanceManager: PigeonInstanceManager(
-            onWeakReferenceRemoved: (_) {},
-          ),
-        );
-      },
-      sensorOrientationCameraCharacteristics: () {
-        return MockCameraCharacteristicsKey();
-      },
-      lowerQualityOrHigherThanFallbackStrategy:
-          lowerQualityOrHigherThanFallbackStrategy ??
-              ({
-                required VideoQuality quality,
-                // ignore: non_constant_identifier_names
-                BinaryMessenger? pigeon_binaryMessenger,
-                // ignore: non_constant_identifier_names
-                PigeonInstanceManager? pigeon_instanceManager,
-              }) {
-                return MockFallbackStrategy();
-              },
-      highestAvailableStrategyResolutionStrategy: () {
-        return highestAvailableStrategyResolutionStrategy;
-      },
-      ratio_4_3FallbackAutoStrategyAspectRatioStrategy: () =>
-          ratio_4_3FallbackAutoStrategyAspectRatioStrategy,
-      lowerQualityThanFallbackStrategy: ({
-        required VideoQuality quality,
-        // ignore: non_constant_identifier_names
-        BinaryMessenger? pigeon_binaryMessenger,
-        // ignore: non_constant_identifier_names
-        PigeonInstanceManager? pigeon_instanceManager,
-      }) {
-        return MockFallbackStrategy();
-      },
-    );
+        getInstanceProcessCameraProvider: ({
+          // ignore: non_constant_identifier_names
+          BinaryMessenger? pigeon_binaryMessenger,
+          // ignore: non_constant_identifier_names
+          PigeonInstanceManager? pigeon_instanceManager,
+        }) async {
+          return mockProcessCameraProvider;
+        },
+        newCameraSelector: ({
+          LensFacing? requireLensFacing,
+          // ignore: non_constant_identifier_names
+          BinaryMessenger? pigeon_binaryMessenger,
+          // ignore: non_constant_identifier_names
+          PigeonInstanceManager? pigeon_instanceManager,
+        }) {
+          switch (requireLensFacing) {
+            case LensFacing.front:
+              return MockCameraSelector();
+            case LensFacing.back:
+            case LensFacing.external:
+            case LensFacing.unknown:
+            case null:
+          }
+
+          return MockCameraSelector();
+        },
+        newPreview: newPreview ??
+            ({
+              int? targetRotation,
+              ResolutionSelector? resolutionSelector,
+              // ignore: non_constant_identifier_names
+              BinaryMessenger? pigeon_binaryMessenger,
+              // ignore: non_constant_identifier_names
+              PigeonInstanceManager? pigeon_instanceManager,
+            }) {
+              final MockPreview mockPreview = MockPreview();
+              when(
+                mockPreview.surfaceProducerHandlesCropAndRotation(),
+              ).thenAnswer((_) async => false);
+              when(mockPreview.resolutionSelector)
+                  .thenReturn(resolutionSelector);
+              return mockPreview;
+            },
+        newImageCapture: ({
+          int? targetRotation,
+          CameraXFlashMode? flashMode,
+          ResolutionSelector? resolutionSelector,
+          // ignore: non_constant_identifier_names
+          BinaryMessenger? pigeon_binaryMessenger,
+          // ignore: non_constant_identifier_names
+          PigeonInstanceManager? pigeon_instanceManager,
+        }) {
+          final MockImageCapture mockImageCapture = MockImageCapture();
+          when(
+            mockImageCapture.resolutionSelector,
+          ).thenReturn(resolutionSelector);
+          return mockImageCapture;
+        },
+        newRecorder: ({
+          int? aspectRatio,
+          int? targetVideoEncodingBitRate,
+          QualitySelector? qualitySelector,
+          // ignore: non_constant_identifier_names
+          BinaryMessenger? pigeon_binaryMessenger,
+          // ignore: non_constant_identifier_names
+          PigeonInstanceManager? pigeon_instanceManager,
+        }) {
+          final MockRecorder mockRecorder = MockRecorder();
+          when(
+            mockRecorder.getQualitySelector(),
+          ).thenAnswer((_) async => qualitySelector ?? MockQualitySelector());
+          return mockRecorder;
+        },
+        withOutputVideoCapture: ({
+          required VideoOutput videoOutput,
+          // ignore: non_constant_identifier_names
+          BinaryMessenger? pigeon_binaryMessenger,
+          // ignore: non_constant_identifier_names
+          PigeonInstanceManager? pigeon_instanceManager,
+        }) {
+          return MockVideoCapture();
+        },
+        newImageAnalysis: ({
+          int? targetRotation,
+          ResolutionSelector? resolutionSelector,
+          // ignore: non_constant_identifier_names
+          BinaryMessenger? pigeon_binaryMessenger,
+          // ignore: non_constant_identifier_names
+          PigeonInstanceManager? pigeon_instanceManager,
+        }) {
+          final MockImageAnalysis mockImageAnalysis = MockImageAnalysis();
+          when(
+            mockImageAnalysis.resolutionSelector,
+          ).thenReturn(resolutionSelector);
+          return mockImageAnalysis;
+        },
+        newResolutionStrategy: ({
+          required CameraSize boundSize,
+          required ResolutionStrategyFallbackRule fallbackRule,
+          // ignore: non_constant_identifier_names
+          BinaryMessenger? pigeon_binaryMessenger,
+          // ignore: non_constant_identifier_names
+          PigeonInstanceManager? pigeon_instanceManager,
+        }) {
+          final MockResolutionStrategy resolutionStrategy =
+              MockResolutionStrategy();
+          when(
+            resolutionStrategy.getBoundSize(),
+          ).thenAnswer((_) async => boundSize);
+          when(
+            resolutionStrategy.getFallbackRule(),
+          ).thenAnswer((_) async => fallbackRule);
+          return resolutionStrategy;
+        },
+        newResolutionSelector: ({
+          AspectRatioStrategy? aspectRatioStrategy,
+          ResolutionStrategy? resolutionStrategy,
+          ResolutionFilter? resolutionFilter,
+          // ignore: non_constant_identifier_names
+          BinaryMessenger? pigeon_binaryMessenger,
+          // ignore: non_constant_identifier_names
+          PigeonInstanceManager? pigeon_instanceManager,
+        }) {
+          final MockResolutionSelector mockResolutionSelector =
+              MockResolutionSelector();
+          when(mockResolutionSelector.getAspectRatioStrategy()).thenAnswer(
+            (_) async =>
+                aspectRatioStrategy ??
+                proxy.ratio_4_3FallbackAutoStrategyAspectRatioStrategy(),
+          );
+          when(
+            mockResolutionSelector.resolutionStrategy,
+          ).thenReturn(resolutionStrategy);
+          when(
+            mockResolutionSelector.resolutionFilter,
+          ).thenReturn(resolutionFilter);
+          return mockResolutionSelector;
+        },
+        fromQualitySelector: fromQualitySelector ??
+            ({
+              required VideoQuality quality,
+              FallbackStrategy? fallbackStrategy,
+              // ignore: non_constant_identifier_names
+              BinaryMessenger? pigeon_binaryMessenger,
+              // ignore: non_constant_identifier_names
+              PigeonInstanceManager? pigeon_instanceManager,
+            }) {
+              return MockQualitySelector();
+            },
+        newObserver: <T>({
+          required void Function(Observer<T>, T) onChanged,
+          // ignore: non_constant_identifier_names
+          BinaryMessenger? pigeon_binaryMessenger,
+          // ignore: non_constant_identifier_names
+          PigeonInstanceManager? pigeon_instanceManager,
+        }) {
+          return Observer<T>.detached(
+            onChanged: onChanged,
+            pigeon_instanceManager: PigeonInstanceManager(
+              onWeakReferenceRemoved: (_) {},
+            ),
+          );
+        },
+        newSystemServicesManager: ({
+          required void Function(SystemServicesManager, String) onCameraError,
+          // ignore: non_constant_identifier_names
+          BinaryMessenger? pigeon_binaryMessenger,
+          // ignore: non_constant_identifier_names
+          PigeonInstanceManager? pigeon_instanceManager,
+        }) {
+          return MockSystemServicesManager();
+        },
+        newDeviceOrientationManager: ({
+          required void Function(DeviceOrientationManager, String)
+              onDeviceOrientationChanged,
+          // ignore: non_constant_identifier_names
+          BinaryMessenger? pigeon_binaryMessenger,
+          // ignore: non_constant_identifier_names
+          PigeonInstanceManager? pigeon_instanceManager,
+        }) {
+          final MockDeviceOrientationManager manager =
+              MockDeviceOrientationManager();
+          when(manager.getUiOrientation()).thenAnswer((_) async {
+            return 'PORTRAIT_UP';
+          });
+          return manager;
+        },
+        newAspectRatioStrategy: ({
+          required AspectRatio preferredAspectRatio,
+          required AspectRatioStrategyFallbackRule fallbackRule,
+          // ignore: non_constant_identifier_names
+          BinaryMessenger? pigeon_binaryMessenger,
+          // ignore: non_constant_identifier_names
+          PigeonInstanceManager? pigeon_instanceManager,
+        }) {
+          final MockAspectRatioStrategy mockAspectRatioStrategy =
+              MockAspectRatioStrategy();
+          when(
+            mockAspectRatioStrategy.getFallbackRule(),
+          ).thenAnswer((_) async => fallbackRule);
+          when(
+            mockAspectRatioStrategy.getPreferredAspectRatio(),
+          ).thenAnswer((_) async => preferredAspectRatio);
+          return mockAspectRatioStrategy;
+        },
+        createWithOnePreferredSizeResolutionFilter:
+            createWithOnePreferredSizeResolutionFilter ??
+                ({
+                  required CameraSize preferredSize,
+                  // ignore: non_constant_identifier_names
+                  BinaryMessenger? pigeon_binaryMessenger,
+                  // ignore: non_constant_identifier_names
+                  PigeonInstanceManager? pigeon_instanceManager,
+                }) {
+                  return MockResolutionFilter();
+                },
+        fromCamera2CameraInfo: ({
+          required CameraInfo cameraInfo,
+          // ignore: non_constant_identifier_names
+          BinaryMessenger? pigeon_binaryMessenger,
+          // ignore: non_constant_identifier_names
+          PigeonInstanceManager? pigeon_instanceManager,
+        }) {
+          final MockCamera2CameraInfo camera2cameraInfo =
+              MockCamera2CameraInfo();
+          when(
+            camera2cameraInfo.getCameraCharacteristic(any),
+          ).thenAnswer((_) async => 90);
+          return camera2cameraInfo;
+        },
+        newCameraSize: ({
+          required int width,
+          required int height,
+          // ignore: non_constant_identifier_names
+          BinaryMessenger? pigeon_binaryMessenger,
+          // ignore: non_constant_identifier_names
+          PigeonInstanceManager? pigeon_instanceManager,
+        }) {
+          return CameraSize.pigeon_detached(
+            width: width,
+            height: height,
+            pigeon_instanceManager: PigeonInstanceManager(
+              onWeakReferenceRemoved: (_) {},
+            ),
+          );
+        },
+        sensorOrientationCameraCharacteristics: () {
+          return MockCameraCharacteristicsKey();
+        },
+        lowerQualityOrHigherThanFallbackStrategy:
+            lowerQualityOrHigherThanFallbackStrategy ??
+                ({
+                  required VideoQuality quality,
+                  // ignore: non_constant_identifier_names
+                  BinaryMessenger? pigeon_binaryMessenger,
+                  // ignore: non_constant_identifier_names
+                  PigeonInstanceManager? pigeon_instanceManager,
+                }) {
+                  return MockFallbackStrategy();
+                },
+        highestAvailableStrategyResolutionStrategy: () {
+          return highestAvailableStrategyResolutionStrategy;
+        },
+        ratio_4_3FallbackAutoStrategyAspectRatioStrategy: () =>
+            ratio_4_3FallbackAutoStrategyAspectRatioStrategy,
+        lowerQualityThanFallbackStrategy: ({
+          required VideoQuality quality,
+          // ignore: non_constant_identifier_names
+          BinaryMessenger? pigeon_binaryMessenger,
+          // ignore: non_constant_identifier_names
+          PigeonInstanceManager? pigeon_instanceManager,
+        }) {
+          return MockFallbackStrategy();
+        },
+        getDefaultDisplayRotation: () => Future<int>.value(Surface.rotation90));
 
     return proxy;
   }
->>>>>>> 41211cf4
 
   /// CameraXProxy for testing exposure and focus related controls.
   ///
@@ -812,276 +768,225 @@
       bool cameraPermissionsRequested = false;
       bool startedListeningForDeviceOrientationChanges = false;
 
-<<<<<<< HEAD
-    // Tell plugin to create mock/detached objects and stub method calls for the
-    // testing of createCamera.
-    camera.proxy = CameraXProxy(
-        getProcessCameraProvider: () =>
-            Future<ProcessCameraProvider>.value(mockProcessCameraProvider),
-        createCameraSelector: (int cameraSelectorLensDirection) {
-          switch (cameraSelectorLensDirection) {
-            case CameraSelector.lensFacingFront:
-              return MockCameraSelector();
-            case CameraSelector.lensFacingBack:
-            default:
-              return mockBackCameraSelector;
-          }
-        },
-        createPreview: (_, __) => mockPreview,
-        createImageCapture: (_, __) => mockImageCapture,
-        createRecorder: (_) => mockRecorder,
-        createVideoCapture: (_) => Future<VideoCapture>.value(mockVideoCapture),
-        createImageAnalysis: (_, __) => mockImageAnalysis,
-        createResolutionStrategy: (
-                {bool highestAvailable = false,
-                Size? boundSize,
-                int? fallbackRule}) =>
-            MockResolutionStrategy(),
-        createResolutionSelector: (_, __, ___) => MockResolutionSelector(),
-        createFallbackStrategy: (
-                {required VideoQuality quality,
-                required VideoResolutionFallbackRule fallbackRule}) =>
-            MockFallbackStrategy(),
-        createQualitySelector: (
-                {required VideoQuality videoQuality,
-                required FallbackStrategy fallbackStrategy}) =>
-            MockQualitySelector(),
-        createCameraStateObserver: (void Function(Object) onChanged) =>
-            Observer<CameraState>.detached(onChanged: onChanged),
-        requestCameraPermissions: (_) {
-          cameraPermissionsRequested = true;
-          return Future<void>.value();
-        },
-        startListeningForDeviceOrientationChange: (_, __) {
-          startedListeningForDeviceOrientationChanges = true;
-        },
-        createAspectRatioStrategy: (_, __) => MockAspectRatioStrategy(),
-        createResolutionFilterWithOnePreferredSize: (_) =>
-            MockResolutionFilter(),
-        getCamera2CameraInfo: (_) =>
-            Future<Camera2CameraInfo>.value(MockCamera2CameraInfo()),
-        getUiOrientation: () =>
-            Future<DeviceOrientation>.value(DeviceOrientation.portraitUp),
-        getDefaultDisplayRotation: () =>
-            Future<int>.value(Surface.rotation270));
-=======
       camera.proxy = CameraXProxy(
-        getInstanceProcessCameraProvider: ({
-          // ignore: non_constant_identifier_names
-          BinaryMessenger? pigeon_binaryMessenger,
-          // ignore: non_constant_identifier_names
-          PigeonInstanceManager? pigeon_instanceManager,
-        }) async {
-          return mockProcessCameraProvider;
-        },
-        newCameraSelector: ({
-          LensFacing? requireLensFacing,
-          // ignore: non_constant_identifier_names
-          BinaryMessenger? pigeon_binaryMessenger,
-          // ignore: non_constant_identifier_names
-          PigeonInstanceManager? pigeon_instanceManager,
-        }) {
-          switch (requireLensFacing) {
-            case LensFacing.front:
-              return MockCameraSelector();
-            case LensFacing.back:
-            case LensFacing.external:
-            case LensFacing.unknown:
-            case null:
-          }
-
-          return mockBackCameraSelector;
-        },
-        newPreview: ({
-          int? targetRotation,
-          ResolutionSelector? resolutionSelector,
-          // ignore: non_constant_identifier_names
-          BinaryMessenger? pigeon_binaryMessenger,
-          // ignore: non_constant_identifier_names
-          PigeonInstanceManager? pigeon_instanceManager,
-        }) {
-          return mockPreview;
-        },
-        newImageCapture: ({
-          int? targetRotation,
-          CameraXFlashMode? flashMode,
-          ResolutionSelector? resolutionSelector,
-          // ignore: non_constant_identifier_names
-          BinaryMessenger? pigeon_binaryMessenger,
-          // ignore: non_constant_identifier_names
-          PigeonInstanceManager? pigeon_instanceManager,
-        }) {
-          return mockImageCapture;
-        },
-        newRecorder: ({
-          int? aspectRatio,
-          int? targetVideoEncodingBitRate,
-          QualitySelector? qualitySelector,
-          // ignore: non_constant_identifier_names
-          BinaryMessenger? pigeon_binaryMessenger,
-          // ignore: non_constant_identifier_names
-          PigeonInstanceManager? pigeon_instanceManager,
-        }) {
-          return mockRecorder;
-        },
-        withOutputVideoCapture: ({
-          required VideoOutput videoOutput,
-          // ignore: non_constant_identifier_names
-          BinaryMessenger? pigeon_binaryMessenger,
-          // ignore: non_constant_identifier_names
-          PigeonInstanceManager? pigeon_instanceManager,
-        }) {
-          return mockVideoCapture;
-        },
-        newImageAnalysis: ({
-          int? targetRotation,
-          ResolutionSelector? resolutionSelector,
-          // ignore: non_constant_identifier_names
-          BinaryMessenger? pigeon_binaryMessenger,
-          // ignore: non_constant_identifier_names
-          PigeonInstanceManager? pigeon_instanceManager,
-        }) {
-          return mockImageAnalysis;
-        },
-        newResolutionStrategy: ({
-          required CameraSize boundSize,
-          required ResolutionStrategyFallbackRule fallbackRule,
-          // ignore: non_constant_identifier_names
-          BinaryMessenger? pigeon_binaryMessenger,
-          // ignore: non_constant_identifier_names
-          PigeonInstanceManager? pigeon_instanceManager,
-        }) {
-          return MockResolutionStrategy();
-        },
-        newResolutionSelector: ({
-          AspectRatioStrategy? aspectRatioStrategy,
-          ResolutionStrategy? resolutionStrategy,
-          ResolutionFilter? resolutionFilter,
-          // ignore: non_constant_identifier_names
-          BinaryMessenger? pigeon_binaryMessenger,
-          // ignore: non_constant_identifier_names
-          PigeonInstanceManager? pigeon_instanceManager,
-        }) {
-          return MockResolutionSelector();
-        },
-        fromQualitySelector: ({
-          required VideoQuality quality,
-          FallbackStrategy? fallbackStrategy,
-          // ignore: non_constant_identifier_names
-          BinaryMessenger? pigeon_binaryMessenger,
-          // ignore: non_constant_identifier_names
-          PigeonInstanceManager? pigeon_instanceManager,
-        }) {
-          return MockQualitySelector();
-        },
-        newObserver: <T>({
-          required void Function(Observer<T>, T) onChanged,
-          // ignore: non_constant_identifier_names
-          BinaryMessenger? pigeon_binaryMessenger,
-          // ignore: non_constant_identifier_names
-          PigeonInstanceManager? pigeon_instanceManager,
-        }) {
-          return Observer<T>.detached(
-            onChanged: onChanged,
-            pigeon_instanceManager: PigeonInstanceManager(
-              onWeakReferenceRemoved: (_) {},
-            ),
+          getInstanceProcessCameraProvider: ({
+            // ignore: non_constant_identifier_names
+            BinaryMessenger? pigeon_binaryMessenger,
+            // ignore: non_constant_identifier_names
+            PigeonInstanceManager? pigeon_instanceManager,
+          }) async {
+            return mockProcessCameraProvider;
+          },
+          newCameraSelector: ({
+            LensFacing? requireLensFacing,
+            // ignore: non_constant_identifier_names
+            BinaryMessenger? pigeon_binaryMessenger,
+            // ignore: non_constant_identifier_names
+            PigeonInstanceManager? pigeon_instanceManager,
+          }) {
+            switch (requireLensFacing) {
+              case LensFacing.front:
+                return MockCameraSelector();
+              case LensFacing.back:
+              case LensFacing.external:
+              case LensFacing.unknown:
+              case null:
+            }
+
+            return mockBackCameraSelector;
+          },
+          newPreview: ({
+            int? targetRotation,
+            ResolutionSelector? resolutionSelector,
+            // ignore: non_constant_identifier_names
+            BinaryMessenger? pigeon_binaryMessenger,
+            // ignore: non_constant_identifier_names
+            PigeonInstanceManager? pigeon_instanceManager,
+          }) {
+            return mockPreview;
+          },
+          newImageCapture: ({
+            int? targetRotation,
+            CameraXFlashMode? flashMode,
+            ResolutionSelector? resolutionSelector,
+            // ignore: non_constant_identifier_names
+            BinaryMessenger? pigeon_binaryMessenger,
+            // ignore: non_constant_identifier_names
+            PigeonInstanceManager? pigeon_instanceManager,
+          }) {
+            return mockImageCapture;
+          },
+          newRecorder: ({
+            int? aspectRatio,
+            int? targetVideoEncodingBitRate,
+            QualitySelector? qualitySelector,
+            // ignore: non_constant_identifier_names
+            BinaryMessenger? pigeon_binaryMessenger,
+            // ignore: non_constant_identifier_names
+            PigeonInstanceManager? pigeon_instanceManager,
+          }) {
+            return mockRecorder;
+          },
+          withOutputVideoCapture: ({
+            required VideoOutput videoOutput,
+            // ignore: non_constant_identifier_names
+            BinaryMessenger? pigeon_binaryMessenger,
+            // ignore: non_constant_identifier_names
+            PigeonInstanceManager? pigeon_instanceManager,
+          }) {
+            return mockVideoCapture;
+          },
+          newImageAnalysis: ({
+            int? targetRotation,
+            ResolutionSelector? resolutionSelector,
+            // ignore: non_constant_identifier_names
+            BinaryMessenger? pigeon_binaryMessenger,
+            // ignore: non_constant_identifier_names
+            PigeonInstanceManager? pigeon_instanceManager,
+          }) {
+            return mockImageAnalysis;
+          },
+          newResolutionStrategy: ({
+            required CameraSize boundSize,
+            required ResolutionStrategyFallbackRule fallbackRule,
+            // ignore: non_constant_identifier_names
+            BinaryMessenger? pigeon_binaryMessenger,
+            // ignore: non_constant_identifier_names
+            PigeonInstanceManager? pigeon_instanceManager,
+          }) {
+            return MockResolutionStrategy();
+          },
+          newResolutionSelector: ({
+            AspectRatioStrategy? aspectRatioStrategy,
+            ResolutionStrategy? resolutionStrategy,
+            ResolutionFilter? resolutionFilter,
+            // ignore: non_constant_identifier_names
+            BinaryMessenger? pigeon_binaryMessenger,
+            // ignore: non_constant_identifier_names
+            PigeonInstanceManager? pigeon_instanceManager,
+          }) {
+            return MockResolutionSelector();
+          },
+          fromQualitySelector: ({
+            required VideoQuality quality,
+            FallbackStrategy? fallbackStrategy,
+            // ignore: non_constant_identifier_names
+            BinaryMessenger? pigeon_binaryMessenger,
+            // ignore: non_constant_identifier_names
+            PigeonInstanceManager? pigeon_instanceManager,
+          }) {
+            return MockQualitySelector();
+          },
+          newObserver: <T>({
+            required void Function(Observer<T>, T) onChanged,
+            // ignore: non_constant_identifier_names
+            BinaryMessenger? pigeon_binaryMessenger,
+            // ignore: non_constant_identifier_names
+            PigeonInstanceManager? pigeon_instanceManager,
+          }) {
+            return Observer<T>.detached(
+              onChanged: onChanged,
+              pigeon_instanceManager: PigeonInstanceManager(
+                onWeakReferenceRemoved: (_) {},
+              ),
+            );
+          },
+          newSystemServicesManager: ({
+            required void Function(SystemServicesManager, String) onCameraError,
+            // ignore: non_constant_identifier_names
+            BinaryMessenger? pigeon_binaryMessenger,
+            // ignore: non_constant_identifier_names
+            PigeonInstanceManager? pigeon_instanceManager,
+          }) {
+            when(
+              mockSystemServicesManager.requestCameraPermissions(any),
+            ).thenAnswer((_) async {
+              cameraPermissionsRequested = true;
+              return null;
+            });
+            return mockSystemServicesManager;
+          },
+          newDeviceOrientationManager: ({
+            required void Function(DeviceOrientationManager, String)
+                onDeviceOrientationChanged,
+            // ignore: non_constant_identifier_names
+            BinaryMessenger? pigeon_binaryMessenger,
+            // ignore: non_constant_identifier_names
+            PigeonInstanceManager? pigeon_instanceManager,
+          }) {
+            final MockDeviceOrientationManager manager =
+                MockDeviceOrientationManager();
+            when(manager.startListeningForDeviceOrientationChange())
+                .thenAnswer((
+              _,
+            ) async {
+              startedListeningForDeviceOrientationChanges = true;
+            });
+            when(manager.getUiOrientation()).thenAnswer((_) async {
+              return 'PORTRAIT_UP';
+            });
+            return manager;
+          },
+          newAspectRatioStrategy: ({
+            required AspectRatio preferredAspectRatio,
+            required AspectRatioStrategyFallbackRule fallbackRule,
+            // ignore: non_constant_identifier_names
+            BinaryMessenger? pigeon_binaryMessenger,
+            // ignore: non_constant_identifier_names
+            PigeonInstanceManager? pigeon_instanceManager,
+          }) {
+            return MockAspectRatioStrategy();
+          },
+          createWithOnePreferredSizeResolutionFilter: ({
+            required CameraSize preferredSize,
+            // ignore: non_constant_identifier_names
+            BinaryMessenger? pigeon_binaryMessenger,
+            // ignore: non_constant_identifier_names
+            PigeonInstanceManager? pigeon_instanceManager,
+          }) {
+            return MockResolutionFilter();
+          },
+          fromCamera2CameraInfo: ({
+            required CameraInfo cameraInfo,
+            // ignore: non_constant_identifier_names
+            BinaryMessenger? pigeon_binaryMessenger,
+            // ignore: non_constant_identifier_names
+            PigeonInstanceManager? pigeon_instanceManager,
+          }) {
+            final MockCamera2CameraInfo camera2cameraInfo =
+                MockCamera2CameraInfo();
+            when(
+              camera2cameraInfo.getCameraCharacteristic(
+                mockCameraCharacteristicsKey,
+              ),
+            ).thenAnswer((_) async => testSensorOrientation);
+            return camera2cameraInfo;
+          },
+          newCameraSize: ({
+            required int width,
+            required int height,
+            // ignore: non_constant_identifier_names
+            BinaryMessenger? pigeon_binaryMessenger,
+            // ignore: non_constant_identifier_names
+            PigeonInstanceManager? pigeon_instanceManager,
+          }) {
+            return MockCameraSize();
+          },
+          sensorOrientationCameraCharacteristics: () {
+            return mockCameraCharacteristicsKey;
+          },
+          lowerQualityOrHigherThanFallbackStrategy: ({
+            required VideoQuality quality,
+            // ignore: non_constant_identifier_names
+            BinaryMessenger? pigeon_binaryMessenger,
+            // ignore: non_constant_identifier_names
+            PigeonInstanceManager? pigeon_instanceManager,
+          }) {
+            return MockFallbackStrategy();
+          },
+          getDefaultDisplayRotation: () =>
+              Future<int>.value(Surface.rotation90) // TODO(camsim99)
           );
-        },
-        newSystemServicesManager: ({
-          required void Function(SystemServicesManager, String) onCameraError,
-          // ignore: non_constant_identifier_names
-          BinaryMessenger? pigeon_binaryMessenger,
-          // ignore: non_constant_identifier_names
-          PigeonInstanceManager? pigeon_instanceManager,
-        }) {
-          when(
-            mockSystemServicesManager.requestCameraPermissions(any),
-          ).thenAnswer((_) async {
-            cameraPermissionsRequested = true;
-            return null;
-          });
-          return mockSystemServicesManager;
-        },
-        newDeviceOrientationManager: ({
-          required void Function(DeviceOrientationManager, String)
-              onDeviceOrientationChanged,
-          // ignore: non_constant_identifier_names
-          BinaryMessenger? pigeon_binaryMessenger,
-          // ignore: non_constant_identifier_names
-          PigeonInstanceManager? pigeon_instanceManager,
-        }) {
-          final MockDeviceOrientationManager manager =
-              MockDeviceOrientationManager();
-          when(manager.startListeningForDeviceOrientationChange()).thenAnswer((
-            _,
-          ) async {
-            startedListeningForDeviceOrientationChanges = true;
-          });
-          when(manager.getUiOrientation()).thenAnswer((_) async {
-            return 'PORTRAIT_UP';
-          });
-          return manager;
-        },
-        newAspectRatioStrategy: ({
-          required AspectRatio preferredAspectRatio,
-          required AspectRatioStrategyFallbackRule fallbackRule,
-          // ignore: non_constant_identifier_names
-          BinaryMessenger? pigeon_binaryMessenger,
-          // ignore: non_constant_identifier_names
-          PigeonInstanceManager? pigeon_instanceManager,
-        }) {
-          return MockAspectRatioStrategy();
-        },
-        createWithOnePreferredSizeResolutionFilter: ({
-          required CameraSize preferredSize,
-          // ignore: non_constant_identifier_names
-          BinaryMessenger? pigeon_binaryMessenger,
-          // ignore: non_constant_identifier_names
-          PigeonInstanceManager? pigeon_instanceManager,
-        }) {
-          return MockResolutionFilter();
-        },
-        fromCamera2CameraInfo: ({
-          required CameraInfo cameraInfo,
-          // ignore: non_constant_identifier_names
-          BinaryMessenger? pigeon_binaryMessenger,
-          // ignore: non_constant_identifier_names
-          PigeonInstanceManager? pigeon_instanceManager,
-        }) {
-          final MockCamera2CameraInfo camera2cameraInfo =
-              MockCamera2CameraInfo();
-          when(
-            camera2cameraInfo.getCameraCharacteristic(
-              mockCameraCharacteristicsKey,
-            ),
-          ).thenAnswer((_) async => testSensorOrientation);
-          return camera2cameraInfo;
-        },
-        newCameraSize: ({
-          required int width,
-          required int height,
-          // ignore: non_constant_identifier_names
-          BinaryMessenger? pigeon_binaryMessenger,
-          // ignore: non_constant_identifier_names
-          PigeonInstanceManager? pigeon_instanceManager,
-        }) {
-          return MockCameraSize();
-        },
-        sensorOrientationCameraCharacteristics: () {
-          return mockCameraCharacteristicsKey;
-        },
-        lowerQualityOrHigherThanFallbackStrategy: ({
-          required VideoQuality quality,
-          // ignore: non_constant_identifier_names
-          BinaryMessenger? pigeon_binaryMessenger,
-          // ignore: non_constant_identifier_names
-          PigeonInstanceManager? pigeon_instanceManager,
-        }) {
-          return MockFallbackStrategy();
-        },
-      );
->>>>>>> 41211cf4
 
       camera.processCameraProvider = mockProcessCameraProvider;
 
@@ -1178,262 +1083,213 @@
       final MockCameraCharacteristicsKey mockCameraCharacteristicsKey =
           MockCameraCharacteristicsKey();
 
-<<<<<<< HEAD
-    // Tell plugin to create mock/detached objects and stub method calls for the
-    // testing of createCamera.
-    camera.proxy = CameraXProxy(
-        getProcessCameraProvider: () =>
-            Future<ProcessCameraProvider>.value(mockProcessCameraProvider),
-        createCameraSelector: (int cameraSelectorLensDirection) {
-          switch (cameraSelectorLensDirection) {
-            case CameraSelector.lensFacingFront:
-              return MockCameraSelector();
-            case CameraSelector.lensFacingBack:
-            default:
-              return mockBackCameraSelector;
-          }
-        },
-        createPreview: (_, __) => mockPreview,
-        createImageCapture: (_, __) => mockImageCapture,
-        createRecorder: (_) => mockRecorder,
-        createVideoCapture: (_) => Future<VideoCapture>.value(mockVideoCapture),
-        createImageAnalysis: (_, __) => mockImageAnalysis,
-        createResolutionStrategy: (
-                {bool highestAvailable = false,
-                Size? boundSize,
-                int? fallbackRule}) =>
-            MockResolutionStrategy(),
-        createResolutionSelector: (_, __, ___) => MockResolutionSelector(),
-        createFallbackStrategy: (
-                {required VideoQuality quality,
-                required VideoResolutionFallbackRule fallbackRule}) =>
-            MockFallbackStrategy(),
-        createQualitySelector: (
-                {required VideoQuality videoQuality,
-                required FallbackStrategy fallbackStrategy}) =>
-            MockQualitySelector(),
-        createCameraStateObserver: (void Function(Object) onChanged) =>
-            Observer<CameraState>.detached(onChanged: onChanged),
-        requestCameraPermissions: (_) => Future<void>.value(),
-        startListeningForDeviceOrientationChange: (_, __) {},
-        createAspectRatioStrategy: (_, __) => MockAspectRatioStrategy(),
-        createResolutionFilterWithOnePreferredSize: (_) =>
-            MockResolutionFilter(),
-        getCamera2CameraInfo: (CameraInfo cameraInfo) =>
-            cameraInfo == mockCameraInfo
-                ? Future<Camera2CameraInfo>.value(mockCamera2CameraInfo)
-                : Future<Camera2CameraInfo>.value(MockCamera2CameraInfo()),
-        getUiOrientation: () =>
-            Future<DeviceOrientation>.value(DeviceOrientation.portraitUp),
-        getDefaultDisplayRotation: () =>
-            Future<int>.value(Surface.rotation270));
-=======
       // Tell plugin to create mock/detached objects and stub method calls for the
       // testing of createCamera.
       camera.proxy = CameraXProxy(
-        getInstanceProcessCameraProvider: ({
-          // ignore: non_constant_identifier_names
-          BinaryMessenger? pigeon_binaryMessenger,
-          // ignore: non_constant_identifier_names
-          PigeonInstanceManager? pigeon_instanceManager,
-        }) async {
-          return mockProcessCameraProvider;
-        },
-        newCameraSelector: ({
-          LensFacing? requireLensFacing,
-          // ignore: non_constant_identifier_names
-          BinaryMessenger? pigeon_binaryMessenger,
-          // ignore: non_constant_identifier_names
-          PigeonInstanceManager? pigeon_instanceManager,
-        }) {
-          switch (requireLensFacing) {
-            case LensFacing.front:
-              return MockCameraSelector();
-            case LensFacing.back:
-            case LensFacing.external:
-            case LensFacing.unknown:
-            case null:
-          }
->>>>>>> 41211cf4
-
-          return mockBackCameraSelector;
-        },
-        newPreview: ({
-          int? targetRotation,
-          ResolutionSelector? resolutionSelector,
-          // ignore: non_constant_identifier_names
-          BinaryMessenger? pigeon_binaryMessenger,
-          // ignore: non_constant_identifier_names
-          PigeonInstanceManager? pigeon_instanceManager,
-        }) {
-          return mockPreview;
-        },
-        newImageCapture: ({
-          int? targetRotation,
-          CameraXFlashMode? flashMode,
-          ResolutionSelector? resolutionSelector,
-          // ignore: non_constant_identifier_names
-          BinaryMessenger? pigeon_binaryMessenger,
-          // ignore: non_constant_identifier_names
-          PigeonInstanceManager? pigeon_instanceManager,
-        }) {
-          return mockImageCapture;
-        },
-        newRecorder: ({
-          int? aspectRatio,
-          int? targetVideoEncodingBitRate,
-          QualitySelector? qualitySelector,
-          // ignore: non_constant_identifier_names
-          BinaryMessenger? pigeon_binaryMessenger,
-          // ignore: non_constant_identifier_names
-          PigeonInstanceManager? pigeon_instanceManager,
-        }) {
-          return mockRecorder;
-        },
-        withOutputVideoCapture: ({
-          required VideoOutput videoOutput,
-          // ignore: non_constant_identifier_names
-          BinaryMessenger? pigeon_binaryMessenger,
-          // ignore: non_constant_identifier_names
-          PigeonInstanceManager? pigeon_instanceManager,
-        }) {
-          return mockVideoCapture;
-        },
-        newImageAnalysis: ({
-          int? targetRotation,
-          ResolutionSelector? resolutionSelector,
-          // ignore: non_constant_identifier_names
-          BinaryMessenger? pigeon_binaryMessenger,
-          // ignore: non_constant_identifier_names
-          PigeonInstanceManager? pigeon_instanceManager,
-        }) {
-          return mockImageAnalysis;
-        },
-        newResolutionStrategy: ({
-          required CameraSize boundSize,
-          required ResolutionStrategyFallbackRule fallbackRule,
-          // ignore: non_constant_identifier_names
-          BinaryMessenger? pigeon_binaryMessenger,
-          // ignore: non_constant_identifier_names
-          PigeonInstanceManager? pigeon_instanceManager,
-        }) {
-          return MockResolutionStrategy();
-        },
-        newResolutionSelector: ({
-          AspectRatioStrategy? aspectRatioStrategy,
-          ResolutionStrategy? resolutionStrategy,
-          ResolutionFilter? resolutionFilter,
-          // ignore: non_constant_identifier_names
-          BinaryMessenger? pigeon_binaryMessenger,
-          // ignore: non_constant_identifier_names
-          PigeonInstanceManager? pigeon_instanceManager,
-        }) {
-          return MockResolutionSelector();
-        },
-        fromQualitySelector: ({
-          required VideoQuality quality,
-          FallbackStrategy? fallbackStrategy,
-          // ignore: non_constant_identifier_names
-          BinaryMessenger? pigeon_binaryMessenger,
-          // ignore: non_constant_identifier_names
-          PigeonInstanceManager? pigeon_instanceManager,
-        }) {
-          return MockQualitySelector();
-        },
-        newObserver: <T>({
-          required void Function(Observer<T>, T) onChanged,
-          // ignore: non_constant_identifier_names
-          BinaryMessenger? pigeon_binaryMessenger,
-          // ignore: non_constant_identifier_names
-          PigeonInstanceManager? pigeon_instanceManager,
-        }) {
-          return Observer<T>.detached(
-            onChanged: onChanged,
-            pigeon_instanceManager: PigeonInstanceManager(
-              onWeakReferenceRemoved: (_) {},
-            ),
+          getInstanceProcessCameraProvider: ({
+            // ignore: non_constant_identifier_names
+            BinaryMessenger? pigeon_binaryMessenger,
+            // ignore: non_constant_identifier_names
+            PigeonInstanceManager? pigeon_instanceManager,
+          }) async {
+            return mockProcessCameraProvider;
+          },
+          newCameraSelector: ({
+            LensFacing? requireLensFacing,
+            // ignore: non_constant_identifier_names
+            BinaryMessenger? pigeon_binaryMessenger,
+            // ignore: non_constant_identifier_names
+            PigeonInstanceManager? pigeon_instanceManager,
+          }) {
+            switch (requireLensFacing) {
+              case LensFacing.front:
+                return MockCameraSelector();
+              case LensFacing.back:
+              case LensFacing.external:
+              case LensFacing.unknown:
+              case null:
+            }
+
+            return mockBackCameraSelector;
+          },
+          newPreview: ({
+            int? targetRotation,
+            ResolutionSelector? resolutionSelector,
+            // ignore: non_constant_identifier_names
+            BinaryMessenger? pigeon_binaryMessenger,
+            // ignore: non_constant_identifier_names
+            PigeonInstanceManager? pigeon_instanceManager,
+          }) {
+            return mockPreview;
+          },
+          newImageCapture: ({
+            int? targetRotation,
+            CameraXFlashMode? flashMode,
+            ResolutionSelector? resolutionSelector,
+            // ignore: non_constant_identifier_names
+            BinaryMessenger? pigeon_binaryMessenger,
+            // ignore: non_constant_identifier_names
+            PigeonInstanceManager? pigeon_instanceManager,
+          }) {
+            return mockImageCapture;
+          },
+          newRecorder: ({
+            int? aspectRatio,
+            int? targetVideoEncodingBitRate,
+            QualitySelector? qualitySelector,
+            // ignore: non_constant_identifier_names
+            BinaryMessenger? pigeon_binaryMessenger,
+            // ignore: non_constant_identifier_names
+            PigeonInstanceManager? pigeon_instanceManager,
+          }) {
+            return mockRecorder;
+          },
+          withOutputVideoCapture: ({
+            required VideoOutput videoOutput,
+            // ignore: non_constant_identifier_names
+            BinaryMessenger? pigeon_binaryMessenger,
+            // ignore: non_constant_identifier_names
+            PigeonInstanceManager? pigeon_instanceManager,
+          }) {
+            return mockVideoCapture;
+          },
+          newImageAnalysis: ({
+            int? targetRotation,
+            ResolutionSelector? resolutionSelector,
+            // ignore: non_constant_identifier_names
+            BinaryMessenger? pigeon_binaryMessenger,
+            // ignore: non_constant_identifier_names
+            PigeonInstanceManager? pigeon_instanceManager,
+          }) {
+            return mockImageAnalysis;
+          },
+          newResolutionStrategy: ({
+            required CameraSize boundSize,
+            required ResolutionStrategyFallbackRule fallbackRule,
+            // ignore: non_constant_identifier_names
+            BinaryMessenger? pigeon_binaryMessenger,
+            // ignore: non_constant_identifier_names
+            PigeonInstanceManager? pigeon_instanceManager,
+          }) {
+            return MockResolutionStrategy();
+          },
+          newResolutionSelector: ({
+            AspectRatioStrategy? aspectRatioStrategy,
+            ResolutionStrategy? resolutionStrategy,
+            ResolutionFilter? resolutionFilter,
+            // ignore: non_constant_identifier_names
+            BinaryMessenger? pigeon_binaryMessenger,
+            // ignore: non_constant_identifier_names
+            PigeonInstanceManager? pigeon_instanceManager,
+          }) {
+            return MockResolutionSelector();
+          },
+          fromQualitySelector: ({
+            required VideoQuality quality,
+            FallbackStrategy? fallbackStrategy,
+            // ignore: non_constant_identifier_names
+            BinaryMessenger? pigeon_binaryMessenger,
+            // ignore: non_constant_identifier_names
+            PigeonInstanceManager? pigeon_instanceManager,
+          }) {
+            return MockQualitySelector();
+          },
+          newObserver: <T>({
+            required void Function(Observer<T>, T) onChanged,
+            // ignore: non_constant_identifier_names
+            BinaryMessenger? pigeon_binaryMessenger,
+            // ignore: non_constant_identifier_names
+            PigeonInstanceManager? pigeon_instanceManager,
+          }) {
+            return Observer<T>.detached(
+              onChanged: onChanged,
+              pigeon_instanceManager: PigeonInstanceManager(
+                onWeakReferenceRemoved: (_) {},
+              ),
+            );
+          },
+          newSystemServicesManager: ({
+            required void Function(SystemServicesManager, String) onCameraError,
+            // ignore: non_constant_identifier_names
+            BinaryMessenger? pigeon_binaryMessenger,
+            // ignore: non_constant_identifier_names
+            PigeonInstanceManager? pigeon_instanceManager,
+          }) {
+            return MockSystemServicesManager();
+          },
+          newDeviceOrientationManager: ({
+            required void Function(DeviceOrientationManager, String)
+                onDeviceOrientationChanged,
+            // ignore: non_constant_identifier_names
+            BinaryMessenger? pigeon_binaryMessenger,
+            // ignore: non_constant_identifier_names
+            PigeonInstanceManager? pigeon_instanceManager,
+          }) {
+            final MockDeviceOrientationManager manager =
+                MockDeviceOrientationManager();
+            when(manager.getUiOrientation()).thenAnswer((_) async {
+              return 'PORTRAIT_UP';
+            });
+            return manager;
+          },
+          newAspectRatioStrategy: ({
+            required AspectRatio preferredAspectRatio,
+            required AspectRatioStrategyFallbackRule fallbackRule,
+            // ignore: non_constant_identifier_names
+            BinaryMessenger? pigeon_binaryMessenger,
+            // ignore: non_constant_identifier_names
+            PigeonInstanceManager? pigeon_instanceManager,
+          }) {
+            return MockAspectRatioStrategy();
+          },
+          createWithOnePreferredSizeResolutionFilter: ({
+            required CameraSize preferredSize,
+            // ignore: non_constant_identifier_names
+            BinaryMessenger? pigeon_binaryMessenger,
+            // ignore: non_constant_identifier_names
+            PigeonInstanceManager? pigeon_instanceManager,
+          }) {
+            return MockResolutionFilter();
+          },
+          fromCamera2CameraInfo: ({
+            required CameraInfo cameraInfo,
+            // ignore: non_constant_identifier_names
+            BinaryMessenger? pigeon_binaryMessenger,
+            // ignore: non_constant_identifier_names
+            PigeonInstanceManager? pigeon_instanceManager,
+          }) {
+            when(
+              mockCamera2CameraInfo.getCameraCharacteristic(
+                mockCameraCharacteristicsKey,
+              ),
+            ).thenAnswer((_) async => testSensorOrientation);
+            return mockCamera2CameraInfo;
+          },
+          newCameraSize: ({
+            required int width,
+            required int height,
+            // ignore: non_constant_identifier_names
+            BinaryMessenger? pigeon_binaryMessenger,
+            // ignore: non_constant_identifier_names
+            PigeonInstanceManager? pigeon_instanceManager,
+          }) {
+            return MockCameraSize();
+          },
+          sensorOrientationCameraCharacteristics: () {
+            return mockCameraCharacteristicsKey;
+          },
+          lowerQualityOrHigherThanFallbackStrategy: ({
+            required VideoQuality quality,
+            // ignore: non_constant_identifier_names
+            BinaryMessenger? pigeon_binaryMessenger,
+            // ignore: non_constant_identifier_names
+            PigeonInstanceManager? pigeon_instanceManager,
+          }) {
+            return MockFallbackStrategy();
+          },
+          getDefaultDisplayRotation: () =>
+              Future<int>.value(Surface.rotation90) // TODO(camsim99)
           );
-        },
-        newSystemServicesManager: ({
-          required void Function(SystemServicesManager, String) onCameraError,
-          // ignore: non_constant_identifier_names
-          BinaryMessenger? pigeon_binaryMessenger,
-          // ignore: non_constant_identifier_names
-          PigeonInstanceManager? pigeon_instanceManager,
-        }) {
-          return MockSystemServicesManager();
-        },
-        newDeviceOrientationManager: ({
-          required void Function(DeviceOrientationManager, String)
-              onDeviceOrientationChanged,
-          // ignore: non_constant_identifier_names
-          BinaryMessenger? pigeon_binaryMessenger,
-          // ignore: non_constant_identifier_names
-          PigeonInstanceManager? pigeon_instanceManager,
-        }) {
-          final MockDeviceOrientationManager manager =
-              MockDeviceOrientationManager();
-          when(manager.getUiOrientation()).thenAnswer((_) async {
-            return 'PORTRAIT_UP';
-          });
-          return manager;
-        },
-        newAspectRatioStrategy: ({
-          required AspectRatio preferredAspectRatio,
-          required AspectRatioStrategyFallbackRule fallbackRule,
-          // ignore: non_constant_identifier_names
-          BinaryMessenger? pigeon_binaryMessenger,
-          // ignore: non_constant_identifier_names
-          PigeonInstanceManager? pigeon_instanceManager,
-        }) {
-          return MockAspectRatioStrategy();
-        },
-        createWithOnePreferredSizeResolutionFilter: ({
-          required CameraSize preferredSize,
-          // ignore: non_constant_identifier_names
-          BinaryMessenger? pigeon_binaryMessenger,
-          // ignore: non_constant_identifier_names
-          PigeonInstanceManager? pigeon_instanceManager,
-        }) {
-          return MockResolutionFilter();
-        },
-        fromCamera2CameraInfo: ({
-          required CameraInfo cameraInfo,
-          // ignore: non_constant_identifier_names
-          BinaryMessenger? pigeon_binaryMessenger,
-          // ignore: non_constant_identifier_names
-          PigeonInstanceManager? pigeon_instanceManager,
-        }) {
-          when(
-            mockCamera2CameraInfo.getCameraCharacteristic(
-              mockCameraCharacteristicsKey,
-            ),
-          ).thenAnswer((_) async => testSensorOrientation);
-          return mockCamera2CameraInfo;
-        },
-        newCameraSize: ({
-          required int width,
-          required int height,
-          // ignore: non_constant_identifier_names
-          BinaryMessenger? pigeon_binaryMessenger,
-          // ignore: non_constant_identifier_names
-          PigeonInstanceManager? pigeon_instanceManager,
-        }) {
-          return MockCameraSize();
-        },
-        sensorOrientationCameraCharacteristics: () {
-          return mockCameraCharacteristicsKey;
-        },
-        lowerQualityOrHigherThanFallbackStrategy: ({
-          required VideoQuality quality,
-          // ignore: non_constant_identifier_names
-          BinaryMessenger? pigeon_binaryMessenger,
-          // ignore: non_constant_identifier_names
-          PigeonInstanceManager? pigeon_instanceManager,
-        }) {
-          return MockFallbackStrategy();
-        },
-      );
 
       when(
         mockProcessCameraProvider.bindToLifecycle(
@@ -2007,13 +1863,6 @@
     },
   );
 
-<<<<<<< HEAD
-  test('createCamera sets sensor orientation as expected', () async {
-    final AndroidCameraCameraX camera = AndroidCameraCameraX();
-    const CameraLensDirection testLensDirection = CameraLensDirection.back;
-    const int testSensorOrientation = 270;
-    const CameraDescription testCameraDescription = CameraDescription(
-=======
   test(
     'createCamera sets sensor orientation, handlesCropAndRotation, initialDeviceOrientation as expected',
     () async {
@@ -2021,7 +1870,6 @@
       const CameraLensDirection testLensDirection = CameraLensDirection.back;
       const int testSensorOrientation = 90;
       const CameraDescription testCameraDescription = CameraDescription(
->>>>>>> 41211cf4
         name: 'cameraName',
         lensDirection: testLensDirection,
         sensorOrientation: testSensorOrientation,
@@ -2126,52 +1974,6 @@
     // Tell plugin to create mock/detached objects for testing createCamera
     // as needed.
     camera.proxy = CameraXProxy(
-<<<<<<< HEAD
-        getProcessCameraProvider: () =>
-            Future<ProcessCameraProvider>.value(mockProcessCameraProvider),
-        createCameraSelector: (int cameraSelectorLensDirection) {
-          switch (cameraSelectorLensDirection) {
-            case CameraSelector.lensFacingFront:
-              return mockFrontCameraSelector;
-            case CameraSelector.lensFacingBack:
-            default:
-              return mockBackCameraSelector;
-          }
-        },
-        createPreview: (_, __) => mockPreview,
-        createImageCapture: (_, __) => mockImageCapture,
-        createRecorder: (QualitySelector? qualitySelector) => MockRecorder(),
-        createVideoCapture: (_) =>
-            Future<VideoCapture>.value(MockVideoCapture()),
-        createImageAnalysis: (_, __) => mockImageAnalysis,
-        createResolutionStrategy: (
-                {bool highestAvailable = false,
-                Size? boundSize,
-                int? fallbackRule}) =>
-            MockResolutionStrategy(),
-        createResolutionSelector: (_, __, ___) => MockResolutionSelector(),
-        createFallbackStrategy: (
-                {required VideoQuality quality,
-                required VideoResolutionFallbackRule fallbackRule}) =>
-            MockFallbackStrategy(),
-        createQualitySelector: (
-                {required VideoQuality videoQuality,
-                required FallbackStrategy fallbackStrategy}) =>
-            MockQualitySelector(),
-        createCameraStateObserver: (void Function(Object) onChanged) =>
-            Observer<CameraState>.detached(onChanged: onChanged),
-        requestCameraPermissions: (_) => Future<void>.value(),
-        startListeningForDeviceOrientationChange: (_, __) {},
-        createAspectRatioStrategy: (_, __) => MockAspectRatioStrategy(),
-        createResolutionFilterWithOnePreferredSize: (_) =>
-            MockResolutionFilter(),
-        getCamera2CameraInfo: (_) =>
-            Future<Camera2CameraInfo>.value(MockCamera2CameraInfo()),
-        getUiOrientation: () =>
-            Future<DeviceOrientation>.value(DeviceOrientation.portraitUp),
-        getDefaultDisplayRotation: () =>
-            Future<int>.value(Surface.rotation180));
-=======
       getInstanceProcessCameraProvider: ({
         // ignore: non_constant_identifier_names
         BinaryMessenger? pigeon_binaryMessenger,
@@ -2355,7 +2157,6 @@
       sensorOrientationCameraCharacteristics: () =>
           MockCameraCharacteristicsKey(),
     );
->>>>>>> 41211cf4
 
     final CameraInitializedEvent testCameraInitializedEvent =
         CameraInitializedEvent(
