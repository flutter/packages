// Copyright 2013 The Flutter Authors. All rights reserved.
// Use of this source code is governed by a BSD-style license that can be
// found in the LICENSE file.

import 'dart:async';

import 'package:async/async.dart';
import 'package:camera_android_camerax/camera_android_camerax.dart';
import 'package:camera_android_camerax/src/analyzer.dart';
import 'package:camera_android_camerax/src/camera.dart';
import 'package:camera_android_camerax/src/camera_control.dart';
import 'package:camera_android_camerax/src/camera_info.dart';
import 'package:camera_android_camerax/src/camera_selector.dart';
import 'package:camera_android_camerax/src/camera_state.dart';
import 'package:camera_android_camerax/src/camera_state_error.dart';
import 'package:camera_android_camerax/src/camerax_library.g.dart';
<<<<<<< HEAD
import 'package:camera_android_camerax/src/device_orientation_manager.dart';
=======
import 'package:camera_android_camerax/src/camerax_proxy.dart';
>>>>>>> 8e55c021
import 'package:camera_android_camerax/src/exposure_state.dart';
import 'package:camera_android_camerax/src/fallback_strategy.dart';
import 'package:camera_android_camerax/src/image_analysis.dart';
import 'package:camera_android_camerax/src/image_capture.dart';
import 'package:camera_android_camerax/src/image_proxy.dart';
import 'package:camera_android_camerax/src/live_data.dart';
import 'package:camera_android_camerax/src/observer.dart';
import 'package:camera_android_camerax/src/pending_recording.dart';
import 'package:camera_android_camerax/src/plane_proxy.dart';
import 'package:camera_android_camerax/src/preview.dart';
import 'package:camera_android_camerax/src/process_camera_provider.dart';
import 'package:camera_android_camerax/src/quality_selector.dart';
import 'package:camera_android_camerax/src/recorder.dart';
import 'package:camera_android_camerax/src/recording.dart';
import 'package:camera_android_camerax/src/resolution_selector.dart';
import 'package:camera_android_camerax/src/resolution_strategy.dart';
import 'package:camera_android_camerax/src/system_services.dart';
import 'package:camera_android_camerax/src/use_case.dart';
import 'package:camera_android_camerax/src/video_capture.dart';
import 'package:camera_android_camerax/src/zoom_state.dart';
import 'package:camera_platform_interface/camera_platform_interface.dart';
import 'package:flutter/services.dart' show DeviceOrientation, Uint8List;
import 'package:flutter/widgets.dart';
import 'package:flutter_test/flutter_test.dart';
import 'package:mockito/annotations.dart';
import 'package:mockito/mockito.dart';

import 'android_camera_camerax_test.mocks.dart';
import 'test_camerax_library.g.dart';

@GenerateNiceMocks(<MockSpec<Object>>[
  MockSpec<Analyzer>(),
  MockSpec<Camera>(),
  MockSpec<CameraInfo>(),
  MockSpec<CameraControl>(),
  MockSpec<CameraImageData>(),
  MockSpec<CameraSelector>(),
  MockSpec<ExposureState>(),
  MockSpec<FallbackStrategy>(),
  MockSpec<ImageAnalysis>(),
  MockSpec<ImageCapture>(),
  MockSpec<ImageProxy>(),
  MockSpec<Observer<CameraState>>(),
  MockSpec<PendingRecording>(),
  MockSpec<PlaneProxy>(),
  MockSpec<Preview>(),
  MockSpec<ProcessCameraProvider>(),
  MockSpec<QualitySelector>(),
  MockSpec<Recorder>(),
  MockSpec<ResolutionSelector>(),
  MockSpec<ResolutionStrategy>(),
  MockSpec<Recording>(),
  MockSpec<VideoCapture>(),
  MockSpec<BuildContext>(),
  MockSpec<TestInstanceManagerHostApi>(),
  MockSpec<TestSystemServicesHostApi>(),
  MockSpec<ZoomState>(),
])
@GenerateMocks(<Type>[], customMocks: <MockSpec<Object>>[
  MockSpec<LiveData<CameraState>>(as: #MockLiveCameraState),
  MockSpec<LiveData<ZoomState>>(as: #MockLiveZoomState),
])
void main() {
  TestWidgetsFlutterBinding.ensureInitialized();

  // Mocks the call to clear the native InstanceManager.
  TestInstanceManagerHostApi.setup(MockTestInstanceManagerHostApi());

  /// Helper method for testing sending/receiving CameraErrorEvents.
  Future<bool> testCameraClosingObserver(AndroidCameraCameraX camera,
      int cameraId, Observer<dynamic> observer) async {
    final CameraStateError testCameraStateError =
        CameraStateError.detached(code: 0);
    final Stream<CameraClosingEvent> cameraClosingEventStream =
        camera.onCameraClosing(cameraId);
    final StreamQueue<CameraClosingEvent> cameraClosingStreamQueue =
        StreamQueue<CameraClosingEvent>(cameraClosingEventStream);
    final Stream<CameraErrorEvent> cameraErrorEventStream =
        camera.onCameraError(cameraId);
    final StreamQueue<CameraErrorEvent> cameraErrorStreamQueue =
        StreamQueue<CameraErrorEvent>(cameraErrorEventStream);

    observer.onChanged(CameraState.detached(
        type: CameraStateType.closing, error: testCameraStateError));

    final bool cameraClosingEventSent =
        await cameraClosingStreamQueue.next == CameraClosingEvent(cameraId);
    final bool cameraErrorSent = await cameraErrorStreamQueue.next ==
        CameraErrorEvent(cameraId, testCameraStateError.getDescription());

    await cameraClosingStreamQueue.cancel();
    await cameraErrorStreamQueue.cancel();

    return cameraClosingEventSent && cameraErrorSent;
  }

  test('Should fetch CameraDescription instances for available cameras',
      () async {
    // Arrange
    final AndroidCameraCameraX camera = AndroidCameraCameraX();
    final List<dynamic> returnData = <dynamic>[
      <String, dynamic>{
        'name': 'Camera 0',
        'lensFacing': 'back',
        'sensorOrientation': 0
      },
      <String, dynamic>{
        'name': 'Camera 1',
        'lensFacing': 'front',
        'sensorOrientation': 90
      }
    ];

    // Create mocks to use
    final MockProcessCameraProvider mockProcessCameraProvider =
        MockProcessCameraProvider();
    final MockCameraSelector mockFrontCameraSelector = MockCameraSelector();
    final MockCameraSelector mockBackCameraSelector = MockCameraSelector();
    final MockCameraInfo mockFrontCameraInfo = MockCameraInfo();
    final MockCameraInfo mockBackCameraInfo = MockCameraInfo();

    // Tell plugin to create mock CameraSelectors for testing.
    camera.proxy = CameraXProxy(
      getProcessCameraProvider: () =>
          Future<ProcessCameraProvider>.value(mockProcessCameraProvider),
      createCameraSelector: (int cameraSelectorLensDirection) {
        switch (cameraSelectorLensDirection) {
          case CameraSelector.lensFacingFront:
            return mockFrontCameraSelector;
          case CameraSelector.lensFacingBack:
          default:
            return mockBackCameraSelector;
        }
      },
    );

    // Mock calls to native platform
    when(mockProcessCameraProvider.getAvailableCameraInfos()).thenAnswer(
        (_) async => <MockCameraInfo>[mockBackCameraInfo, mockFrontCameraInfo]);
    when(mockBackCameraSelector.filter(<MockCameraInfo>[mockFrontCameraInfo]))
        .thenAnswer((_) async => <MockCameraInfo>[]);
    when(mockBackCameraSelector.filter(<MockCameraInfo>[mockBackCameraInfo]))
        .thenAnswer((_) async => <MockCameraInfo>[mockBackCameraInfo]);
    when(mockFrontCameraSelector.filter(<MockCameraInfo>[mockBackCameraInfo]))
        .thenAnswer((_) async => <MockCameraInfo>[]);
    when(mockFrontCameraSelector.filter(<MockCameraInfo>[mockFrontCameraInfo]))
        .thenAnswer((_) async => <MockCameraInfo>[mockFrontCameraInfo]);
    when(mockBackCameraInfo.getSensorRotationDegrees())
        .thenAnswer((_) async => 0);
    when(mockFrontCameraInfo.getSensorRotationDegrees())
        .thenAnswer((_) async => 90);

    final List<CameraDescription> cameraDescriptions =
        await camera.availableCameras();

    expect(cameraDescriptions.length, returnData.length);
    for (int i = 0; i < returnData.length; i++) {
      final Map<String, Object?> typedData =
          (returnData[i] as Map<dynamic, dynamic>).cast<String, Object?>();
      final CameraDescription cameraDescription = CameraDescription(
        name: typedData['name']! as String,
        lensDirection: (typedData['lensFacing']! as String) == 'front'
            ? CameraLensDirection.front
            : CameraLensDirection.back,
        sensorOrientation: typedData['sensorOrientation']! as int,
      );
      expect(cameraDescriptions[i], cameraDescription);
    }
  });

  test(
      'createCamera requests permissions, starts listening for device orientation changes, updates camera state observers, and returns flutter surface texture ID',
      () async {
<<<<<<< HEAD
    final FakeAndroidCameraCameraX camera = FakeAndroidCameraCameraX();
    final MockProcessCameraProvider mockProcessCameraProvider =
        MockProcessCameraProvider();
=======
    final AndroidCameraCameraX camera = AndroidCameraCameraX();
>>>>>>> 8e55c021
    const CameraLensDirection testLensDirection = CameraLensDirection.back;
    const int testSensorOrientation = 90;
    const CameraDescription testCameraDescription = CameraDescription(
        name: 'cameraName',
        lensDirection: testLensDirection,
        sensorOrientation: testSensorOrientation);
    const ResolutionPreset testResolutionPreset = ResolutionPreset.veryHigh;
    const bool enableAudio = true;
    const int testSurfaceTextureId = 6;

    // Mock/Detached objects for (typically attached) objects created by
    // createCamera.
    final MockProcessCameraProvider mockProcessCameraProvider =
        MockProcessCameraProvider();
    final MockPreview mockPreview = MockPreview();
    final MockCameraSelector mockBackCameraSelector = MockCameraSelector();
    final MockImageCapture mockImageCapture = MockImageCapture();
    final MockImageAnalysis mockImageAnalysis = MockImageAnalysis();
    final MockRecorder mockRecorder = MockRecorder();
    final MockVideoCapture mockVideoCapture = MockVideoCapture();
    final MockCamera mockCamera = MockCamera();
    final MockCameraInfo mockCameraInfo = MockCameraInfo();
    final MockLiveCameraState mockLiveCameraState = MockLiveCameraState();
    bool cameraPermissionsRequested = false;
    bool startedListeningForDeviceOrientationChanges = false;

    // Tell plugin to create mock/detached objects and stub method calls for the
    // testing of createCamera.
    camera.proxy = CameraXProxy(
      getProcessCameraProvider: () =>
          Future<ProcessCameraProvider>.value(mockProcessCameraProvider),
      createCameraSelector: (int cameraSelectorLensDirection) {
        switch (cameraSelectorLensDirection) {
          case CameraSelector.lensFacingFront:
            return MockCameraSelector();
          case CameraSelector.lensFacingBack:
          default:
            return mockBackCameraSelector;
        }
      },
      createPreview: (
              {required int targetRotation,
              ResolutionSelector? resolutionSelector}) =>
          mockPreview,
      createImageCapture: (_) => mockImageCapture,
      createRecorder: (_) => mockRecorder,
      createVideoCapture: (_) => Future<VideoCapture>.value(mockVideoCapture),
      createImageAnalysis: (_) => mockImageAnalysis,
      createResolutionStrategy: (
              {bool highestAvailable = false,
              Size? boundSize,
              int? fallbackRule}) =>
          MockResolutionStrategy(),
      createResolutionSelector: (_) => MockResolutionSelector(),
      createFallbackStrategy: (
              {required VideoQuality quality,
              required VideoResolutionFallbackRule fallbackRule}) =>
          MockFallbackStrategy(),
      createQualitySelector: (
              {required VideoQuality videoQuality,
              required FallbackStrategy fallbackStrategy}) =>
          MockQualitySelector(),
      createCameraStateObserver: (void Function(Object) onChanged) =>
          Observer<CameraState>.detached(onChanged: onChanged),
      requestCameraPermissions: (_) {
        cameraPermissionsRequested = true;
        return Future<void>.value();
      },
      startListeningForDeviceOrientationChange: (_, __) {
        startedListeningForDeviceOrientationChanges = true;
      },
    );

    when(mockPreview.setSurfaceProvider())
        .thenAnswer((_) async => testSurfaceTextureId);
    when(mockProcessCameraProvider.bindToLifecycle(mockBackCameraSelector,
            <UseCase>[mockPreview, mockImageCapture, mockImageAnalysis]))
        .thenAnswer((_) async => mockCamera);
    when(mockCamera.getCameraInfo()).thenAnswer((_) async => mockCameraInfo);
    when(mockCameraInfo.getCameraState())
        .thenAnswer((_) async => mockLiveCameraState);
    camera.processCameraProvider = mockProcessCameraProvider;

    expect(
        await camera.createCamera(testCameraDescription, testResolutionPreset,
            enableAudio: enableAudio),
        equals(testSurfaceTextureId));

    // Verify permissions are requested and the camera starts listening for device orientation changes.
    expect(cameraPermissionsRequested, isTrue);
    expect(startedListeningForDeviceOrientationChanges, isTrue);

    // Verify CameraSelector is set with appropriate lens direction.
    expect(camera.cameraSelector, equals(mockBackCameraSelector));

    // Verify the camera's Preview instance is instantiated properly.
    expect(camera.preview, equals(mockPreview));

    // Verify the camera's ImageCapture instance is instantiated properly.
    expect(camera.imageCapture, equals(mockImageCapture));

    // Verify the camera's Recorder and VideoCapture instances are instantiated properly.
    expect(camera.recorder, equals(mockRecorder));
    expect(camera.videoCapture, equals(mockVideoCapture));

    // Verify the camera's Preview instance has its surface provider set.
    verify(camera.preview!.setSurfaceProvider());

    // Verify the camera state observer is updated.
    expect(
        await testCameraClosingObserver(
            camera,
            testSurfaceTextureId,
            verify(mockLiveCameraState.observe(captureAny)).captured.single
                as Observer<CameraState>),
        isTrue);
  });

  test(
      'createCamera binds Preview and ImageCapture use cases to ProcessCameraProvider instance',
      () async {
<<<<<<< HEAD
    final FakeAndroidCameraCameraX camera = FakeAndroidCameraCameraX();
    final MockProcessCameraProvider mockProcessCameraProvider =
        MockProcessCameraProvider();
=======
    final AndroidCameraCameraX camera = AndroidCameraCameraX();
>>>>>>> 8e55c021
    const CameraLensDirection testLensDirection = CameraLensDirection.back;
    const int testSensorOrientation = 90;
    const CameraDescription testCameraDescription = CameraDescription(
        name: 'cameraName',
        lensDirection: testLensDirection,
        sensorOrientation: testSensorOrientation);
    const ResolutionPreset testResolutionPreset = ResolutionPreset.veryHigh;
    const bool enableAudio = true;

    // Mock/Detached objects for (typically attached) objects created by
    // createCamera.
    final MockProcessCameraProvider mockProcessCameraProvider =
        MockProcessCameraProvider();
    final MockPreview mockPreview = MockPreview();
    final MockCameraSelector mockBackCameraSelector = MockCameraSelector();
    final MockImageCapture mockImageCapture = MockImageCapture();
    final MockImageAnalysis mockImageAnalysis = MockImageAnalysis();
    final MockRecorder mockRecorder = MockRecorder();
    final MockVideoCapture mockVideoCapture = MockVideoCapture();
    final MockCamera mockCamera = MockCamera();
    final MockCameraInfo mockCameraInfo = MockCameraInfo();

    // Tell plugin to create mock/detached objects and stub method calls for the
    // testing of createCamera.
    camera.proxy = CameraXProxy(
      getProcessCameraProvider: () =>
          Future<ProcessCameraProvider>.value(mockProcessCameraProvider),
      createCameraSelector: (int cameraSelectorLensDirection) {
        switch (cameraSelectorLensDirection) {
          case CameraSelector.lensFacingFront:
            return MockCameraSelector();
          case CameraSelector.lensFacingBack:
          default:
            return mockBackCameraSelector;
        }
      },
      createPreview: (
              {required int targetRotation,
              ResolutionSelector? resolutionSelector}) =>
          mockPreview,
      createImageCapture: (_) => mockImageCapture,
      createRecorder: (_) => mockRecorder,
      createVideoCapture: (_) => Future<VideoCapture>.value(mockVideoCapture),
      createImageAnalysis: (_) => mockImageAnalysis,
      createResolutionStrategy: (
              {bool highestAvailable = false,
              Size? boundSize,
              int? fallbackRule}) =>
          MockResolutionStrategy(),
      createResolutionSelector: (_) => MockResolutionSelector(),
      createFallbackStrategy: (
              {required VideoQuality quality,
              required VideoResolutionFallbackRule fallbackRule}) =>
          MockFallbackStrategy(),
      createQualitySelector: (
              {required VideoQuality videoQuality,
              required FallbackStrategy fallbackStrategy}) =>
          MockQualitySelector(),
      createCameraStateObserver: (void Function(Object) onChanged) =>
          Observer<CameraState>.detached(onChanged: onChanged),
      requestCameraPermissions: (_) => Future<void>.value(),
      startListeningForDeviceOrientationChange: (_, __) {},
    );

    when(mockProcessCameraProvider.bindToLifecycle(mockBackCameraSelector,
            <UseCase>[mockPreview, mockImageCapture, mockImageAnalysis]))
        .thenAnswer((_) async => mockCamera);
    when(mockCamera.getCameraInfo()).thenAnswer((_) async => mockCameraInfo);
    when(mockCameraInfo.getCameraState())
        .thenAnswer((_) async => MockLiveCameraState());
    camera.processCameraProvider = mockProcessCameraProvider;

    await camera.createCamera(testCameraDescription, testResolutionPreset,
        enableAudio: enableAudio);

    // Verify expected UseCases were bound.
    verify(camera.processCameraProvider!.bindToLifecycle(camera.cameraSelector!,
        <UseCase>[mockPreview, mockImageCapture, mockImageAnalysis]));

    // Verify the camera's CameraInfo instance got updated.
    expect(camera.cameraInfo, equals(mockCameraInfo));
  });

  test(
      'createCamera properly sets preset resolution for non-video capture use cases',
      () async {
<<<<<<< HEAD
    final FakeAndroidCameraCameraX camera =
        FakeAndroidCameraCameraX(); // TODO: this one has issues
    final MockProcessCameraProvider mockProcessCameraProvider =
        MockProcessCameraProvider();
=======
    final AndroidCameraCameraX camera = AndroidCameraCameraX();
>>>>>>> 8e55c021
    const CameraLensDirection testLensDirection = CameraLensDirection.back;
    const int testSensorOrientation = 90;
    const CameraDescription testCameraDescription = CameraDescription(
        name: 'cameraName',
        lensDirection: testLensDirection,
        sensorOrientation: testSensorOrientation);
    const bool enableAudio = true;
    final MockCamera mockCamera = MockCamera();

    // Mock/Detached objects for (typically attached) objects created by
    // createCamera.
    final MockProcessCameraProvider mockProcessCameraProvider =
        MockProcessCameraProvider();
    final MockCameraInfo mockCameraInfo = MockCameraInfo();
    final MockCameraSelector mockBackCameraSelector = MockCameraSelector();
    final MockCameraSelector mockFrontCameraSelector = MockCameraSelector();
    final MockVideoCapture mockVideoCapture = MockVideoCapture();
    final MockRecorder mockRecorder = MockRecorder();

    // Tell plugin to create mock/detached objects for testing createCamera
    // as needed.
    camera.proxy = CameraXProxy(
      getProcessCameraProvider: () =>
          Future<ProcessCameraProvider>.value(mockProcessCameraProvider),
      createCameraSelector: (int cameraSelectorLensDirection) {
        switch (cameraSelectorLensDirection) {
          case CameraSelector.lensFacingFront:
            return mockFrontCameraSelector;
          case CameraSelector.lensFacingBack:
          default:
            return mockBackCameraSelector;
        }
      },
      createPreview: (
              {required int targetRotation,
              ResolutionSelector? resolutionSelector}) =>
          Preview.detached(
              targetRotation: targetRotation,
              resolutionSelector: resolutionSelector),
      createImageCapture: (ResolutionSelector? resolutionSelector) =>
          ImageCapture.detached(resolutionSelector: resolutionSelector),
      createRecorder: (_) => mockRecorder,
      createVideoCapture: (_) => Future<VideoCapture>.value(mockVideoCapture),
      createImageAnalysis: (ResolutionSelector? resolutionSelector) =>
          ImageAnalysis.detached(resolutionSelector: resolutionSelector),
      createResolutionStrategy: (
          {bool highestAvailable = false, Size? boundSize, int? fallbackRule}) {
        if (highestAvailable) {
          return ResolutionStrategy.detachedHighestAvailableStrategy();
        }

        return ResolutionStrategy.detached(
            boundSize: boundSize, fallbackRule: fallbackRule);
      },
      createResolutionSelector: (ResolutionStrategy resolutionStrategy) =>
          ResolutionSelector.detached(resolutionStrategy: resolutionStrategy),
      createFallbackStrategy: (
              {required VideoQuality quality,
              required VideoResolutionFallbackRule fallbackRule}) =>
          MockFallbackStrategy(),
      createQualitySelector: (
              {required VideoQuality videoQuality,
              required FallbackStrategy fallbackStrategy}) =>
          MockQualitySelector(),
      createCameraStateObserver: (_) => MockObserver(),
      requestCameraPermissions: (_) => Future<void>.value(),
      startListeningForDeviceOrientationChange: (_, __) {},
      setPreviewSurfaceProvider: (_) => Future<int>.value(
          3), // 3 is a random Flutter SurfaceTexture ID for testing},
    );

    when(mockProcessCameraProvider.bindToLifecycle(mockBackCameraSelector, any))
        .thenAnswer((_) async => mockCamera);
    when(mockCamera.getCameraInfo()).thenAnswer((_) async => mockCameraInfo);
    when(mockCameraInfo.getCameraState())
        .thenAnswer((_) async => MockLiveCameraState());
    camera.processCameraProvider = mockProcessCameraProvider;

    // Test non-null resolution presets.
    for (final ResolutionPreset resolutionPreset in ResolutionPreset.values) {
      await camera.createCamera(testCameraDescription, resolutionPreset,
          enableAudio: enableAudio);

      Size? expectedBoundSize;
      ResolutionStrategy? expectedResolutionStrategy;
      switch (resolutionPreset) {
        case ResolutionPreset.low:
          expectedBoundSize = const Size(320, 240);
          break;
        case ResolutionPreset.medium:
          expectedBoundSize = const Size(720, 480);
          break;
        case ResolutionPreset.high:
          expectedBoundSize = const Size(1280, 720);
          break;
        case ResolutionPreset.veryHigh:
          expectedBoundSize = const Size(1920, 1080);
          break;
        case ResolutionPreset.ultraHigh:
          expectedBoundSize = const Size(3840, 2160);
          break;
        case ResolutionPreset.max:
          expectedResolutionStrategy =
              ResolutionStrategy.detachedHighestAvailableStrategy();
          break;
      }

      // We expect the strategy to be the highest available or correspond to the
      // expected bound size, with fallback to the closest and highest available
      // resolution.
      expectedResolutionStrategy ??= ResolutionStrategy.detached(
          boundSize: expectedBoundSize,
          fallbackRule: ResolutionStrategy.fallbackRuleClosestLowerThenHigher);

      expect(camera.preview!.resolutionSelector!.resolutionStrategy!.boundSize,
          equals(expectedResolutionStrategy.boundSize));
      expect(
          camera
              .imageCapture!.resolutionSelector!.resolutionStrategy!.boundSize,
          equals(expectedResolutionStrategy.boundSize));
      expect(
          camera
              .imageAnalysis!.resolutionSelector!.resolutionStrategy!.boundSize,
          equals(expectedResolutionStrategy.boundSize));
      expect(
          camera.preview!.resolutionSelector!.resolutionStrategy!.fallbackRule,
          equals(expectedResolutionStrategy.fallbackRule));
      expect(
          camera.imageCapture!.resolutionSelector!.resolutionStrategy!
              .fallbackRule,
          equals(expectedResolutionStrategy.fallbackRule));
      expect(
          camera.imageAnalysis!.resolutionSelector!.resolutionStrategy!
              .fallbackRule,
          equals(expectedResolutionStrategy.fallbackRule));
    }

    // Test null case.
    await camera.createCamera(testCameraDescription, null);
    expect(camera.preview!.resolutionSelector, isNull);
    expect(camera.imageCapture!.resolutionSelector, isNull);
    expect(camera.imageAnalysis!.resolutionSelector, isNull);
  });

  test(
      'createCamera properly sets preset resolution for video capture use case',
      () async {
    final AndroidCameraCameraX camera = AndroidCameraCameraX();
    const CameraLensDirection testLensDirection = CameraLensDirection.back;
    const int testSensorOrientation = 90;
    const CameraDescription testCameraDescription = CameraDescription(
        name: 'cameraName',
        lensDirection: testLensDirection,
        sensorOrientation: testSensorOrientation);
    const bool enableAudio = true;
    final MockCamera mockCamera = MockCamera();

    // Mock/Detached objects for (typically attached) objects created by
    // createCamera.
    final MockProcessCameraProvider mockProcessCameraProvider =
        MockProcessCameraProvider();
    final MockCameraInfo mockCameraInfo = MockCameraInfo();
    final MockCameraSelector mockBackCameraSelector = MockCameraSelector();
    final MockCameraSelector mockFrontCameraSelector = MockCameraSelector();
    final MockPreview mockPreview = MockPreview();
    final MockImageCapture mockImageCapture = MockImageCapture();
    final MockVideoCapture mockVideoCapture = MockVideoCapture();
    final MockImageAnalysis mockImageAnalysis = MockImageAnalysis();

    // Tell plugin to create mock/detached objects for testing createCamera
    // as needed.
    camera.proxy = CameraXProxy(
      getProcessCameraProvider: () =>
          Future<ProcessCameraProvider>.value(mockProcessCameraProvider),
      createCameraSelector: (int cameraSelectorLensDirection) {
        switch (cameraSelectorLensDirection) {
          case CameraSelector.lensFacingFront:
            return mockFrontCameraSelector;
          case CameraSelector.lensFacingBack:
          default:
            return mockBackCameraSelector;
        }
      },
      createPreview: (
              {required int targetRotation,
              ResolutionSelector? resolutionSelector}) =>
          mockPreview,
      createImageCapture: (_) => mockImageCapture,
      createRecorder: (QualitySelector? qualitySelector) =>
          Recorder.detached(qualitySelector: qualitySelector),
      createVideoCapture: (_) => Future<VideoCapture>.value(mockVideoCapture),
      createImageAnalysis: (_) => mockImageAnalysis,
      createResolutionStrategy: (
              {bool highestAvailable = false,
              Size? boundSize,
              int? fallbackRule}) =>
          MockResolutionStrategy(),
      createResolutionSelector: (_) => MockResolutionSelector(),
      createFallbackStrategy: (
              {required VideoQuality quality,
              required VideoResolutionFallbackRule fallbackRule}) =>
          FallbackStrategy.detached(
              quality: quality, fallbackRule: fallbackRule),
      createQualitySelector: (
              {required VideoQuality videoQuality,
              required FallbackStrategy fallbackStrategy}) =>
          QualitySelector.detached(qualityList: <VideoQualityData>[
        VideoQualityData(quality: videoQuality)
      ], fallbackStrategy: fallbackStrategy),
      createCameraStateObserver: (void Function(Object) onChanged) =>
          Observer<CameraState>.detached(onChanged: onChanged),
      requestCameraPermissions: (_) => Future<void>.value(),
      startListeningForDeviceOrientationChange: (_, __) {},
    );

    when(mockProcessCameraProvider.bindToLifecycle(mockBackCameraSelector,
            <UseCase>[mockPreview, mockImageCapture, mockImageAnalysis]))
        .thenAnswer((_) async => mockCamera);
    when(mockCamera.getCameraInfo()).thenAnswer((_) async => mockCameraInfo);
    when(mockCameraInfo.getCameraState())
        .thenAnswer((_) async => MockLiveCameraState());

    // Test non-null resolution presets.
    for (final ResolutionPreset resolutionPreset in ResolutionPreset.values) {
      await camera.createCamera(testCameraDescription, resolutionPreset,
          enableAudio: enableAudio);

      VideoQuality? expectedVideoQuality;
      switch (resolutionPreset) {
        case ResolutionPreset.low:
        // 240p is not supported by CameraX.
        case ResolutionPreset.medium:
          expectedVideoQuality = VideoQuality.SD;
          break;
        case ResolutionPreset.high:
          expectedVideoQuality = VideoQuality.HD;
          break;
        case ResolutionPreset.veryHigh:
          expectedVideoQuality = VideoQuality.FHD;
          break;
        case ResolutionPreset.ultraHigh:
          expectedVideoQuality = VideoQuality.UHD;
          break;
        case ResolutionPreset.max:
          expectedVideoQuality = VideoQuality.highest;
          break;
      }

      const VideoResolutionFallbackRule expectedFallbackRule =
          VideoResolutionFallbackRule.lowerQualityOrHigherThan;
      final FallbackStrategy expectedFallbackStrategy =
          FallbackStrategy.detached(
              quality: expectedVideoQuality,
              fallbackRule: expectedFallbackRule);

      expect(camera.recorder!.qualitySelector!.qualityList.length, equals(1));
      expect(camera.recorder!.qualitySelector!.qualityList.first.quality,
          equals(expectedVideoQuality));
      expect(camera.recorder!.qualitySelector!.fallbackStrategy!.quality,
          equals(expectedFallbackStrategy.quality));
      expect(camera.recorder!.qualitySelector!.fallbackStrategy!.fallbackRule,
          equals(expectedFallbackStrategy.fallbackRule));
    }

    // Test null case.
    await camera.createCamera(testCameraDescription, null);
    expect(camera.recorder!.qualitySelector, isNull);
  });

  test(
      'createCamera properly sets target rotation from preset sensor orientation for all use cases',
      () async {
    final FakeAndroidCameraCameraX camera =
        FakeAndroidCameraCameraX(shouldCreateDetachedObjectForTesting: true);
    final MockProcessCameraProvider mockProcessCameraProvider =
        MockProcessCameraProvider();
    const CameraLensDirection testLensDirection = CameraLensDirection.back;
    const int testSensorOrientation = 270;
    final int expectedTargetRotation =
        camera.getTargetRotation(testSensorOrientation);
    const CameraDescription testCameraDescription = CameraDescription(
        name: 'cameraName',
        lensDirection: testLensDirection,
        sensorOrientation: testSensorOrientation);
    const bool enableAudio = true;
    final MockCamera mockCamera = MockCamera();
    final MockCameraInfo mockCameraInfo = MockCameraInfo();

    camera.processCameraProvider = mockProcessCameraProvider;

    when(mockProcessCameraProvider.bindToLifecycle(
        camera.mockBackCameraSelector, <UseCase>[
      camera.testPreview,
      camera.testImageCapture,
      camera.testImageAnalysis
    ])).thenAnswer((_) async => mockCamera);
    when(mockCamera.getCameraInfo()).thenAnswer((_) async => mockCameraInfo);
    when(mockCameraInfo.getCameraState())
        .thenAnswer((_) async => MockLiveCameraState());
    camera.processCameraProvider = mockProcessCameraProvider;

    await camera.createCamera(testCameraDescription, ResolutionPreset.low,
        enableAudio: enableAudio);

    // Test non-video use cases.
    expect(camera.preview!.targetRotation, equals(expectedTargetRotation));
    expect(camera.imageCapture!.targetRotation, equals(expectedTargetRotation));
    expect(
        camera.imageAnalysis!.targetRotation, equals(expectedTargetRotation));

    // Test video use case.
    verify(camera.videoCapture!.setTargetRotation(expectedTargetRotation));
  });

  test(
      'initializeCamera throws a CameraException when createCamera has not been called before initializedCamera',
      () async {
    final AndroidCameraCameraX camera = AndroidCameraCameraX();
    expect(() => camera.initializeCamera(3), throwsA(isA<CameraException>()));
  });

  test('initializeCamera sends expected CameraInitializedEvent', () async {
    final AndroidCameraCameraX camera = AndroidCameraCameraX();

    const int cameraId = 10;
    const CameraLensDirection testLensDirection = CameraLensDirection.back;
    const int testSensorOrientation = 90;
    const CameraDescription testCameraDescription = CameraDescription(
        name: 'cameraName',
        lensDirection: testLensDirection,
        sensorOrientation: testSensorOrientation);
    const ResolutionPreset testResolutionPreset = ResolutionPreset.veryHigh;
    const bool enableAudio = true;
    const int resolutionWidth = 350;
    const int resolutionHeight = 750;
    final Camera mockCamera = MockCamera();
    final ResolutionInfo testResolutionInfo =
        ResolutionInfo(width: resolutionWidth, height: resolutionHeight);

    // Mocks for (typically attached) objects created by createCamera.
    final MockProcessCameraProvider mockProcessCameraProvider =
        MockProcessCameraProvider();
    final CameraInfo mockCameraInfo = MockCameraInfo();
    final MockCameraSelector mockBackCameraSelector = MockCameraSelector();
    final MockCameraSelector mockFrontCameraSelector = MockCameraSelector();
    final MockPreview mockPreview = MockPreview();
    final MockImageCapture mockImageCapture = MockImageCapture();
    final MockImageAnalysis mockImageAnalysis = MockImageAnalysis();

    // Tell plugin to create mock/detached objects for testing createCamera
    // as needed.
    camera.proxy = CameraXProxy(
      getProcessCameraProvider: () =>
          Future<ProcessCameraProvider>.value(mockProcessCameraProvider),
      createCameraSelector: (int cameraSelectorLensDirection) {
        switch (cameraSelectorLensDirection) {
          case CameraSelector.lensFacingFront:
            return mockFrontCameraSelector;
          case CameraSelector.lensFacingBack:
          default:
            return mockBackCameraSelector;
        }
      },
      createPreview: (
              {required int targetRotation,
              ResolutionSelector? resolutionSelector}) =>
          mockPreview,
      createImageCapture: (_) => mockImageCapture,
      createRecorder: (QualitySelector? qualitySelector) => MockRecorder(),
      createVideoCapture: (_) => Future<VideoCapture>.value(MockVideoCapture()),
      createImageAnalysis: (_) => mockImageAnalysis,
      createResolutionStrategy: (
              {bool highestAvailable = false,
              Size? boundSize,
              int? fallbackRule}) =>
          MockResolutionStrategy(),
      createResolutionSelector: (_) => MockResolutionSelector(),
      createFallbackStrategy: (
              {required VideoQuality quality,
              required VideoResolutionFallbackRule fallbackRule}) =>
          MockFallbackStrategy(),
      createQualitySelector: (
              {required VideoQuality videoQuality,
              required FallbackStrategy fallbackStrategy}) =>
          MockQualitySelector(),
      createCameraStateObserver: (void Function(Object) onChanged) =>
          Observer<CameraState>.detached(onChanged: onChanged),
      requestCameraPermissions: (_) => Future<void>.value(),
      startListeningForDeviceOrientationChange: (_, __) {},
    );

    // TODO(camsim99): Modify this when camera configuration is supported and
    // default values no longer being used.
    // https://github.com/flutter/flutter/issues/120468
    // https://github.com/flutter/flutter/issues/120467
    final CameraInitializedEvent testCameraInitializedEvent =
        CameraInitializedEvent(
            cameraId,
            resolutionWidth.toDouble(),
            resolutionHeight.toDouble(),
            ExposureMode.auto,
            false,
            FocusMode.auto,
            false);

    // Call createCamera.
    when(mockPreview.setSurfaceProvider()).thenAnswer((_) async => cameraId);

    when(mockProcessCameraProvider.bindToLifecycle(mockBackCameraSelector,
            <UseCase>[mockPreview, mockImageCapture, mockImageAnalysis]))
        .thenAnswer((_) async => mockCamera);
    when(mockCamera.getCameraInfo()).thenAnswer((_) async => mockCameraInfo);
    when(mockCameraInfo.getCameraState())
        .thenAnswer((_) async => MockLiveCameraState());
    when(mockPreview.getResolutionInfo())
        .thenAnswer((_) async => testResolutionInfo);

    await camera.createCamera(testCameraDescription, testResolutionPreset,
        enableAudio: enableAudio);

    // Start listening to camera events stream to verify the proper CameraInitializedEvent is sent.
    camera.cameraEventStreamController.stream.listen((CameraEvent event) {
      expect(event, const TypeMatcher<CameraInitializedEvent>());
      expect(event, equals(testCameraInitializedEvent));
    });

    await camera.initializeCamera(cameraId);

    // Check camera instance was received.
    expect(camera.camera, isNotNull);
  });

  test(
      'dispose releases Flutter surface texture, removes camera state observers, and unbinds all use cases',
      () async {
    final AndroidCameraCameraX camera = AndroidCameraCameraX();

    camera.preview = MockPreview();
    camera.processCameraProvider = MockProcessCameraProvider();
    camera.liveCameraState = MockLiveCameraState();
    camera.imageAnalysis = MockImageAnalysis();

    await camera.dispose(3);

    verify(camera.preview!.releaseFlutterSurfaceTexture());
    verify(camera.liveCameraState!.removeObservers());
    verify(camera.processCameraProvider!.unbindAll());
    verify(camera.imageAnalysis!.clearAnalyzer());
  });

  test('onCameraInitialized stream emits CameraInitializedEvents', () async {
    final AndroidCameraCameraX camera = AndroidCameraCameraX();
    const int cameraId = 16;
    final Stream<CameraInitializedEvent> eventStream =
        camera.onCameraInitialized(cameraId);
    final StreamQueue<CameraInitializedEvent> streamQueue =
        StreamQueue<CameraInitializedEvent>(eventStream);
    const CameraInitializedEvent testEvent = CameraInitializedEvent(
        cameraId, 320, 80, ExposureMode.auto, false, FocusMode.auto, false);

    camera.cameraEventStreamController.add(testEvent);

    expect(await streamQueue.next, testEvent);
    await streamQueue.cancel();
  });

  test(
      'onCameraClosing stream emits camera closing event when cameraEventStreamController emits a camera closing event',
      () async {
    final AndroidCameraCameraX camera = AndroidCameraCameraX();
    const int cameraId = 99;
    const CameraClosingEvent cameraClosingEvent = CameraClosingEvent(cameraId);
    final Stream<CameraClosingEvent> eventStream =
        camera.onCameraClosing(cameraId);
    final StreamQueue<CameraClosingEvent> streamQueue =
        StreamQueue<CameraClosingEvent>(eventStream);

    camera.cameraEventStreamController.add(cameraClosingEvent);

    expect(await streamQueue.next, equals(cameraClosingEvent));
    await streamQueue.cancel();
  });

  test(
      'onCameraError stream emits errors caught by system services or added to stream within plugin',
      () async {
    final AndroidCameraCameraX camera = AndroidCameraCameraX();
    const int cameraId = 27;
    const String firstTestErrorDescription = 'Test error description 1!';
    const String secondTestErrorDescription = 'Test error description 2!';
    const CameraErrorEvent secondCameraErrorEvent =
        CameraErrorEvent(cameraId, secondTestErrorDescription);
    final Stream<CameraErrorEvent> eventStream = camera.onCameraError(cameraId);
    final StreamQueue<CameraErrorEvent> streamQueue =
        StreamQueue<CameraErrorEvent>(eventStream);

    SystemServices.cameraErrorStreamController.add(firstTestErrorDescription);
    expect(await streamQueue.next,
        equals(const CameraErrorEvent(cameraId, firstTestErrorDescription)));

    camera.cameraEventStreamController.add(secondCameraErrorEvent);
    expect(await streamQueue.next, equals(secondCameraErrorEvent));

    await streamQueue.cancel();
  });

  test(
      'onDeviceOrientationChanged stream emits changes in device oreintation detected by system services',
      () async {
    final AndroidCameraCameraX camera = AndroidCameraCameraX();
    final Stream<DeviceOrientationChangedEvent> eventStream =
        camera.onDeviceOrientationChanged();
    final StreamQueue<DeviceOrientationChangedEvent> streamQueue =
        StreamQueue<DeviceOrientationChangedEvent>(eventStream);
    const DeviceOrientationChangedEvent testEvent =
        DeviceOrientationChangedEvent(DeviceOrientation.portraitDown);

    DeviceOrientationManager.deviceOrientationChangedStreamController
        .add(testEvent);

    expect(await streamQueue.next, testEvent);
    await streamQueue.cancel();
  });

  test(
      'pausePreview unbinds preview from lifecycle when preview is nonnull and has been bound to lifecycle',
      () async {
    final AndroidCameraCameraX camera = AndroidCameraCameraX();

    // Set directly for test versus calling createCamera.
    camera.processCameraProvider = MockProcessCameraProvider();
    camera.preview = MockPreview();

    when(camera.processCameraProvider!.isBound(camera.preview!))
        .thenAnswer((_) async => true);

    await camera.pausePreview(579);

    verify(camera.processCameraProvider!.unbind(<UseCase>[camera.preview!]));
  });

  test(
      'pausePreview does not unbind preview from lifecycle when preview has not been bound to lifecycle',
      () async {
    final AndroidCameraCameraX camera = AndroidCameraCameraX();

    // Set directly for test versus calling createCamera.
    camera.processCameraProvider = MockProcessCameraProvider();
    camera.preview = MockPreview();

    await camera.pausePreview(632);

    verifyNever(
        camera.processCameraProvider!.unbind(<UseCase>[camera.preview!]));
  });

  test(
      'resumePreview does not bind preview to lifecycle or update camera state observers if already bound',
      () async {
    final AndroidCameraCameraX camera = AndroidCameraCameraX();
    final MockProcessCameraProvider mockProcessCameraProvider =
        MockProcessCameraProvider();
    final MockCamera mockCamera = MockCamera();
    final MockCameraInfo mockCameraInfo = MockCameraInfo();
    final MockLiveCameraState mockLiveCameraState = MockLiveCameraState();

    // Set directly for test versus calling createCamera.
    camera.processCameraProvider = mockProcessCameraProvider;
    camera.cameraSelector = MockCameraSelector();
    camera.preview = MockPreview();

    when(camera.processCameraProvider!.isBound(camera.preview!))
        .thenAnswer((_) async => true);

    when(mockProcessCameraProvider
            .bindToLifecycle(camera.cameraSelector, <UseCase>[camera.preview!]))
        .thenAnswer((_) async => mockCamera);
    when(mockCamera.getCameraInfo()).thenAnswer((_) async => mockCameraInfo);
    when(mockCameraInfo.getCameraState())
        .thenAnswer((_) async => mockLiveCameraState);

    await camera.resumePreview(78);

    verifyNever(camera.processCameraProvider!
        .bindToLifecycle(camera.cameraSelector!, <UseCase>[camera.preview!]));
    verifyNever(mockLiveCameraState.observe(any));
    expect(camera.cameraInfo, isNot(mockCameraInfo));
  });

  test(
      'resumePreview binds preview to lifecycle and updates camera state observers if not already bound',
      () async {
    final AndroidCameraCameraX camera = AndroidCameraCameraX();
    final MockProcessCameraProvider mockProcessCameraProvider =
        MockProcessCameraProvider();
    final MockCamera mockCamera = MockCamera();
    final MockCameraInfo mockCameraInfo = MockCameraInfo();
    final MockLiveCameraState mockLiveCameraState = MockLiveCameraState();

    // Set directly for test versus calling createCamera.
    camera.processCameraProvider = mockProcessCameraProvider;
    camera.cameraSelector = MockCameraSelector();
    camera.preview = MockPreview();

    // Tell plugin to create a detached Observer<CameraState>, that is created to
    // track camera state once preview is bound to the lifecycle and needed to
    // test for expected updates.
    camera.proxy = CameraXProxy(
        createCameraStateObserver:
            (void Function(Object stateAsObject) onChanged) =>
                Observer<CameraState>.detached(onChanged: onChanged));

    when(mockProcessCameraProvider
            .bindToLifecycle(camera.cameraSelector, <UseCase>[camera.preview!]))
        .thenAnswer((_) async => mockCamera);
    when(mockCamera.getCameraInfo()).thenAnswer((_) async => mockCameraInfo);
    when(mockCameraInfo.getCameraState())
        .thenAnswer((_) async => mockLiveCameraState);

    await camera.resumePreview(78);

    verify(camera.processCameraProvider!
        .bindToLifecycle(camera.cameraSelector!, <UseCase>[camera.preview!]));
    expect(
        await testCameraClosingObserver(
            camera,
            78,
            verify(mockLiveCameraState.observe(captureAny)).captured.single
                as Observer<dynamic>),
        isTrue);
    expect(camera.cameraInfo, equals(mockCameraInfo));
  });

  test(
      'buildPreview returns a FutureBuilder that does not return a Texture until the preview is bound to the lifecycle',
      () async {
    final AndroidCameraCameraX camera = AndroidCameraCameraX();
    final MockProcessCameraProvider mockProcessCameraProvider =
        MockProcessCameraProvider();
    final MockCamera mockCamera = MockCamera();
    final MockCameraInfo mockCameraInfo = MockCameraInfo();
    const int textureId = 75;

    // Set directly for test versus calling createCamera.
    camera.processCameraProvider = mockProcessCameraProvider;
    camera.cameraSelector = MockCameraSelector();
    camera.preview = MockPreview();

    // Tell plugin to create a mock Observer<CameraState>, that is created to
    // track camera state once preview is bound to the lifecycle.
    camera.proxy =
        CameraXProxy(createCameraStateObserver: (_) => MockObserver());

    when(mockProcessCameraProvider
            .bindToLifecycle(camera.cameraSelector, <UseCase>[camera.preview!]))
        .thenAnswer((_) async => mockCamera);
    when(mockCamera.getCameraInfo()).thenAnswer((_) async => mockCameraInfo);
    when(mockCameraInfo.getCameraState())
        .thenAnswer((_) async => MockLiveCameraState());

    final FutureBuilder<void> previewWidget =
        camera.buildPreview(textureId) as FutureBuilder<void>;

    expect(
        previewWidget.builder(
            MockBuildContext(), const AsyncSnapshot<void>.nothing()),
        isA<SizedBox>());
    expect(
        previewWidget.builder(
            MockBuildContext(), const AsyncSnapshot<void>.waiting()),
        isA<SizedBox>());
    expect(
        previewWidget.builder(MockBuildContext(),
            const AsyncSnapshot<void>.withData(ConnectionState.active, null)),
        isA<SizedBox>());
  });

  test(
      'buildPreview returns a FutureBuilder that returns a Texture once the preview is bound to the lifecycle',
      () async {
    final AndroidCameraCameraX camera = AndroidCameraCameraX();
    final MockProcessCameraProvider mockProcessCameraProvider =
        MockProcessCameraProvider();
    final MockCamera mockCamera = MockCamera();
    final MockCameraInfo mockCameraInfo = MockCameraInfo();
    const int textureId = 75;

    // Set directly for test versus calling createCamera.
    camera.processCameraProvider = mockProcessCameraProvider;
    camera.cameraSelector = MockCameraSelector();
    camera.preview = MockPreview();

    // Tell plugin to create a mock Observer<CameraState>, that is created to
    // track camera state once preview is bound to the lifecycle.
    camera.proxy =
        CameraXProxy(createCameraStateObserver: (_) => MockObserver());

    when(mockProcessCameraProvider
            .bindToLifecycle(camera.cameraSelector, <UseCase>[camera.preview!]))
        .thenAnswer((_) async => mockCamera);
    when(mockCamera.getCameraInfo()).thenAnswer((_) async => mockCameraInfo);
    when(mockCameraInfo.getCameraState())
        .thenAnswer((_) async => MockLiveCameraState());

    final FutureBuilder<void> previewWidget =
        camera.buildPreview(textureId) as FutureBuilder<void>;

    final Texture previewTexture = previewWidget.builder(MockBuildContext(),
            const AsyncSnapshot<void>.withData(ConnectionState.done, null))
        as Texture;
    expect(previewTexture.textureId, equals(textureId));
  });

  group('video recording', () {
    test(
        'startVideoCapturing binds video capture use case and starts the recording',
        () async {
      // Set up mocks and constants.
      final AndroidCameraCameraX camera = AndroidCameraCameraX();
      final MockPendingRecording mockPendingRecording = MockPendingRecording();
      final MockRecording mockRecording = MockRecording();
      final TestSystemServicesHostApi mockSystemServicesApi =
          MockTestSystemServicesHostApi();
      TestSystemServicesHostApi.setup(mockSystemServicesApi);

      // Set directly for test versus calling createCamera.
      camera.processCameraProvider = MockProcessCameraProvider();
      camera.camera = MockCamera();
      camera.recorder = MockRecorder();
      camera.videoCapture = MockVideoCapture();
      camera.cameraSelector = MockCameraSelector();

      const int cameraId = 17;
      const String outputPath = '/temp/MOV123.temp';

      // Mock method calls.
      when(mockSystemServicesApi.getTempFilePath(camera.videoPrefix, '.temp'))
          .thenReturn(outputPath);
      when(camera.recorder!.prepareRecording(outputPath))
          .thenAnswer((_) async => mockPendingRecording);
      when(mockPendingRecording.start()).thenAnswer((_) async => mockRecording);
      when(camera.processCameraProvider!.isBound(camera.videoCapture!))
          .thenAnswer((_) async => false);
      when(camera.processCameraProvider!.bindToLifecycle(
              camera.cameraSelector!, <UseCase>[camera.videoCapture!]))
          .thenAnswer((_) async => camera.camera!);

      await camera.startVideoCapturing(const VideoCaptureOptions(cameraId));

      verify(camera.processCameraProvider!.bindToLifecycle(
          camera.cameraSelector!, <UseCase>[camera.videoCapture!]));
      expect(camera.pendingRecording, equals(mockPendingRecording));
      expect(camera.recording, mockRecording);
    });

    test(
        'startVideoCapturing binds video capture use case and starts the recording'
        ' on first call, and does nothing on second call', () async {
      // Set up mocks and constants.
      final AndroidCameraCameraX camera = AndroidCameraCameraX();
      final MockPendingRecording mockPendingRecording = MockPendingRecording();
      final MockRecording mockRecording = MockRecording();
      final TestSystemServicesHostApi mockSystemServicesApi =
          MockTestSystemServicesHostApi();
      TestSystemServicesHostApi.setup(mockSystemServicesApi);

      // Set directly for test versus calling createCamera.
      camera.processCameraProvider = MockProcessCameraProvider();
      camera.recorder = MockRecorder();
      camera.videoCapture = MockVideoCapture();
      camera.cameraSelector = MockCameraSelector();

      const int cameraId = 17;
      const String outputPath = '/temp/MOV123.temp';

      // Mock method calls.
      when(mockSystemServicesApi.getTempFilePath(camera.videoPrefix, '.temp'))
          .thenReturn(outputPath);
      when(camera.recorder!.prepareRecording(outputPath))
          .thenAnswer((_) async => mockPendingRecording);
      when(mockPendingRecording.start()).thenAnswer((_) async => mockRecording);
      when(camera.processCameraProvider!.isBound(camera.videoCapture!))
          .thenAnswer((_) async => false);
      when(camera.processCameraProvider!.bindToLifecycle(
              camera.cameraSelector!, <UseCase>[camera.videoCapture!]))
          .thenAnswer((_) async => MockCamera());

      await camera.startVideoCapturing(const VideoCaptureOptions(cameraId));

      verify(camera.processCameraProvider!.bindToLifecycle(
          camera.cameraSelector!, <UseCase>[camera.videoCapture!]));
      expect(camera.pendingRecording, equals(mockPendingRecording));
      expect(camera.recording, mockRecording);

      await camera.startVideoCapturing(const VideoCaptureOptions(cameraId));
      // Verify that each of these calls happened only once.
      verify(mockSystemServicesApi.getTempFilePath(camera.videoPrefix, '.temp'))
          .called(1);
      verifyNoMoreInteractions(mockSystemServicesApi);
      verify(camera.recorder!.prepareRecording(outputPath)).called(1);
      verifyNoMoreInteractions(camera.recorder);
      verify(mockPendingRecording.start()).called(1);
      verifyNoMoreInteractions(mockPendingRecording);
    });

    test(
        'startVideoCapturing called with stream options starts image streaming',
        () async {
      // Set up mocks and constants.
      final AndroidCameraCameraX camera = AndroidCameraCameraX();

      // Set directly for test versus calling createCamera.
      final MockProcessCameraProvider mockProcessCameraProvider =
          MockProcessCameraProvider();
      camera.processCameraProvider = mockProcessCameraProvider;
      camera.cameraSelector = MockCameraSelector();
      camera.videoCapture = MockVideoCapture();
      camera.imageAnalysis = MockImageAnalysis();
      camera.camera = MockCamera();
      final Recorder mockRecorder = MockRecorder();
      camera.recorder = mockRecorder;
      final MockPendingRecording mockPendingRecording = MockPendingRecording();
      final TestSystemServicesHostApi mockSystemServicesApi =
          MockTestSystemServicesHostApi();
      TestSystemServicesHostApi.setup(mockSystemServicesApi);

      // Tell plugin to create detached Analyzer for testing.
      camera.proxy = CameraXProxy(
          createAnalyzer:
              (Future<void> Function(ImageProxy imageProxy) analyze) =>
                  Analyzer.detached(analyze: analyze));

      const int cameraId = 17;
      const String outputPath = '/temp/MOV123.temp';
      final Completer<CameraImageData> imageDataCompleter =
          Completer<CameraImageData>();
      final VideoCaptureOptions videoCaptureOptions = VideoCaptureOptions(
          cameraId,
          streamCallback: (CameraImageData imageData) =>
              imageDataCompleter.complete(imageData));

      // Mock method calls.
      when(camera.processCameraProvider!.isBound(camera.videoCapture!))
          .thenAnswer((_) async => true);
      when(mockSystemServicesApi.getTempFilePath(camera.videoPrefix, '.temp'))
          .thenReturn(outputPath);
      when(camera.recorder!.prepareRecording(outputPath))
          .thenAnswer((_) async => mockPendingRecording);
      when(mockProcessCameraProvider.bindToLifecycle(any, any))
          .thenAnswer((_) => Future<Camera>.value(camera.camera));
      when(camera.camera!.getCameraInfo())
          .thenAnswer((_) => Future<CameraInfo>.value(MockCameraInfo()));

      await camera.startVideoCapturing(videoCaptureOptions);

      final CameraImageData mockCameraImageData = MockCameraImageData();
      camera.cameraImageDataStreamController!.add(mockCameraImageData);

      expect(imageDataCompleter.future, isNotNull);
      await camera.cameraImageDataStreamController!.close();
    });

    test('pauseVideoRecording pauses the recording', () async {
      final AndroidCameraCameraX camera = AndroidCameraCameraX();
      final MockRecording recording = MockRecording();

      // Set directly for test versus calling startVideoCapturing.
      camera.recording = recording;

      await camera.pauseVideoRecording(0);
      verify(recording.pause());
      verifyNoMoreInteractions(recording);
    });

    test('resumeVideoRecording resumes the recording', () async {
      final AndroidCameraCameraX camera = AndroidCameraCameraX();
      final MockRecording recording = MockRecording();

      // Set directly for test versus calling startVideoCapturing.
      camera.recording = recording;

      await camera.resumeVideoRecording(0);
      verify(recording.resume());
      verifyNoMoreInteractions(recording);
    });

    test('stopVideoRecording stops the recording', () async {
      final AndroidCameraCameraX camera = AndroidCameraCameraX();
      final MockRecording recording = MockRecording();
      final MockProcessCameraProvider processCameraProvider =
          MockProcessCameraProvider();
      final MockVideoCapture videoCapture = MockVideoCapture();
      const String videoOutputPath = '/test/output/path';

      // Set directly for test versus calling createCamera and startVideoCapturing.
      camera.processCameraProvider = processCameraProvider;
      camera.recording = recording;
      camera.videoCapture = videoCapture;
      camera.videoOutputPath = videoOutputPath;

      final XFile file = await camera.stopVideoRecording(0);
      expect(file.path, videoOutputPath);

      verify(recording.close());
      verifyNoMoreInteractions(recording);
    });

    test(
        'stopVideoRecording throws a camera exception if '
        'no recording is in progress', () async {
      final AndroidCameraCameraX camera = AndroidCameraCameraX();
      const String videoOutputPath = '/test/output/path';

      // Set directly for test versus calling startVideoCapturing.
      camera.recording = null;
      camera.videoOutputPath = videoOutputPath;

      expect(
          () => camera.stopVideoRecording(0), throwsA(isA<CameraException>()));
    });

    test(
        'stopVideoRecording throws a camera exception if '
        'videoOutputPath is null, and sets recording to null', () async {
      final AndroidCameraCameraX camera = AndroidCameraCameraX();
      final MockRecording recording = MockRecording();

      // Set directly for test versus calling startVideoCapturing.
      camera.recording = recording;
      camera.videoOutputPath = null;

      expect(
          () => camera.stopVideoRecording(0), throwsA(isA<CameraException>()));
      expect(camera.recording, null);
    });

    test(
        'calling stopVideoRecording twice stops the recording '
        'and then throws a CameraException', () async {
      final AndroidCameraCameraX camera = AndroidCameraCameraX();
      final MockRecording recording = MockRecording();
      final MockProcessCameraProvider processCameraProvider =
          MockProcessCameraProvider();
      final MockVideoCapture videoCapture = MockVideoCapture();
      const String videoOutputPath = '/test/output/path';

      // Set directly for test versus calling createCamera and startVideoCapturing.
      camera.processCameraProvider = processCameraProvider;
      camera.recording = recording;
      camera.videoCapture = videoCapture;
      camera.videoOutputPath = videoOutputPath;

      final XFile file = await camera.stopVideoRecording(0);
      expect(file.path, videoOutputPath);

      expect(
          () => camera.stopVideoRecording(0), throwsA(isA<CameraException>()));
    });
  });

  test(
      'takePicture binds and unbinds ImageCapture to lifecycle and makes call to take a picture',
      () async {
    final AndroidCameraCameraX camera = AndroidCameraCameraX();
    const String testPicturePath = 'test/absolute/path/to/picture';

    // Set directly for test versus calling createCamera.
    camera.imageCapture = MockImageCapture();

    when(camera.imageCapture!.takePicture())
        .thenAnswer((_) async => testPicturePath);

    final XFile imageFile = await camera.takePicture(3);

    expect(imageFile.path, equals(testPicturePath));
  });

  test('takePicture turns non-torch flash mode off when torch mode enabled',
      () async {
    final AndroidCameraCameraX camera = AndroidCameraCameraX();
    const int cameraId = 77;
    final MockCameraControl mockCameraControl = MockCameraControl();

    // Set directly for test versus calling createCamera.
    camera.imageCapture = MockImageCapture();
    camera.camera = MockCamera();

    when(camera.camera!.getCameraControl())
        .thenAnswer((_) async => mockCameraControl);

    await camera.setFlashMode(cameraId, FlashMode.torch);
    await camera.takePicture(cameraId);
    verify(camera.imageCapture!.setFlashMode(ImageCapture.flashModeOff));
  });

  test(
      'setFlashMode configures ImageCapture with expected non-torch flash mode',
      () async {
    final AndroidCameraCameraX camera = AndroidCameraCameraX();
    const int cameraId = 22;
    final MockCameraControl mockCameraControl = MockCameraControl();

    // Set directly for test versus calling createCamera.
    camera.imageCapture = MockImageCapture();
    camera.camera = MockCamera();

    when(camera.camera!.getCameraControl())
        .thenAnswer((_) async => mockCameraControl);

    for (final FlashMode flashMode in FlashMode.values) {
      await camera.setFlashMode(cameraId, flashMode);

      int? expectedFlashMode;
      switch (flashMode) {
        case FlashMode.off:
          expectedFlashMode = ImageCapture.flashModeOff;
          break;
        case FlashMode.auto:
          expectedFlashMode = ImageCapture.flashModeAuto;
          break;
        case FlashMode.always:
          expectedFlashMode = ImageCapture.flashModeOn;
          break;
        case FlashMode.torch:
          expectedFlashMode = null;
          break;
      }

      if (expectedFlashMode == null) {
        // Torch mode enabled and won't be used for configuring image capture.
        continue;
      }

      verifyNever(mockCameraControl.enableTorch(true));
      expect(camera.torchEnabled, isFalse);
      await camera.takePicture(cameraId);
      verify(camera.imageCapture!.setFlashMode(expectedFlashMode));
    }
  });

  test('setFlashMode turns on torch mode as expected', () async {
    final AndroidCameraCameraX camera = AndroidCameraCameraX();
    const int cameraId = 44;
    final MockCameraControl mockCameraControl = MockCameraControl();

    // Set directly for test versus calling createCamera.
    camera.camera = MockCamera();

    when(camera.camera!.getCameraControl())
        .thenAnswer((_) async => mockCameraControl);

    await camera.setFlashMode(cameraId, FlashMode.torch);

    verify(mockCameraControl.enableTorch(true));
    expect(camera.torchEnabled, isTrue);
  });

  test('setFlashMode turns off torch mode when non-torch flash modes set',
      () async {
    final AndroidCameraCameraX camera = AndroidCameraCameraX();
    const int cameraId = 33;
    final MockCameraControl mockCameraControl = MockCameraControl();

    // Set directly for test versus calling createCamera.
    camera.camera = MockCamera();

    when(camera.camera!.getCameraControl())
        .thenAnswer((_) async => mockCameraControl);

    for (final FlashMode flashMode in FlashMode.values) {
      camera.torchEnabled = true;
      await camera.setFlashMode(cameraId, flashMode);

      switch (flashMode) {
        case FlashMode.off:
        case FlashMode.auto:
        case FlashMode.always:
          verify(mockCameraControl.enableTorch(false));
          expect(camera.torchEnabled, isFalse);
          break;
        case FlashMode.torch:
          verifyNever(mockCameraControl.enableTorch(true));
          expect(camera.torchEnabled, true);
          break;
      }
    }
  });

  test('getMinExposureOffset returns expected exposure offset', () async {
    final AndroidCameraCameraX camera = AndroidCameraCameraX();
    final MockCameraInfo mockCameraInfo = MockCameraInfo();
    final ExposureState exposureState = ExposureState.detached(
        exposureCompensationRange:
            ExposureCompensationRange(minCompensation: 3, maxCompensation: 4),
        exposureCompensationStep: 0.2);

    // Set directly for test versus calling createCamera.
    camera.cameraInfo = mockCameraInfo;

    when(mockCameraInfo.getExposureState())
        .thenAnswer((_) async => exposureState);

    // We expect the minimum exposure to be the minimum exposure compensation * exposure compensation step.
    // Delta is included due to avoid catching rounding errors.
    expect(await camera.getMinExposureOffset(35), closeTo(0.6, 0.0000000001));
  });

  test('getMaxExposureOffset returns expected exposure offset', () async {
    final AndroidCameraCameraX camera = AndroidCameraCameraX();
    final MockCameraInfo mockCameraInfo = MockCameraInfo();
    final ExposureState exposureState = ExposureState.detached(
        exposureCompensationRange:
            ExposureCompensationRange(minCompensation: 3, maxCompensation: 4),
        exposureCompensationStep: 0.2);

    // Set directly for test versus calling createCamera.
    camera.cameraInfo = mockCameraInfo;

    when(mockCameraInfo.getExposureState())
        .thenAnswer((_) async => exposureState);

    // We expect the maximum exposure to be the maximum exposure compensation * exposure compensation step.
    expect(await camera.getMaxExposureOffset(35), 0.8);
  });

  test('getExposureOffsetStepSize returns expected exposure offset', () async {
    final AndroidCameraCameraX camera = AndroidCameraCameraX();
    final MockCameraInfo mockCameraInfo = MockCameraInfo();
    final ExposureState exposureState = ExposureState.detached(
        exposureCompensationRange:
            ExposureCompensationRange(minCompensation: 3, maxCompensation: 4),
        exposureCompensationStep: 0.2);

    // Set directly for test versus calling createCamera.
    camera.cameraInfo = mockCameraInfo;

    when(mockCameraInfo.getExposureState())
        .thenAnswer((_) async => exposureState);

    expect(await camera.getExposureOffsetStepSize(55), 0.2);
  });

  test('getMaxZoomLevel returns expected exposure offset', () async {
    final AndroidCameraCameraX camera = AndroidCameraCameraX();
    final MockCameraInfo mockCameraInfo = MockCameraInfo();
    const double maxZoomRatio = 1;
    final LiveData<ZoomState> mockLiveZoomState = MockLiveZoomState();
    final ZoomState zoomState =
        ZoomState.detached(maxZoomRatio: maxZoomRatio, minZoomRatio: 0);

    // Set directly for test versus calling createCamera.
    camera.cameraInfo = mockCameraInfo;

    when(mockCameraInfo.getZoomState())
        .thenAnswer((_) async => mockLiveZoomState);
    when(mockLiveZoomState.getValue()).thenAnswer((_) async => zoomState);

    expect(await camera.getMaxZoomLevel(55), maxZoomRatio);
  });

  test('getMinZoomLevel returns expected exposure offset', () async {
    final AndroidCameraCameraX camera = AndroidCameraCameraX();
    final MockCameraInfo mockCameraInfo = MockCameraInfo();
    const double minZoomRatio = 0;
    final LiveData<ZoomState> mockLiveZoomState = MockLiveZoomState();
    final ZoomState zoomState =
        ZoomState.detached(maxZoomRatio: 1, minZoomRatio: minZoomRatio);

    // Set directly for test versus calling createCamera.
    camera.cameraInfo = mockCameraInfo;

    when(mockCameraInfo.getZoomState())
        .thenAnswer((_) async => mockLiveZoomState);
    when(mockLiveZoomState.getValue()).thenAnswer((_) async => zoomState);

    expect(await camera.getMinZoomLevel(55), minZoomRatio);
  });

  test('setZoomLevel sets zoom ratio as expected', () async {
    final AndroidCameraCameraX camera = AndroidCameraCameraX();
    const int cameraId = 44;
    const double zoomRatio = 0.3;
    final MockCameraControl mockCameraControl = MockCameraControl();

    // Set directly for test versus calling createCamera.
    camera.camera = MockCamera();

    when(camera.camera!.getCameraControl())
        .thenAnswer((_) async => mockCameraControl);

    await camera.setZoomLevel(cameraId, zoomRatio);

    verify(mockCameraControl.setZoomRatio(zoomRatio));
  });

  test(
      'onStreamedFrameAvailable emits CameraImageData when picked up from CameraImageData stream controller',
      () async {
    final AndroidCameraCameraX camera = AndroidCameraCameraX();
    final MockProcessCameraProvider mockProcessCameraProvider =
        MockProcessCameraProvider();
    final MockCamera mockCamera = MockCamera();
    final MockCameraInfo mockCameraInfo = MockCameraInfo();
    const int cameraId = 22;

    // Tell plugin to create detached Analyzer for testing.
    camera.proxy = CameraXProxy(
        createAnalyzer:
            (Future<void> Function(ImageProxy imageProxy) analyze) =>
                Analyzer.detached(analyze: analyze));

    // Set directly for test versus calling createCamera.
    camera.processCameraProvider = mockProcessCameraProvider;
    camera.cameraSelector = MockCameraSelector();
    camera.imageAnalysis = MockImageAnalysis();

    when(mockProcessCameraProvider.bindToLifecycle(any, any))
        .thenAnswer((_) => Future<Camera>.value(mockCamera));
    when(mockCamera.getCameraInfo())
        .thenAnswer((_) => Future<CameraInfo>.value(mockCameraInfo));
    when(mockCameraInfo.getCameraState())
        .thenAnswer((_) async => MockLiveCameraState());

    final CameraImageData mockCameraImageData = MockCameraImageData();
    final Stream<CameraImageData> imageStream =
        camera.onStreamedFrameAvailable(cameraId);
    final StreamQueue<CameraImageData> streamQueue =
        StreamQueue<CameraImageData>(imageStream);

    camera.cameraImageDataStreamController!.add(mockCameraImageData);

    expect(await streamQueue.next, equals(mockCameraImageData));
    await streamQueue.cancel();
  });

  test(
      'onStreamedFrameAvailable emits CameraImageData when listened to after cancelation',
      () async {
    final AndroidCameraCameraX camera = AndroidCameraCameraX();
    final MockProcessCameraProvider mockProcessCameraProvider =
        MockProcessCameraProvider();
    final MockCamera mockCamera = MockCamera();
    final MockCameraInfo mockCameraInfo = MockCameraInfo();
    const int cameraId = 22;

    // Tell plugin to create detached Analyzer for testing.
    camera.proxy = CameraXProxy(
        createAnalyzer:
            (Future<void> Function(ImageProxy imageProxy) analyze) =>
                Analyzer.detached(analyze: analyze));

    // Set directly for test versus calling createCamera.
    camera.processCameraProvider = mockProcessCameraProvider;
    camera.cameraSelector = MockCameraSelector();
    camera.imageAnalysis = MockImageAnalysis();

    when(mockProcessCameraProvider.bindToLifecycle(any, any))
        .thenAnswer((_) => Future<Camera>.value(mockCamera));
    when(mockCamera.getCameraInfo())
        .thenAnswer((_) => Future<CameraInfo>.value(mockCameraInfo));
    when(mockCameraInfo.getCameraState())
        .thenAnswer((_) async => MockLiveCameraState());

    final CameraImageData mockCameraImageData = MockCameraImageData();
    final Stream<CameraImageData> imageStream =
        camera.onStreamedFrameAvailable(cameraId);

    // Listen to image stream.
    final StreamSubscription<CameraImageData> imageStreamSubscription =
        imageStream.listen((CameraImageData data) {});

    // Cancel subscription to image stream.
    await imageStreamSubscription.cancel();
    final Stream<CameraImageData> imageStream2 =
        camera.onStreamedFrameAvailable(cameraId);

    // Listen to image stream again.
    final StreamQueue<CameraImageData> streamQueue =
        StreamQueue<CameraImageData>(imageStream2);
    camera.cameraImageDataStreamController!.add(mockCameraImageData);

    expect(await streamQueue.next, equals(mockCameraImageData));
    await streamQueue.cancel();
  });

  test(
      'onStreamedFrameAvailable returns stream that responds expectedly to being listened to',
      () async {
    final AndroidCameraCameraX camera = AndroidCameraCameraX();
    const int cameraId = 33;
    final ProcessCameraProvider mockProcessCameraProvider =
        MockProcessCameraProvider();
    final CameraSelector mockCameraSelector = MockCameraSelector();
    final MockImageAnalysis mockImageAnalysis = MockImageAnalysis();
    final Camera mockCamera = MockCamera();
    final CameraInfo mockCameraInfo = MockCameraInfo();
    final MockImageProxy mockImageProxy = MockImageProxy();
    final MockPlaneProxy mockPlane = MockPlaneProxy();
    final List<MockPlaneProxy> mockPlanes = <MockPlaneProxy>[mockPlane];
    final Uint8List buffer = Uint8List(0);
    const int pixelStride = 27;
    const int rowStride = 58;
    const int imageFormat = 582;
    const int imageHeight = 100;
    const int imageWidth = 200;

    // Tell plugin to create detached Analyzer for testing.
    camera.proxy = CameraXProxy(
        createAnalyzer:
            (Future<void> Function(ImageProxy imageProxy) analyze) =>
                Analyzer.detached(analyze: analyze));

    // Set directly for test versus calling createCamera.
    camera.processCameraProvider = mockProcessCameraProvider;
    camera.cameraSelector = mockCameraSelector;
    camera.imageAnalysis = mockImageAnalysis;

    when(mockProcessCameraProvider.isBound(mockImageAnalysis))
        .thenAnswer((_) async => Future<bool>.value(false));
    when(mockProcessCameraProvider
            .bindToLifecycle(mockCameraSelector, <UseCase>[mockImageAnalysis]))
        .thenAnswer((_) async => mockCamera);
    when(mockCamera.getCameraInfo()).thenAnswer((_) async => mockCameraInfo);
    when(mockCameraInfo.getCameraState())
        .thenAnswer((_) async => MockLiveCameraState());
    when(mockImageProxy.getPlanes())
        .thenAnswer((_) => Future<List<PlaneProxy>>.value(mockPlanes));
    when(mockPlane.buffer).thenReturn(buffer);
    when(mockPlane.rowStride).thenReturn(rowStride);
    when(mockPlane.pixelStride).thenReturn(pixelStride);
    when(mockImageProxy.format).thenReturn(imageFormat);
    when(mockImageProxy.height).thenReturn(imageHeight);
    when(mockImageProxy.width).thenReturn(imageWidth);

    final Completer<CameraImageData> imageDataCompleter =
        Completer<CameraImageData>();
    final StreamSubscription<CameraImageData>
        onStreamedFrameAvailableSubscription = camera
            .onStreamedFrameAvailable(cameraId)
            .listen((CameraImageData imageData) {
      imageDataCompleter.complete(imageData);
    });

    // Test ImageAnalysis use case is bound to ProcessCameraProvider.
    final Analyzer capturedAnalyzer =
        verify(mockImageAnalysis.setAnalyzer(captureAny)).captured.single
            as Analyzer;

    await capturedAnalyzer.analyze(mockImageProxy);
    final CameraImageData imageData = await imageDataCompleter.future;

    // Test Analyzer correctly process ImageProxy instances.
    expect(imageData.planes.length, equals(1));
    expect(imageData.planes[0].bytes, equals(buffer));
    expect(imageData.planes[0].bytesPerRow, equals(rowStride));
    expect(imageData.planes[0].bytesPerPixel, equals(pixelStride));
    expect(imageData.format.raw, equals(imageFormat));
    expect(imageData.height, equals(imageHeight));
    expect(imageData.width, equals(imageWidth));

    await onStreamedFrameAvailableSubscription.cancel();
  });

  test(
      'onStreamedFrameAvailable returns stream that responds expectedly to being canceled',
      () async {
    final AndroidCameraCameraX camera = AndroidCameraCameraX();
    const int cameraId = 32;
    final MockImageAnalysis mockImageAnalysis = MockImageAnalysis();

    // Set directly for test versus calling createCamera.
    camera.imageAnalysis = mockImageAnalysis;

    final StreamSubscription<CameraImageData> imageStreamSubscription = camera
        .onStreamedFrameAvailable(cameraId)
        .listen((CameraImageData data) {});

    await imageStreamSubscription.cancel();

    verify(mockImageAnalysis.clearAnalyzer());
  });
<<<<<<< HEAD
}

/// Fake [AndroidCameraCameraX] that stubs behavior of some methods for testing.
///
/// Note that this class depends on the `create...` methods diretly mirroring
/// the implementation for [AndroidCameraCameraX], and thus is only useful for
/// making sure the `create...` methods are called to create the relevant object.
///  This error-prone method should be fixed; see
/// https://github.com/flutter/flutter/issues/125926 for more details.
class FakeAndroidCameraCameraX extends AndroidCameraCameraX {
  FakeAndroidCameraCameraX({this.shouldCreateDetachedObjectForTesting = false})
      : super.forTesting(
            shouldCreateDetachedObjectForTesting:
                shouldCreateDetachedObjectForTesting);

  late bool shouldCreateDetachedObjectForTesting;
  bool cameraPermissionsRequested = false;
  bool startedListeningForDeviceOrientationChanges = false;

  // Mocks available for use throughout testing.
  final MockPreview testPreview = MockPreview();
  final MockImageCapture testImageCapture = MockImageCapture();
  final MockCameraSelector mockBackCameraSelector = MockCameraSelector();
  final MockCameraSelector mockFrontCameraSelector = MockCameraSelector();
  final MockRecorder testRecorder = MockRecorder();
  final MockVideoCapture testVideoCapture = MockVideoCapture();
  final MockImageAnalysis testImageAnalysis = MockImageAnalysis();

  @override
  Future<void> requestCameraPermissions(bool enableAudio) async {
    cameraPermissionsRequested = true;
  }

  @override
  void startListeningForDeviceOrientationChange(
      bool cameraIsFrontFacing, int sensorOrientation) {
    startedListeningForDeviceOrientationChanges = true;
    return;
  }

  @override
  CameraSelector createCameraSelector(int cameraSelectorLensDirection) {
    switch (cameraSelectorLensDirection) {
      case CameraSelector.lensFacingFront:
        return mockFrontCameraSelector;
      case CameraSelector.lensFacingBack:
      default:
        return mockBackCameraSelector;
    }
  }

  @override
  Preview createPreview(
      {required int targetRotation, ResolutionSelector? resolutionSelector}) {
    if (shouldCreateDetachedObjectForTesting) {
      return Preview.detached(
          targetRotation: targetRotation,
          resolutionSelector: resolutionSelector);
    }
    when(testPreview.resolutionSelector).thenReturn(resolutionSelector);
    return testPreview;
  }

  @override
  ImageCapture createImageCapture(
      {required int targetRotation, ResolutionSelector? resolutionSelector}) {
    if (shouldCreateDetachedObjectForTesting) {
      return ImageCapture.detached(
          targetRotation: targetRotation,
          resolutionSelector: resolutionSelector);
    }
    when(testImageCapture.resolutionSelector).thenReturn(resolutionSelector);
    return testImageCapture;
  }

  @override
  Recorder createRecorder(QualitySelector? qualitySelector) {
    when(testRecorder.qualitySelector).thenReturn(qualitySelector);
    return testRecorder;
  }

  @override
  Future<VideoCapture> createVideoCapture(Recorder recorder) {
    return Future<VideoCapture>.value(testVideoCapture);
  }

  @override
  ImageAnalysis createImageAnalysis(
      {required int targetRotation, ResolutionSelector? resolutionSelector}) {
    if (shouldCreateDetachedObjectForTesting) {
      return ImageAnalysis.detached(
          targetRotation: targetRotation,
          resolutionSelector: resolutionSelector);
    }
    when(testImageAnalysis.resolutionSelector).thenReturn(resolutionSelector);
    return testImageAnalysis;
  }
=======
>>>>>>> 8e55c021
}<|MERGE_RESOLUTION|>--- conflicted
+++ resolved
@@ -14,11 +14,8 @@
 import 'package:camera_android_camerax/src/camera_state.dart';
 import 'package:camera_android_camerax/src/camera_state_error.dart';
 import 'package:camera_android_camerax/src/camerax_library.g.dart';
-<<<<<<< HEAD
+import 'package:camera_android_camerax/src/camerax_proxy.dart';
 import 'package:camera_android_camerax/src/device_orientation_manager.dart';
-=======
-import 'package:camera_android_camerax/src/camerax_proxy.dart';
->>>>>>> 8e55c021
 import 'package:camera_android_camerax/src/exposure_state.dart';
 import 'package:camera_android_camerax/src/fallback_strategy.dart';
 import 'package:camera_android_camerax/src/image_analysis.dart';
@@ -192,13 +189,7 @@
   test(
       'createCamera requests permissions, starts listening for device orientation changes, updates camera state observers, and returns flutter surface texture ID',
       () async {
-<<<<<<< HEAD
-    final FakeAndroidCameraCameraX camera = FakeAndroidCameraCameraX();
-    final MockProcessCameraProvider mockProcessCameraProvider =
-        MockProcessCameraProvider();
-=======
-    final AndroidCameraCameraX camera = AndroidCameraCameraX();
->>>>>>> 8e55c021
+    final AndroidCameraCameraX camera = AndroidCameraCameraX();
     const CameraLensDirection testLensDirection = CameraLensDirection.back;
     const int testSensorOrientation = 90;
     const CameraDescription testCameraDescription = CameraDescription(
@@ -320,13 +311,7 @@
   test(
       'createCamera binds Preview and ImageCapture use cases to ProcessCameraProvider instance',
       () async {
-<<<<<<< HEAD
-    final FakeAndroidCameraCameraX camera = FakeAndroidCameraCameraX();
-    final MockProcessCameraProvider mockProcessCameraProvider =
-        MockProcessCameraProvider();
-=======
-    final AndroidCameraCameraX camera = AndroidCameraCameraX();
->>>>>>> 8e55c021
+    final AndroidCameraCameraX camera = AndroidCameraCameraX();
     const CameraLensDirection testLensDirection = CameraLensDirection.back;
     const int testSensorOrientation = 90;
     const CameraDescription testCameraDescription = CameraDescription(
@@ -413,14 +398,7 @@
   test(
       'createCamera properly sets preset resolution for non-video capture use cases',
       () async {
-<<<<<<< HEAD
-    final FakeAndroidCameraCameraX camera =
-        FakeAndroidCameraCameraX(); // TODO: this one has issues
-    final MockProcessCameraProvider mockProcessCameraProvider =
-        MockProcessCameraProvider();
-=======
-    final AndroidCameraCameraX camera = AndroidCameraCameraX();
->>>>>>> 8e55c021
+    final AndroidCameraCameraX camera = AndroidCameraCameraX();
     const CameraLensDirection testLensDirection = CameraLensDirection.back;
     const int testSensorOrientation = 90;
     const CameraDescription testCameraDescription = CameraDescription(
@@ -1802,104 +1780,4 @@
 
     verify(mockImageAnalysis.clearAnalyzer());
   });
-<<<<<<< HEAD
-}
-
-/// Fake [AndroidCameraCameraX] that stubs behavior of some methods for testing.
-///
-/// Note that this class depends on the `create...` methods diretly mirroring
-/// the implementation for [AndroidCameraCameraX], and thus is only useful for
-/// making sure the `create...` methods are called to create the relevant object.
-///  This error-prone method should be fixed; see
-/// https://github.com/flutter/flutter/issues/125926 for more details.
-class FakeAndroidCameraCameraX extends AndroidCameraCameraX {
-  FakeAndroidCameraCameraX({this.shouldCreateDetachedObjectForTesting = false})
-      : super.forTesting(
-            shouldCreateDetachedObjectForTesting:
-                shouldCreateDetachedObjectForTesting);
-
-  late bool shouldCreateDetachedObjectForTesting;
-  bool cameraPermissionsRequested = false;
-  bool startedListeningForDeviceOrientationChanges = false;
-
-  // Mocks available for use throughout testing.
-  final MockPreview testPreview = MockPreview();
-  final MockImageCapture testImageCapture = MockImageCapture();
-  final MockCameraSelector mockBackCameraSelector = MockCameraSelector();
-  final MockCameraSelector mockFrontCameraSelector = MockCameraSelector();
-  final MockRecorder testRecorder = MockRecorder();
-  final MockVideoCapture testVideoCapture = MockVideoCapture();
-  final MockImageAnalysis testImageAnalysis = MockImageAnalysis();
-
-  @override
-  Future<void> requestCameraPermissions(bool enableAudio) async {
-    cameraPermissionsRequested = true;
-  }
-
-  @override
-  void startListeningForDeviceOrientationChange(
-      bool cameraIsFrontFacing, int sensorOrientation) {
-    startedListeningForDeviceOrientationChanges = true;
-    return;
-  }
-
-  @override
-  CameraSelector createCameraSelector(int cameraSelectorLensDirection) {
-    switch (cameraSelectorLensDirection) {
-      case CameraSelector.lensFacingFront:
-        return mockFrontCameraSelector;
-      case CameraSelector.lensFacingBack:
-      default:
-        return mockBackCameraSelector;
-    }
-  }
-
-  @override
-  Preview createPreview(
-      {required int targetRotation, ResolutionSelector? resolutionSelector}) {
-    if (shouldCreateDetachedObjectForTesting) {
-      return Preview.detached(
-          targetRotation: targetRotation,
-          resolutionSelector: resolutionSelector);
-    }
-    when(testPreview.resolutionSelector).thenReturn(resolutionSelector);
-    return testPreview;
-  }
-
-  @override
-  ImageCapture createImageCapture(
-      {required int targetRotation, ResolutionSelector? resolutionSelector}) {
-    if (shouldCreateDetachedObjectForTesting) {
-      return ImageCapture.detached(
-          targetRotation: targetRotation,
-          resolutionSelector: resolutionSelector);
-    }
-    when(testImageCapture.resolutionSelector).thenReturn(resolutionSelector);
-    return testImageCapture;
-  }
-
-  @override
-  Recorder createRecorder(QualitySelector? qualitySelector) {
-    when(testRecorder.qualitySelector).thenReturn(qualitySelector);
-    return testRecorder;
-  }
-
-  @override
-  Future<VideoCapture> createVideoCapture(Recorder recorder) {
-    return Future<VideoCapture>.value(testVideoCapture);
-  }
-
-  @override
-  ImageAnalysis createImageAnalysis(
-      {required int targetRotation, ResolutionSelector? resolutionSelector}) {
-    if (shouldCreateDetachedObjectForTesting) {
-      return ImageAnalysis.detached(
-          targetRotation: targetRotation,
-          resolutionSelector: resolutionSelector);
-    }
-    when(testImageAnalysis.resolutionSelector).thenReturn(resolutionSelector);
-    return testImageAnalysis;
-  }
-=======
->>>>>>> 8e55c021
 }