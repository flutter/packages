// Copyright 2013 The Flutter Authors. All rights reserved.
// Use of this source code is governed by a BSD-style license that can be
// found in the LICENSE file.

import 'dart:async';
import 'dart:math' show Point;

import 'package:async/async.dart';
import 'package:camera_android_camerax/camera_android_camerax.dart';
import 'package:camera_android_camerax/src/camerax_library.dart';
import 'package:camera_android_camerax/src/camerax_proxy.dart';
import 'package:camera_platform_interface/camera_platform_interface.dart';
import 'package:flutter/services.dart'
    show BinaryMessenger, DeviceOrientation, PlatformException, Uint8List;
import 'package:flutter_test/flutter_test.dart';
import 'package:mockito/annotations.dart';
import 'package:mockito/mockito.dart';

import 'android_camera_camerax_test.mocks.dart';

@GenerateNiceMocks(<MockSpec<Object>>[
  MockSpec<Analyzer>(),
  MockSpec<AspectRatioStrategy>(),
  MockSpec<Camera>(),
  MockSpec<CameraInfo>(),
  MockSpec<CameraCharacteristicsKey>(),
  MockSpec<CameraControl>(),
  MockSpec<CameraSize>(),
  MockSpec<Camera2CameraControl>(),
  MockSpec<Camera2CameraInfo>(),
  MockSpec<CameraImageData>(),
  MockSpec<CameraSelector>(),
  MockSpec<CameraXProxy>(),
  MockSpec<CaptureRequestOptions>(),
  MockSpec<DeviceOrientationManager>(),
  MockSpec<DisplayOrientedMeteringPointFactory>(),
  MockSpec<ExposureState>(),
  MockSpec<FallbackStrategy>(),
  MockSpec<FocusMeteringActionBuilder>(),
  MockSpec<FocusMeteringResult>(),
  MockSpec<ImageAnalysis>(),
  MockSpec<ImageCapture>(),
  MockSpec<ImageProxy>(),
  MockSpec<Observer<CameraState>>(),
  MockSpec<PendingRecording>(),
  MockSpec<PlaneProxy>(),
  MockSpec<Preview>(),
  MockSpec<ProcessCameraProvider>(),
  MockSpec<QualitySelector>(),
  MockSpec<Recorder>(),
  MockSpec<ResolutionFilter>(),
  MockSpec<ResolutionSelector>(),
  MockSpec<ResolutionStrategy>(),
  MockSpec<Recording>(),
  MockSpec<SystemServicesManager>(),
  MockSpec<VideoCapture>(),
  MockSpec<ZoomState>(),
])
@GenerateMocks(
  <Type>[],
  customMocks: <MockSpec<Object>>[
    MockSpec<LiveData<CameraState>>(as: #MockLiveCameraState),
    MockSpec<LiveData<ZoomState>>(as: #MockLiveZoomState),
  ],
)
void main() {
  TestWidgetsFlutterBinding.ensureInitialized();

  /// Helper method for testing sending/receiving CameraErrorEvents.
  Future<bool> testCameraClosingObserver(
    AndroidCameraCameraX camera,
    int cameraId,
    Observer<dynamic> observer,
  ) async {
    final CameraStateStateError testCameraStateError =
        CameraStateStateError.pigeon_detached(
          code: CameraStateErrorCode.doNotDisturbModeEnabled,
          pigeon_instanceManager: PigeonInstanceManager(
            onWeakReferenceRemoved: (_) {},
          ),
        );
    final Stream<CameraClosingEvent> cameraClosingEventStream = camera
        .onCameraClosing(cameraId);
    final StreamQueue<CameraClosingEvent> cameraClosingStreamQueue =
        StreamQueue<CameraClosingEvent>(cameraClosingEventStream);
    final Stream<CameraErrorEvent> cameraErrorEventStream = camera
        .onCameraError(cameraId);
    final StreamQueue<CameraErrorEvent> cameraErrorStreamQueue =
        StreamQueue<CameraErrorEvent>(cameraErrorEventStream);

    observer.onChanged(
      observer,
      CameraState.pigeon_detached(
        type: CameraStateType.closing,
        error: testCameraStateError,
        pigeon_instanceManager: PigeonInstanceManager(
          onWeakReferenceRemoved: (_) {},
        ),
      ),
    );

    final bool cameraClosingEventSent =
        await cameraClosingStreamQueue.next == CameraClosingEvent(cameraId);
    final bool cameraErrorSent =
        await cameraErrorStreamQueue.next ==
        CameraErrorEvent(
          cameraId,
          'The camera could not be opened because "Do Not Disturb" mode is enabled. Please disable this mode, and try opening the camera again.',
        );

    await cameraClosingStreamQueue.cancel();
    await cameraErrorStreamQueue.cancel();

    return cameraClosingEventSent && cameraErrorSent;
  }

  /// CameraXProxy for testing functionality related to the camera resolution
  /// preset (setting expected ResolutionSelectors, QualitySelectors, etc.).
  CameraXProxy getProxyForTestingResolutionPreset(
    MockProcessCameraProvider mockProcessCameraProvider, {
    ResolutionFilter Function({
      required CameraSize preferredSize,
      // ignore: non_constant_identifier_names
      BinaryMessenger? pigeon_binaryMessenger,
      // ignore: non_constant_identifier_names
      PigeonInstanceManager? pigeon_instanceManager,
    })?
    createWithOnePreferredSizeResolutionFilter,
    FallbackStrategy Function({
      required VideoQuality quality,
      // ignore: non_constant_identifier_names
      BinaryMessenger? pigeon_binaryMessenger,
      // ignore: non_constant_identifier_names
      PigeonInstanceManager? pigeon_instanceManager,
    })?
    lowerQualityOrHigherThanFallbackStrategy,
    QualitySelector Function({
      required VideoQuality quality,
      FallbackStrategy? fallbackStrategy,
      // ignore: non_constant_identifier_names
      BinaryMessenger? pigeon_binaryMessenger,
      // ignore: non_constant_identifier_names
      PigeonInstanceManager? pigeon_instanceManager,
    })?
    fromQualitySelector,
    Preview Function({
      int? targetRotation,
      ResolutionSelector? resolutionSelector,
      // ignore: non_constant_identifier_names
      BinaryMessenger? pigeon_binaryMessenger,
      // ignore: non_constant_identifier_names
      PigeonInstanceManager? pigeon_instanceManager,
    })?
    newPreview,
  }) {
    late final CameraXProxy proxy;
    final AspectRatioStrategy ratio_4_3FallbackAutoStrategyAspectRatioStrategy =
        MockAspectRatioStrategy();
    final ResolutionStrategy highestAvailableStrategyResolutionStrategy =
        MockResolutionStrategy();
    proxy = CameraXProxy(
<<<<<<< HEAD
      getInstanceProcessCameraProvider: ({
        // ignore: non_constant_identifier_names
        BinaryMessenger? pigeon_binaryMessenger,
        // ignore: non_constant_identifier_names
        PigeonInstanceManager? pigeon_instanceManager,
      }) async {
        return mockProcessCameraProvider;
      },
      newCameraSelector: ({
        LensFacing? requireLensFacing,
        CameraInfo? cameraInfoForFilter,
        // ignore: non_constant_identifier_names
        BinaryMessenger? pigeon_binaryMessenger,
        // ignore: non_constant_identifier_names
        PigeonInstanceManager? pigeon_instanceManager,
      }) {
        switch (requireLensFacing) {
          case LensFacing.front:
            return MockCameraSelector();
          case LensFacing.back:
          case LensFacing.external:
          case LensFacing.unknown:
          case null:
        }
=======
      getInstanceProcessCameraProvider:
          ({
            // ignore: non_constant_identifier_names
            BinaryMessenger? pigeon_binaryMessenger,
            // ignore: non_constant_identifier_names
            PigeonInstanceManager? pigeon_instanceManager,
          }) async {
            return mockProcessCameraProvider;
          },
      newCameraSelector:
          ({
            LensFacing? requireLensFacing,
            // ignore: non_constant_identifier_names
            BinaryMessenger? pigeon_binaryMessenger,
            // ignore: non_constant_identifier_names
            PigeonInstanceManager? pigeon_instanceManager,
          }) {
            switch (requireLensFacing) {
              case LensFacing.front:
                return MockCameraSelector();
              case LensFacing.back:
              case LensFacing.external:
              case LensFacing.unknown:
              case null:
            }
>>>>>>> 50b5f89e

            return MockCameraSelector();
          },
      newPreview:
          newPreview ??
          ({
            int? targetRotation,
            ResolutionSelector? resolutionSelector,
            // ignore: non_constant_identifier_names
            BinaryMessenger? pigeon_binaryMessenger,
            // ignore: non_constant_identifier_names
            PigeonInstanceManager? pigeon_instanceManager,
          }) {
            final MockPreview mockPreview = MockPreview();
            when(
              mockPreview.surfaceProducerHandlesCropAndRotation(),
            ).thenAnswer((_) async => false);
            when(mockPreview.resolutionSelector).thenReturn(resolutionSelector);
            return mockPreview;
          },
      newImageCapture:
          ({
            int? targetRotation,
            CameraXFlashMode? flashMode,
            ResolutionSelector? resolutionSelector,
            // ignore: non_constant_identifier_names
            BinaryMessenger? pigeon_binaryMessenger,
            // ignore: non_constant_identifier_names
            PigeonInstanceManager? pigeon_instanceManager,
          }) {
            final MockImageCapture mockImageCapture = MockImageCapture();
            when(
              mockImageCapture.resolutionSelector,
            ).thenReturn(resolutionSelector);
            return mockImageCapture;
          },
      newRecorder:
          ({
            int? aspectRatio,
            int? targetVideoEncodingBitRate,
            QualitySelector? qualitySelector,
            // ignore: non_constant_identifier_names
            BinaryMessenger? pigeon_binaryMessenger,
            // ignore: non_constant_identifier_names
            PigeonInstanceManager? pigeon_instanceManager,
          }) {
            final MockRecorder mockRecorder = MockRecorder();
            when(
              mockRecorder.getQualitySelector(),
            ).thenAnswer((_) async => qualitySelector ?? MockQualitySelector());
            return mockRecorder;
          },
      withOutputVideoCapture:
          ({
            required VideoOutput videoOutput,
            // ignore: non_constant_identifier_names
            BinaryMessenger? pigeon_binaryMessenger,
            // ignore: non_constant_identifier_names
            PigeonInstanceManager? pigeon_instanceManager,
          }) {
            return MockVideoCapture();
          },
      newImageAnalysis:
          ({
            int? targetRotation,
            ResolutionSelector? resolutionSelector,
            // ignore: non_constant_identifier_names
            BinaryMessenger? pigeon_binaryMessenger,
            // ignore: non_constant_identifier_names
            PigeonInstanceManager? pigeon_instanceManager,
          }) {
            final MockImageAnalysis mockImageAnalysis = MockImageAnalysis();
            when(
              mockImageAnalysis.resolutionSelector,
            ).thenReturn(resolutionSelector);
            return mockImageAnalysis;
          },
      newResolutionStrategy:
          ({
            required CameraSize boundSize,
            required ResolutionStrategyFallbackRule fallbackRule,
            // ignore: non_constant_identifier_names
            BinaryMessenger? pigeon_binaryMessenger,
            // ignore: non_constant_identifier_names
            PigeonInstanceManager? pigeon_instanceManager,
          }) {
            final MockResolutionStrategy resolutionStrategy =
                MockResolutionStrategy();
            when(
              resolutionStrategy.getBoundSize(),
            ).thenAnswer((_) async => boundSize);
            when(
              resolutionStrategy.getFallbackRule(),
            ).thenAnswer((_) async => fallbackRule);
            return resolutionStrategy;
          },
      newResolutionSelector:
          ({
            AspectRatioStrategy? aspectRatioStrategy,
            ResolutionStrategy? resolutionStrategy,
            ResolutionFilter? resolutionFilter,
            // ignore: non_constant_identifier_names
            BinaryMessenger? pigeon_binaryMessenger,
            // ignore: non_constant_identifier_names
            PigeonInstanceManager? pigeon_instanceManager,
          }) {
            final MockResolutionSelector mockResolutionSelector =
                MockResolutionSelector();
            when(mockResolutionSelector.getAspectRatioStrategy()).thenAnswer(
              (_) async =>
                  aspectRatioStrategy ??
                  proxy.ratio_4_3FallbackAutoStrategyAspectRatioStrategy(),
            );
            when(
              mockResolutionSelector.resolutionStrategy,
            ).thenReturn(resolutionStrategy);
            when(
              mockResolutionSelector.resolutionFilter,
            ).thenReturn(resolutionFilter);
            return mockResolutionSelector;
          },
      fromQualitySelector:
          fromQualitySelector ??
          ({
            required VideoQuality quality,
            FallbackStrategy? fallbackStrategy,
            // ignore: non_constant_identifier_names
            BinaryMessenger? pigeon_binaryMessenger,
            // ignore: non_constant_identifier_names
            PigeonInstanceManager? pigeon_instanceManager,
          }) {
            return MockQualitySelector();
          },
      newObserver:
          <T>({
            required void Function(Observer<T>, T) onChanged,
            // ignore: non_constant_identifier_names
            BinaryMessenger? pigeon_binaryMessenger,
            // ignore: non_constant_identifier_names
            PigeonInstanceManager? pigeon_instanceManager,
          }) {
            return Observer<T>.detached(
              onChanged: onChanged,
              pigeon_instanceManager: PigeonInstanceManager(
                onWeakReferenceRemoved: (_) {},
              ),
            );
          },
      newSystemServicesManager:
          ({
            required void Function(SystemServicesManager, String) onCameraError,
            // ignore: non_constant_identifier_names
            BinaryMessenger? pigeon_binaryMessenger,
            // ignore: non_constant_identifier_names
            PigeonInstanceManager? pigeon_instanceManager,
          }) {
            return MockSystemServicesManager();
          },
      newDeviceOrientationManager:
          ({
            required void Function(DeviceOrientationManager, String)
            onDeviceOrientationChanged,
            // ignore: non_constant_identifier_names
            BinaryMessenger? pigeon_binaryMessenger,
            // ignore: non_constant_identifier_names
            PigeonInstanceManager? pigeon_instanceManager,
          }) {
            final MockDeviceOrientationManager manager =
                MockDeviceOrientationManager();
            when(manager.getUiOrientation()).thenAnswer((_) async {
              return 'PORTRAIT_UP';
            });
            return manager;
          },
      newAspectRatioStrategy:
          ({
            required AspectRatio preferredAspectRatio,
            required AspectRatioStrategyFallbackRule fallbackRule,
            // ignore: non_constant_identifier_names
            BinaryMessenger? pigeon_binaryMessenger,
            // ignore: non_constant_identifier_names
            PigeonInstanceManager? pigeon_instanceManager,
          }) {
            final MockAspectRatioStrategy mockAspectRatioStrategy =
                MockAspectRatioStrategy();
            when(
              mockAspectRatioStrategy.getFallbackRule(),
            ).thenAnswer((_) async => fallbackRule);
            when(
              mockAspectRatioStrategy.getPreferredAspectRatio(),
            ).thenAnswer((_) async => preferredAspectRatio);
            return mockAspectRatioStrategy;
          },
      createWithOnePreferredSizeResolutionFilter:
          createWithOnePreferredSizeResolutionFilter ??
          ({
            required CameraSize preferredSize,
            // ignore: non_constant_identifier_names
            BinaryMessenger? pigeon_binaryMessenger,
            // ignore: non_constant_identifier_names
            PigeonInstanceManager? pigeon_instanceManager,
          }) {
            return MockResolutionFilter();
          },
      fromCamera2CameraInfo:
          ({
            required CameraInfo cameraInfo,
            // ignore: non_constant_identifier_names
            BinaryMessenger? pigeon_binaryMessenger,
            // ignore: non_constant_identifier_names
            PigeonInstanceManager? pigeon_instanceManager,
          }) {
            final MockCamera2CameraInfo camera2cameraInfo =
                MockCamera2CameraInfo();
            when(
              camera2cameraInfo.getCameraCharacteristic(any),
            ).thenAnswer((_) async => 90);
            return camera2cameraInfo;
          },
      newCameraSize:
          ({
            required int width,
            required int height,
            // ignore: non_constant_identifier_names
            BinaryMessenger? pigeon_binaryMessenger,
            // ignore: non_constant_identifier_names
            PigeonInstanceManager? pigeon_instanceManager,
          }) {
            return CameraSize.pigeon_detached(
              width: width,
              height: height,
              pigeon_instanceManager: PigeonInstanceManager(
                onWeakReferenceRemoved: (_) {},
              ),
            );
          },
      sensorOrientationCameraCharacteristics: () {
        return MockCameraCharacteristicsKey();
      },
      lowerQualityOrHigherThanFallbackStrategy:
          lowerQualityOrHigherThanFallbackStrategy ??
          ({
            required VideoQuality quality,
            // ignore: non_constant_identifier_names
            BinaryMessenger? pigeon_binaryMessenger,
            // ignore: non_constant_identifier_names
            PigeonInstanceManager? pigeon_instanceManager,
          }) {
            return MockFallbackStrategy();
          },
      highestAvailableStrategyResolutionStrategy: () {
        return highestAvailableStrategyResolutionStrategy;
      },
      ratio_4_3FallbackAutoStrategyAspectRatioStrategy: () =>
          ratio_4_3FallbackAutoStrategyAspectRatioStrategy,
      lowerQualityThanFallbackStrategy:
          ({
            required VideoQuality quality,
            // ignore: non_constant_identifier_names
            BinaryMessenger? pigeon_binaryMessenger,
            // ignore: non_constant_identifier_names
            PigeonInstanceManager? pigeon_instanceManager,
          }) {
            return MockFallbackStrategy();
          },
    );

    return proxy;
  }

  /// CameraXProxy for testing exposure and focus related controls.
  ///
  /// Modifies the creation of [MeteringPoint]s and [FocusMeteringAction]s to
  /// return objects detached from a native object.
  CameraXProxy getProxyForExposureAndFocus({
    FocusMeteringActionBuilder Function({
      required MeteringPoint point,
      required MeteringMode mode,
      // ignore: non_constant_identifier_names
      BinaryMessenger? pigeon_binaryMessenger,
      // ignore: non_constant_identifier_names
      PigeonInstanceManager? pigeon_instanceManager,
    })?
    withModeFocusMeteringActionBuilder,
    DisplayOrientedMeteringPointFactory Function({
      required CameraInfo cameraInfo,
      required double width,
      required double height,
      // ignore: non_constant_identifier_names
      BinaryMessenger? pigeon_binaryMessenger,
      // ignore: non_constant_identifier_names
      PigeonInstanceManager? pigeon_instanceManager,
    })?
    newDisplayOrientedMeteringPointFactory,
  }) => CameraXProxy(
    newDisplayOrientedMeteringPointFactory:
        newDisplayOrientedMeteringPointFactory ??
        ({
          required CameraInfo cameraInfo,
          required double width,
          required double height,
          // ignore: non_constant_identifier_names
          BinaryMessenger? pigeon_binaryMessenger,
          // ignore: non_constant_identifier_names
          PigeonInstanceManager? pigeon_instanceManager,
        }) {
          final MockDisplayOrientedMeteringPointFactory mockFactory =
              MockDisplayOrientedMeteringPointFactory();
          when(mockFactory.createPoint(any, any)).thenAnswer(
            (Invocation invocation) async => TestMeteringPoint.detached(
              x: invocation.positionalArguments[0]! as double,
              y: invocation.positionalArguments[1]! as double,
            ),
          );
          when(mockFactory.createPointWithSize(any, any, any)).thenAnswer(
            (Invocation invocation) async => TestMeteringPoint.detached(
              x: invocation.positionalArguments[0]! as double,
              y: invocation.positionalArguments[1]! as double,
              size: invocation.positionalArguments[2]! as double,
            ),
          );
          return mockFactory;
        },
    withModeFocusMeteringActionBuilder:
        withModeFocusMeteringActionBuilder ??
        ({
          required MeteringPoint point,
          required MeteringMode mode,
          // ignore: non_constant_identifier_names
          BinaryMessenger? pigeon_binaryMessenger,
          // ignore: non_constant_identifier_names
          PigeonInstanceManager? pigeon_instanceManager,
        }) {
          final PigeonInstanceManager testInstanceManager =
              PigeonInstanceManager(onWeakReferenceRemoved: (_) {});
          final MockFocusMeteringActionBuilder mockBuilder =
              MockFocusMeteringActionBuilder();
          bool disableAutoCancelCalled = false;
          when(mockBuilder.disableAutoCancel()).thenAnswer((_) async {
            disableAutoCancelCalled = true;
          });
          final List<MeteringPoint> meteringPointsAe = <MeteringPoint>[];
          final List<MeteringPoint> meteringPointsAf = <MeteringPoint>[];
          final List<MeteringPoint> meteringPointsAwb = <MeteringPoint>[];

          switch (mode) {
            case MeteringMode.ae:
              meteringPointsAe.add(point);
            case MeteringMode.af:
              meteringPointsAf.add(point);
            case MeteringMode.awb:
              meteringPointsAwb.add(point);
          }

          when(mockBuilder.addPointWithMode(any, any)).thenAnswer((
            Invocation invocation,
          ) async {
            switch (invocation.positionalArguments[1]) {
              case MeteringMode.ae:
                meteringPointsAe.add(
                  invocation.positionalArguments.first as MeteringPoint,
                );
              case MeteringMode.af:
                meteringPointsAf.add(
                  invocation.positionalArguments.first as MeteringPoint,
                );
              case MeteringMode.awb:
                meteringPointsAwb.add(
                  invocation.positionalArguments.first as MeteringPoint,
                );
            }
          });

          when(mockBuilder.build()).thenAnswer(
            (_) async => FocusMeteringAction.pigeon_detached(
              meteringPointsAe: meteringPointsAe,
              meteringPointsAf: meteringPointsAf,
              meteringPointsAwb: meteringPointsAwb,
              isAutoCancelEnabled: !disableAutoCancelCalled,
              pigeon_instanceManager: testInstanceManager,
            ),
          );
          return mockBuilder;
        },
  );

  /// CameraXProxy for testing setting focus and exposure points.
  ///
  /// Modifies the retrieval of a [Camera2CameraControl] instance to depend on
  /// interaction with expected [cameraControl] instance and modifies creation
  /// of [CaptureRequestOptions] to return objects detached from a native object.
  CameraXProxy getProxyForSettingFocusandExposurePoints(
    CameraControl cameraControlForComparison,
    Camera2CameraControl camera2cameraControl, {
    FocusMeteringActionBuilder Function({
      required MeteringPoint point,
      required MeteringMode mode,
      // ignore: non_constant_identifier_names
      BinaryMessenger? pigeon_binaryMessenger,
      // ignore: non_constant_identifier_names
      PigeonInstanceManager? pigeon_instanceManager,
    })?
    withModeFocusMeteringActionBuilder,
    DisplayOrientedMeteringPointFactory Function({
      required CameraInfo cameraInfo,
      required double width,
      required double height,
      // ignore: non_constant_identifier_names
      BinaryMessenger? pigeon_binaryMessenger,
      // ignore: non_constant_identifier_names
      PigeonInstanceManager? pigeon_instanceManager,
    })?
    newDisplayOrientedMeteringPointFactory,
  }) {
    final CameraXProxy proxy = getProxyForExposureAndFocus();

    final PigeonInstanceManager testInstanceManager = PigeonInstanceManager(
      onWeakReferenceRemoved: (_) {},
    );
    if (withModeFocusMeteringActionBuilder != null) {
      proxy.withModeFocusMeteringActionBuilder =
          withModeFocusMeteringActionBuilder;
    }
    if (newDisplayOrientedMeteringPointFactory != null) {
      proxy.newDisplayOrientedMeteringPointFactory =
          newDisplayOrientedMeteringPointFactory;
    }
    proxy.fromCamera2CameraControl =
        ({
          required CameraControl cameraControl,
          // ignore: non_constant_identifier_names
          BinaryMessenger? pigeon_binaryMessenger,
          // ignore: non_constant_identifier_names
          PigeonInstanceManager? pigeon_instanceManager,
        }) => cameraControl == cameraControlForComparison
        ? camera2cameraControl
        : Camera2CameraControl.pigeon_detached(
            pigeon_instanceManager: testInstanceManager,
          );
    proxy.newCaptureRequestOptions =
        ({
          required Map<CaptureRequestKey, Object?> options,
          // ignore: non_constant_identifier_names
          BinaryMessenger? pigeon_binaryMessenger,
          // ignore: non_constant_identifier_names
          PigeonInstanceManager? pigeon_instanceManager,
        }) {
          final MockCaptureRequestOptions mockCaptureRequestOptions =
              MockCaptureRequestOptions();
          options.forEach((CaptureRequestKey key, Object? value) {
            when(
              mockCaptureRequestOptions.getCaptureRequestOption(key),
            ).thenAnswer((_) async => value);
          });
          return mockCaptureRequestOptions;
        };
    final CaptureRequestKey controlAeLock = CaptureRequestKey.pigeon_detached(
      pigeon_instanceManager: testInstanceManager,
    );
    proxy.controlAELockCaptureRequest = () => controlAeLock;

    return proxy;
  }

  test(
    'Should fetch CameraDescription instances for available cameras',
    () async {
      // Arrange
      final AndroidCameraCameraX camera = AndroidCameraCameraX();
      final List<dynamic> returnData = <dynamic>[
        <String, dynamic>{
          'name': 'Camera 0',
          'lensFacing': 'back',
          'sensorOrientation': 0,
        },
        <String, dynamic>{
          'name': 'Camera 1',
          'lensFacing': 'front',
          'sensorOrientation': 90,
        },
      ];

      // Create mocks to use
      final MockProcessCameraProvider mockProcessCameraProvider =
          MockProcessCameraProvider();
      final MockCameraSelector mockFrontCameraSelector = MockCameraSelector();
      final MockCameraSelector mockBackCameraSelector = MockCameraSelector();
      final MockCameraInfo mockFrontCameraInfo = MockCameraInfo();
      final MockCameraInfo mockBackCameraInfo = MockCameraInfo();

      // Tell plugin to create mock CameraSelectors for testing.
      camera.proxy = CameraXProxy(
        setUpGenericsProxy:
            ({
              BinaryMessenger? pigeonBinaryMessenger,
              PigeonInstanceManager? pigeonInstanceManager,
            }) {},
        getInstanceProcessCameraProvider:
            ({
              // ignore: non_constant_identifier_names
              BinaryMessenger? pigeon_binaryMessenger,
              // ignore: non_constant_identifier_names
              PigeonInstanceManager? pigeon_instanceManager,
            }) =>
                Future<ProcessCameraProvider>.value(mockProcessCameraProvider),
<<<<<<< HEAD
        newCameraSelector: ({
          LensFacing? requireLensFacing,
          CameraInfo? cameraInfoForFilter,
          // ignore: non_constant_identifier_names
          BinaryMessenger? pigeon_binaryMessenger,
          // ignore: non_constant_identifier_names
          PigeonInstanceManager? pigeon_instanceManager,
        }) {
          switch (requireLensFacing) {
            case LensFacing.front:
              return mockFrontCameraSelector;
            case LensFacing.back:
            case LensFacing.external:
            case LensFacing.unknown:
            case null:
          }
=======
        newCameraSelector:
            ({
              LensFacing? requireLensFacing,
              // ignore: non_constant_identifier_names
              BinaryMessenger? pigeon_binaryMessenger,
              // ignore: non_constant_identifier_names
              PigeonInstanceManager? pigeon_instanceManager,
            }) {
              switch (requireLensFacing) {
                case LensFacing.front:
                  return mockFrontCameraSelector;
                case LensFacing.back:
                case LensFacing.external:
                case LensFacing.unknown:
                case null:
              }
>>>>>>> 50b5f89e

              return mockBackCameraSelector;
            },
        newSystemServicesManager:
            ({
              required void Function(SystemServicesManager, String)
              onCameraError,
              // ignore: non_constant_identifier_names
              BinaryMessenger? pigeon_binaryMessenger,
              // ignore: non_constant_identifier_names
              PigeonInstanceManager? pigeon_instanceManager,
            }) {
              return MockSystemServicesManager();
            },
      );

      // Mock calls to native platform
      when(mockProcessCameraProvider.getAvailableCameraInfos()).thenAnswer(
        (_) async => <MockCameraInfo>[mockBackCameraInfo, mockFrontCameraInfo],
      );
      when(
        mockBackCameraSelector.filter(<MockCameraInfo>[mockFrontCameraInfo]),
      ).thenAnswer((_) async => <MockCameraInfo>[]);
      when(
        mockBackCameraSelector.filter(<MockCameraInfo>[mockBackCameraInfo]),
      ).thenAnswer((_) async => <MockCameraInfo>[mockBackCameraInfo]);
      when(
        mockFrontCameraSelector.filter(<MockCameraInfo>[mockBackCameraInfo]),
      ).thenAnswer((_) async => <MockCameraInfo>[]);
      when(
        mockFrontCameraSelector.filter(<MockCameraInfo>[mockFrontCameraInfo]),
      ).thenAnswer((_) async => <MockCameraInfo>[mockFrontCameraInfo]);
      when(mockBackCameraInfo.sensorRotationDegrees).thenReturn(0);
      when(mockFrontCameraInfo.sensorRotationDegrees).thenReturn(90);

      final List<CameraDescription> cameraDescriptions = await camera
          .availableCameras();

      expect(cameraDescriptions.length, returnData.length);
      for (int i = 0; i < returnData.length; i++) {
        final Map<String, Object?> typedData =
            (returnData[i] as Map<dynamic, dynamic>).cast<String, Object?>();
        final CameraDescription cameraDescription = CameraDescription(
          name: typedData['name']! as String,
          lensDirection: (typedData['lensFacing']! as String) == 'front'
              ? CameraLensDirection.front
              : CameraLensDirection.back,
          sensorOrientation: typedData['sensorOrientation']! as int,
        );
        expect(cameraDescriptions[i], cameraDescription);
      }
    },
  );

  test(
    'createCamera requests permissions, starts listening for device orientation changes, updates camera state observers, and returns flutter surface texture ID',
    () async {
      final AndroidCameraCameraX camera = AndroidCameraCameraX();
      const CameraLensDirection testLensDirection = CameraLensDirection.back;
      const int testSensorOrientation = 90;
      const CameraDescription testCameraDescription = CameraDescription(
        name: 'cameraName',
        lensDirection: testLensDirection,
        sensorOrientation: testSensorOrientation,
      );

      const int testSurfaceTextureId = 6;

      // Mock/Detached objects for (typically attached) objects created by
      // createCamera.
      final MockProcessCameraProvider mockProcessCameraProvider =
          MockProcessCameraProvider();
      final MockPreview mockPreview = MockPreview();
      final MockCameraSelector mockBackCameraSelector = MockCameraSelector();
      final MockImageCapture mockImageCapture = MockImageCapture();
      final MockImageAnalysis mockImageAnalysis = MockImageAnalysis();
      final MockRecorder mockRecorder = MockRecorder();
      final MockVideoCapture mockVideoCapture = MockVideoCapture();
      final MockCamera mockCamera = MockCamera();
      final MockCameraInfo mockCameraInfo = MockCameraInfo();
      final MockLiveCameraState mockLiveCameraState = MockLiveCameraState();
      final MockSystemServicesManager mockSystemServicesManager =
          MockSystemServicesManager();
      final MockCameraCharacteristicsKey mockCameraCharacteristicsKey =
          MockCameraCharacteristicsKey();

      bool cameraPermissionsRequested = false;
      bool startedListeningForDeviceOrientationChanges = false;

      camera.proxy = CameraXProxy(
<<<<<<< HEAD
        getInstanceProcessCameraProvider: ({
          // ignore: non_constant_identifier_names
          BinaryMessenger? pigeon_binaryMessenger,
          // ignore: non_constant_identifier_names
          PigeonInstanceManager? pigeon_instanceManager,
        }) async {
          return mockProcessCameraProvider;
        },
        newCameraSelector: ({
          LensFacing? requireLensFacing,
          CameraInfo? cameraInfoForFilter,
          // ignore: non_constant_identifier_names
          BinaryMessenger? pigeon_binaryMessenger,
          // ignore: non_constant_identifier_names
          PigeonInstanceManager? pigeon_instanceManager,
        }) {
          switch (requireLensFacing) {
            case LensFacing.front:
              return MockCameraSelector();
            case LensFacing.back:
            case LensFacing.external:
            case LensFacing.unknown:
            case null:
          }
=======
        getInstanceProcessCameraProvider:
            ({
              // ignore: non_constant_identifier_names
              BinaryMessenger? pigeon_binaryMessenger,
              // ignore: non_constant_identifier_names
              PigeonInstanceManager? pigeon_instanceManager,
            }) async {
              return mockProcessCameraProvider;
            },
        newCameraSelector:
            ({
              LensFacing? requireLensFacing,
              // ignore: non_constant_identifier_names
              BinaryMessenger? pigeon_binaryMessenger,
              // ignore: non_constant_identifier_names
              PigeonInstanceManager? pigeon_instanceManager,
            }) {
              switch (requireLensFacing) {
                case LensFacing.front:
                  return MockCameraSelector();
                case LensFacing.back:
                case LensFacing.external:
                case LensFacing.unknown:
                case null:
              }
>>>>>>> 50b5f89e

              return mockBackCameraSelector;
            },
        newPreview:
            ({
              int? targetRotation,
              ResolutionSelector? resolutionSelector,
              // ignore: non_constant_identifier_names
              BinaryMessenger? pigeon_binaryMessenger,
              // ignore: non_constant_identifier_names
              PigeonInstanceManager? pigeon_instanceManager,
            }) {
              return mockPreview;
            },
        newImageCapture:
            ({
              int? targetRotation,
              CameraXFlashMode? flashMode,
              ResolutionSelector? resolutionSelector,
              // ignore: non_constant_identifier_names
              BinaryMessenger? pigeon_binaryMessenger,
              // ignore: non_constant_identifier_names
              PigeonInstanceManager? pigeon_instanceManager,
            }) {
              return mockImageCapture;
            },
        newRecorder:
            ({
              int? aspectRatio,
              int? targetVideoEncodingBitRate,
              QualitySelector? qualitySelector,
              // ignore: non_constant_identifier_names
              BinaryMessenger? pigeon_binaryMessenger,
              // ignore: non_constant_identifier_names
              PigeonInstanceManager? pigeon_instanceManager,
            }) {
              return mockRecorder;
            },
        withOutputVideoCapture:
            ({
              required VideoOutput videoOutput,
              // ignore: non_constant_identifier_names
              BinaryMessenger? pigeon_binaryMessenger,
              // ignore: non_constant_identifier_names
              PigeonInstanceManager? pigeon_instanceManager,
            }) {
              return mockVideoCapture;
            },
        newImageAnalysis:
            ({
              int? targetRotation,
              ResolutionSelector? resolutionSelector,
              // ignore: non_constant_identifier_names
              BinaryMessenger? pigeon_binaryMessenger,
              // ignore: non_constant_identifier_names
              PigeonInstanceManager? pigeon_instanceManager,
            }) {
              return mockImageAnalysis;
            },
        newResolutionStrategy:
            ({
              required CameraSize boundSize,
              required ResolutionStrategyFallbackRule fallbackRule,
              // ignore: non_constant_identifier_names
              BinaryMessenger? pigeon_binaryMessenger,
              // ignore: non_constant_identifier_names
              PigeonInstanceManager? pigeon_instanceManager,
            }) {
              return MockResolutionStrategy();
            },
        newResolutionSelector:
            ({
              AspectRatioStrategy? aspectRatioStrategy,
              ResolutionStrategy? resolutionStrategy,
              ResolutionFilter? resolutionFilter,
              // ignore: non_constant_identifier_names
              BinaryMessenger? pigeon_binaryMessenger,
              // ignore: non_constant_identifier_names
              PigeonInstanceManager? pigeon_instanceManager,
            }) {
              return MockResolutionSelector();
            },
        fromQualitySelector:
            ({
              required VideoQuality quality,
              FallbackStrategy? fallbackStrategy,
              // ignore: non_constant_identifier_names
              BinaryMessenger? pigeon_binaryMessenger,
              // ignore: non_constant_identifier_names
              PigeonInstanceManager? pigeon_instanceManager,
            }) {
              return MockQualitySelector();
            },
        newObserver:
            <T>({
              required void Function(Observer<T>, T) onChanged,
              // ignore: non_constant_identifier_names
              BinaryMessenger? pigeon_binaryMessenger,
              // ignore: non_constant_identifier_names
              PigeonInstanceManager? pigeon_instanceManager,
            }) {
              return Observer<T>.detached(
                onChanged: onChanged,
                pigeon_instanceManager: PigeonInstanceManager(
                  onWeakReferenceRemoved: (_) {},
                ),
              );
            },
        newSystemServicesManager:
            ({
              required void Function(SystemServicesManager, String)
              onCameraError,
              // ignore: non_constant_identifier_names
              BinaryMessenger? pigeon_binaryMessenger,
              // ignore: non_constant_identifier_names
              PigeonInstanceManager? pigeon_instanceManager,
            }) {
              when(
                mockSystemServicesManager.requestCameraPermissions(any),
              ).thenAnswer((_) async {
                cameraPermissionsRequested = true;
                return null;
              });
              return mockSystemServicesManager;
            },
        newDeviceOrientationManager:
            ({
              required void Function(DeviceOrientationManager, String)
              onDeviceOrientationChanged,
              // ignore: non_constant_identifier_names
              BinaryMessenger? pigeon_binaryMessenger,
              // ignore: non_constant_identifier_names
              PigeonInstanceManager? pigeon_instanceManager,
            }) {
              final MockDeviceOrientationManager manager =
                  MockDeviceOrientationManager();
              when(
                manager.startListeningForDeviceOrientationChange(),
              ).thenAnswer((_) async {
                startedListeningForDeviceOrientationChanges = true;
              });
              when(manager.getUiOrientation()).thenAnswer((_) async {
                return 'PORTRAIT_UP';
              });
              return manager;
            },
        newAspectRatioStrategy:
            ({
              required AspectRatio preferredAspectRatio,
              required AspectRatioStrategyFallbackRule fallbackRule,
              // ignore: non_constant_identifier_names
              BinaryMessenger? pigeon_binaryMessenger,
              // ignore: non_constant_identifier_names
              PigeonInstanceManager? pigeon_instanceManager,
            }) {
              return MockAspectRatioStrategy();
            },
        createWithOnePreferredSizeResolutionFilter:
            ({
              required CameraSize preferredSize,
              // ignore: non_constant_identifier_names
              BinaryMessenger? pigeon_binaryMessenger,
              // ignore: non_constant_identifier_names
              PigeonInstanceManager? pigeon_instanceManager,
            }) {
              return MockResolutionFilter();
            },
        fromCamera2CameraInfo:
            ({
              required CameraInfo cameraInfo,
              // ignore: non_constant_identifier_names
              BinaryMessenger? pigeon_binaryMessenger,
              // ignore: non_constant_identifier_names
              PigeonInstanceManager? pigeon_instanceManager,
            }) {
              final MockCamera2CameraInfo camera2cameraInfo =
                  MockCamera2CameraInfo();
              when(
                camera2cameraInfo.getCameraCharacteristic(
                  mockCameraCharacteristicsKey,
                ),
              ).thenAnswer((_) async => testSensorOrientation);
              return camera2cameraInfo;
            },
        newCameraSize:
            ({
              required int width,
              required int height,
              // ignore: non_constant_identifier_names
              BinaryMessenger? pigeon_binaryMessenger,
              // ignore: non_constant_identifier_names
              PigeonInstanceManager? pigeon_instanceManager,
            }) {
              return MockCameraSize();
            },
        sensorOrientationCameraCharacteristics: () {
          return mockCameraCharacteristicsKey;
        },
        lowerQualityOrHigherThanFallbackStrategy:
            ({
              required VideoQuality quality,
              // ignore: non_constant_identifier_names
              BinaryMessenger? pigeon_binaryMessenger,
              // ignore: non_constant_identifier_names
              PigeonInstanceManager? pigeon_instanceManager,
            }) {
              return MockFallbackStrategy();
            },
      );

      camera.processCameraProvider = mockProcessCameraProvider;

      when(
        mockPreview.setSurfaceProvider(mockSystemServicesManager),
      ).thenAnswer((_) async => testSurfaceTextureId);
      when(
        mockProcessCameraProvider.bindToLifecycle(
          mockBackCameraSelector,
          <UseCase>[mockPreview, mockImageCapture, mockImageAnalysis],
        ),
      ).thenAnswer((_) async => mockCamera);
      when(mockCamera.getCameraInfo()).thenAnswer((_) async => mockCameraInfo);
      when(
        mockCameraInfo.getCameraState(),
      ).thenAnswer((_) async => mockLiveCameraState);

      expect(
        await camera.createCameraWithSettings(
          testCameraDescription,
          const MediaSettings(
            resolutionPreset: ResolutionPreset.low,
            fps: 15,
            videoBitrate: 200000,
            audioBitrate: 32000,
            enableAudio: true,
          ),
        ),
        equals(testSurfaceTextureId),
      );

      // Verify permissions are requested and the camera starts listening for device orientation changes.
      expect(cameraPermissionsRequested, isTrue);
      expect(startedListeningForDeviceOrientationChanges, isTrue);

      // Verify CameraSelector is set with appropriate lens direction.
      expect(camera.cameraSelector, equals(mockBackCameraSelector));

      // Verify the camera's Preview instance is instantiated properly.
      expect(camera.preview, equals(mockPreview));

      // Verify the camera's ImageCapture instance is instantiated properly.
      expect(camera.imageCapture, equals(mockImageCapture));

      // Verify the camera's Recorder and VideoCapture instances are instantiated properly.
      expect(camera.recorder, equals(mockRecorder));
      expect(camera.videoCapture, equals(mockVideoCapture));

      // Verify the camera's Preview instance has its surface provider set.
      verify(camera.preview!.setSurfaceProvider(mockSystemServicesManager));

      // Verify the camera state observer is updated.
      expect(
        await testCameraClosingObserver(
          camera,
          testSurfaceTextureId,
          verify(mockLiveCameraState.observe(captureAny)).captured.single
              as Observer<CameraState>,
        ),
        isTrue,
      );
    },
  );

  test(
    'createCamera binds Preview and ImageCapture use cases to ProcessCameraProvider instance',
    () async {
      final AndroidCameraCameraX camera = AndroidCameraCameraX();
      const CameraLensDirection testLensDirection = CameraLensDirection.back;
      const int testSensorOrientation = 90;
      const CameraDescription testCameraDescription = CameraDescription(
        name: 'cameraName',
        lensDirection: testLensDirection,
        sensorOrientation: testSensorOrientation,
      );
      const ResolutionPreset testResolutionPreset = ResolutionPreset.veryHigh;
      const bool enableAudio = true;

      // Mock/Detached objects for (typically attached) objects created by
      // createCamera.
      final MockProcessCameraProvider mockProcessCameraProvider =
          MockProcessCameraProvider();
      final MockPreview mockPreview = MockPreview();
      final MockCameraSelector mockBackCameraSelector = MockCameraSelector();
      final MockImageCapture mockImageCapture = MockImageCapture();
      final MockImageAnalysis mockImageAnalysis = MockImageAnalysis();
      final MockRecorder mockRecorder = MockRecorder();
      final MockVideoCapture mockVideoCapture = MockVideoCapture();
      final MockCamera mockCamera = MockCamera();
      final MockCameraInfo mockCameraInfo = MockCameraInfo();
      final MockCameraControl mockCameraControl = MockCameraControl();
      final MockCamera2CameraInfo mockCamera2CameraInfo =
          MockCamera2CameraInfo();
      final MockCameraCharacteristicsKey mockCameraCharacteristicsKey =
          MockCameraCharacteristicsKey();

      // Tell plugin to create mock/detached objects and stub method calls for the
      // testing of createCamera.
      camera.proxy = CameraXProxy(
<<<<<<< HEAD
        getInstanceProcessCameraProvider: ({
          // ignore: non_constant_identifier_names
          BinaryMessenger? pigeon_binaryMessenger,
          // ignore: non_constant_identifier_names
          PigeonInstanceManager? pigeon_instanceManager,
        }) async {
          return mockProcessCameraProvider;
        },
        newCameraSelector: ({
          LensFacing? requireLensFacing,
          CameraInfo? cameraInfoForFilter,
          // ignore: non_constant_identifier_names
          BinaryMessenger? pigeon_binaryMessenger,
          // ignore: non_constant_identifier_names
          PigeonInstanceManager? pigeon_instanceManager,
        }) {
          switch (requireLensFacing) {
            case LensFacing.front:
              return MockCameraSelector();
            case LensFacing.back:
            case LensFacing.external:
            case LensFacing.unknown:
            case null:
          }
=======
        getInstanceProcessCameraProvider:
            ({
              // ignore: non_constant_identifier_names
              BinaryMessenger? pigeon_binaryMessenger,
              // ignore: non_constant_identifier_names
              PigeonInstanceManager? pigeon_instanceManager,
            }) async {
              return mockProcessCameraProvider;
            },
        newCameraSelector:
            ({
              LensFacing? requireLensFacing,
              // ignore: non_constant_identifier_names
              BinaryMessenger? pigeon_binaryMessenger,
              // ignore: non_constant_identifier_names
              PigeonInstanceManager? pigeon_instanceManager,
            }) {
              switch (requireLensFacing) {
                case LensFacing.front:
                  return MockCameraSelector();
                case LensFacing.back:
                case LensFacing.external:
                case LensFacing.unknown:
                case null:
              }
>>>>>>> 50b5f89e

              return mockBackCameraSelector;
            },
        newPreview:
            ({
              int? targetRotation,
              ResolutionSelector? resolutionSelector,
              // ignore: non_constant_identifier_names
              BinaryMessenger? pigeon_binaryMessenger,
              // ignore: non_constant_identifier_names
              PigeonInstanceManager? pigeon_instanceManager,
            }) {
              return mockPreview;
            },
        newImageCapture:
            ({
              int? targetRotation,
              CameraXFlashMode? flashMode,
              ResolutionSelector? resolutionSelector,
              // ignore: non_constant_identifier_names
              BinaryMessenger? pigeon_binaryMessenger,
              // ignore: non_constant_identifier_names
              PigeonInstanceManager? pigeon_instanceManager,
            }) {
              return mockImageCapture;
            },
        newRecorder:
            ({
              int? aspectRatio,
              int? targetVideoEncodingBitRate,
              QualitySelector? qualitySelector,
              // ignore: non_constant_identifier_names
              BinaryMessenger? pigeon_binaryMessenger,
              // ignore: non_constant_identifier_names
              PigeonInstanceManager? pigeon_instanceManager,
            }) {
              return mockRecorder;
            },
        withOutputVideoCapture:
            ({
              required VideoOutput videoOutput,
              // ignore: non_constant_identifier_names
              BinaryMessenger? pigeon_binaryMessenger,
              // ignore: non_constant_identifier_names
              PigeonInstanceManager? pigeon_instanceManager,
            }) {
              return mockVideoCapture;
            },
        newImageAnalysis:
            ({
              int? targetRotation,
              ResolutionSelector? resolutionSelector,
              // ignore: non_constant_identifier_names
              BinaryMessenger? pigeon_binaryMessenger,
              // ignore: non_constant_identifier_names
              PigeonInstanceManager? pigeon_instanceManager,
            }) {
              return mockImageAnalysis;
            },
        newResolutionStrategy:
            ({
              required CameraSize boundSize,
              required ResolutionStrategyFallbackRule fallbackRule,
              // ignore: non_constant_identifier_names
              BinaryMessenger? pigeon_binaryMessenger,
              // ignore: non_constant_identifier_names
              PigeonInstanceManager? pigeon_instanceManager,
            }) {
              return MockResolutionStrategy();
            },
        newResolutionSelector:
            ({
              AspectRatioStrategy? aspectRatioStrategy,
              ResolutionStrategy? resolutionStrategy,
              ResolutionFilter? resolutionFilter,
              // ignore: non_constant_identifier_names
              BinaryMessenger? pigeon_binaryMessenger,
              // ignore: non_constant_identifier_names
              PigeonInstanceManager? pigeon_instanceManager,
            }) {
              return MockResolutionSelector();
            },
        fromQualitySelector:
            ({
              required VideoQuality quality,
              FallbackStrategy? fallbackStrategy,
              // ignore: non_constant_identifier_names
              BinaryMessenger? pigeon_binaryMessenger,
              // ignore: non_constant_identifier_names
              PigeonInstanceManager? pigeon_instanceManager,
            }) {
              return MockQualitySelector();
            },
        newObserver:
            <T>({
              required void Function(Observer<T>, T) onChanged,
              // ignore: non_constant_identifier_names
              BinaryMessenger? pigeon_binaryMessenger,
              // ignore: non_constant_identifier_names
              PigeonInstanceManager? pigeon_instanceManager,
            }) {
              return Observer<T>.detached(
                onChanged: onChanged,
                pigeon_instanceManager: PigeonInstanceManager(
                  onWeakReferenceRemoved: (_) {},
                ),
              );
            },
        newSystemServicesManager:
            ({
              required void Function(SystemServicesManager, String)
              onCameraError,
              // ignore: non_constant_identifier_names
              BinaryMessenger? pigeon_binaryMessenger,
              // ignore: non_constant_identifier_names
              PigeonInstanceManager? pigeon_instanceManager,
            }) {
              return MockSystemServicesManager();
            },
        newDeviceOrientationManager:
            ({
              required void Function(DeviceOrientationManager, String)
              onDeviceOrientationChanged,
              // ignore: non_constant_identifier_names
              BinaryMessenger? pigeon_binaryMessenger,
              // ignore: non_constant_identifier_names
              PigeonInstanceManager? pigeon_instanceManager,
            }) {
              final MockDeviceOrientationManager manager =
                  MockDeviceOrientationManager();
              when(manager.getUiOrientation()).thenAnswer((_) async {
                return 'PORTRAIT_UP';
              });
              return manager;
            },
        newAspectRatioStrategy:
            ({
              required AspectRatio preferredAspectRatio,
              required AspectRatioStrategyFallbackRule fallbackRule,
              // ignore: non_constant_identifier_names
              BinaryMessenger? pigeon_binaryMessenger,
              // ignore: non_constant_identifier_names
              PigeonInstanceManager? pigeon_instanceManager,
            }) {
              return MockAspectRatioStrategy();
            },
        createWithOnePreferredSizeResolutionFilter:
            ({
              required CameraSize preferredSize,
              // ignore: non_constant_identifier_names
              BinaryMessenger? pigeon_binaryMessenger,
              // ignore: non_constant_identifier_names
              PigeonInstanceManager? pigeon_instanceManager,
            }) {
              return MockResolutionFilter();
            },
        fromCamera2CameraInfo:
            ({
              required CameraInfo cameraInfo,
              // ignore: non_constant_identifier_names
              BinaryMessenger? pigeon_binaryMessenger,
              // ignore: non_constant_identifier_names
              PigeonInstanceManager? pigeon_instanceManager,
            }) {
              when(
                mockCamera2CameraInfo.getCameraCharacteristic(
                  mockCameraCharacteristicsKey,
                ),
              ).thenAnswer((_) async => testSensorOrientation);
              return mockCamera2CameraInfo;
            },
        newCameraSize:
            ({
              required int width,
              required int height,
              // ignore: non_constant_identifier_names
              BinaryMessenger? pigeon_binaryMessenger,
              // ignore: non_constant_identifier_names
              PigeonInstanceManager? pigeon_instanceManager,
            }) {
              return MockCameraSize();
            },
        sensorOrientationCameraCharacteristics: () {
          return mockCameraCharacteristicsKey;
        },
        lowerQualityOrHigherThanFallbackStrategy:
            ({
              required VideoQuality quality,
              // ignore: non_constant_identifier_names
              BinaryMessenger? pigeon_binaryMessenger,
              // ignore: non_constant_identifier_names
              PigeonInstanceManager? pigeon_instanceManager,
            }) {
              return MockFallbackStrategy();
            },
      );

      when(
        mockProcessCameraProvider.bindToLifecycle(
          mockBackCameraSelector,
          <UseCase>[mockPreview, mockImageCapture, mockImageAnalysis],
        ),
      ).thenAnswer((_) async => mockCamera);
      when(mockCamera.getCameraInfo()).thenAnswer((_) async => mockCameraInfo);
      when(
        mockCameraInfo.getCameraState(),
      ).thenAnswer((_) async => MockLiveCameraState());
      when(mockCamera.cameraControl).thenAnswer((_) => mockCameraControl);

      camera.processCameraProvider = mockProcessCameraProvider;

      await camera.createCameraWithSettings(
        testCameraDescription,
        const MediaSettings(
          resolutionPreset: testResolutionPreset,
          fps: 15,
          videoBitrate: 2000000,
          audioBitrate: 64000,
          enableAudio: enableAudio,
        ),
      );

      // Verify expected UseCases were bound.
      verify(
        camera.processCameraProvider!.bindToLifecycle(
          camera.cameraSelector!,
          <UseCase>[mockPreview, mockImageCapture, mockImageAnalysis],
        ),
      );

      // Verify the camera's CameraInfo instance got updated.
      expect(camera.cameraInfo, equals(mockCameraInfo));

      // Verify camera's CameraControl instance got updated.
      expect(camera.cameraControl, equals(mockCameraControl));

      // Verify preview has been marked as bound to the camera lifecycle by
      // createCamera.
      expect(camera.previewInitiallyBound, isTrue);
    },
  );

  test(
    'createCamera properly sets preset resolution selection strategy for non-video capture use cases',
    () async {
      final AndroidCameraCameraX camera = AndroidCameraCameraX();
      const CameraLensDirection testLensDirection = CameraLensDirection.back;
      const int testSensorOrientation = 90;
      const CameraDescription testCameraDescription = CameraDescription(
        name: 'cameraName',
        lensDirection: testLensDirection,
        sensorOrientation: testSensorOrientation,
      );
      const bool enableAudio = true;
      final MockCamera mockCamera = MockCamera();

      // Mock/Detached objects for (typically attached) objects created by
      // createCamera.
      final MockProcessCameraProvider mockProcessCameraProvider =
          MockProcessCameraProvider();
      final MockCameraInfo mockCameraInfo = MockCameraInfo();

      when(
        mockProcessCameraProvider.bindToLifecycle(any, any),
      ).thenAnswer((_) async => mockCamera);
      when(mockCamera.getCameraInfo()).thenAnswer((_) async => mockCameraInfo);
      when(
        mockCameraInfo.getCameraState(),
      ).thenAnswer((_) async => MockLiveCameraState());
      camera.processCameraProvider = mockProcessCameraProvider;

      // Tell plugin to create mock/detached objects for testing createCamera
      // as needed.
      camera.proxy = getProxyForTestingResolutionPreset(
        mockProcessCameraProvider,
      );

      // Test non-null resolution presets.
      for (final ResolutionPreset resolutionPreset in ResolutionPreset.values) {
        await camera.createCamera(
          testCameraDescription,
          resolutionPreset,
          enableAudio: enableAudio,
        );

        late final CameraSize? expectedBoundSize;
        final PigeonInstanceManager testInstanceManager = PigeonInstanceManager(
          onWeakReferenceRemoved: (_) {},
        );
        switch (resolutionPreset) {
          case ResolutionPreset.low:
            expectedBoundSize = CameraSize.pigeon_detached(
              width: 320,
              height: 240,
              pigeon_instanceManager: testInstanceManager,
            );
          case ResolutionPreset.medium:
            expectedBoundSize = CameraSize.pigeon_detached(
              width: 720,
              height: 480,
              pigeon_instanceManager: testInstanceManager,
            );
          case ResolutionPreset.high:
            expectedBoundSize = CameraSize.pigeon_detached(
              width: 1280,
              height: 720,
              pigeon_instanceManager: testInstanceManager,
            );
          case ResolutionPreset.veryHigh:
            expectedBoundSize = CameraSize.pigeon_detached(
              width: 1920,
              height: 1080,
              pigeon_instanceManager: testInstanceManager,
            );
          case ResolutionPreset.ultraHigh:
            expectedBoundSize = CameraSize.pigeon_detached(
              width: 3840,
              height: 2160,
              pigeon_instanceManager: testInstanceManager,
            );
          case ResolutionPreset.max:
            continue;
        }

        final CameraSize? previewSize = await camera
            .preview!
            .resolutionSelector!
            .resolutionStrategy!
            .getBoundSize();
        expect(previewSize?.width, equals(expectedBoundSize.width));
        expect(previewSize?.height, equals(expectedBoundSize.height));
        expect(
          await camera.preview!.resolutionSelector!.resolutionStrategy!
              .getFallbackRule(),
          ResolutionStrategyFallbackRule.closestLowerThenHigher,
        );

        final CameraSize? imageCaptureSize = await camera
            .imageCapture!
            .resolutionSelector!
            .resolutionStrategy!
            .getBoundSize();
        expect(imageCaptureSize?.width, equals(expectedBoundSize.width));
        expect(imageCaptureSize?.height, equals(expectedBoundSize.height));
        expect(
          await camera.imageCapture!.resolutionSelector!.resolutionStrategy!
              .getFallbackRule(),
          ResolutionStrategyFallbackRule.closestLowerThenHigher,
        );

        final CameraSize? imageAnalysisSize = await camera
            .imageAnalysis!
            .resolutionSelector!
            .resolutionStrategy!
            .getBoundSize();
        expect(imageAnalysisSize?.width, equals(expectedBoundSize.width));
        expect(imageAnalysisSize?.height, equals(expectedBoundSize.height));
        expect(
          await camera.imageAnalysis!.resolutionSelector!.resolutionStrategy!
              .getFallbackRule(),
          ResolutionStrategyFallbackRule.closestLowerThenHigher,
        );
      }

      // Test max case.
      await camera.createCamera(
        testCameraDescription,
        ResolutionPreset.max,
        enableAudio: true,
      );

      expect(
        camera.preview!.resolutionSelector!.resolutionStrategy,
        equals(camera.proxy.highestAvailableStrategyResolutionStrategy()),
      );
      expect(
        camera.imageCapture!.resolutionSelector!.resolutionStrategy,
        equals(camera.proxy.highestAvailableStrategyResolutionStrategy()),
      );
      expect(
        camera.imageAnalysis!.resolutionSelector!.resolutionStrategy,
        equals(camera.proxy.highestAvailableStrategyResolutionStrategy()),
      );

      // Test null case.
      await camera.createCamera(testCameraDescription, null);
      expect(camera.preview!.resolutionSelector, isNull);
      expect(camera.imageCapture!.resolutionSelector, isNull);
      expect(camera.imageAnalysis!.resolutionSelector, isNull);
    },
  );

  test(
    'createCamera properly sets filter for resolution preset for non-video capture use cases',
    () async {
      final AndroidCameraCameraX camera = AndroidCameraCameraX();
      const CameraLensDirection testLensDirection = CameraLensDirection.front;
      const int testSensorOrientation = 180;
      const CameraDescription testCameraDescription = CameraDescription(
        name: 'cameraName',
        lensDirection: testLensDirection,
        sensorOrientation: testSensorOrientation,
      );
      const bool enableAudio = true;
      final MockCamera mockCamera = MockCamera();

      // Mock/Detached objects for (typically attached) objects created by
      // createCamera.
      final MockProcessCameraProvider mockProcessCameraProvider =
          MockProcessCameraProvider();
      final MockCameraInfo mockCameraInfo = MockCameraInfo();

      // Tell plugin to create mock/detached objects for testing createCamera
      // as needed.
      CameraSize? lastSetPreferredSize;
      camera.proxy = getProxyForTestingResolutionPreset(
        mockProcessCameraProvider,
        createWithOnePreferredSizeResolutionFilter:
            ({
              required CameraSize preferredSize,
              // ignore: non_constant_identifier_names
              BinaryMessenger? pigeon_binaryMessenger,
              // ignore: non_constant_identifier_names
              PigeonInstanceManager? pigeon_instanceManager,
            }) {
              lastSetPreferredSize = preferredSize;
              return MockResolutionFilter();
            },
      );

      when(
        mockProcessCameraProvider.bindToLifecycle(any, any),
      ).thenAnswer((_) async => mockCamera);
      when(mockCamera.getCameraInfo()).thenAnswer((_) async => mockCameraInfo);
      when(
        mockCameraInfo.getCameraState(),
      ).thenAnswer((_) async => MockLiveCameraState());
      camera.processCameraProvider = mockProcessCameraProvider;

      // Test non-null resolution presets.
      for (final ResolutionPreset resolutionPreset in ResolutionPreset.values) {
        await camera.createCamera(
          testCameraDescription,
          resolutionPreset,
          enableAudio: enableAudio,
        );

        CameraSize? expectedPreferredResolution;
        final PigeonInstanceManager testInstanceManager = PigeonInstanceManager(
          onWeakReferenceRemoved: (_) {},
        );
        switch (resolutionPreset) {
          case ResolutionPreset.low:
            expectedPreferredResolution = CameraSize.pigeon_detached(
              width: 320,
              height: 240,
              pigeon_instanceManager: testInstanceManager,
            );
          case ResolutionPreset.medium:
            expectedPreferredResolution = CameraSize.pigeon_detached(
              width: 720,
              height: 480,
              pigeon_instanceManager: testInstanceManager,
            );
          case ResolutionPreset.high:
            expectedPreferredResolution = CameraSize.pigeon_detached(
              width: 1280,
              height: 720,
              pigeon_instanceManager: testInstanceManager,
            );
          case ResolutionPreset.veryHigh:
            expectedPreferredResolution = CameraSize.pigeon_detached(
              width: 1920,
              height: 1080,
              pigeon_instanceManager: testInstanceManager,
            );
          case ResolutionPreset.ultraHigh:
            expectedPreferredResolution = CameraSize.pigeon_detached(
              width: 3840,
              height: 2160,
              pigeon_instanceManager: testInstanceManager,
            );
          case ResolutionPreset.max:
            expectedPreferredResolution = null;
        }

        if (expectedPreferredResolution == null) {
          expect(camera.preview!.resolutionSelector!.resolutionFilter, isNull);
          expect(
            camera.imageCapture!.resolutionSelector!.resolutionFilter,
            isNull,
          );
          expect(
            camera.imageAnalysis!.resolutionSelector!.resolutionFilter,
            isNull,
          );
          continue;
        }

        expect(
          lastSetPreferredSize?.width,
          equals(expectedPreferredResolution.width),
        );
        expect(
          lastSetPreferredSize?.height,
          equals(expectedPreferredResolution.height),
        );

        final CameraSize? imageCaptureSize = await camera
            .imageCapture!
            .resolutionSelector!
            .resolutionStrategy!
            .getBoundSize();
        expect(
          imageCaptureSize?.width,
          equals(expectedPreferredResolution.width),
        );
        expect(
          imageCaptureSize?.height,
          equals(expectedPreferredResolution.height),
        );

        final CameraSize? imageAnalysisSize = await camera
            .imageAnalysis!
            .resolutionSelector!
            .resolutionStrategy!
            .getBoundSize();
        expect(
          imageAnalysisSize?.width,
          equals(expectedPreferredResolution.width),
        );
        expect(
          imageAnalysisSize?.height,
          equals(expectedPreferredResolution.height),
        );
      }

      // Test null case.
      await camera.createCamera(testCameraDescription, null);
      expect(camera.preview!.resolutionSelector, isNull);
      expect(camera.imageCapture!.resolutionSelector, isNull);
      expect(camera.imageAnalysis!.resolutionSelector, isNull);
    },
  );

  test(
    'createCamera properly sets aspect ratio based on preset resolution for non-video capture use cases',
    () async {
      final AndroidCameraCameraX camera = AndroidCameraCameraX();
      const CameraLensDirection testLensDirection = CameraLensDirection.back;
      const int testSensorOrientation = 90;
      const CameraDescription testCameraDescription = CameraDescription(
        name: 'cameraName',
        lensDirection: testLensDirection,
        sensorOrientation: testSensorOrientation,
      );
      const bool enableAudio = true;
      final MockCamera mockCamera = MockCamera();

      // Mock/Detached objects for (typically attached) objects created by
      // createCamera.
      final MockProcessCameraProvider mockProcessCameraProvider =
          MockProcessCameraProvider();
      final MockCameraInfo mockCameraInfo = MockCameraInfo();

      // Tell plugin to create mock/detached objects for testing createCamera
      // as needed.
      camera.proxy = getProxyForTestingResolutionPreset(
        mockProcessCameraProvider,
      );
      when(
        mockProcessCameraProvider.bindToLifecycle(any, any),
      ).thenAnswer((_) async => mockCamera);
      when(mockCamera.getCameraInfo()).thenAnswer((_) async => mockCameraInfo);
      when(
        mockCameraInfo.getCameraState(),
      ).thenAnswer((_) async => MockLiveCameraState());
      camera.processCameraProvider = mockProcessCameraProvider;

      // Test non-null resolution presets.
      for (final ResolutionPreset resolutionPreset in ResolutionPreset.values) {
        await camera.createCamera(
          testCameraDescription,
          resolutionPreset,
          enableAudio: enableAudio,
        );

        AspectRatio? expectedAspectRatio;
        AspectRatioStrategyFallbackRule? expectedFallbackRule;
        switch (resolutionPreset) {
          case ResolutionPreset.low:
            expectedAspectRatio = AspectRatio.ratio4To3;
            expectedFallbackRule = AspectRatioStrategyFallbackRule.auto;
          case ResolutionPreset.high:
          case ResolutionPreset.veryHigh:
          case ResolutionPreset.ultraHigh:
            expectedAspectRatio = AspectRatio.ratio16To9;
            expectedFallbackRule = AspectRatioStrategyFallbackRule.auto;
          case ResolutionPreset.medium:
          // Medium resolution preset uses aspect ratio 3:2 which is unsupported
          // by CameraX.
          case ResolutionPreset.max:
        }

        if (expectedAspectRatio == null) {
          expect(
            await camera.preview!.resolutionSelector!.getAspectRatioStrategy(),
            equals(
              camera.proxy.ratio_4_3FallbackAutoStrategyAspectRatioStrategy(),
            ),
          );
          expect(
            await camera.imageCapture!.resolutionSelector!
                .getAspectRatioStrategy(),
            equals(
              camera.proxy.ratio_4_3FallbackAutoStrategyAspectRatioStrategy(),
            ),
          );
          expect(
            await camera.imageAnalysis!.resolutionSelector!
                .getAspectRatioStrategy(),
            equals(
              camera.proxy.ratio_4_3FallbackAutoStrategyAspectRatioStrategy(),
            ),
          );
          continue;
        }

        final AspectRatioStrategy previewStrategy = await camera
            .preview!
            .resolutionSelector!
            .getAspectRatioStrategy();
        final AspectRatioStrategy imageCaptureStrategy = await camera
            .imageCapture!
            .resolutionSelector!
            .getAspectRatioStrategy();
        final AspectRatioStrategy imageAnalysisStrategy = await camera
            .imageCapture!
            .resolutionSelector!
            .getAspectRatioStrategy();
<<<<<<< HEAD

        // Check aspect ratio.
        expect(
          await previewStrategy.getPreferredAspectRatio(),
          equals(expectedAspectRatio),
        );
        expect(
          await imageCaptureStrategy.getPreferredAspectRatio(),
          equals(expectedAspectRatio),
        );
        expect(
          await imageAnalysisStrategy.getPreferredAspectRatio(),
          equals(expectedAspectRatio),
        );

        // Check fallback rule.
        expect(
          await previewStrategy.getFallbackRule(),
          equals(expectedFallbackRule),
        );
        expect(
          await imageCaptureStrategy.getFallbackRule(),
          equals(expectedFallbackRule),
        );
        expect(
          await imageAnalysisStrategy.getFallbackRule(),
          equals(expectedFallbackRule),
        );
      }

      // Test null case.
      await camera.createCamera(testCameraDescription, null);
      expect(camera.preview!.resolutionSelector, isNull);
      expect(camera.imageCapture!.resolutionSelector, isNull);
      expect(camera.imageAnalysis!.resolutionSelector, isNull);
    },
  );

  test(
    'createCamera properly sets preset resolution for video capture use case',
    () async {
      final AndroidCameraCameraX camera = AndroidCameraCameraX();
      const CameraLensDirection testLensDirection = CameraLensDirection.back;
      const int testSensorOrientation = 90;
      const CameraDescription testCameraDescription = CameraDescription(
        name: 'cameraName',
        lensDirection: testLensDirection,
        sensorOrientation: testSensorOrientation,
      );
      const bool enableAudio = true;
      final MockCamera mockCamera = MockCamera();

      // Mock/Detached objects for (typically attached) objects created by
      // createCamera.
      final MockProcessCameraProvider mockProcessCameraProvider =
          MockProcessCameraProvider();
      final MockCameraInfo mockCameraInfo = MockCameraInfo();

      // Tell plugin to create mock/detached objects for testing createCamera
      // as needed.
      VideoQuality? fallbackStrategyVideoQuality;
      VideoQuality? qualitySelectorVideoQuality;
      FallbackStrategy? setFallbackStrategy;
      final MockFallbackStrategy mockFallbackStrategy = MockFallbackStrategy();
      final MockQualitySelector mockQualitySelector = MockQualitySelector();
      camera.proxy = getProxyForTestingResolutionPreset(
        mockProcessCameraProvider,
        lowerQualityOrHigherThanFallbackStrategy:
            ({
              required VideoQuality quality,
              // ignore: non_constant_identifier_names
              BinaryMessenger? pigeon_binaryMessenger,
              // ignore: non_constant_identifier_names
              PigeonInstanceManager? pigeon_instanceManager,
            }) {
              fallbackStrategyVideoQuality = quality;
              return mockFallbackStrategy;
            },
        fromQualitySelector:
            ({
              required VideoQuality quality,
              FallbackStrategy? fallbackStrategy,
              // ignore: non_constant_identifier_names
              BinaryMessenger? pigeon_binaryMessenger,
              // ignore: non_constant_identifier_names
              PigeonInstanceManager? pigeon_instanceManager,
            }) {
              qualitySelectorVideoQuality = quality;
              setFallbackStrategy = fallbackStrategy;
              return mockQualitySelector;
            },
      );

      when(
        mockProcessCameraProvider.bindToLifecycle(any, any),
      ).thenAnswer((_) async => mockCamera);
      when(mockCamera.getCameraInfo()).thenAnswer((_) async => mockCameraInfo);
      when(
        mockCameraInfo.getCameraState(),
      ).thenAnswer((_) async => MockLiveCameraState());
=======
>>>>>>> 50b5f89e

      // Test non-null resolution presets.
      for (final ResolutionPreset resolutionPreset in ResolutionPreset.values) {
        await camera.createCamera(
          testCameraDescription,
          resolutionPreset,
          enableAudio: enableAudio,
        );

        VideoQuality? expectedVideoQuality;
        switch (resolutionPreset) {
          case ResolutionPreset.low:
          // 240p is not supported by CameraX.
          case ResolutionPreset.medium:
            expectedVideoQuality = VideoQuality.SD;
          case ResolutionPreset.high:
            expectedVideoQuality = VideoQuality.HD;
          case ResolutionPreset.veryHigh:
            expectedVideoQuality = VideoQuality.FHD;
          case ResolutionPreset.ultraHigh:
            expectedVideoQuality = VideoQuality.UHD;
          case ResolutionPreset.max:
            expectedVideoQuality = VideoQuality.highest;
        }

        expect(
          await camera.recorder!.getQualitySelector(),
          mockQualitySelector,
        );
        expect(qualitySelectorVideoQuality, equals(expectedVideoQuality));
        expect(fallbackStrategyVideoQuality, equals(expectedVideoQuality));
        expect(setFallbackStrategy, equals(mockFallbackStrategy));
      }

      qualitySelectorVideoQuality = null;
      setFallbackStrategy = null;

      // Test null case.
      await camera.createCamera(testCameraDescription, null);
      expect(
        await camera.recorder!.getQualitySelector(),
        isNot(equals(mockQualitySelector)),
      );
    },
  );

  test(
    'createCamera sets sensorOrientationDegrees and enableRecordingAudio as expected',
    () async {
      final AndroidCameraCameraX camera = AndroidCameraCameraX();
      const CameraLensDirection testLensDirection = CameraLensDirection.back;
      const int testSensorOrientation = 90;
      const CameraDescription testCameraDescription = CameraDescription(
        name: 'cameraName',
        lensDirection: testLensDirection,
        sensorOrientation: testSensorOrientation,
      );
      const bool enableAudio = true;
      const ResolutionPreset testResolutionPreset = ResolutionPreset.veryHigh;
      const bool testHandlesCropAndRotation = true;

      // Mock/Detached objects for (typically attached) objects created by
      // createCamera.
      final MockCamera mockCamera = MockCamera();
      final MockProcessCameraProvider mockProcessCameraProvider =
          MockProcessCameraProvider();
      final MockCameraInfo mockCameraInfo = MockCameraInfo();

      // The proxy needed for this test is the same as testing resolution
      // presets except for mocking the retrieval of the sensor and current
      // UI orientation.
      camera.proxy = getProxyForTestingResolutionPreset(
        mockProcessCameraProvider,
<<<<<<< HEAD
        newPreview:
            ({
              int? targetRotation,
              ResolutionSelector? resolutionSelector,
=======
        lowerQualityOrHigherThanFallbackStrategy:
            ({
              required VideoQuality quality,
>>>>>>> 50b5f89e
              // ignore: non_constant_identifier_names
              BinaryMessenger? pigeon_binaryMessenger,
              // ignore: non_constant_identifier_names
              PigeonInstanceManager? pigeon_instanceManager,
            }) {
<<<<<<< HEAD
              final MockPreview mockPreview = MockPreview();
              when(
                mockPreview.surfaceProducerHandlesCropAndRotation(),
              ).thenAnswer((_) async => testHandlesCropAndRotation);
              when(
                mockPreview.resolutionSelector,
              ).thenReturn(resolutionSelector);
              return mockPreview;
            },
      );

      when(
        mockProcessCameraProvider.bindToLifecycle(any, any),
      ).thenAnswer((_) async => mockCamera);
      when(mockCamera.getCameraInfo()).thenAnswer((_) async => mockCameraInfo);
      when(
        mockCameraInfo.getCameraState(),
      ).thenAnswer((_) async => MockLiveCameraState());

      await camera.createCamera(
        testCameraDescription,
        testResolutionPreset,
        enableAudio: enableAudio,
      );

      expect(camera.sensorOrientationDegrees, testSensorOrientation);
      expect(camera.enableRecordingAudio, isTrue);
    },
  );

  test(
    'createCamera properly selects specific back camera by specifying a CameraInfo',
    () async {
      // Arrange
      final AndroidCameraCameraX camera = AndroidCameraCameraX();
      final List<dynamic> returnData = <dynamic>[
        <String, dynamic>{
          'name': 'Camera 0',
          'lensFacing': 'back',
          'sensorOrientation': 0,
        },
        <String, dynamic>{
          'name': 'Camera 1',
          'lensFacing': 'back',
          'sensorOrientation': 0,
        },
        <String, dynamic>{
          'name': 'Camera 2',
          'lensFacing': 'front',
          'sensorOrientation': 0,
        },
      ];

      List<MockCameraInfo> mockCameraInfosList = <MockCameraInfo>[];
      final Map<String, MockCameraInfo?> cameraNameToInfos =
          <String, MockCameraInfo?>{};

      const int testSensorOrientation = 0;

      // Mocks for objects created by availableCameras.
      final MockProcessCameraProvider mockProcessCameraProvider =
          MockProcessCameraProvider();
      final MockCameraSelector mockFrontCameraSelector = MockCameraSelector();
      final MockCameraSelector mockBackCameraSelector = MockCameraSelector();
      final MockCameraSelector mockChosenCameraInfoCameraSelector =
          MockCameraSelector();

      final MockCameraInfo mockFrontCameraInfo = MockCameraInfo();
      final MockCameraInfo mockBackCameraInfoOne = MockCameraInfo();
      final MockCameraInfo mockBackCameraInfoTwo = MockCameraInfo();

      // Mock/Detached objects for (typically attached) objects created by
      // createCamera.
      final MockPreview mockPreview = MockPreview();
      final MockImageCapture mockImageCapture = MockImageCapture();
      final MockImageAnalysis mockImageAnalysis = MockImageAnalysis();
      final MockRecorder mockRecorder = MockRecorder();
      final MockVideoCapture mockVideoCapture = MockVideoCapture();
      final MockCamera mockCamera = MockCamera();
      final MockCameraInfo mockCameraInfo = MockCameraInfo();
      final MockCameraControl mockCameraControl = MockCameraControl();
      final MockCamera2CameraInfo mockCamera2CameraInfo =
          MockCamera2CameraInfo();
      final MockCameraCharacteristicsKey mockCameraCharacteristicsKey =
          MockCameraCharacteristicsKey();

      // Tell plugin to create mock/detached objects and stub method calls for the
      // testing of availableCameras and createCamera.
      camera.proxy = CameraXProxy(
        setUpGenericsProxy:
            ({
              BinaryMessenger? pigeonBinaryMessenger,
              PigeonInstanceManager? pigeonInstanceManager,
            }) {},
        getInstanceProcessCameraProvider: ({
          // ignore: non_constant_identifier_names
          BinaryMessenger? pigeon_binaryMessenger,
          // ignore: non_constant_identifier_names
          PigeonInstanceManager? pigeon_instanceManager,
        }) {
          return Future<ProcessCameraProvider>.value(mockProcessCameraProvider);
        },
        newCameraSelector: ({
          LensFacing? requireLensFacing,
          CameraInfo? cameraInfoForFilter,
          // ignore: non_constant_identifier_names
          BinaryMessenger? pigeon_binaryMessenger,
          // ignore: non_constant_identifier_names
          PigeonInstanceManager? pigeon_instanceManager,
        }) {
          switch (requireLensFacing) {
            case LensFacing.front:
              return mockFrontCameraSelector;
            case LensFacing.back:
            case LensFacing.external:
            case LensFacing.unknown:
            case null:
          }
          if (cameraInfoForFilter == mockBackCameraInfoOne) {
            return mockChosenCameraInfoCameraSelector;
          }

          return mockBackCameraSelector;
        },
        newSystemServicesManager: ({
          required void Function(SystemServicesManager, String) onCameraError,
          // ignore: non_constant_identifier_names
          BinaryMessenger? pigeon_binaryMessenger,
          // ignore: non_constant_identifier_names
          PigeonInstanceManager? pigeon_instanceManager,
        }) {
          return MockSystemServicesManager();
        },
        newPreview: ({
          int? targetRotation,
          ResolutionSelector? resolutionSelector,
          // ignore: non_constant_identifier_names
          BinaryMessenger? pigeon_binaryMessenger,
          // ignore: non_constant_identifier_names
          PigeonInstanceManager? pigeon_instanceManager,
        }) {
          return mockPreview;
        },
        newImageCapture: ({
          int? targetRotation,
          CameraXFlashMode? flashMode,
          ResolutionSelector? resolutionSelector,
          // ignore: non_constant_identifier_names
          BinaryMessenger? pigeon_binaryMessenger,
          // ignore: non_constant_identifier_names
          PigeonInstanceManager? pigeon_instanceManager,
        }) {
          return mockImageCapture;
        },
        newRecorder: ({
          int? aspectRatio,
          int? targetVideoEncodingBitRate,
          QualitySelector? qualitySelector,
          // ignore: non_constant_identifier_names
          BinaryMessenger? pigeon_binaryMessenger,
          // ignore: non_constant_identifier_names
          PigeonInstanceManager? pigeon_instanceManager,
        }) {
          return mockRecorder;
        },
        withOutputVideoCapture: ({
          required VideoOutput videoOutput,
          // ignore: non_constant_identifier_names
          BinaryMessenger? pigeon_binaryMessenger,
          // ignore: non_constant_identifier_names
          PigeonInstanceManager? pigeon_instanceManager,
        }) {
          return mockVideoCapture;
        },
        newImageAnalysis: ({
          int? targetRotation,
          ResolutionSelector? resolutionSelector,
          // ignore: non_constant_identifier_names
          BinaryMessenger? pigeon_binaryMessenger,
          // ignore: non_constant_identifier_names
          PigeonInstanceManager? pigeon_instanceManager,
        }) {
          return mockImageAnalysis;
        },
        newResolutionStrategy: ({
          required CameraSize boundSize,
          required ResolutionStrategyFallbackRule fallbackRule,
          // ignore: non_constant_identifier_names
          BinaryMessenger? pigeon_binaryMessenger,
          // ignore: non_constant_identifier_names
          PigeonInstanceManager? pigeon_instanceManager,
        }) {
          return MockResolutionStrategy();
        },
        newResolutionSelector: ({
          AspectRatioStrategy? aspectRatioStrategy,
          ResolutionStrategy? resolutionStrategy,
          ResolutionFilter? resolutionFilter,
          // ignore: non_constant_identifier_names
          BinaryMessenger? pigeon_binaryMessenger,
          // ignore: non_constant_identifier_names
          PigeonInstanceManager? pigeon_instanceManager,
        }) {
          return MockResolutionSelector();
        },
        fromQualitySelector: ({
          required VideoQuality quality,
          FallbackStrategy? fallbackStrategy,
          // ignore: non_constant_identifier_names
          BinaryMessenger? pigeon_binaryMessenger,
          // ignore: non_constant_identifier_names
          PigeonInstanceManager? pigeon_instanceManager,
        }) {
          return MockQualitySelector();
        },
        newObserver: <T>({
          required void Function(Observer<T>, T) onChanged,
          // ignore: non_constant_identifier_names
          BinaryMessenger? pigeon_binaryMessenger,
          // ignore: non_constant_identifier_names
          PigeonInstanceManager? pigeon_instanceManager,
        }) {
          return Observer<T>.detached(
            onChanged: onChanged,
            pigeon_instanceManager: PigeonInstanceManager(
              onWeakReferenceRemoved: (_) {},
            ),
          );
        },
        newDeviceOrientationManager: ({
          required void Function(DeviceOrientationManager, String)
          onDeviceOrientationChanged,
          // ignore: non_constant_identifier_names
          BinaryMessenger? pigeon_binaryMessenger,
          // ignore: non_constant_identifier_names
          PigeonInstanceManager? pigeon_instanceManager,
        }) {
          final MockDeviceOrientationManager manager =
              MockDeviceOrientationManager();
          when(manager.getUiOrientation()).thenAnswer((_) async {
            return 'PORTRAIT_UP';
          });
          return manager;
        },
        newAspectRatioStrategy: ({
          required AspectRatio preferredAspectRatio,
          required AspectRatioStrategyFallbackRule fallbackRule,
          // ignore: non_constant_identifier_names
          BinaryMessenger? pigeon_binaryMessenger,
          // ignore: non_constant_identifier_names
          PigeonInstanceManager? pigeon_instanceManager,
        }) {
          return MockAspectRatioStrategy();
        },
        createWithOnePreferredSizeResolutionFilter: ({
          required CameraSize preferredSize,
          // ignore: non_constant_identifier_names
          BinaryMessenger? pigeon_binaryMessenger,
          // ignore: non_constant_identifier_names
          PigeonInstanceManager? pigeon_instanceManager,
        }) {
          return MockResolutionFilter();
        },
        fromCamera2CameraInfo: ({
          required CameraInfo cameraInfo,
          // ignore: non_constant_identifier_names
          BinaryMessenger? pigeon_binaryMessenger,
          // ignore: non_constant_identifier_names
          PigeonInstanceManager? pigeon_instanceManager,
        }) {
          when(
            mockCamera2CameraInfo.getCameraCharacteristic(
              mockCameraCharacteristicsKey,
            ),
          ).thenAnswer((_) async => testSensorOrientation);
          return mockCamera2CameraInfo;
        },
        newCameraSize: ({
          required int width,
          required int height,
          // ignore: non_constant_identifier_names
          BinaryMessenger? pigeon_binaryMessenger,
          // ignore: non_constant_identifier_names
          PigeonInstanceManager? pigeon_instanceManager,
        }) {
          return MockCameraSize();
        },
        sensorOrientationCameraCharacteristics: () {
          return mockCameraCharacteristicsKey;
        },
        lowerQualityOrHigherThanFallbackStrategy: ({
          required VideoQuality quality,
          // ignore: non_constant_identifier_names
          BinaryMessenger? pigeon_binaryMessenger,
          // ignore: non_constant_identifier_names
          PigeonInstanceManager? pigeon_instanceManager,
        }) {
          return MockFallbackStrategy();
        },
=======
              fallbackStrategyVideoQuality = quality;
              return mockFallbackStrategy;
            },
        fromQualitySelector:
            ({
              required VideoQuality quality,
              FallbackStrategy? fallbackStrategy,
              // ignore: non_constant_identifier_names
              BinaryMessenger? pigeon_binaryMessenger,
              // ignore: non_constant_identifier_names
              PigeonInstanceManager? pigeon_instanceManager,
            }) {
              qualitySelectorVideoQuality = quality;
              setFallbackStrategy = fallbackStrategy;
              return mockQualitySelector;
            },
>>>>>>> 50b5f89e
      );

      // Mock calls to native platform
      when(mockProcessCameraProvider.getAvailableCameraInfos()).thenAnswer((
        _,
      ) async {
        mockCameraInfosList = <MockCameraInfo>[
          mockBackCameraInfoOne,
          mockBackCameraInfoTwo,
          mockFrontCameraInfo,
        ];
        return <MockCameraInfo>[
          mockBackCameraInfoOne,
          mockBackCameraInfoTwo,
          mockFrontCameraInfo,
        ];
      });
      when(
        mockBackCameraSelector.filter(<MockCameraInfo>[mockBackCameraInfoOne]),
      ).thenAnswer((_) async => <MockCameraInfo>[mockBackCameraInfoOne]);
      when(
        mockBackCameraSelector.filter(<MockCameraInfo>[mockBackCameraInfoTwo]),
      ).thenAnswer((_) async => <MockCameraInfo>[mockBackCameraInfoTwo]);
      when(
        mockBackCameraSelector.filter(<MockCameraInfo>[mockFrontCameraInfo]),
      ).thenAnswer((_) async => <MockCameraInfo>[]);
      when(
        mockFrontCameraSelector.filter(<MockCameraInfo>[mockBackCameraInfoOne]),
      ).thenAnswer((_) async => <MockCameraInfo>[]);
      when(
        mockFrontCameraSelector.filter(<MockCameraInfo>[mockBackCameraInfoTwo]),
      ).thenAnswer((_) async => <MockCameraInfo>[]);
      when(
        mockFrontCameraSelector.filter(<MockCameraInfo>[mockFrontCameraInfo]),
      ).thenAnswer((_) async => <MockCameraInfo>[mockFrontCameraInfo]);

      final List<CameraDescription> cameraDescriptions =
          await camera.availableCameras();
      expect(cameraDescriptions.length, returnData.length);

      for (int i = 0; i < returnData.length; i++) {
        final Map<String, Object?> savedData =
            (returnData[i] as Map<dynamic, dynamic>).cast<String, Object?>();

        cameraNameToInfos[savedData['name']! as String] =
            mockCameraInfosList[i];
        final CameraDescription cameraDescription = CameraDescription(
          name: savedData['name']! as String,
          lensDirection:
              (savedData['lensFacing']! as String) == 'front'
                  ? CameraLensDirection.front
                  : CameraLensDirection.back,
          sensorOrientation: savedData['sensorOrientation']! as int,
        );
        expect(cameraDescriptions[i], cameraDescription);
        expect(cameraNameToInfos.containsKey(cameraDescription.name), isTrue);
      }

<<<<<<< HEAD
=======
      qualitySelectorVideoQuality = null;
      setFallbackStrategy = null;

      // Test null case.
      await camera.createCamera(testCameraDescription, null);
      expect(
        await camera.recorder!.getQualitySelector(),
        isNot(equals(mockQualitySelector)),
      );
    },
  );

  test(
    'createCamera sets sensorOrientationDegrees and enableRecordingAudio as expected',
    () async {
      final AndroidCameraCameraX camera = AndroidCameraCameraX();
      const CameraLensDirection testLensDirection = CameraLensDirection.back;
      const int testSensorOrientation = 90;
      const CameraDescription testCameraDescription = CameraDescription(
        name: 'cameraName',
        lensDirection: testLensDirection,
        sensorOrientation: testSensorOrientation,
      );
      const bool enableAudio = true;
      const ResolutionPreset testResolutionPreset = ResolutionPreset.veryHigh;
      const bool testHandlesCropAndRotation = true;

      // Mock/Detached objects for (typically attached) objects created by
      // createCamera.
      final MockCamera mockCamera = MockCamera();
      final MockProcessCameraProvider mockProcessCameraProvider =
          MockProcessCameraProvider();
      final MockCameraInfo mockCameraInfo = MockCameraInfo();

      // The proxy needed for this test is the same as testing resolution
      // presets except for mocking the retrieval of the sensor and current
      // UI orientation.
      camera.proxy = getProxyForTestingResolutionPreset(
        mockProcessCameraProvider,
        newPreview:
            ({
              int? targetRotation,
              ResolutionSelector? resolutionSelector,
              // ignore: non_constant_identifier_names
              BinaryMessenger? pigeon_binaryMessenger,
              // ignore: non_constant_identifier_names
              PigeonInstanceManager? pigeon_instanceManager,
            }) {
              final MockPreview mockPreview = MockPreview();
              when(
                mockPreview.surfaceProducerHandlesCropAndRotation(),
              ).thenAnswer((_) async => testHandlesCropAndRotation);
              when(
                mockPreview.resolutionSelector,
              ).thenReturn(resolutionSelector);
              return mockPreview;
            },
      );

>>>>>>> 50b5f89e
      when(
        mockProcessCameraProvider.bindToLifecycle(
          mockChosenCameraInfoCameraSelector,
          <UseCase>[mockPreview, mockImageCapture, mockImageAnalysis],
        ),
      ).thenAnswer((_) async => mockCamera);
      when(mockCamera.getCameraInfo()).thenAnswer((_) async => mockCameraInfo);
      when(
        mockCameraInfo.getCameraState(),
      ).thenAnswer((_) async => MockLiveCameraState());
      when(mockCamera.cameraControl).thenAnswer((_) => mockCameraControl);

      camera.processCameraProvider = mockProcessCameraProvider;

      // Verify the camera name used to create camera is associated with mockBackCameraInfoOne.
      expect(
        cameraNameToInfos[cameraDescriptions[0].name],
        mockBackCameraInfoOne,
      );

      // Creating a camera with settings using a specific camera from
      // available cameras.
      await camera.createCameraWithSettings(
        cameraDescriptions[0],
        const MediaSettings(
          resolutionPreset: ResolutionPreset.low,
          fps: 15,
          videoBitrate: 200000,
          audioBitrate: 32000,
          enableAudio: true,
        ),
      );

      // Verify CameraSelector is chosen based on specified cameraInfo.
      expect(camera.cameraSelector, equals(mockChosenCameraInfoCameraSelector));
    },
  );

  test(
    'initializeCamera throws a CameraException when createCamera has not been called before initializedCamera',
    () async {
      final AndroidCameraCameraX camera = AndroidCameraCameraX();
      await expectLater(() async {
        await camera.initializeCamera(3);
      }, throwsA(isA<CameraException>()));
    },
  );

  test('initializeCamera sends expected CameraInitializedEvent', () async {
    final AndroidCameraCameraX camera = AndroidCameraCameraX();

    const int cameraId = 10;
    const CameraLensDirection testLensDirection = CameraLensDirection.back;
    const int testSensorOrientation = 90;
    const CameraDescription testCameraDescription = CameraDescription(
      name: 'cameraName',
      lensDirection: testLensDirection,
      sensorOrientation: testSensorOrientation,
    );
    const int resolutionWidth = 350;
    const int resolutionHeight = 750;
    final Camera mockCamera = MockCamera();
    final PigeonInstanceManager testInstanceManager = PigeonInstanceManager(
      onWeakReferenceRemoved: (_) {},
    );
    final ResolutionInfo testResolutionInfo = ResolutionInfo.pigeon_detached(
      resolution: CameraSize.pigeon_detached(
        width: resolutionWidth,
        height: resolutionHeight,
        pigeon_instanceManager: testInstanceManager,
      ),
      pigeon_instanceManager: testInstanceManager,
    );

    // Mocks for (typically attached) objects created by createCamera.
    final MockProcessCameraProvider mockProcessCameraProvider =
        MockProcessCameraProvider();
    final CameraInfo mockCameraInfo = MockCameraInfo();
    final MockCameraSelector mockBackCameraSelector = MockCameraSelector();
    final MockCameraSelector mockFrontCameraSelector = MockCameraSelector();
    final MockPreview mockPreview = MockPreview();
    final MockImageCapture mockImageCapture = MockImageCapture();
    final MockImageAnalysis mockImageAnalysis = MockImageAnalysis();

    // Tell plugin to create mock/detached objects for testing createCamera
    // as needed.
    camera.proxy = CameraXProxy(
      getInstanceProcessCameraProvider:
          ({
            // ignore: non_constant_identifier_names
            BinaryMessenger? pigeon_binaryMessenger,
            // ignore: non_constant_identifier_names
            PigeonInstanceManager? pigeon_instanceManager,
          }) => Future<ProcessCameraProvider>.value(mockProcessCameraProvider),
<<<<<<< HEAD
      newCameraSelector: ({
        LensFacing? requireLensFacing,
        CameraInfo? cameraInfoForFilter,
        // ignore: non_constant_identifier_names
        BinaryMessenger? pigeon_binaryMessenger,
        // ignore: non_constant_identifier_names
        PigeonInstanceManager? pigeon_instanceManager,
      }) {
        switch (requireLensFacing) {
          case LensFacing.front:
            return mockFrontCameraSelector;
          case _:
            return mockBackCameraSelector;
        }
      },
=======
      newCameraSelector:
          ({
            LensFacing? requireLensFacing,
            // ignore: non_constant_identifier_names
            BinaryMessenger? pigeon_binaryMessenger,
            // ignore: non_constant_identifier_names
            PigeonInstanceManager? pigeon_instanceManager,
          }) {
            switch (requireLensFacing) {
              case LensFacing.front:
                return mockFrontCameraSelector;
              case _:
                return mockBackCameraSelector;
            }
          },
>>>>>>> 50b5f89e
      newPreview:
          ({
            int? targetRotation,
            ResolutionSelector? resolutionSelector,
            // ignore: non_constant_identifier_names
            BinaryMessenger? pigeon_binaryMessenger,
            // ignore: non_constant_identifier_names
            PigeonInstanceManager? pigeon_instanceManager,
          }) => mockPreview,
      newImageCapture:
          ({
          }) => MockRecorder(),
      withOutputVideoCapture:
          ({
            required VideoOutput videoOutput,
            // ignore: non_constant_identifier_names
            BinaryMessenger? pigeon_binaryMessenger,
            // ignore: non_constant_identifier_names
            PigeonInstanceManager? pigeon_instanceManager,
          }) => MockVideoCapture(),
      newImageAnalysis:
          ({
            int? targetRotation,
            ResolutionSelector? resolutionSelector,
            // ignore: non_constant_identifier_names
            BinaryMessenger? pigeon_binaryMessenger,
            // ignore: non_constant_identifier_names
            PigeonInstanceManager? pigeon_instanceManager,
          }) => mockImageAnalysis,
      newResolutionStrategy:
          ({
            required CameraSize boundSize,
            required ResolutionStrategyFallbackRule fallbackRule,
            // ignore: non_constant_identifier_names
            BinaryMessenger? pigeon_binaryMessenger,
            // ignore: non_constant_identifier_names
            PigeonInstanceManager? pigeon_instanceManager,
          }) => MockResolutionStrategy(),
      newResolutionSelector:
          ({
            AspectRatioStrategy? aspectRatioStrategy,
            ResolutionStrategy? resolutionStrategy,
            ResolutionFilter? resolutionFilter,
            // ignore: non_constant_identifier_names
            BinaryMessenger? pigeon_binaryMessenger,
            // ignore: non_constant_identifier_names
            PigeonInstanceManager? pigeon_instanceManager,
          }) => MockResolutionSelector(),
      lowerQualityOrHigherThanFallbackStrategy:
          ({
            required VideoQuality quality,
            // ignore: non_constant_identifier_names
            BinaryMessenger? pigeon_binaryMessenger,
            // ignore: non_constant_identifier_names
            PigeonInstanceManager? pigeon_instanceManager,
          }) => MockFallbackStrategy(),
      fromQualitySelector:
          ({
            required VideoQuality quality,
            FallbackStrategy? fallbackStrategy,
            // ignore: non_constant_identifier_names
            BinaryMessenger? pigeon_binaryMessenger,
            // ignore: non_constant_identifier_names
            PigeonInstanceManager? pigeon_instanceManager,
          }) => MockQualitySelector(),
      newObserver:
          <T>({
            required void Function(Observer<T>, T) onChanged,
            // ignore: non_constant_identifier_names
            BinaryMessenger? pigeon_binaryMessenger,
            // ignore: non_constant_identifier_names
            PigeonInstanceManager? pigeon_instanceManager,
          }) {
            return Observer<T>.detached(
              onChanged: onChanged,
              pigeon_instanceManager: PigeonInstanceManager(
                onWeakReferenceRemoved: (_) {},
              ),
            );
          },
      newSystemServicesManager:
          ({
            required void Function(SystemServicesManager, String) onCameraError,
            // ignore: non_constant_identifier_names
            BinaryMessenger? pigeon_binaryMessenger,
            // ignore: non_constant_identifier_names
            PigeonInstanceManager? pigeon_instanceManager,
<<<<<<< HEAD
          }) => MockSystemServicesManager(),
      newDeviceOrientationManager:
=======
          }) => MockQualitySelector(),
      newObserver:
          <T>({
            required void Function(Observer<T>, T) onChanged,
            // ignore: non_constant_identifier_names
            BinaryMessenger? pigeon_binaryMessenger,
            // ignore: non_constant_identifier_names
            PigeonInstanceManager? pigeon_instanceManager,
          }) {
            return Observer<T>.detached(
              onChanged: onChanged,
              pigeon_instanceManager: PigeonInstanceManager(
                onWeakReferenceRemoved: (_) {},
              ),
            );
          },
      newSystemServicesManager:
>>>>>>> 50b5f89e
          ({
            required void Function(DeviceOrientationManager, String)
            onDeviceOrientationChanged,
            // ignore: non_constant_identifier_names
            BinaryMessenger? pigeon_binaryMessenger,
            // ignore: non_constant_identifier_names
            PigeonInstanceManager? pigeon_instanceManager,
<<<<<<< HEAD
=======
          }) => MockSystemServicesManager(),
      newDeviceOrientationManager:
          ({
            required void Function(DeviceOrientationManager, String)
            onDeviceOrientationChanged,
            // ignore: non_constant_identifier_names
            BinaryMessenger? pigeon_binaryMessenger,
            // ignore: non_constant_identifier_names
            PigeonInstanceManager? pigeon_instanceManager,
>>>>>>> 50b5f89e
          }) {
            final MockDeviceOrientationManager manager =
                MockDeviceOrientationManager();
            when(manager.getUiOrientation()).thenAnswer((_) async {
              return 'PORTRAIT_UP';
            });
            return manager;
          },
      newAspectRatioStrategy:
          ({
            required AspectRatio preferredAspectRatio,
            required AspectRatioStrategyFallbackRule fallbackRule,
            // ignore: non_constant_identifier_names
            BinaryMessenger? pigeon_binaryMessenger,
            // ignore: non_constant_identifier_names
            PigeonInstanceManager? pigeon_instanceManager,
          }) => MockAspectRatioStrategy(),
      createWithOnePreferredSizeResolutionFilter:
          ({
            required CameraSize preferredSize,
            // ignore: non_constant_identifier_names
            BinaryMessenger? pigeon_binaryMessenger,
            // ignore: non_constant_identifier_names
            PigeonInstanceManager? pigeon_instanceManager,
          }) => MockResolutionFilter(),
      fromCamera2CameraInfo:
          ({
            required CameraInfo cameraInfo,
            // ignore: non_constant_identifier_names
            BinaryMessenger? pigeon_binaryMessenger,
            // ignore: non_constant_identifier_names
            PigeonInstanceManager? pigeon_instanceManager,
          }) {
            final MockCamera2CameraInfo mockCamera2CameraInfo =
                MockCamera2CameraInfo();
            when(
              mockCamera2CameraInfo.getCameraCharacteristic(any),
            ).thenAnswer((_) async => 90);
            return mockCamera2CameraInfo;
          },
      newCameraSize:
          ({
            required int width,
            required int height,
            // ignore: non_constant_identifier_names
            BinaryMessenger? pigeon_binaryMessenger,
            // ignore: non_constant_identifier_names
            PigeonInstanceManager? pigeon_instanceManager,
          }) => MockCameraSize(),
      sensorOrientationCameraCharacteristics: () =>
          MockCameraCharacteristicsKey(),
    );

    final CameraInitializedEvent testCameraInitializedEvent =
        CameraInitializedEvent(
          cameraId,
          resolutionWidth.toDouble(),
          resolutionHeight.toDouble(),
          ExposureMode.auto,
          true,
          FocusMode.auto,
          true,
        );

    // Call createCamera.
    when(mockPreview.setSurfaceProvider(any)).thenAnswer((_) async => cameraId);

    when(
      mockProcessCameraProvider.bindToLifecycle(
        mockBackCameraSelector,
        <UseCase>[mockPreview, mockImageCapture, mockImageAnalysis],
      ),
    ).thenAnswer((_) async => mockCamera);
    when(mockCamera.getCameraInfo()).thenAnswer((_) async => mockCameraInfo);
    when(
      mockCameraInfo.getCameraState(),
    ).thenAnswer((_) async => MockLiveCameraState());
    when(
      mockPreview.getResolutionInfo(),
    ).thenAnswer((_) async => testResolutionInfo);

    await camera.createCameraWithSettings(
      testCameraDescription,
      const MediaSettings(
        resolutionPreset: ResolutionPreset.medium,
        fps: 15,
        videoBitrate: 200000,
        audioBitrate: 32000,
        enableAudio: true,
      ),
    );

    // Start listening to camera events stream to verify the proper CameraInitializedEvent is sent.
    camera.cameraEventStreamController.stream.listen((CameraEvent event) {
      expect(event, const TypeMatcher<CameraInitializedEvent>());
      expect(event, equals(testCameraInitializedEvent));
    });

    await camera.initializeCamera(cameraId);

    // Check camera instance was received.
    expect(camera.camera, isNotNull);
  });

  test(
    'dispose releases Flutter surface texture, removes camera state observers, and unbinds all use cases',
    () async {
      bool stoppedListeningForDeviceOrientationChange = false;
      final AndroidCameraCameraX camera = AndroidCameraCameraX();
      camera.proxy = CameraXProxy(
        newDeviceOrientationManager:
            ({
              required void Function(DeviceOrientationManager, String)
              onDeviceOrientationChanged,
              // ignore: non_constant_identifier_names
              BinaryMessenger? pigeon_binaryMessenger,
              // ignore: non_constant_identifier_names
              PigeonInstanceManager? pigeon_instanceManager,
            }) {
              final MockDeviceOrientationManager mockDeviceOrientationManager =
                  MockDeviceOrientationManager();
              when(
                mockDeviceOrientationManager
                    .stopListeningForDeviceOrientationChange(),
              ).thenAnswer((_) async {
                stoppedListeningForDeviceOrientationChange = true;
              });
              return mockDeviceOrientationManager;
            },
      );

      camera.preview = MockPreview();
      camera.processCameraProvider = MockProcessCameraProvider();
      camera.liveCameraState = MockLiveCameraState();
      camera.imageAnalysis = MockImageAnalysis();

      await camera.dispose(3);

      verify(camera.preview!.releaseSurfaceProvider());
      verify(camera.liveCameraState!.removeObservers());
      verify(camera.processCameraProvider!.unbindAll());
      verify(camera.imageAnalysis!.clearAnalyzer());
      expect(stoppedListeningForDeviceOrientationChange, isTrue);
    },
  );

  test('onCameraInitialized stream emits CameraInitializedEvents', () async {
    final AndroidCameraCameraX camera = AndroidCameraCameraX();
    const int cameraId = 16;
    final Stream<CameraInitializedEvent> eventStream = camera
        .onCameraInitialized(cameraId);
    final StreamQueue<CameraInitializedEvent> streamQueue =
        StreamQueue<CameraInitializedEvent>(eventStream);
    const CameraInitializedEvent testEvent = CameraInitializedEvent(
      cameraId,
      320,
      80,
      ExposureMode.auto,
      false,
      FocusMode.auto,
      false,
    );

    camera.cameraEventStreamController.add(testEvent);

    expect(await streamQueue.next, testEvent);
    await streamQueue.cancel();
  });

  test(
    'onCameraClosing stream emits camera closing event when cameraEventStreamController emits a camera closing event',
    () async {
      final AndroidCameraCameraX camera = AndroidCameraCameraX();
      const int cameraId = 99;
      const CameraClosingEvent cameraClosingEvent = CameraClosingEvent(
        cameraId,
      );
      final Stream<CameraClosingEvent> eventStream = camera.onCameraClosing(
        cameraId,
      );
      final StreamQueue<CameraClosingEvent> streamQueue =
          StreamQueue<CameraClosingEvent>(eventStream);

      camera.cameraEventStreamController.add(cameraClosingEvent);

      expect(await streamQueue.next, equals(cameraClosingEvent));
      await streamQueue.cancel();
    },
  );

  test(
    'onCameraError stream emits errors caught by system services or added to stream within plugin',
    () async {
      final AndroidCameraCameraX camera = AndroidCameraCameraX();
      const int cameraId = 27;
      const String firstTestErrorDescription = 'Test error description 1!';
      const String secondTestErrorDescription = 'Test error description 2!';
      const CameraErrorEvent secondCameraErrorEvent = CameraErrorEvent(
        cameraId,
        secondTestErrorDescription,
      );
      final Stream<CameraErrorEvent> eventStream = camera.onCameraError(
        cameraId,
      );
      final StreamQueue<CameraErrorEvent> streamQueue =
          StreamQueue<CameraErrorEvent>(eventStream);

      camera.proxy = CameraXProxy(
        newSystemServicesManager:
            ({
              required void Function(SystemServicesManager, String)
              onCameraError,
              // ignore: non_constant_identifier_names
              BinaryMessenger? pigeon_binaryMessenger,
              // ignore: non_constant_identifier_names
              PigeonInstanceManager? pigeon_instanceManager,
            }) {
              final MockSystemServicesManager mockSystemServicesManager =
                  MockSystemServicesManager();
              when(
                mockSystemServicesManager.onCameraError,
              ).thenReturn(onCameraError);
              return mockSystemServicesManager;
            },
      );

      camera.systemServicesManager.onCameraError(
        camera.systemServicesManager,
        firstTestErrorDescription,
      );
      expect(
        await streamQueue.next,
        equals(const CameraErrorEvent(cameraId, firstTestErrorDescription)),
      );

      camera.cameraEventStreamController.add(secondCameraErrorEvent);
      expect(await streamQueue.next, equals(secondCameraErrorEvent));

      await streamQueue.cancel();
    },
  );

  test(
    'onDeviceOrientationChanged stream emits changes in device orientation detected by system services',
    () async {
      final AndroidCameraCameraX camera = AndroidCameraCameraX();
      final Stream<DeviceOrientationChangedEvent> eventStream = camera
          .onDeviceOrientationChanged();
      final StreamQueue<DeviceOrientationChangedEvent> streamQueue =
          StreamQueue<DeviceOrientationChangedEvent>(eventStream);
      const DeviceOrientationChangedEvent testEvent =
          DeviceOrientationChangedEvent(DeviceOrientation.portraitDown);

      camera.proxy = CameraXProxy(
        newDeviceOrientationManager:
            ({
              required void Function(DeviceOrientationManager, String)
              onDeviceOrientationChanged,
              // ignore: non_constant_identifier_names
              BinaryMessenger? pigeon_binaryMessenger,
              // ignore: non_constant_identifier_names
              PigeonInstanceManager? pigeon_instanceManager,
            }) {
              final MockDeviceOrientationManager mockDeviceOrientationManager =
                  MockDeviceOrientationManager();
              when(
                mockDeviceOrientationManager.onDeviceOrientationChanged,
              ).thenReturn(onDeviceOrientationChanged);
              return mockDeviceOrientationManager;
            },
      );

      camera.deviceOrientationManager.onDeviceOrientationChanged(
        camera.deviceOrientationManager,
        'PORTRAIT_DOWN',
      );

      expect(await streamQueue.next, testEvent);
      await streamQueue.cancel();
    },
  );

  test(
    'pausePreview unbinds preview from lifecycle when preview is nonnull and has been bound to lifecycle',
    () async {
      final AndroidCameraCameraX camera = AndroidCameraCameraX();

      // Set directly for test versus calling createCamera.
      camera.processCameraProvider = MockProcessCameraProvider();
      camera.preview = MockPreview();

      when(
        camera.processCameraProvider!.isBound(camera.preview!),
      ).thenAnswer((_) async => true);

      await camera.pausePreview(579);

      verify(camera.processCameraProvider!.unbind(<UseCase>[camera.preview!]));
    },
  );

  test(
    'pausePreview does not unbind preview from lifecycle when preview has not been bound to lifecycle',
    () async {
      final AndroidCameraCameraX camera = AndroidCameraCameraX();

      // Set directly for test versus calling createCamera.
      camera.processCameraProvider = MockProcessCameraProvider();
      camera.preview = MockPreview();

      await camera.pausePreview(632);

      verifyNever(
        camera.processCameraProvider!.unbind(<UseCase>[camera.preview!]),
      );
    },
  );

  test(
    'resumePreview does not bind preview to lifecycle or update camera state observers if already bound',
    () async {
      final AndroidCameraCameraX camera = AndroidCameraCameraX();
      final MockProcessCameraProvider mockProcessCameraProvider =
          MockProcessCameraProvider();
      final MockCamera mockCamera = MockCamera();
      final MockCameraInfo mockCameraInfo = MockCameraInfo();
      final MockLiveCameraState mockLiveCameraState = MockLiveCameraState();

      // Set directly for test versus calling createCamera.
      camera.processCameraProvider = mockProcessCameraProvider;
      camera.cameraSelector = MockCameraSelector();
      camera.preview = MockPreview();

      when(
        camera.processCameraProvider!.isBound(camera.preview!),
      ).thenAnswer((_) async => true);

      when(
        mockProcessCameraProvider.bindToLifecycle(
          camera.cameraSelector,
          <UseCase>[camera.preview!],
        ),
      ).thenAnswer((_) async => mockCamera);
      when(mockCamera.getCameraInfo()).thenAnswer((_) async => mockCameraInfo);
      when(
        mockCameraInfo.getCameraState(),
      ).thenAnswer((_) async => mockLiveCameraState);

      await camera.resumePreview(78);

      verifyNever(
        camera.processCameraProvider!.bindToLifecycle(
          camera.cameraSelector!,
          <UseCase>[camera.preview!],
        ),
      );
      verifyNever(mockLiveCameraState.observe(any));
      expect(camera.cameraInfo, isNot(mockCameraInfo));
    },
  );

  test(
    'resumePreview binds preview to lifecycle and updates camera state observers if not already bound',
    () async {
      final AndroidCameraCameraX camera = AndroidCameraCameraX();
      final MockProcessCameraProvider mockProcessCameraProvider =
          MockProcessCameraProvider();
      final MockCamera mockCamera = MockCamera();
      final MockCameraInfo mockCameraInfo = MockCameraInfo();
      final MockCameraControl mockCameraControl = MockCameraControl();
      final MockLiveCameraState mockLiveCameraState = MockLiveCameraState();

      // Set directly for test versus calling createCamera.
      camera.processCameraProvider = mockProcessCameraProvider;
      camera.cameraSelector = MockCameraSelector();
      camera.preview = MockPreview();

      // Tell plugin to create a detached Observer<CameraState>, that is created to
      // track camera state once preview is bound to the lifecycle and needed to
      // test for expected updates.
      camera.proxy = CameraXProxy(
        newObserver:
            <T>({
              required void Function(Observer<T>, T) onChanged,
              // ignore: non_constant_identifier_names
              BinaryMessenger? pigeon_binaryMessenger,
              // ignore: non_constant_identifier_names
              PigeonInstanceManager? pigeon_instanceManager,
            }) {
              return Observer<T>.detached(
                onChanged: onChanged,
                pigeon_instanceManager: PigeonInstanceManager(
                  onWeakReferenceRemoved: (_) {},
                ),
              );
            },
      );

      when(
        mockProcessCameraProvider.bindToLifecycle(
          camera.cameraSelector,
          <UseCase>[camera.preview!],
        ),
      ).thenAnswer((_) async => mockCamera);
      when(mockCamera.getCameraInfo()).thenAnswer((_) async => mockCameraInfo);
      when(
        mockCameraInfo.getCameraState(),
      ).thenAnswer((_) async => mockLiveCameraState);
      when(mockCamera.cameraControl).thenReturn(mockCameraControl);

      await camera.resumePreview(78);

      verify(
        camera.processCameraProvider!.bindToLifecycle(
          camera.cameraSelector!,
          <UseCase>[camera.preview!],
        ),
      );
      expect(
        await testCameraClosingObserver(
          camera,
          78,
          verify(mockLiveCameraState.observe(captureAny)).captured.single
              as Observer<dynamic>,
        ),
        isTrue,
      );
      expect(camera.cameraInfo, equals(mockCameraInfo));
      expect(camera.cameraControl, equals(mockCameraControl));
    },
  );

  // Further `buildPreview` testing concerning the Widget that it returns is
  // located in preview_rotation_test.dart.
  test(
    'buildPreview throws an exception if the preview is not bound to the lifecycle',
    () async {
      final AndroidCameraCameraX camera = AndroidCameraCameraX();
      const int cameraId = 73;

      // Tell camera that createCamera has not been called and thus, preview has
      // not been bound to the lifecycle of the camera.
      camera.previewInitiallyBound = false;

      expect(
        () => camera.buildPreview(cameraId),
        throwsA(isA<CameraException>()),
      );
    },
  );

  group('video recording', () {
    test(
      'startVideoCapturing binds video capture use case, updates saved camera instance and its properties, and starts the recording with audio enabled as desired',
      () async {
        // Set up mocks and constants.
        final AndroidCameraCameraX camera = AndroidCameraCameraX();
        final MockPendingRecording mockPendingRecording =
            MockPendingRecording();
        final MockPendingRecording mockPendingRecordingWithAudio =
            MockPendingRecording();
        final MockRecording mockRecording = MockRecording();
        final MockCamera mockCamera = MockCamera();
        final MockCamera newMockCamera = MockCamera();
        final MockCameraInfo mockCameraInfo = MockCameraInfo();
        final MockCameraControl mockCameraControl = MockCameraControl();
        final MockLiveCameraState mockLiveCameraState = MockLiveCameraState();
        final MockLiveCameraState newMockLiveCameraState =
            MockLiveCameraState();
        final MockCamera2CameraInfo mockCamera2CameraInfo =
            MockCamera2CameraInfo();
        const bool enableAudio = true;

        // Set directly for test versus calling createCamera.
        camera.processCameraProvider = MockProcessCameraProvider();
        camera.camera = mockCamera;
        camera.recorder = MockRecorder();
        camera.videoCapture = MockVideoCapture();
        camera.cameraSelector = MockCameraSelector();
        camera.liveCameraState = mockLiveCameraState;
        camera.cameraInfo = MockCameraInfo();
        camera.imageAnalysis = MockImageAnalysis();
        camera.enableRecordingAudio = enableAudio;

        // Ignore setting target rotation for this test; tested separately.
        camera.captureOrientationLocked = true;

        // Tell plugin to create detached Observer when camera info updated.
        const String outputPath = '/temp/REC123.temp';
        camera.proxy = CameraXProxy(
          newObserver:
              <T>({
                required void Function(Observer<T>, T) onChanged,
                // ignore: non_constant_identifier_names
                BinaryMessenger? pigeon_binaryMessenger,
                // ignore: non_constant_identifier_names
                PigeonInstanceManager? pigeon_instanceManager,
              }) {
                return Observer<T>.detached(
                  onChanged: onChanged,
                  pigeon_instanceManager: PigeonInstanceManager(
                    onWeakReferenceRemoved: (_) {},
                  ),
                );
              },
          fromCamera2CameraInfo:
              ({
                required CameraInfo cameraInfo,
                // ignore: non_constant_identifier_names
                BinaryMessenger? pigeon_binaryMessenger,
                // ignore: non_constant_identifier_names
                PigeonInstanceManager? pigeon_instanceManager,
              }) => mockCamera2CameraInfo,
          newSystemServicesManager:
              ({
                required void Function(SystemServicesManager, String)
                onCameraError,
                // ignore: non_constant_identifier_names
                BinaryMessenger? pigeon_binaryMessenger,
                // ignore: non_constant_identifier_names
                PigeonInstanceManager? pigeon_instanceManager,
              }) {
                final MockSystemServicesManager mockSystemServicesManager =
                    MockSystemServicesManager();
                when(
                  mockSystemServicesManager.getTempFilePath(
                    camera.videoPrefix,
                    '.temp',
                  ),
                ).thenAnswer((_) async => outputPath);
                return mockSystemServicesManager;
              },
          newVideoRecordEventListener:
              ({
                required void Function(
                  VideoRecordEventListener,
                  VideoRecordEvent,
                )
                onEvent,
                // ignore: non_constant_identifier_names
                BinaryMessenger? pigeon_binaryMessenger,
                // ignore: non_constant_identifier_names
                PigeonInstanceManager? pigeon_instanceManager,
              }) {
                return VideoRecordEventListener.pigeon_detached(
                  onEvent: onEvent,
                  pigeon_instanceManager: PigeonInstanceManager(
                    onWeakReferenceRemoved: (_) {},
                  ),
                );
              },
          infoSupportedHardwareLevelCameraCharacteristics: () {
            return MockCameraCharacteristicsKey();
          },
        );

        const int cameraId = 17;

        // Mock method calls.
        when(
          camera.recorder!.prepareRecording(outputPath),
        ).thenAnswer((_) async => mockPendingRecording);
        when(
          mockPendingRecording.withAudioEnabled(!enableAudio),
        ).thenAnswer((_) async => mockPendingRecordingWithAudio);
        when(
          mockPendingRecordingWithAudio.start(any),
        ).thenAnswer((_) async => mockRecording);
        when(
          camera.processCameraProvider!.isBound(camera.videoCapture!),
        ).thenAnswer((_) async => false);
        when(
          camera.processCameraProvider!.bindToLifecycle(
            camera.cameraSelector!,
            <UseCase>[camera.videoCapture!],
          ),
        ).thenAnswer((_) async => newMockCamera);
        when(
          newMockCamera.getCameraInfo(),
        ).thenAnswer((_) async => mockCameraInfo);
        when(newMockCamera.cameraControl).thenReturn(mockCameraControl);
        when(
          mockCameraInfo.getCameraState(),
        ).thenAnswer((_) async => newMockLiveCameraState);
        when(
          mockCamera2CameraInfo.getCameraCharacteristic(any),
        ).thenAnswer((_) async => InfoSupportedHardwareLevel.limited);

        // Simulate video recording being started so startVideoRecording completes.
        AndroidCameraCameraX.videoRecordingEventStreamController.add(
          VideoRecordEventStart.pigeon_detached(
            pigeon_instanceManager: PigeonInstanceManager(
              onWeakReferenceRemoved: (_) {},
            ),
          ),
        );

        await camera.startVideoCapturing(const VideoCaptureOptions(cameraId));

        // Verify VideoCapture UseCase is bound and camera & its properties
        // are updated.
        verify(
          camera.processCameraProvider!.bindToLifecycle(
            camera.cameraSelector!,
            <UseCase>[camera.videoCapture!],
          ),
        );
        expect(camera.camera, equals(newMockCamera));
        expect(camera.cameraInfo, equals(mockCameraInfo));
        expect(camera.cameraControl, equals(mockCameraControl));
        verify(mockLiveCameraState.removeObservers());
        expect(
          await testCameraClosingObserver(
            camera,
            cameraId,
            verify(newMockLiveCameraState.observe(captureAny)).captured.single
                as Observer<dynamic>,
          ),
          isTrue,
        );

        // Verify recording is started.
        expect(camera.pendingRecording, equals(mockPendingRecordingWithAudio));
        expect(camera.recording, mockRecording);
      },
    );

    test(
      'startVideoCapturing binds video capture use case and starts the recording'
      ' on first call, and does nothing on second call',
      () async {
        // Set up mocks and constants.
        final AndroidCameraCameraX camera = AndroidCameraCameraX();
        final MockPendingRecording mockPendingRecording =
            MockPendingRecording();
        final MockRecording mockRecording = MockRecording();
        final MockCamera mockCamera = MockCamera();
        final MockCameraInfo mockCameraInfo = MockCameraInfo();
        final MockCamera2CameraInfo mockCamera2CameraInfo =
            MockCamera2CameraInfo();

        // Set directly for test versus calling createCamera.
        camera.processCameraProvider = MockProcessCameraProvider();
        camera.recorder = MockRecorder();
        camera.videoCapture = MockVideoCapture();
        camera.cameraSelector = MockCameraSelector();
        camera.cameraInfo = MockCameraInfo();
        camera.imageAnalysis = MockImageAnalysis();
        camera.enableRecordingAudio = false;

        // Ignore setting target rotation for this test; tested seprately.
        camera.captureOrientationLocked = true;

        // Tell plugin to create detached Observer when camera info updated.
        const String outputPath = '/temp/REC123.temp';
        camera.proxy = CameraXProxy(
          newObserver:
              <T>({
                required void Function(Observer<T>, T) onChanged,
                // ignore: non_constant_identifier_names
                BinaryMessenger? pigeon_binaryMessenger,
                // ignore: non_constant_identifier_names
                PigeonInstanceManager? pigeon_instanceManager,
              }) {
                return Observer<T>.detached(
                  onChanged: onChanged,
                  pigeon_instanceManager: PigeonInstanceManager(
                    onWeakReferenceRemoved: (_) {},
                  ),
                );
              },
          fromCamera2CameraInfo:
              ({
                required CameraInfo cameraInfo,
                // ignore: non_constant_identifier_names
                BinaryMessenger? pigeon_binaryMessenger,
                // ignore: non_constant_identifier_names
                PigeonInstanceManager? pigeon_instanceManager,
              }) => mockCamera2CameraInfo,
          newSystemServicesManager:
              ({
                required void Function(SystemServicesManager, String)
                onCameraError,
                // ignore: non_constant_identifier_names
                BinaryMessenger? pigeon_binaryMessenger,
                // ignore: non_constant_identifier_names
                PigeonInstanceManager? pigeon_instanceManager,
              }) {
                final MockSystemServicesManager mockSystemServicesManager =
                    MockSystemServicesManager();
                when(
                  mockSystemServicesManager.getTempFilePath(
                    camera.videoPrefix,
                    '.temp',
                  ),
                ).thenAnswer((_) async => outputPath);
                return mockSystemServicesManager;
              },
          newVideoRecordEventListener:
              ({
                required void Function(
                  VideoRecordEventListener,
                  VideoRecordEvent,
                )
                onEvent,
                // ignore: non_constant_identifier_names
                BinaryMessenger? pigeon_binaryMessenger,
                // ignore: non_constant_identifier_names
                PigeonInstanceManager? pigeon_instanceManager,
              }) {
                return VideoRecordEventListener.pigeon_detached(
                  onEvent: onEvent,
                  pigeon_instanceManager: PigeonInstanceManager(
                    onWeakReferenceRemoved: (_) {},
                  ),
                );
              },
          infoSupportedHardwareLevelCameraCharacteristics: () {
            return MockCameraCharacteristicsKey();
          },
        );

        const int cameraId = 17;

        // Mock method calls.
        when(
          camera.recorder!.prepareRecording(outputPath),
        ).thenAnswer((_) async => mockPendingRecording);
        when(
          mockPendingRecording.withAudioEnabled(!camera.enableRecordingAudio),
        ).thenAnswer((_) async => mockPendingRecording);
        when(
          mockPendingRecording.start(any),
        ).thenAnswer((_) async => mockRecording);
        when(
          camera.processCameraProvider!.isBound(camera.videoCapture!),
        ).thenAnswer((_) async => false);
        when(
          camera.processCameraProvider!.bindToLifecycle(
            camera.cameraSelector!,
            <UseCase>[camera.videoCapture!],
          ),
        ).thenAnswer((_) async => mockCamera);
        when(
          mockCamera.getCameraInfo(),
        ).thenAnswer((_) => Future<CameraInfo>.value(mockCameraInfo));
        when(
          mockCameraInfo.getCameraState(),
        ).thenAnswer((_) async => MockLiveCameraState());
        when(
          mockCamera2CameraInfo.getCameraCharacteristic(any),
        ).thenAnswer((_) async => InfoSupportedHardwareLevel.limited);

        // Simulate video recording being started so startVideoRecording completes.
        AndroidCameraCameraX.videoRecordingEventStreamController.add(
          VideoRecordEventStart.pigeon_detached(
            pigeon_instanceManager: PigeonInstanceManager(
              onWeakReferenceRemoved: (_) {},
            ),
          ),
        );

        await camera.startVideoCapturing(const VideoCaptureOptions(cameraId));

        verify(
          camera.processCameraProvider!.bindToLifecycle(
            camera.cameraSelector!,
            <UseCase>[camera.videoCapture!],
          ),
        );
        expect(camera.pendingRecording, equals(mockPendingRecording));
        expect(camera.recording, mockRecording);

        await camera.startVideoCapturing(const VideoCaptureOptions(cameraId));
        // Verify that each of these calls happened only once.
        verify(
          camera.systemServicesManager.getTempFilePath(
            camera.videoPrefix,
            '.temp',
          ),
        ).called(1);
        verifyNoMoreInteractions(camera.systemServicesManager);
        verify(camera.recorder!.prepareRecording(outputPath)).called(1);
        verifyNoMoreInteractions(camera.recorder);
        verify(mockPendingRecording.start(any)).called(1);
        verify(mockPendingRecording.withAudioEnabled(any)).called(1);
        verifyNoMoreInteractions(mockPendingRecording);
      },
    );

    test(
      'startVideoCapturing called with stream options starts image streaming',
      () async {
        // Set up mocks and constants.
        final AndroidCameraCameraX camera = AndroidCameraCameraX();
        final MockProcessCameraProvider mockProcessCameraProvider =
            MockProcessCameraProvider();
        final Recorder mockRecorder = MockRecorder();
        final MockPendingRecording mockPendingRecording =
            MockPendingRecording();
        final MockCameraInfo initialCameraInfo = MockCameraInfo();
        final MockCamera2CameraInfo mockCamera2CameraInfo =
            MockCamera2CameraInfo();

        // Set directly for test versus calling createCamera.

        camera.processCameraProvider = mockProcessCameraProvider;
        camera.cameraSelector = MockCameraSelector();
        camera.videoCapture = MockVideoCapture();
        camera.imageAnalysis = MockImageAnalysis();
        camera.camera = MockCamera();
        camera.recorder = mockRecorder;
        camera.cameraInfo = initialCameraInfo;
        camera.imageCapture = MockImageCapture();
        camera.enableRecordingAudio = true;

        // Ignore setting target rotation for this test; tested seprately.
        camera.captureOrientationLocked = true;

        // Tell plugin to create detached Analyzer for testing.
        const String outputPath = '/temp/REC123.temp';
        camera.proxy = CameraXProxy(
          newObserver:
              <T>({
                required void Function(Observer<T>, T) onChanged,
                // ignore: non_constant_identifier_names
                BinaryMessenger? pigeon_binaryMessenger,
                // ignore: non_constant_identifier_names
                PigeonInstanceManager? pigeon_instanceManager,
              }) {
                return Observer<T>.detached(
                  onChanged: onChanged,
                  pigeon_instanceManager: PigeonInstanceManager(
                    onWeakReferenceRemoved: (_) {},
                  ),
                );
              },
          fromCamera2CameraInfo:
              ({
                required CameraInfo cameraInfo,
                // ignore: non_constant_identifier_names
                BinaryMessenger? pigeon_binaryMessenger,
                // ignore: non_constant_identifier_names
                PigeonInstanceManager? pigeon_instanceManager,
              }) => mockCamera2CameraInfo,
          newSystemServicesManager:
              ({
                required void Function(SystemServicesManager, String)
                onCameraError,
                // ignore: non_constant_identifier_names
                BinaryMessenger? pigeon_binaryMessenger,
                // ignore: non_constant_identifier_names
                PigeonInstanceManager? pigeon_instanceManager,
              }) {
                final MockSystemServicesManager mockSystemServicesManager =
                    MockSystemServicesManager();
                when(
                  mockSystemServicesManager.getTempFilePath(
                    camera.videoPrefix,
                    '.temp',
                  ),
                ).thenAnswer((_) async => outputPath);
                return mockSystemServicesManager;
              },
          newVideoRecordEventListener:
              ({
                required void Function(
                  VideoRecordEventListener,
                  VideoRecordEvent,
                )
                onEvent,
                // ignore: non_constant_identifier_names
                BinaryMessenger? pigeon_binaryMessenger,
                // ignore: non_constant_identifier_names
                PigeonInstanceManager? pigeon_instanceManager,
              }) {
                return VideoRecordEventListener.pigeon_detached(
                  onEvent: onEvent,
                  pigeon_instanceManager: PigeonInstanceManager(
                    onWeakReferenceRemoved: (_) {},
                  ),
                );
              },
          infoSupportedHardwareLevelCameraCharacteristics: () {
            return MockCameraCharacteristicsKey();
          },
          newAnalyzer:
              ({
                required void Function(Analyzer, ImageProxy) analyze,
                // ignore: non_constant_identifier_names
                BinaryMessenger? pigeon_binaryMessenger,
                // ignore: non_constant_identifier_names
                PigeonInstanceManager? pigeon_instanceManager,
              }) {
                return MockAnalyzer();
              },
        );

        const int cameraId = 17;
        final Completer<CameraImageData> imageDataCompleter =
            Completer<CameraImageData>();
        final VideoCaptureOptions videoCaptureOptions = VideoCaptureOptions(
          cameraId,
          streamCallback: (CameraImageData imageData) =>
              imageDataCompleter.complete(imageData),
        );

        // Mock method calls.
        when(
          camera.processCameraProvider!.isBound(camera.videoCapture!),
        ).thenAnswer((_) async => true);
        when(
          camera.processCameraProvider!.isBound(camera.imageAnalysis!),
        ).thenAnswer((_) async => true);
        when(
          camera.recorder!.prepareRecording(outputPath),
        ).thenAnswer((_) async => mockPendingRecording);
        when(
          mockPendingRecording.withAudioEnabled(!camera.enableRecordingAudio),
        ).thenAnswer((_) async => mockPendingRecording);
        when(
          mockProcessCameraProvider.bindToLifecycle(any, any),
        ).thenAnswer((_) => Future<Camera>.value(camera.camera));
        when(
          camera.camera!.getCameraInfo(),
        ).thenAnswer((_) => Future<CameraInfo>.value(MockCameraInfo()));
        when(
          mockCamera2CameraInfo.getCameraCharacteristic(any),
        ).thenAnswer((_) async => InfoSupportedHardwareLevel.level3);

        // Simulate video recording being started so startVideoRecording completes.
        AndroidCameraCameraX.videoRecordingEventStreamController.add(
          VideoRecordEventStart.pigeon_detached(
            pigeon_instanceManager: PigeonInstanceManager(
              onWeakReferenceRemoved: (_) {},
            ),
          ),
        );

        await camera.startVideoCapturing(videoCaptureOptions);

        final CameraImageData mockCameraImageData = MockCameraImageData();
        camera.cameraImageDataStreamController!.add(mockCameraImageData);

        expect(imageDataCompleter.future, isNotNull);
        await camera.cameraImageDataStreamController!.close();
      },
    );

    test(
      'startVideoCapturing sets VideoCapture target rotation to current video orientation if orientation unlocked',
      () async {
        // Set up mocks and constants.
        final AndroidCameraCameraX camera = AndroidCameraCameraX();
        final MockPendingRecording mockPendingRecording =
            MockPendingRecording();
        final MockRecording mockRecording = MockRecording();
        final MockVideoCapture mockVideoCapture = MockVideoCapture();
        final MockCameraInfo initialCameraInfo = MockCameraInfo();
        final MockCamera2CameraInfo mockCamera2CameraInfo =
            MockCamera2CameraInfo();
        const int defaultTargetRotation = Surface.rotation270;

        // Set directly for test versus calling createCamera.
        camera.processCameraProvider = MockProcessCameraProvider();
        camera.camera = MockCamera();
        camera.recorder = MockRecorder();
        camera.videoCapture = mockVideoCapture;
        camera.cameraSelector = MockCameraSelector();
        camera.imageAnalysis = MockImageAnalysis();
        camera.cameraInfo = initialCameraInfo;
        camera.enableRecordingAudio = false;

        // Tell plugin to mock call to get current video orientation and mock Camera2CameraInfo retrieval.
        const String outputPath = '/temp/REC123.temp';
        camera.proxy = CameraXProxy(
          newObserver:
              <T>({
                required void Function(Observer<T>, T) onChanged,
                // ignore: non_constant_identifier_names
                BinaryMessenger? pigeon_binaryMessenger,
                // ignore: non_constant_identifier_names
                PigeonInstanceManager? pigeon_instanceManager,
              }) {
                return Observer<T>.detached(
                  onChanged: onChanged,
                  pigeon_instanceManager: PigeonInstanceManager(
                    onWeakReferenceRemoved: (_) {},
                  ),
                );
              },
          fromCamera2CameraInfo:
              ({
                required CameraInfo cameraInfo,
                // ignore: non_constant_identifier_names
                BinaryMessenger? pigeon_binaryMessenger,
                // ignore: non_constant_identifier_names
                PigeonInstanceManager? pigeon_instanceManager,
              }) => cameraInfo == initialCameraInfo
              ? mockCamera2CameraInfo
              : MockCamera2CameraInfo(),
          newSystemServicesManager:
              ({
                required void Function(SystemServicesManager, String)
                onCameraError,
                // ignore: non_constant_identifier_names
                BinaryMessenger? pigeon_binaryMessenger,
                // ignore: non_constant_identifier_names
                PigeonInstanceManager? pigeon_instanceManager,
              }) {
                final MockSystemServicesManager mockSystemServicesManager =
                    MockSystemServicesManager();
                when(
                  mockSystemServicesManager.getTempFilePath(
                    camera.videoPrefix,
                    '.temp',
                  ),
                ).thenAnswer((_) async => outputPath);
                return mockSystemServicesManager;
              },
          newDeviceOrientationManager:
              ({
                required void Function(DeviceOrientationManager, String)
                onDeviceOrientationChanged,
                // ignore: non_constant_identifier_names
                BinaryMessenger? pigeon_binaryMessenger,
                // ignore: non_constant_identifier_names
                PigeonInstanceManager? pigeon_instanceManager,
              }) {
                final MockDeviceOrientationManager
                mockDeviceOrientationManager = MockDeviceOrientationManager();
                when(
                  mockDeviceOrientationManager.getDefaultDisplayRotation(),
                ).thenAnswer((_) async => defaultTargetRotation);
                return mockDeviceOrientationManager;
              },
          newVideoRecordEventListener:
              ({
                required void Function(
                  VideoRecordEventListener,
                  VideoRecordEvent,
                )
                onEvent,
                // ignore: non_constant_identifier_names
                BinaryMessenger? pigeon_binaryMessenger,
                // ignore: non_constant_identifier_names
                PigeonInstanceManager? pigeon_instanceManager,
              }) {
                return VideoRecordEventListener.pigeon_detached(
                  onEvent: onEvent,
                  pigeon_instanceManager: PigeonInstanceManager(
                    onWeakReferenceRemoved: (_) {},
                  ),
                );
              },
          infoSupportedHardwareLevelCameraCharacteristics: () {
            return MockCameraCharacteristicsKey();
          },
        );

        const int cameraId = 87;

        // Mock method calls.
        when(
          camera.recorder!.prepareRecording(outputPath),
        ).thenAnswer((_) async => mockPendingRecording);
        when(
          mockPendingRecording.withAudioEnabled(!camera.enableRecordingAudio),
        ).thenAnswer((_) async => mockPendingRecording);
        when(
          mockPendingRecording.start(any),
        ).thenAnswer((_) async => mockRecording);
        when(
          camera.processCameraProvider!.isBound(camera.videoCapture!),
        ).thenAnswer((_) async => true);
        when(
          camera.processCameraProvider!.isBound(camera.imageAnalysis!),
        ).thenAnswer((_) async => false);
        when(
          mockCamera2CameraInfo.getCameraCharacteristic(any),
        ).thenAnswer((_) async => InfoSupportedHardwareLevel.limited);

        // Simulate video recording being started so startVideoRecording completes.
        AndroidCameraCameraX.videoRecordingEventStreamController.add(
          VideoRecordEventStart.pigeon_detached(
            pigeon_instanceManager: PigeonInstanceManager(
              onWeakReferenceRemoved: (_) {},
            ),
          ),
        );

        // Orientation is unlocked and plugin does not need to set default target
        // rotation manually.
        camera.recording = null;
        await camera.startVideoCapturing(const VideoCaptureOptions(cameraId));
        verifyNever(mockVideoCapture.setTargetRotation(any));

        // Simulate video recording being started so startVideoRecording completes.
        AndroidCameraCameraX.videoRecordingEventStreamController.add(
          VideoRecordEventStart.pigeon_detached(
            pigeon_instanceManager: PigeonInstanceManager(
              onWeakReferenceRemoved: (_) {},
            ),
          ),
        );

        // Orientation is locked and plugin does not need to set default target
        // rotation manually.
        camera.recording = null;
        camera.captureOrientationLocked = true;
        await camera.startVideoCapturing(const VideoCaptureOptions(cameraId));
        verifyNever(mockVideoCapture.setTargetRotation(any));

        // Simulate video recording being started so startVideoRecording completes.
        AndroidCameraCameraX.videoRecordingEventStreamController.add(
          VideoRecordEventStart.pigeon_detached(
            pigeon_instanceManager: PigeonInstanceManager(
              onWeakReferenceRemoved: (_) {},
            ),
          ),
        );

        // Orientation is locked and plugin does need to set default target
        // rotation manually.
        camera.recording = null;
        camera.captureOrientationLocked = true;
        camera.shouldSetDefaultRotation = true;
        await camera.startVideoCapturing(const VideoCaptureOptions(cameraId));
        verifyNever(mockVideoCapture.setTargetRotation(any));

        // Simulate video recording being started so startVideoRecording completes.
        AndroidCameraCameraX.videoRecordingEventStreamController.add(
          VideoRecordEventStart.pigeon_detached(
            pigeon_instanceManager: PigeonInstanceManager(
              onWeakReferenceRemoved: (_) {},
            ),
          ),
        );

        // Orientation is unlocked and plugin does need to set default target
        // rotation manually.
        camera.recording = null;
        camera.captureOrientationLocked = false;
        camera.shouldSetDefaultRotation = true;
        await camera.startVideoCapturing(const VideoCaptureOptions(cameraId));
        verify(mockVideoCapture.setTargetRotation(defaultTargetRotation));
      },
    );

    test('pauseVideoRecording pauses the recording', () async {
      final AndroidCameraCameraX camera = AndroidCameraCameraX();
      final MockRecording recording = MockRecording();

      // Set directly for test versus calling startVideoCapturing.
      camera.recording = recording;

      await camera.pauseVideoRecording(0);
      verify(recording.pause());
      verifyNoMoreInteractions(recording);
    });

    test('resumeVideoRecording resumes the recording', () async {
      final AndroidCameraCameraX camera = AndroidCameraCameraX();
      final MockRecording recording = MockRecording();

      // Set directly for test versus calling startVideoCapturing.
      camera.recording = recording;

      await camera.resumeVideoRecording(0);
      verify(recording.resume());
      verifyNoMoreInteractions(recording);
    });

    test('stopVideoRecording stops the recording', () async {
      final AndroidCameraCameraX camera = AndroidCameraCameraX();
      final MockRecording recording = MockRecording();
      final MockProcessCameraProvider processCameraProvider =
          MockProcessCameraProvider();
      final MockVideoCapture videoCapture = MockVideoCapture();
      const String videoOutputPath = '/test/output/path';

      // Set directly for test versus calling createCamera and startVideoCapturing.
      camera.processCameraProvider = processCameraProvider;
      camera.recording = recording;
      camera.videoCapture = videoCapture;
      camera.videoOutputPath = videoOutputPath;

      // Tell plugin that videoCapture use case was bound to start recording.
      when(
        camera.processCameraProvider!.isBound(videoCapture),
      ).thenAnswer((_) async => true);

      // Simulate video recording being finalized so stopVideoRecording completes.
      AndroidCameraCameraX.videoRecordingEventStreamController.add(
        VideoRecordEventFinalize.pigeon_detached(
          pigeon_instanceManager: PigeonInstanceManager(
            onWeakReferenceRemoved: (_) {},
          ),
        ),
      );

      final XFile file = await camera.stopVideoRecording(0);
      expect(file.path, videoOutputPath);

      // Verify that recording stops.
      verify(recording.close());
      verifyNoMoreInteractions(recording);
    });

    test('stopVideoRecording throws a camera exception if '
        'no recording is in progress', () async {
      final AndroidCameraCameraX camera = AndroidCameraCameraX();
      const String videoOutputPath = '/test/output/path';

      // Set directly for test versus calling startVideoCapturing.
      camera.recording = null;
      camera.videoOutputPath = videoOutputPath;

      await expectLater(() async {
        await camera.stopVideoRecording(0);
      }, throwsA(isA<CameraException>()));
    });

    test('stopVideoRecording throws a camera exception if '
        'videoOutputPath is null, and sets recording to null', () async {
      final AndroidCameraCameraX camera = AndroidCameraCameraX();
      final MockRecording mockRecording = MockRecording();
      final MockVideoCapture mockVideoCapture = MockVideoCapture();

      // Set directly for test versus calling startVideoCapturing.
      camera.processCameraProvider = MockProcessCameraProvider();
      camera.recording = mockRecording;
      camera.videoOutputPath = null;
      camera.videoCapture = mockVideoCapture;

      // Tell plugin that videoCapture use case was bound to start recording.
      when(
        camera.processCameraProvider!.isBound(mockVideoCapture),
      ).thenAnswer((_) async => true);

      await expectLater(() async {
        // Simulate video recording being finalized so stopVideoRecording completes.
        AndroidCameraCameraX.videoRecordingEventStreamController.add(
          VideoRecordEventFinalize.pigeon_detached(
            pigeon_instanceManager: PigeonInstanceManager(
              onWeakReferenceRemoved: (_) {},
            ),
          ),
        );
        await camera.stopVideoRecording(0);
      }, throwsA(isA<CameraException>()));
      expect(camera.recording, null);
    });

    test('calling stopVideoRecording twice stops the recording '
        'and then throws a CameraException', () async {
      final AndroidCameraCameraX camera = AndroidCameraCameraX();
      final MockRecording recording = MockRecording();
      final MockProcessCameraProvider processCameraProvider =
          MockProcessCameraProvider();
      final MockVideoCapture videoCapture = MockVideoCapture();
      const String videoOutputPath = '/test/output/path';

      // Set directly for test versus calling createCamera and startVideoCapturing.
      camera.processCameraProvider = processCameraProvider;
      camera.recording = recording;
      camera.videoCapture = videoCapture;
      camera.videoOutputPath = videoOutputPath;

      // Simulate video recording being finalized so stopVideoRecording completes.
      AndroidCameraCameraX.videoRecordingEventStreamController.add(
        VideoRecordEventFinalize.pigeon_detached(
          pigeon_instanceManager: PigeonInstanceManager(
            onWeakReferenceRemoved: (_) {},
          ),
        ),
      );

      final XFile file = await camera.stopVideoRecording(0);
      expect(file.path, videoOutputPath);

      await expectLater(() async {
        await camera.stopVideoRecording(0);
      }, throwsA(isA<CameraException>()));
    });

    test(
      'VideoCapture use case is unbound from lifecycle when video recording stops',
      () async {
        final AndroidCameraCameraX camera = AndroidCameraCameraX();
        final MockRecording recording = MockRecording();
        final MockProcessCameraProvider processCameraProvider =
            MockProcessCameraProvider();
        final MockVideoCapture videoCapture = MockVideoCapture();
        const String videoOutputPath = '/test/output/path';

        // Set directly for test versus calling createCamera and startVideoCapturing.
        camera.processCameraProvider = processCameraProvider;
        camera.recording = recording;
        camera.videoCapture = videoCapture;
        camera.videoOutputPath = videoOutputPath;

        // Tell plugin that videoCapture use case was bound to start recording.
        when(
          camera.processCameraProvider!.isBound(videoCapture),
        ).thenAnswer((_) async => true);

        // Simulate video recording being finalized so stopVideoRecording completes.
        AndroidCameraCameraX.videoRecordingEventStreamController.add(
          VideoRecordEventFinalize.pigeon_detached(
            pigeon_instanceManager: PigeonInstanceManager(
              onWeakReferenceRemoved: (_) {},
            ),
          ),
        );

        await camera.stopVideoRecording(90);
        verify(processCameraProvider.unbind(<UseCase>[videoCapture]));

        // Verify that recording stops.
        verify(recording.close());
        verifyNoMoreInteractions(recording);
      },
    );

    test(
      'setDescriptionWhileRecording does not make any calls involving starting video recording',
      () async {
        // TODO(camsim99): Modify test when implemented, see https://github.com/flutter/flutter/issues/148013.
        final AndroidCameraCameraX camera = AndroidCameraCameraX();

        // Set directly for test versus calling createCamera.
        camera.processCameraProvider = MockProcessCameraProvider();
        camera.recorder = MockRecorder();
        camera.videoCapture = MockVideoCapture();
        camera.camera = MockCamera();

        await camera.setDescriptionWhileRecording(
          const CameraDescription(
            name: 'fakeCameraName',
            lensDirection: CameraLensDirection.back,
            sensorOrientation: 90,
          ),
        );
        verifyNoMoreInteractions(camera.processCameraProvider);
        verifyNoMoreInteractions(camera.recorder);
        verifyNoMoreInteractions(camera.videoCapture);
        verifyNoMoreInteractions(camera.camera);
      },
    );
  });

  test(
    'takePicture binds ImageCapture to lifecycle and makes call to take a picture',
    () async {
      final AndroidCameraCameraX camera = AndroidCameraCameraX();
      final MockProcessCameraProvider mockProcessCameraProvider =
          MockProcessCameraProvider();
      final MockCamera mockCamera = MockCamera();
      final MockCameraInfo mockCameraInfo = MockCameraInfo();
      const String testPicturePath = 'test/absolute/path/to/picture';

      // Set directly for test versus calling createCamera.
      camera.imageCapture = MockImageCapture();
      camera.processCameraProvider = mockProcessCameraProvider;
      camera.cameraSelector = MockCameraSelector();

      // Ignore setting target rotation for this test; tested seprately.
      camera.captureOrientationLocked = true;

      // Tell plugin to create detached camera state observers.
      camera.proxy = CameraXProxy(
        newObserver:
            <T>({
              required void Function(Observer<T>, T) onChanged,
              // ignore: non_constant_identifier_names
              BinaryMessenger? pigeon_binaryMessenger,
              // ignore: non_constant_identifier_names
              PigeonInstanceManager? pigeon_instanceManager,
            }) {
              return Observer<T>.detached(
                onChanged: onChanged,
                pigeon_instanceManager: PigeonInstanceManager(
                  onWeakReferenceRemoved: (_) {},
                ),
              );
            },
      );

      when(
        mockProcessCameraProvider.isBound(camera.imageCapture),
      ).thenAnswer((_) async => false);
      when(
        mockProcessCameraProvider.bindToLifecycle(
          camera.cameraSelector,
          <UseCase>[camera.imageCapture!],
        ),
      ).thenAnswer((_) async => mockCamera);
      when(mockCamera.getCameraInfo()).thenAnswer((_) async => mockCameraInfo);
      when(
        mockCameraInfo.getCameraState(),
      ).thenAnswer((_) async => MockLiveCameraState());
      when(
        camera.imageCapture!.takePicture(),
      ).thenAnswer((_) async => testPicturePath);

      final XFile imageFile = await camera.takePicture(3);

      expect(imageFile.path, equals(testPicturePath));
    },
  );

  test(
    'takePicture sets ImageCapture target rotation as expected when orientation locked or unlocked',
    () async {
      final AndroidCameraCameraX camera = AndroidCameraCameraX();
      final MockImageCapture mockImageCapture = MockImageCapture();
      final MockProcessCameraProvider mockProcessCameraProvider =
          MockProcessCameraProvider();

      const int cameraId = 3;
      const int defaultTargetRotation = Surface.rotation180;

      // Set directly for test versus calling createCamera.
      camera.imageCapture = mockImageCapture;
      camera.processCameraProvider = mockProcessCameraProvider;

      // Tell plugin to mock call to get current photo orientation.
      camera.proxy = CameraXProxy(
        newDeviceOrientationManager:
            ({
              required void Function(DeviceOrientationManager, String)
              onDeviceOrientationChanged,
              // ignore: non_constant_identifier_names
              BinaryMessenger? pigeon_binaryMessenger,
              // ignore: non_constant_identifier_names
              PigeonInstanceManager? pigeon_instanceManager,
            }) {
              final MockDeviceOrientationManager mockDeviceOrientationManager =
                  MockDeviceOrientationManager();
              when(
                mockDeviceOrientationManager.getDefaultDisplayRotation(),
              ).thenAnswer((_) async => defaultTargetRotation);
              return mockDeviceOrientationManager;
            },
      );

      when(
        mockProcessCameraProvider.isBound(camera.imageCapture),
      ).thenAnswer((_) async => true);
      when(
        camera.imageCapture!.takePicture(),
      ).thenAnswer((_) async => 'test/absolute/path/to/picture');

      // Orientation is unlocked and plugin does not need to set default target
      // rotation manually.
      await camera.takePicture(cameraId);
      verify(mockImageCapture.setTargetRotation(defaultTargetRotation));

      // Orientation is locked and plugin does not need to set default target
      // rotation manually.
      camera.captureOrientationLocked = true;
      await camera.takePicture(cameraId);
      verifyNever(mockImageCapture.setTargetRotation(any));

      // Orientation is locked and plugin does need to set default target
      // rotation manually.
      camera.captureOrientationLocked = true;
      camera.shouldSetDefaultRotation = true;
      await camera.takePicture(cameraId);
      verifyNever(mockImageCapture.setTargetRotation(any));

      // Orientation is unlocked and plugin does need to set default target
      // rotation manually.
      camera.captureOrientationLocked = false;
      camera.shouldSetDefaultRotation = true;
      await camera.takePicture(cameraId);
      verify(mockImageCapture.setTargetRotation(defaultTargetRotation));
    },
  );

  test(
    'takePicture turns non-torch flash mode off when torch mode enabled',
    () async {
      final AndroidCameraCameraX camera = AndroidCameraCameraX();
      final MockProcessCameraProvider mockProcessCameraProvider =
          MockProcessCameraProvider();
      const int cameraId = 77;

      // Set directly for test versus calling createCamera.
      camera.imageCapture = MockImageCapture();
      camera.cameraControl = MockCameraControl();
      camera.processCameraProvider = mockProcessCameraProvider;

      // Ignore setting target rotation for this test; tested seprately.
      camera.captureOrientationLocked = true;

      when(
        mockProcessCameraProvider.isBound(camera.imageCapture),
      ).thenAnswer((_) async => true);

      await camera.setFlashMode(cameraId, FlashMode.torch);
      await camera.takePicture(cameraId);
      verify(camera.imageCapture!.setFlashMode(CameraXFlashMode.off));
    },
  );

  test(
    'setFlashMode configures ImageCapture with expected non-torch flash mode',
    () async {
      final AndroidCameraCameraX camera = AndroidCameraCameraX();
      const int cameraId = 22;
      final MockCameraControl mockCameraControl = MockCameraControl();
      final MockProcessCameraProvider mockProcessCameraProvider =
          MockProcessCameraProvider();

      // Set directly for test versus calling createCamera.
      camera.imageCapture = MockImageCapture();
      camera.cameraControl = mockCameraControl;

      // Ignore setting target rotation for this test; tested seprately.
      camera.captureOrientationLocked = true;
      camera.processCameraProvider = mockProcessCameraProvider;

      when(
        mockProcessCameraProvider.isBound(camera.imageCapture),
      ).thenAnswer((_) async => true);

      for (final FlashMode flashMode in FlashMode.values) {
        await camera.setFlashMode(cameraId, flashMode);

        CameraXFlashMode? expectedFlashMode;
        switch (flashMode) {
          case FlashMode.off:
            expectedFlashMode = CameraXFlashMode.off;
          case FlashMode.auto:
            expectedFlashMode = CameraXFlashMode.auto;
          case FlashMode.always:
            expectedFlashMode = CameraXFlashMode.on;
          case FlashMode.torch:
            expectedFlashMode = null;
        }

        if (expectedFlashMode == null) {
          // Torch mode enabled and won't be used for configuring image capture.
          continue;
        }

        verifyNever(mockCameraControl.enableTorch(true));
        expect(camera.torchEnabled, isFalse);
        await camera.takePicture(cameraId);
        verify(camera.imageCapture!.setFlashMode(expectedFlashMode));
      }
    },
  );

  test('setFlashMode turns on torch mode as expected', () async {
    final AndroidCameraCameraX camera = AndroidCameraCameraX();
    const int cameraId = 44;
    final MockCameraControl mockCameraControl = MockCameraControl();

    // Set directly for test versus calling createCamera.
    camera.cameraControl = mockCameraControl;

    await camera.setFlashMode(cameraId, FlashMode.torch);

    verify(mockCameraControl.enableTorch(true));
    expect(camera.torchEnabled, isTrue);
  });

  test(
    'setFlashMode turns off torch mode when non-torch flash modes set',
    () async {
      final AndroidCameraCameraX camera = AndroidCameraCameraX();
      const int cameraId = 33;
      final MockCameraControl mockCameraControl = MockCameraControl();

      // Set directly for test versus calling createCamera.
      camera.cameraControl = mockCameraControl;

      for (final FlashMode flashMode in FlashMode.values) {
        camera.torchEnabled = true;
        await camera.setFlashMode(cameraId, flashMode);

        switch (flashMode) {
          case FlashMode.off:
          case FlashMode.auto:
          case FlashMode.always:
            verify(mockCameraControl.enableTorch(false));
            expect(camera.torchEnabled, isFalse);
          case FlashMode.torch:
            verifyNever(mockCameraControl.enableTorch(true));
            expect(camera.torchEnabled, true);
        }
      }
    },
  );

  test('getMinExposureOffset returns expected exposure offset', () async {
    final AndroidCameraCameraX camera = AndroidCameraCameraX();
    final MockCameraInfo mockCameraInfo = MockCameraInfo();
    final PigeonInstanceManager testInstanceManager = PigeonInstanceManager(
      onWeakReferenceRemoved: (_) {},
    );
    final ExposureState exposureState = ExposureState.pigeon_detached(
      exposureCompensationRange: CameraIntegerRange.pigeon_detached(
        lower: 3,
        upper: 4,
        pigeon_instanceManager: testInstanceManager,
      ),
      exposureCompensationStep: 0.2,
      pigeon_instanceManager: testInstanceManager,
    );

    // Set directly for test versus calling createCamera.
    camera.cameraInfo = mockCameraInfo;

    when(mockCameraInfo.exposureState).thenReturn(exposureState);

    // We expect the minimum exposure to be the minimum exposure compensation * exposure compensation step.
    // Delta is included due to avoid catching rounding errors.
    expect(await camera.getMinExposureOffset(35), closeTo(0.6, 0.0000000001));
  });

  test('getMaxExposureOffset returns expected exposure offset', () async {
    final AndroidCameraCameraX camera = AndroidCameraCameraX();
    final MockCameraInfo mockCameraInfo = MockCameraInfo();
    final PigeonInstanceManager testInstanceManager = PigeonInstanceManager(
      onWeakReferenceRemoved: (_) {},
    );
    final ExposureState exposureState = ExposureState.pigeon_detached(
      exposureCompensationRange: CameraIntegerRange.pigeon_detached(
        lower: 3,
        upper: 4,
        pigeon_instanceManager: testInstanceManager,
      ),
      exposureCompensationStep: 0.2,
      pigeon_instanceManager: testInstanceManager,
    );

    // Set directly for test versus calling createCamera.
    camera.cameraInfo = mockCameraInfo;

    when(mockCameraInfo.exposureState).thenReturn(exposureState);

    // We expect the maximum exposure to be the maximum exposure compensation * exposure compensation step.
    expect(await camera.getMaxExposureOffset(35), 0.8);
  });

  test('getExposureOffsetStepSize returns expected exposure offset', () async {
    final AndroidCameraCameraX camera = AndroidCameraCameraX();
    final MockCameraInfo mockCameraInfo = MockCameraInfo();
    final PigeonInstanceManager testInstanceManager = PigeonInstanceManager(
      onWeakReferenceRemoved: (_) {},
    );
    final ExposureState exposureState = ExposureState.pigeon_detached(
      exposureCompensationRange: CameraIntegerRange.pigeon_detached(
        lower: 3,
        upper: 4,
        pigeon_instanceManager: testInstanceManager,
      ),
      exposureCompensationStep: 0.2,
      pigeon_instanceManager: testInstanceManager,
    );

    // Set directly for test versus calling createCamera.
    camera.cameraInfo = mockCameraInfo;

    when(mockCameraInfo.exposureState).thenReturn(exposureState);

    expect(await camera.getExposureOffsetStepSize(55), 0.2);
  });

  test(
    'getExposureOffsetStepSize returns -1 when exposure compensation not supported on device',
    () async {
      final AndroidCameraCameraX camera = AndroidCameraCameraX();
      final MockCameraInfo mockCameraInfo = MockCameraInfo();
      final PigeonInstanceManager testInstanceManager = PigeonInstanceManager(
        onWeakReferenceRemoved: (_) {},
      );
      final ExposureState exposureState = ExposureState.pigeon_detached(
        exposureCompensationRange: CameraIntegerRange.pigeon_detached(
          lower: 0,
          upper: 0,
          pigeon_instanceManager: testInstanceManager,
        ),
        exposureCompensationStep: 0,
        pigeon_instanceManager: testInstanceManager,
      );

      // Set directly for test versus calling createCamera.
      camera.cameraInfo = mockCameraInfo;

      when(mockCameraInfo.exposureState).thenReturn(exposureState);

      expect(await camera.getExposureOffsetStepSize(55), -1);
    },
  );

  test('getMaxZoomLevel returns expected exposure offset', () async {
    final AndroidCameraCameraX camera = AndroidCameraCameraX();
    final MockCameraInfo mockCameraInfo = MockCameraInfo();
    const double maxZoomRatio = 1;
    final LiveData<ZoomState> mockLiveZoomState = MockLiveZoomState();
    final ZoomState zoomState = ZoomState.pigeon_detached(
      maxZoomRatio: maxZoomRatio,
      minZoomRatio: 0,
      pigeon_instanceManager: PigeonInstanceManager(
        onWeakReferenceRemoved: (_) {},
      ),
    );

    // Set directly for test versus calling createCamera.
    camera.cameraInfo = mockCameraInfo;

    when(
      mockCameraInfo.getZoomState(),
    ).thenAnswer((_) async => mockLiveZoomState);
    when(mockLiveZoomState.getValue()).thenAnswer((_) async => zoomState);

    expect(await camera.getMaxZoomLevel(55), maxZoomRatio);
  });

  test('getMinZoomLevel returns expected exposure offset', () async {
    final AndroidCameraCameraX camera = AndroidCameraCameraX();
    final MockCameraInfo mockCameraInfo = MockCameraInfo();
    const double minZoomRatio = 0;
    final LiveData<ZoomState> mockLiveZoomState = MockLiveZoomState();
    final ZoomState zoomState = ZoomState.pigeon_detached(
      maxZoomRatio: 1,
      minZoomRatio: minZoomRatio,
      pigeon_instanceManager: PigeonInstanceManager(
        onWeakReferenceRemoved: (_) {},
      ),
    );

    // Set directly for test versus calling createCamera.
    camera.cameraInfo = mockCameraInfo;

    when(
      mockCameraInfo.getZoomState(),
    ).thenAnswer((_) async => mockLiveZoomState);
    when(mockLiveZoomState.getValue()).thenAnswer((_) async => zoomState);

    expect(await camera.getMinZoomLevel(55), minZoomRatio);
  });

  test('setZoomLevel sets zoom ratio as expected', () async {
    final AndroidCameraCameraX camera = AndroidCameraCameraX();
    const int cameraId = 44;
    const double zoomRatio = 0.3;
    final MockCameraControl mockCameraControl = MockCameraControl();

    // Set directly for test versus calling createCamera.
    camera.cameraControl = mockCameraControl;

    await camera.setZoomLevel(cameraId, zoomRatio);

    verify(mockCameraControl.setZoomRatio(zoomRatio));
  });

  test('Should report support for image streaming', () async {
    final AndroidCameraCameraX camera = AndroidCameraCameraX();
    expect(camera.supportsImageStreaming(), true);
  });

  test(
    'onStreamedFrameAvailable emits CameraImageData when picked up from CameraImageData stream controller',
    () async {
      final AndroidCameraCameraX camera = AndroidCameraCameraX();
      final MockProcessCameraProvider mockProcessCameraProvider =
          MockProcessCameraProvider();
      final MockCamera mockCamera = MockCamera();
      final MockCameraInfo mockCameraInfo = MockCameraInfo();
      const int cameraId = 22;

      // Tell plugin to create detached Analyzer for testing.
      camera.proxy = CameraXProxy(
        newAnalyzer:
            ({
              required void Function(Analyzer, ImageProxy) analyze,
              // ignore: non_constant_identifier_names
              BinaryMessenger? pigeon_binaryMessenger,
              // ignore: non_constant_identifier_names
              PigeonInstanceManager? pigeon_instanceManager,
            }) {
              return Analyzer.pigeon_detached(
                analyze: analyze,
                pigeon_instanceManager: PigeonInstanceManager(
                  onWeakReferenceRemoved: (_) {},
                ),
              );
            },
      );

      // Set directly for test versus calling createCamera.
      camera.processCameraProvider = mockProcessCameraProvider;
      camera.cameraSelector = MockCameraSelector();
      camera.imageAnalysis = MockImageAnalysis();

      // Ignore setting target rotation for this test; tested seprately.
      camera.captureOrientationLocked = true;

      when(
        mockProcessCameraProvider.bindToLifecycle(any, any),
      ).thenAnswer((_) => Future<Camera>.value(mockCamera));
      when(
        mockProcessCameraProvider.isBound(camera.imageAnalysis),
      ).thenAnswer((_) async => true);
      when(
        mockCamera.getCameraInfo(),
      ).thenAnswer((_) => Future<CameraInfo>.value(mockCameraInfo));
      when(
        mockCameraInfo.getCameraState(),
      ).thenAnswer((_) async => MockLiveCameraState());

      final CameraImageData mockCameraImageData = MockCameraImageData();
      final Stream<CameraImageData> imageStream = camera
          .onStreamedFrameAvailable(cameraId);
      final StreamQueue<CameraImageData> streamQueue =
          StreamQueue<CameraImageData>(imageStream);

      camera.cameraImageDataStreamController!.add(mockCameraImageData);

      expect(await streamQueue.next, equals(mockCameraImageData));
      await streamQueue.cancel();
    },
  );

  test(
    'onStreamedFrameAvailable emits CameraImageData when listened to after cancelation',
    () async {
      final AndroidCameraCameraX camera = AndroidCameraCameraX();
      final MockProcessCameraProvider mockProcessCameraProvider =
          MockProcessCameraProvider();
      const int cameraId = 22;

      // Tell plugin to create detached Analyzer for testing.
      camera.proxy = CameraXProxy(
        newAnalyzer:
            ({
              required void Function(Analyzer, ImageProxy) analyze,
              // ignore: non_constant_identifier_names
              BinaryMessenger? pigeon_binaryMessenger,
              // ignore: non_constant_identifier_names
              PigeonInstanceManager? pigeon_instanceManager,
            }) {
              return Analyzer.pigeon_detached(
                analyze: analyze,
                pigeon_instanceManager: PigeonInstanceManager(
                  onWeakReferenceRemoved: (_) {},
                ),
              );
            },
      );

      // Set directly for test versus calling createCamera.
      camera.processCameraProvider = mockProcessCameraProvider;
      camera.cameraSelector = MockCameraSelector();
      camera.imageAnalysis = MockImageAnalysis();

      // Ignore setting target rotation for this test; tested seprately.
      camera.captureOrientationLocked = true;

      when(
        mockProcessCameraProvider.isBound(camera.imageAnalysis),
      ).thenAnswer((_) async => true);

      final CameraImageData mockCameraImageData = MockCameraImageData();
      final Stream<CameraImageData> imageStream = camera
          .onStreamedFrameAvailable(cameraId);

      // Listen to image stream.
      final StreamSubscription<CameraImageData> imageStreamSubscription =
          imageStream.listen((CameraImageData data) {});

      // Cancel subscription to image stream.
      await imageStreamSubscription.cancel();
      final Stream<CameraImageData> imageStream2 = camera
          .onStreamedFrameAvailable(cameraId);

      // Listen to image stream again.
      final StreamQueue<CameraImageData> streamQueue =
          StreamQueue<CameraImageData>(imageStream2);
      camera.cameraImageDataStreamController!.add(mockCameraImageData);

      expect(await streamQueue.next, equals(mockCameraImageData));
      await streamQueue.cancel();
    },
  );

  test(
    'onStreamedFrameAvailable returns stream that responds expectedly to being listened to',
    () async {
      final AndroidCameraCameraX camera = AndroidCameraCameraX();
      const int cameraId = 33;
      final ProcessCameraProvider mockProcessCameraProvider =
          MockProcessCameraProvider();
      final CameraSelector mockCameraSelector = MockCameraSelector();
      final MockImageAnalysis mockImageAnalysis = MockImageAnalysis();
      final Camera mockCamera = MockCamera();
      final CameraInfo mockCameraInfo = MockCameraInfo();
      final MockImageProxy mockImageProxy = MockImageProxy();
      final MockPlaneProxy mockPlane = MockPlaneProxy();
      final List<MockPlaneProxy> mockPlanes = <MockPlaneProxy>[mockPlane];
      final Uint8List buffer = Uint8List(0);
      const int pixelStride = 27;
      const int rowStride = 58;
      const int imageFormat = 582;
      const int imageHeight = 100;
      const int imageWidth = 200;

      // Tell plugin to create detached Analyzer for testing.
      camera.proxy = CameraXProxy(
        newAnalyzer:
            ({
              required void Function(Analyzer, ImageProxy) analyze,
              // ignore: non_constant_identifier_names
              BinaryMessenger? pigeon_binaryMessenger,
              // ignore: non_constant_identifier_names
              PigeonInstanceManager? pigeon_instanceManager,
            }) {
              return Analyzer.pigeon_detached(
                analyze: analyze,
                pigeon_instanceManager: PigeonInstanceManager(
                  onWeakReferenceRemoved: (_) {},
                ),
              );
            },
        newObserver:
            <T>({
              required void Function(Observer<T>, T) onChanged,
              // ignore: non_constant_identifier_names
              BinaryMessenger? pigeon_binaryMessenger,
              // ignore: non_constant_identifier_names
              PigeonInstanceManager? pigeon_instanceManager,
            }) {
              return Observer<T>.detached(
                onChanged: onChanged,
                pigeon_instanceManager: PigeonInstanceManager(
                  onWeakReferenceRemoved: (_) {},
                ),
              );
            },
      );

      // Set directly for test versus calling createCamera.
      camera.processCameraProvider = mockProcessCameraProvider;
      camera.cameraSelector = mockCameraSelector;
      camera.imageAnalysis = mockImageAnalysis;

      // Ignore setting target rotation for this test; tested seprately.
      camera.captureOrientationLocked = true;

      when(
        mockProcessCameraProvider.isBound(mockImageAnalysis),
      ).thenAnswer((_) async => false);
      when(
        mockProcessCameraProvider.bindToLifecycle(mockCameraSelector, <UseCase>[
          mockImageAnalysis,
        ]),
      ).thenAnswer((_) async => mockCamera);
      when(mockCamera.getCameraInfo()).thenAnswer((_) async => mockCameraInfo);
      when(
        mockCameraInfo.getCameraState(),
      ).thenAnswer((_) async => MockLiveCameraState());
      when(
        mockImageProxy.getPlanes(),
      ).thenAnswer((_) async => Future<List<PlaneProxy>>.value(mockPlanes));
      when(mockPlane.buffer).thenReturn(buffer);
      when(mockPlane.rowStride).thenReturn(rowStride);
      when(mockPlane.pixelStride).thenReturn(pixelStride);
      when(mockImageProxy.format).thenReturn(imageFormat);
      when(mockImageProxy.height).thenReturn(imageHeight);
      when(mockImageProxy.width).thenReturn(imageWidth);

      final Completer<CameraImageData> imageDataCompleter =
          Completer<CameraImageData>();
      final StreamSubscription<CameraImageData>
      onStreamedFrameAvailableSubscription = camera
          .onStreamedFrameAvailable(cameraId)
          .listen((CameraImageData imageData) {
            imageDataCompleter.complete(imageData);
          });

      // Test ImageAnalysis use case is bound to ProcessCameraProvider.
      await untilCalled(mockImageAnalysis.setAnalyzer(any));
      final Analyzer capturedAnalyzer =
          verify(mockImageAnalysis.setAnalyzer(captureAny)).captured.single
              as Analyzer;

      capturedAnalyzer.analyze(MockAnalyzer(), mockImageProxy);

      final CameraImageData imageData = await imageDataCompleter.future;

      // Test Analyzer correctly process ImageProxy instances.
      expect(imageData.planes.length, equals(1));
      expect(imageData.planes[0].bytes, equals(buffer));
      expect(imageData.planes[0].bytesPerRow, equals(rowStride));
      expect(imageData.planes[0].bytesPerPixel, equals(pixelStride));
      expect(imageData.format.raw, equals(imageFormat));
      expect(imageData.height, equals(imageHeight));
      expect(imageData.width, equals(imageWidth));

      await onStreamedFrameAvailableSubscription.cancel();
    },
  );

  test(
    'onStreamedFrameAvailable returns stream that responds expectedly to being canceled',
    () async {
      final AndroidCameraCameraX camera = AndroidCameraCameraX();
      const int cameraId = 32;
      final MockImageAnalysis mockImageAnalysis = MockImageAnalysis();
      final MockProcessCameraProvider mockProcessCameraProvider =
          MockProcessCameraProvider();

      // Set directly for test versus calling createCamera.
      camera.imageAnalysis = mockImageAnalysis;
      camera.processCameraProvider = mockProcessCameraProvider;

      // Ignore setting target rotation for this test; tested seprately.
      camera.captureOrientationLocked = true;

      // Tell plugin to create a detached analyzer for testing purposes.
      camera.proxy = CameraXProxy(
        newAnalyzer:
            ({
              required void Function(Analyzer, ImageProxy) analyze,
              // ignore: non_constant_identifier_names
              BinaryMessenger? pigeon_binaryMessenger,
              // ignore: non_constant_identifier_names
              PigeonInstanceManager? pigeon_instanceManager,
            }) => MockAnalyzer(),
      );

      when(
        mockProcessCameraProvider.isBound(mockImageAnalysis),
      ).thenAnswer((_) async => true);

      final StreamSubscription<CameraImageData> imageStreamSubscription = camera
          .onStreamedFrameAvailable(cameraId)
          .listen((CameraImageData data) {});

      await imageStreamSubscription.cancel();

      verify(mockImageAnalysis.clearAnalyzer());
    },
  );

  test(
    'onStreamedFrameAvailable sets ImageAnalysis target rotation to current photo orientation when orientation unlocked',
    () async {
      final AndroidCameraCameraX camera = AndroidCameraCameraX();
      const int cameraId = 35;
      const int defaultTargetRotation = Surface.rotation90;
      final MockImageAnalysis mockImageAnalysis = MockImageAnalysis();
      final MockProcessCameraProvider mockProcessCameraProvider =
          MockProcessCameraProvider();

      // Set directly for test versus calling createCamera.
      camera.imageAnalysis = mockImageAnalysis;
      camera.processCameraProvider = mockProcessCameraProvider;

      // Tell plugin to create a detached analyzer for testing purposes and mock
      // call to get current photo orientation.
      camera.proxy = CameraXProxy(
        newAnalyzer:
            ({
              required void Function(Analyzer, ImageProxy) analyze,
              // ignore: non_constant_identifier_names
              BinaryMessenger? pigeon_binaryMessenger,
              // ignore: non_constant_identifier_names
              PigeonInstanceManager? pigeon_instanceManager,
            }) => MockAnalyzer(),
        newDeviceOrientationManager:
            ({
              required void Function(DeviceOrientationManager, String)
              onDeviceOrientationChanged,
              // ignore: non_constant_identifier_names
              BinaryMessenger? pigeon_binaryMessenger,
              // ignore: non_constant_identifier_names
              PigeonInstanceManager? pigeon_instanceManager,
            }) {
              final MockDeviceOrientationManager manager =
                  MockDeviceOrientationManager();
              when(manager.getDefaultDisplayRotation()).thenAnswer((_) async {
                return defaultTargetRotation;
              });
              return manager;
            },
      );

      when(
        mockProcessCameraProvider.isBound(mockImageAnalysis),
      ).thenAnswer((_) async => true);

      // Orientation is unlocked and plugin does not need to set default target
      // rotation manually.
      StreamSubscription<CameraImageData> imageStreamSubscription = camera
          .onStreamedFrameAvailable(cameraId)
          .listen((CameraImageData data) {});
      await untilCalled(mockImageAnalysis.setAnalyzer(any));
      verifyNever(mockImageAnalysis.setTargetRotation(any));
      await imageStreamSubscription.cancel();

      // Orientation is locked and plugin does not need to set default target
      // rotation manually.
      camera.captureOrientationLocked = true;
      imageStreamSubscription = camera
          .onStreamedFrameAvailable(cameraId)
          .listen((CameraImageData data) {});
      await untilCalled(mockImageAnalysis.setAnalyzer(any));
      verifyNever(mockImageAnalysis.setTargetRotation(any));
      await imageStreamSubscription.cancel();

      // Orientation is locked and plugin does need to set default target
      // rotation manually.
      camera.captureOrientationLocked = true;
      camera.shouldSetDefaultRotation = true;
      imageStreamSubscription = camera
          .onStreamedFrameAvailable(cameraId)
          .listen((CameraImageData data) {});
      await untilCalled(mockImageAnalysis.setAnalyzer(any));
      verifyNever(mockImageAnalysis.setTargetRotation(any));
      await imageStreamSubscription.cancel();

      // Orientation is unlocked and plugin does need to set default target
      // rotation manually.
      camera.captureOrientationLocked = false;
      camera.shouldSetDefaultRotation = true;
      imageStreamSubscription = camera
          .onStreamedFrameAvailable(cameraId)
          .listen((CameraImageData data) {});
      await untilCalled(
        mockImageAnalysis.setTargetRotation(defaultTargetRotation),
      );
      await imageStreamSubscription.cancel();
    },
  );

  test(
    'lockCaptureOrientation sets capture-related use case target rotations to correct orientation',
    () async {
      final AndroidCameraCameraX camera = AndroidCameraCameraX();
      const int cameraId = 44;

      final MockImageAnalysis mockImageAnalysis = MockImageAnalysis();
      final MockImageCapture mockImageCapture = MockImageCapture();
      final MockVideoCapture mockVideoCapture = MockVideoCapture();

      // Set directly for test versus calling createCamera.
      camera.imageAnalysis = mockImageAnalysis;
      camera.imageCapture = mockImageCapture;
      camera.videoCapture = mockVideoCapture;

      for (final DeviceOrientation orientation in DeviceOrientation.values) {
        int? expectedTargetRotation;
        switch (orientation) {
          case DeviceOrientation.portraitUp:
            expectedTargetRotation = Surface.rotation0;
          case DeviceOrientation.landscapeLeft:
            expectedTargetRotation = Surface.rotation90;
          case DeviceOrientation.portraitDown:
            expectedTargetRotation = Surface.rotation180;
          case DeviceOrientation.landscapeRight:
            expectedTargetRotation = Surface.rotation270;
        }

        await camera.lockCaptureOrientation(cameraId, orientation);

        verify(mockImageAnalysis.setTargetRotation(expectedTargetRotation));
        verify(mockImageCapture.setTargetRotation(expectedTargetRotation));
        verify(mockVideoCapture.setTargetRotation(expectedTargetRotation));
        expect(camera.captureOrientationLocked, isTrue);
        expect(camera.shouldSetDefaultRotation, isTrue);

        // Reset flags for testing.
        camera.captureOrientationLocked = false;
        camera.shouldSetDefaultRotation = false;
      }
    },
  );

  test(
    'unlockCaptureOrientation sets capture-related use case target rotations to current photo/video orientation',
    () async {
      final AndroidCameraCameraX camera = AndroidCameraCameraX();
      const int cameraId = 57;

      camera.captureOrientationLocked = true;
      await camera.unlockCaptureOrientation(cameraId);
      expect(camera.captureOrientationLocked, isFalse);
    },
  );

  test(
    'setExposureMode sets expected controlAeLock value via Camera2 interop',
    () async {
      final AndroidCameraCameraX camera = AndroidCameraCameraX();
      const int cameraId = 78;
      final MockCameraControl mockCameraControl = MockCameraControl();
      final MockCamera2CameraControl mockCamera2CameraControl =
          MockCamera2CameraControl();

      // Set directly for test versus calling createCamera.
      camera.camera = MockCamera();
      camera.cameraControl = mockCameraControl;

      // Tell plugin to create detached Camera2CameraControl and
      // CaptureRequestOptions instances for testing.
      final PigeonInstanceManager testInstanceManager = PigeonInstanceManager(
        onWeakReferenceRemoved: (_) {},
      );
      final CaptureRequestKey controlAELockKey =
          CaptureRequestKey.pigeon_detached(
            pigeon_instanceManager: testInstanceManager,
          );
      camera.proxy = CameraXProxy(
        fromCamera2CameraControl:
            ({
              required CameraControl cameraControl,
              // ignore: non_constant_identifier_names
              BinaryMessenger? pigeon_binaryMessenger,
              // ignore: non_constant_identifier_names
              PigeonInstanceManager? pigeon_instanceManager,
            }) => cameraControl == mockCameraControl
            ? mockCamera2CameraControl
            : Camera2CameraControl.pigeon_detached(
                pigeon_instanceManager: testInstanceManager,
              ),
        newCaptureRequestOptions:
            ({
              required Map<CaptureRequestKey, Object?> options,
              // ignore: non_constant_identifier_names
              BinaryMessenger? pigeon_binaryMessenger,
              // ignore: non_constant_identifier_names
              PigeonInstanceManager? pigeon_instanceManager,
            }) {
              final MockCaptureRequestOptions mockCaptureRequestOptions =
                  MockCaptureRequestOptions();
              options.forEach((CaptureRequestKey key, Object? value) {
                when(
                  mockCaptureRequestOptions.getCaptureRequestOption(key),
                ).thenAnswer((_) async => value);
              });
              return mockCaptureRequestOptions;
            },
        controlAELockCaptureRequest: () => controlAELockKey,
      );

      // Test auto mode.
      await camera.setExposureMode(cameraId, ExposureMode.auto);

      VerificationResult verificationResult = verify(
        mockCamera2CameraControl.addCaptureRequestOptions(captureAny),
      );
      CaptureRequestOptions capturedCaptureRequestOptions =
          verificationResult.captured.single as CaptureRequestOptions;
      expect(
        await capturedCaptureRequestOptions.getCaptureRequestOption(
          controlAELockKey,
        ),
        isFalse,
      );

      // Test locked mode.
      clearInteractions(mockCamera2CameraControl);
      await camera.setExposureMode(cameraId, ExposureMode.locked);

      verificationResult = verify(
        mockCamera2CameraControl.addCaptureRequestOptions(captureAny),
      );
      capturedCaptureRequestOptions =
          verificationResult.captured.single as CaptureRequestOptions;
      expect(
        await capturedCaptureRequestOptions.getCaptureRequestOption(
          controlAELockKey,
        ),
        isTrue,
      );
    },
  );

  test(
    'setExposurePoint clears current auto-exposure metering point as expected',
    () async {
      final AndroidCameraCameraX camera = AndroidCameraCameraX();
      const int cameraId = 93;
      final MockCameraControl mockCameraControl = MockCameraControl();
      final MockCameraInfo mockCameraInfo = MockCameraInfo();

      // Set directly for test versus calling createCamera.
      camera.cameraControl = mockCameraControl;
      camera.cameraInfo = mockCameraInfo;

      final MockFocusMeteringActionBuilder mockActionBuilder =
          MockFocusMeteringActionBuilder();
      final PigeonInstanceManager testInstanceManager = PigeonInstanceManager(
        onWeakReferenceRemoved: (_) {},
      );
      when(mockActionBuilder.build()).thenAnswer(
        (_) async => FocusMeteringAction.pigeon_detached(
          meteringPointsAe: const <MeteringPoint>[],
          meteringPointsAf: const <MeteringPoint>[],
          meteringPointsAwb: const <MeteringPoint>[],
          isAutoCancelEnabled: false,
          pigeon_instanceManager: testInstanceManager,
        ),
      );
      MeteringMode? actionBuilderMeteringMode;
      MeteringPoint? actionBuilderMeteringPoint;
      camera.proxy = getProxyForExposureAndFocus(
        withModeFocusMeteringActionBuilder:
            ({
              required MeteringMode mode,
              required MeteringPoint point,
              // ignore: non_constant_identifier_names
              BinaryMessenger? pigeon_binaryMessenger,
              // ignore: non_constant_identifier_names
              PigeonInstanceManager? pigeon_instanceManager,
            }) {
              actionBuilderMeteringMode = mode;
              actionBuilderMeteringPoint = point;
              return mockActionBuilder;
            },
      );

      // Verify nothing happens if no current focus and metering action has been
      // enabled.
      await camera.setExposurePoint(cameraId, null);
      verifyNever(mockCameraControl.startFocusAndMetering(any));
      verifyNever(mockCameraControl.cancelFocusAndMetering());

      // Verify current auto-exposure metering point is removed if previously set.
      final FocusMeteringAction originalMeteringAction =
          FocusMeteringAction.pigeon_detached(
            meteringPointsAe: <MeteringPoint>[
              MeteringPoint.pigeon_detached(
                pigeon_instanceManager: testInstanceManager,
              ),
            ],
            meteringPointsAf: <MeteringPoint>[
              MeteringPoint.pigeon_detached(
                pigeon_instanceManager: testInstanceManager,
              ),
            ],
            meteringPointsAwb: const <MeteringPoint>[],
            isAutoCancelEnabled: false,
            pigeon_instanceManager: testInstanceManager,
          );
      camera.currentFocusMeteringAction = originalMeteringAction;

      await camera.setExposurePoint(cameraId, null);

      expect(actionBuilderMeteringMode, MeteringMode.af);
      expect(
        actionBuilderMeteringPoint,
        originalMeteringAction.meteringPointsAf.single,
      );
      verifyNever(mockActionBuilder.addPoint(any));
      verifyNever(mockActionBuilder.addPointWithMode(any, any));

      // Verify current focus and metering action is cleared if only previously
      // set metering point was for auto-exposure.
      camera.currentFocusMeteringAction = FocusMeteringAction.pigeon_detached(
        meteringPointsAe: <MeteringPoint>[
          MeteringPoint.pigeon_detached(
            pigeon_instanceManager: testInstanceManager,
          ),
        ],
        meteringPointsAf: const <MeteringPoint>[],
        meteringPointsAwb: const <MeteringPoint>[],
        isAutoCancelEnabled: false,
        pigeon_instanceManager: testInstanceManager,
      );

      await camera.setExposurePoint(cameraId, null);

      verify(mockCameraControl.cancelFocusAndMetering());
    },
  );

  test(
    'setExposurePoint throws CameraException if invalid point specified',
    () async {
      final AndroidCameraCameraX camera = AndroidCameraCameraX();
      const int cameraId = 23;
      final MockCameraControl mockCameraControl = MockCameraControl();
      const Point<double> invalidExposurePoint = Point<double>(3, -1);

      // Set directly for test versus calling createCamera.
      camera.cameraControl = mockCameraControl;
      camera.cameraInfo = MockCameraInfo();

      camera.proxy = getProxyForExposureAndFocus();

      expect(
        () => camera.setExposurePoint(cameraId, invalidExposurePoint),
        throwsA(isA<CameraException>()),
      );
    },
  );

  test(
    'setExposurePoint adds new exposure point to focus metering action to start as expected when previous metering points have been set',
    () async {
      final AndroidCameraCameraX camera = AndroidCameraCameraX();
      const int cameraId = 9;
      final MockCameraControl mockCameraControl = MockCameraControl();
      final MockCameraInfo mockCameraInfo = MockCameraInfo();

      // Set directly for test versus calling createCamera.
      camera.cameraControl = mockCameraControl;
      camera.cameraInfo = mockCameraInfo;

      final PigeonInstanceManager testInstanceManager = PigeonInstanceManager(
        onWeakReferenceRemoved: (_) {},
      );
      double exposurePointX = 0.8;
      double exposurePointY = 0.1;
      final MeteringPoint createdMeteringPoint = MeteringPoint.pigeon_detached(
        pigeon_instanceManager: testInstanceManager,
      );
      MeteringMode? actionBuilderMeteringMode;
      MeteringPoint? actionBuilderMeteringPoint;
      final MockFocusMeteringActionBuilder mockActionBuilder =
          MockFocusMeteringActionBuilder();
      when(mockActionBuilder.build()).thenAnswer(
        (_) async => FocusMeteringAction.pigeon_detached(
          meteringPointsAe: const <MeteringPoint>[],
          meteringPointsAf: const <MeteringPoint>[],
          meteringPointsAwb: const <MeteringPoint>[],
          isAutoCancelEnabled: false,
          pigeon_instanceManager: testInstanceManager,
        ),
      );
      camera.proxy = getProxyForExposureAndFocus(
        newDisplayOrientedMeteringPointFactory:
            ({
              required CameraInfo cameraInfo,
              required double width,
              required double height,
              // ignore: non_constant_identifier_names
              BinaryMessenger? pigeon_binaryMessenger,
              // ignore: non_constant_identifier_names
              PigeonInstanceManager? pigeon_instanceManager,
            }) {
              final MockDisplayOrientedMeteringPointFactory mockFactory =
                  MockDisplayOrientedMeteringPointFactory();
              when(
                mockFactory.createPoint(exposurePointX, exposurePointY),
              ).thenAnswer((_) async => createdMeteringPoint);
              return mockFactory;
            },
        withModeFocusMeteringActionBuilder:
            ({
              required MeteringMode mode,
              required MeteringPoint point,
              // ignore: non_constant_identifier_names
              BinaryMessenger? pigeon_binaryMessenger,
              // ignore: non_constant_identifier_names
              PigeonInstanceManager? pigeon_instanceManager,
            }) {
              actionBuilderMeteringMode = mode;
              actionBuilderMeteringPoint = point;
              return mockActionBuilder;
            },
      );

      // Verify current auto-exposure metering point is removed if previously set.
      Point<double> exposurePoint = Point<double>(
        exposurePointX,
        exposurePointY,
      );
      FocusMeteringAction originalMeteringAction =
          FocusMeteringAction.pigeon_detached(
            meteringPointsAe: <MeteringPoint>[
              MeteringPoint.pigeon_detached(
                pigeon_instanceManager: testInstanceManager,
              ),
            ],
            meteringPointsAf: <MeteringPoint>[
              MeteringPoint.pigeon_detached(
                pigeon_instanceManager: testInstanceManager,
              ),
            ],
            meteringPointsAwb: const <MeteringPoint>[],
            isAutoCancelEnabled: false,
            pigeon_instanceManager: testInstanceManager,
          );
      camera.currentFocusMeteringAction = originalMeteringAction;

      await camera.setExposurePoint(cameraId, exposurePoint);

      expect(
        actionBuilderMeteringPoint,
        originalMeteringAction.meteringPointsAf.single,
      );
      expect(actionBuilderMeteringMode, MeteringMode.af);
      verify(
        mockActionBuilder.addPointWithMode(
          createdMeteringPoint,
          MeteringMode.ae,
        ),
      );

      // Verify exposure point is set when no auto-exposure metering point
      // previously set, but an auto-focus point metering point has been.
      exposurePointX = 0.2;
      exposurePointY = 0.9;
      exposurePoint = Point<double>(exposurePointX, exposurePointY);
      originalMeteringAction = FocusMeteringAction.pigeon_detached(
        meteringPointsAe: const <MeteringPoint>[],
        meteringPointsAf: <MeteringPoint>[
          MeteringPoint.pigeon_detached(
            pigeon_instanceManager: testInstanceManager,
          ),
        ],
        meteringPointsAwb: const <MeteringPoint>[],
        isAutoCancelEnabled: false,
        pigeon_instanceManager: testInstanceManager,
      );
      camera.currentFocusMeteringAction = originalMeteringAction;

      await camera.setExposurePoint(cameraId, exposurePoint);

      expect(
        actionBuilderMeteringPoint,
        originalMeteringAction.meteringPointsAf.single,
      );
      expect(actionBuilderMeteringMode, MeteringMode.af);
      verify(
        mockActionBuilder.addPointWithMode(
          createdMeteringPoint,
          MeteringMode.ae,
        ),
      );
    },
  );

  test(
    'setExposurePoint adds new exposure point to focus metering action to start as expected when no previous metering points have been set',
    () async {
      final AndroidCameraCameraX camera = AndroidCameraCameraX();
      const int cameraId = 19;
      final MockCameraControl mockCameraControl = MockCameraControl();
      const double exposurePointX = 0.8;
      const double exposurePointY = 0.1;
      const Point<double> exposurePoint = Point<double>(
        exposurePointX,
        exposurePointY,
      );

      // Set directly for test versus calling createCamera.
      camera.cameraControl = mockCameraControl;
      camera.cameraInfo = MockCameraInfo();
      camera.currentFocusMeteringAction = null;

      final PigeonInstanceManager testInstanceManager = PigeonInstanceManager(
        onWeakReferenceRemoved: (_) {},
      );
      final MeteringPoint createdMeteringPoint = MeteringPoint.pigeon_detached(
        pigeon_instanceManager: testInstanceManager,
      );
      MeteringMode? actionBuilderMeteringMode;
      MeteringPoint? actionBuilderMeteringPoint;
      final MockFocusMeteringActionBuilder mockActionBuilder =
          MockFocusMeteringActionBuilder();
      when(mockActionBuilder.build()).thenAnswer(
        (_) async => FocusMeteringAction.pigeon_detached(
          meteringPointsAe: const <MeteringPoint>[],
          meteringPointsAf: const <MeteringPoint>[],
          meteringPointsAwb: const <MeteringPoint>[],
          isAutoCancelEnabled: false,
          pigeon_instanceManager: testInstanceManager,
        ),
      );
      camera.proxy = getProxyForExposureAndFocus(
        newDisplayOrientedMeteringPointFactory:
            ({
              required CameraInfo cameraInfo,
              required double width,
              required double height,
              // ignore: non_constant_identifier_names
              BinaryMessenger? pigeon_binaryMessenger,
              // ignore: non_constant_identifier_names
              PigeonInstanceManager? pigeon_instanceManager,
            }) {
              final MockDisplayOrientedMeteringPointFactory mockFactory =
                  MockDisplayOrientedMeteringPointFactory();
              when(
                mockFactory.createPoint(exposurePointX, exposurePointY),
              ).thenAnswer((_) async => createdMeteringPoint);
              return mockFactory;
            },
        withModeFocusMeteringActionBuilder:
            ({
              required MeteringMode mode,
              required MeteringPoint point,
              // ignore: non_constant_identifier_names
              BinaryMessenger? pigeon_binaryMessenger,
              // ignore: non_constant_identifier_names
              PigeonInstanceManager? pigeon_instanceManager,
            }) {
              actionBuilderMeteringMode = mode;
              actionBuilderMeteringPoint = point;
              return mockActionBuilder;
            },
      );

      await camera.setExposurePoint(cameraId, exposurePoint);

      expect(actionBuilderMeteringPoint, createdMeteringPoint);
      expect(actionBuilderMeteringMode, MeteringMode.ae);
    },
  );

  test(
    'setExposurePoint disables auto-cancel for focus and metering as expected',
    () async {
      final AndroidCameraCameraX camera = AndroidCameraCameraX();
      const int cameraId = 2;
      final MockCameraControl mockCameraControl = MockCameraControl();
      final FocusMeteringResult mockFocusMeteringResult =
          MockFocusMeteringResult();
      const Point<double> exposurePoint = Point<double>(0.1, 0.2);

      // Set directly for test versus calling createCamera.
      camera.cameraControl = mockCameraControl;
      camera.cameraInfo = MockCameraInfo();

      camera.proxy = getProxyForSettingFocusandExposurePoints(
        mockCameraControl,
        MockCamera2CameraControl(),
      );

      // Make setting focus and metering action successful for test.
      when(mockFocusMeteringResult.isFocusSuccessful).thenReturn(true);
      when(mockCameraControl.startFocusAndMetering(any)).thenAnswer(
        (_) async => Future<FocusMeteringResult>.value(mockFocusMeteringResult),
      );

      // Test not disabling auto cancel.
      await camera.setFocusMode(cameraId, FocusMode.auto);
      clearInteractions(mockCameraControl);
      await camera.setExposurePoint(cameraId, exposurePoint);
      VerificationResult verificationResult = verify(
        mockCameraControl.startFocusAndMetering(captureAny),
      );
      FocusMeteringAction capturedAction =
          verificationResult.captured.single as FocusMeteringAction;
      expect(capturedAction.isAutoCancelEnabled, isTrue);

      clearInteractions(mockCameraControl);

      // Test disabling auto cancel.
      await camera.setFocusMode(cameraId, FocusMode.locked);
      clearInteractions(mockCameraControl);
      await camera.setExposurePoint(cameraId, exposurePoint);
      verificationResult = verify(
        mockCameraControl.startFocusAndMetering(captureAny),
      );
      capturedAction =
          verificationResult.captured.single as FocusMeteringAction;
      expect(capturedAction.isAutoCancelEnabled, isFalse);
    },
  );

  test(
    'setExposureOffset throws exception if exposure compensation not supported',
    () async {
      final AndroidCameraCameraX camera = AndroidCameraCameraX();
      const int cameraId = 6;
      const double offset = 2;
      final MockCameraInfo mockCameraInfo = MockCameraInfo();
      final PigeonInstanceManager testInstanceManager = PigeonInstanceManager(
        onWeakReferenceRemoved: (_) {},
      );
      final ExposureState exposureState = ExposureState.pigeon_detached(
        exposureCompensationRange: CameraIntegerRange.pigeon_detached(
          lower: 3,
          upper: 4,
          pigeon_instanceManager: testInstanceManager,
        ),
        exposureCompensationStep: 0,
        pigeon_instanceManager: testInstanceManager,
      );

      // Set directly for test versus calling createCamera.
      camera.cameraInfo = mockCameraInfo;

      when(mockCameraInfo.exposureState).thenReturn(exposureState);

      expect(
        () => camera.setExposureOffset(cameraId, offset),
        throwsA(isA<CameraException>()),
      );
    },
  );

  test(
    'setExposureOffset throws exception if exposure compensation could not be set for unknown reason',
    () async {
      final AndroidCameraCameraX camera = AndroidCameraCameraX();
      const int cameraId = 11;
      const double offset = 3;
      final MockCameraInfo mockCameraInfo = MockCameraInfo();
      final CameraControl mockCameraControl = MockCameraControl();
      final PigeonInstanceManager testInstanceManager = PigeonInstanceManager(
        onWeakReferenceRemoved: (_) {},
      );
      final ExposureState exposureState = ExposureState.pigeon_detached(
        exposureCompensationRange: CameraIntegerRange.pigeon_detached(
          lower: 3,
          upper: 4,
          pigeon_instanceManager: testInstanceManager,
        ),
        exposureCompensationStep: 0.2,
        pigeon_instanceManager: testInstanceManager,
      );

      // Set directly for test versus calling createCamera.
      camera.cameraInfo = mockCameraInfo;
      camera.cameraControl = mockCameraControl;

      when(mockCameraInfo.exposureState).thenReturn(exposureState);
      when(mockCameraControl.setExposureCompensationIndex(15)).thenThrow(
        PlatformException(
          code: 'TEST_ERROR',
          message:
              'This is a test error message indicating exposure offset could not be set.',
        ),
      );

      expect(
        () => camera.setExposureOffset(cameraId, offset),
        throwsA(isA<CameraException>()),
      );
    },
  );

  test(
    'setExposureOffset throws exception if exposure compensation could not be set due to camera being closed or newer value being set',
    () async {
      final AndroidCameraCameraX camera = AndroidCameraCameraX();
      const int cameraId = 21;
      const double offset = 5;
      final MockCameraInfo mockCameraInfo = MockCameraInfo();
      final CameraControl mockCameraControl = MockCameraControl();
      final PigeonInstanceManager testInstanceManager = PigeonInstanceManager(
        onWeakReferenceRemoved: (_) {},
      );
      final ExposureState exposureState = ExposureState.pigeon_detached(
        exposureCompensationRange: CameraIntegerRange.pigeon_detached(
          lower: 3,
          upper: 4,
          pigeon_instanceManager: testInstanceManager,
        ),
        exposureCompensationStep: 0.1,
        pigeon_instanceManager: testInstanceManager,
      );
      final int expectedExposureCompensationIndex =
          (offset / exposureState.exposureCompensationStep).round();

      // Set directly for test versus calling createCamera.
      camera.cameraInfo = mockCameraInfo;
      camera.cameraControl = mockCameraControl;

      when(mockCameraInfo.exposureState).thenReturn(exposureState);
      when(
        mockCameraControl.setExposureCompensationIndex(
          expectedExposureCompensationIndex,
        ),
      ).thenAnswer((_) async => Future<int?>.value());

      expect(
        () => camera.setExposureOffset(cameraId, offset),
        throwsA(isA<CameraException>()),
      );
    },
  );

  test(
    'setExposureOffset behaves as expected to successful attempt to set exposure compensation index',
    () async {
      final AndroidCameraCameraX camera = AndroidCameraCameraX();
      const int cameraId = 11;
      const double offset = 3;
      final MockCameraInfo mockCameraInfo = MockCameraInfo();
      final CameraControl mockCameraControl = MockCameraControl();
      final PigeonInstanceManager testInstanceManager = PigeonInstanceManager(
        onWeakReferenceRemoved: (_) {},
      );
      final ExposureState exposureState = ExposureState.pigeon_detached(
        exposureCompensationRange: CameraIntegerRange.pigeon_detached(
          lower: 3,
          upper: 4,
          pigeon_instanceManager: testInstanceManager,
        ),
        exposureCompensationStep: 0.2,
        pigeon_instanceManager: testInstanceManager,
      );
      final int expectedExposureCompensationIndex =
          (offset / exposureState.exposureCompensationStep).round();

      // Set directly for test versus calling createCamera.
      camera.cameraInfo = mockCameraInfo;
      camera.cameraControl = mockCameraControl;

      when(mockCameraInfo.exposureState).thenReturn(exposureState);
      when(
        mockCameraControl.setExposureCompensationIndex(
          expectedExposureCompensationIndex,
        ),
      ).thenAnswer(
        (_) async => Future<int>.value(
          (expectedExposureCompensationIndex *
                  exposureState.exposureCompensationStep)
              .round(),
        ),
      );

      // Exposure index * exposure offset step size = exposure offset, i.e.
      // 15 * 0.2 = 3.
      expect(await camera.setExposureOffset(cameraId, offset), equals(3));
    },
  );

  test(
    'setFocusPoint clears current auto-exposure metering point as expected',
    () async {
      final AndroidCameraCameraX camera = AndroidCameraCameraX();
      const int cameraId = 93;
      final MockCameraControl mockCameraControl = MockCameraControl();
      final MockCameraInfo mockCameraInfo = MockCameraInfo();

      // Set directly for test versus calling createCamera.
      camera.cameraControl = mockCameraControl;
      camera.cameraInfo = mockCameraInfo;

      final MockFocusMeteringActionBuilder mockActionBuilder =
          MockFocusMeteringActionBuilder();
      final PigeonInstanceManager testInstanceManager = PigeonInstanceManager(
        onWeakReferenceRemoved: (_) {},
      );
      when(mockActionBuilder.build()).thenAnswer(
        (_) async => FocusMeteringAction.pigeon_detached(
          meteringPointsAe: const <MeteringPoint>[],
          meteringPointsAf: const <MeteringPoint>[],
          meteringPointsAwb: const <MeteringPoint>[],
          isAutoCancelEnabled: false,
          pigeon_instanceManager: testInstanceManager,
        ),
      );
      MeteringMode? actionBuilderMeteringMode;
      MeteringPoint? actionBuilderMeteringPoint;
      camera.proxy = getProxyForExposureAndFocus(
        withModeFocusMeteringActionBuilder:
            ({
              required MeteringMode mode,
              required MeteringPoint point,
              // ignore: non_constant_identifier_names
              BinaryMessenger? pigeon_binaryMessenger,
              // ignore: non_constant_identifier_names
              PigeonInstanceManager? pigeon_instanceManager,
            }) {
              actionBuilderMeteringMode = mode;
              actionBuilderMeteringPoint = point;
              return mockActionBuilder;
            },
      );

      // Verify nothing happens if no current focus and metering action has been
      // enabled.
      await camera.setFocusPoint(cameraId, null);
      verifyNever(mockCameraControl.startFocusAndMetering(any));
      verifyNever(mockCameraControl.cancelFocusAndMetering());

      final FocusMeteringAction originalMeteringAction =
          FocusMeteringAction.pigeon_detached(
            meteringPointsAe: <MeteringPoint>[
              MeteringPoint.pigeon_detached(
                pigeon_instanceManager: testInstanceManager,
              ),
            ],
            meteringPointsAf: <MeteringPoint>[
              MeteringPoint.pigeon_detached(
                pigeon_instanceManager: testInstanceManager,
              ),
            ],
            meteringPointsAwb: const <MeteringPoint>[],
            isAutoCancelEnabled: false,
            pigeon_instanceManager: testInstanceManager,
          );
      camera.currentFocusMeteringAction = originalMeteringAction;

      await camera.setFocusPoint(cameraId, null);

      expect(actionBuilderMeteringMode, MeteringMode.ae);
      expect(
        actionBuilderMeteringPoint,
        originalMeteringAction.meteringPointsAe.single,
      );
      verifyNever(mockActionBuilder.addPoint(any));
      verifyNever(mockActionBuilder.addPointWithMode(any, any));

      // Verify current focus and metering action is cleared if only previously
      // set metering point was for auto-exposure.
      camera.currentFocusMeteringAction = FocusMeteringAction.pigeon_detached(
        meteringPointsAe: const <MeteringPoint>[],
        meteringPointsAf: <MeteringPoint>[
          MeteringPoint.pigeon_detached(
            pigeon_instanceManager: testInstanceManager,
          ),
        ],
        meteringPointsAwb: const <MeteringPoint>[],
        isAutoCancelEnabled: false,
        pigeon_instanceManager: testInstanceManager,
      );

      await camera.setFocusPoint(cameraId, null);

      verify(mockCameraControl.cancelFocusAndMetering());
    },
  );

  test(
    'setFocusPoint throws CameraException if invalid point specified',
    () async {
      final AndroidCameraCameraX camera = AndroidCameraCameraX();
      const int cameraId = 23;
      final MockCameraControl mockCameraControl = MockCameraControl();
      const Point<double> invalidFocusPoint = Point<double>(-3, 1);

      // Set directly for test versus calling createCamera.
      camera.cameraControl = mockCameraControl;
      camera.cameraInfo = MockCameraInfo();

      camera.proxy = getProxyForExposureAndFocus();

      expect(
        () => camera.setFocusPoint(cameraId, invalidFocusPoint),
        throwsA(isA<CameraException>()),
      );
    },
  );

  test(
    'setFocusPoint adds new focus point to focus metering action to start as expected when previous metering points have been set',
    () async {
      final AndroidCameraCameraX camera = AndroidCameraCameraX();
      const int cameraId = 9;
      final MockCameraControl mockCameraControl = MockCameraControl();
      final MockCameraInfo mockCameraInfo = MockCameraInfo();

      // Set directly for test versus calling createCamera.
      camera.cameraControl = mockCameraControl;
      camera.cameraInfo = mockCameraInfo;

      final PigeonInstanceManager testInstanceManager = PigeonInstanceManager(
        onWeakReferenceRemoved: (_) {},
      );
      double focusPointX = 0.8;
      double focusPointY = 0.1;
      Point<double> focusPoint = Point<double>(focusPointX, focusPointY);
      final MeteringPoint createdMeteringPoint = MeteringPoint.pigeon_detached(
        pigeon_instanceManager: testInstanceManager,
      );
      MeteringMode? actionBuilderMeteringMode;
      MeteringPoint? actionBuilderMeteringPoint;
      final MockFocusMeteringActionBuilder mockActionBuilder =
          MockFocusMeteringActionBuilder();
      when(mockActionBuilder.build()).thenAnswer(
        (_) async => FocusMeteringAction.pigeon_detached(
          meteringPointsAe: const <MeteringPoint>[],
          meteringPointsAf: const <MeteringPoint>[],
          meteringPointsAwb: const <MeteringPoint>[],
          isAutoCancelEnabled: false,
          pigeon_instanceManager: testInstanceManager,
        ),
      );
      camera.proxy = getProxyForExposureAndFocus(
        newDisplayOrientedMeteringPointFactory:
            ({
              required CameraInfo cameraInfo,
              required double width,
              required double height,
              // ignore: non_constant_identifier_names
              BinaryMessenger? pigeon_binaryMessenger,
              // ignore: non_constant_identifier_names
              PigeonInstanceManager? pigeon_instanceManager,
            }) {
              final MockDisplayOrientedMeteringPointFactory mockFactory =
                  MockDisplayOrientedMeteringPointFactory();
              when(
                mockFactory.createPoint(focusPointX, focusPointY),
              ).thenAnswer((_) async => createdMeteringPoint);
              return mockFactory;
            },
        withModeFocusMeteringActionBuilder:
            ({
              required MeteringMode mode,
              required MeteringPoint point,
              // ignore: non_constant_identifier_names
              BinaryMessenger? pigeon_binaryMessenger,
              // ignore: non_constant_identifier_names
              PigeonInstanceManager? pigeon_instanceManager,
            }) {
              actionBuilderMeteringMode = mode;
              actionBuilderMeteringPoint = point;
              return mockActionBuilder;
            },
      );

      // Verify current auto-exposure metering point is removed if previously set.
      FocusMeteringAction originalMeteringAction =
          FocusMeteringAction.pigeon_detached(
            meteringPointsAe: <MeteringPoint>[
              MeteringPoint.pigeon_detached(
                pigeon_instanceManager: testInstanceManager,
              ),
            ],
            meteringPointsAf: <MeteringPoint>[
              MeteringPoint.pigeon_detached(
                pigeon_instanceManager: testInstanceManager,
              ),
            ],
            meteringPointsAwb: const <MeteringPoint>[],
            isAutoCancelEnabled: false,
            pigeon_instanceManager: testInstanceManager,
          );
      camera.currentFocusMeteringAction = originalMeteringAction;

      await camera.setFocusPoint(cameraId, focusPoint);

      expect(
        actionBuilderMeteringPoint,
        originalMeteringAction.meteringPointsAe.single,
      );
      expect(actionBuilderMeteringMode, MeteringMode.ae);
      verify(
        mockActionBuilder.addPointWithMode(
          createdMeteringPoint,
          MeteringMode.af,
        ),
      );

      // Verify exposure point is set when no auto-focus metering point
      // previously set, but an auto-exposure point metering point has been.
      focusPointX = 0.2;
      focusPointY = 0.9;
      focusPoint = Point<double>(focusPointX, focusPointY);
      originalMeteringAction = FocusMeteringAction.pigeon_detached(
        meteringPointsAe: <MeteringPoint>[
          MeteringPoint.pigeon_detached(
            pigeon_instanceManager: testInstanceManager,
          ),
        ],
        meteringPointsAf: const <MeteringPoint>[],
        meteringPointsAwb: const <MeteringPoint>[],
        isAutoCancelEnabled: false,
        pigeon_instanceManager: testInstanceManager,
      );
      camera.currentFocusMeteringAction = originalMeteringAction;

      await camera.setFocusPoint(cameraId, focusPoint);

      expect(
        actionBuilderMeteringPoint,
        originalMeteringAction.meteringPointsAe.single,
      );
      expect(actionBuilderMeteringMode, MeteringMode.ae);
      verify(
        mockActionBuilder.addPointWithMode(
          createdMeteringPoint,
          MeteringMode.af,
        ),
      );
    },
  );

  test(
    'setFocusPoint adds new focus point to focus metering action to start as expected when no previous metering points have been set',
    () async {
      final AndroidCameraCameraX camera = AndroidCameraCameraX();
      const int cameraId = 19;
      final MockCameraControl mockCameraControl = MockCameraControl();
      const double focusPointX = 0.8;
      const double focusPointY = 0.1;
      const Point<double> focusPoint = Point<double>(focusPointX, focusPointY);

      // Set directly for test versus calling createCamera.
      camera.cameraControl = mockCameraControl;
      camera.cameraInfo = MockCameraInfo();
      camera.currentFocusMeteringAction = null;

      final PigeonInstanceManager testInstanceManager = PigeonInstanceManager(
        onWeakReferenceRemoved: (_) {},
      );
      final MeteringPoint createdMeteringPoint = MeteringPoint.pigeon_detached(
        pigeon_instanceManager: testInstanceManager,
      );
      MeteringMode? actionBuilderMeteringMode;
      MeteringPoint? actionBuilderMeteringPoint;
      final MockFocusMeteringActionBuilder mockActionBuilder =
          MockFocusMeteringActionBuilder();
      when(mockActionBuilder.build()).thenAnswer(
        (_) async => FocusMeteringAction.pigeon_detached(
          meteringPointsAe: const <MeteringPoint>[],
          meteringPointsAf: const <MeteringPoint>[],
          meteringPointsAwb: const <MeteringPoint>[],
          isAutoCancelEnabled: false,
          pigeon_instanceManager: testInstanceManager,
        ),
      );
      camera.proxy = getProxyForExposureAndFocus(
        newDisplayOrientedMeteringPointFactory:
            ({
              required CameraInfo cameraInfo,
              required double width,
              required double height,
              // ignore: non_constant_identifier_names
              BinaryMessenger? pigeon_binaryMessenger,
              // ignore: non_constant_identifier_names
              PigeonInstanceManager? pigeon_instanceManager,
            }) {
              final MockDisplayOrientedMeteringPointFactory mockFactory =
                  MockDisplayOrientedMeteringPointFactory();
              when(
                mockFactory.createPoint(focusPointX, focusPointY),
              ).thenAnswer((_) async => createdMeteringPoint);
              return mockFactory;
            },
        withModeFocusMeteringActionBuilder:
            ({
              required MeteringMode mode,
              required MeteringPoint point,
              // ignore: non_constant_identifier_names
              BinaryMessenger? pigeon_binaryMessenger,
              // ignore: non_constant_identifier_names
              PigeonInstanceManager? pigeon_instanceManager,
            }) {
              actionBuilderMeteringMode = mode;
              actionBuilderMeteringPoint = point;
              return mockActionBuilder;
            },
      );

      await camera.setFocusPoint(cameraId, focusPoint);

      expect(actionBuilderMeteringPoint, createdMeteringPoint);
      expect(actionBuilderMeteringMode, MeteringMode.af);
    },
  );

  test(
    'setFocusPoint disables auto-cancel for focus and metering as expected',
    () async {
      final AndroidCameraCameraX camera = AndroidCameraCameraX();
      const int cameraId = 2;
      final MockCameraControl mockCameraControl = MockCameraControl();
      final MockFocusMeteringResult mockFocusMeteringResult =
          MockFocusMeteringResult();
      const Point<double> exposurePoint = Point<double>(0.1, 0.2);

      // Set directly for test versus calling createCamera.
      camera.cameraControl = mockCameraControl;
      camera.cameraInfo = MockCameraInfo();

      camera.proxy = getProxyForSettingFocusandExposurePoints(
        mockCameraControl,
        MockCamera2CameraControl(),
      );

      // Make setting focus and metering action successful for test.
      when(mockFocusMeteringResult.isFocusSuccessful).thenReturn(true);
      when(mockCameraControl.startFocusAndMetering(any)).thenAnswer(
        (_) async => Future<FocusMeteringResult>.value(mockFocusMeteringResult),
      );

      // Test not disabling auto cancel.
      await camera.setFocusMode(cameraId, FocusMode.auto);
      clearInteractions(mockCameraControl);

      await camera.setFocusPoint(cameraId, exposurePoint);
      VerificationResult verificationResult = verify(
        mockCameraControl.startFocusAndMetering(captureAny),
      );
      FocusMeteringAction capturedAction =
          verificationResult.captured.single as FocusMeteringAction;
      expect(capturedAction.isAutoCancelEnabled, isTrue);

      clearInteractions(mockCameraControl);

      // Test disabling auto cancel.
      await camera.setFocusMode(cameraId, FocusMode.locked);
      clearInteractions(mockCameraControl);

      await camera.setFocusPoint(cameraId, exposurePoint);
      verificationResult = verify(
        mockCameraControl.startFocusAndMetering(captureAny),
      );
      capturedAction =
          verificationResult.captured.single as FocusMeteringAction;
      expect(capturedAction.isAutoCancelEnabled, isFalse);
    },
  );

  test(
    'setFocusMode does nothing if setting auto-focus mode and is already using auto-focus mode',
    () async {
      final AndroidCameraCameraX camera = AndroidCameraCameraX();
      const int cameraId = 4;
      final MockCameraControl mockCameraControl = MockCameraControl();
      final MockFocusMeteringResult mockFocusMeteringResult =
          MockFocusMeteringResult();

      // Set directly for test versus calling createCamera.
      camera.cameraControl = mockCameraControl;
      camera.cameraInfo = MockCameraInfo();

      camera.proxy = getProxyForSettingFocusandExposurePoints(
        mockCameraControl,
        MockCamera2CameraControl(),
      );

      // Make setting focus and metering action successful for test.
      when(mockFocusMeteringResult.isFocusSuccessful).thenReturn(true);
      when(mockCameraControl.startFocusAndMetering(any)).thenAnswer(
        (_) async => Future<FocusMeteringResult>.value(mockFocusMeteringResult),
      );

      // Set locked focus mode and then try to re-set it.
      await camera.setFocusMode(cameraId, FocusMode.locked);
      clearInteractions(mockCameraControl);

      await camera.setFocusMode(cameraId, FocusMode.locked);
      verifyNoMoreInteractions(mockCameraControl);
    },
  );

  test(
    'setFocusMode does nothing if setting locked focus mode and is already using locked focus mode',
    () async {
      final AndroidCameraCameraX camera = AndroidCameraCameraX();
      const int cameraId = 4;
      final MockCameraControl mockCameraControl = MockCameraControl();

      // Camera uses auto-focus by default, so try setting auto mode again.
      await camera.setFocusMode(cameraId, FocusMode.auto);

      verifyNoMoreInteractions(mockCameraControl);
    },
  );

  test(
    'setFocusMode removes default auto-focus point if previously set and setting auto-focus mode',
    () async {
      final AndroidCameraCameraX camera = AndroidCameraCameraX();
      const int cameraId = 5;
      final MockCameraControl mockCameraControl = MockCameraControl();
      final MockFocusMeteringResult mockFocusMeteringResult =
          MockFocusMeteringResult();
      final MockCamera2CameraControl mockCamera2CameraControl =
          MockCamera2CameraControl();
      const double exposurePointX = 0.2;
      const double exposurePointY = 0.7;

      // Set directly for test versus calling createCamera.
      camera.cameraInfo = MockCameraInfo();
      camera.cameraControl = mockCameraControl;

      when(
        mockCamera2CameraControl.addCaptureRequestOptions(any),
      ).thenAnswer((_) async => Future<void>.value());

      final PigeonInstanceManager testInstanceManager = PigeonInstanceManager(
        onWeakReferenceRemoved: (_) {},
      );
      final List<MeteringPoint> createdMeteringPoints = <MeteringPoint>[];
      camera.proxy = getProxyForSettingFocusandExposurePoints(
        mockCameraControl,
        mockCamera2CameraControl,
        newDisplayOrientedMeteringPointFactory:
            ({
              required CameraInfo cameraInfo,
              required double width,
              required double height,
              // ignore: non_constant_identifier_names
              BinaryMessenger? pigeon_binaryMessenger,
              // ignore: non_constant_identifier_names
              PigeonInstanceManager? pigeon_instanceManager,
            }) {
              final MockDisplayOrientedMeteringPointFactory mockFactory =
                  MockDisplayOrientedMeteringPointFactory();
              when(
                mockFactory.createPoint(exposurePointX, exposurePointY),
              ).thenAnswer((_) async {
                final MeteringPoint createdMeteringPoint =
                    MeteringPoint.pigeon_detached(
                      pigeon_instanceManager: testInstanceManager,
                    );
                createdMeteringPoints.add(createdMeteringPoint);
                return createdMeteringPoint;
              });
              when(mockFactory.createPointWithSize(0.5, 0.5, 1)).thenAnswer((
                _,
              ) async {
                final MeteringPoint createdMeteringPoint =
                    MeteringPoint.pigeon_detached(
                      pigeon_instanceManager: testInstanceManager,
                    );
                createdMeteringPoints.add(createdMeteringPoint);
                return createdMeteringPoint;
              });
              return mockFactory;
            },
      );

      // Make setting focus and metering action successful for test.
      when(mockFocusMeteringResult.isFocusSuccessful).thenReturn(true);
      when(mockCameraControl.startFocusAndMetering(any)).thenAnswer(
        (_) async => Future<FocusMeteringResult>.value(mockFocusMeteringResult),
      );

      // Set exposure points.
      await camera.setExposurePoint(
        cameraId,
        const Point<double>(exposurePointX, exposurePointY),
      );

      // Lock focus default focus point.
      await camera.setFocusMode(cameraId, FocusMode.locked);

      clearInteractions(mockCameraControl);

      // Test removal of default focus point.
      await camera.setFocusMode(cameraId, FocusMode.auto);

      final VerificationResult verificationResult = verify(
        mockCameraControl.startFocusAndMetering(captureAny),
      );
      final FocusMeteringAction capturedAction =
          verificationResult.captured.single as FocusMeteringAction;
      expect(capturedAction.isAutoCancelEnabled, isTrue);

      // We expect only the previously set exposure point to be re-set.
      expect(capturedAction.meteringPointsAe.first, createdMeteringPoints[0]);
      expect(capturedAction.meteringPointsAe.length, equals(1));
      expect(capturedAction.meteringPointsAf.length, equals(0));
    },
  );

  test(
    'setFocusMode cancels focus and metering if only focus point previously set is a focus point',
    () async {
      final AndroidCameraCameraX camera = AndroidCameraCameraX();
      const int cameraId = 5;
      final MockCameraControl mockCameraControl = MockCameraControl();
      final FocusMeteringResult mockFocusMeteringResult =
          MockFocusMeteringResult();
      final MockCamera2CameraControl mockCamera2CameraControl =
          MockCamera2CameraControl();

      // Set directly for test versus calling createCamera.
      camera.cameraInfo = MockCameraInfo();
      camera.cameraControl = mockCameraControl;

      when(
        mockCamera2CameraControl.addCaptureRequestOptions(any),
      ).thenAnswer((_) async => Future<void>.value());

      camera.proxy = getProxyForSettingFocusandExposurePoints(
        mockCameraControl,
        mockCamera2CameraControl,
      );

      // Make setting focus and metering action successful for test.
      when(mockFocusMeteringResult.isFocusSuccessful).thenReturn(true);
      when(mockCameraControl.startFocusAndMetering(any)).thenAnswer(
        (_) async => Future<FocusMeteringResult>.value(mockFocusMeteringResult),
      );

      // Lock focus default focus point.
      await camera.setFocusMode(cameraId, FocusMode.locked);

      // Test removal of default focus point.
      await camera.setFocusMode(cameraId, FocusMode.auto);

      verify(mockCameraControl.cancelFocusAndMetering());
    },
  );

  test(
    'setFocusMode re-focuses on previously set auto-focus point with auto-canceled enabled if setting auto-focus mode',
    () async {
      final AndroidCameraCameraX camera = AndroidCameraCameraX();
      const int cameraId = 6;
      final MockCameraControl mockCameraControl = MockCameraControl();
      final FocusMeteringResult mockFocusMeteringResult =
          MockFocusMeteringResult();
      final MockCamera2CameraControl mockCamera2CameraControl =
          MockCamera2CameraControl();
      const double focusPointX = 0.1;
      const double focusPointY = 0.2;

      // Set directly for test versus calling createCamera.
      camera.cameraInfo = MockCameraInfo();
      camera.cameraControl = mockCameraControl;

      when(
        mockCamera2CameraControl.addCaptureRequestOptions(any),
      ).thenAnswer((_) async => Future<void>.value());

      camera.proxy = getProxyForSettingFocusandExposurePoints(
        mockCameraControl,
        mockCamera2CameraControl,
      );

      // Make setting focus and metering action successful for test.
      when(mockFocusMeteringResult.isFocusSuccessful).thenReturn(true);
      when(mockCameraControl.startFocusAndMetering(any)).thenAnswer(
        (_) async => Future<FocusMeteringResult>.value(mockFocusMeteringResult),
      );

      // Lock a focus point.
      await camera.setFocusPoint(
        cameraId,
        const Point<double>(focusPointX, focusPointY),
      );
      await camera.setFocusMode(cameraId, FocusMode.locked);

      clearInteractions(mockCameraControl);

      // Test re-focusing on previously set auto-focus point with auto-cancel enabled.
      await camera.setFocusMode(cameraId, FocusMode.auto);

      final VerificationResult verificationResult = verify(
        mockCameraControl.startFocusAndMetering(captureAny),
      );
      final FocusMeteringAction capturedAction =
          verificationResult.captured.single as FocusMeteringAction;
      expect(capturedAction.isAutoCancelEnabled, isTrue);
      expect(capturedAction.meteringPointsAe.length, equals(0));
      expect(capturedAction.meteringPointsAf.length, equals(1));
      expect(capturedAction.meteringPointsAwb.length, equals(0));
      final TestMeteringPoint focusPoint =
          capturedAction.meteringPointsAf.single as TestMeteringPoint;
      expect(focusPoint.x, equals(focusPointX));
      expect(focusPoint.y, equals(focusPointY));
      expect(focusPoint.size, isNull);
    },
  );

  test(
    'setFocusMode starts expected focus and metering action with previously set auto-focus point if setting locked focus mode and current focus and metering action has auto-focus point',
    () async {
      final AndroidCameraCameraX camera = AndroidCameraCameraX();
      const int cameraId = 7;
      final MockCameraControl mockCameraControl = MockCameraControl();
      final MockCamera2CameraControl mockCamera2CameraControl =
          MockCamera2CameraControl();
      const double focusPointX = 0.88;
      const double focusPointY = 0.33;

      // Set directly for test versus calling createCamera.
      camera.cameraInfo = MockCameraInfo();
      camera.cameraControl = mockCameraControl;

      when(
        mockCamera2CameraControl.addCaptureRequestOptions(any),
      ).thenAnswer((_) async => Future<void>.value());

      camera.proxy = getProxyForSettingFocusandExposurePoints(
        mockCameraControl,
        mockCamera2CameraControl,
      );

      // Set a focus point.
      await camera.setFocusPoint(
        cameraId,
        const Point<double>(focusPointX, focusPointY),
      );
      clearInteractions(mockCameraControl);

      // Lock focus point.
      await camera.setFocusMode(cameraId, FocusMode.locked);

      final VerificationResult verificationResult = verify(
        mockCameraControl.startFocusAndMetering(captureAny),
      );
      final FocusMeteringAction capturedAction =
          verificationResult.captured.single as FocusMeteringAction;
      expect(capturedAction.isAutoCancelEnabled, isFalse);

      // We expect the set focus point to be locked.
      expect(capturedAction.meteringPointsAe.length, equals(0));
      expect(capturedAction.meteringPointsAf.length, equals(1));
      expect(capturedAction.meteringPointsAwb.length, equals(0));

      final TestMeteringPoint focusPoint =
          capturedAction.meteringPointsAf.single as TestMeteringPoint;
      expect(focusPoint.x, equals(focusPointX));
      expect(focusPoint.y, equals(focusPointY));
      expect(focusPoint.size, isNull);
    },
  );

  test(
    'setFocusMode starts expected focus and metering action with previously set auto-focus point if setting locked focus mode and current focus and metering action has auto-focus point amongst others',
    () async {
      final AndroidCameraCameraX camera = AndroidCameraCameraX();
      const int cameraId = 8;
      final MockCameraControl mockCameraControl = MockCameraControl();
      final MockCamera2CameraControl mockCamera2CameraControl =
          MockCamera2CameraControl();
      const double focusPointX = 0.38;
      const double focusPointY = 0.38;
      const double exposurePointX = 0.54;
      const double exposurePointY = 0.45;

      // Set directly for test versus calling createCamera.
      camera.cameraInfo = MockCameraInfo();
      camera.cameraControl = mockCameraControl;

      when(
        mockCamera2CameraControl.addCaptureRequestOptions(any),
      ).thenAnswer((_) async => Future<void>.value());

      camera.proxy = getProxyForSettingFocusandExposurePoints(
        mockCameraControl,
        mockCamera2CameraControl,
      );

      // Set focus and exposure points.
      await camera.setFocusPoint(
        cameraId,
        const Point<double>(focusPointX, focusPointY),
      );
      await camera.setExposurePoint(
        cameraId,
        const Point<double>(exposurePointX, exposurePointY),
      );
      clearInteractions(mockCameraControl);

      // Lock focus point.
      await camera.setFocusMode(cameraId, FocusMode.locked);

      final VerificationResult verificationResult = verify(
        mockCameraControl.startFocusAndMetering(captureAny),
      );
      final FocusMeteringAction capturedAction =
          verificationResult.captured.single as FocusMeteringAction;
      expect(capturedAction.isAutoCancelEnabled, isFalse);

      // We expect two MeteringPoints, the set focus point and the set exposure
      // point.
      expect(capturedAction.meteringPointsAe.length, equals(1));
      expect(capturedAction.meteringPointsAf.length, equals(1));
      expect(capturedAction.meteringPointsAwb.length, equals(0));

      final TestMeteringPoint focusPoint =
          capturedAction.meteringPointsAf.single as TestMeteringPoint;
      expect(focusPoint.x, equals(focusPointX));
      expect(focusPoint.y, equals(focusPointY));
      expect(focusPoint.size, isNull);

      final TestMeteringPoint exposurePoint =
          capturedAction.meteringPointsAe.single as TestMeteringPoint;
      expect(exposurePoint.x, equals(exposurePointX));
      expect(exposurePoint.y, equals(exposurePointY));
      expect(exposurePoint.size, isNull);
    },
  );

  test(
    'setFocusMode starts expected focus and metering action if setting locked focus mode and current focus and metering action does not contain an auto-focus point',
    () async {
      final AndroidCameraCameraX camera = AndroidCameraCameraX();
      const int cameraId = 9;
      final MockCameraControl mockCameraControl = MockCameraControl();
      final MockCamera2CameraControl mockCamera2CameraControl =
          MockCamera2CameraControl();
      const double exposurePointX = 0.8;
      const double exposurePointY = 0.3;
      const double defaultFocusPointX = 0.5;
      const double defaultFocusPointY = 0.5;
      const double defaultFocusPointSize = 1;

      // Set directly for test versus calling createCamera.
      camera.cameraInfo = MockCameraInfo();
      camera.cameraControl = mockCameraControl;

      when(
        mockCamera2CameraControl.addCaptureRequestOptions(any),
      ).thenAnswer((_) async => Future<void>.value());

      camera.proxy = getProxyForSettingFocusandExposurePoints(
        mockCameraControl,
        mockCamera2CameraControl,
      );

      // Set an exposure point (creates a current focus and metering action
      // without a focus point).
      await camera.setExposurePoint(
        cameraId,
        const Point<double>(exposurePointX, exposurePointY),
      );
      clearInteractions(mockCameraControl);

      // Lock focus point.
      await camera.setFocusMode(cameraId, FocusMode.locked);

      final VerificationResult verificationResult = verify(
        mockCameraControl.startFocusAndMetering(captureAny),
      );
      final FocusMeteringAction capturedAction =
          verificationResult.captured.single as FocusMeteringAction;
      expect(capturedAction.isAutoCancelEnabled, isFalse);

      // We expect two MeteringPoints, the default focus point and the set
      //exposure point.
      expect(capturedAction.meteringPointsAe.length, equals(1));
      expect(capturedAction.meteringPointsAf.length, equals(1));
      expect(capturedAction.meteringPointsAwb.length, equals(0));

      final TestMeteringPoint focusPoint =
          capturedAction.meteringPointsAf.single as TestMeteringPoint;
      expect(focusPoint.x, equals(defaultFocusPointX));
      expect(focusPoint.y, equals(defaultFocusPointY));
      expect(focusPoint.size, equals(defaultFocusPointSize));

      final TestMeteringPoint exposurePoint =
          capturedAction.meteringPointsAe.single as TestMeteringPoint;
      expect(exposurePoint.x, equals(exposurePointX));
      expect(exposurePoint.y, equals(exposurePointY));
      expect(exposurePoint.size, isNull);
    },
  );

  test(
    'setFocusMode starts expected focus and metering action if there is no current focus and metering action',
    () async {
      final AndroidCameraCameraX camera = AndroidCameraCameraX();
      const int cameraId = 10;
      final MockCameraControl mockCameraControl = MockCameraControl();
      final MockCamera2CameraControl mockCamera2CameraControl =
          MockCamera2CameraControl();
      const double defaultFocusPointX = 0.5;
      const double defaultFocusPointY = 0.5;
      const double defaultFocusPointSize = 1;

      // Set directly for test versus calling createCamera.
      camera.cameraInfo = MockCameraInfo();
      camera.cameraControl = mockCameraControl;

      when(
        mockCamera2CameraControl.addCaptureRequestOptions(any),
      ).thenAnswer((_) async => Future<void>.value());

      camera.proxy = getProxyForSettingFocusandExposurePoints(
        mockCameraControl,
        mockCamera2CameraControl,
      );

      // Lock focus point.
      await camera.setFocusMode(cameraId, FocusMode.locked);

      final VerificationResult verificationResult = verify(
        mockCameraControl.startFocusAndMetering(captureAny),
      );
      final FocusMeteringAction capturedAction =
          verificationResult.captured.single as FocusMeteringAction;
      expect(capturedAction.isAutoCancelEnabled, isFalse);

      // We expect only the default focus point to be set.
      expect(capturedAction.meteringPointsAe.length, equals(0));
      expect(capturedAction.meteringPointsAf.length, equals(1));
      expect(capturedAction.meteringPointsAwb.length, equals(0));

      final TestMeteringPoint focusPoint =
          capturedAction.meteringPointsAf.single as TestMeteringPoint;
      expect(focusPoint.x, equals(defaultFocusPointX));
      expect(focusPoint.y, equals(defaultFocusPointY));
      expect(focusPoint.size, equals(defaultFocusPointSize));
    },
  );

  test(
    'setFocusMode re-sets exposure mode if setting locked focus mode while using auto exposure mode',
    () async {
      final AndroidCameraCameraX camera = AndroidCameraCameraX();
      const int cameraId = 11;
      final MockCameraControl mockCameraControl = MockCameraControl();
      final FocusMeteringResult mockFocusMeteringResult =
          MockFocusMeteringResult();
      final MockCamera2CameraControl mockCamera2CameraControl =
          MockCamera2CameraControl();

      // Set directly for test versus calling createCamera.
      camera.cameraInfo = MockCameraInfo();
      camera.cameraControl = mockCameraControl;

      when(
        mockCamera2CameraControl.addCaptureRequestOptions(any),
      ).thenAnswer((_) async => Future<void>.value());

      camera.proxy = getProxyForSettingFocusandExposurePoints(
        mockCameraControl,
        mockCamera2CameraControl,
      );

      // Make setting focus and metering action successful for test.
      when(mockFocusMeteringResult.isFocusSuccessful).thenReturn(true);
      when(mockCameraControl.startFocusAndMetering(any)).thenAnswer(
        (_) async => Future<FocusMeteringResult>.value(mockFocusMeteringResult),
      );

      // Set auto exposure mode.
      await camera.setExposureMode(cameraId, ExposureMode.auto);
      clearInteractions(mockCamera2CameraControl);

      // Lock focus point.
      await camera.setFocusMode(cameraId, FocusMode.locked);

      final VerificationResult verificationResult = verify(
        mockCamera2CameraControl.addCaptureRequestOptions(captureAny),
      );
      final CaptureRequestOptions capturedCaptureRequestOptions =
          verificationResult.captured.single as CaptureRequestOptions;
      expect(
        await capturedCaptureRequestOptions.getCaptureRequestOption(
          camera.proxy.controlAELockCaptureRequest(),
        ),
        isFalse,
      );
    },
  );

  test(
    'setFocusPoint disables auto-cancel if auto focus mode fails to be set after locked focus mode is set',
    () async {
      final AndroidCameraCameraX camera = AndroidCameraCameraX();
      const int cameraId = 22;
      final MockCameraControl mockCameraControl = MockCameraControl();
      final MockFocusMeteringResult mockFocusMeteringResult =
          MockFocusMeteringResult();
      const Point<double> focusPoint = Point<double>(0.21, 0.21);

      // Set directly for test versus calling createCamera.
      camera.cameraControl = mockCameraControl;
      camera.cameraInfo = MockCameraInfo();

      camera.proxy = getProxyForSettingFocusandExposurePoints(
        mockCameraControl,
        MockCamera2CameraControl(),
      );

      // Make setting focus and metering action successful to set locked focus
      // mode.
      when(mockFocusMeteringResult.isFocusSuccessful).thenReturn(true);
      when(mockCameraControl.startFocusAndMetering(any)).thenAnswer(
        (_) async => Future<FocusMeteringResult>.value(mockFocusMeteringResult),
      );

      // Set exposure point to later mock failed call to set an exposure point (
      // otherwise, focus and metering will be canceled altogether, which is
      //considered a successful call).
      await camera.setExposurePoint(cameraId, const Point<double>(0.3, 0.4));

      // Set locked focus mode so we can set auto mode (cannot set auto mode
      // directly since it is the default).
      await camera.setFocusMode(cameraId, FocusMode.locked);
      clearInteractions(mockCameraControl);

      // Make setting focus and metering action fail to test that auto-cancel is
      // still disabled.
      reset(mockFocusMeteringResult);
      when(mockFocusMeteringResult.isFocusSuccessful).thenReturn(false);

      // Test disabling auto cancel.
      await camera.setFocusMode(cameraId, FocusMode.auto);
      clearInteractions(mockCameraControl);

      await camera.setFocusPoint(cameraId, focusPoint);
      final VerificationResult verificationResult = verify(
        mockCameraControl.startFocusAndMetering(captureAny),
      );
      final FocusMeteringAction capturedAction =
          verificationResult.captured.single as FocusMeteringAction;
      expect(capturedAction.isAutoCancelEnabled, isFalse);
    },
  );

  test(
    'setExposurePoint disables auto-cancel if auto focus mode fails to be set after locked focus mode is set',
    () async {
      final AndroidCameraCameraX camera = AndroidCameraCameraX();
      const int cameraId = 342;
      final MockCameraControl mockCameraControl = MockCameraControl();
      final MockFocusMeteringResult mockFocusMeteringResult =
          MockFocusMeteringResult();
      const Point<double> exposurePoint = Point<double>(0.23, 0.32);

      // Set directly for test versus calling createCamera.
      camera.cameraControl = mockCameraControl;
      camera.cameraInfo = MockCameraInfo();

      camera.proxy = getProxyForSettingFocusandExposurePoints(
        mockCameraControl,
        MockCamera2CameraControl(),
      );

      // Make setting focus and metering action successful to set locked focus
      // mode.
      when(mockFocusMeteringResult.isFocusSuccessful).thenReturn(true);
      when(mockCameraControl.startFocusAndMetering(any)).thenAnswer(
        (_) async => Future<FocusMeteringResult>.value(mockFocusMeteringResult),
      );

      // Set exposure point to later mock failed call to set an exposure point (
      // otherwise, focus and metering will be canceled altogether, which is
      //considered a successful call).
      await camera.setExposurePoint(cameraId, const Point<double>(0.4, 0.3));

      // Set locked focus mode so we can set auto mode (cannot set auto mode
      // directly since it is the default).
      await camera.setFocusMode(cameraId, FocusMode.locked);
      clearInteractions(mockCameraControl);

      // Make setting focus and metering action fail to test that auto-cancel is
      // still disabled.
      when(mockFocusMeteringResult.isFocusSuccessful).thenReturn(false);

      // Test disabling auto cancel.
      await camera.setFocusMode(cameraId, FocusMode.auto);
      clearInteractions(mockCameraControl);

      await camera.setExposurePoint(cameraId, exposurePoint);
      final VerificationResult verificationResult = verify(
        mockCameraControl.startFocusAndMetering(captureAny),
      );
      final FocusMeteringAction capturedAction =
          verificationResult.captured.single as FocusMeteringAction;
      expect(capturedAction.isAutoCancelEnabled, isFalse);
    },
  );

  test(
    'setFocusPoint enables auto-cancel if locked focus mode fails to be set after auto focus mode is set',
    () async {
      final AndroidCameraCameraX camera = AndroidCameraCameraX();
      const int cameraId = 232;
      final MockCameraControl mockCameraControl = MockCameraControl();
      final MockFocusMeteringResult mockFocusMeteringResult =
          MockFocusMeteringResult();
      const Point<double> focusPoint = Point<double>(0.221, 0.211);

      // Set directly for test versus calling createCamera.
      camera.cameraControl = mockCameraControl;
      camera.cameraInfo = MockCameraInfo();

      camera.proxy = getProxyForSettingFocusandExposurePoints(
        mockCameraControl,
        MockCamera2CameraControl(),
      );

      // Make setting focus and metering action fail to test auto-cancel is not
      // disabled.
      when(mockFocusMeteringResult.isFocusSuccessful).thenReturn(false);
      when(mockCameraControl.startFocusAndMetering(any)).thenAnswer(
        (_) async => Future<FocusMeteringResult>.value(mockFocusMeteringResult),
      );

      // Set exposure point to later mock failed call to set an exposure point.
      await camera.setExposurePoint(cameraId, const Point<double>(0.43, 0.34));

      // Test failing to set locked focus mode.
      await camera.setFocusMode(cameraId, FocusMode.locked);
      clearInteractions(mockCameraControl);

      await camera.setFocusPoint(cameraId, focusPoint);
      final VerificationResult verificationResult = verify(
        mockCameraControl.startFocusAndMetering(captureAny),
      );
      final FocusMeteringAction capturedAction =
          verificationResult.captured.single as FocusMeteringAction;
      expect(capturedAction.isAutoCancelEnabled, isTrue);
    },
  );

  test(
    'setExposurePoint enables auto-cancel if locked focus mode fails to be set after auto focus mode is set',
    () async {
      final AndroidCameraCameraX camera = AndroidCameraCameraX();
      const int cameraId = 323;
      final MockCameraControl mockCameraControl = MockCameraControl();
      final MockFocusMeteringResult mockFocusMeteringResult =
          MockFocusMeteringResult();
      const Point<double> exposurePoint = Point<double>(0.223, 0.332);

      // Set directly for test versus calling createCamera.
      camera.cameraControl = mockCameraControl;
      camera.cameraInfo = MockCameraInfo();

      camera.proxy = getProxyForSettingFocusandExposurePoints(
        mockCameraControl,
        MockCamera2CameraControl(),
      );

      // Make setting focus and metering action fail to test auto-cancel is not
      // disabled.
      when(mockFocusMeteringResult.isFocusSuccessful).thenReturn(false);
      when(mockCameraControl.startFocusAndMetering(any)).thenAnswer(
        (_) async => Future<FocusMeteringResult>.value(mockFocusMeteringResult),
      );

      // Set exposure point to later mock failed call to set an exposure point.
      await camera.setExposurePoint(cameraId, const Point<double>(0.5, 0.2));

      // Test failing to set locked focus mode.
      await camera.setFocusMode(cameraId, FocusMode.locked);
      clearInteractions(mockCameraControl);

      await camera.setExposurePoint(cameraId, exposurePoint);
      final VerificationResult verificationResult = verify(
        mockCameraControl.startFocusAndMetering(captureAny),
      );
      final FocusMeteringAction capturedAction =
          verificationResult.captured.single as FocusMeteringAction;
      expect(capturedAction.isAutoCancelEnabled, isTrue);
    },
  );

  test(
    'onStreamedFrameAvailable binds ImageAnalysis use case when not already bound',
    () async {
      final AndroidCameraCameraX camera = AndroidCameraCameraX();
      const int cameraId = 22;
      final MockImageAnalysis mockImageAnalysis = MockImageAnalysis();
      final MockProcessCameraProvider mockProcessCameraProvider =
          MockProcessCameraProvider();
      final MockCamera mockCamera = MockCamera();
      final MockCameraInfo mockCameraInfo = MockCameraInfo();

      // Set directly for test versus calling createCamera.
      camera.imageAnalysis = mockImageAnalysis;
      camera.processCameraProvider = mockProcessCameraProvider;
      camera.cameraSelector = MockCameraSelector();

      // Ignore setting target rotation for this test; tested seprately.
      camera.captureOrientationLocked = true;

      // Tell plugin to create a detached analyzer for testing purposes.
      camera.proxy = CameraXProxy(
        newAnalyzer:
            ({
              required void Function(Analyzer, ImageProxy) analyze,
              // ignore: non_constant_identifier_names
              BinaryMessenger? pigeon_binaryMessenger,
              // ignore: non_constant_identifier_names
              PigeonInstanceManager? pigeon_instanceManager,
            }) => MockAnalyzer(),
        newObserver:
            <T>({
              required void Function(Observer<T>, T) onChanged,
              // ignore: non_constant_identifier_names
              BinaryMessenger? pigeon_binaryMessenger,
              // ignore: non_constant_identifier_names
              PigeonInstanceManager? pigeon_instanceManager,
            }) {
              return Observer<T>.detached(
                onChanged: onChanged,
                pigeon_instanceManager: PigeonInstanceManager(
                  onWeakReferenceRemoved: (_) {},
                ),
              );
            },
      );

      when(
        mockProcessCameraProvider.isBound(mockImageAnalysis),
      ).thenAnswer((_) async => false);
      when(
        mockProcessCameraProvider.bindToLifecycle(any, <UseCase>[
          mockImageAnalysis,
        ]),
      ).thenAnswer((_) async => mockCamera);
      when(mockCamera.getCameraInfo()).thenAnswer((_) async => mockCameraInfo);
      when(
        mockCameraInfo.getCameraState(),
      ).thenAnswer((_) async => MockLiveCameraState());

      final StreamSubscription<CameraImageData> imageStreamSubscription = camera
          .onStreamedFrameAvailable(cameraId)
          .listen((CameraImageData data) {});

      await untilCalled(mockImageAnalysis.setAnalyzer(any));
      verify(
        mockProcessCameraProvider.bindToLifecycle(
          camera.cameraSelector,
          <UseCase>[mockImageAnalysis],
        ),
      );

      await imageStreamSubscription.cancel();
    },
  );

  test(
    'startVideoCapturing unbinds ImageAnalysis use case when camera device is not at least level 3, no image streaming callback is specified, and preview is not paused',
    () async {
      // Set up mocks and constants.
      final AndroidCameraCameraX camera = AndroidCameraCameraX();
      final MockPendingRecording mockPendingRecording = MockPendingRecording();
      final MockRecording mockRecording = MockRecording();
      final MockCamera mockCamera = MockCamera();
      final MockCameraInfo mockCameraInfo = MockCameraInfo();
      final MockCamera2CameraInfo mockCamera2CameraInfo =
          MockCamera2CameraInfo();

      // Set directly for test versus calling createCamera.
      camera.processCameraProvider = MockProcessCameraProvider();
      camera.recorder = MockRecorder();
      camera.videoCapture = MockVideoCapture();
      camera.cameraSelector = MockCameraSelector();
      camera.cameraInfo = MockCameraInfo();
      camera.imageAnalysis = MockImageAnalysis();
      camera.enableRecordingAudio = false;

      // Ignore setting target rotation for this test; tested seprately.
      camera.captureOrientationLocked = true;

      // Tell plugin to create detached Observer when camera info updated.
      const String outputPath = '/temp/REC123.temp';
      camera.proxy = CameraXProxy(
        newObserver:
            <T>({
              required void Function(Observer<T>, T) onChanged,
              // ignore: non_constant_identifier_names
              BinaryMessenger? pigeon_binaryMessenger,
              // ignore: non_constant_identifier_names
              PigeonInstanceManager? pigeon_instanceManager,
            }) {
              return Observer<T>.detached(
                onChanged: onChanged,
                pigeon_instanceManager: PigeonInstanceManager(
                  onWeakReferenceRemoved: (_) {},
                ),
              );
            },
        fromCamera2CameraInfo:
            ({
              required CameraInfo cameraInfo,
              // ignore: non_constant_identifier_names
              BinaryMessenger? pigeon_binaryMessenger,
              // ignore: non_constant_identifier_names
              PigeonInstanceManager? pigeon_instanceManager,
            }) => mockCamera2CameraInfo,
        newSystemServicesManager:
            ({
              required void Function(SystemServicesManager, String)
              onCameraError,
              // ignore: non_constant_identifier_names
              BinaryMessenger? pigeon_binaryMessenger,
              // ignore: non_constant_identifier_names
              PigeonInstanceManager? pigeon_instanceManager,
            }) {
              final MockSystemServicesManager mockSystemServicesManager =
                  MockSystemServicesManager();
              when(
                mockSystemServicesManager.getTempFilePath(
                  camera.videoPrefix,
                  '.temp',
                ),
              ).thenAnswer((_) async => outputPath);
              return mockSystemServicesManager;
            },
        newVideoRecordEventListener:
            ({
              required void Function(VideoRecordEventListener, VideoRecordEvent)
              onEvent,
              // ignore: non_constant_identifier_names
              BinaryMessenger? pigeon_binaryMessenger,
              // ignore: non_constant_identifier_names
              PigeonInstanceManager? pigeon_instanceManager,
            }) {
              return VideoRecordEventListener.pigeon_detached(
                onEvent: onEvent,
                pigeon_instanceManager: PigeonInstanceManager(
                  onWeakReferenceRemoved: (_) {},
                ),
              );
            },
        infoSupportedHardwareLevelCameraCharacteristics: () {
          return MockCameraCharacteristicsKey();
        },
      );

      const int cameraId = 7;

      // Mock method calls.
      when(
        camera.recorder!.prepareRecording(outputPath),
      ).thenAnswer((_) async => mockPendingRecording);
      when(
        mockPendingRecording.withAudioEnabled(!camera.enableRecordingAudio),
      ).thenAnswer((_) async => mockPendingRecording);
      when(
        mockPendingRecording.start(any),
      ).thenAnswer((_) async => mockRecording);
      when(
        camera.processCameraProvider!.isBound(camera.videoCapture!),
      ).thenAnswer((_) async => false);
      when(
        camera.processCameraProvider!.isBound(camera.imageAnalysis!),
      ).thenAnswer((_) async => true);
      when(
        camera.processCameraProvider!.bindToLifecycle(
          camera.cameraSelector!,
          <UseCase>[camera.videoCapture!],
        ),
      ).thenAnswer((_) async => mockCamera);
      when(
        mockCamera.getCameraInfo(),
      ).thenAnswer((_) => Future<CameraInfo>.value(mockCameraInfo));
      when(
        mockCameraInfo.getCameraState(),
      ).thenAnswer((_) async => MockLiveCameraState());
      when(
        mockCamera2CameraInfo.getCameraCharacteristic(any),
      ).thenAnswer((_) async => InfoSupportedHardwareLevel.full);

      // Simulate video recording being started so startVideoRecording completes.
      AndroidCameraCameraX.videoRecordingEventStreamController.add(
        VideoRecordEventStart.pigeon_detached(
          pigeon_instanceManager: PigeonInstanceManager(
            onWeakReferenceRemoved: (_) {},
          ),
        ),
      );

      await camera.startVideoCapturing(const VideoCaptureOptions(cameraId));

      verify(
        camera.processCameraProvider!.unbind(<UseCase>[camera.imageAnalysis!]),
      );
    },
  );

  test(
    'startVideoCapturing unbinds ImageAnalysis use case when image streaming callback not specified, camera device is level 3, and preview is not paused',
    () async {
      // Set up mocks and constants.
      final AndroidCameraCameraX camera = AndroidCameraCameraX();
      final MockPendingRecording mockPendingRecording = MockPendingRecording();
      final MockRecording mockRecording = MockRecording();
      final MockCamera mockCamera = MockCamera();
      final MockCameraInfo mockCameraInfo = MockCameraInfo();
      final MockCamera2CameraInfo mockCamera2CameraInfo =
          MockCamera2CameraInfo();

      // Set directly for test versus calling createCamera.
      camera.processCameraProvider = MockProcessCameraProvider();
      camera.recorder = MockRecorder();
      camera.videoCapture = MockVideoCapture();
      camera.cameraSelector = MockCameraSelector();
      camera.cameraInfo = MockCameraInfo();
      camera.imageAnalysis = MockImageAnalysis();
      camera.enableRecordingAudio = true;

      // Ignore setting target rotation for this test; tested seprately.
      camera.captureOrientationLocked = true;

      // Tell plugin to create detached Observer when camera info updated.
      const String outputPath = '/temp/REC123.temp';
      camera.proxy = CameraXProxy(
        newObserver:
            <T>({
              required void Function(Observer<T>, T) onChanged,
              // ignore: non_constant_identifier_names
              BinaryMessenger? pigeon_binaryMessenger,
              // ignore: non_constant_identifier_names
              PigeonInstanceManager? pigeon_instanceManager,
            }) {
              return Observer<T>.detached(
                onChanged: onChanged,
                pigeon_instanceManager: PigeonInstanceManager(
                  onWeakReferenceRemoved: (_) {},
                ),
              );
            },
        fromCamera2CameraInfo:
            ({
              required CameraInfo cameraInfo,
              // ignore: non_constant_identifier_names
              BinaryMessenger? pigeon_binaryMessenger,
              // ignore: non_constant_identifier_names
              PigeonInstanceManager? pigeon_instanceManager,
            }) => mockCamera2CameraInfo,
        newSystemServicesManager:
            ({
              required void Function(SystemServicesManager, String)
              onCameraError,
              // ignore: non_constant_identifier_names
              BinaryMessenger? pigeon_binaryMessenger,
              // ignore: non_constant_identifier_names
              PigeonInstanceManager? pigeon_instanceManager,
            }) {
              final MockSystemServicesManager mockSystemServicesManager =
                  MockSystemServicesManager();
              when(
                mockSystemServicesManager.getTempFilePath(
                  camera.videoPrefix,
                  '.temp',
                ),
              ).thenAnswer((_) async => outputPath);
              return mockSystemServicesManager;
            },
        newVideoRecordEventListener:
            ({
              required void Function(VideoRecordEventListener, VideoRecordEvent)
              onEvent,
              // ignore: non_constant_identifier_names
              BinaryMessenger? pigeon_binaryMessenger,
              // ignore: non_constant_identifier_names
              PigeonInstanceManager? pigeon_instanceManager,
            }) {
              return VideoRecordEventListener.pigeon_detached(
                onEvent: onEvent,
                pigeon_instanceManager: PigeonInstanceManager(
                  onWeakReferenceRemoved: (_) {},
                ),
              );
            },
        infoSupportedHardwareLevelCameraCharacteristics: () {
          return MockCameraCharacteristicsKey();
        },
      );

      const int cameraId = 77;

      // Mock method calls.
      when(
        camera.recorder!.prepareRecording(outputPath),
      ).thenAnswer((_) async => mockPendingRecording);
      when(
        mockPendingRecording.withAudioEnabled(!camera.enableRecordingAudio),
      ).thenAnswer((_) async => mockPendingRecording);
      when(
        mockPendingRecording.start(any),
      ).thenAnswer((_) async => mockRecording);
      when(
        camera.processCameraProvider!.isBound(camera.videoCapture!),
      ).thenAnswer((_) async => false);
      when(
        camera.processCameraProvider!.isBound(camera.imageAnalysis!),
      ).thenAnswer((_) async => true);
      when(
        camera.processCameraProvider!.bindToLifecycle(
          camera.cameraSelector!,
          <UseCase>[camera.videoCapture!],
        ),
      ).thenAnswer((_) async => mockCamera);
      when(
        mockCamera.getCameraInfo(),
      ).thenAnswer((_) => Future<CameraInfo>.value(mockCameraInfo));
      when(
        mockCameraInfo.getCameraState(),
      ).thenAnswer((_) async => MockLiveCameraState());
      when(
        mockCamera2CameraInfo.getCameraCharacteristic(any),
      ).thenAnswer((_) async => InfoSupportedHardwareLevel.level3);

      // Simulate video recording being started so startVideoRecording completes.
      AndroidCameraCameraX.videoRecordingEventStreamController.add(
        VideoRecordEventStart.pigeon_detached(
          pigeon_instanceManager: PigeonInstanceManager(
            onWeakReferenceRemoved: (_) {},
          ),
        ),
      );

      await camera.startVideoCapturing(const VideoCaptureOptions(cameraId));

      verify(
        camera.processCameraProvider!.unbind(<UseCase>[camera.imageAnalysis!]),
      );
    },
  );

  test(
    'startVideoCapturing unbinds ImageAnalysis use case when image streaming callback is specified, camera device is not at least level 3, and preview is not paused',
    () async {
      // Set up mocks and constants.
      final AndroidCameraCameraX camera = AndroidCameraCameraX();
      final MockPendingRecording mockPendingRecording = MockPendingRecording();
      final MockRecording mockRecording = MockRecording();
      final MockCamera mockCamera = MockCamera();
      final MockCameraInfo mockCameraInfo = MockCameraInfo();
      final MockCamera2CameraInfo mockCamera2CameraInfo =
          MockCamera2CameraInfo();

      // Set directly for test versus calling createCamera.
      camera.processCameraProvider = MockProcessCameraProvider();
      camera.recorder = MockRecorder();
      camera.videoCapture = MockVideoCapture();
      camera.cameraSelector = MockCameraSelector();
      camera.cameraInfo = MockCameraInfo();
      camera.imageAnalysis = MockImageAnalysis();
      camera.enableRecordingAudio = false;

      // Ignore setting target rotation for this test; tested seprately.
      camera.captureOrientationLocked = true;

      // Tell plugin to create detached Observer when camera info updated.
      const String outputPath = '/temp/REC123.temp';
      camera.proxy = CameraXProxy(
        newObserver:
            <T>({
              required void Function(Observer<T>, T) onChanged,
              // ignore: non_constant_identifier_names
              BinaryMessenger? pigeon_binaryMessenger,
              // ignore: non_constant_identifier_names
              PigeonInstanceManager? pigeon_instanceManager,
            }) {
              return Observer<T>.detached(
                onChanged: onChanged,
                pigeon_instanceManager: PigeonInstanceManager(
                  onWeakReferenceRemoved: (_) {},
                ),
              );
            },
        fromCamera2CameraInfo:
            ({
              required CameraInfo cameraInfo,
              // ignore: non_constant_identifier_names
              BinaryMessenger? pigeon_binaryMessenger,
              // ignore: non_constant_identifier_names
              PigeonInstanceManager? pigeon_instanceManager,
            }) => mockCamera2CameraInfo,
        newSystemServicesManager:
            ({
              required void Function(SystemServicesManager, String)
              onCameraError,
              // ignore: non_constant_identifier_names
              BinaryMessenger? pigeon_binaryMessenger,
              // ignore: non_constant_identifier_names
              PigeonInstanceManager? pigeon_instanceManager,
            }) {
              final MockSystemServicesManager mockSystemServicesManager =
                  MockSystemServicesManager();
              when(
                mockSystemServicesManager.getTempFilePath(
                  camera.videoPrefix,
                  '.temp',
                ),
              ).thenAnswer((_) async => outputPath);
              return mockSystemServicesManager;
            },
        newVideoRecordEventListener:
            ({
              required void Function(VideoRecordEventListener, VideoRecordEvent)
              onEvent,
              // ignore: non_constant_identifier_names
              BinaryMessenger? pigeon_binaryMessenger,
              // ignore: non_constant_identifier_names
              PigeonInstanceManager? pigeon_instanceManager,
            }) {
              return VideoRecordEventListener.pigeon_detached(
                onEvent: onEvent,
                pigeon_instanceManager: PigeonInstanceManager(
                  onWeakReferenceRemoved: (_) {},
                ),
              );
            },
        infoSupportedHardwareLevelCameraCharacteristics: () {
          return MockCameraCharacteristicsKey();
        },
      );

      const int cameraId = 87;

      // Mock method calls.
      when(
        camera.recorder!.prepareRecording(outputPath),
      ).thenAnswer((_) async => mockPendingRecording);
      when(
        mockPendingRecording.withAudioEnabled(!camera.enableRecordingAudio),
      ).thenAnswer((_) async => mockPendingRecording);
      when(
        mockPendingRecording.start(any),
      ).thenAnswer((_) async => mockRecording);
      when(
        camera.processCameraProvider!.isBound(camera.videoCapture!),
      ).thenAnswer((_) async => false);
      when(
        camera.processCameraProvider!.isBound(camera.imageAnalysis!),
      ).thenAnswer((_) async => true);
      when(
        camera.processCameraProvider!.bindToLifecycle(
          camera.cameraSelector!,
          <UseCase>[camera.videoCapture!],
        ),
      ).thenAnswer((_) async => mockCamera);
      when(
        mockCamera.getCameraInfo(),
      ).thenAnswer((_) => Future<CameraInfo>.value(mockCameraInfo));
      when(
        mockCameraInfo.getCameraState(),
      ).thenAnswer((_) async => MockLiveCameraState());
      when(
        mockCamera2CameraInfo.getCameraCharacteristic(any),
      ).thenAnswer((_) async => InfoSupportedHardwareLevel.external);

      // Simulate video recording being started so startVideoRecording completes.
      AndroidCameraCameraX.videoRecordingEventStreamController.add(
        VideoRecordEventStart.pigeon_detached(
          pigeon_instanceManager: PigeonInstanceManager(
            onWeakReferenceRemoved: (_) {},
          ),
        ),
      );

      await camera.startVideoCapturing(
        VideoCaptureOptions(
          cameraId,
          streamCallback: (CameraImageData image) {},
        ),
      );
      verify(
        camera.processCameraProvider!.unbind(<UseCase>[camera.imageAnalysis!]),
      );
    },
  );

  test(
    'startVideoCapturing unbinds ImageCapture use case when image streaming callback is specified,  camera device is at least level 3, and preview is not paused',
    () async {
      // Set up mocks and constants.
      final AndroidCameraCameraX camera = AndroidCameraCameraX();
      final MockPendingRecording mockPendingRecording = MockPendingRecording();
      final MockRecording mockRecording = MockRecording();
      final MockCamera mockCamera = MockCamera();
      final MockCameraInfo mockCameraInfo = MockCameraInfo();
      final MockCamera2CameraInfo mockCamera2CameraInfo =
          MockCamera2CameraInfo();

      // Set directly for test versus calling createCamera.
      camera.processCameraProvider = MockProcessCameraProvider();
      camera.recorder = MockRecorder();
      camera.videoCapture = MockVideoCapture();
      camera.cameraSelector = MockCameraSelector();
      camera.cameraInfo = MockCameraInfo();
      camera.imageAnalysis = MockImageAnalysis();
      camera.imageCapture = MockImageCapture();
      camera.enableRecordingAudio = true;

      // Ignore setting target rotation for this test; tested seprately.
      camera.captureOrientationLocked = true;

      // Tell plugin to create detached Observer when camera info updated.
      const String outputPath = '/temp/REC123.temp';
      camera.proxy = CameraXProxy(
        newAnalyzer:
            ({
              required void Function(Analyzer, ImageProxy) analyze,
              // ignore: non_constant_identifier_names
              BinaryMessenger? pigeon_binaryMessenger,
              // ignore: non_constant_identifier_names
              PigeonInstanceManager? pigeon_instanceManager,
            }) {
              return Analyzer.pigeon_detached(
                analyze: analyze,
                pigeon_instanceManager: PigeonInstanceManager(
                  onWeakReferenceRemoved: (_) {},
                ),
              );
            },
        newObserver:
            <T>({
              required void Function(Observer<T>, T) onChanged,
              // ignore: non_constant_identifier_names
              BinaryMessenger? pigeon_binaryMessenger,
              // ignore: non_constant_identifier_names
              PigeonInstanceManager? pigeon_instanceManager,
            }) {
              return Observer<T>.detached(
                onChanged: onChanged,
                pigeon_instanceManager: PigeonInstanceManager(
                  onWeakReferenceRemoved: (_) {},
                ),
              );
            },
        fromCamera2CameraInfo:
            ({
              required CameraInfo cameraInfo,
              // ignore: non_constant_identifier_names
              BinaryMessenger? pigeon_binaryMessenger,
              // ignore: non_constant_identifier_names
              PigeonInstanceManager? pigeon_instanceManager,
            }) => mockCamera2CameraInfo,
        newSystemServicesManager:
            ({
              required void Function(SystemServicesManager, String)
              onCameraError,
              // ignore: non_constant_identifier_names
              BinaryMessenger? pigeon_binaryMessenger,
              // ignore: non_constant_identifier_names
              PigeonInstanceManager? pigeon_instanceManager,
            }) {
              final MockSystemServicesManager mockSystemServicesManager =
                  MockSystemServicesManager();
              when(
                mockSystemServicesManager.getTempFilePath(
                  camera.videoPrefix,
                  '.temp',
                ),
              ).thenAnswer((_) async => outputPath);
              return mockSystemServicesManager;
            },
        newVideoRecordEventListener:
            ({
              required void Function(VideoRecordEventListener, VideoRecordEvent)
              onEvent,
              // ignore: non_constant_identifier_names
              BinaryMessenger? pigeon_binaryMessenger,
              // ignore: non_constant_identifier_names
              PigeonInstanceManager? pigeon_instanceManager,
            }) {
              return VideoRecordEventListener.pigeon_detached(
                onEvent: onEvent,
                pigeon_instanceManager: PigeonInstanceManager(
                  onWeakReferenceRemoved: (_) {},
                ),
              );
            },
        infoSupportedHardwareLevelCameraCharacteristics: () {
          return MockCameraCharacteristicsKey();
        },
      );

      const int cameraId = 107;

      // Mock method calls.
      when(
        camera.recorder!.prepareRecording(outputPath),
      ).thenAnswer((_) async => mockPendingRecording);
      when(
        mockPendingRecording.withAudioEnabled(!camera.enableRecordingAudio),
      ).thenAnswer((_) async => mockPendingRecording);
      when(
        mockPendingRecording.start(any),
      ).thenAnswer((_) async => mockRecording);
      when(
        camera.processCameraProvider!.isBound(camera.videoCapture!),
      ).thenAnswer((_) async => false);
      when(
        camera.processCameraProvider!.isBound(camera.imageCapture!),
      ).thenAnswer((_) async => true);
      when(
        camera.processCameraProvider!.isBound(camera.imageAnalysis!),
      ).thenAnswer((_) async => true);
      when(
        camera.processCameraProvider!.bindToLifecycle(
          camera.cameraSelector!,
          <UseCase>[camera.videoCapture!],
        ),
      ).thenAnswer((_) async => mockCamera);
      when(
        mockCamera.getCameraInfo(),
      ).thenAnswer((_) => Future<CameraInfo>.value(mockCameraInfo));
      when(
        mockCameraInfo.getCameraState(),
      ).thenAnswer((_) async => MockLiveCameraState());
      when(
        mockCamera2CameraInfo.getCameraCharacteristic(any),
      ).thenAnswer((_) async => InfoSupportedHardwareLevel.level3);

      // Simulate video recording being started so startVideoRecording completes.
      AndroidCameraCameraX.videoRecordingEventStreamController.add(
        VideoRecordEventStart.pigeon_detached(
          pigeon_instanceManager: PigeonInstanceManager(
            onWeakReferenceRemoved: (_) {},
          ),
        ),
      );

      await camera.startVideoCapturing(
        VideoCaptureOptions(
          cameraId,
          streamCallback: (CameraImageData image) {},
        ),
      );
      verify(
        camera.processCameraProvider!.unbind(<UseCase>[camera.imageCapture!]),
      );
    },
  );

  test(
    'startVideoCapturing does not unbind ImageCapture or ImageAnalysis use cases when preview is paused',
    () async {
      // Set up mocks and constants.
      final AndroidCameraCameraX camera = AndroidCameraCameraX();
      final MockPendingRecording mockPendingRecording = MockPendingRecording();
      final MockRecording mockRecording = MockRecording();
      final MockCamera mockCamera = MockCamera();
      final MockCameraInfo mockCameraInfo = MockCameraInfo();
      final MockCamera2CameraInfo mockCamera2CameraInfo =
          MockCamera2CameraInfo();

      // Set directly for test versus calling createCamera.
      camera.processCameraProvider = MockProcessCameraProvider();
      camera.recorder = MockRecorder();
      camera.videoCapture = MockVideoCapture();
      camera.cameraSelector = MockCameraSelector();
      camera.cameraInfo = MockCameraInfo();
      camera.imageAnalysis = MockImageAnalysis();
      camera.imageCapture = MockImageCapture();
      camera.preview = MockPreview();
      camera.enableRecordingAudio = false;

      // Ignore setting target rotation for this test; tested seprately.
      camera.captureOrientationLocked = true;

      // Tell plugin to create detached Observer when camera info updated.
      const String outputPath = '/temp/REC123.temp';
      camera.proxy = CameraXProxy(
        newAnalyzer:
            ({
              required void Function(Analyzer, ImageProxy) analyze,
              // ignore: non_constant_identifier_names
              BinaryMessenger? pigeon_binaryMessenger,
              // ignore: non_constant_identifier_names
              PigeonInstanceManager? pigeon_instanceManager,
            }) {
              return Analyzer.pigeon_detached(
                analyze: analyze,
                pigeon_instanceManager: PigeonInstanceManager(
                  onWeakReferenceRemoved: (_) {},
                ),
              );
            },
        newObserver:
            <T>({
              required void Function(Observer<T>, T) onChanged,
              // ignore: non_constant_identifier_names
              BinaryMessenger? pigeon_binaryMessenger,
              // ignore: non_constant_identifier_names
              PigeonInstanceManager? pigeon_instanceManager,
            }) {
              return Observer<T>.detached(
                onChanged: onChanged,
                pigeon_instanceManager: PigeonInstanceManager(
                  onWeakReferenceRemoved: (_) {},
                ),
              );
            },
        fromCamera2CameraInfo:
            ({
              required CameraInfo cameraInfo,
              // ignore: non_constant_identifier_names
              BinaryMessenger? pigeon_binaryMessenger,
              // ignore: non_constant_identifier_names
              PigeonInstanceManager? pigeon_instanceManager,
            }) => mockCamera2CameraInfo,
        newSystemServicesManager:
            ({
              required void Function(SystemServicesManager, String)
              onCameraError,
              // ignore: non_constant_identifier_names
              BinaryMessenger? pigeon_binaryMessenger,
              // ignore: non_constant_identifier_names
              PigeonInstanceManager? pigeon_instanceManager,
            }) {
              final MockSystemServicesManager mockSystemServicesManager =
                  MockSystemServicesManager();
              when(
                mockSystemServicesManager.getTempFilePath(
                  camera.videoPrefix,
                  '.temp',
                ),
              ).thenAnswer((_) async => outputPath);
              return mockSystemServicesManager;
            },
        newVideoRecordEventListener:
            ({
              required void Function(VideoRecordEventListener, VideoRecordEvent)
              onEvent,
              // ignore: non_constant_identifier_names
              BinaryMessenger? pigeon_binaryMessenger,
              // ignore: non_constant_identifier_names
              PigeonInstanceManager? pigeon_instanceManager,
            }) {
              return VideoRecordEventListener.pigeon_detached(
                onEvent: onEvent,
                pigeon_instanceManager: PigeonInstanceManager(
                  onWeakReferenceRemoved: (_) {},
                ),
              );
            },
        infoSupportedHardwareLevelCameraCharacteristics: () {
          return MockCameraCharacteristicsKey();
        },
      );

      const int cameraId = 97;

      // Mock method calls.
      when(
        camera.recorder!.prepareRecording(outputPath),
      ).thenAnswer((_) async => mockPendingRecording);
      when(
        mockPendingRecording.withAudioEnabled(!camera.enableRecordingAudio),
      ).thenAnswer((_) async => mockPendingRecording);
      when(
        mockPendingRecording.start(any),
      ).thenAnswer((_) async => mockRecording);
      when(
        camera.processCameraProvider!.isBound(camera.videoCapture!),
      ).thenAnswer((_) async => false);
      when(
        camera.processCameraProvider!.bindToLifecycle(
          camera.cameraSelector!,
          <UseCase>[camera.videoCapture!],
        ),
      ).thenAnswer((_) async => mockCamera);
      when(
        mockCamera.getCameraInfo(),
      ).thenAnswer((_) => Future<CameraInfo>.value(mockCameraInfo));
      when(
        mockCameraInfo.getCameraState(),
      ).thenAnswer((_) async => MockLiveCameraState());

      await camera.pausePreview(cameraId);

      // Simulate video recording being started so startVideoRecording completes.
      AndroidCameraCameraX.videoRecordingEventStreamController.add(
        VideoRecordEventStart.pigeon_detached(
          pigeon_instanceManager: PigeonInstanceManager(
            onWeakReferenceRemoved: (_) {},
          ),
        ),
      );

      await camera.startVideoCapturing(const VideoCaptureOptions(cameraId));

      verifyNever(
        camera.processCameraProvider!.unbind(<UseCase>[camera.imageCapture!]),
      );
      verifyNever(
        camera.processCameraProvider!.unbind(<UseCase>[camera.imageAnalysis!]),
      );
    },
  );

  test(
    'startVideoCapturing unbinds ImageCapture and ImageAnalysis use cases when running on a legacy hardware device',
    () async {
      // Set up mocks and constants.
      final AndroidCameraCameraX camera = AndroidCameraCameraX();
      final MockPendingRecording mockPendingRecording = MockPendingRecording();
      final MockRecording mockRecording = MockRecording();
      final MockCamera mockCamera = MockCamera();
      final MockCameraInfo mockCameraInfo = MockCameraInfo();
      final MockCamera2CameraInfo mockCamera2CameraInfo =
          MockCamera2CameraInfo();

      // Set directly for test versus calling createCamera.
      camera.processCameraProvider = MockProcessCameraProvider();
      camera.recorder = MockRecorder();
      camera.videoCapture = MockVideoCapture();
      camera.cameraSelector = MockCameraSelector();
      camera.cameraInfo = MockCameraInfo();
      camera.imageAnalysis = MockImageAnalysis();
      camera.imageCapture = MockImageCapture();
      camera.preview = MockPreview();
      camera.enableRecordingAudio = true;

      // Ignore setting target rotation for this test; tested seprately.
      camera.captureOrientationLocked = true;

      // Tell plugin to create detached Observer when camera info updated.
      const String outputPath = '/temp/REC123.temp';
      camera.proxy = CameraXProxy(
        newAnalyzer:
            ({
              required void Function(Analyzer, ImageProxy) analyze,
              // ignore: non_constant_identifier_names
              BinaryMessenger? pigeon_binaryMessenger,
              // ignore: non_constant_identifier_names
              PigeonInstanceManager? pigeon_instanceManager,
            }) {
              return Analyzer.pigeon_detached(
                analyze: analyze,
                pigeon_instanceManager: PigeonInstanceManager(
                  onWeakReferenceRemoved: (_) {},
                ),
              );
            },
        newObserver:
            <T>({
              required void Function(Observer<T>, T) onChanged,
              // ignore: non_constant_identifier_names
              BinaryMessenger? pigeon_binaryMessenger,
              // ignore: non_constant_identifier_names
              PigeonInstanceManager? pigeon_instanceManager,
            }) {
              return Observer<T>.detached(
                onChanged: onChanged,
                pigeon_instanceManager: PigeonInstanceManager(
                  onWeakReferenceRemoved: (_) {},
                ),
              );
            },
        fromCamera2CameraInfo:
            ({
              required CameraInfo cameraInfo,
              // ignore: non_constant_identifier_names
              BinaryMessenger? pigeon_binaryMessenger,
              // ignore: non_constant_identifier_names
              PigeonInstanceManager? pigeon_instanceManager,
            }) => mockCamera2CameraInfo,
        newSystemServicesManager:
            ({
              required void Function(SystemServicesManager, String)
              onCameraError,
              // ignore: non_constant_identifier_names
              BinaryMessenger? pigeon_binaryMessenger,
              // ignore: non_constant_identifier_names
              PigeonInstanceManager? pigeon_instanceManager,
            }) {
              final MockSystemServicesManager mockSystemServicesManager =
                  MockSystemServicesManager();
              when(
                mockSystemServicesManager.getTempFilePath(
                  camera.videoPrefix,
                  '.temp',
                ),
              ).thenAnswer((_) async => outputPath);
              return mockSystemServicesManager;
            },
        newVideoRecordEventListener:
            ({
              required void Function(VideoRecordEventListener, VideoRecordEvent)
              onEvent,
              // ignore: non_constant_identifier_names
              BinaryMessenger? pigeon_binaryMessenger,
              // ignore: non_constant_identifier_names
              PigeonInstanceManager? pigeon_instanceManager,
            }) {
              return VideoRecordEventListener.pigeon_detached(
                onEvent: onEvent,
                pigeon_instanceManager: PigeonInstanceManager(
                  onWeakReferenceRemoved: (_) {},
                ),
              );
            },
        infoSupportedHardwareLevelCameraCharacteristics: () {
          return MockCameraCharacteristicsKey();
        },
      );

      const int cameraId = 44;

      // Mock method calls.
      when(
        camera.recorder!.prepareRecording(outputPath),
      ).thenAnswer((_) async => mockPendingRecording);
      when(
        mockPendingRecording.withAudioEnabled(!camera.enableRecordingAudio),
      ).thenAnswer((_) async => mockPendingRecording);
      when(
        mockPendingRecording.start(any),
      ).thenAnswer((_) async => mockRecording);
      when(
        camera.processCameraProvider!.isBound(camera.videoCapture!),
      ).thenAnswer((_) async => false);
      when(
        camera.processCameraProvider!.isBound(camera.imageCapture!),
      ).thenAnswer((_) async => true);
      when(
        camera.processCameraProvider!.isBound(camera.imageAnalysis!),
      ).thenAnswer((_) async => true);
      when(
        camera.processCameraProvider!.bindToLifecycle(
          camera.cameraSelector!,
          <UseCase>[camera.videoCapture!],
        ),
      ).thenAnswer((_) async => mockCamera);
      when(
        mockCamera.getCameraInfo(),
      ).thenAnswer((_) => Future<CameraInfo>.value(mockCameraInfo));
      when(
        mockCameraInfo.getCameraState(),
      ).thenAnswer((_) async => MockLiveCameraState());
      when(
        mockCamera2CameraInfo.getCameraCharacteristic(any),
      ).thenAnswer((_) async => InfoSupportedHardwareLevel.legacy);

      // Simulate video recording being started so startVideoRecording completes.
      AndroidCameraCameraX.videoRecordingEventStreamController.add(
        VideoRecordEventStart.pigeon_detached(
          pigeon_instanceManager: PigeonInstanceManager(
            onWeakReferenceRemoved: (_) {},
          ),
        ),
      );

      await camera.startVideoCapturing(const VideoCaptureOptions(cameraId));

      verify(
        camera.processCameraProvider!.unbind(<UseCase>[camera.imageCapture!]),
      );
      verify(
        camera.processCameraProvider!.unbind(<UseCase>[camera.imageAnalysis!]),
      );
    },
  );

  test(
    'prepareForVideoRecording does not make any calls involving starting video recording',
    () async {
      final AndroidCameraCameraX camera = AndroidCameraCameraX();

      // Set directly for test versus calling createCamera.
      camera.processCameraProvider = MockProcessCameraProvider();
      camera.recorder = MockRecorder();
      camera.videoCapture = MockVideoCapture();
      camera.camera = MockCamera();

      await camera.prepareForVideoRecording();
      verifyNoMoreInteractions(camera.processCameraProvider);
      verifyNoMoreInteractions(camera.recorder);
      verifyNoMoreInteractions(camera.videoCapture);
      verifyNoMoreInteractions(camera.camera);
    },
  );
}

class TestMeteringPoint extends MeteringPoint {
  TestMeteringPoint.detached({required this.x, required this.y, this.size})
    : super.pigeon_detached(
        pigeon_instanceManager: PigeonInstanceManager(
          onWeakReferenceRemoved: (_) {},
        ),
      );

  final double x;
  final double y;
  final double? size;
}<|MERGE_RESOLUTION|>--- conflicted
+++ resolved
@@ -159,32 +159,6 @@
     final ResolutionStrategy highestAvailableStrategyResolutionStrategy =
         MockResolutionStrategy();
     proxy = CameraXProxy(
-<<<<<<< HEAD
-      getInstanceProcessCameraProvider: ({
-        // ignore: non_constant_identifier_names
-        BinaryMessenger? pigeon_binaryMessenger,
-        // ignore: non_constant_identifier_names
-        PigeonInstanceManager? pigeon_instanceManager,
-      }) async {
-        return mockProcessCameraProvider;
-      },
-      newCameraSelector: ({
-        LensFacing? requireLensFacing,
-        CameraInfo? cameraInfoForFilter,
-        // ignore: non_constant_identifier_names
-        BinaryMessenger? pigeon_binaryMessenger,
-        // ignore: non_constant_identifier_names
-        PigeonInstanceManager? pigeon_instanceManager,
-      }) {
-        switch (requireLensFacing) {
-          case LensFacing.front:
-            return MockCameraSelector();
-          case LensFacing.back:
-          case LensFacing.external:
-          case LensFacing.unknown:
-          case null:
-        }
-=======
       getInstanceProcessCameraProvider:
           ({
             // ignore: non_constant_identifier_names
@@ -210,7 +184,6 @@
               case LensFacing.unknown:
               case null:
             }
->>>>>>> 50b5f89e
 
             return MockCameraSelector();
           },
@@ -716,24 +689,6 @@
               PigeonInstanceManager? pigeon_instanceManager,
             }) =>
                 Future<ProcessCameraProvider>.value(mockProcessCameraProvider),
-<<<<<<< HEAD
-        newCameraSelector: ({
-          LensFacing? requireLensFacing,
-          CameraInfo? cameraInfoForFilter,
-          // ignore: non_constant_identifier_names
-          BinaryMessenger? pigeon_binaryMessenger,
-          // ignore: non_constant_identifier_names
-          PigeonInstanceManager? pigeon_instanceManager,
-        }) {
-          switch (requireLensFacing) {
-            case LensFacing.front:
-              return mockFrontCameraSelector;
-            case LensFacing.back:
-            case LensFacing.external:
-            case LensFacing.unknown:
-            case null:
-          }
-=======
         newCameraSelector:
             ({
               LensFacing? requireLensFacing,
@@ -750,7 +705,6 @@
                 case LensFacing.unknown:
                 case null:
               }
->>>>>>> 50b5f89e
 
               return mockBackCameraSelector;
             },
@@ -841,32 +795,6 @@
       bool startedListeningForDeviceOrientationChanges = false;
 
       camera.proxy = CameraXProxy(
-<<<<<<< HEAD
-        getInstanceProcessCameraProvider: ({
-          // ignore: non_constant_identifier_names
-          BinaryMessenger? pigeon_binaryMessenger,
-          // ignore: non_constant_identifier_names
-          PigeonInstanceManager? pigeon_instanceManager,
-        }) async {
-          return mockProcessCameraProvider;
-        },
-        newCameraSelector: ({
-          LensFacing? requireLensFacing,
-          CameraInfo? cameraInfoForFilter,
-          // ignore: non_constant_identifier_names
-          BinaryMessenger? pigeon_binaryMessenger,
-          // ignore: non_constant_identifier_names
-          PigeonInstanceManager? pigeon_instanceManager,
-        }) {
-          switch (requireLensFacing) {
-            case LensFacing.front:
-              return MockCameraSelector();
-            case LensFacing.back:
-            case LensFacing.external:
-            case LensFacing.unknown:
-            case null:
-          }
-=======
         getInstanceProcessCameraProvider:
             ({
               // ignore: non_constant_identifier_names
@@ -892,7 +820,6 @@
                 case LensFacing.unknown:
                 case null:
               }
->>>>>>> 50b5f89e
 
               return mockBackCameraSelector;
             },
@@ -1201,32 +1128,6 @@
       // Tell plugin to create mock/detached objects and stub method calls for the
       // testing of createCamera.
       camera.proxy = CameraXProxy(
-<<<<<<< HEAD
-        getInstanceProcessCameraProvider: ({
-          // ignore: non_constant_identifier_names
-          BinaryMessenger? pigeon_binaryMessenger,
-          // ignore: non_constant_identifier_names
-          PigeonInstanceManager? pigeon_instanceManager,
-        }) async {
-          return mockProcessCameraProvider;
-        },
-        newCameraSelector: ({
-          LensFacing? requireLensFacing,
-          CameraInfo? cameraInfoForFilter,
-          // ignore: non_constant_identifier_names
-          BinaryMessenger? pigeon_binaryMessenger,
-          // ignore: non_constant_identifier_names
-          PigeonInstanceManager? pigeon_instanceManager,
-        }) {
-          switch (requireLensFacing) {
-            case LensFacing.front:
-              return MockCameraSelector();
-            case LensFacing.back:
-            case LensFacing.external:
-            case LensFacing.unknown:
-            case null:
-          }
-=======
         getInstanceProcessCameraProvider:
             ({
               // ignore: non_constant_identifier_names
@@ -1252,7 +1153,6 @@
                 case LensFacing.unknown:
                 case null:
               }
->>>>>>> 50b5f89e
 
               return mockBackCameraSelector;
             },
@@ -1893,7 +1793,6 @@
             .imageCapture!
             .resolutionSelector!
             .getAspectRatioStrategy();
-<<<<<<< HEAD
 
         // Check aspect ratio.
         expect(
@@ -1994,8 +1893,6 @@
       when(
         mockCameraInfo.getCameraState(),
       ).thenAnswer((_) async => MockLiveCameraState());
-=======
->>>>>>> 50b5f89e
 
       // Test non-null resolution presets.
       for (final ResolutionPreset resolutionPreset in ResolutionPreset.values) {
@@ -2069,22 +1966,15 @@
       // UI orientation.
       camera.proxy = getProxyForTestingResolutionPreset(
         mockProcessCameraProvider,
-<<<<<<< HEAD
         newPreview:
             ({
               int? targetRotation,
               ResolutionSelector? resolutionSelector,
-=======
-        lowerQualityOrHigherThanFallbackStrategy:
-            ({
-              required VideoQuality quality,
->>>>>>> 50b5f89e
-              // ignore: non_constant_identifier_names
-              BinaryMessenger? pigeon_binaryMessenger,
-              // ignore: non_constant_identifier_names
-              PigeonInstanceManager? pigeon_instanceManager,
-            }) {
-<<<<<<< HEAD
+              // ignore: non_constant_identifier_names
+              BinaryMessenger? pigeon_binaryMessenger,
+              // ignore: non_constant_identifier_names
+              PigeonInstanceManager? pigeon_instanceManager,
+            }) {
               final MockPreview mockPreview = MockPreview();
               when(
                 mockPreview.surfaceProducerHandlesCropAndRotation(),
@@ -2384,24 +2274,6 @@
         }) {
           return MockFallbackStrategy();
         },
-=======
-              fallbackStrategyVideoQuality = quality;
-              return mockFallbackStrategy;
-            },
-        fromQualitySelector:
-            ({
-              required VideoQuality quality,
-              FallbackStrategy? fallbackStrategy,
-              // ignore: non_constant_identifier_names
-              BinaryMessenger? pigeon_binaryMessenger,
-              // ignore: non_constant_identifier_names
-              PigeonInstanceManager? pigeon_instanceManager,
-            }) {
-              qualitySelectorVideoQuality = quality;
-              setFallbackStrategy = fallbackStrategy;
-              return mockQualitySelector;
-            },
->>>>>>> 50b5f89e
       );
 
       // Mock calls to native platform
@@ -2460,68 +2332,6 @@
         expect(cameraNameToInfos.containsKey(cameraDescription.name), isTrue);
       }
 
-<<<<<<< HEAD
-=======
-      qualitySelectorVideoQuality = null;
-      setFallbackStrategy = null;
-
-      // Test null case.
-      await camera.createCamera(testCameraDescription, null);
-      expect(
-        await camera.recorder!.getQualitySelector(),
-        isNot(equals(mockQualitySelector)),
-      );
-    },
-  );
-
-  test(
-    'createCamera sets sensorOrientationDegrees and enableRecordingAudio as expected',
-    () async {
-      final AndroidCameraCameraX camera = AndroidCameraCameraX();
-      const CameraLensDirection testLensDirection = CameraLensDirection.back;
-      const int testSensorOrientation = 90;
-      const CameraDescription testCameraDescription = CameraDescription(
-        name: 'cameraName',
-        lensDirection: testLensDirection,
-        sensorOrientation: testSensorOrientation,
-      );
-      const bool enableAudio = true;
-      const ResolutionPreset testResolutionPreset = ResolutionPreset.veryHigh;
-      const bool testHandlesCropAndRotation = true;
-
-      // Mock/Detached objects for (typically attached) objects created by
-      // createCamera.
-      final MockCamera mockCamera = MockCamera();
-      final MockProcessCameraProvider mockProcessCameraProvider =
-          MockProcessCameraProvider();
-      final MockCameraInfo mockCameraInfo = MockCameraInfo();
-
-      // The proxy needed for this test is the same as testing resolution
-      // presets except for mocking the retrieval of the sensor and current
-      // UI orientation.
-      camera.proxy = getProxyForTestingResolutionPreset(
-        mockProcessCameraProvider,
-        newPreview:
-            ({
-              int? targetRotation,
-              ResolutionSelector? resolutionSelector,
-              // ignore: non_constant_identifier_names
-              BinaryMessenger? pigeon_binaryMessenger,
-              // ignore: non_constant_identifier_names
-              PigeonInstanceManager? pigeon_instanceManager,
-            }) {
-              final MockPreview mockPreview = MockPreview();
-              when(
-                mockPreview.surfaceProducerHandlesCropAndRotation(),
-              ).thenAnswer((_) async => testHandlesCropAndRotation);
-              when(
-                mockPreview.resolutionSelector,
-              ).thenReturn(resolutionSelector);
-              return mockPreview;
-            },
-      );
-
->>>>>>> 50b5f89e
       when(
         mockProcessCameraProvider.bindToLifecycle(
           mockChosenCameraInfoCameraSelector,
@@ -2616,23 +2426,6 @@
             // ignore: non_constant_identifier_names
             PigeonInstanceManager? pigeon_instanceManager,
           }) => Future<ProcessCameraProvider>.value(mockProcessCameraProvider),
-<<<<<<< HEAD
-      newCameraSelector: ({
-        LensFacing? requireLensFacing,
-        CameraInfo? cameraInfoForFilter,
-        // ignore: non_constant_identifier_names
-        BinaryMessenger? pigeon_binaryMessenger,
-        // ignore: non_constant_identifier_names
-        PigeonInstanceManager? pigeon_instanceManager,
-      }) {
-        switch (requireLensFacing) {
-          case LensFacing.front:
-            return mockFrontCameraSelector;
-          case _:
-            return mockBackCameraSelector;
-        }
-      },
-=======
       newCameraSelector:
           ({
             LensFacing? requireLensFacing,
@@ -2648,7 +2441,6 @@
                 return mockBackCameraSelector;
             }
           },
->>>>>>> 50b5f89e
       newPreview:
           ({
             int? targetRotation,
@@ -2736,37 +2528,6 @@
             BinaryMessenger? pigeon_binaryMessenger,
             // ignore: non_constant_identifier_names
             PigeonInstanceManager? pigeon_instanceManager,
-<<<<<<< HEAD
-          }) => MockSystemServicesManager(),
-      newDeviceOrientationManager:
-=======
-          }) => MockQualitySelector(),
-      newObserver:
-          <T>({
-            required void Function(Observer<T>, T) onChanged,
-            // ignore: non_constant_identifier_names
-            BinaryMessenger? pigeon_binaryMessenger,
-            // ignore: non_constant_identifier_names
-            PigeonInstanceManager? pigeon_instanceManager,
-          }) {
-            return Observer<T>.detached(
-              onChanged: onChanged,
-              pigeon_instanceManager: PigeonInstanceManager(
-                onWeakReferenceRemoved: (_) {},
-              ),
-            );
-          },
-      newSystemServicesManager:
->>>>>>> 50b5f89e
-          ({
-            required void Function(DeviceOrientationManager, String)
-            onDeviceOrientationChanged,
-            // ignore: non_constant_identifier_names
-            BinaryMessenger? pigeon_binaryMessenger,
-            // ignore: non_constant_identifier_names
-            PigeonInstanceManager? pigeon_instanceManager,
-<<<<<<< HEAD
-=======
           }) => MockSystemServicesManager(),
       newDeviceOrientationManager:
           ({
@@ -2776,7 +2537,6 @@
             BinaryMessenger? pigeon_binaryMessenger,
             // ignore: non_constant_identifier_names
             PigeonInstanceManager? pigeon_instanceManager,
->>>>>>> 50b5f89e
           }) {
             final MockDeviceOrientationManager manager =
                 MockDeviceOrientationManager();
