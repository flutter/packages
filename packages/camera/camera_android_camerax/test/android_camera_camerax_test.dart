// Copyright 2013 The Flutter Authors. All rights reserved.
// Use of this source code is governed by a BSD-style license that can be
// found in the LICENSE file.

import 'dart:async';
import 'dart:math' show Point;

import 'package:async/async.dart';
import 'package:camera_android_camerax/camera_android_camerax.dart';
import 'package:camera_android_camerax/src/analyzer.dart';
import 'package:camera_android_camerax/src/aspect_ratio_strategy.dart';
import 'package:camera_android_camerax/src/camera.dart';
import 'package:camera_android_camerax/src/camera2_camera_control.dart';
import 'package:camera_android_camerax/src/camera_control.dart';
import 'package:camera_android_camerax/src/camera_info.dart';
import 'package:camera_android_camerax/src/camera_selector.dart';
import 'package:camera_android_camerax/src/camera_state.dart';
import 'package:camera_android_camerax/src/camera_state_error.dart';
import 'package:camera_android_camerax/src/camerax_library.g.dart';
import 'package:camera_android_camerax/src/camerax_proxy.dart';
import 'package:camera_android_camerax/src/capture_request_options.dart';
import 'package:camera_android_camerax/src/device_orientation_manager.dart';
import 'package:camera_android_camerax/src/exposure_state.dart';
import 'package:camera_android_camerax/src/fallback_strategy.dart';
import 'package:camera_android_camerax/src/focus_metering_action.dart';
import 'package:camera_android_camerax/src/focus_metering_result.dart';
import 'package:camera_android_camerax/src/image_analysis.dart';
import 'package:camera_android_camerax/src/image_capture.dart';
import 'package:camera_android_camerax/src/image_proxy.dart';
import 'package:camera_android_camerax/src/live_data.dart';
import 'package:camera_android_camerax/src/metering_point.dart';
import 'package:camera_android_camerax/src/observer.dart';
import 'package:camera_android_camerax/src/pending_recording.dart';
import 'package:camera_android_camerax/src/plane_proxy.dart';
import 'package:camera_android_camerax/src/preview.dart';
import 'package:camera_android_camerax/src/process_camera_provider.dart';
import 'package:camera_android_camerax/src/quality_selector.dart';
import 'package:camera_android_camerax/src/recorder.dart';
import 'package:camera_android_camerax/src/recording.dart';
import 'package:camera_android_camerax/src/resolution_filter.dart';
import 'package:camera_android_camerax/src/resolution_selector.dart';
import 'package:camera_android_camerax/src/resolution_strategy.dart';
import 'package:camera_android_camerax/src/surface.dart';
import 'package:camera_android_camerax/src/system_services.dart';
import 'package:camera_android_camerax/src/use_case.dart';
import 'package:camera_android_camerax/src/video_capture.dart';
import 'package:camera_android_camerax/src/zoom_state.dart';
import 'package:camera_platform_interface/camera_platform_interface.dart';
import 'package:flutter/services.dart'
    show DeviceOrientation, PlatformException, Uint8List;
import 'package:flutter/widgets.dart' show BuildContext, Size, Texture, Widget;
import 'package:flutter_test/flutter_test.dart';
import 'package:mockito/annotations.dart';
import 'package:mockito/mockito.dart';

import 'android_camera_camerax_test.mocks.dart';
import 'test_camerax_library.g.dart';

@GenerateNiceMocks(<MockSpec<Object>>[
  MockSpec<Analyzer>(),
  MockSpec<AspectRatioStrategy>(),
  MockSpec<Camera>(),
  MockSpec<CameraInfo>(),
  MockSpec<CameraControl>(),
  MockSpec<Camera2CameraControl>(),
  MockSpec<CameraImageData>(),
  MockSpec<CameraSelector>(),
  MockSpec<ExposureState>(),
  MockSpec<FallbackStrategy>(),
  MockSpec<FocusMeteringResult>(),
  MockSpec<ImageAnalysis>(),
  MockSpec<ImageCapture>(),
  MockSpec<ImageProxy>(),
  MockSpec<Observer<CameraState>>(),
  MockSpec<PendingRecording>(),
  MockSpec<PlaneProxy>(),
  MockSpec<Preview>(),
  MockSpec<ProcessCameraProvider>(),
  MockSpec<QualitySelector>(),
  MockSpec<Recorder>(),
  MockSpec<ResolutionFilter>(),
  MockSpec<ResolutionSelector>(),
  MockSpec<ResolutionStrategy>(),
  MockSpec<Recording>(),
  MockSpec<VideoCapture>(),
  MockSpec<BuildContext>(),
  MockSpec<TestInstanceManagerHostApi>(),
  MockSpec<TestSystemServicesHostApi>(),
  MockSpec<ZoomState>(),
])
@GenerateMocks(<Type>[], customMocks: <MockSpec<Object>>[
  MockSpec<LiveData<CameraState>>(as: #MockLiveCameraState),
  MockSpec<LiveData<ZoomState>>(as: #MockLiveZoomState),
])
void main() {
  TestWidgetsFlutterBinding.ensureInitialized();

  // Mocks the call to clear the native InstanceManager.
  TestInstanceManagerHostApi.setup(MockTestInstanceManagerHostApi());

  /// Helper method for testing sending/receiving CameraErrorEvents.
  Future<bool> testCameraClosingObserver(AndroidCameraCameraX camera,
      int cameraId, Observer<dynamic> observer) async {
    final CameraStateError testCameraStateError =
        CameraStateError.detached(code: 0);
    final Stream<CameraClosingEvent> cameraClosingEventStream =
        camera.onCameraClosing(cameraId);
    final StreamQueue<CameraClosingEvent> cameraClosingStreamQueue =
        StreamQueue<CameraClosingEvent>(cameraClosingEventStream);
    final Stream<CameraErrorEvent> cameraErrorEventStream =
        camera.onCameraError(cameraId);
    final StreamQueue<CameraErrorEvent> cameraErrorStreamQueue =
        StreamQueue<CameraErrorEvent>(cameraErrorEventStream);

    observer.onChanged(CameraState.detached(
        type: CameraStateType.closing, error: testCameraStateError));

    final bool cameraClosingEventSent =
        await cameraClosingStreamQueue.next == CameraClosingEvent(cameraId);
    final bool cameraErrorSent = await cameraErrorStreamQueue.next ==
        CameraErrorEvent(cameraId, testCameraStateError.getDescription());

    await cameraClosingStreamQueue.cancel();
    await cameraErrorStreamQueue.cancel();

    return cameraClosingEventSent && cameraErrorSent;
  }

  /// CameraXProxy for testing functionality related to the camera resolution
  /// preset (setting expected ResolutionSelectors, QualitySelectors, etc.).
  CameraXProxy getProxyForTestingResolutionPreset(
          MockProcessCameraProvider mockProcessCameraProvider) =>
      CameraXProxy(
        getProcessCameraProvider: () =>
            Future<ProcessCameraProvider>.value(mockProcessCameraProvider),
        createCameraSelector: (int cameraSelectorLensDirection) =>
            MockCameraSelector(),
        createPreview:
            (ResolutionSelector? resolutionSelector, int? targetRotation) =>
                Preview.detached(
                    initialTargetRotation: targetRotation,
                    resolutionSelector: resolutionSelector),
        createImageCapture:
            (ResolutionSelector? resolutionSelector, int? targetRotation) =>
                ImageCapture.detached(
                    resolutionSelector: resolutionSelector,
                    initialTargetRotation: targetRotation),
        createRecorder: (QualitySelector? qualitySelector) =>
            Recorder.detached(qualitySelector: qualitySelector),
        createVideoCapture: (_) =>
            Future<VideoCapture>.value(MockVideoCapture()),
        createImageAnalysis:
            (ResolutionSelector? resolutionSelector, int? targetRotation) =>
                ImageAnalysis.detached(
                    resolutionSelector: resolutionSelector,
                    initialTargetRotation: targetRotation),
        createResolutionStrategy: (
            {bool highestAvailable = false,
            Size? boundSize,
            int? fallbackRule}) {
          if (highestAvailable) {
            return ResolutionStrategy.detachedHighestAvailableStrategy();
          }
          return ResolutionStrategy.detached(
              boundSize: boundSize, fallbackRule: fallbackRule);
        },
        createResolutionSelector: (ResolutionStrategy resolutionStrategy,
                ResolutionFilter? resolutionFilter,
                AspectRatioStrategy? aspectRatioStrategy) =>
            ResolutionSelector.detached(
                resolutionStrategy: resolutionStrategy,
                resolutionFilter: resolutionFilter,
                aspectRatioStrategy: aspectRatioStrategy),
        createFallbackStrategy: (
                {required VideoQuality quality,
                required VideoResolutionFallbackRule fallbackRule}) =>
            FallbackStrategy.detached(
                quality: quality, fallbackRule: fallbackRule),
        createQualitySelector: (
                {required VideoQuality videoQuality,
                required FallbackStrategy fallbackStrategy}) =>
            QualitySelector.detached(qualityList: <VideoQualityData>[
          VideoQualityData(quality: videoQuality)
        ], fallbackStrategy: fallbackStrategy),
        createCameraStateObserver: (_) => MockObserver(),
        requestCameraPermissions: (_) => Future<void>.value(),
        startListeningForDeviceOrientationChange: (_, __) {},
        setPreviewSurfaceProvider: (_) => Future<int>.value(
            3), // 3 is a random Flutter SurfaceTexture ID for testing,
        createAspectRatioStrategy: (int aspectRatio, int fallbackRule) =>
            AspectRatioStrategy.detached(
                preferredAspectRatio: aspectRatio, fallbackRule: fallbackRule),
        createResolutionFilterWithOnePreferredSize:
            (Size preferredResolution) =>
                ResolutionFilter.onePreferredSizeDetached(
                    preferredResolution: preferredResolution),
      );

  /// CameraXProxy for testing exposure and focus related controls.
  ///
  /// Modifies the creation of [MeteringPoint]s and [FocusMeteringAction]s to
  /// return objects detached from a native object.
  CameraXProxy getProxyForExposureAndFocus() => CameraXProxy(
        createMeteringPoint:
            (double x, double y, double? size, CameraInfo cameraInfo) =>
                MeteringPoint.detached(
                    x: x, y: y, size: size, cameraInfo: cameraInfo),
        createFocusMeteringAction:
            (List<(MeteringPoint, int?)> meteringPointInfos,
                    bool? disableAutoCancel) =>
                FocusMeteringAction.detached(
                    meteringPointInfos: meteringPointInfos,
                    disableAutoCancel: disableAutoCancel),
      );

  /// CameraXProxy for testing setting focus and exposure points.
  ///
  /// Modifies the retrieval of a [Camera2CameraControl] instance to depend on
  /// interaction with expected [cameraControl] instance and modifies creation
  /// of [CaptureRequestOptions] to return objects detached from a native object.
  CameraXProxy getProxyForSettingFocusandExposurePoints(
      CameraControl cameraControlForComparison,
      Camera2CameraControl camera2cameraControl) {
    final CameraXProxy proxy = getProxyForExposureAndFocus();

    proxy.getCamera2CameraControl = (CameraControl cameraControl) =>
        cameraControl == cameraControlForComparison
            ? camera2cameraControl
            : Camera2CameraControl.detached(cameraControl: cameraControl);

    proxy.createCaptureRequestOptions =
        (List<(CaptureRequestKeySupportedType, Object?)> options) =>
            CaptureRequestOptions.detached(requestedOptions: options);

    return proxy;
  }

  test('Should fetch CameraDescription instances for available cameras',
      () async {
    // Arrange
    final AndroidCameraCameraX camera = AndroidCameraCameraX();
    final List<dynamic> returnData = <dynamic>[
      <String, dynamic>{
        'name': 'Camera 0',
        'lensFacing': 'back',
        'sensorOrientation': 0
      },
      <String, dynamic>{
        'name': 'Camera 1',
        'lensFacing': 'front',
        'sensorOrientation': 90
      }
    ];

    // Create mocks to use
    final MockProcessCameraProvider mockProcessCameraProvider =
        MockProcessCameraProvider();
    final MockCameraSelector mockFrontCameraSelector = MockCameraSelector();
    final MockCameraSelector mockBackCameraSelector = MockCameraSelector();
    final MockCameraInfo mockFrontCameraInfo = MockCameraInfo();
    final MockCameraInfo mockBackCameraInfo = MockCameraInfo();

    // Tell plugin to create mock CameraSelectors for testing.
    camera.proxy = CameraXProxy(
      getProcessCameraProvider: () =>
          Future<ProcessCameraProvider>.value(mockProcessCameraProvider),
      createCameraSelector: (int cameraSelectorLensDirection) {
        switch (cameraSelectorLensDirection) {
          case CameraSelector.lensFacingFront:
            return mockFrontCameraSelector;
          case CameraSelector.lensFacingBack:
          default:
            return mockBackCameraSelector;
        }
      },
    );

    // Mock calls to native platform
    when(mockProcessCameraProvider.getAvailableCameraInfos()).thenAnswer(
        (_) async => <MockCameraInfo>[mockBackCameraInfo, mockFrontCameraInfo]);
    when(mockBackCameraSelector.filter(<MockCameraInfo>[mockFrontCameraInfo]))
        .thenAnswer((_) async => <MockCameraInfo>[]);
    when(mockBackCameraSelector.filter(<MockCameraInfo>[mockBackCameraInfo]))
        .thenAnswer((_) async => <MockCameraInfo>[mockBackCameraInfo]);
    when(mockFrontCameraSelector.filter(<MockCameraInfo>[mockBackCameraInfo]))
        .thenAnswer((_) async => <MockCameraInfo>[]);
    when(mockFrontCameraSelector.filter(<MockCameraInfo>[mockFrontCameraInfo]))
        .thenAnswer((_) async => <MockCameraInfo>[mockFrontCameraInfo]);
    when(mockBackCameraInfo.getSensorRotationDegrees())
        .thenAnswer((_) async => 0);
    when(mockFrontCameraInfo.getSensorRotationDegrees())
        .thenAnswer((_) async => 90);

    final List<CameraDescription> cameraDescriptions =
        await camera.availableCameras();

    expect(cameraDescriptions.length, returnData.length);
    for (int i = 0; i < returnData.length; i++) {
      final Map<String, Object?> typedData =
          (returnData[i] as Map<dynamic, dynamic>).cast<String, Object?>();
      final CameraDescription cameraDescription = CameraDescription(
        name: typedData['name']! as String,
        lensDirection: (typedData['lensFacing']! as String) == 'front'
            ? CameraLensDirection.front
            : CameraLensDirection.back,
        sensorOrientation: typedData['sensorOrientation']! as int,
      );
      expect(cameraDescriptions[i], cameraDescription);
    }
  });

  test(
      'createCamera requests permissions, starts listening for device orientation changes, updates camera state observers, and returns flutter surface texture ID',
      () async {
    final AndroidCameraCameraX camera = AndroidCameraCameraX();
    const CameraLensDirection testLensDirection = CameraLensDirection.back;
    const int testSensorOrientation = 90;
    const CameraDescription testCameraDescription = CameraDescription(
        name: 'cameraName',
        lensDirection: testLensDirection,
        sensorOrientation: testSensorOrientation);

    const int testSurfaceTextureId = 6;

    // Mock/Detached objects for (typically attached) objects created by
    // createCamera.
    final MockProcessCameraProvider mockProcessCameraProvider =
        MockProcessCameraProvider();
    final MockPreview mockPreview = MockPreview();
    final MockCameraSelector mockBackCameraSelector = MockCameraSelector();
    final MockImageCapture mockImageCapture = MockImageCapture();
    final MockImageAnalysis mockImageAnalysis = MockImageAnalysis();
    final MockRecorder mockRecorder = MockRecorder();
    final MockVideoCapture mockVideoCapture = MockVideoCapture();
    final MockCamera mockCamera = MockCamera();
    final MockCameraInfo mockCameraInfo = MockCameraInfo();
    final MockLiveCameraState mockLiveCameraState = MockLiveCameraState();
    bool cameraPermissionsRequested = false;
    bool startedListeningForDeviceOrientationChanges = false;

    // Tell plugin to create mock/detached objects and stub method calls for the
    // testing of createCamera.
    camera.proxy = CameraXProxy(
      getProcessCameraProvider: () =>
          Future<ProcessCameraProvider>.value(mockProcessCameraProvider),
      createCameraSelector: (int cameraSelectorLensDirection) {
        switch (cameraSelectorLensDirection) {
          case CameraSelector.lensFacingFront:
            return MockCameraSelector();
          case CameraSelector.lensFacingBack:
          default:
            return mockBackCameraSelector;
        }
      },
      createPreview: (_, __) => mockPreview,
      createImageCapture: (_, __) => mockImageCapture,
      createRecorder: (_) => mockRecorder,
      createVideoCapture: (_) => Future<VideoCapture>.value(mockVideoCapture),
      createImageAnalysis: (_, __) => mockImageAnalysis,
      createResolutionStrategy: (
              {bool highestAvailable = false,
              Size? boundSize,
              int? fallbackRule}) =>
          MockResolutionStrategy(),
      createResolutionSelector: (_, __, ___) => MockResolutionSelector(),
      createFallbackStrategy: (
              {required VideoQuality quality,
              required VideoResolutionFallbackRule fallbackRule}) =>
          MockFallbackStrategy(),
      createQualitySelector: (
              {required VideoQuality videoQuality,
              required FallbackStrategy fallbackStrategy}) =>
          MockQualitySelector(),
      createCameraStateObserver: (void Function(Object) onChanged) =>
          Observer<CameraState>.detached(onChanged: onChanged),
      requestCameraPermissions: (_) {
        cameraPermissionsRequested = true;
        return Future<void>.value();
      },
      startListeningForDeviceOrientationChange: (_, __) {
        startedListeningForDeviceOrientationChanges = true;
      },
      createAspectRatioStrategy: (_, __) => MockAspectRatioStrategy(),
      createResolutionFilterWithOnePreferredSize: (_) => MockResolutionFilter(),
    );

    when(mockPreview.setSurfaceProvider())
        .thenAnswer((_) async => testSurfaceTextureId);
    when(mockProcessCameraProvider.bindToLifecycle(mockBackCameraSelector,
            <UseCase>[mockPreview, mockImageCapture, mockImageAnalysis]))
        .thenAnswer((_) async => mockCamera);
    when(mockCamera.getCameraInfo()).thenAnswer((_) async => mockCameraInfo);
    when(mockCameraInfo.getCameraState())
        .thenAnswer((_) async => mockLiveCameraState);
    camera.processCameraProvider = mockProcessCameraProvider;

    expect(
        await camera.createCameraWithSettings(
          testCameraDescription,
          const MediaSettings(
            resolutionPreset: ResolutionPreset.low,
            fps: 15,
            videoBitrate: 200000,
            audioBitrate: 32000,
            enableAudio: true,
          ),
        ),
        equals(testSurfaceTextureId));

    // Verify permissions are requested and the camera starts listening for device orientation changes.
    expect(cameraPermissionsRequested, isTrue);
    expect(startedListeningForDeviceOrientationChanges, isTrue);

    // Verify CameraSelector is set with appropriate lens direction.
    expect(camera.cameraSelector, equals(mockBackCameraSelector));

    // Verify the camera's Preview instance is instantiated properly.
    expect(camera.preview, equals(mockPreview));

    // Verify the camera's ImageCapture instance is instantiated properly.
    expect(camera.imageCapture, equals(mockImageCapture));

    // Verify the camera's Recorder and VideoCapture instances are instantiated properly.
    expect(camera.recorder, equals(mockRecorder));
    expect(camera.videoCapture, equals(mockVideoCapture));

    // Verify the camera's Preview instance has its surface provider set.
    verify(camera.preview!.setSurfaceProvider());

    // Verify the camera state observer is updated.
    expect(
        await testCameraClosingObserver(
            camera,
            testSurfaceTextureId,
            verify(mockLiveCameraState.observe(captureAny)).captured.single
                as Observer<CameraState>),
        isTrue);
  });

  test(
      'createCamera binds Preview and ImageCapture use cases to ProcessCameraProvider instance',
      () async {
    final AndroidCameraCameraX camera = AndroidCameraCameraX();
    const CameraLensDirection testLensDirection = CameraLensDirection.back;
    const int testSensorOrientation = 90;
    const CameraDescription testCameraDescription = CameraDescription(
        name: 'cameraName',
        lensDirection: testLensDirection,
        sensorOrientation: testSensorOrientation);
    const ResolutionPreset testResolutionPreset = ResolutionPreset.veryHigh;
    const bool enableAudio = true;

    // Mock/Detached objects for (typically attached) objects created by
    // createCamera.
    final MockProcessCameraProvider mockProcessCameraProvider =
        MockProcessCameraProvider();
    final MockPreview mockPreview = MockPreview();
    final MockCameraSelector mockBackCameraSelector = MockCameraSelector();
    final MockImageCapture mockImageCapture = MockImageCapture();
    final MockImageAnalysis mockImageAnalysis = MockImageAnalysis();
    final MockRecorder mockRecorder = MockRecorder();
    final MockVideoCapture mockVideoCapture = MockVideoCapture();
    final MockCamera mockCamera = MockCamera();
    final MockCameraInfo mockCameraInfo = MockCameraInfo();
    final MockCameraControl mockCameraControl = MockCameraControl();

    // Tell plugin to create mock/detached objects and stub method calls for the
    // testing of createCamera.
    camera.proxy = CameraXProxy(
      getProcessCameraProvider: () =>
          Future<ProcessCameraProvider>.value(mockProcessCameraProvider),
      createCameraSelector: (int cameraSelectorLensDirection) {
        switch (cameraSelectorLensDirection) {
          case CameraSelector.lensFacingFront:
            return MockCameraSelector();
          case CameraSelector.lensFacingBack:
          default:
            return mockBackCameraSelector;
        }
      },
      createPreview: (_, __) => mockPreview,
      createImageCapture: (_, __) => mockImageCapture,
      createRecorder: (_) => mockRecorder,
      createVideoCapture: (_) => Future<VideoCapture>.value(mockVideoCapture),
      createImageAnalysis: (_, __) => mockImageAnalysis,
      createResolutionStrategy: (
              {bool highestAvailable = false,
              Size? boundSize,
              int? fallbackRule}) =>
          MockResolutionStrategy(),
      createResolutionSelector: (_, __, ___) => MockResolutionSelector(),
      createFallbackStrategy: (
              {required VideoQuality quality,
              required VideoResolutionFallbackRule fallbackRule}) =>
          MockFallbackStrategy(),
      createQualitySelector: (
              {required VideoQuality videoQuality,
              required FallbackStrategy fallbackStrategy}) =>
          MockQualitySelector(),
      createCameraStateObserver: (void Function(Object) onChanged) =>
          Observer<CameraState>.detached(onChanged: onChanged),
      requestCameraPermissions: (_) => Future<void>.value(),
      startListeningForDeviceOrientationChange: (_, __) {},
      createAspectRatioStrategy: (_, __) => MockAspectRatioStrategy(),
      createResolutionFilterWithOnePreferredSize: (_) => MockResolutionFilter(),
    );

    when(mockProcessCameraProvider.bindToLifecycle(mockBackCameraSelector,
            <UseCase>[mockPreview, mockImageCapture, mockImageAnalysis]))
        .thenAnswer((_) async => mockCamera);
    when(mockCamera.getCameraInfo()).thenAnswer((_) async => mockCameraInfo);
    when(mockCameraInfo.getCameraState())
        .thenAnswer((_) async => MockLiveCameraState());
    when(mockCamera.getCameraControl())
        .thenAnswer((_) async => mockCameraControl);
    camera.processCameraProvider = mockProcessCameraProvider;

    await camera.createCameraWithSettings(
        testCameraDescription,
        const MediaSettings(
          resolutionPreset: testResolutionPreset,
          fps: 15,
          videoBitrate: 2000000,
          audioBitrate: 64000,
          enableAudio: enableAudio,
        ));

    // Verify expected UseCases were bound.
    verify(camera.processCameraProvider!.bindToLifecycle(camera.cameraSelector!,
        <UseCase>[mockPreview, mockImageCapture, mockImageAnalysis]));

    // Verify the camera's CameraInfo instance got updated.
    expect(camera.cameraInfo, equals(mockCameraInfo));

    // Verify camera's CameraControl instance got updated.
    expect(camera.cameraControl, equals(mockCameraControl));

    // Verify preview has been marked as bound to the camera lifecycle by
    // createCamera.
    expect(camera.previewInitiallyBound, isTrue);
  });

  test(
      'createCamera properly sets preset resolution selection strategy for non-video capture use cases',
      () async {
    final AndroidCameraCameraX camera = AndroidCameraCameraX();
    const CameraLensDirection testLensDirection = CameraLensDirection.back;
    const int testSensorOrientation = 90;
    const CameraDescription testCameraDescription = CameraDescription(
        name: 'cameraName',
        lensDirection: testLensDirection,
        sensorOrientation: testSensorOrientation);
    const bool enableAudio = true;
    final MockCamera mockCamera = MockCamera();

    // Mock/Detached objects for (typically attached) objects created by
    // createCamera.
    final MockProcessCameraProvider mockProcessCameraProvider =
        MockProcessCameraProvider();
    final MockCameraInfo mockCameraInfo = MockCameraInfo();

    // Tell plugin to create mock/detached objects for testing createCamera
    // as needed.
    camera.proxy =
        getProxyForTestingResolutionPreset(mockProcessCameraProvider);

    when(mockProcessCameraProvider.bindToLifecycle(any, any))
        .thenAnswer((_) async => mockCamera);
    when(mockCamera.getCameraInfo()).thenAnswer((_) async => mockCameraInfo);
    when(mockCameraInfo.getCameraState())
        .thenAnswer((_) async => MockLiveCameraState());
    camera.processCameraProvider = mockProcessCameraProvider;

    // Test non-null resolution presets.
    for (final ResolutionPreset resolutionPreset in ResolutionPreset.values) {
      await camera.createCamera(
        testCameraDescription,
        resolutionPreset,
        enableAudio: enableAudio,
      );

      Size? expectedBoundSize;
      ResolutionStrategy? expectedResolutionStrategy;
      switch (resolutionPreset) {
        case ResolutionPreset.low:
          expectedBoundSize = const Size(320, 240);
        case ResolutionPreset.medium:
          expectedBoundSize = const Size(720, 480);
        case ResolutionPreset.high:
          expectedBoundSize = const Size(1280, 720);
        case ResolutionPreset.veryHigh:
          expectedBoundSize = const Size(1920, 1080);
        case ResolutionPreset.ultraHigh:
          expectedBoundSize = const Size(3840, 2160);
        case ResolutionPreset.max:
          expectedResolutionStrategy =
              ResolutionStrategy.detachedHighestAvailableStrategy();
      }

      // We expect the strategy to be the highest available or correspond to the
      // expected bound size, with fallback to the closest and highest available
      // resolution.
      expectedResolutionStrategy ??= ResolutionStrategy.detached(
          boundSize: expectedBoundSize,
          fallbackRule: ResolutionStrategy.fallbackRuleClosestLowerThenHigher);

      expect(camera.preview!.resolutionSelector!.resolutionStrategy!.boundSize,
          equals(expectedResolutionStrategy.boundSize));
      expect(
          camera
              .imageCapture!.resolutionSelector!.resolutionStrategy!.boundSize,
          equals(expectedResolutionStrategy.boundSize));
      expect(
          camera
              .imageAnalysis!.resolutionSelector!.resolutionStrategy!.boundSize,
          equals(expectedResolutionStrategy.boundSize));
      expect(
          camera.preview!.resolutionSelector!.resolutionStrategy!.fallbackRule,
          equals(expectedResolutionStrategy.fallbackRule));
      expect(
          camera.imageCapture!.resolutionSelector!.resolutionStrategy!
              .fallbackRule,
          equals(expectedResolutionStrategy.fallbackRule));
      expect(
          camera.imageAnalysis!.resolutionSelector!.resolutionStrategy!
              .fallbackRule,
          equals(expectedResolutionStrategy.fallbackRule));
    }

    // Test null case.
    await camera.createCamera(testCameraDescription, null);
    expect(camera.preview!.resolutionSelector, isNull);
    expect(camera.imageCapture!.resolutionSelector, isNull);
    expect(camera.imageAnalysis!.resolutionSelector, isNull);
  });

  test(
      'createCamera properly sets filter for resolution preset for non-video capture use cases',
      () async {
    final AndroidCameraCameraX camera = AndroidCameraCameraX();
    const CameraLensDirection testLensDirection = CameraLensDirection.front;
    const int testSensorOrientation = 180;
    const CameraDescription testCameraDescription = CameraDescription(
        name: 'cameraName',
        lensDirection: testLensDirection,
        sensorOrientation: testSensorOrientation);
    const bool enableAudio = true;
    final MockCamera mockCamera = MockCamera();

    // Mock/Detached objects for (typically attached) objects created by
    // createCamera.
    final MockProcessCameraProvider mockProcessCameraProvider =
        MockProcessCameraProvider();
    final MockCameraInfo mockCameraInfo = MockCameraInfo();

    // Tell plugin to create mock/detached objects for testing createCamera
    // as needed.
    camera.proxy =
        getProxyForTestingResolutionPreset(mockProcessCameraProvider);

    when(mockProcessCameraProvider.bindToLifecycle(any, any))
        .thenAnswer((_) async => mockCamera);
    when(mockCamera.getCameraInfo()).thenAnswer((_) async => mockCameraInfo);
    when(mockCameraInfo.getCameraState())
        .thenAnswer((_) async => MockLiveCameraState());
    camera.processCameraProvider = mockProcessCameraProvider;

    // Test non-null resolution presets.
    for (final ResolutionPreset resolutionPreset in ResolutionPreset.values) {
      await camera.createCamera(testCameraDescription, resolutionPreset,
          enableAudio: enableAudio);

      Size? expectedPreferredResolution;
      switch (resolutionPreset) {
        case ResolutionPreset.low:
          expectedPreferredResolution = const Size(320, 240);
        case ResolutionPreset.medium:
          expectedPreferredResolution = const Size(720, 480);
        case ResolutionPreset.high:
          expectedPreferredResolution = const Size(1280, 720);
        case ResolutionPreset.veryHigh:
          expectedPreferredResolution = const Size(1920, 1080);
        case ResolutionPreset.ultraHigh:
          expectedPreferredResolution = const Size(3840, 2160);
        case ResolutionPreset.max:
          expectedPreferredResolution = null;
      }

      if (expectedPreferredResolution == null) {
        expect(camera.preview!.resolutionSelector!.resolutionFilter, isNull);
        expect(
            camera.imageCapture!.resolutionSelector!.resolutionFilter, isNull);
        expect(
            camera.imageAnalysis!.resolutionSelector!.resolutionFilter, isNull);
        continue;
      }

      expect(
          camera.preview!.resolutionSelector!.resolutionFilter!
              .preferredResolution,
          equals(expectedPreferredResolution));
      expect(
          camera
              .imageCapture!.resolutionSelector!.resolutionStrategy!.boundSize,
          equals(expectedPreferredResolution));
      expect(
          camera
              .imageAnalysis!.resolutionSelector!.resolutionStrategy!.boundSize,
          equals(expectedPreferredResolution));
    }

    // Test null case.
    await camera.createCamera(testCameraDescription, null);
    expect(camera.preview!.resolutionSelector, isNull);
    expect(camera.imageCapture!.resolutionSelector, isNull);
    expect(camera.imageAnalysis!.resolutionSelector, isNull);
  });

  test(
      'createCamera properly sets aspect ratio based on preset resolution for non-video capture use cases',
      () async {
    final AndroidCameraCameraX camera = AndroidCameraCameraX();
    const CameraLensDirection testLensDirection = CameraLensDirection.back;
    const int testSensorOrientation = 90;
    const CameraDescription testCameraDescription = CameraDescription(
        name: 'cameraName',
        lensDirection: testLensDirection,
        sensorOrientation: testSensorOrientation);
    const bool enableAudio = true;
    final MockCamera mockCamera = MockCamera();

    // Mock/Detached objects for (typically attached) objects created by
    // createCamera.
    final MockProcessCameraProvider mockProcessCameraProvider =
        MockProcessCameraProvider();
    final MockCameraInfo mockCameraInfo = MockCameraInfo();

    // Tell plugin to create mock/detached objects for testing createCamera
    // as needed.
    camera.proxy =
        getProxyForTestingResolutionPreset(mockProcessCameraProvider);
    when(mockProcessCameraProvider.bindToLifecycle(any, any))
        .thenAnswer((_) async => mockCamera);
    when(mockCamera.getCameraInfo()).thenAnswer((_) async => mockCameraInfo);
    when(mockCameraInfo.getCameraState())
        .thenAnswer((_) async => MockLiveCameraState());
    camera.processCameraProvider = mockProcessCameraProvider;

    // Test non-null resolution presets.
    for (final ResolutionPreset resolutionPreset in ResolutionPreset.values) {
      await camera.createCamera(testCameraDescription, resolutionPreset,
          enableAudio: enableAudio);

      int? expectedAspectRatio;
      AspectRatioStrategy? expectedAspectRatioStrategy;
      switch (resolutionPreset) {
        case ResolutionPreset.low:
          expectedAspectRatio = AspectRatio.ratio4To3;
        case ResolutionPreset.high:
        case ResolutionPreset.veryHigh:
        case ResolutionPreset.ultraHigh:
          expectedAspectRatio = AspectRatio.ratio16To9;
        case ResolutionPreset.medium:
        // Medium resolution preset uses aspect ratio 3:2 which is unsupported
        // by CameraX.
        case ResolutionPreset.max:
          expectedAspectRatioStrategy = null;
      }

      expectedAspectRatioStrategy = expectedAspectRatio == null
          ? null
          : AspectRatioStrategy.detached(
              preferredAspectRatio: expectedAspectRatio,
              fallbackRule: AspectRatioStrategy.fallbackRuleAuto);

      if (expectedAspectRatio == null) {
        expect(camera.preview!.resolutionSelector!.aspectRatioStrategy, isNull);
        expect(camera.imageCapture!.resolutionSelector!.aspectRatioStrategy,
            isNull);
        expect(camera.imageAnalysis!.resolutionSelector!.aspectRatioStrategy,
            isNull);
        continue;
      }

      // Check aspect ratio.
      expect(
          camera.preview!.resolutionSelector!.aspectRatioStrategy!
              .preferredAspectRatio,
          equals(expectedAspectRatioStrategy!.preferredAspectRatio));
      expect(
          camera.imageCapture!.resolutionSelector!.aspectRatioStrategy!
              .preferredAspectRatio,
          equals(expectedAspectRatioStrategy.preferredAspectRatio));
      expect(
          camera.imageAnalysis!.resolutionSelector!.aspectRatioStrategy!
              .preferredAspectRatio,
          equals(expectedAspectRatioStrategy.preferredAspectRatio));

      // Check fallback rule.
      expect(
          camera.preview!.resolutionSelector!.aspectRatioStrategy!.fallbackRule,
          equals(expectedAspectRatioStrategy.fallbackRule));
      expect(
          camera.imageCapture!.resolutionSelector!.aspectRatioStrategy!
              .fallbackRule,
          equals(expectedAspectRatioStrategy.fallbackRule));
      expect(
          camera.imageAnalysis!.resolutionSelector!.aspectRatioStrategy!
              .fallbackRule,
          equals(expectedAspectRatioStrategy.fallbackRule));
    }

    // Test null case.
    await camera.createCamera(testCameraDescription, null);
    expect(camera.preview!.resolutionSelector, isNull);
    expect(camera.imageCapture!.resolutionSelector, isNull);
    expect(camera.imageAnalysis!.resolutionSelector, isNull);
  });

  test(
      'createCamera properly sets preset resolution for video capture use case',
      () async {
    final AndroidCameraCameraX camera = AndroidCameraCameraX();
    const CameraLensDirection testLensDirection = CameraLensDirection.back;
    const int testSensorOrientation = 90;
    const CameraDescription testCameraDescription = CameraDescription(
        name: 'cameraName',
        lensDirection: testLensDirection,
        sensorOrientation: testSensorOrientation);
    const bool enableAudio = true;
    final MockCamera mockCamera = MockCamera();

    // Mock/Detached objects for (typically attached) objects created by
    // createCamera.
    final MockProcessCameraProvider mockProcessCameraProvider =
        MockProcessCameraProvider();
    final MockCameraInfo mockCameraInfo = MockCameraInfo();

    // Tell plugin to create mock/detached objects for testing createCamera
    // as needed.
    camera.proxy =
        getProxyForTestingResolutionPreset(mockProcessCameraProvider);

    when(mockProcessCameraProvider.bindToLifecycle(any, any))
        .thenAnswer((_) async => mockCamera);
    when(mockCamera.getCameraInfo()).thenAnswer((_) async => mockCameraInfo);
    when(mockCameraInfo.getCameraState())
        .thenAnswer((_) async => MockLiveCameraState());

    // Test non-null resolution presets.
    for (final ResolutionPreset resolutionPreset in ResolutionPreset.values) {
      await camera.createCamera(testCameraDescription, resolutionPreset,
          enableAudio: enableAudio);

      VideoQuality? expectedVideoQuality;
      switch (resolutionPreset) {
        case ResolutionPreset.low:
        // 240p is not supported by CameraX.
        case ResolutionPreset.medium:
          expectedVideoQuality = VideoQuality.SD;
        case ResolutionPreset.high:
          expectedVideoQuality = VideoQuality.HD;
        case ResolutionPreset.veryHigh:
          expectedVideoQuality = VideoQuality.FHD;
        case ResolutionPreset.ultraHigh:
          expectedVideoQuality = VideoQuality.UHD;
        case ResolutionPreset.max:
          expectedVideoQuality = VideoQuality.highest;
      }

      const VideoResolutionFallbackRule expectedFallbackRule =
          VideoResolutionFallbackRule.lowerQualityOrHigherThan;
      final FallbackStrategy expectedFallbackStrategy =
          FallbackStrategy.detached(
              quality: expectedVideoQuality,
              fallbackRule: expectedFallbackRule);

      expect(camera.recorder!.qualitySelector!.qualityList.length, equals(1));
      expect(camera.recorder!.qualitySelector!.qualityList.first.quality,
          equals(expectedVideoQuality));
      expect(camera.recorder!.qualitySelector!.fallbackStrategy!.quality,
          equals(expectedFallbackStrategy.quality));
      expect(camera.recorder!.qualitySelector!.fallbackStrategy!.fallbackRule,
          equals(expectedFallbackStrategy.fallbackRule));
    }

    // Test null case.
    await camera.createCamera(testCameraDescription, null);
    expect(camera.recorder!.qualitySelector, isNull);
  });

  test(
      'initializeCamera throws a CameraException when createCamera has not been called before initializedCamera',
      () async {
    final AndroidCameraCameraX camera = AndroidCameraCameraX();
    await expectLater(() async {
      await camera.initializeCamera(3);
    }, throwsA(isA<CameraException>()));
  });

  test('initializeCamera sends expected CameraInitializedEvent', () async {
    final AndroidCameraCameraX camera = AndroidCameraCameraX();

    const int cameraId = 10;
    const CameraLensDirection testLensDirection = CameraLensDirection.back;
    const int testSensorOrientation = 90;
    const CameraDescription testCameraDescription = CameraDescription(
        name: 'cameraName',
        lensDirection: testLensDirection,
        sensorOrientation: testSensorOrientation);
    const int resolutionWidth = 350;
    const int resolutionHeight = 750;
    final Camera mockCamera = MockCamera();
    final ResolutionInfo testResolutionInfo =
        ResolutionInfo(width: resolutionWidth, height: resolutionHeight);

    // Mocks for (typically attached) objects created by createCamera.
    final MockProcessCameraProvider mockProcessCameraProvider =
        MockProcessCameraProvider();
    final CameraInfo mockCameraInfo = MockCameraInfo();
    final MockCameraSelector mockBackCameraSelector = MockCameraSelector();
    final MockCameraSelector mockFrontCameraSelector = MockCameraSelector();
    final MockPreview mockPreview = MockPreview();
    final MockImageCapture mockImageCapture = MockImageCapture();
    final MockImageAnalysis mockImageAnalysis = MockImageAnalysis();

    // Tell plugin to create mock/detached objects for testing createCamera
    // as needed.
    camera.proxy = CameraXProxy(
      getProcessCameraProvider: () =>
          Future<ProcessCameraProvider>.value(mockProcessCameraProvider),
      createCameraSelector: (int cameraSelectorLensDirection) {
        switch (cameraSelectorLensDirection) {
          case CameraSelector.lensFacingFront:
            return mockFrontCameraSelector;
          case CameraSelector.lensFacingBack:
          default:
            return mockBackCameraSelector;
        }
      },
      createPreview: (_, __) => mockPreview,
      createImageCapture: (_, __) => mockImageCapture,
      createRecorder: (QualitySelector? qualitySelector) => MockRecorder(),
      createVideoCapture: (_) => Future<VideoCapture>.value(MockVideoCapture()),
      createImageAnalysis: (_, __) => mockImageAnalysis,
      createResolutionStrategy: (
              {bool highestAvailable = false,
              Size? boundSize,
              int? fallbackRule}) =>
          MockResolutionStrategy(),
      createResolutionSelector: (_, __, ___) => MockResolutionSelector(),
      createFallbackStrategy: (
              {required VideoQuality quality,
              required VideoResolutionFallbackRule fallbackRule}) =>
          MockFallbackStrategy(),
      createQualitySelector: (
              {required VideoQuality videoQuality,
              required FallbackStrategy fallbackStrategy}) =>
          MockQualitySelector(),
      createCameraStateObserver: (void Function(Object) onChanged) =>
          Observer<CameraState>.detached(onChanged: onChanged),
      requestCameraPermissions: (_) => Future<void>.value(),
      startListeningForDeviceOrientationChange: (_, __) {},
      createAspectRatioStrategy: (_, __) => MockAspectRatioStrategy(),
      createResolutionFilterWithOnePreferredSize: (_) => MockResolutionFilter(),
    );

    final CameraInitializedEvent testCameraInitializedEvent =
        CameraInitializedEvent(
            cameraId,
            resolutionWidth.toDouble(),
            resolutionHeight.toDouble(),
            ExposureMode.auto,
            true,
            FocusMode.auto,
            true);

    // Call createCamera.
    when(mockPreview.setSurfaceProvider()).thenAnswer((_) async => cameraId);

    when(mockProcessCameraProvider.bindToLifecycle(mockBackCameraSelector,
            <UseCase>[mockPreview, mockImageCapture, mockImageAnalysis]))
        .thenAnswer((_) async => mockCamera);
    when(mockCamera.getCameraInfo()).thenAnswer((_) async => mockCameraInfo);
    when(mockCameraInfo.getCameraState())
        .thenAnswer((_) async => MockLiveCameraState());
    when(mockPreview.getResolutionInfo())
        .thenAnswer((_) async => testResolutionInfo);

    await camera.createCameraWithSettings(
      testCameraDescription,
      const MediaSettings(
        resolutionPreset: ResolutionPreset.medium,
        fps: 15,
        videoBitrate: 200000,
        audioBitrate: 32000,
        enableAudio: true,
      ),
    );

    // Start listening to camera events stream to verify the proper CameraInitializedEvent is sent.
    camera.cameraEventStreamController.stream.listen((CameraEvent event) {
      expect(event, const TypeMatcher<CameraInitializedEvent>());
      expect(event, equals(testCameraInitializedEvent));
    });

    await camera.initializeCamera(cameraId);

    // Check camera instance was received.
    expect(camera.camera, isNotNull);
  });

  test(
      'dispose releases Flutter surface texture, removes camera state observers, and unbinds all use cases',
      () async {
    final AndroidCameraCameraX camera = AndroidCameraCameraX();

    camera.preview = MockPreview();
    camera.processCameraProvider = MockProcessCameraProvider();
    camera.liveCameraState = MockLiveCameraState();
    camera.imageAnalysis = MockImageAnalysis();

    await camera.dispose(3);

    verify(camera.preview!.releaseFlutterSurfaceTexture());
    verify(camera.liveCameraState!.removeObservers());
    verify(camera.processCameraProvider!.unbindAll());
    verify(camera.imageAnalysis!.clearAnalyzer());
  });

  test('onCameraInitialized stream emits CameraInitializedEvents', () async {
    final AndroidCameraCameraX camera = AndroidCameraCameraX();
    const int cameraId = 16;
    final Stream<CameraInitializedEvent> eventStream =
        camera.onCameraInitialized(cameraId);
    final StreamQueue<CameraInitializedEvent> streamQueue =
        StreamQueue<CameraInitializedEvent>(eventStream);
    const CameraInitializedEvent testEvent = CameraInitializedEvent(
        cameraId, 320, 80, ExposureMode.auto, false, FocusMode.auto, false);

    camera.cameraEventStreamController.add(testEvent);

    expect(await streamQueue.next, testEvent);
    await streamQueue.cancel();
  });

  test(
      'onCameraClosing stream emits camera closing event when cameraEventStreamController emits a camera closing event',
      () async {
    final AndroidCameraCameraX camera = AndroidCameraCameraX();
    const int cameraId = 99;
    const CameraClosingEvent cameraClosingEvent = CameraClosingEvent(cameraId);
    final Stream<CameraClosingEvent> eventStream =
        camera.onCameraClosing(cameraId);
    final StreamQueue<CameraClosingEvent> streamQueue =
        StreamQueue<CameraClosingEvent>(eventStream);

    camera.cameraEventStreamController.add(cameraClosingEvent);

    expect(await streamQueue.next, equals(cameraClosingEvent));
    await streamQueue.cancel();
  });

  test(
      'onCameraError stream emits errors caught by system services or added to stream within plugin',
      () async {
    final AndroidCameraCameraX camera = AndroidCameraCameraX();
    const int cameraId = 27;
    const String firstTestErrorDescription = 'Test error description 1!';
    const String secondTestErrorDescription = 'Test error description 2!';
    const CameraErrorEvent secondCameraErrorEvent =
        CameraErrorEvent(cameraId, secondTestErrorDescription);
    final Stream<CameraErrorEvent> eventStream = camera.onCameraError(cameraId);
    final StreamQueue<CameraErrorEvent> streamQueue =
        StreamQueue<CameraErrorEvent>(eventStream);

    SystemServices.cameraErrorStreamController.add(firstTestErrorDescription);
    expect(await streamQueue.next,
        equals(const CameraErrorEvent(cameraId, firstTestErrorDescription)));

    camera.cameraEventStreamController.add(secondCameraErrorEvent);
    expect(await streamQueue.next, equals(secondCameraErrorEvent));

    await streamQueue.cancel();
  });

  test(
      'onDeviceOrientationChanged stream emits changes in device orientation detected by system services',
      () async {
    final AndroidCameraCameraX camera = AndroidCameraCameraX();
    final Stream<DeviceOrientationChangedEvent> eventStream =
        camera.onDeviceOrientationChanged();
    final StreamQueue<DeviceOrientationChangedEvent> streamQueue =
        StreamQueue<DeviceOrientationChangedEvent>(eventStream);
    const DeviceOrientationChangedEvent testEvent =
        DeviceOrientationChangedEvent(DeviceOrientation.portraitDown);

    DeviceOrientationManager.deviceOrientationChangedStreamController
        .add(testEvent);

    expect(await streamQueue.next, testEvent);
    await streamQueue.cancel();
  });

  test(
      'pausePreview unbinds preview from lifecycle when preview is nonnull and has been bound to lifecycle',
      () async {
    final AndroidCameraCameraX camera = AndroidCameraCameraX();

    // Set directly for test versus calling createCamera.
    camera.processCameraProvider = MockProcessCameraProvider();
    camera.preview = MockPreview();

    when(camera.processCameraProvider!.isBound(camera.preview!))
        .thenAnswer((_) async => true);

    await camera.pausePreview(579);

    verify(camera.processCameraProvider!.unbind(<UseCase>[camera.preview!]));
  });

  test(
      'pausePreview does not unbind preview from lifecycle when preview has not been bound to lifecycle',
      () async {
    final AndroidCameraCameraX camera = AndroidCameraCameraX();

    // Set directly for test versus calling createCamera.
    camera.processCameraProvider = MockProcessCameraProvider();
    camera.preview = MockPreview();

    await camera.pausePreview(632);

    verifyNever(
        camera.processCameraProvider!.unbind(<UseCase>[camera.preview!]));
  });

  test(
      'resumePreview does not bind preview to lifecycle or update camera state observers if already bound',
      () async {
    final AndroidCameraCameraX camera = AndroidCameraCameraX();
    final MockProcessCameraProvider mockProcessCameraProvider =
        MockProcessCameraProvider();
    final MockCamera mockCamera = MockCamera();
    final MockCameraInfo mockCameraInfo = MockCameraInfo();
    final MockLiveCameraState mockLiveCameraState = MockLiveCameraState();

    // Set directly for test versus calling createCamera.
    camera.processCameraProvider = mockProcessCameraProvider;
    camera.cameraSelector = MockCameraSelector();
    camera.preview = MockPreview();

    when(camera.processCameraProvider!.isBound(camera.preview!))
        .thenAnswer((_) async => true);

    when(mockProcessCameraProvider
            .bindToLifecycle(camera.cameraSelector, <UseCase>[camera.preview!]))
        .thenAnswer((_) async => mockCamera);
    when(mockCamera.getCameraInfo()).thenAnswer((_) async => mockCameraInfo);
    when(mockCameraInfo.getCameraState())
        .thenAnswer((_) async => mockLiveCameraState);

    await camera.resumePreview(78);

    verifyNever(camera.processCameraProvider!
        .bindToLifecycle(camera.cameraSelector!, <UseCase>[camera.preview!]));
    verifyNever(mockLiveCameraState.observe(any));
    expect(camera.cameraInfo, isNot(mockCameraInfo));
  });

  test(
      'resumePreview binds preview to lifecycle and updates camera state observers if not already bound',
      () async {
    final AndroidCameraCameraX camera = AndroidCameraCameraX();
    final MockProcessCameraProvider mockProcessCameraProvider =
        MockProcessCameraProvider();
    final MockCamera mockCamera = MockCamera();
    final MockCameraInfo mockCameraInfo = MockCameraInfo();
    final MockCameraControl mockCameraControl = MockCameraControl();
    final MockLiveCameraState mockLiveCameraState = MockLiveCameraState();

    // Set directly for test versus calling createCamera.
    camera.processCameraProvider = mockProcessCameraProvider;
    camera.cameraSelector = MockCameraSelector();
    camera.preview = MockPreview();

    // Tell plugin to create a detached Observer<CameraState>, that is created to
    // track camera state once preview is bound to the lifecycle and needed to
    // test for expected updates.
    camera.proxy = CameraXProxy(
        createCameraStateObserver:
            (void Function(Object stateAsObject) onChanged) =>
                Observer<CameraState>.detached(onChanged: onChanged));

    when(mockProcessCameraProvider
            .bindToLifecycle(camera.cameraSelector, <UseCase>[camera.preview!]))
        .thenAnswer((_) async => mockCamera);
    when(mockCamera.getCameraInfo()).thenAnswer((_) async => mockCameraInfo);
    when(mockCameraInfo.getCameraState())
        .thenAnswer((_) async => mockLiveCameraState);
    when(mockCamera.getCameraControl())
        .thenAnswer((_) async => mockCameraControl);

    await camera.resumePreview(78);

    verify(camera.processCameraProvider!
        .bindToLifecycle(camera.cameraSelector!, <UseCase>[camera.preview!]));
    expect(
        await testCameraClosingObserver(
            camera,
            78,
            verify(mockLiveCameraState.observe(captureAny)).captured.single
                as Observer<dynamic>),
        isTrue);
    expect(camera.cameraInfo, equals(mockCameraInfo));
    expect(camera.cameraControl, equals(mockCameraControl));
  });

  test(
      'buildPreview throws an exception if the preview is not bound to the lifecycle',
      () async {
    final AndroidCameraCameraX camera = AndroidCameraCameraX();
    const int cameraId = 73;

    // Tell camera that createCamera has not been called and thus, preview has
    // not been bound to the lifecycle of the camera.
    camera.previewInitiallyBound = false;

    expect(
        () => camera.buildPreview(cameraId), throwsA(isA<CameraException>()));
  });

  test(
      'buildPreview returns a Texture once the preview is bound to the lifecycle',
      () async {
    final AndroidCameraCameraX camera = AndroidCameraCameraX();
    const int cameraId = 37;

    // Tell camera that createCamera has been called and thus, preview has been
    // bound to the lifecycle of the camera.
    camera.previewInitiallyBound = true;

    final Widget widget = camera.buildPreview(cameraId);

    expect(widget is Texture, isTrue);
    expect((widget as Texture).textureId, cameraId);
  });

  group('video recording', () {
    test(
        'startVideoCapturing binds video capture use case, updates saved camera instance and its properties, and starts the recording',
        () async {
      // Set up mocks and constants.
      final AndroidCameraCameraX camera = AndroidCameraCameraX();
      final MockPendingRecording mockPendingRecording = MockPendingRecording();
      final MockRecording mockRecording = MockRecording();
      final MockCamera mockCamera = MockCamera();
      final MockCamera newMockCamera = MockCamera();
      final MockCameraInfo mockCameraInfo = MockCameraInfo();
      final MockCameraControl mockCameraControl = MockCameraControl();
      final MockLiveCameraState mockLiveCameraState = MockLiveCameraState();
      final MockLiveCameraState newMockLiveCameraState = MockLiveCameraState();
      final TestSystemServicesHostApi mockSystemServicesApi =
          MockTestSystemServicesHostApi();
      TestSystemServicesHostApi.setup(mockSystemServicesApi);

      // Set directly for test versus calling createCamera.
      camera.processCameraProvider = MockProcessCameraProvider();
      camera.camera = mockCamera;
      camera.recorder = MockRecorder();
      camera.videoCapture = MockVideoCapture();
      camera.cameraSelector = MockCameraSelector();
      camera.liveCameraState = mockLiveCameraState;

      // Ignore setting target rotation for this test; tested seprately.
      camera.captureOrientationLocked = true;

      // Tell plugin to create detached Observer when camera info updated.
      camera.proxy = CameraXProxy(
          createCameraStateObserver: (void Function(Object) onChanged) =>
              Observer<CameraState>.detached(onChanged: onChanged));

      const int cameraId = 17;
      const String outputPath = '/temp/MOV123.temp';

      // Mock method calls.
      when(mockSystemServicesApi.getTempFilePath(camera.videoPrefix, '.temp'))
          .thenReturn(outputPath);
      when(camera.recorder!.prepareRecording(outputPath))
          .thenAnswer((_) async => mockPendingRecording);
      when(mockPendingRecording.start()).thenAnswer((_) async => mockRecording);
      when(camera.processCameraProvider!.isBound(camera.videoCapture!))
          .thenAnswer((_) async => false);
      when(camera.processCameraProvider!.bindToLifecycle(
              camera.cameraSelector!, <UseCase>[camera.videoCapture!]))
          .thenAnswer((_) async => newMockCamera);
      when(newMockCamera.getCameraInfo())
          .thenAnswer((_) async => mockCameraInfo);
      when(newMockCamera.getCameraControl())
          .thenAnswer((_) async => mockCameraControl);
      when(mockCameraInfo.getCameraState())
          .thenAnswer((_) async => newMockLiveCameraState);

      await camera.startVideoCapturing(const VideoCaptureOptions(cameraId));

      // Verify VideoCapture UseCase is bound and camera & its properties
      // are updated.
      verify(camera.processCameraProvider!.bindToLifecycle(
          camera.cameraSelector!, <UseCase>[camera.videoCapture!]));
      expect(camera.camera, equals(newMockCamera));
      expect(camera.cameraInfo, equals(mockCameraInfo));
      expect(camera.cameraControl, equals(mockCameraControl));
      verify(mockLiveCameraState.removeObservers());
      expect(
          await testCameraClosingObserver(
              camera,
              cameraId,
              verify(newMockLiveCameraState.observe(captureAny)).captured.single
                  as Observer<dynamic>),
          isTrue);

      // Verify recording is started.
      expect(camera.pendingRecording, equals(mockPendingRecording));
      expect(camera.recording, mockRecording);
    });

    test(
        'startVideoCapturing binds video capture use case and starts the recording'
        ' on first call, and does nothing on second call', () async {
      // Set up mocks and constants.
      final AndroidCameraCameraX camera = AndroidCameraCameraX();
      final MockPendingRecording mockPendingRecording = MockPendingRecording();
      final MockRecording mockRecording = MockRecording();
      final MockCamera mockCamera = MockCamera();
      final MockCameraInfo mockCameraInfo = MockCameraInfo();
      final TestSystemServicesHostApi mockSystemServicesApi =
          MockTestSystemServicesHostApi();
      TestSystemServicesHostApi.setup(mockSystemServicesApi);

      // Set directly for test versus calling createCamera.
      camera.processCameraProvider = MockProcessCameraProvider();
      camera.recorder = MockRecorder();
      camera.videoCapture = MockVideoCapture();
      camera.cameraSelector = MockCameraSelector();

      // Ignore setting target rotation for this test; tested seprately.
      camera.captureOrientationLocked = true;

      // Tell plugin to create detached Observer when camera info updated.
      camera.proxy = CameraXProxy(
          createCameraStateObserver: (void Function(Object) onChanged) =>
              Observer<CameraState>.detached(onChanged: onChanged));

      const int cameraId = 17;
      const String outputPath = '/temp/MOV123.temp';

      // Mock method calls.
      when(mockSystemServicesApi.getTempFilePath(camera.videoPrefix, '.temp'))
          .thenReturn(outputPath);
      when(camera.recorder!.prepareRecording(outputPath))
          .thenAnswer((_) async => mockPendingRecording);
      when(mockPendingRecording.start()).thenAnswer((_) async => mockRecording);
      when(camera.processCameraProvider!.isBound(camera.videoCapture!))
          .thenAnswer((_) async => false);
      when(camera.processCameraProvider!.bindToLifecycle(
              camera.cameraSelector!, <UseCase>[camera.videoCapture!]))
          .thenAnswer((_) async => mockCamera);
      when(mockCamera.getCameraInfo())
          .thenAnswer((_) => Future<CameraInfo>.value(mockCameraInfo));
      when(mockCameraInfo.getCameraState())
          .thenAnswer((_) async => MockLiveCameraState());

      await camera.startVideoCapturing(const VideoCaptureOptions(cameraId));

      verify(camera.processCameraProvider!.bindToLifecycle(
          camera.cameraSelector!, <UseCase>[camera.videoCapture!]));
      expect(camera.pendingRecording, equals(mockPendingRecording));
      expect(camera.recording, mockRecording);

      await camera.startVideoCapturing(const VideoCaptureOptions(cameraId));
      // Verify that each of these calls happened only once.
      verify(mockSystemServicesApi.getTempFilePath(camera.videoPrefix, '.temp'))
          .called(1);
      verifyNoMoreInteractions(mockSystemServicesApi);
      verify(camera.recorder!.prepareRecording(outputPath)).called(1);
      verifyNoMoreInteractions(camera.recorder);
      verify(mockPendingRecording.start()).called(1);
      verifyNoMoreInteractions(mockPendingRecording);
    });

    test(
        'startVideoCapturing called with stream options starts image streaming',
        () async {
      // Set up mocks and constants.
      final AndroidCameraCameraX camera = AndroidCameraCameraX();

      // Set directly for test versus calling createCamera.
      final MockProcessCameraProvider mockProcessCameraProvider =
          MockProcessCameraProvider();
      camera.processCameraProvider = mockProcessCameraProvider;
      camera.cameraSelector = MockCameraSelector();
      camera.videoCapture = MockVideoCapture();
      camera.imageAnalysis = MockImageAnalysis();
      camera.camera = MockCamera();
      final Recorder mockRecorder = MockRecorder();
      camera.recorder = mockRecorder;
      final MockPendingRecording mockPendingRecording = MockPendingRecording();
      final TestSystemServicesHostApi mockSystemServicesApi =
          MockTestSystemServicesHostApi();
      TestSystemServicesHostApi.setup(mockSystemServicesApi);

      // Ignore setting target rotation for this test; tested seprately.
      camera.captureOrientationLocked = true;

      // Tell plugin to create detached Analyzer for testing.
      camera.proxy = CameraXProxy(
          createAnalyzer:
              (Future<void> Function(ImageProxy imageProxy) analyze) =>
                  Analyzer.detached(analyze: analyze));

      const int cameraId = 17;
      const String outputPath = '/temp/MOV123.temp';
      final Completer<CameraImageData> imageDataCompleter =
          Completer<CameraImageData>();
      final VideoCaptureOptions videoCaptureOptions = VideoCaptureOptions(
          cameraId,
          streamCallback: (CameraImageData imageData) =>
              imageDataCompleter.complete(imageData));

      // Mock method calls.
      when(camera.processCameraProvider!.isBound(camera.videoCapture!))
          .thenAnswer((_) async => true);
      when(mockSystemServicesApi.getTempFilePath(camera.videoPrefix, '.temp'))
          .thenReturn(outputPath);
      when(camera.recorder!.prepareRecording(outputPath))
          .thenAnswer((_) async => mockPendingRecording);
      when(mockProcessCameraProvider.bindToLifecycle(any, any))
          .thenAnswer((_) => Future<Camera>.value(camera.camera));
      when(camera.camera!.getCameraInfo())
          .thenAnswer((_) => Future<CameraInfo>.value(MockCameraInfo()));

      await camera.startVideoCapturing(videoCaptureOptions);

      final CameraImageData mockCameraImageData = MockCameraImageData();
      camera.cameraImageDataStreamController!.add(mockCameraImageData);

      expect(imageDataCompleter.future, isNotNull);
      await camera.cameraImageDataStreamController!.close();
    });

    test(
        'startVideoCapturing sets VideoCapture target rotation to current video orientation if orientation unlocked',
        () async {
      // Set up mocks and constants.
      final AndroidCameraCameraX camera = AndroidCameraCameraX();
      final MockPendingRecording mockPendingRecording = MockPendingRecording();
      final MockRecording mockRecording = MockRecording();
      final MockVideoCapture mockVideoCapture = MockVideoCapture();
      final TestSystemServicesHostApi mockSystemServicesApi =
          MockTestSystemServicesHostApi();
      TestSystemServicesHostApi.setup(mockSystemServicesApi);
      const int defaultTargetRotation = Surface.ROTATION_270;

      // Set directly for test versus calling createCamera.
      camera.processCameraProvider = MockProcessCameraProvider();
      camera.camera = MockCamera();
      camera.recorder = MockRecorder();
      camera.videoCapture = mockVideoCapture;
      camera.cameraSelector = MockCameraSelector();

      // Tell plugin to mock call to get current video orientation.
      camera.proxy = CameraXProxy(
          getDefaultDisplayRotation: () =>
              Future<int>.value(defaultTargetRotation));

      const int cameraId = 87;
      const String outputPath = '/temp/MOV123.temp';

      // Mock method calls.
      when(mockSystemServicesApi.getTempFilePath(camera.videoPrefix, '.temp'))
          .thenReturn(outputPath);
      when(camera.recorder!.prepareRecording(outputPath))
          .thenAnswer((_) async => mockPendingRecording);
      when(mockPendingRecording.start()).thenAnswer((_) async => mockRecording);
      when(camera.processCameraProvider!.isBound(camera.videoCapture!))
          .thenAnswer((_) async => true);

      // Orientation is unlocked and plugin does not need to set default target
      // rotation manually.
      camera.recording = null;
      await camera.startVideoCapturing(const VideoCaptureOptions(cameraId));
      verifyNever(mockVideoCapture.setTargetRotation(any));

      // Orientation is locked and plugin does not need to set default target
      // rotation manually.
      camera.recording = null;
      camera.captureOrientationLocked = true;
      await camera.startVideoCapturing(const VideoCaptureOptions(cameraId));
      verifyNever(mockVideoCapture.setTargetRotation(any));

      // Orientation is locked and plugin does need to set default target
      // rotation manually.
      camera.recording = null;
      camera.captureOrientationLocked = true;
      camera.shouldSetDefaultRotation = true;
      await camera.startVideoCapturing(const VideoCaptureOptions(cameraId));
      verifyNever(mockVideoCapture.setTargetRotation(any));

      // Orientation is unlocked and plugin does need to set default target
      // rotation manually.
      camera.recording = null;
      camera.captureOrientationLocked = false;
      camera.shouldSetDefaultRotation = true;
      await camera.startVideoCapturing(const VideoCaptureOptions(cameraId));
      verify(mockVideoCapture.setTargetRotation(defaultTargetRotation));
    });

    test('pauseVideoRecording pauses the recording', () async {
      final AndroidCameraCameraX camera = AndroidCameraCameraX();
      final MockRecording recording = MockRecording();

      // Set directly for test versus calling startVideoCapturing.
      camera.recording = recording;

      await camera.pauseVideoRecording(0);
      verify(recording.pause());
      verifyNoMoreInteractions(recording);
    });

    test('resumeVideoRecording resumes the recording', () async {
      final AndroidCameraCameraX camera = AndroidCameraCameraX();
      final MockRecording recording = MockRecording();

      // Set directly for test versus calling startVideoCapturing.
      camera.recording = recording;

      await camera.resumeVideoRecording(0);
      verify(recording.resume());
      verifyNoMoreInteractions(recording);
    });

    test('stopVideoRecording stops the recording', () async {
      final AndroidCameraCameraX camera = AndroidCameraCameraX();
      final MockRecording recording = MockRecording();
      final MockProcessCameraProvider processCameraProvider =
          MockProcessCameraProvider();
      final MockVideoCapture videoCapture = MockVideoCapture();
      const String videoOutputPath = '/test/output/path';

      // Set directly for test versus calling createCamera and startVideoCapturing.
      camera.processCameraProvider = processCameraProvider;
      camera.recording = recording;
      camera.videoCapture = videoCapture;
      camera.videoOutputPath = videoOutputPath;

      // Tell plugin that videoCapture use case was bound to start recording.
      when(camera.processCameraProvider!.isBound(videoCapture))
          .thenAnswer((_) async => true);

      final XFile file = await camera.stopVideoRecording(0);
      expect(file.path, videoOutputPath);

      // Verify that recording stops.
      verify(recording.close());
      verifyNoMoreInteractions(recording);
    });

    test(
        'stopVideoRecording throws a camera exception if '
        'no recording is in progress', () async {
      final AndroidCameraCameraX camera = AndroidCameraCameraX();
      const String videoOutputPath = '/test/output/path';

      // Set directly for test versus calling startVideoCapturing.
      camera.recording = null;
      camera.videoOutputPath = videoOutputPath;

      await expectLater(() async {
        await camera.stopVideoRecording(0);
      }, throwsA(isA<CameraException>()));
    });
  });

  test(
      'stopVideoRecording throws a camera exception if '
      'videoOutputPath is null, and sets recording to null', () async {
    final AndroidCameraCameraX camera = AndroidCameraCameraX();
    final MockRecording mockRecording = MockRecording();
    final MockVideoCapture mockVideoCapture = MockVideoCapture();

    // Set directly for test versus calling startVideoCapturing.
    camera.processCameraProvider = MockProcessCameraProvider();
    camera.recording = mockRecording;
    camera.videoOutputPath = null;
    camera.videoCapture = mockVideoCapture;

<<<<<<< HEAD
      await expectLater(
          camera.stopVideoRecording(0), throwsA(isA<CameraException>()));
      expect(camera.recording, null);
    });
=======
    // Tell plugin that videoCapture use case was bound to start recording.
    when(camera.processCameraProvider!.isBound(mockVideoCapture))
        .thenAnswer((_) async => true);
>>>>>>> 764d9974

    await expectLater(() async {
      await camera.stopVideoRecording(0);
    }, throwsA(isA<CameraException>()));
    expect(camera.recording, null);
  });

  test(
      'calling stopVideoRecording twice stops the recording '
      'and then throws a CameraException', () async {
    final AndroidCameraCameraX camera = AndroidCameraCameraX();
    final MockRecording recording = MockRecording();
    final MockProcessCameraProvider processCameraProvider =
        MockProcessCameraProvider();
    final MockVideoCapture videoCapture = MockVideoCapture();
    const String videoOutputPath = '/test/output/path';

    // Set directly for test versus calling createCamera and startVideoCapturing.
    camera.processCameraProvider = processCameraProvider;
    camera.recording = recording;
    camera.videoCapture = videoCapture;
    camera.videoOutputPath = videoOutputPath;

<<<<<<< HEAD
      await expectLater(
          camera.stopVideoRecording(0), throwsA(isA<CameraException>()));
    });
=======
    final XFile file = await camera.stopVideoRecording(0);
    expect(file.path, videoOutputPath);

    await expectLater(() async {
      await camera.stopVideoRecording(0);
    }, throwsA(isA<CameraException>()));
>>>>>>> 764d9974
  });

  test(
      'takePicture binds and unbinds ImageCapture to lifecycle and makes call to take a picture',
      () async {
    final AndroidCameraCameraX camera = AndroidCameraCameraX();
    const String testPicturePath = 'test/absolute/path/to/picture';

    // Set directly for test versus calling createCamera.
    camera.imageCapture = MockImageCapture();

    // Ignore setting target rotation for this test; tested seprately.
    camera.captureOrientationLocked = true;

    when(camera.imageCapture!.takePicture())
        .thenAnswer((_) async => testPicturePath);

    final XFile imageFile = await camera.takePicture(3);

    expect(imageFile.path, equals(testPicturePath));
  });

  test(
      'takePicture sets ImageCapture target rotation to currrent photo rotation when orientation unlocked',
      () async {
    final AndroidCameraCameraX camera = AndroidCameraCameraX();
    final MockImageCapture mockImageCapture = MockImageCapture();
    const int cameraId = 3;
    const int defaultTargetRotation = Surface.ROTATION_180;

    // Set directly for test versus calling createCamera.
    camera.imageCapture = mockImageCapture;

    // Tell plugin to mock call to get current photo orientation.
    camera.proxy = CameraXProxy(
        getDefaultDisplayRotation: () =>
            Future<int>.value(defaultTargetRotation));

    when(camera.imageCapture!.takePicture())
        .thenAnswer((_) async => 'test/absolute/path/to/picture');

    // Orientation is unlocked and plugin does not need to set default target
    // rotation manually.
    await camera.takePicture(cameraId);
    verifyNever(mockImageCapture.setTargetRotation(any));

    // Orientation is locked and plugin does not need to set default target
    // rotation manually.
    camera.captureOrientationLocked = true;
    await camera.takePicture(cameraId);
    verifyNever(mockImageCapture.setTargetRotation(any));

    // Orientation is locked and plugin does need to set default target
    // rotation manually.
    camera.captureOrientationLocked = true;
    camera.shouldSetDefaultRotation = true;
    await camera.takePicture(cameraId);
    verifyNever(mockImageCapture.setTargetRotation(any));

    // Orientation is unlocked and plugin does need to set default target
    // rotation manually.
    camera.captureOrientationLocked = false;
    camera.shouldSetDefaultRotation = true;
    await camera.takePicture(cameraId);
    verify(mockImageCapture.setTargetRotation(defaultTargetRotation));
  });

  test('takePicture turns non-torch flash mode off when torch mode enabled',
      () async {
    final AndroidCameraCameraX camera = AndroidCameraCameraX();
    const int cameraId = 77;

    // Set directly for test versus calling createCamera.
    camera.imageCapture = MockImageCapture();
    camera.cameraControl = MockCameraControl();

    // Ignore setting target rotation for this test; tested seprately.
    camera.captureOrientationLocked = true;

    await camera.setFlashMode(cameraId, FlashMode.torch);
    await camera.takePicture(cameraId);
    verify(camera.imageCapture!.setFlashMode(ImageCapture.flashModeOff));
  });

  test(
      'setFlashMode configures ImageCapture with expected non-torch flash mode',
      () async {
    final AndroidCameraCameraX camera = AndroidCameraCameraX();
    const int cameraId = 22;
    final MockCameraControl mockCameraControl = MockCameraControl();

    // Set directly for test versus calling createCamera.
    camera.imageCapture = MockImageCapture();
    camera.cameraControl = mockCameraControl;

    // Ignore setting target rotation for this test; tested seprately.
    camera.captureOrientationLocked = true;

    for (final FlashMode flashMode in FlashMode.values) {
      await camera.setFlashMode(cameraId, flashMode);

      int? expectedFlashMode;
      switch (flashMode) {
        case FlashMode.off:
          expectedFlashMode = ImageCapture.flashModeOff;
        case FlashMode.auto:
          expectedFlashMode = ImageCapture.flashModeAuto;
        case FlashMode.always:
          expectedFlashMode = ImageCapture.flashModeOn;
        case FlashMode.torch:
          expectedFlashMode = null;
      }

      if (expectedFlashMode == null) {
        // Torch mode enabled and won't be used for configuring image capture.
        continue;
      }

      verifyNever(mockCameraControl.enableTorch(true));
      expect(camera.torchEnabled, isFalse);
      await camera.takePicture(cameraId);
      verify(camera.imageCapture!.setFlashMode(expectedFlashMode));
    }
  });

  test('setFlashMode turns on torch mode as expected', () async {
    final AndroidCameraCameraX camera = AndroidCameraCameraX();
    const int cameraId = 44;
    final MockCameraControl mockCameraControl = MockCameraControl();

    // Set directly for test versus calling createCamera.
    camera.cameraControl = mockCameraControl;

    await camera.setFlashMode(cameraId, FlashMode.torch);

    verify(mockCameraControl.enableTorch(true));
    expect(camera.torchEnabled, isTrue);
  });

  test('setFlashMode turns off torch mode when non-torch flash modes set',
      () async {
    final AndroidCameraCameraX camera = AndroidCameraCameraX();
    const int cameraId = 33;
    final MockCameraControl mockCameraControl = MockCameraControl();

    // Set directly for test versus calling createCamera.
    camera.cameraControl = mockCameraControl;

    for (final FlashMode flashMode in FlashMode.values) {
      camera.torchEnabled = true;
      await camera.setFlashMode(cameraId, flashMode);

      switch (flashMode) {
        case FlashMode.off:
        case FlashMode.auto:
        case FlashMode.always:
          verify(mockCameraControl.enableTorch(false));
          expect(camera.torchEnabled, isFalse);
        case FlashMode.torch:
          verifyNever(mockCameraControl.enableTorch(true));
          expect(camera.torchEnabled, true);
      }
    }
  });

  test('getMinExposureOffset returns expected exposure offset', () async {
    final AndroidCameraCameraX camera = AndroidCameraCameraX();
    final MockCameraInfo mockCameraInfo = MockCameraInfo();
    final ExposureState exposureState = ExposureState.detached(
        exposureCompensationRange:
            ExposureCompensationRange(minCompensation: 3, maxCompensation: 4),
        exposureCompensationStep: 0.2);

    // Set directly for test versus calling createCamera.
    camera.cameraInfo = mockCameraInfo;

    when(mockCameraInfo.getExposureState())
        .thenAnswer((_) async => exposureState);

    // We expect the minimum exposure to be the minimum exposure compensation * exposure compensation step.
    // Delta is included due to avoid catching rounding errors.
    expect(await camera.getMinExposureOffset(35), closeTo(0.6, 0.0000000001));
  });

  test('getMaxExposureOffset returns expected exposure offset', () async {
    final AndroidCameraCameraX camera = AndroidCameraCameraX();
    final MockCameraInfo mockCameraInfo = MockCameraInfo();
    final ExposureState exposureState = ExposureState.detached(
        exposureCompensationRange:
            ExposureCompensationRange(minCompensation: 3, maxCompensation: 4),
        exposureCompensationStep: 0.2);

    // Set directly for test versus calling createCamera.
    camera.cameraInfo = mockCameraInfo;

    when(mockCameraInfo.getExposureState())
        .thenAnswer((_) async => exposureState);

    // We expect the maximum exposure to be the maximum exposure compensation * exposure compensation step.
    expect(await camera.getMaxExposureOffset(35), 0.8);
  });

  test('getExposureOffsetStepSize returns expected exposure offset', () async {
    final AndroidCameraCameraX camera = AndroidCameraCameraX();
    final MockCameraInfo mockCameraInfo = MockCameraInfo();
    final ExposureState exposureState = ExposureState.detached(
        exposureCompensationRange:
            ExposureCompensationRange(minCompensation: 3, maxCompensation: 4),
        exposureCompensationStep: 0.2);

    // Set directly for test versus calling createCamera.
    camera.cameraInfo = mockCameraInfo;

    when(mockCameraInfo.getExposureState())
        .thenAnswer((_) async => exposureState);

    expect(await camera.getExposureOffsetStepSize(55), 0.2);
  });

  test(
      'getExposureOffsetStepSize returns -1 when exposure compensation not supported on device',
      () async {
    final AndroidCameraCameraX camera = AndroidCameraCameraX();
    final MockCameraInfo mockCameraInfo = MockCameraInfo();
    final ExposureState exposureState = ExposureState.detached(
        exposureCompensationRange:
            ExposureCompensationRange(minCompensation: 0, maxCompensation: 0),
        exposureCompensationStep: 0);

    // Set directly for test versus calling createCamera.
    camera.cameraInfo = mockCameraInfo;

    when(mockCameraInfo.getExposureState())
        .thenAnswer((_) async => exposureState);

    expect(await camera.getExposureOffsetStepSize(55), -1);
  });

  test('getMaxZoomLevel returns expected exposure offset', () async {
    final AndroidCameraCameraX camera = AndroidCameraCameraX();
    final MockCameraInfo mockCameraInfo = MockCameraInfo();
    const double maxZoomRatio = 1;
    final LiveData<ZoomState> mockLiveZoomState = MockLiveZoomState();
    final ZoomState zoomState =
        ZoomState.detached(maxZoomRatio: maxZoomRatio, minZoomRatio: 0);

    // Set directly for test versus calling createCamera.
    camera.cameraInfo = mockCameraInfo;

    when(mockCameraInfo.getZoomState())
        .thenAnswer((_) async => mockLiveZoomState);
    when(mockLiveZoomState.getValue()).thenAnswer((_) async => zoomState);

    expect(await camera.getMaxZoomLevel(55), maxZoomRatio);
  });

  test('getMinZoomLevel returns expected exposure offset', () async {
    final AndroidCameraCameraX camera = AndroidCameraCameraX();
    final MockCameraInfo mockCameraInfo = MockCameraInfo();
    const double minZoomRatio = 0;
    final LiveData<ZoomState> mockLiveZoomState = MockLiveZoomState();
    final ZoomState zoomState =
        ZoomState.detached(maxZoomRatio: 1, minZoomRatio: minZoomRatio);

    // Set directly for test versus calling createCamera.
    camera.cameraInfo = mockCameraInfo;

    when(mockCameraInfo.getZoomState())
        .thenAnswer((_) async => mockLiveZoomState);
    when(mockLiveZoomState.getValue()).thenAnswer((_) async => zoomState);

    expect(await camera.getMinZoomLevel(55), minZoomRatio);
  });

  test('setZoomLevel sets zoom ratio as expected', () async {
    final AndroidCameraCameraX camera = AndroidCameraCameraX();
    const int cameraId = 44;
    const double zoomRatio = 0.3;
    final MockCameraControl mockCameraControl = MockCameraControl();

    // Set directly for test versus calling createCamera.
    camera.cameraControl = mockCameraControl;

    await camera.setZoomLevel(cameraId, zoomRatio);

    verify(mockCameraControl.setZoomRatio(zoomRatio));
  });

  test(
      'onStreamedFrameAvailable emits CameraImageData when picked up from CameraImageData stream controller',
      () async {
    final AndroidCameraCameraX camera = AndroidCameraCameraX();
    final MockProcessCameraProvider mockProcessCameraProvider =
        MockProcessCameraProvider();
    final MockCamera mockCamera = MockCamera();
    final MockCameraInfo mockCameraInfo = MockCameraInfo();
    const int cameraId = 22;

    // Tell plugin to create detached Analyzer for testing.
    camera.proxy = CameraXProxy(
        createAnalyzer:
            (Future<void> Function(ImageProxy imageProxy) analyze) =>
                Analyzer.detached(analyze: analyze));

    // Set directly for test versus calling createCamera.
    camera.processCameraProvider = mockProcessCameraProvider;
    camera.cameraSelector = MockCameraSelector();
    camera.imageAnalysis = MockImageAnalysis();

    // Ignore setting target rotation for this test; tested seprately.
    camera.captureOrientationLocked = true;

    when(mockProcessCameraProvider.bindToLifecycle(any, any))
        .thenAnswer((_) => Future<Camera>.value(mockCamera));
    when(mockCamera.getCameraInfo())
        .thenAnswer((_) => Future<CameraInfo>.value(mockCameraInfo));
    when(mockCameraInfo.getCameraState())
        .thenAnswer((_) async => MockLiveCameraState());

    final CameraImageData mockCameraImageData = MockCameraImageData();
    final Stream<CameraImageData> imageStream =
        camera.onStreamedFrameAvailable(cameraId);
    final StreamQueue<CameraImageData> streamQueue =
        StreamQueue<CameraImageData>(imageStream);

    camera.cameraImageDataStreamController!.add(mockCameraImageData);

    expect(await streamQueue.next, equals(mockCameraImageData));
    await streamQueue.cancel();
  });

  test(
      'onStreamedFrameAvailable emits CameraImageData when listened to after cancelation',
      () async {
    final AndroidCameraCameraX camera = AndroidCameraCameraX();
    final MockProcessCameraProvider mockProcessCameraProvider =
        MockProcessCameraProvider();
    final MockCamera mockCamera = MockCamera();
    final MockCameraInfo mockCameraInfo = MockCameraInfo();
    const int cameraId = 22;

    // Tell plugin to create detached Analyzer for testing.
    camera.proxy = CameraXProxy(
        createAnalyzer:
            (Future<void> Function(ImageProxy imageProxy) analyze) =>
                Analyzer.detached(analyze: analyze));

    // Set directly for test versus calling createCamera.
    camera.processCameraProvider = mockProcessCameraProvider;
    camera.cameraSelector = MockCameraSelector();
    camera.imageAnalysis = MockImageAnalysis();

    // Ignore setting target rotation for this test; tested seprately.
    camera.captureOrientationLocked = true;

    when(mockProcessCameraProvider.bindToLifecycle(any, any))
        .thenAnswer((_) => Future<Camera>.value(mockCamera));
    when(mockCamera.getCameraInfo())
        .thenAnswer((_) => Future<CameraInfo>.value(mockCameraInfo));
    when(mockCameraInfo.getCameraState())
        .thenAnswer((_) async => MockLiveCameraState());

    final CameraImageData mockCameraImageData = MockCameraImageData();
    final Stream<CameraImageData> imageStream =
        camera.onStreamedFrameAvailable(cameraId);

    // Listen to image stream.
    final StreamSubscription<CameraImageData> imageStreamSubscription =
        imageStream.listen((CameraImageData data) {});

    // Cancel subscription to image stream.
    await imageStreamSubscription.cancel();
    final Stream<CameraImageData> imageStream2 =
        camera.onStreamedFrameAvailable(cameraId);

    // Listen to image stream again.
    final StreamQueue<CameraImageData> streamQueue =
        StreamQueue<CameraImageData>(imageStream2);
    camera.cameraImageDataStreamController!.add(mockCameraImageData);

    expect(await streamQueue.next, equals(mockCameraImageData));
    await streamQueue.cancel();
  });

  test(
      'onStreamedFrameAvailable returns stream that responds expectedly to being listened to',
      () async {
    final AndroidCameraCameraX camera = AndroidCameraCameraX();
    const int cameraId = 33;
    final ProcessCameraProvider mockProcessCameraProvider =
        MockProcessCameraProvider();
    final CameraSelector mockCameraSelector = MockCameraSelector();
    final MockImageAnalysis mockImageAnalysis = MockImageAnalysis();
    final Camera mockCamera = MockCamera();
    final CameraInfo mockCameraInfo = MockCameraInfo();
    final MockImageProxy mockImageProxy = MockImageProxy();
    final MockPlaneProxy mockPlane = MockPlaneProxy();
    final List<MockPlaneProxy> mockPlanes = <MockPlaneProxy>[mockPlane];
    final Uint8List buffer = Uint8List(0);
    const int pixelStride = 27;
    const int rowStride = 58;
    const int imageFormat = 582;
    const int imageHeight = 100;
    const int imageWidth = 200;

    // Tell plugin to create detached Analyzer for testing.
    camera.proxy = CameraXProxy(
        createAnalyzer:
            (Future<void> Function(ImageProxy imageProxy) analyze) =>
                Analyzer.detached(analyze: analyze));

    // Set directly for test versus calling createCamera.
    camera.processCameraProvider = mockProcessCameraProvider;
    camera.cameraSelector = mockCameraSelector;
    camera.imageAnalysis = mockImageAnalysis;

    // Ignore setting target rotation for this test; tested seprately.
    camera.captureOrientationLocked = true;

    when(mockProcessCameraProvider.isBound(mockImageAnalysis))
        .thenAnswer((_) async => Future<bool>.value(false));
    when(mockProcessCameraProvider
            .bindToLifecycle(mockCameraSelector, <UseCase>[mockImageAnalysis]))
        .thenAnswer((_) async => mockCamera);
    when(mockCamera.getCameraInfo()).thenAnswer((_) async => mockCameraInfo);
    when(mockCameraInfo.getCameraState())
        .thenAnswer((_) async => MockLiveCameraState());
    when(mockImageProxy.getPlanes())
        .thenAnswer((_) => Future<List<PlaneProxy>>.value(mockPlanes));
    when(mockPlane.buffer).thenReturn(buffer);
    when(mockPlane.rowStride).thenReturn(rowStride);
    when(mockPlane.pixelStride).thenReturn(pixelStride);
    when(mockImageProxy.format).thenReturn(imageFormat);
    when(mockImageProxy.height).thenReturn(imageHeight);
    when(mockImageProxy.width).thenReturn(imageWidth);

    final Completer<CameraImageData> imageDataCompleter =
        Completer<CameraImageData>();
    final StreamSubscription<CameraImageData>
        onStreamedFrameAvailableSubscription = camera
            .onStreamedFrameAvailable(cameraId)
            .listen((CameraImageData imageData) {
      imageDataCompleter.complete(imageData);
    });

    // Test ImageAnalysis use case is bound to ProcessCameraProvider.
    final Analyzer capturedAnalyzer =
        verify(mockImageAnalysis.setAnalyzer(captureAny)).captured.single
            as Analyzer;

    await capturedAnalyzer.analyze(mockImageProxy);

    final CameraImageData imageData = await imageDataCompleter.future;

    // Test Analyzer correctly process ImageProxy instances.
    expect(imageData.planes.length, equals(1));
    expect(imageData.planes[0].bytes, equals(buffer));
    expect(imageData.planes[0].bytesPerRow, equals(rowStride));
    expect(imageData.planes[0].bytesPerPixel, equals(pixelStride));
    expect(imageData.format.raw, equals(imageFormat));
    expect(imageData.height, equals(imageHeight));
    expect(imageData.width, equals(imageWidth));

    await onStreamedFrameAvailableSubscription.cancel();
  });

  test(
      'onStreamedFrameAvailable returns stream that responds expectedly to being canceled',
      () async {
    final AndroidCameraCameraX camera = AndroidCameraCameraX();
    const int cameraId = 32;
    final MockImageAnalysis mockImageAnalysis = MockImageAnalysis();

    // Set directly for test versus calling createCamera.
    camera.imageAnalysis = mockImageAnalysis;

    // Ignore setting target rotation for this test; tested seprately.
    camera.captureOrientationLocked = true;

    // Tell plugin to create a detached analyzer for testing purposes.
    camera.proxy = CameraXProxy(createAnalyzer: (_) => MockAnalyzer());

    final StreamSubscription<CameraImageData> imageStreamSubscription = camera
        .onStreamedFrameAvailable(cameraId)
        .listen((CameraImageData data) {});

    await imageStreamSubscription.cancel();

    verify(mockImageAnalysis.clearAnalyzer());
  });

  test(
      'onStreamedFrameAvailable sets ImageAnalysis target rotation to current photo orientation when orientation unlocked',
      () async {
    final AndroidCameraCameraX camera = AndroidCameraCameraX();
    const int cameraId = 35;
    const int defaultTargetRotation = Surface.ROTATION_90;
    final MockImageAnalysis mockImageAnalysis = MockImageAnalysis();

    // Set directly for test versus calling createCamera.
    camera.imageAnalysis = mockImageAnalysis;

    // Tell plugin to create a detached analyzer for testing purposes and mock
    // call to get current photo orientation.
    camera.proxy = CameraXProxy(
        createAnalyzer: (_) => MockAnalyzer(),
        getDefaultDisplayRotation: () =>
            Future<int>.value(defaultTargetRotation));

    // Orientation is unlocked and plugin does not need to set default target
    // rotation manually.
    StreamSubscription<CameraImageData> imageStreamSubscription = camera
        .onStreamedFrameAvailable(cameraId)
        .listen((CameraImageData data) {});
    await untilCalled(mockImageAnalysis.setAnalyzer(any));
    verifyNever(mockImageAnalysis.setTargetRotation(any));
    await imageStreamSubscription.cancel();

    // Orientation is locked and plugin does not need to set default target
    // rotation manually.
    camera.captureOrientationLocked = true;
    imageStreamSubscription = camera
        .onStreamedFrameAvailable(cameraId)
        .listen((CameraImageData data) {});
    await untilCalled(mockImageAnalysis.setAnalyzer(any));
    verifyNever(mockImageAnalysis.setTargetRotation(any));
    await imageStreamSubscription.cancel();

    // Orientation is locked and plugin does need to set default target
    // rotation manually.
    camera.captureOrientationLocked = true;
    camera.shouldSetDefaultRotation = true;
    imageStreamSubscription = camera
        .onStreamedFrameAvailable(cameraId)
        .listen((CameraImageData data) {});
    await untilCalled(mockImageAnalysis.setAnalyzer(any));
    verifyNever(mockImageAnalysis.setTargetRotation(any));
    await imageStreamSubscription.cancel();

    // Orientation is unlocked and plugin does need to set default target
    // rotation manually.
    camera.captureOrientationLocked = false;
    camera.shouldSetDefaultRotation = true;
    imageStreamSubscription = camera
        .onStreamedFrameAvailable(cameraId)
        .listen((CameraImageData data) {});
    await untilCalled(
        mockImageAnalysis.setTargetRotation(defaultTargetRotation));
    await imageStreamSubscription.cancel();
  });

  test(
      'lockCaptureOrientation sets capture-related use case target rotations to correct orientation',
      () async {
    final AndroidCameraCameraX camera = AndroidCameraCameraX();
    const int cameraId = 44;

    final MockImageAnalysis mockImageAnalysis = MockImageAnalysis();
    final MockImageCapture mockImageCapture = MockImageCapture();
    final MockVideoCapture mockVideoCapture = MockVideoCapture();

    // Set directly for test versus calling createCamera.
    camera.imageAnalysis = mockImageAnalysis;
    camera.imageCapture = mockImageCapture;
    camera.videoCapture = mockVideoCapture;

    for (final DeviceOrientation orientation in DeviceOrientation.values) {
      int? expectedTargetRotation;
      switch (orientation) {
        case DeviceOrientation.portraitUp:
          expectedTargetRotation = Surface.ROTATION_0;
        case DeviceOrientation.landscapeLeft:
          expectedTargetRotation = Surface.ROTATION_90;
        case DeviceOrientation.portraitDown:
          expectedTargetRotation = Surface.ROTATION_180;
        case DeviceOrientation.landscapeRight:
          expectedTargetRotation = Surface.ROTATION_270;
      }

      await camera.lockCaptureOrientation(cameraId, orientation);

      verify(mockImageAnalysis.setTargetRotation(expectedTargetRotation));
      verify(mockImageCapture.setTargetRotation(expectedTargetRotation));
      verify(mockVideoCapture.setTargetRotation(expectedTargetRotation));
      expect(camera.captureOrientationLocked, isTrue);
      expect(camera.shouldSetDefaultRotation, isTrue);

      // Reset flags for testing.
      camera.captureOrientationLocked = false;
      camera.shouldSetDefaultRotation = false;
    }
  });

  test(
      'unlockCaptureOrientation sets capture-related use case target rotations to current photo/video orientation',
      () async {
    final AndroidCameraCameraX camera = AndroidCameraCameraX();
    const int cameraId = 57;

    camera.captureOrientationLocked = true;
    await camera.unlockCaptureOrientation(cameraId);
    expect(camera.captureOrientationLocked, isFalse);
  });

  test('setExposureMode sets expected controlAeLock value via Camera2 interop',
      () async {
    final AndroidCameraCameraX camera = AndroidCameraCameraX();
    const int cameraId = 78;
    final MockCameraControl mockCameraControl = MockCameraControl();
    final MockCamera2CameraControl mockCamera2CameraControl =
        MockCamera2CameraControl();

    // Set directly for test versus calling createCamera.
    camera.camera = MockCamera();
    camera.cameraControl = mockCameraControl;

    // Tell plugin to create detached Camera2CameraControl and
    // CaptureRequestOptions instances for testing.
    camera.proxy = CameraXProxy(
      getCamera2CameraControl: (CameraControl cameraControl) =>
          cameraControl == mockCameraControl
              ? mockCamera2CameraControl
              : Camera2CameraControl.detached(cameraControl: cameraControl),
      createCaptureRequestOptions:
          (List<(CaptureRequestKeySupportedType, Object?)> options) =>
              CaptureRequestOptions.detached(requestedOptions: options),
    );

    // Test auto mode.
    await camera.setExposureMode(cameraId, ExposureMode.auto);

    VerificationResult verificationResult =
        verify(mockCamera2CameraControl.addCaptureRequestOptions(captureAny));
    CaptureRequestOptions capturedCaptureRequestOptions =
        verificationResult.captured.single as CaptureRequestOptions;
    List<(CaptureRequestKeySupportedType, Object?)> requestedOptions =
        capturedCaptureRequestOptions.requestedOptions;
    expect(requestedOptions.length, equals(1));
    expect(requestedOptions.first.$1,
        equals(CaptureRequestKeySupportedType.controlAeLock));
    expect(requestedOptions.first.$2, equals(false));

    // Test locked mode.
    clearInteractions(mockCamera2CameraControl);
    await camera.setExposureMode(cameraId, ExposureMode.locked);

    verificationResult =
        verify(mockCamera2CameraControl.addCaptureRequestOptions(captureAny));
    capturedCaptureRequestOptions =
        verificationResult.captured.single as CaptureRequestOptions;
    requestedOptions = capturedCaptureRequestOptions.requestedOptions;
    expect(requestedOptions.length, equals(1));
    expect(requestedOptions.first.$1,
        equals(CaptureRequestKeySupportedType.controlAeLock));
    expect(requestedOptions.first.$2, equals(true));
  });

  test(
      'setExposurePoint clears current auto-exposure metering point as expected',
      () async {
    final AndroidCameraCameraX camera = AndroidCameraCameraX();
    const int cameraId = 93;
    final MockCameraControl mockCameraControl = MockCameraControl();
    final MockCameraInfo mockCameraInfo = MockCameraInfo();

    // Set directly for test versus calling createCamera.
    camera.cameraControl = mockCameraControl;
    camera.cameraInfo = mockCameraInfo;

    camera.proxy = getProxyForExposureAndFocus();

    // Verify nothing happens if no current focus and metering action has been
    // enabled.
    await camera.setExposurePoint(cameraId, null);
    verifyNever(mockCameraControl.startFocusAndMetering(any));
    verifyNever(mockCameraControl.cancelFocusAndMetering());

    // Verify current auto-exposure metering point is removed if previously set.
    final (MeteringPoint, int?) autofocusMeteringPointInfo = (
      MeteringPoint.detached(x: 0.3, y: 0.7, cameraInfo: mockCameraInfo),
      FocusMeteringAction.flagAf
    );
    List<(MeteringPoint, int?)> meteringPointInfos = <(MeteringPoint, int?)>[
      (
        MeteringPoint.detached(x: 0.2, y: 0.5, cameraInfo: mockCameraInfo),
        FocusMeteringAction.flagAe
      ),
      autofocusMeteringPointInfo
    ];

    camera.currentFocusMeteringAction =
        FocusMeteringAction.detached(meteringPointInfos: meteringPointInfos);

    await camera.setExposurePoint(cameraId, null);

    final VerificationResult verificationResult =
        verify(mockCameraControl.startFocusAndMetering(captureAny));
    final FocusMeteringAction capturedAction =
        verificationResult.captured.single as FocusMeteringAction;
    final List<(MeteringPoint, int?)> capturedMeteringPointInfos =
        capturedAction.meteringPointInfos;
    expect(capturedMeteringPointInfos.length, equals(1));
    expect(
        capturedMeteringPointInfos.first, equals(autofocusMeteringPointInfo));

    // Verify current focus and metering action is cleared if only previously
    // set metering point was for auto-exposure.
    meteringPointInfos = <(MeteringPoint, int?)>[
      (
        MeteringPoint.detached(x: 0.2, y: 0.5, cameraInfo: mockCameraInfo),
        FocusMeteringAction.flagAe
      )
    ];
    camera.currentFocusMeteringAction =
        FocusMeteringAction.detached(meteringPointInfos: meteringPointInfos);

    await camera.setExposurePoint(cameraId, null);

    verify(mockCameraControl.cancelFocusAndMetering());
  });

  test('setExposurePoint throws CameraException if invalid point specified',
      () async {
    final AndroidCameraCameraX camera = AndroidCameraCameraX();
    const int cameraId = 23;
    final MockCameraControl mockCameraControl = MockCameraControl();
    const Point<double> invalidExposurePoint = Point<double>(3, -1);

    // Set directly for test versus calling createCamera.
    camera.cameraControl = mockCameraControl;
    camera.cameraInfo = MockCameraInfo();

    camera.proxy = getProxyForExposureAndFocus();

    expect(() => camera.setExposurePoint(cameraId, invalidExposurePoint),
        throwsA(isA<CameraException>()));
  });

  test(
      'setExposurePoint adds new exposure point to focus metering action to start as expected when previous metering points have been set',
      () async {
    final AndroidCameraCameraX camera = AndroidCameraCameraX();
    const int cameraId = 9;
    final MockCameraControl mockCameraControl = MockCameraControl();
    final MockCameraInfo mockCameraInfo = MockCameraInfo();

    // Set directly for test versus calling createCamera.
    camera.cameraControl = mockCameraControl;
    camera.cameraInfo = mockCameraInfo;

    camera.proxy = getProxyForExposureAndFocus();

    // Verify current auto-exposure metering point is removed if previously set.
    double exposurePointX = 0.8;
    double exposurePointY = 0.1;
    Point<double> exposurePoint = Point<double>(exposurePointX, exposurePointY);
    final (MeteringPoint, int?) autofocusMeteringPointInfo = (
      MeteringPoint.detached(x: 0.3, y: 0.7, cameraInfo: mockCameraInfo),
      FocusMeteringAction.flagAf
    );
    List<(MeteringPoint, int?)> meteringPointInfos = <(MeteringPoint, int?)>[
      (
        MeteringPoint.detached(x: 0.2, y: 0.5, cameraInfo: mockCameraInfo),
        FocusMeteringAction.flagAe
      ),
      autofocusMeteringPointInfo
    ];

    camera.currentFocusMeteringAction =
        FocusMeteringAction.detached(meteringPointInfos: meteringPointInfos);

    await camera.setExposurePoint(cameraId, exposurePoint);

    VerificationResult verificationResult =
        verify(mockCameraControl.startFocusAndMetering(captureAny));
    FocusMeteringAction capturedAction =
        verificationResult.captured.single as FocusMeteringAction;
    List<(MeteringPoint, int?)> capturedMeteringPointInfos =
        capturedAction.meteringPointInfos;
    expect(capturedMeteringPointInfos.length, equals(2));
    expect(
        capturedMeteringPointInfos.first, equals(autofocusMeteringPointInfo));
    expect(capturedMeteringPointInfos[1].$1.x, equals(exposurePointX));
    expect(capturedMeteringPointInfos[1].$1.y, equals(exposurePointY));
    expect(
        capturedMeteringPointInfos[1].$2, equals(FocusMeteringAction.flagAe));

    // Verify exposure point is set when no auto-exposure metering point
    // previously set, but an auto-focus point metering point has been.
    exposurePointX = 0.2;
    exposurePointY = 0.9;
    exposurePoint = Point<double>(exposurePointX, exposurePointY);
    meteringPointInfos = <(MeteringPoint, int?)>[autofocusMeteringPointInfo];

    camera.currentFocusMeteringAction =
        FocusMeteringAction.detached(meteringPointInfos: meteringPointInfos);

    await camera.setExposurePoint(cameraId, exposurePoint);

    verificationResult =
        verify(mockCameraControl.startFocusAndMetering(captureAny));
    capturedAction = verificationResult.captured.single as FocusMeteringAction;
    capturedMeteringPointInfos = capturedAction.meteringPointInfos;
    expect(capturedMeteringPointInfos.length, equals(2));
    expect(
        capturedMeteringPointInfos.first, equals(autofocusMeteringPointInfo));
    expect(capturedMeteringPointInfos[1].$1.x, equals(exposurePointX));
    expect(capturedMeteringPointInfos[1].$1.y, equals(exposurePointY));
    expect(
        capturedMeteringPointInfos[1].$2, equals(FocusMeteringAction.flagAe));
  });

  test(
      'setExposurePoint adds new exposure point to focus metering action to start as expected when no previous metering points have been set',
      () async {
    final AndroidCameraCameraX camera = AndroidCameraCameraX();
    const int cameraId = 19;
    final MockCameraControl mockCameraControl = MockCameraControl();
    const double exposurePointX = 0.8;
    const double exposurePointY = 0.1;
    const Point<double> exposurePoint =
        Point<double>(exposurePointX, exposurePointY);

    // Set directly for test versus calling createCamera.
    camera.cameraControl = mockCameraControl;
    camera.cameraInfo = MockCameraInfo();
    camera.currentFocusMeteringAction = null;

    camera.proxy = getProxyForExposureAndFocus();

    await camera.setExposurePoint(cameraId, exposurePoint);

    final VerificationResult verificationResult =
        verify(mockCameraControl.startFocusAndMetering(captureAny));
    final FocusMeteringAction capturedAction =
        verificationResult.captured.single as FocusMeteringAction;
    final List<(MeteringPoint, int?)> capturedMeteringPointInfos =
        capturedAction.meteringPointInfos;
    expect(capturedMeteringPointInfos.length, equals(1));
    expect(capturedMeteringPointInfos.first.$1.x, equals(exposurePointX));
    expect(capturedMeteringPointInfos.first.$1.y, equals(exposurePointY));
    expect(capturedMeteringPointInfos.first.$2,
        equals(FocusMeteringAction.flagAe));
  });

  test(
      'setExposurePoint disables auto-cancel for focus and metering as expected',
      () async {
    final AndroidCameraCameraX camera = AndroidCameraCameraX();
    const int cameraId = 2;
    final MockCameraControl mockCameraControl = MockCameraControl();
    final FocusMeteringResult mockFocusMeteringResult =
        MockFocusMeteringResult();
    const Point<double> exposurePoint = Point<double>(0.1, 0.2);

    // Set directly for test versus calling createCamera.
    camera.cameraControl = mockCameraControl;
    camera.cameraInfo = MockCameraInfo();

    camera.proxy = getProxyForSettingFocusandExposurePoints(
        mockCameraControl, MockCamera2CameraControl());

    // Make setting focus and metering action successful for test.
    when(mockFocusMeteringResult.isFocusSuccessful())
        .thenAnswer((_) async => Future<bool>.value(true));
    when(mockCameraControl.startFocusAndMetering(any)).thenAnswer((_) async =>
        Future<FocusMeteringResult>.value(mockFocusMeteringResult));

    // Test not disabling auto cancel.
    await camera.setFocusMode(cameraId, FocusMode.auto);
    clearInteractions(mockCameraControl);
    await camera.setExposurePoint(cameraId, exposurePoint);
    VerificationResult verificationResult =
        verify(mockCameraControl.startFocusAndMetering(captureAny));
    FocusMeteringAction capturedAction =
        verificationResult.captured.single as FocusMeteringAction;
    expect(capturedAction.disableAutoCancel, isFalse);

    clearInteractions(mockCameraControl);

    // Test disabling auto cancel.
    await camera.setFocusMode(cameraId, FocusMode.locked);
    clearInteractions(mockCameraControl);
    await camera.setExposurePoint(cameraId, exposurePoint);
    verificationResult =
        verify(mockCameraControl.startFocusAndMetering(captureAny));
    capturedAction = verificationResult.captured.single as FocusMeteringAction;
    expect(capturedAction.disableAutoCancel, isTrue);
  });

  test(
      'setExposureOffset throws exception if exposure compensation not supported',
      () async {
    final AndroidCameraCameraX camera = AndroidCameraCameraX();
    const int cameraId = 6;
    const double offset = 2;
    final MockCameraInfo mockCameraInfo = MockCameraInfo();
    final ExposureState exposureState = ExposureState.detached(
        exposureCompensationRange:
            ExposureCompensationRange(minCompensation: 3, maxCompensation: 4),
        exposureCompensationStep: 0);

    // Set directly for test versus calling createCamera.
    camera.cameraInfo = mockCameraInfo;

    when(mockCameraInfo.getExposureState())
        .thenAnswer((_) async => exposureState);

    expect(() => camera.setExposureOffset(cameraId, offset),
        throwsA(isA<CameraException>()));
  });

  test(
      'setExposureOffset throws exception if exposure compensation could not be set for unknown reason',
      () async {
    final AndroidCameraCameraX camera = AndroidCameraCameraX();
    const int cameraId = 11;
    const double offset = 3;
    final MockCameraInfo mockCameraInfo = MockCameraInfo();
    final CameraControl mockCameraControl = MockCameraControl();
    final ExposureState exposureState = ExposureState.detached(
        exposureCompensationRange:
            ExposureCompensationRange(minCompensation: 3, maxCompensation: 4),
        exposureCompensationStep: 0.2);

    // Set directly for test versus calling createCamera.
    camera.cameraInfo = mockCameraInfo;
    camera.cameraControl = mockCameraControl;

    when(mockCameraInfo.getExposureState())
        .thenAnswer((_) async => exposureState);
    when(mockCameraControl.setExposureCompensationIndex(15)).thenThrow(
        PlatformException(
            code: 'TEST_ERROR',
            message:
                'This is a test error message indicating exposure offset could not be set.'));

    expect(() => camera.setExposureOffset(cameraId, offset),
        throwsA(isA<CameraException>()));
  });

  test(
      'setExposureOffset throws exception if exposure compensation could not be set due to camera being closed or newer value being set',
      () async {
    final AndroidCameraCameraX camera = AndroidCameraCameraX();
    const int cameraId = 21;
    const double offset = 5;
    final MockCameraInfo mockCameraInfo = MockCameraInfo();
    final CameraControl mockCameraControl = MockCameraControl();
    final ExposureState exposureState = ExposureState.detached(
        exposureCompensationRange:
            ExposureCompensationRange(minCompensation: 3, maxCompensation: 4),
        exposureCompensationStep: 0.1);
    final int expectedExposureCompensationIndex =
        (offset / exposureState.exposureCompensationStep).round();

    // Set directly for test versus calling createCamera.
    camera.cameraInfo = mockCameraInfo;
    camera.cameraControl = mockCameraControl;

    when(mockCameraInfo.getExposureState())
        .thenAnswer((_) async => exposureState);
    when(mockCameraControl
            .setExposureCompensationIndex(expectedExposureCompensationIndex))
        .thenAnswer((_) async => Future<int?>.value());

    expect(() => camera.setExposureOffset(cameraId, offset),
        throwsA(isA<CameraException>()));
  });

  test(
      'setExposureOffset behaves as expected to successful attempt to set exposure compensation index',
      () async {
    final AndroidCameraCameraX camera = AndroidCameraCameraX();
    const int cameraId = 11;
    const double offset = 3;
    final MockCameraInfo mockCameraInfo = MockCameraInfo();
    final CameraControl mockCameraControl = MockCameraControl();
    final ExposureState exposureState = ExposureState.detached(
        exposureCompensationRange:
            ExposureCompensationRange(minCompensation: 3, maxCompensation: 4),
        exposureCompensationStep: 0.2);
    final int expectedExposureCompensationIndex =
        (offset / exposureState.exposureCompensationStep).round();

    // Set directly for test versus calling createCamera.
    camera.cameraInfo = mockCameraInfo;
    camera.cameraControl = mockCameraControl;

    when(mockCameraInfo.getExposureState())
        .thenAnswer((_) async => exposureState);
    when(mockCameraControl
            .setExposureCompensationIndex(expectedExposureCompensationIndex))
        .thenAnswer((_) async => Future<int>.value(
            (expectedExposureCompensationIndex *
                    exposureState.exposureCompensationStep)
                .round()));

    // Exposure index * exposure offset step size = exposure offset, i.e.
    // 15 * 0.2 = 3.
    expect(await camera.setExposureOffset(cameraId, offset), equals(3));
  });

  test('setFocusPoint clears current auto-exposure metering point as expected',
      () async {
    final AndroidCameraCameraX camera = AndroidCameraCameraX();
    const int cameraId = 93;
    final MockCameraControl mockCameraControl = MockCameraControl();
    final MockCameraInfo mockCameraInfo = MockCameraInfo();

    // Set directly for test versus calling createCamera.
    camera.cameraControl = mockCameraControl;
    camera.cameraInfo = mockCameraInfo;

    camera.proxy = getProxyForExposureAndFocus();

    // Verify nothing happens if no current focus and metering action has been
    // enabled.
    await camera.setFocusPoint(cameraId, null);
    verifyNever(mockCameraControl.startFocusAndMetering(any));
    verifyNever(mockCameraControl.cancelFocusAndMetering());

    // Verify current auto-exposure metering point is removed if previously set.
    final (MeteringPoint, int?) autoexposureMeteringPointInfo = (
      MeteringPoint.detached(x: 0.3, y: 0.7, cameraInfo: mockCameraInfo),
      FocusMeteringAction.flagAe
    );
    List<(MeteringPoint, int?)> meteringPointInfos = <(MeteringPoint, int?)>[
      (
        MeteringPoint.detached(x: 0.2, y: 0.5, cameraInfo: mockCameraInfo),
        FocusMeteringAction.flagAf
      ),
      autoexposureMeteringPointInfo
    ];

    camera.currentFocusMeteringAction =
        FocusMeteringAction.detached(meteringPointInfos: meteringPointInfos);

    await camera.setFocusPoint(cameraId, null);

    final VerificationResult verificationResult =
        verify(mockCameraControl.startFocusAndMetering(captureAny));
    final FocusMeteringAction capturedAction =
        verificationResult.captured.single as FocusMeteringAction;
    final List<(MeteringPoint, int?)> capturedMeteringPointInfos =
        capturedAction.meteringPointInfos;
    expect(capturedMeteringPointInfos.length, equals(1));
    expect(capturedMeteringPointInfos.first,
        equals(autoexposureMeteringPointInfo));

    // Verify current focus and metering action is cleared if only previously
    // set metering point was for auto-exposure.
    meteringPointInfos = <(MeteringPoint, int?)>[
      (
        MeteringPoint.detached(x: 0.2, y: 0.5, cameraInfo: mockCameraInfo),
        FocusMeteringAction.flagAf
      )
    ];
    camera.currentFocusMeteringAction =
        FocusMeteringAction.detached(meteringPointInfos: meteringPointInfos);

    await camera.setFocusPoint(cameraId, null);

    verify(mockCameraControl.cancelFocusAndMetering());
  });

  test('setFocusPoint throws CameraException if invalid point specified',
      () async {
    final AndroidCameraCameraX camera = AndroidCameraCameraX();
    const int cameraId = 23;
    final MockCameraControl mockCameraControl = MockCameraControl();
    const Point<double> invalidFocusPoint = Point<double>(-3, 1);

    // Set directly for test versus calling createCamera.
    camera.cameraControl = mockCameraControl;
    camera.cameraInfo = MockCameraInfo();

    camera.proxy = getProxyForExposureAndFocus();

    expect(() => camera.setFocusPoint(cameraId, invalidFocusPoint),
        throwsA(isA<CameraException>()));
  });

  test(
      'setFocusPoint adds new exposure point to focus metering action to start as expected when previous metering points have been set',
      () async {
    final AndroidCameraCameraX camera = AndroidCameraCameraX();
    const int cameraId = 9;
    final MockCameraControl mockCameraControl = MockCameraControl();
    final MockCameraInfo mockCameraInfo = MockCameraInfo();

    // Set directly for test versus calling createCamera.
    camera.cameraControl = mockCameraControl;
    camera.cameraInfo = mockCameraInfo;

    camera.proxy = getProxyForExposureAndFocus();

    // Verify current auto-exposure metering point is removed if previously set.
    double focusPointX = 0.8;
    double focusPointY = 0.1;
    Point<double> exposurePoint = Point<double>(focusPointX, focusPointY);
    final (MeteringPoint, int?) autoExposureMeteringPointInfo = (
      MeteringPoint.detached(x: 0.3, y: 0.7, cameraInfo: mockCameraInfo),
      FocusMeteringAction.flagAe
    );
    List<(MeteringPoint, int?)> meteringPointInfos = <(MeteringPoint, int?)>[
      (
        MeteringPoint.detached(x: 0.2, y: 0.5, cameraInfo: mockCameraInfo),
        FocusMeteringAction.flagAf
      ),
      autoExposureMeteringPointInfo
    ];

    camera.currentFocusMeteringAction =
        FocusMeteringAction.detached(meteringPointInfos: meteringPointInfos);

    await camera.setFocusPoint(cameraId, exposurePoint);

    VerificationResult verificationResult =
        verify(mockCameraControl.startFocusAndMetering(captureAny));
    FocusMeteringAction capturedAction =
        verificationResult.captured.single as FocusMeteringAction;
    List<(MeteringPoint, int?)> capturedMeteringPointInfos =
        capturedAction.meteringPointInfos;
    expect(capturedMeteringPointInfos.length, equals(2));
    expect(capturedMeteringPointInfos.first,
        equals(autoExposureMeteringPointInfo));
    expect(capturedMeteringPointInfos[1].$1.x, equals(focusPointX));
    expect(capturedMeteringPointInfos[1].$1.y, equals(focusPointY));
    expect(
        capturedMeteringPointInfos[1].$2, equals(FocusMeteringAction.flagAf));

    // Verify exposure point is set when no auto-exposure metering point
    // previously set, but an auto-focus point metering point has been.
    focusPointX = 0.2;
    focusPointY = 0.9;
    exposurePoint = Point<double>(focusPointX, focusPointY);
    meteringPointInfos = <(MeteringPoint, int?)>[autoExposureMeteringPointInfo];

    camera.currentFocusMeteringAction =
        FocusMeteringAction.detached(meteringPointInfos: meteringPointInfos);

    await camera.setFocusPoint(cameraId, exposurePoint);

    verificationResult =
        verify(mockCameraControl.startFocusAndMetering(captureAny));
    capturedAction = verificationResult.captured.single as FocusMeteringAction;
    capturedMeteringPointInfos = capturedAction.meteringPointInfos;
    expect(capturedMeteringPointInfos.length, equals(2));
    expect(capturedMeteringPointInfos.first,
        equals(autoExposureMeteringPointInfo));
    expect(capturedMeteringPointInfos[1].$1.x, equals(focusPointX));
    expect(capturedMeteringPointInfos[1].$1.y, equals(focusPointY));
    expect(
        capturedMeteringPointInfos[1].$2, equals(FocusMeteringAction.flagAf));
  });

  test(
      'setFocusPoint adds new exposure point to focus metering action to start as expected when no previous metering points have been set',
      () async {
    final AndroidCameraCameraX camera = AndroidCameraCameraX();
    const int cameraId = 19;
    final MockCameraControl mockCameraControl = MockCameraControl();
    const double focusPointX = 0.8;
    const double focusPointY = 0.1;
    const Point<double> exposurePoint = Point<double>(focusPointX, focusPointY);

    // Set directly for test versus calling createCamera.
    camera.cameraControl = mockCameraControl;
    camera.cameraInfo = MockCameraInfo();
    camera.currentFocusMeteringAction = null;

    camera.proxy = getProxyForExposureAndFocus();

    await camera.setFocusPoint(cameraId, exposurePoint);

    final VerificationResult verificationResult =
        verify(mockCameraControl.startFocusAndMetering(captureAny));
    final FocusMeteringAction capturedAction =
        verificationResult.captured.single as FocusMeteringAction;
    final List<(MeteringPoint, int?)> capturedMeteringPointInfos =
        capturedAction.meteringPointInfos;
    expect(capturedMeteringPointInfos.length, equals(1));
    expect(capturedMeteringPointInfos.first.$1.x, equals(focusPointX));
    expect(capturedMeteringPointInfos.first.$1.y, equals(focusPointY));
    expect(capturedMeteringPointInfos.first.$2,
        equals(FocusMeteringAction.flagAf));
  });

  test('setFocusPoint disables auto-cancel for focus and metering as expected',
      () async {
    final AndroidCameraCameraX camera = AndroidCameraCameraX();
    const int cameraId = 2;
    final MockCameraControl mockCameraControl = MockCameraControl();
    final MockFocusMeteringResult mockFocusMeteringResult =
        MockFocusMeteringResult();
    const Point<double> exposurePoint = Point<double>(0.1, 0.2);

    // Set directly for test versus calling createCamera.
    camera.cameraControl = mockCameraControl;
    camera.cameraInfo = MockCameraInfo();

    camera.proxy = getProxyForSettingFocusandExposurePoints(
        mockCameraControl, MockCamera2CameraControl());

    // Make setting focus and metering action successful for test.
    when(mockFocusMeteringResult.isFocusSuccessful())
        .thenAnswer((_) async => Future<bool>.value(true));
    when(mockCameraControl.startFocusAndMetering(any)).thenAnswer((_) async =>
        Future<FocusMeteringResult>.value(mockFocusMeteringResult));

    // Test not disabling auto cancel.
    await camera.setFocusMode(cameraId, FocusMode.auto);
    clearInteractions(mockCameraControl);

    await camera.setFocusPoint(cameraId, exposurePoint);
    VerificationResult verificationResult =
        verify(mockCameraControl.startFocusAndMetering(captureAny));
    FocusMeteringAction capturedAction =
        verificationResult.captured.single as FocusMeteringAction;
    expect(capturedAction.disableAutoCancel, isFalse);

    clearInteractions(mockCameraControl);

    // Test disabling auto cancel.
    await camera.setFocusMode(cameraId, FocusMode.locked);
    clearInteractions(mockCameraControl);

    await camera.setFocusPoint(cameraId, exposurePoint);
    verificationResult =
        verify(mockCameraControl.startFocusAndMetering(captureAny));
    capturedAction = verificationResult.captured.single as FocusMeteringAction;
    expect(capturedAction.disableAutoCancel, isTrue);
  });

  test(
      'setFocusMode does nothing if setting auto-focus mode and is already using auto-focus mode',
      () async {
    final AndroidCameraCameraX camera = AndroidCameraCameraX();
    const int cameraId = 4;
    final MockCameraControl mockCameraControl = MockCameraControl();
    final MockFocusMeteringResult mockFocusMeteringResult =
        MockFocusMeteringResult();

    // Set directly for test versus calling createCamera.
    camera.cameraControl = mockCameraControl;
    camera.cameraInfo = MockCameraInfo();

    camera.proxy = getProxyForSettingFocusandExposurePoints(
        mockCameraControl, MockCamera2CameraControl());

    // Make setting focus and metering action successful for test.
    when(mockFocusMeteringResult.isFocusSuccessful())
        .thenAnswer((_) async => Future<bool>.value(true));
    when(mockCameraControl.startFocusAndMetering(any)).thenAnswer((_) async =>
        Future<FocusMeteringResult>.value(mockFocusMeteringResult));

    // Set locked focus mode and then try to re-set it.
    await camera.setFocusMode(cameraId, FocusMode.locked);
    clearInteractions(mockCameraControl);

    await camera.setFocusMode(cameraId, FocusMode.locked);
    verifyNoMoreInteractions(mockCameraControl);
  });

  test(
      'setFocusMode does nothing if setting locked focus mode and is already using locked focus mode',
      () async {
    final AndroidCameraCameraX camera = AndroidCameraCameraX();
    const int cameraId = 4;
    final MockCameraControl mockCameraControl = MockCameraControl();

    // Camera uses auto-focus by default, so try setting auto mode again.
    await camera.setFocusMode(cameraId, FocusMode.auto);

    verifyNoMoreInteractions(mockCameraControl);
  });

  test(
      'setFocusMode removes default auto-focus point if previously set and setting auto-focus mode',
      () async {
    final AndroidCameraCameraX camera = AndroidCameraCameraX();
    const int cameraId = 5;
    final MockCameraControl mockCameraControl = MockCameraControl();
    final MockFocusMeteringResult mockFocusMeteringResult =
        MockFocusMeteringResult();
    final MockCamera2CameraControl mockCamera2CameraControl =
        MockCamera2CameraControl();
    const double exposurePointX = 0.2;
    const double exposurePointY = 0.7;

    // Set directly for test versus calling createCamera.
    camera.cameraInfo = MockCameraInfo();
    camera.cameraControl = mockCameraControl;

    when(mockCamera2CameraControl.addCaptureRequestOptions(any))
        .thenAnswer((_) async => Future<void>.value());

    camera.proxy = getProxyForSettingFocusandExposurePoints(
        mockCameraControl, mockCamera2CameraControl);

    // Make setting focus and metering action successful for test.
    when(mockFocusMeteringResult.isFocusSuccessful())
        .thenAnswer((_) async => Future<bool>.value(true));
    when(mockCameraControl.startFocusAndMetering(any)).thenAnswer((_) async =>
        Future<FocusMeteringResult>.value(mockFocusMeteringResult));

    // Set exposure points.
    await camera.setExposurePoint(
        cameraId, const Point<double>(exposurePointX, exposurePointY));

    // Lock focus default focus point.
    await camera.setFocusMode(cameraId, FocusMode.locked);

    clearInteractions(mockCameraControl);

    // Test removal of default focus point.
    await camera.setFocusMode(cameraId, FocusMode.auto);

    final VerificationResult verificationResult =
        verify(mockCameraControl.startFocusAndMetering(captureAny));
    final FocusMeteringAction capturedAction =
        verificationResult.captured.single as FocusMeteringAction;
    expect(capturedAction.disableAutoCancel, isFalse);

    // We expect only the previously set exposure point to be re-set.
    final List<(MeteringPoint, int?)> capturedMeteringPointInfos =
        capturedAction.meteringPointInfos;
    expect(capturedMeteringPointInfos.length, equals(1));
    expect(capturedMeteringPointInfos.first.$1.x, equals(exposurePointX));
    expect(capturedMeteringPointInfos.first.$1.y, equals(exposurePointY));
    expect(capturedMeteringPointInfos.first.$1.size, isNull);
    expect(capturedMeteringPointInfos.first.$2,
        equals(FocusMeteringAction.flagAe));
  });

  test(
      'setFocusMode cancels focus and metering if only focus point previously set is a focus point',
      () async {
    final AndroidCameraCameraX camera = AndroidCameraCameraX();
    const int cameraId = 5;
    final MockCameraControl mockCameraControl = MockCameraControl();
    final FocusMeteringResult mockFocusMeteringResult =
        MockFocusMeteringResult();
    final MockCamera2CameraControl mockCamera2CameraControl =
        MockCamera2CameraControl();

    // Set directly for test versus calling createCamera.
    camera.cameraInfo = MockCameraInfo();
    camera.cameraControl = mockCameraControl;

    when(mockCamera2CameraControl.addCaptureRequestOptions(any))
        .thenAnswer((_) async => Future<void>.value());

    camera.proxy = getProxyForSettingFocusandExposurePoints(
        mockCameraControl, mockCamera2CameraControl);

    // Make setting focus and metering action successful for test.
    when(mockFocusMeteringResult.isFocusSuccessful())
        .thenAnswer((_) async => Future<bool>.value(true));
    when(mockCameraControl.startFocusAndMetering(any)).thenAnswer((_) async =>
        Future<FocusMeteringResult>.value(mockFocusMeteringResult));

    // Lock focus default focus point.
    await camera.setFocusMode(cameraId, FocusMode.locked);

    // Test removal of default focus point.
    await camera.setFocusMode(cameraId, FocusMode.auto);

    verify(mockCameraControl.cancelFocusAndMetering());
  });

  test(
      'setFocusMode re-focuses on previously set auto-focus point with auto-canceled enabled if setting auto-focus mode',
      () async {
    final AndroidCameraCameraX camera = AndroidCameraCameraX();
    const int cameraId = 6;
    final MockCameraControl mockCameraControl = MockCameraControl();
    final FocusMeteringResult mockFocusMeteringResult =
        MockFocusMeteringResult();
    final MockCamera2CameraControl mockCamera2CameraControl =
        MockCamera2CameraControl();
    const double focusPointX = 0.1;
    const double focusPointY = 0.2;

    // Set directly for test versus calling createCamera.
    camera.cameraInfo = MockCameraInfo();
    camera.cameraControl = mockCameraControl;

    when(mockCamera2CameraControl.addCaptureRequestOptions(any))
        .thenAnswer((_) async => Future<void>.value());

    camera.proxy = getProxyForSettingFocusandExposurePoints(
        mockCameraControl, mockCamera2CameraControl);

    // Make setting focus and metering action successful for test.
    when(mockFocusMeteringResult.isFocusSuccessful())
        .thenAnswer((_) async => Future<bool>.value(true));
    when(mockCameraControl.startFocusAndMetering(any)).thenAnswer((_) async =>
        Future<FocusMeteringResult>.value(mockFocusMeteringResult));

    // Lock a focus point.
    await camera.setFocusPoint(
        cameraId, const Point<double>(focusPointX, focusPointY));
    await camera.setFocusMode(cameraId, FocusMode.locked);

    clearInteractions(mockCameraControl);

    // Test re-focusing on previously set auto-focus point with auto-cancel enabled.
    await camera.setFocusMode(cameraId, FocusMode.auto);

    final VerificationResult verificationResult =
        verify(mockCameraControl.startFocusAndMetering(captureAny));
    final FocusMeteringAction capturedAction =
        verificationResult.captured.single as FocusMeteringAction;
    expect(capturedAction.disableAutoCancel, isFalse);
    final List<(MeteringPoint, int?)> capturedMeteringPointInfos =
        capturedAction.meteringPointInfos;
    expect(capturedMeteringPointInfos.length, equals(1));
    expect(capturedMeteringPointInfos.first.$1.x, equals(focusPointX));
    expect(capturedMeteringPointInfos.first.$1.y, equals(focusPointY));
    expect(capturedMeteringPointInfos.first.$1.size, isNull);
    expect(capturedMeteringPointInfos.first.$2,
        equals(FocusMeteringAction.flagAf));
  });

  test(
      'setFocusMode starts expected focus and metering action with previously set auto-focus point if setting locked focus mode and current focus and metering action has auto-focus point',
      () async {
    final AndroidCameraCameraX camera = AndroidCameraCameraX();
    const int cameraId = 7;
    final MockCameraControl mockCameraControl = MockCameraControl();
    final MockCamera2CameraControl mockCamera2CameraControl =
        MockCamera2CameraControl();
    const double focusPointX = 0.88;
    const double focusPointY = 0.33;

    // Set directly for test versus calling createCamera.
    camera.cameraInfo = MockCameraInfo();
    camera.cameraControl = mockCameraControl;

    when(mockCamera2CameraControl.addCaptureRequestOptions(any))
        .thenAnswer((_) async => Future<void>.value());

    camera.proxy = getProxyForSettingFocusandExposurePoints(
        mockCameraControl, mockCamera2CameraControl);

    // Set a focus point.
    await camera.setFocusPoint(
        cameraId, const Point<double>(focusPointX, focusPointY));
    clearInteractions(mockCameraControl);

    // Lock focus point.
    await camera.setFocusMode(cameraId, FocusMode.locked);

    final VerificationResult verificationResult =
        verify(mockCameraControl.startFocusAndMetering(captureAny));
    final FocusMeteringAction capturedAction =
        verificationResult.captured.single as FocusMeteringAction;
    expect(capturedAction.disableAutoCancel, isTrue);

    // We expect the set focus point to be locked.
    final List<(MeteringPoint, int?)> capturedMeteringPointInfos =
        capturedAction.meteringPointInfos;
    expect(capturedMeteringPointInfos.length, equals(1));
    expect(capturedMeteringPointInfos.first.$1.x, equals(focusPointX));
    expect(capturedMeteringPointInfos.first.$1.y, equals(focusPointY));
    expect(capturedMeteringPointInfos.first.$1.size, isNull);
    expect(capturedMeteringPointInfos.first.$2,
        equals(FocusMeteringAction.flagAf));
  });

  test(
      'setFocusMode starts expected focus and metering action with previously set auto-focus point if setting locked focus mode and current focus and metering action has auto-focus point amongst others',
      () async {
    final AndroidCameraCameraX camera = AndroidCameraCameraX();
    const int cameraId = 8;
    final MockCameraControl mockCameraControl = MockCameraControl();
    final MockCamera2CameraControl mockCamera2CameraControl =
        MockCamera2CameraControl();
    const double focusPointX = 0.38;
    const double focusPointY = 0.38;
    const double exposurePointX = 0.54;
    const double exposurePointY = 0.45;

    // Set directly for test versus calling createCamera.
    camera.cameraInfo = MockCameraInfo();
    camera.cameraControl = mockCameraControl;

    when(mockCamera2CameraControl.addCaptureRequestOptions(any))
        .thenAnswer((_) async => Future<void>.value());

    camera.proxy = getProxyForSettingFocusandExposurePoints(
        mockCameraControl, mockCamera2CameraControl);

    // Set focus and exposure points.
    await camera.setFocusPoint(
        cameraId, const Point<double>(focusPointX, focusPointY));
    await camera.setExposurePoint(
        cameraId, const Point<double>(exposurePointX, exposurePointY));
    clearInteractions(mockCameraControl);

    // Lock focus point.
    await camera.setFocusMode(cameraId, FocusMode.locked);

    final VerificationResult verificationResult =
        verify(mockCameraControl.startFocusAndMetering(captureAny));
    final FocusMeteringAction capturedAction =
        verificationResult.captured.single as FocusMeteringAction;
    expect(capturedAction.disableAutoCancel, isTrue);

    // We expect two MeteringPoints, the set focus point and the set exposure
    // point.
    final List<(MeteringPoint, int?)> capturedMeteringPointInfos =
        capturedAction.meteringPointInfos;
    expect(capturedMeteringPointInfos.length, equals(2));

    final List<(MeteringPoint, int?)> focusPoints = capturedMeteringPointInfos
        .where(((MeteringPoint, int?) meteringPointInfo) =>
            meteringPointInfo.$2 == FocusMeteringAction.flagAf)
        .toList();
    expect(focusPoints.length, equals(1));
    expect(focusPoints.first.$1.x, equals(focusPointX));
    expect(focusPoints.first.$1.y, equals(focusPointY));
    expect(focusPoints.first.$1.size, isNull);

    final List<(MeteringPoint, int?)> exposurePoints =
        capturedMeteringPointInfos
            .where(((MeteringPoint, int?) meteringPointInfo) =>
                meteringPointInfo.$2 == FocusMeteringAction.flagAe)
            .toList();
    expect(exposurePoints.length, equals(1));
    expect(exposurePoints.first.$1.x, equals(exposurePointX));
    expect(exposurePoints.first.$1.y, equals(exposurePointY));
    expect(exposurePoints.first.$1.size, isNull);
  });

  test(
      'setFocusMode starts expected focus and metering action if setting locked focus mode and current focus and metering action does not contain an auto-focus point',
      () async {
    final AndroidCameraCameraX camera = AndroidCameraCameraX();
    const int cameraId = 9;
    final MockCameraControl mockCameraControl = MockCameraControl();
    final MockCamera2CameraControl mockCamera2CameraControl =
        MockCamera2CameraControl();
    const double exposurePointX = 0.8;
    const double exposurePointY = 0.3;
    const double defaultFocusPointX = 0.5;
    const double defaultFocusPointY = 0.5;
    const double defaultFocusPointSize = 1;

    // Set directly for test versus calling createCamera.
    camera.cameraInfo = MockCameraInfo();
    camera.cameraControl = mockCameraControl;

    when(mockCamera2CameraControl.addCaptureRequestOptions(any))
        .thenAnswer((_) async => Future<void>.value());

    camera.proxy = getProxyForSettingFocusandExposurePoints(
        mockCameraControl, mockCamera2CameraControl);

    // Set an exposure point (creates a current focus and metering action
    // without a focus point).
    await camera.setExposurePoint(
        cameraId, const Point<double>(exposurePointX, exposurePointY));
    clearInteractions(mockCameraControl);

    // Lock focus point.
    await camera.setFocusMode(cameraId, FocusMode.locked);

    final VerificationResult verificationResult =
        verify(mockCameraControl.startFocusAndMetering(captureAny));
    final FocusMeteringAction capturedAction =
        verificationResult.captured.single as FocusMeteringAction;
    expect(capturedAction.disableAutoCancel, isTrue);

    // We expect two MeteringPoints, the default focus point and the set
    //exposure point.
    final List<(MeteringPoint, int?)> capturedMeteringPointInfos =
        capturedAction.meteringPointInfos;
    expect(capturedMeteringPointInfos.length, equals(2));

    final List<(MeteringPoint, int?)> focusPoints = capturedMeteringPointInfos
        .where(((MeteringPoint, int?) meteringPointInfo) =>
            meteringPointInfo.$2 == FocusMeteringAction.flagAf)
        .toList();
    expect(focusPoints.length, equals(1));
    expect(focusPoints.first.$1.x, equals(defaultFocusPointX));
    expect(focusPoints.first.$1.y, equals(defaultFocusPointY));
    expect(focusPoints.first.$1.size, equals(defaultFocusPointSize));

    final List<(MeteringPoint, int?)> exposurePoints =
        capturedMeteringPointInfos
            .where(((MeteringPoint, int?) meteringPointInfo) =>
                meteringPointInfo.$2 == FocusMeteringAction.flagAe)
            .toList();
    expect(exposurePoints.length, equals(1));
    expect(exposurePoints.first.$1.x, equals(exposurePointX));
    expect(exposurePoints.first.$1.y, equals(exposurePointY));
    expect(exposurePoints.first.$1.size, isNull);
  });

  test(
      'setFocusMode starts expected focus and metering action if there is no current focus and metering action',
      () async {
    final AndroidCameraCameraX camera = AndroidCameraCameraX();
    const int cameraId = 10;
    final MockCameraControl mockCameraControl = MockCameraControl();
    final MockCamera2CameraControl mockCamera2CameraControl =
        MockCamera2CameraControl();
    const double defaultFocusPointX = 0.5;
    const double defaultFocusPointY = 0.5;
    const double defaultFocusPointSize = 1;

    // Set directly for test versus calling createCamera.
    camera.cameraInfo = MockCameraInfo();
    camera.cameraControl = mockCameraControl;

    when(mockCamera2CameraControl.addCaptureRequestOptions(any))
        .thenAnswer((_) async => Future<void>.value());

    camera.proxy = getProxyForSettingFocusandExposurePoints(
        mockCameraControl, mockCamera2CameraControl);

    // Lock focus point.
    await camera.setFocusMode(cameraId, FocusMode.locked);

    final VerificationResult verificationResult =
        verify(mockCameraControl.startFocusAndMetering(captureAny));
    final FocusMeteringAction capturedAction =
        verificationResult.captured.single as FocusMeteringAction;
    expect(capturedAction.disableAutoCancel, isTrue);

    // We expect only the default focus point to be set.
    final List<(MeteringPoint, int?)> capturedMeteringPointInfos =
        capturedAction.meteringPointInfos;
    expect(capturedMeteringPointInfos.length, equals(1));
    expect(capturedMeteringPointInfos.first.$1.x, equals(defaultFocusPointX));
    expect(capturedMeteringPointInfos.first.$1.y, equals(defaultFocusPointY));
    expect(capturedMeteringPointInfos.first.$1.size,
        equals(defaultFocusPointSize));
    expect(capturedMeteringPointInfos.first.$2,
        equals(FocusMeteringAction.flagAf));
  });

  test(
      'setFocusMode re-sets exposure mode if setting locked focus mode while using auto exposure mode',
      () async {
    final AndroidCameraCameraX camera = AndroidCameraCameraX();
    const int cameraId = 11;
    final MockCameraControl mockCameraControl = MockCameraControl();
    final FocusMeteringResult mockFocusMeteringResult =
        MockFocusMeteringResult();
    final MockCamera2CameraControl mockCamera2CameraControl =
        MockCamera2CameraControl();

    // Set directly for test versus calling createCamera.
    camera.cameraInfo = MockCameraInfo();
    camera.cameraControl = mockCameraControl;

    when(mockCamera2CameraControl.addCaptureRequestOptions(any))
        .thenAnswer((_) async => Future<void>.value());

    camera.proxy = getProxyForSettingFocusandExposurePoints(
        mockCameraControl, mockCamera2CameraControl);

    // Make setting focus and metering action successful for test.
    when(mockFocusMeteringResult.isFocusSuccessful())
        .thenAnswer((_) async => Future<bool>.value(true));
    when(mockCameraControl.startFocusAndMetering(any)).thenAnswer((_) async =>
        Future<FocusMeteringResult>.value(mockFocusMeteringResult));

    // Set auto exposure mode.
    await camera.setExposureMode(cameraId, ExposureMode.auto);
    clearInteractions(mockCamera2CameraControl);

    // Lock focus point.
    await camera.setFocusMode(cameraId, FocusMode.locked);

    final VerificationResult verificationResult =
        verify(mockCamera2CameraControl.addCaptureRequestOptions(captureAny));
    final CaptureRequestOptions capturedCaptureRequestOptions =
        verificationResult.captured.single as CaptureRequestOptions;
    final List<(CaptureRequestKeySupportedType, Object?)> requestedOptions =
        capturedCaptureRequestOptions.requestedOptions;
    expect(requestedOptions.length, equals(1));
    expect(requestedOptions.first.$1,
        equals(CaptureRequestKeySupportedType.controlAeLock));
    expect(requestedOptions.first.$2, equals(false));
  });

  test(
      'setFocusPoint disables auto-cancel if auto focus mode fails to be set after locked focus mode is set',
      () async {
    final AndroidCameraCameraX camera = AndroidCameraCameraX();
    const int cameraId = 22;
    final MockCameraControl mockCameraControl = MockCameraControl();
    final MockFocusMeteringResult mockFocusMeteringResult =
        MockFocusMeteringResult();
    const Point<double> focusPoint = Point<double>(0.21, 0.21);

    // Set directly for test versus calling createCamera.
    camera.cameraControl = mockCameraControl;
    camera.cameraInfo = MockCameraInfo();

    camera.proxy = getProxyForSettingFocusandExposurePoints(
        mockCameraControl, MockCamera2CameraControl());

    // Make setting focus and metering action successful to set locked focus
    // mode.
    when(mockFocusMeteringResult.isFocusSuccessful())
        .thenAnswer((_) async => Future<bool>.value(true));
    when(mockCameraControl.startFocusAndMetering(any)).thenAnswer((_) async =>
        Future<FocusMeteringResult>.value(mockFocusMeteringResult));

    // Set exposure point to later mock failed call to set an exposure point (
    // otherwise, focus and metering will be canceled altogether, which is
    //considered a successful call).
    await camera.setExposurePoint(cameraId, const Point<double>(0.3, 0.4));

    // Set locked focus mode so we can set auto mode (cannot set auto mode
    // directly since it is the default).
    await camera.setFocusMode(cameraId, FocusMode.locked);
    clearInteractions(mockCameraControl);

    // Make setting focus and metering action fail to test that auto-cancel is
    // still disabled.
    reset(mockFocusMeteringResult);
    when(mockFocusMeteringResult.isFocusSuccessful())
        .thenAnswer((_) async => Future<bool>.value(false));

    // Test disabling auto cancel.
    await camera.setFocusMode(cameraId, FocusMode.auto);
    clearInteractions(mockCameraControl);

    await camera.setFocusPoint(cameraId, focusPoint);
    final VerificationResult verificationResult =
        verify(mockCameraControl.startFocusAndMetering(captureAny));
    final FocusMeteringAction capturedAction =
        verificationResult.captured.single as FocusMeteringAction;
    expect(capturedAction.disableAutoCancel, isTrue);
  });

  test(
      'setExposurePoint disables auto-cancel if auto focus mode fails to be set after locked focus mode is set',
      () async {
    final AndroidCameraCameraX camera = AndroidCameraCameraX();
    const int cameraId = 342;
    final MockCameraControl mockCameraControl = MockCameraControl();
    final MockFocusMeteringResult mockFocusMeteringResult =
        MockFocusMeteringResult();
    const Point<double> exposurePoint = Point<double>(0.23, 0.32);

    // Set directly for test versus calling createCamera.
    camera.cameraControl = mockCameraControl;
    camera.cameraInfo = MockCameraInfo();

    camera.proxy = getProxyForSettingFocusandExposurePoints(
        mockCameraControl, MockCamera2CameraControl());

    // Make setting focus and metering action successful to set locked focus
    // mode.
    when(mockFocusMeteringResult.isFocusSuccessful())
        .thenAnswer((_) async => Future<bool>.value(true));
    when(mockCameraControl.startFocusAndMetering(any)).thenAnswer((_) async =>
        Future<FocusMeteringResult>.value(mockFocusMeteringResult));

    // Set exposure point to later mock failed call to set an exposure point (
    // otherwise, focus and metering will be canceled altogether, which is
    //considered a successful call).
    await camera.setExposurePoint(cameraId, const Point<double>(0.4, 0.3));

    // Set locked focus mode so we can set auto mode (cannot set auto mode
    // directly since it is the default).
    await camera.setFocusMode(cameraId, FocusMode.locked);
    clearInteractions(mockCameraControl);

    // Make setting focus and metering action fail to test that auto-cancel is
    // still disabled.
    when(mockFocusMeteringResult.isFocusSuccessful())
        .thenAnswer((_) async => Future<bool>.value(false));

    // Test disabling auto cancel.
    await camera.setFocusMode(cameraId, FocusMode.auto);
    clearInteractions(mockCameraControl);

    await camera.setExposurePoint(cameraId, exposurePoint);
    final VerificationResult verificationResult =
        verify(mockCameraControl.startFocusAndMetering(captureAny));
    final FocusMeteringAction capturedAction =
        verificationResult.captured.single as FocusMeteringAction;
    expect(capturedAction.disableAutoCancel, isTrue);
  });

  test(
      'setFocusPoint enables auto-cancel if locked focus mode fails to be set after auto focus mode is set',
      () async {
    final AndroidCameraCameraX camera = AndroidCameraCameraX();
    const int cameraId = 232;
    final MockCameraControl mockCameraControl = MockCameraControl();
    final MockFocusMeteringResult mockFocusMeteringResult =
        MockFocusMeteringResult();
    const Point<double> focusPoint = Point<double>(0.221, 0.211);

    // Set directly for test versus calling createCamera.
    camera.cameraControl = mockCameraControl;
    camera.cameraInfo = MockCameraInfo();

    camera.proxy = getProxyForSettingFocusandExposurePoints(
        mockCameraControl, MockCamera2CameraControl());

    // Make setting focus and metering action fail to test auto-cancel is not
    // disabled.
    when(mockFocusMeteringResult.isFocusSuccessful())
        .thenAnswer((_) async => Future<bool>.value(false));
    when(mockCameraControl.startFocusAndMetering(any)).thenAnswer((_) async =>
        Future<FocusMeteringResult>.value(mockFocusMeteringResult));

    // Set exposure point to later mock failed call to set an exposure point.
    await camera.setExposurePoint(cameraId, const Point<double>(0.43, 0.34));

    // Test failing to set locked focus mode.
    await camera.setFocusMode(cameraId, FocusMode.locked);
    clearInteractions(mockCameraControl);

    await camera.setFocusPoint(cameraId, focusPoint);
    final VerificationResult verificationResult =
        verify(mockCameraControl.startFocusAndMetering(captureAny));
    final FocusMeteringAction capturedAction =
        verificationResult.captured.single as FocusMeteringAction;
    expect(capturedAction.disableAutoCancel, isFalse);
  });

  test(
      'setExposurePoint enables auto-cancel if locked focus mode fails to be set after auto focus mode is set',
      () async {
    final AndroidCameraCameraX camera = AndroidCameraCameraX();
    const int cameraId = 323;
    final MockCameraControl mockCameraControl = MockCameraControl();
    final MockFocusMeteringResult mockFocusMeteringResult =
        MockFocusMeteringResult();
    const Point<double> exposurePoint = Point<double>(0.223, 0.332);

    // Set directly for test versus calling createCamera.
    camera.cameraControl = mockCameraControl;
    camera.cameraInfo = MockCameraInfo();

    camera.proxy = getProxyForSettingFocusandExposurePoints(
        mockCameraControl, MockCamera2CameraControl());

    // Make setting focus and metering action fail to test auto-cancel is not
    // disabled.
    when(mockFocusMeteringResult.isFocusSuccessful())
        .thenAnswer((_) async => Future<bool>.value(false));
    when(mockCameraControl.startFocusAndMetering(any)).thenAnswer((_) async =>
        Future<FocusMeteringResult>.value(mockFocusMeteringResult));

    // Set exposure point to later mock failed call to set an exposure point.
    await camera.setExposurePoint(cameraId, const Point<double>(0.5, 0.2));

    // Test failing to set locked focus mode.
    await camera.setFocusMode(cameraId, FocusMode.locked);
    clearInteractions(mockCameraControl);

    await camera.setExposurePoint(cameraId, exposurePoint);
    final VerificationResult verificationResult =
        verify(mockCameraControl.startFocusAndMetering(captureAny));
    final FocusMeteringAction capturedAction =
        verificationResult.captured.single as FocusMeteringAction;
    expect(capturedAction.disableAutoCancel, isFalse);
  });
}<|MERGE_RESOLUTION|>--- conflicted
+++ resolved
@@ -1593,16 +1593,9 @@
     camera.videoOutputPath = null;
     camera.videoCapture = mockVideoCapture;
 
-<<<<<<< HEAD
-      await expectLater(
-          camera.stopVideoRecording(0), throwsA(isA<CameraException>()));
-      expect(camera.recording, null);
-    });
-=======
     // Tell plugin that videoCapture use case was bound to start recording.
     when(camera.processCameraProvider!.isBound(mockVideoCapture))
         .thenAnswer((_) async => true);
->>>>>>> 764d9974
 
     await expectLater(() async {
       await camera.stopVideoRecording(0);
@@ -1626,18 +1619,12 @@
     camera.videoCapture = videoCapture;
     camera.videoOutputPath = videoOutputPath;
 
-<<<<<<< HEAD
-      await expectLater(
-          camera.stopVideoRecording(0), throwsA(isA<CameraException>()));
-    });
-=======
     final XFile file = await camera.stopVideoRecording(0);
     expect(file.path, videoOutputPath);
 
     await expectLater(() async {
       await camera.stopVideoRecording(0);
     }, throwsA(isA<CameraException>()));
->>>>>>> 764d9974
   });
 
   test(
