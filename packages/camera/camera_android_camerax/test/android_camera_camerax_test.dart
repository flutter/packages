--- conflicted
+++ resolved
@@ -190,16 +190,9 @@
             <UseCase>[camera.testPreview, camera.testImageCapture]))
         .thenAnswer((_) async => mockCamera);
     when(mockCamera.getCameraInfo()).thenAnswer((_) async => mockCameraInfo);
-<<<<<<< HEAD
-    when(mockCameraInfo.getLiveCameraState())
-        .thenAnswer((_) async => mockLiveCameraState);
-    camera.processCameraProvider = mockProcessCameraProvider;
-    camera.createDetachedObjectForTesting = true;
-=======
     when(mockCameraInfo.getCameraState())
         .thenAnswer((_) async => mockLiveCameraState);
     camera.processCameraProvider = mockProcessCameraProvider;
->>>>>>> aa1dda5f
 
     expect(
         await camera.createCamera(testCameraDescription, testResolutionPreset,
@@ -239,14 +232,9 @@
   test(
       'createCamera binds Preview and ImageCapture use cases to ProcessCameraProvider instance',
       () async {
-<<<<<<< HEAD
-    final MockAndroidCameraCameraX camera = MockAndroidCameraCameraX();
-    final ProcessCameraProvider mockProcessCameraProvider =
-=======
     final FakeAndroidCameraCameraX camera =
         FakeAndroidCameraCameraX(shouldCreateDetachedObjectForTesting: true);
     final MockProcessCameraProvider mockProcessCameraProvider =
->>>>>>> aa1dda5f
         MockProcessCameraProvider();
     const CameraLensDirection testLensDirection = CameraLensDirection.back;
     const int testSensorOrientation = 90;
