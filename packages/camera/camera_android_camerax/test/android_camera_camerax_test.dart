--- conflicted
+++ resolved
@@ -11,13 +11,7 @@
 import 'package:camera_android_camerax/src/camerax_proxy.dart';
 import 'package:camera_platform_interface/camera_platform_interface.dart';
 import 'package:flutter/services.dart'
-<<<<<<< HEAD
     show BinaryMessenger, DeviceOrientation, PlatformException, Uint8List;
-import 'package:flutter/widgets.dart' show Texture, Widget;
-=======
-    show DeviceOrientation, PlatformException, Uint8List;
-import 'package:flutter/widgets.dart' show BuildContext, Size;
->>>>>>> a675ca65
 import 'package:flutter_test/flutter_test.dart';
 import 'package:mockito/annotations.dart';
 import 'package:mockito/mockito.dart';
@@ -116,7 +110,6 @@
   /// CameraXProxy for testing functionality related to the camera resolution
   /// preset (setting expected ResolutionSelectors, QualitySelectors, etc.).
   CameraXProxy getProxyForTestingResolutionPreset(
-<<<<<<< HEAD
     MockProcessCameraProvider mockProcessCameraProvider, {
     ResolutionFilter Function({
       required CameraSize preferredSize,
@@ -140,6 +133,14 @@
       // ignore: non_constant_identifier_names
       PigeonInstanceManager? pigeon_instanceManager,
     })? fromQualitySelector,
+    Preview Function({
+      int? targetRotation,
+      ResolutionSelector? resolutionSelector,
+      // ignore: non_constant_identifier_names
+      BinaryMessenger? pigeon_binaryMessenger,
+      // ignore: non_constant_identifier_names
+      PigeonInstanceManager? pigeon_instanceManager,
+    })? newPreview,
   }) {
     late final CameraXProxy proxy;
     final AspectRatioStrategy ratio_4_3FallbackAutoStrategyAspectRatioStrategy =
@@ -173,18 +174,21 @@
 
         return MockCameraSelector();
       },
-      newPreview: ({
-        int? targetRotation,
-        ResolutionSelector? resolutionSelector,
-        // ignore: non_constant_identifier_names
-        BinaryMessenger? pigeon_binaryMessenger,
-        // ignore: non_constant_identifier_names
-        PigeonInstanceManager? pigeon_instanceManager,
-      }) {
-        final MockPreview mockPreview = MockPreview();
-        when(mockPreview.resolutionSelector).thenReturn(resolutionSelector);
-        return mockPreview;
-      },
+      newPreview: newPreview ??
+          ({
+            int? targetRotation,
+            ResolutionSelector? resolutionSelector,
+            // ignore: non_constant_identifier_names
+            BinaryMessenger? pigeon_binaryMessenger,
+            // ignore: non_constant_identifier_names
+            PigeonInstanceManager? pigeon_instanceManager,
+          }) {
+            final MockPreview mockPreview = MockPreview();
+            when(mockPreview.surfaceProducerHandlesCropAndRotation())
+                .thenAnswer((_) async => false);
+            when(mockPreview.resolutionSelector).thenReturn(resolutionSelector);
+            return mockPreview;
+          },
       newImageCapture: ({
         int? targetRotation,
         CameraXFlashMode? flashMode,
@@ -422,80 +426,6 @@
 
     return proxy;
   }
-=======
-          MockProcessCameraProvider mockProcessCameraProvider) =>
-      CameraXProxy(
-        getProcessCameraProvider: () =>
-            Future<ProcessCameraProvider>.value(mockProcessCameraProvider),
-        createCameraSelector: (int cameraSelectorLensDirection) =>
-            MockCameraSelector(),
-        createPreview:
-            (ResolutionSelector? resolutionSelector, int? targetRotation) =>
-                Preview.detached(
-                    initialTargetRotation: targetRotation,
-                    resolutionSelector: resolutionSelector),
-        createImageCapture:
-            (ResolutionSelector? resolutionSelector, int? targetRotation) =>
-                ImageCapture.detached(
-                    resolutionSelector: resolutionSelector,
-                    initialTargetRotation: targetRotation),
-        createRecorder: (QualitySelector? qualitySelector) =>
-            Recorder.detached(qualitySelector: qualitySelector),
-        createVideoCapture: (_) =>
-            Future<VideoCapture>.value(MockVideoCapture()),
-        createImageAnalysis:
-            (ResolutionSelector? resolutionSelector, int? targetRotation) =>
-                ImageAnalysis.detached(
-                    resolutionSelector: resolutionSelector,
-                    initialTargetRotation: targetRotation),
-        createResolutionStrategy: (
-            {bool highestAvailable = false,
-            Size? boundSize,
-            int? fallbackRule}) {
-          if (highestAvailable) {
-            return ResolutionStrategy.detachedHighestAvailableStrategy();
-          }
-          return ResolutionStrategy.detached(
-              boundSize: boundSize, fallbackRule: fallbackRule);
-        },
-        createResolutionSelector: (ResolutionStrategy resolutionStrategy,
-                ResolutionFilter? resolutionFilter,
-                AspectRatioStrategy? aspectRatioStrategy) =>
-            ResolutionSelector.detached(
-                resolutionStrategy: resolutionStrategy,
-                resolutionFilter: resolutionFilter,
-                aspectRatioStrategy: aspectRatioStrategy),
-        createFallbackStrategy: (
-                {required VideoQuality quality,
-                required VideoResolutionFallbackRule fallbackRule}) =>
-            FallbackStrategy.detached(
-                quality: quality, fallbackRule: fallbackRule),
-        createQualitySelector: (
-                {required VideoQuality videoQuality,
-                required FallbackStrategy fallbackStrategy}) =>
-            QualitySelector.detached(qualityList: <VideoQualityData>[
-          VideoQualityData(quality: videoQuality)
-        ], fallbackStrategy: fallbackStrategy),
-        createCameraStateObserver: (_) => MockObserver(),
-        requestCameraPermissions: (_) => Future<void>.value(),
-        startListeningForDeviceOrientationChange: (_, __) {},
-        setPreviewSurfaceProvider: (_) => Future<int>.value(
-            3), // 3 is a random Flutter SurfaceTexture ID for testing,
-        createAspectRatioStrategy: (int aspectRatio, int fallbackRule) =>
-            AspectRatioStrategy.detached(
-                preferredAspectRatio: aspectRatio, fallbackRule: fallbackRule),
-        createResolutionFilterWithOnePreferredSize:
-            (Size preferredResolution) =>
-                ResolutionFilter.onePreferredSizeDetached(
-                    preferredResolution: preferredResolution),
-        getCamera2CameraInfo: (_) =>
-            Future<Camera2CameraInfo>.value(MockCamera2CameraInfo()),
-        getUiOrientation: () =>
-            Future<DeviceOrientation>.value(DeviceOrientation.portraitUp),
-        previewSurfaceProducerHandlesCropAndRotation: (_) =>
-            Future<bool>.value(false),
-      );
->>>>>>> a675ca65
 
   /// CameraXProxy for testing exposure and focus related controls.
   ///
@@ -1891,11 +1821,7 @@
   });
 
   test(
-<<<<<<< HEAD
-      'createCamera sets sensor and device orientations needed to correct preview rotation as expected',
-=======
       'createCamera sets sensor orientation, handlesCropAndRotation, initialDeviceOrientation as expected',
->>>>>>> a675ca65
       () async {
     final AndroidCameraCameraX camera = AndroidCameraCameraX();
     const CameraLensDirection testLensDirection = CameraLensDirection.back;
@@ -1906,11 +1832,7 @@
         sensorOrientation: testSensorOrientation);
     const bool enableAudio = true;
     const ResolutionPreset testResolutionPreset = ResolutionPreset.veryHigh;
-<<<<<<< HEAD
-=======
     const bool testHandlesCropAndRotation = true;
-    const DeviceOrientation testUiOrientation = DeviceOrientation.portraitDown;
->>>>>>> a675ca65
 
     // Mock/Detached objects for (typically attached) objects created by
     // createCamera.
@@ -1922,17 +1844,23 @@
     // The proxy needed for this test is the same as testing resolution
     // presets except for mocking the retrieval of the sensor and current
     // UI orientation.
-    camera.proxy =
-        getProxyForTestingResolutionPreset(mockProcessCameraProvider);
-<<<<<<< HEAD
-=======
-    camera.proxy.getSensorOrientation =
-        (_) async => Future<int>.value(testSensorOrientation);
-    camera.proxy.previewSurfaceProducerHandlesCropAndRotation =
-        (_) async => Future<bool>.value(testHandlesCropAndRotation);
-    camera.proxy.getUiOrientation =
-        () async => Future<DeviceOrientation>.value(testUiOrientation);
->>>>>>> a675ca65
+    camera.proxy = getProxyForTestingResolutionPreset(
+      mockProcessCameraProvider,
+      newPreview: ({
+        int? targetRotation,
+        ResolutionSelector? resolutionSelector,
+        // ignore: non_constant_identifier_names
+        BinaryMessenger? pigeon_binaryMessenger,
+        // ignore: non_constant_identifier_names
+        PigeonInstanceManager? pigeon_instanceManager,
+      }) {
+        final MockPreview mockPreview = MockPreview();
+        when(mockPreview.surfaceProducerHandlesCropAndRotation())
+            .thenAnswer((_) async => testHandlesCropAndRotation);
+        when(mockPreview.resolutionSelector).thenReturn(resolutionSelector);
+        return mockPreview;
+      },
+    );
 
     when(mockProcessCameraProvider.bindToLifecycle(any, any))
         .thenAnswer((_) async => mockCamera);
