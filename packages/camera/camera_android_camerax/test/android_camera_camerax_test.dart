--- conflicted
+++ resolved
@@ -17,12 +17,9 @@
 import 'package:camera_android_camerax/src/image_analysis.dart';
 import 'package:camera_android_camerax/src/image_capture.dart';
 import 'package:camera_android_camerax/src/image_proxy.dart';
-<<<<<<< HEAD
 import 'package:camera_android_camerax/src/live_data.dart';
 import 'package:camera_android_camerax/src/observer.dart';
-=======
 import 'package:camera_android_camerax/src/pending_recording.dart';
->>>>>>> d6bb772d
 import 'package:camera_android_camerax/src/plane_proxy.dart';
 import 'package:camera_android_camerax/src/preview.dart';
 import 'package:camera_android_camerax/src/process_camera_provider.dart';
@@ -63,15 +60,10 @@
   MockSpec<TestSystemServicesHostApi>(),
   MockSpec<ZoomState>(),
 ])
-<<<<<<< HEAD
-@GenerateMocks(<Type>[
-  BuildContext
-], customMocks: <MockSpec<Object>>[
+@GenerateMocks(<Type>[], customMocks: <MockSpec<Object>>[
   MockSpec<LiveData<CameraState>>(as: #MockLiveCameraState),
   MockSpec<LiveData<ZoomState>>(as: #MockLiveZoomState),
 ])
-=======
->>>>>>> d6bb772d
 void main() {
   TestWidgetsFlutterBinding.ensureInitialized();
 
@@ -612,7 +604,7 @@
         'startVideoRecording binds video capture use case and starts the recording',
         () async {
       //Set up mocks and constants.
-      final MockAndroidCameraCameraX camera = MockAndroidCameraCameraX();
+      final FakeAndroidCameraCameraX camera = FakeAndroidCameraCameraX();
       camera.processCameraProvider = MockProcessCameraProvider();
       camera.cameraSelector = MockCameraSelector();
       camera.recorder = camera.testRecorder;
@@ -651,7 +643,7 @@
         'startVideoRecording binds video capture use case and starts the recording'
         ' on first call, and does nothing on second call', () async {
       //Set up mocks and constants.
-      final MockAndroidCameraCameraX camera = MockAndroidCameraCameraX();
+      final FakeAndroidCameraCameraX camera = FakeAndroidCameraCameraX();
       camera.processCameraProvider = MockProcessCameraProvider();
       camera.cameraSelector = MockCameraSelector();
       camera.recorder = camera.testRecorder;
