// Copyright 2013 The Flutter Authors. All rights reserved.
// Use of this source code is governed by a BSD-style license that can be
// found in the LICENSE file.

import 'dart:async';

import 'package:async/async.dart';
import 'package:camera_android_camerax/camera_android_camerax.dart';
import 'package:camera_android_camerax/src/analyzer.dart';
import 'package:camera_android_camerax/src/camera.dart';
import 'package:camera_android_camerax/src/camera_info.dart';
import 'package:camera_android_camerax/src/camera_selector.dart';
import 'package:camera_android_camerax/src/camerax_library.g.dart';
<<<<<<< HEAD
import 'package:camera_android_camerax/src/exposure_state.dart';
=======
import 'package:camera_android_camerax/src/image_analysis.dart';
>>>>>>> 32a645ba
import 'package:camera_android_camerax/src/image_capture.dart';
import 'package:camera_android_camerax/src/image_proxy.dart';
import 'package:camera_android_camerax/src/plane_proxy.dart';
import 'package:camera_android_camerax/src/preview.dart';
import 'package:camera_android_camerax/src/process_camera_provider.dart';
import 'package:camera_android_camerax/src/system_services.dart';
import 'package:camera_android_camerax/src/use_case.dart';
import 'package:camera_android_camerax/src/zoom_state.dart';
import 'package:camera_platform_interface/camera_platform_interface.dart';
import 'package:flutter/services.dart' show DeviceOrientation, Uint8List;
import 'package:flutter/widgets.dart';
import 'package:flutter_test/flutter_test.dart';
import 'package:mockito/annotations.dart';
import 'package:mockito/mockito.dart';

import 'android_camera_camerax_test.mocks.dart';
import 'test_camerax_library.g.dart';

@GenerateNiceMocks(<MockSpec<Object>>[
  MockSpec<Camera>(),
  MockSpec<CameraInfo>(),
  MockSpec<CameraImageData>(),
  MockSpec<CameraSelector>(),
<<<<<<< HEAD
  MockSpec<ExposureState>(),
=======
  MockSpec<ImageAnalysis>(),
>>>>>>> 32a645ba
  MockSpec<ImageCapture>(),
  MockSpec<ImageProxy>(),
  MockSpec<PlaneProxy>(),
  MockSpec<Preview>(),
  MockSpec<ProcessCameraProvider>(),
  MockSpec<TestInstanceManagerHostApi>(),
<<<<<<< HEAD
  MockSpec<ZoomState>(),
=======
>>>>>>> 32a645ba
])
@GenerateMocks(<Type>[BuildContext])
void main() {
  TestWidgetsFlutterBinding.ensureInitialized();

  // Mocks the call to clear the native InstanceManager.
  TestInstanceManagerHostApi.setup(MockTestInstanceManagerHostApi());

  test('Should fetch CameraDescription instances for available cameras',
      () async {
    // Arrange
    final MockAndroidCameraCameraX camera = MockAndroidCameraCameraX();
    camera.processCameraProvider = MockProcessCameraProvider();
    final List<dynamic> returnData = <dynamic>[
      <String, dynamic>{
        'name': 'Camera 0',
        'lensFacing': 'back',
        'sensorOrientation': 0
      },
      <String, dynamic>{
        'name': 'Camera 1',
        'lensFacing': 'front',
        'sensorOrientation': 90
      }
    ];

    // Create mocks to use
    final MockCameraInfo mockFrontCameraInfo = MockCameraInfo();
    final MockCameraInfo mockBackCameraInfo = MockCameraInfo();

    // Mock calls to native platform
    when(camera.processCameraProvider!.getAvailableCameraInfos()).thenAnswer(
        (_) async => <MockCameraInfo>[mockBackCameraInfo, mockFrontCameraInfo]);
    when(camera.mockBackCameraSelector
            .filter(<MockCameraInfo>[mockFrontCameraInfo]))
        .thenAnswer((_) async => <MockCameraInfo>[]);
    when(camera.mockBackCameraSelector
            .filter(<MockCameraInfo>[mockBackCameraInfo]))
        .thenAnswer((_) async => <MockCameraInfo>[mockBackCameraInfo]);
    when(camera.mockFrontCameraSelector
            .filter(<MockCameraInfo>[mockBackCameraInfo]))
        .thenAnswer((_) async => <MockCameraInfo>[]);
    when(camera.mockFrontCameraSelector
            .filter(<MockCameraInfo>[mockFrontCameraInfo]))
        .thenAnswer((_) async => <MockCameraInfo>[mockFrontCameraInfo]);
    when(mockBackCameraInfo.getSensorRotationDegrees())
        .thenAnswer((_) async => 0);
    when(mockFrontCameraInfo.getSensorRotationDegrees())
        .thenAnswer((_) async => 90);

    final List<CameraDescription> cameraDescriptions =
        await camera.availableCameras();

    expect(cameraDescriptions.length, returnData.length);
    for (int i = 0; i < returnData.length; i++) {
      final Map<String, Object?> typedData =
          (returnData[i] as Map<dynamic, dynamic>).cast<String, Object?>();
      final CameraDescription cameraDescription = CameraDescription(
        name: typedData['name']! as String,
        lensDirection: (typedData['lensFacing']! as String) == 'front'
            ? CameraLensDirection.front
            : CameraLensDirection.back,
        sensorOrientation: typedData['sensorOrientation']! as int,
      );
      expect(cameraDescriptions[i], cameraDescription);
    }
  });

  test(
      'createCamera requests permissions, starts listening for device orientation changes, and returns flutter surface texture ID',
      () async {
<<<<<<< HEAD
    final MockAndroidCameraCamerax camera = MockAndroidCameraCamerax();
    final MockProcessCameraProvider mockProcessCameraProvider =
        MockProcessCameraProvider();
    final MockCamera mockCamera = MockCamera();
=======
    final MockAndroidCameraCameraX camera = MockAndroidCameraCameraX();
    camera.processCameraProvider = MockProcessCameraProvider();
>>>>>>> 32a645ba
    const CameraLensDirection testLensDirection = CameraLensDirection.back;
    const int testSensorOrientation = 90;
    const CameraDescription testCameraDescription = CameraDescription(
        name: 'cameraName',
        lensDirection: testLensDirection,
        sensorOrientation: testSensorOrientation);
    const ResolutionPreset testResolutionPreset = ResolutionPreset.veryHigh;
    const bool enableAudio = true;
    const int testSurfaceTextureId = 6;

    camera.processCameraProvider = mockProcessCameraProvider;

    when(camera.testPreview.setSurfaceProvider())
        .thenAnswer((_) async => testSurfaceTextureId);
    when(mockProcessCameraProvider.bindToLifecycle(any, any))
        .thenAnswer((_) => Future<Camera>.value(mockCamera));
    when(mockCamera.getCameraInfo())
        .thenAnswer((_) => Future<CameraInfo>.value(MockCameraInfo()));

    expect(
        await camera.createCamera(testCameraDescription, testResolutionPreset,
            enableAudio: enableAudio),
        equals(testSurfaceTextureId));

    // Verify permissions are requested and the camera starts listening for device orientation changes.
    expect(camera.cameraPermissionsRequested, isTrue);
    expect(camera.startedListeningForDeviceOrientationChanges, isTrue);

    // Verify CameraSelector is set with appropriate lens direction.
    expect(camera.cameraSelector, equals(camera.mockBackCameraSelector));

    // Verify the camera's Preview instance is instantiated properly.
    expect(camera.preview, equals(camera.testPreview));

    // Verify the camera's ImageCapture instance is instantiated properly.
    expect(camera.imageCapture, equals(camera.testImageCapture));

    // Verify the camera's Preview instance has its surface provider set.
    verify(camera.preview!.setSurfaceProvider());
  });

  test(
      'createCamera binds Preview and ImageCapture use cases to ProcessCameraProvider instance',
      () async {
<<<<<<< HEAD
    final MockAndroidCameraCamerax camera = MockAndroidCameraCamerax();
    final MockProcessCameraProvider mockProcessCameraProvider =
        MockProcessCameraProvider();
    final MockCamera mockCamera = MockCamera();
    final MockCameraInfo mockCameraInfo = MockCameraInfo();
=======
    final MockAndroidCameraCameraX camera = MockAndroidCameraCameraX();
    camera.processCameraProvider = MockProcessCameraProvider();
>>>>>>> 32a645ba
    const CameraLensDirection testLensDirection = CameraLensDirection.back;
    const int testSensorOrientation = 90;
    const CameraDescription testCameraDescription = CameraDescription(
        name: 'cameraName',
        lensDirection: testLensDirection,
        sensorOrientation: testSensorOrientation);
    const ResolutionPreset testResolutionPreset = ResolutionPreset.veryHigh;
    const bool enableAudio = true;

    camera.processCameraProvider = mockProcessCameraProvider;

    when(mockProcessCameraProvider.bindToLifecycle(
            camera.mockBackCameraSelector,
            <UseCase>[camera.testPreview, camera.testImageCapture]))
        .thenAnswer((_) => Future<Camera>.value(mockCamera));
    when(mockCamera.getCameraInfo())
        .thenAnswer((_) => Future<CameraInfo>.value(mockCameraInfo));

    await camera.createCamera(testCameraDescription, testResolutionPreset,
        enableAudio: enableAudio);

    // Verify expected UseCases were bound.
    verify(camera.processCameraProvider!.bindToLifecycle(camera.cameraSelector!,
        <UseCase>[camera.testPreview, camera.testImageCapture]));

    // Verify the camera's CameraInfo instance got updated.
    expect(camera.cameraInfo, equals(mockCameraInfo));
  });

  test(
      'initializeCamera throws a CameraException when createCamera has not been called before initializedCamera',
      () async {
    final AndroidCameraCameraX camera = AndroidCameraCameraX();
    expect(() => camera.initializeCamera(3), throwsA(isA<CameraException>()));
  });

  test('initializeCamera sends expected CameraInitializedEvent', () async {
<<<<<<< HEAD
    final MockAndroidCameraCamerax camera = MockAndroidCameraCamerax();
    final MockProcessCameraProvider mockProcessCameraProvider =
        MockProcessCameraProvider();
=======
    final MockAndroidCameraCameraX camera = MockAndroidCameraCameraX();
    camera.processCameraProvider = MockProcessCameraProvider();
>>>>>>> 32a645ba
    const int cameraId = 10;
    const CameraLensDirection testLensDirection = CameraLensDirection.back;
    const int testSensorOrientation = 90;
    const CameraDescription testCameraDescription = CameraDescription(
        name: 'cameraName',
        lensDirection: testLensDirection,
        sensorOrientation: testSensorOrientation);
    const ResolutionPreset testResolutionPreset = ResolutionPreset.veryHigh;
    const bool enableAudio = true;
    const int resolutionWidth = 350;
    const int resolutionHeight = 750;
    final Camera mockCamera = MockCamera();
    final ResolutionInfo testResolutionInfo =
        ResolutionInfo(width: resolutionWidth, height: resolutionHeight);

    // TODO(camsim99): Modify this when camera configuration is supported and
    // defualt values no longer being used.
    // https://github.com/flutter/flutter/issues/120468
    // https://github.com/flutter/flutter/issues/120467
    final CameraInitializedEvent testCameraInitializedEvent =
        CameraInitializedEvent(
            cameraId,
            resolutionWidth.toDouble(),
            resolutionHeight.toDouble(),
            ExposureMode.auto,
            false,
            FocusMode.auto,
            false);

    camera.processCameraProvider = mockProcessCameraProvider;

    // Call createCamera.
    when(camera.testPreview.setSurfaceProvider())
        .thenAnswer((_) async => cameraId);

    when(mockProcessCameraProvider.bindToLifecycle(any, any))
        .thenAnswer((_) async => mockCamera);
    when(mockCamera.getCameraInfo())
        .thenAnswer((_) => Future<CameraInfo>.value(MockCameraInfo()));
    when(camera.testPreview.getResolutionInfo())
        .thenAnswer((_) async => testResolutionInfo);

    await camera.createCamera(testCameraDescription, testResolutionPreset,
        enableAudio: enableAudio);

    // Start listening to camera events stream to verify the proper CameraInitializedEvent is sent.
    camera.cameraEventStreamController.stream.listen((CameraEvent event) {
      expect(event, const TypeMatcher<CameraInitializedEvent>());
      expect(event, equals(testCameraInitializedEvent));
    });

    await camera.initializeCamera(cameraId);

    // Check camera instance was received.
    expect(camera.camera, isNotNull);
  });

  test('dispose releases Flutter surface texture and unbinds all use cases',
      () async {
    final AndroidCameraCameraX camera = AndroidCameraCameraX();

    camera.preview = MockPreview();
    camera.processCameraProvider = MockProcessCameraProvider();

    camera.dispose(3);

    verify(camera.preview!.releaseFlutterSurfaceTexture());
    verify(camera.processCameraProvider!.unbindAll());
  });

  test('onCameraInitialized stream emits CameraInitializedEvents', () async {
    final AndroidCameraCameraX camera = AndroidCameraCameraX();
    const int cameraId = 16;
    final Stream<CameraInitializedEvent> eventStream =
        camera.onCameraInitialized(cameraId);
    final StreamQueue<CameraInitializedEvent> streamQueue =
        StreamQueue<CameraInitializedEvent>(eventStream);
    const CameraInitializedEvent testEvent = CameraInitializedEvent(
        cameraId, 320, 80, ExposureMode.auto, false, FocusMode.auto, false);

    camera.cameraEventStreamController.add(testEvent);

    expect(await streamQueue.next, testEvent);
    await streamQueue.cancel();
  });

  test('onCameraError stream emits errors caught by system services', () async {
    final AndroidCameraCameraX camera = AndroidCameraCameraX();
    const int cameraId = 27;
    const String testErrorDescription = 'Test error description!';
    final Stream<CameraErrorEvent> eventStream = camera.onCameraError(cameraId);
    final StreamQueue<CameraErrorEvent> streamQueue =
        StreamQueue<CameraErrorEvent>(eventStream);

    SystemServices.cameraErrorStreamController.add(testErrorDescription);

    expect(await streamQueue.next,
        equals(const CameraErrorEvent(cameraId, testErrorDescription)));
    await streamQueue.cancel();
  });

  test(
      'onDeviceOrientationChanged stream emits changes in device oreintation detected by system services',
      () async {
    final AndroidCameraCameraX camera = AndroidCameraCameraX();
    final Stream<DeviceOrientationChangedEvent> eventStream =
        camera.onDeviceOrientationChanged();
    final StreamQueue<DeviceOrientationChangedEvent> streamQueue =
        StreamQueue<DeviceOrientationChangedEvent>(eventStream);
    const DeviceOrientationChangedEvent testEvent =
        DeviceOrientationChangedEvent(DeviceOrientation.portraitDown);

    SystemServices.deviceOrientationChangedStreamController.add(testEvent);

    expect(await streamQueue.next, testEvent);
    await streamQueue.cancel();
  });

  test(
      'pausePreview unbinds preview from lifecycle when preview is nonnull and has been bound to lifecycle',
      () async {
    final AndroidCameraCameraX camera = AndroidCameraCameraX();

    camera.processCameraProvider = MockProcessCameraProvider();
    camera.preview = MockPreview();

    when(camera.processCameraProvider!.isBound(camera.preview!))
        .thenAnswer((_) async => true);

    await camera.pausePreview(579);

    verify(camera.processCameraProvider!.unbind(<UseCase>[camera.preview!]));
  });

  test(
      'pausePreview does not unbind preview from lifecycle when preview has not been bound to lifecycle',
      () async {
    final AndroidCameraCameraX camera = AndroidCameraCameraX();

    camera.processCameraProvider = MockProcessCameraProvider();
    camera.preview = MockPreview();

    await camera.pausePreview(632);

    verifyNever(
        camera.processCameraProvider!.unbind(<UseCase>[camera.preview!]));
  });

  test('resumePreview does not bind preview to lifecycle if already bound',
      () async {
    final AndroidCameraCameraX camera = AndroidCameraCameraX();
    final MockProcessCameraProvider mockProcessCameraProvider =
        MockProcessCameraProvider();
    final MockCamera mockCamera = MockCamera();
    final MockCameraInfo mockCameraInfo = MockCameraInfo();

    camera.processCameraProvider = mockProcessCameraProvider;
    camera.cameraSelector = MockCameraSelector();
    camera.preview = MockPreview();

    when(camera.processCameraProvider!.isBound(camera.preview!))
        .thenAnswer((_) async => true);

    when(mockProcessCameraProvider.bindToLifecycle(any, any))
        .thenAnswer((_) => Future<Camera>.value(mockCamera));
    when(mockCamera.getCameraInfo())
        .thenAnswer((_) => Future<CameraInfo>.value(mockCameraInfo));

    await camera.resumePreview(78);

    verifyNever(camera.processCameraProvider!
        .bindToLifecycle(camera.cameraSelector!, <UseCase>[camera.preview!]));
    expect(camera.cameraInfo, isNot(mockCameraInfo));
  });

  test('resumePreview binds preview to lifecycle if not already bound',
      () async {
    final AndroidCameraCameraX camera = AndroidCameraCameraX();
    final MockProcessCameraProvider mockProcessCameraProvider =
        MockProcessCameraProvider();
    final MockCamera mockCamera = MockCamera();
    final MockCameraInfo mockCameraInfo = MockCameraInfo();

    camera.processCameraProvider = mockProcessCameraProvider;
    camera.cameraSelector = MockCameraSelector();
    camera.preview = MockPreview();

    when(mockProcessCameraProvider.bindToLifecycle(any, any))
        .thenAnswer((_) => Future<Camera>.value(mockCamera));
    when(mockCamera.getCameraInfo())
        .thenAnswer((_) => Future<CameraInfo>.value(mockCameraInfo));

    await camera.resumePreview(78);

    verify(camera.processCameraProvider!
        .bindToLifecycle(camera.cameraSelector!, <UseCase>[camera.preview!]));
    expect(camera.cameraInfo, equals(mockCameraInfo));
  });

  test(
      'buildPreview returns a FutureBuilder that does not return a Texture until the preview is bound to the lifecycle',
      () async {
    final AndroidCameraCameraX camera = AndroidCameraCameraX();
    final MockProcessCameraProvider mockProcessCameraProvider =
        MockProcessCameraProvider();
    final MockCamera mockCamera = MockCamera();
    const int textureId = 75;

    camera.processCameraProvider = mockProcessCameraProvider;
    camera.cameraSelector = MockCameraSelector();
    camera.preview = MockPreview();

    when(mockProcessCameraProvider.bindToLifecycle(any, any))
        .thenAnswer((_) => Future<Camera>.value(mockCamera));
    when(mockCamera.getCameraInfo())
        .thenAnswer((_) => Future<CameraInfo>.value(MockCameraInfo()));

    final FutureBuilder<void> previewWidget =
        camera.buildPreview(textureId) as FutureBuilder<void>;

    expect(
        previewWidget.builder(
            MockBuildContext(), const AsyncSnapshot<void>.nothing()),
        isA<SizedBox>());
    expect(
        previewWidget.builder(
            MockBuildContext(), const AsyncSnapshot<void>.waiting()),
        isA<SizedBox>());
    expect(
        previewWidget.builder(MockBuildContext(),
            const AsyncSnapshot<void>.withData(ConnectionState.active, null)),
        isA<SizedBox>());
  });

  test(
      'buildPreview returns a FutureBuilder that returns a Texture once the preview is bound to the lifecycle',
      () async {
    final AndroidCameraCameraX camera = AndroidCameraCameraX();
    final MockProcessCameraProvider mockProcessCameraProvider =
        MockProcessCameraProvider();
    final MockCamera mockCamera = MockCamera();
    final MockCameraInfo mockCameraInfo = MockCameraInfo();
    const int textureId = 75;

    camera.processCameraProvider = mockProcessCameraProvider;
    camera.cameraSelector = MockCameraSelector();
    camera.preview = MockPreview();

    when(mockProcessCameraProvider.bindToLifecycle(any, any))
        .thenAnswer((_) => Future<Camera>.value(mockCamera));
    when(mockCamera.getCameraInfo())
        .thenAnswer((_) => Future<CameraInfo>.value(mockCameraInfo));

    final FutureBuilder<void> previewWidget =
        camera.buildPreview(textureId) as FutureBuilder<void>;

    final Texture previewTexture = previewWidget.builder(MockBuildContext(),
            const AsyncSnapshot<void>.withData(ConnectionState.done, null))
        as Texture;
    expect(previewTexture.textureId, equals(textureId));
  });

  test(
      'takePicture binds and unbinds ImageCapture to lifecycle and makes call to take a picture',
      () async {
    final AndroidCameraCameraX camera = AndroidCameraCameraX();
    const String testPicturePath = 'test/absolute/path/to/picture';

    camera.processCameraProvider = MockProcessCameraProvider();
    camera.cameraSelector = MockCameraSelector();
    camera.imageCapture = MockImageCapture();

    when(camera.imageCapture!.takePicture())
        .thenAnswer((_) async => testPicturePath);

    final XFile imageFile = await camera.takePicture(3);

    expect(imageFile.path, equals(testPicturePath));
  });

<<<<<<< HEAD
  test('getMinExposureOffset returns expected exposure offset', () async {
    final AndroidCameraCameraX camera = AndroidCameraCameraX();
    final MockCameraInfo mockCameraInfo = MockCameraInfo();
    final ExposureState exposureState = ExposureState.detached(
        exposureCompensationRange:
            ExposureRange(minCompensation: 3, maxCompensation: 4),
        exposureCompensationStep: 0.2);

    camera.cameraInfo = mockCameraInfo;

    when(mockCameraInfo.getExposureState())
        .thenAnswer((_) async => exposureState);

    // We expect the minimum exposure to be the minimum exposure compensation * exposure compensation step.
    expect(
        double.parse(
            (await camera.getMinExposureOffset(35)).toStringAsFixed(1)),
        0.6);
  });

  test('getMaxExposureOffset returns expected exposure offset', () async {
    final AndroidCameraCameraX camera = AndroidCameraCameraX();
    final MockCameraInfo mockCameraInfo = MockCameraInfo();
    final ExposureState exposureState = ExposureState.detached(
        exposureCompensationRange:
            ExposureRange(minCompensation: 3, maxCompensation: 4),
        exposureCompensationStep: 0.2);

    camera.cameraInfo = mockCameraInfo;

    when(mockCameraInfo.getExposureState())
        .thenAnswer((_) async => exposureState);

    // We expect the maximum exposure to be the maximum exposure compensation * exposure compensation step.
    expect(await camera.getMaxExposureOffset(35), 0.8);
  });

  test('getExposureOffsetStepSize returns expected exposure offset', () async {
    final AndroidCameraCameraX camera = AndroidCameraCameraX();
    final MockCameraInfo mockCameraInfo = MockCameraInfo();
    final ExposureState exposureState = ExposureState.detached(
        exposureCompensationRange:
            ExposureRange(minCompensation: 3, maxCompensation: 4),
        exposureCompensationStep: 0.2);

    camera.cameraInfo = mockCameraInfo;

    when(mockCameraInfo.getExposureState())
        .thenAnswer((_) async => exposureState);

    expect(await camera.getExposureOffsetStepSize(55), 0.2);
  });

  test('getMaxZoomLevel returns expected exposure offset', () async {
    final AndroidCameraCameraX camera = AndroidCameraCameraX();
    final MockCameraInfo mockCameraInfo = MockCameraInfo();
    const double maxZoomRatio = 1;
    final ZoomState zoomState =
        ZoomState.detached(maxZoomRatio: maxZoomRatio, minZoomRatio: 0);

    camera.cameraInfo = mockCameraInfo;

    when(mockCameraInfo.getZoomState()).thenAnswer((_) async => zoomState);

    expect(await camera.getMaxZoomLevel(55), maxZoomRatio);
  });

  test('getMinZoomLevel returns expected exposure offset', () async {
    final AndroidCameraCameraX camera = AndroidCameraCameraX();
    final MockCameraInfo mockCameraInfo = MockCameraInfo();
    const double minZoomRatio = 0;
    final ZoomState zoomState =
        ZoomState.detached(maxZoomRatio: 1, minZoomRatio: minZoomRatio);

    camera.cameraInfo = mockCameraInfo;

    when(mockCameraInfo.getZoomState()).thenAnswer((_) async => zoomState);

    expect(await camera.getMinZoomLevel(55), minZoomRatio);
=======
  test(
      'onStreamedFrameAvailable emits CameraImageData when picked up from CameraImageData stream controller',
      () async {
    final MockAndroidCameraCameraX camera = MockAndroidCameraCameraX();
    const int cameraId = 22;
    camera.processCameraProvider = MockProcessCameraProvider();
    camera.cameraSelector = MockCameraSelector();
    camera.createDetachedCallbacks = true;

    final CameraImageData mockCameraImageData = MockCameraImageData();
    final Stream<CameraImageData> imageStream =
        camera.onStreamedFrameAvailable(cameraId);
    final StreamQueue<CameraImageData> streamQueue =
        StreamQueue<CameraImageData>(imageStream);

    camera.cameraImageDataStreamController!.add(mockCameraImageData);

    expect(await streamQueue.next, equals(mockCameraImageData));
    await streamQueue.cancel();
  });

  test(
      'onStreamedFrameAvaiable returns stream that responds expectedly to being listened to',
      () async {
    final MockAndroidCameraCameraX camera = MockAndroidCameraCameraX();
    const int cameraId = 33;
    final ProcessCameraProvider mockProcessCameraProvider =
        MockProcessCameraProvider();
    final CameraSelector mockCameraSelector = MockCameraSelector();
    final Camera mockCamera = MockCamera();
    final MockImageProxy mockImageProxy = MockImageProxy();
    final MockPlaneProxy mockPlane = MockPlaneProxy();
    final List<MockPlaneProxy> mockPlanes = <MockPlaneProxy>[mockPlane];
    final Uint8List buffer = Uint8List(0);
    const int pixelStride = 27;
    const int rowStride = 58;
    const int imageFormat = 582;
    const int imageHeight = 100;
    const int imageWidth = 200;

    camera.processCameraProvider = mockProcessCameraProvider;
    camera.cameraSelector = mockCameraSelector;
    camera.createDetachedCallbacks = true;

    when(mockProcessCameraProvider.bindToLifecycle(
            mockCameraSelector, <UseCase>[camera.mockImageAnalysis]))
        .thenAnswer((_) async => mockCamera);
    when(mockImageProxy.getPlanes())
        .thenAnswer((_) => Future<List<PlaneProxy>>.value(mockPlanes));
    when(mockPlane.buffer).thenReturn(buffer);
    when(mockPlane.rowStride).thenReturn(rowStride);
    when(mockPlane.pixelStride).thenReturn(pixelStride);
    when(mockImageProxy.format).thenReturn(imageFormat);
    when(mockImageProxy.height).thenReturn(imageHeight);
    when(mockImageProxy.width).thenReturn(imageWidth);

    final StreamSubscription<CameraImageData>
        onStreamedFrameAvailableSubscription = camera
            .onStreamedFrameAvailable(cameraId)
            .listen((CameraImageData imageData) {
      // Test Analyzer correctly process ImageProxy instances.
      expect(imageData.planes.length, equals(0));
      expect(imageData.planes[0].bytes, equals(buffer));
      expect(imageData.planes[0].bytesPerRow, equals(rowStride));
      expect(imageData.planes[0].bytesPerPixel, equals(pixelStride));
      expect(imageData.format.raw, equals(imageFormat));
      expect(imageData.height, equals(imageHeight));
      expect(imageData.width, equals(imageWidth));
    });

    // Test ImageAnalysis use case is bound to ProcessCameraProvider.
    final Analyzer capturedAnalyzer =
        verify(camera.mockImageAnalysis.setAnalyzer(captureAny)).captured.single
            as Analyzer;
    verify(mockProcessCameraProvider.bindToLifecycle(
        mockCameraSelector, <UseCase>[camera.mockImageAnalysis]));

    await capturedAnalyzer.analyze(mockImageProxy);
    onStreamedFrameAvailableSubscription.cancel();
  });

  test(
      'onStreamedFrameAvaiable returns stream that responds expectedly to being canceled',
      () async {
    final MockAndroidCameraCameraX camera = MockAndroidCameraCameraX();
    const int cameraId = 32;
    final ProcessCameraProvider mockProcessCameraProvider =
        MockProcessCameraProvider();
    final CameraSelector mockCameraSelector = MockCameraSelector();
    final Camera mockCamera = MockCamera();

    camera.processCameraProvider = mockProcessCameraProvider;
    camera.cameraSelector = mockCameraSelector;
    camera.createDetachedCallbacks = true;

    when(mockProcessCameraProvider.bindToLifecycle(
            mockCameraSelector, <UseCase>[camera.mockImageAnalysis]))
        .thenAnswer((_) async => mockCamera);

    final StreamSubscription<CameraImageData> imageStreamSubscription = camera
        .onStreamedFrameAvailable(cameraId)
        .listen((CameraImageData data) {});

    when(mockProcessCameraProvider.isBound(camera.mockImageAnalysis))
        .thenAnswer((_) async => Future<bool>.value(true));

    await imageStreamSubscription.cancel();

    verify(camera.mockImageAnalysis.clearAnalyzer());
>>>>>>> 32a645ba
  });
}

/// Mock of [AndroidCameraCameraX] that stubs behavior of some methods for
/// testing.
class MockAndroidCameraCameraX extends AndroidCameraCameraX {
  bool cameraPermissionsRequested = false;
  bool startedListeningForDeviceOrientationChanges = false;

  // Mocks available for use throughout testing.
  final MockPreview testPreview = MockPreview();
  final MockImageCapture testImageCapture = MockImageCapture();
  final MockCameraSelector mockBackCameraSelector = MockCameraSelector();
  final MockCameraSelector mockFrontCameraSelector = MockCameraSelector();
  final MockImageAnalysis mockImageAnalysis = MockImageAnalysis();

  @override
  Future<void> requestCameraPermissions(bool enableAudio) async {
    cameraPermissionsRequested = true;
  }

  @override
  void startListeningForDeviceOrientationChange(
      bool cameraIsFrontFacing, int sensorOrientation) {
    startedListeningForDeviceOrientationChanges = true;
    return;
  }

  @override
  CameraSelector createCameraSelector(int cameraSelectorLensDirection) {
    switch (cameraSelectorLensDirection) {
      case CameraSelector.lensFacingFront:
        return mockFrontCameraSelector;
      case CameraSelector.lensFacingBack:
      default:
        return mockBackCameraSelector;
    }
  }

  @override
  Preview createPreview(int targetRotation, ResolutionInfo? targetResolution) {
    return testPreview;
  }

  @override
  ImageCapture createImageCapture(
      int? flashMode, ResolutionInfo? targetResolution) {
    return testImageCapture;
  }

  @override
  ImageAnalysis createImageAnalysis(ResolutionInfo? targetResolution) {
    return mockImageAnalysis;
  }
}<|MERGE_RESOLUTION|>--- conflicted
+++ resolved
@@ -11,11 +11,8 @@
 import 'package:camera_android_camerax/src/camera_info.dart';
 import 'package:camera_android_camerax/src/camera_selector.dart';
 import 'package:camera_android_camerax/src/camerax_library.g.dart';
-<<<<<<< HEAD
 import 'package:camera_android_camerax/src/exposure_state.dart';
-=======
 import 'package:camera_android_camerax/src/image_analysis.dart';
->>>>>>> 32a645ba
 import 'package:camera_android_camerax/src/image_capture.dart';
 import 'package:camera_android_camerax/src/image_proxy.dart';
 import 'package:camera_android_camerax/src/plane_proxy.dart';
@@ -39,21 +36,15 @@
   MockSpec<CameraInfo>(),
   MockSpec<CameraImageData>(),
   MockSpec<CameraSelector>(),
-<<<<<<< HEAD
   MockSpec<ExposureState>(),
-=======
   MockSpec<ImageAnalysis>(),
->>>>>>> 32a645ba
   MockSpec<ImageCapture>(),
   MockSpec<ImageProxy>(),
   MockSpec<PlaneProxy>(),
   MockSpec<Preview>(),
   MockSpec<ProcessCameraProvider>(),
   MockSpec<TestInstanceManagerHostApi>(),
-<<<<<<< HEAD
   MockSpec<ZoomState>(),
-=======
->>>>>>> 32a645ba
 ])
 @GenerateMocks(<Type>[BuildContext])
 void main() {
@@ -125,15 +116,10 @@
   test(
       'createCamera requests permissions, starts listening for device orientation changes, and returns flutter surface texture ID',
       () async {
-<<<<<<< HEAD
-    final MockAndroidCameraCamerax camera = MockAndroidCameraCamerax();
+    final MockAndroidCameraCameraX camera = MockAndroidCameraCameraX();
     final MockProcessCameraProvider mockProcessCameraProvider =
         MockProcessCameraProvider();
     final MockCamera mockCamera = MockCamera();
-=======
-    final MockAndroidCameraCameraX camera = MockAndroidCameraCameraX();
-    camera.processCameraProvider = MockProcessCameraProvider();
->>>>>>> 32a645ba
     const CameraLensDirection testLensDirection = CameraLensDirection.back;
     const int testSensorOrientation = 90;
     const CameraDescription testCameraDescription = CameraDescription(
@@ -178,16 +164,11 @@
   test(
       'createCamera binds Preview and ImageCapture use cases to ProcessCameraProvider instance',
       () async {
-<<<<<<< HEAD
-    final MockAndroidCameraCamerax camera = MockAndroidCameraCamerax();
+    final MockAndroidCameraCameraX camera = MockAndroidCameraCameraX();
     final MockProcessCameraProvider mockProcessCameraProvider =
         MockProcessCameraProvider();
     final MockCamera mockCamera = MockCamera();
     final MockCameraInfo mockCameraInfo = MockCameraInfo();
-=======
-    final MockAndroidCameraCameraX camera = MockAndroidCameraCameraX();
-    camera.processCameraProvider = MockProcessCameraProvider();
->>>>>>> 32a645ba
     const CameraLensDirection testLensDirection = CameraLensDirection.back;
     const int testSensorOrientation = 90;
     const CameraDescription testCameraDescription = CameraDescription(
@@ -225,14 +206,9 @@
   });
 
   test('initializeCamera sends expected CameraInitializedEvent', () async {
-<<<<<<< HEAD
-    final MockAndroidCameraCamerax camera = MockAndroidCameraCamerax();
+    final MockAndroidCameraCameraX camera = MockAndroidCameraCameraX();
     final MockProcessCameraProvider mockProcessCameraProvider =
         MockProcessCameraProvider();
-=======
-    final MockAndroidCameraCameraX camera = MockAndroidCameraCameraX();
-    camera.processCameraProvider = MockProcessCameraProvider();
->>>>>>> 32a645ba
     const int cameraId = 10;
     const CameraLensDirection testLensDirection = CameraLensDirection.back;
     const int testSensorOrientation = 90;
@@ -513,7 +489,6 @@
     expect(imageFile.path, equals(testPicturePath));
   });
 
-<<<<<<< HEAD
   test('getMinExposureOffset returns expected exposure offset', () async {
     final AndroidCameraCameraX camera = AndroidCameraCameraX();
     final MockCameraInfo mockCameraInfo = MockCameraInfo();
@@ -593,7 +568,6 @@
     when(mockCameraInfo.getZoomState()).thenAnswer((_) async => zoomState);
 
     expect(await camera.getMinZoomLevel(55), minZoomRatio);
-=======
   test(
       'onStreamedFrameAvailable emits CameraImageData when picked up from CameraImageData stream controller',
       () async {
@@ -703,8 +677,8 @@
     await imageStreamSubscription.cancel();
 
     verify(camera.mockImageAnalysis.clearAnalyzer());
->>>>>>> 32a645ba
-  });
+  });
+}
 }
 
 /// Mock of [AndroidCameraCameraX] that stubs behavior of some methods for
@@ -758,4 +732,5 @@
   ImageAnalysis createImageAnalysis(ResolutionInfo? targetResolution) {
     return mockImageAnalysis;
   }
+}
 }