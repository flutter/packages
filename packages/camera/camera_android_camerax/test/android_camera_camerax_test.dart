--- conflicted
+++ resolved
@@ -11,10 +11,7 @@
 import 'package:camera_android_camerax/src/camera_selector.dart';
 import 'package:camera_android_camerax/src/camerax_library.g.dart';
 import 'package:camera_android_camerax/src/image_capture.dart';
-<<<<<<< HEAD
 import 'package:camera_android_camerax/src/live_camera_state.dart';
-=======
->>>>>>> 19d19b59
 import 'package:camera_android_camerax/src/preview.dart';
 import 'package:camera_android_camerax/src/process_camera_provider.dart';
 import 'package:camera_android_camerax/src/system_services.dart';
@@ -33,10 +30,7 @@
   MockSpec<CameraInfo>(),
   MockSpec<CameraSelector>(),
   MockSpec<ImageCapture>(),
-<<<<<<< HEAD
   MockSpec<LiveCameraState>(),
-=======
->>>>>>> 19d19b59
   MockSpec<Preview>(),
   MockSpec<ProcessCameraProvider>(),
 ])
@@ -166,7 +160,6 @@
         sensorOrientation: testSensorOrientation);
     const ResolutionPreset testResolutionPreset = ResolutionPreset.veryHigh;
     const bool enableAudio = true;
-<<<<<<< HEAD
     final MockCamera testCamera = MockCamera();
     final MockCameraInfo testCameraInfo = MockCameraInfo();
 
@@ -177,8 +170,6 @@
     when(testCamera.getCameraInfo()).thenAnswer((_) async => testCameraInfo);
     when(testCameraInfo.getLiveCameraState())
         .thenAnswer((_) async => MockLiveCameraState());
-=======
->>>>>>> 19d19b59
 
     await camera.createCamera(testCameraDescription, testResolutionPreset,
         enableAudio: enableAudio);
@@ -231,12 +222,8 @@
     when(camera.testPreview.setSurfaceProvider())
         .thenAnswer((_) async => cameraId);
 
-<<<<<<< HEAD
     when(camera.processCameraProvider!.bindToLifecycle(
             camera.mockBackCameraSelector!,
-=======
-    when(camera.processCameraProvider!.bindToLifecycle(camera.cameraSelector!,
->>>>>>> 19d19b59
             <UseCase>[camera.testPreview, camera.testImageCapture]))
         .thenAnswer((_) async => mockCamera);
     when(mockCamera.getCameraInfo()).thenAnswer((_) async => testCameraInfo);
@@ -246,6 +233,9 @@
     await camera.createCamera(testCameraDescription, testResolutionPreset,
         enableAudio: enableAudio);
 
+    when(camera.processCameraProvider!.bindToLifecycle(camera.cameraSelector!,
+            <UseCase>[camera.testPreview, camera.testImageCapture]))
+        .thenAnswer((_) async => mockCamera);
     when(camera.testPreview.getResolutionInfo())
         .thenAnswer((_) async => testResolutionInfo);
 
