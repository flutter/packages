// Copyright 2013 The Flutter Authors. All rights reserved.
// Use of this source code is governed by a BSD-style license that can be
// found in the LICENSE file.

import 'dart:async';

import 'package:async/async.dart';
import 'package:camera_android_camerax/camera_android_camerax.dart';
import 'package:camera_android_camerax/src/analyzer.dart';
import 'package:camera_android_camerax/src/camera.dart';
import 'package:camera_android_camerax/src/camera_info.dart';
import 'package:camera_android_camerax/src/camera_selector.dart';
import 'package:camera_android_camerax/src/camera_state.dart';
import 'package:camera_android_camerax/src/camera_state_error.dart';
import 'package:camera_android_camerax/src/camerax_library.g.dart';
import 'package:camera_android_camerax/src/exposure_state.dart';
import 'package:camera_android_camerax/src/image_analysis.dart';
import 'package:camera_android_camerax/src/image_capture.dart';
import 'package:camera_android_camerax/src/image_proxy.dart';
import 'package:camera_android_camerax/src/live_data.dart';
import 'package:camera_android_camerax/src/observer.dart';
import 'package:camera_android_camerax/src/plane_proxy.dart';
import 'package:camera_android_camerax/src/preview.dart';
import 'package:camera_android_camerax/src/process_camera_provider.dart';
import 'package:camera_android_camerax/src/system_services.dart';
import 'package:camera_android_camerax/src/use_case.dart';
import 'package:camera_android_camerax/src/zoom_state.dart';
import 'package:camera_platform_interface/camera_platform_interface.dart';
import 'package:flutter/services.dart' show DeviceOrientation, Uint8List;
import 'package:flutter/widgets.dart';
import 'package:flutter_test/flutter_test.dart';
import 'package:mockito/annotations.dart';
import 'package:mockito/mockito.dart';

import 'android_camera_camerax_test.mocks.dart';
import 'test_camerax_library.g.dart';

@GenerateNiceMocks(<MockSpec<Object>>[
  MockSpec<Camera>(),
  MockSpec<CameraInfo>(),
  MockSpec<CameraImageData>(),
  MockSpec<CameraSelector>(),
  MockSpec<ExposureState>(),
  MockSpec<ImageAnalysis>(),
  MockSpec<ImageCapture>(),
  MockSpec<LiveData<CameraState>>(),
  MockSpec<ImageProxy>(),
  MockSpec<PlaneProxy>(),
  MockSpec<Preview>(),
  MockSpec<ProcessCameraProvider>(),
  MockSpec<TestInstanceManagerHostApi>(),
  MockSpec<ZoomState>(),
])
@GenerateMocks(<Type>[BuildContext])
void main() {
  TestWidgetsFlutterBinding.ensureInitialized();
  // Mocks the call to clear the native InstanceManager.

  TestInstanceManagerHostApi.setup(MockTestInstanceManagerHostApi());

  Future<bool> testCameraClosingObserver(AndroidCameraCameraX camera,
      int cameraId, Observer<dynamic> observer) async {
    final CameraStateError testCameraStateError =
        CameraStateError.detached(code: 0);
    final Stream<CameraClosingEvent> cameraClosingEventStream =
        camera.onCameraClosing(cameraId);
    final StreamQueue<CameraClosingEvent> cameraClosingStreamQueue =
        StreamQueue<CameraClosingEvent>(cameraClosingEventStream);
    final Stream<CameraErrorEvent> cameraErrorEventStream =
        camera.onCameraError(cameraId);
    final StreamQueue<CameraErrorEvent> cameraErrorStreamQueue =
        StreamQueue<CameraErrorEvent>(cameraErrorEventStream);

    observer.onChanged(CameraState.detached(
        type: CameraStateType.closing, error: testCameraStateError));

    final bool cameraClosingEventSent =
        await cameraClosingStreamQueue.next == CameraClosingEvent(cameraId);
    final bool cameraErrorSent = await cameraErrorStreamQueue.next ==
        CameraErrorEvent(cameraId, testCameraStateError.getDescription());

    await cameraClosingStreamQueue.cancel();
    await cameraErrorStreamQueue.cancel();

    return cameraClosingEventSent && cameraErrorSent;
  }

  // Mocks the call to clear the native InstanceManager.
  TestInstanceManagerHostApi.setup(MockTestInstanceManagerHostApi());

  test('Should fetch CameraDescription instances for available cameras',
      () async {
    // Arrange
    final MockAndroidCameraCameraX camera = MockAndroidCameraCameraX();
    camera.processCameraProvider = MockProcessCameraProvider();
    final List<dynamic> returnData = <dynamic>[
      <String, dynamic>{
        'name': 'Camera 0',
        'lensFacing': 'back',
        'sensorOrientation': 0
      },
      <String, dynamic>{
        'name': 'Camera 1',
        'lensFacing': 'front',
        'sensorOrientation': 90
      }
    ];

    // Create mocks to use
    final MockCameraInfo mockFrontCameraInfo = MockCameraInfo();
    final MockCameraInfo mockBackCameraInfo = MockCameraInfo();

    // Mock calls to native platform
    when(camera.processCameraProvider!.getAvailableCameraInfos()).thenAnswer(
        (_) async => <MockCameraInfo>[mockBackCameraInfo, mockFrontCameraInfo]);
    when(camera.mockBackCameraSelector
            .filter(<MockCameraInfo>[mockFrontCameraInfo]))
        .thenAnswer((_) async => <MockCameraInfo>[]);
    when(camera.mockBackCameraSelector
            .filter(<MockCameraInfo>[mockBackCameraInfo]))
        .thenAnswer((_) async => <MockCameraInfo>[mockBackCameraInfo]);
    when(camera.mockFrontCameraSelector
            .filter(<MockCameraInfo>[mockBackCameraInfo]))
        .thenAnswer((_) async => <MockCameraInfo>[]);
    when(camera.mockFrontCameraSelector
            .filter(<MockCameraInfo>[mockFrontCameraInfo]))
        .thenAnswer((_) async => <MockCameraInfo>[mockFrontCameraInfo]);
    when(mockBackCameraInfo.getSensorRotationDegrees())
        .thenAnswer((_) async => 0);
    when(mockFrontCameraInfo.getSensorRotationDegrees())
        .thenAnswer((_) async => 90);

    final List<CameraDescription> cameraDescriptions =
        await camera.availableCameras();

    expect(cameraDescriptions.length, returnData.length);
    for (int i = 0; i < returnData.length; i++) {
      final Map<String, Object?> typedData =
          (returnData[i] as Map<dynamic, dynamic>).cast<String, Object?>();
      final CameraDescription cameraDescription = CameraDescription(
        name: typedData['name']! as String,
        lensDirection: (typedData['lensFacing']! as String) == 'front'
            ? CameraLensDirection.front
            : CameraLensDirection.back,
        sensorOrientation: typedData['sensorOrientation']! as int,
      );
      expect(cameraDescriptions[i], cameraDescription);
    }
  });

  test(
      'createCamera requests permissions, starts listening for device orientation changes, updates camera state observers, and returns flutter surface texture ID',
      () async {
    final MockAndroidCameraCameraX camera = MockAndroidCameraCameraX();
<<<<<<< HEAD
    final MockProcessCameraProvider processCameraProvider =
        MockProcessCameraProvider();
=======
    final MockProcessCameraProvider mockProcessCameraProvider =
        MockProcessCameraProvider();
    final MockCamera mockCamera = MockCamera();
>>>>>>> f1637867
    const CameraLensDirection testLensDirection = CameraLensDirection.back;
    const int testSensorOrientation = 90;
    const CameraDescription testCameraDescription = CameraDescription(
        name: 'cameraName',
        lensDirection: testLensDirection,
        sensorOrientation: testSensorOrientation);
    const ResolutionPreset testResolutionPreset = ResolutionPreset.veryHigh;
    const bool enableAudio = true;
    const int testSurfaceTextureId = 6;
    final MockCamera mockCamera = MockCamera();
    final MockCameraInfo mockCameraInfo = MockCameraInfo();
    final MockLiveData mockLiveCameraState = MockLiveData();

    camera.processCameraProvider = mockProcessCameraProvider;

    when(camera.testPreview.setSurfaceProvider())
        .thenAnswer((_) async => testSurfaceTextureId);
<<<<<<< HEAD
    when(processCameraProvider.bindToLifecycle(camera.mockBackCameraSelector,
            <UseCase>[camera.testPreview, camera.testImageCapture]))
        .thenAnswer((_) async => mockCamera);
    when(mockCamera.getCameraInfo()).thenAnswer((_) async => mockCameraInfo);
    when(mockCameraInfo.getLiveCameraState())
        .thenAnswer((_) async => mockLiveCameraState);
    camera.processCameraProvider = processCameraProvider;
    camera.createDetachedObjectForTesting = true;
=======
    when(mockProcessCameraProvider.bindToLifecycle(any, any))
        .thenAnswer((_) => Future<Camera>.value(mockCamera));
    when(mockCamera.getCameraInfo())
        .thenAnswer((_) => Future<CameraInfo>.value(MockCameraInfo()));
>>>>>>> f1637867

    expect(
        await camera.createCamera(testCameraDescription, testResolutionPreset,
            enableAudio: enableAudio),
        equals(testSurfaceTextureId));

    // Verify permissions are requested and the camera starts listening for device orientation changes.
    expect(camera.cameraPermissionsRequested, isTrue);
    expect(camera.startedListeningForDeviceOrientationChanges, isTrue);

    // Verify CameraSelector is set with appropriate lens direction.
    expect(camera.cameraSelector, equals(camera.mockBackCameraSelector));

    // Verify the camera's Preview instance is instantiated properly.
    expect(camera.preview, equals(camera.testPreview));

    // Verify the camera's ImageCapture instance is instantiated properly.
    expect(camera.imageCapture, equals(camera.testImageCapture));

    // Verify the camera's Preview instance has its surface provider set.
    verify(camera.preview!.setSurfaceProvider());

    // Verify the camera state observer is updated.
    expect(
        await testCameraClosingObserver(
            camera,
            testSurfaceTextureId,
            verify(mockLiveCameraState.observe(captureAny)).captured.single
                as Observer<CameraState>),
        isTrue);
  });

  test(
      'createCamera binds Preview and ImageCapture use cases to ProcessCameraProvider instance',
      () async {
    final MockAndroidCameraCameraX camera = MockAndroidCameraCameraX();
<<<<<<< HEAD
    final ProcessCameraProvider processCameraProvider =
        MockProcessCameraProvider();
=======
    final MockProcessCameraProvider mockProcessCameraProvider =
        MockProcessCameraProvider();
    final MockCamera mockCamera = MockCamera();
    final MockCameraInfo mockCameraInfo = MockCameraInfo();
>>>>>>> f1637867
    const CameraLensDirection testLensDirection = CameraLensDirection.back;
    const int testSensorOrientation = 90;
    const CameraDescription testCameraDescription = CameraDescription(
        name: 'cameraName',
        lensDirection: testLensDirection,
        sensorOrientation: testSensorOrientation);
    const ResolutionPreset testResolutionPreset = ResolutionPreset.veryHigh;
    const bool enableAudio = true;
    final MockCamera mockCamera = MockCamera();
    final MockCameraInfo mockCameraInfo = MockCameraInfo();

    when(processCameraProvider.bindToLifecycle(camera.mockBackCameraSelector,
            <UseCase>[camera.testPreview, camera.testImageCapture]))
        .thenAnswer((_) async => mockCamera);
    when(mockCamera.getCameraInfo()).thenAnswer((_) async => mockCameraInfo);
    when(mockCameraInfo.getLiveCameraState())
        .thenAnswer((_) async => MockLiveData());
    camera.processCameraProvider = processCameraProvider;
    camera.createDetachedObjectForTesting = true;

    camera.processCameraProvider = mockProcessCameraProvider;

    when(mockProcessCameraProvider.bindToLifecycle(
            camera.mockBackCameraSelector,
            <UseCase>[camera.testPreview, camera.testImageCapture]))
        .thenAnswer((_) => Future<Camera>.value(mockCamera));
    when(mockCamera.getCameraInfo())
        .thenAnswer((_) => Future<CameraInfo>.value(mockCameraInfo));

    await camera.createCamera(testCameraDescription, testResolutionPreset,
        enableAudio: enableAudio);

    // Verify expected UseCases were bound.
    verify(camera.processCameraProvider!.bindToLifecycle(camera.cameraSelector!,
        <UseCase>[camera.testPreview, camera.testImageCapture]));

    // Verify the camera's CameraInfo instance got updated.
    expect(camera.cameraInfo, equals(mockCameraInfo));
  });

  test(
      'initializeCamera throws a CameraException when createCamera has not been called before initializedCamera',
      () async {
    final AndroidCameraCameraX camera = AndroidCameraCameraX();
    expect(() => camera.initializeCamera(3), throwsA(isA<CameraException>()));
  });

  test('initializeCamera sends expected CameraInitializedEvent', () async {
    final MockAndroidCameraCameraX camera = MockAndroidCameraCameraX();
    final MockProcessCameraProvider mockProcessCameraProvider =
        MockProcessCameraProvider();
    const int cameraId = 10;
    const CameraLensDirection testLensDirection = CameraLensDirection.back;
    const int testSensorOrientation = 90;
    const CameraDescription testCameraDescription = CameraDescription(
        name: 'cameraName',
        lensDirection: testLensDirection,
        sensorOrientation: testSensorOrientation);
    const ResolutionPreset testResolutionPreset = ResolutionPreset.veryHigh;
    const bool enableAudio = true;
    const int resolutionWidth = 350;
    const int resolutionHeight = 750;
    final Camera mockCamera = MockCamera();
    final ResolutionInfo testResolutionInfo =
        ResolutionInfo(width: resolutionWidth, height: resolutionHeight);
    final CameraInfo mockCameraInfo = MockCameraInfo();

    // TODO(camsim99): Modify this when camera configuration is supported and
    // defualt values no longer being used.
    // https://github.com/flutter/flutter/issues/120468
    // https://github.com/flutter/flutter/issues/120467
    final CameraInitializedEvent testCameraInitializedEvent =
        CameraInitializedEvent(
            cameraId,
            resolutionWidth.toDouble(),
            resolutionHeight.toDouble(),
            ExposureMode.auto,
            false,
            FocusMode.auto,
            false);

    camera.processCameraProvider = mockProcessCameraProvider;

    // Call createCamera.
    when(camera.testPreview.setSurfaceProvider())
        .thenAnswer((_) async => cameraId);
<<<<<<< HEAD

    when(camera.processCameraProvider!.bindToLifecycle(
            camera.mockBackCameraSelector,
            <UseCase>[camera.testPreview, camera.testImageCapture]))
        .thenAnswer((_) async => mockCamera);
    when(mockCamera.getCameraInfo()).thenAnswer((_) async => mockCameraInfo);
    when(mockCameraInfo.getLiveCameraState())
        .thenAnswer((_) async => MockLiveData());
    camera.createDetachedObjectForTesting = true;

    await camera.createCamera(testCameraDescription, testResolutionPreset,
        enableAudio: enableAudio);
=======
>>>>>>> f1637867

    when(mockProcessCameraProvider.bindToLifecycle(any, any))
        .thenAnswer((_) async => mockCamera);
    when(mockCamera.getCameraInfo())
        .thenAnswer((_) => Future<CameraInfo>.value(MockCameraInfo()));
    when(camera.testPreview.getResolutionInfo())
        .thenAnswer((_) async => testResolutionInfo);

    await camera.createCamera(testCameraDescription, testResolutionPreset,
        enableAudio: enableAudio);

    // Start listening to camera events stream to verify the proper CameraInitializedEvent is sent.
    camera.cameraEventStreamController.stream.listen((CameraEvent event) {
      expect(event, const TypeMatcher<CameraInitializedEvent>());
      expect(event, equals(testCameraInitializedEvent));
    });

    await camera.initializeCamera(cameraId);

    // Check camera instance was received.
    expect(camera.camera, isNotNull);
  });

  test(
      'dispose releases Flutter surface texture, removes camera state observers, and unbinds all use cases',
      () async {
    final AndroidCameraCameraX camera = AndroidCameraCameraX();

    camera.preview = MockPreview();
    camera.processCameraProvider = MockProcessCameraProvider();
    camera.liveCameraState = MockLiveData();

    camera.dispose(3);

    verify(camera.preview!.releaseFlutterSurfaceTexture());
    verify(camera.liveCameraState!.removeObservers());
    verify(camera.processCameraProvider!.unbindAll());
  });

  test('onCameraInitialized stream emits CameraInitializedEvents', () async {
    final AndroidCameraCameraX camera = AndroidCameraCameraX();
    const int cameraId = 16;
    final Stream<CameraInitializedEvent> eventStream =
        camera.onCameraInitialized(cameraId);
    final StreamQueue<CameraInitializedEvent> streamQueue =
        StreamQueue<CameraInitializedEvent>(eventStream);
    const CameraInitializedEvent testEvent = CameraInitializedEvent(
        cameraId, 320, 80, ExposureMode.auto, false, FocusMode.auto, false);

    camera.cameraEventStreamController.add(testEvent);

    expect(await streamQueue.next, testEvent);
    await streamQueue.cancel();
  });

  test(
      'onCameraClosing stream emits camera closing event when cameraEventStreamController emits a camera closing event',
      () async {
    final AndroidCameraCameraX camera = AndroidCameraCameraX();
    const int cameraId = 99;
    const CameraClosingEvent cameraClosingEvent = CameraClosingEvent(cameraId);
    final Stream<CameraClosingEvent> eventStream =
        camera.onCameraClosing(cameraId);
    final StreamQueue<CameraClosingEvent> streamQueue =
        StreamQueue<CameraClosingEvent>(eventStream);

    camera.cameraEventStreamController.add(cameraClosingEvent);

    expect(await streamQueue.next, equals(cameraClosingEvent));
    await streamQueue.cancel();
  });

  test(
      'onCameraError stream emits errors caught by system services or added to stream within plugin',
      () async {
    final AndroidCameraCameraX camera = AndroidCameraCameraX();
    const int cameraId = 27;
    const String firstTestErrorDescription = 'Test error description 1!';
    const String secondTestErrorDescription = 'Test error description 2!';
    const CameraErrorEvent secondCameraErrorEvent =
        CameraErrorEvent(cameraId, secondTestErrorDescription);
    final Stream<CameraErrorEvent> eventStream = camera.onCameraError(cameraId);
    final StreamQueue<CameraErrorEvent> streamQueue =
        StreamQueue<CameraErrorEvent>(eventStream);

    SystemServices.cameraErrorStreamController.add(firstTestErrorDescription);
    expect(await streamQueue.next,
        equals(const CameraErrorEvent(cameraId, firstTestErrorDescription)));

    camera.cameraEventStreamController.add(secondCameraErrorEvent);
    expect(await streamQueue.next, equals(secondCameraErrorEvent));

    await streamQueue.cancel();
  });

  test(
      'onDeviceOrientationChanged stream emits changes in device oreintation detected by system services',
      () async {
    final AndroidCameraCameraX camera = AndroidCameraCameraX();
    final Stream<DeviceOrientationChangedEvent> eventStream =
        camera.onDeviceOrientationChanged();
    final StreamQueue<DeviceOrientationChangedEvent> streamQueue =
        StreamQueue<DeviceOrientationChangedEvent>(eventStream);
    const DeviceOrientationChangedEvent testEvent =
        DeviceOrientationChangedEvent(DeviceOrientation.portraitDown);

    SystemServices.deviceOrientationChangedStreamController.add(testEvent);

    expect(await streamQueue.next, testEvent);
    await streamQueue.cancel();
  });

  test(
      'pausePreview unbinds preview from lifecycle when preview is nonnull and has been bound to lifecycle',
      () async {
    final AndroidCameraCameraX camera = AndroidCameraCameraX();

    camera.processCameraProvider = MockProcessCameraProvider();
    camera.preview = MockPreview();

    when(camera.processCameraProvider!.isBound(camera.preview!))
        .thenAnswer((_) async => true);

    await camera.pausePreview(579);

    verify(camera.processCameraProvider!.unbind(<UseCase>[camera.preview!]));
  });

  test(
      'pausePreview does not unbind preview from lifecycle when preview has not been bound to lifecycle',
      () async {
    final AndroidCameraCameraX camera = AndroidCameraCameraX();

    camera.processCameraProvider = MockProcessCameraProvider();
    camera.preview = MockPreview();

    await camera.pausePreview(632);

    verifyNever(
        camera.processCameraProvider!.unbind(<UseCase>[camera.preview!]));
  });

  test(
      'resumePreview does not bind preview to lifecycle or update camera state observers if already bound',
      () async {
    final AndroidCameraCameraX camera = AndroidCameraCameraX();
    final MockProcessCameraProvider mockProcessCameraProvider =
        MockProcessCameraProvider();
    final MockCamera mockCamera = MockCamera();
    final MockCameraInfo mockCameraInfo = MockCameraInfo();
<<<<<<< HEAD
    final MockLiveData mockLiveCameraState = MockLiveData();
=======
>>>>>>> f1637867

    camera.processCameraProvider = mockProcessCameraProvider;
    camera.cameraSelector = MockCameraSelector();
    camera.preview = MockPreview();

    when(camera.processCameraProvider!.isBound(camera.preview!))
        .thenAnswer((_) async => true);

<<<<<<< HEAD
    when(mockProcessCameraProvider
            .bindToLifecycle(camera.cameraSelector, <UseCase>[camera.preview!]))
        .thenAnswer((_) async => mockCamera);
    when(mockCamera.getCameraInfo()).thenAnswer((_) async => mockCameraInfo);
    when(mockCameraInfo.getLiveCameraState())
        .thenAnswer((_) async => mockLiveCameraState);
=======
    when(mockProcessCameraProvider.bindToLifecycle(any, any))
        .thenAnswer((_) => Future<Camera>.value(mockCamera));
    when(mockCamera.getCameraInfo())
        .thenAnswer((_) => Future<CameraInfo>.value(mockCameraInfo));
>>>>>>> f1637867

    await camera.resumePreview(78);

    verifyNever(camera.processCameraProvider!
        .bindToLifecycle(camera.cameraSelector!, <UseCase>[camera.preview!]));
<<<<<<< HEAD
    verifyNever(mockLiveCameraState.observe(any));
=======
    expect(camera.cameraInfo, isNot(mockCameraInfo));
>>>>>>> f1637867
  });

  test(
      'resumePreview binds preview to lifecycle and updates camera state observers if not already bound',
      () async {
    final AndroidCameraCameraX camera = AndroidCameraCameraX();
    final MockProcessCameraProvider mockProcessCameraProvider =
        MockProcessCameraProvider();
    final MockCamera mockCamera = MockCamera();
    final MockCameraInfo mockCameraInfo = MockCameraInfo();
<<<<<<< HEAD
    final MockLiveData mockLiveCameraState = MockLiveData();
=======
>>>>>>> f1637867

    camera.processCameraProvider = mockProcessCameraProvider;
    camera.cameraSelector = MockCameraSelector();
    camera.preview = MockPreview();
    camera.createDetachedObjectForTesting = true;

    when(mockProcessCameraProvider
            .bindToLifecycle(camera.cameraSelector, <UseCase>[camera.preview!]))
        .thenAnswer((_) async => mockCamera);
    when(mockCamera.getCameraInfo()).thenAnswer((_) async => mockCameraInfo);
    when(mockCameraInfo.getLiveCameraState())
        .thenAnswer((_) async => mockLiveCameraState);

    when(mockProcessCameraProvider.bindToLifecycle(any, any))
        .thenAnswer((_) => Future<Camera>.value(mockCamera));
    when(mockCamera.getCameraInfo())
        .thenAnswer((_) => Future<CameraInfo>.value(mockCameraInfo));

    await camera.resumePreview(78);

    verify(camera.processCameraProvider!
        .bindToLifecycle(camera.cameraSelector!, <UseCase>[camera.preview!]));
<<<<<<< HEAD
    expect(
        await testCameraClosingObserver(
            camera,
            78,
            verify(mockLiveCameraState.observe(captureAny)).captured.single
                as Observer<dynamic>),
        isTrue);
=======
    expect(camera.cameraInfo, equals(mockCameraInfo));
>>>>>>> f1637867
  });

  test(
      'buildPreview returns a FutureBuilder that does not return a Texture until the preview is bound to the lifecycle',
      () async {
    final AndroidCameraCameraX camera = AndroidCameraCameraX();
    final MockProcessCameraProvider mockProcessCameraProvider =
        MockProcessCameraProvider();
    final MockCamera mockCamera = MockCamera();
<<<<<<< HEAD
    final MockCameraInfo mockCameraInfo = MockCameraInfo();
=======
>>>>>>> f1637867
    const int textureId = 75;

    camera.processCameraProvider = mockProcessCameraProvider;
    camera.cameraSelector = MockCameraSelector();
    camera.preview = MockPreview();
    camera.createDetachedObjectForTesting = true;

    when(mockProcessCameraProvider
            .bindToLifecycle(camera.cameraSelector, <UseCase>[camera.preview!]))
        .thenAnswer((_) async => mockCamera);
    when(mockCamera.getCameraInfo()).thenAnswer((_) async => mockCameraInfo);
    when(mockCameraInfo.getLiveCameraState())
        .thenAnswer((_) async => MockLiveData());

    when(mockProcessCameraProvider.bindToLifecycle(any, any))
        .thenAnswer((_) => Future<Camera>.value(mockCamera));
    when(mockCamera.getCameraInfo())
        .thenAnswer((_) => Future<CameraInfo>.value(MockCameraInfo()));

    final FutureBuilder<void> previewWidget =
        camera.buildPreview(textureId) as FutureBuilder<void>;

    expect(
        previewWidget.builder(
            MockBuildContext(), const AsyncSnapshot<void>.nothing()),
        isA<SizedBox>());
    expect(
        previewWidget.builder(
            MockBuildContext(), const AsyncSnapshot<void>.waiting()),
        isA<SizedBox>());
    expect(
        previewWidget.builder(MockBuildContext(),
            const AsyncSnapshot<void>.withData(ConnectionState.active, null)),
        isA<SizedBox>());
  });

  test(
      'buildPreview returns a FutureBuilder that returns a Texture once the preview is bound to the lifecycle',
      () async {
    final AndroidCameraCameraX camera = AndroidCameraCameraX();
    final MockProcessCameraProvider mockProcessCameraProvider =
        MockProcessCameraProvider();
    final MockCamera mockCamera = MockCamera();
    final MockCameraInfo mockCameraInfo = MockCameraInfo();
    const int textureId = 75;

    camera.processCameraProvider = mockProcessCameraProvider;
    camera.cameraSelector = MockCameraSelector();
    camera.preview = MockPreview();
    camera.createDetachedObjectForTesting = true;

    when(mockProcessCameraProvider
            .bindToLifecycle(camera.cameraSelector, <UseCase>[camera.preview!]))
        .thenAnswer((_) async => mockCamera);
    when(mockCamera.getCameraInfo()).thenAnswer((_) async => mockCameraInfo);
    when(mockCameraInfo.getLiveCameraState())
        .thenAnswer((_) async => MockLiveData());

    when(mockProcessCameraProvider.bindToLifecycle(any, any))
        .thenAnswer((_) => Future<Camera>.value(mockCamera));
    when(mockCamera.getCameraInfo())
        .thenAnswer((_) => Future<CameraInfo>.value(mockCameraInfo));

    final FutureBuilder<void> previewWidget =
        camera.buildPreview(textureId) as FutureBuilder<void>;

    final Texture previewTexture = previewWidget.builder(MockBuildContext(),
            const AsyncSnapshot<void>.withData(ConnectionState.done, null))
        as Texture;
    expect(previewTexture.textureId, equals(textureId));
  });

  test(
      'takePicture binds and unbinds ImageCapture to lifecycle and makes call to take a picture',
      () async {
    final AndroidCameraCameraX camera = AndroidCameraCameraX();
    const String testPicturePath = 'test/absolute/path/to/picture';

    camera.processCameraProvider = MockProcessCameraProvider();
    camera.cameraSelector = MockCameraSelector();
    camera.imageCapture = MockImageCapture();

    when(camera.imageCapture!.takePicture())
        .thenAnswer((_) async => testPicturePath);

    final XFile imageFile = await camera.takePicture(3);

    expect(imageFile.path, equals(testPicturePath));
  });

  test('getMinExposureOffset returns expected exposure offset', () async {
    final AndroidCameraCameraX camera = AndroidCameraCameraX();
    final MockCameraInfo mockCameraInfo = MockCameraInfo();
    final ExposureState exposureState = ExposureState.detached(
        exposureCompensationRange:
            ExposureCompensationRange(minCompensation: 3, maxCompensation: 4),
        exposureCompensationStep: 0.2);

    camera.cameraInfo = mockCameraInfo;

    when(mockCameraInfo.getExposureState())
        .thenAnswer((_) async => exposureState);

    // We expect the minimum exposure to be the minimum exposure compensation * exposure compensation step.
    // Delta is included due to avoid catching rounding errors.
    expect(await camera.getMinExposureOffset(35), closeTo(0.6, 0.0000000001));
  });

  test('getMaxExposureOffset returns expected exposure offset', () async {
    final AndroidCameraCameraX camera = AndroidCameraCameraX();
    final MockCameraInfo mockCameraInfo = MockCameraInfo();
    final ExposureState exposureState = ExposureState.detached(
        exposureCompensationRange:
            ExposureCompensationRange(minCompensation: 3, maxCompensation: 4),
        exposureCompensationStep: 0.2);

    camera.cameraInfo = mockCameraInfo;

    when(mockCameraInfo.getExposureState())
        .thenAnswer((_) async => exposureState);

    // We expect the maximum exposure to be the maximum exposure compensation * exposure compensation step.
    expect(await camera.getMaxExposureOffset(35), 0.8);
  });

  test('getExposureOffsetStepSize returns expected exposure offset', () async {
    final AndroidCameraCameraX camera = AndroidCameraCameraX();
    final MockCameraInfo mockCameraInfo = MockCameraInfo();
    final ExposureState exposureState = ExposureState.detached(
        exposureCompensationRange:
            ExposureCompensationRange(minCompensation: 3, maxCompensation: 4),
        exposureCompensationStep: 0.2);

    camera.cameraInfo = mockCameraInfo;

    when(mockCameraInfo.getExposureState())
        .thenAnswer((_) async => exposureState);

    expect(await camera.getExposureOffsetStepSize(55), 0.2);
  });

  test('getMaxZoomLevel returns expected exposure offset', () async {
    final AndroidCameraCameraX camera = AndroidCameraCameraX();
    final MockCameraInfo mockCameraInfo = MockCameraInfo();
    const double maxZoomRatio = 1;
    final ZoomState zoomState =
        ZoomState.detached(maxZoomRatio: maxZoomRatio, minZoomRatio: 0);

    camera.cameraInfo = mockCameraInfo;

    when(mockCameraInfo.getZoomState()).thenAnswer((_) async => zoomState);

    expect(await camera.getMaxZoomLevel(55), maxZoomRatio);
  });

  test('getMinZoomLevel returns expected exposure offset', () async {
    final AndroidCameraCameraX camera = AndroidCameraCameraX();
    final MockCameraInfo mockCameraInfo = MockCameraInfo();
    const double minZoomRatio = 0;
    final ZoomState zoomState =
        ZoomState.detached(maxZoomRatio: 1, minZoomRatio: minZoomRatio);

    camera.cameraInfo = mockCameraInfo;

    when(mockCameraInfo.getZoomState()).thenAnswer((_) async => zoomState);

    expect(await camera.getMinZoomLevel(55), minZoomRatio);
  });

  test(
      'onStreamedFrameAvailable emits CameraImageData when picked up from CameraImageData stream controller',
      () async {
    final MockAndroidCameraCameraX camera = MockAndroidCameraCameraX();
    final MockProcessCameraProvider mockProcessCameraProvider =
        MockProcessCameraProvider();
    final MockCamera mockCamera = MockCamera();
    const int cameraId = 22;

    camera.processCameraProvider = mockProcessCameraProvider;
    camera.cameraSelector = MockCameraSelector();
    camera.createDetachedObjectForTesting = true;

    when(mockProcessCameraProvider.bindToLifecycle(any, any))
        .thenAnswer((_) => Future<Camera>.value(mockCamera));
    when(mockCamera.getCameraInfo())
        .thenAnswer((_) => Future<CameraInfo>.value(MockCameraInfo()));

    final CameraImageData mockCameraImageData = MockCameraImageData();
    final Stream<CameraImageData> imageStream =
        camera.onStreamedFrameAvailable(cameraId);
    final StreamQueue<CameraImageData> streamQueue =
        StreamQueue<CameraImageData>(imageStream);

    camera.cameraImageDataStreamController!.add(mockCameraImageData);

    expect(await streamQueue.next, equals(mockCameraImageData));
    await streamQueue.cancel();
  });

  test(
      'onStreamedFrameAvaiable returns stream that responds expectedly to being listened to',
      () async {
    final MockAndroidCameraCameraX camera = MockAndroidCameraCameraX();
    const int cameraId = 33;
    final ProcessCameraProvider mockProcessCameraProvider =
        MockProcessCameraProvider();
    final CameraSelector mockCameraSelector = MockCameraSelector();
    final Camera mockCamera = MockCamera();
    final CameraInfo mockCameraInfo = MockCameraInfo();
    final MockImageProxy mockImageProxy = MockImageProxy();
    final MockPlaneProxy mockPlane = MockPlaneProxy();
    final List<MockPlaneProxy> mockPlanes = <MockPlaneProxy>[mockPlane];
    final Uint8List buffer = Uint8List(0);
    const int pixelStride = 27;
    const int rowStride = 58;
    const int imageFormat = 582;
    const int imageHeight = 100;
    const int imageWidth = 200;

    camera.processCameraProvider = mockProcessCameraProvider;
    camera.cameraSelector = mockCameraSelector;
    camera.createDetachedObjectForTesting = true;

    when(mockProcessCameraProvider.bindToLifecycle(
            mockCameraSelector, <UseCase>[camera.mockImageAnalysis]))
        .thenAnswer((_) async => mockCamera);
    when(mockCamera.getCameraInfo()).thenAnswer((_) async => mockCameraInfo);
    when(mockImageProxy.getPlanes())
        .thenAnswer((_) => Future<List<PlaneProxy>>.value(mockPlanes));
    when(mockPlane.buffer).thenReturn(buffer);
    when(mockPlane.rowStride).thenReturn(rowStride);
    when(mockPlane.pixelStride).thenReturn(pixelStride);
    when(mockImageProxy.format).thenReturn(imageFormat);
    when(mockImageProxy.height).thenReturn(imageHeight);
    when(mockImageProxy.width).thenReturn(imageWidth);

    final Completer<CameraImageData> imageDataCompleter =
        Completer<CameraImageData>();
    final StreamSubscription<CameraImageData>
        onStreamedFrameAvailableSubscription = camera
            .onStreamedFrameAvailable(cameraId)
            .listen((CameraImageData imageData) {
      imageDataCompleter.complete(imageData);
    });

    // Test ImageAnalysis use case is bound to ProcessCameraProvider.
    final Analyzer capturedAnalyzer =
        verify(camera.mockImageAnalysis.setAnalyzer(captureAny)).captured.single
            as Analyzer;
    verify(mockProcessCameraProvider.bindToLifecycle(
        mockCameraSelector, <UseCase>[camera.mockImageAnalysis]));

    await capturedAnalyzer.analyze(mockImageProxy);
    final CameraImageData imageData = await imageDataCompleter.future;

    // Test Analyzer correctly process ImageProxy instances.
    expect(imageData.planes.length, equals(1));
    expect(imageData.planes[0].bytes, equals(buffer));
    expect(imageData.planes[0].bytesPerRow, equals(rowStride));
    expect(imageData.planes[0].bytesPerPixel, equals(pixelStride));
    expect(imageData.format.raw, equals(imageFormat));
    expect(imageData.height, equals(imageHeight));
    expect(imageData.width, equals(imageWidth));

    // Verify camera and cameraInfo were properly updated.
    expect(camera.camera, equals(mockCamera));
    expect(camera.cameraInfo, equals(mockCameraInfo));
    onStreamedFrameAvailableSubscription.cancel();
  });

  test(
      'onStreamedFrameAvaiable returns stream that responds expectedly to being canceled',
      () async {
    final MockAndroidCameraCameraX camera = MockAndroidCameraCameraX();
    const int cameraId = 32;
    final ProcessCameraProvider mockProcessCameraProvider =
        MockProcessCameraProvider();
    final CameraSelector mockCameraSelector = MockCameraSelector();
    final Camera mockCamera = MockCamera();

    camera.processCameraProvider = mockProcessCameraProvider;
    camera.cameraSelector = mockCameraSelector;
    camera.createDetachedObjectForTesting = true;

    when(mockProcessCameraProvider.bindToLifecycle(
            mockCameraSelector, <UseCase>[camera.mockImageAnalysis]))
        .thenAnswer((_) async => mockCamera);
    when(mockCamera.getCameraInfo()).thenAnswer((_) async => MockCameraInfo());

    final StreamSubscription<CameraImageData> imageStreamSubscription = camera
        .onStreamedFrameAvailable(cameraId)
        .listen((CameraImageData data) {});

    when(mockProcessCameraProvider.isBound(camera.mockImageAnalysis))
        .thenAnswer((_) async => Future<bool>.value(true));

    await imageStreamSubscription.cancel();

    verify(camera.mockImageAnalysis.clearAnalyzer());
  });
}

/// Mock of [AndroidCameraCameraX] that stubs behavior of some methods for
/// testing.
class MockAndroidCameraCameraX extends AndroidCameraCameraX {
  bool cameraPermissionsRequested = false;
  bool startedListeningForDeviceOrientationChanges = false;

  // Mocks available for use throughout testing.
  final MockPreview testPreview = MockPreview();
  final MockImageCapture testImageCapture = MockImageCapture();
  final MockCameraSelector mockBackCameraSelector = MockCameraSelector();
  final MockCameraSelector mockFrontCameraSelector = MockCameraSelector();
  final MockImageAnalysis mockImageAnalysis = MockImageAnalysis();

  @override
  Future<void> requestCameraPermissions(bool enableAudio) async {
    cameraPermissionsRequested = true;
  }

  @override
  void startListeningForDeviceOrientationChange(
      bool cameraIsFrontFacing, int sensorOrientation) {
    startedListeningForDeviceOrientationChanges = true;
    return;
  }

  @override
  CameraSelector createCameraSelector(int cameraSelectorLensDirection) {
    switch (cameraSelectorLensDirection) {
      case CameraSelector.lensFacingFront:
        return mockFrontCameraSelector;
      case CameraSelector.lensFacingBack:
      default:
        return mockBackCameraSelector;
    }
  }

  @override
  Preview createPreview(int targetRotation, ResolutionInfo? targetResolution) {
    return testPreview;
  }

  @override
  ImageCapture createImageCapture(
      int? flashMode, ResolutionInfo? targetResolution) {
    return testImageCapture;
  }

  @override
  ImageAnalysis createImageAnalysis(ResolutionInfo? targetResolution) {
    return mockImageAnalysis;
  }
}<|MERGE_RESOLUTION|>--- conflicted
+++ resolved
@@ -152,14 +152,8 @@
       'createCamera requests permissions, starts listening for device orientation changes, updates camera state observers, and returns flutter surface texture ID',
       () async {
     final MockAndroidCameraCameraX camera = MockAndroidCameraCameraX();
-<<<<<<< HEAD
-    final MockProcessCameraProvider processCameraProvider =
-        MockProcessCameraProvider();
-=======
     final MockProcessCameraProvider mockProcessCameraProvider =
         MockProcessCameraProvider();
-    final MockCamera mockCamera = MockCamera();
->>>>>>> f1637867
     const CameraLensDirection testLensDirection = CameraLensDirection.back;
     const int testSensorOrientation = 90;
     const CameraDescription testCameraDescription = CameraDescription(
@@ -177,21 +171,15 @@
 
     when(camera.testPreview.setSurfaceProvider())
         .thenAnswer((_) async => testSurfaceTextureId);
-<<<<<<< HEAD
-    when(processCameraProvider.bindToLifecycle(camera.mockBackCameraSelector,
+    when(mockProcessCameraProvider.bindToLifecycle(
+            camera.mockBackCameraSelector,
             <UseCase>[camera.testPreview, camera.testImageCapture]))
         .thenAnswer((_) async => mockCamera);
     when(mockCamera.getCameraInfo()).thenAnswer((_) async => mockCameraInfo);
     when(mockCameraInfo.getLiveCameraState())
         .thenAnswer((_) async => mockLiveCameraState);
-    camera.processCameraProvider = processCameraProvider;
+    camera.processCameraProvider = mockProcessCameraProvider;
     camera.createDetachedObjectForTesting = true;
-=======
-    when(mockProcessCameraProvider.bindToLifecycle(any, any))
-        .thenAnswer((_) => Future<Camera>.value(mockCamera));
-    when(mockCamera.getCameraInfo())
-        .thenAnswer((_) => Future<CameraInfo>.value(MockCameraInfo()));
->>>>>>> f1637867
 
     expect(
         await camera.createCamera(testCameraDescription, testResolutionPreset,
@@ -228,15 +216,8 @@
       'createCamera binds Preview and ImageCapture use cases to ProcessCameraProvider instance',
       () async {
     final MockAndroidCameraCameraX camera = MockAndroidCameraCameraX();
-<<<<<<< HEAD
-    final ProcessCameraProvider processCameraProvider =
-        MockProcessCameraProvider();
-=======
-    final MockProcessCameraProvider mockProcessCameraProvider =
-        MockProcessCameraProvider();
-    final MockCamera mockCamera = MockCamera();
-    final MockCameraInfo mockCameraInfo = MockCameraInfo();
->>>>>>> f1637867
+    final ProcessCameraProvider mockProcessCameraProvider =
+        MockProcessCameraProvider();
     const CameraLensDirection testLensDirection = CameraLensDirection.back;
     const int testSensorOrientation = 90;
     const CameraDescription testCameraDescription = CameraDescription(
@@ -248,13 +229,14 @@
     final MockCamera mockCamera = MockCamera();
     final MockCameraInfo mockCameraInfo = MockCameraInfo();
 
-    when(processCameraProvider.bindToLifecycle(camera.mockBackCameraSelector,
+    when(mockProcessCameraProvider.bindToLifecycle(
+            camera.mockBackCameraSelector,
             <UseCase>[camera.testPreview, camera.testImageCapture]))
         .thenAnswer((_) async => mockCamera);
     when(mockCamera.getCameraInfo()).thenAnswer((_) async => mockCameraInfo);
     when(mockCameraInfo.getLiveCameraState())
         .thenAnswer((_) async => MockLiveData());
-    camera.processCameraProvider = processCameraProvider;
+    camera.processCameraProvider = mockProcessCameraProvider;
     camera.createDetachedObjectForTesting = true;
 
     camera.processCameraProvider = mockProcessCameraProvider;
@@ -323,7 +305,6 @@
     // Call createCamera.
     when(camera.testPreview.setSurfaceProvider())
         .thenAnswer((_) async => cameraId);
-<<<<<<< HEAD
 
     when(camera.processCameraProvider!.bindToLifecycle(
             camera.mockBackCameraSelector,
@@ -336,8 +317,6 @@
 
     await camera.createCamera(testCameraDescription, testResolutionPreset,
         enableAudio: enableAudio);
-=======
->>>>>>> f1637867
 
     when(mockProcessCameraProvider.bindToLifecycle(any, any))
         .thenAnswer((_) async => mockCamera);
@@ -488,10 +467,7 @@
         MockProcessCameraProvider();
     final MockCamera mockCamera = MockCamera();
     final MockCameraInfo mockCameraInfo = MockCameraInfo();
-<<<<<<< HEAD
     final MockLiveData mockLiveCameraState = MockLiveData();
-=======
->>>>>>> f1637867
 
     camera.processCameraProvider = mockProcessCameraProvider;
     camera.cameraSelector = MockCameraSelector();
@@ -500,66 +476,52 @@
     when(camera.processCameraProvider!.isBound(camera.preview!))
         .thenAnswer((_) async => true);
 
-<<<<<<< HEAD
     when(mockProcessCameraProvider
             .bindToLifecycle(camera.cameraSelector, <UseCase>[camera.preview!]))
         .thenAnswer((_) async => mockCamera);
     when(mockCamera.getCameraInfo()).thenAnswer((_) async => mockCameraInfo);
     when(mockCameraInfo.getLiveCameraState())
         .thenAnswer((_) async => mockLiveCameraState);
-=======
+
+    await camera.resumePreview(78);
+
+    verifyNever(camera.processCameraProvider!
+        .bindToLifecycle(camera.cameraSelector!, <UseCase>[camera.preview!]));
+    verifyNever(mockLiveCameraState.observe(any));
+    expect(camera.cameraInfo, isNot(mockCameraInfo));
+  });
+
+  test(
+      'resumePreview binds preview to lifecycle and updates camera state observers if not already bound',
+      () async {
+    final AndroidCameraCameraX camera = AndroidCameraCameraX();
+    final MockProcessCameraProvider mockProcessCameraProvider =
+        MockProcessCameraProvider();
+    final MockCamera mockCamera = MockCamera();
+    final MockCameraInfo mockCameraInfo = MockCameraInfo();
+    final MockLiveData mockLiveCameraState = MockLiveData();
+
+    camera.processCameraProvider = mockProcessCameraProvider;
+    camera.cameraSelector = MockCameraSelector();
+    camera.preview = MockPreview();
+    camera.createDetachedObjectForTesting = true;
+
+    when(mockProcessCameraProvider
+            .bindToLifecycle(camera.cameraSelector, <UseCase>[camera.preview!]))
+        .thenAnswer((_) async => mockCamera);
+    when(mockCamera.getCameraInfo()).thenAnswer((_) async => mockCameraInfo);
+    when(mockCameraInfo.getLiveCameraState())
+        .thenAnswer((_) async => mockLiveCameraState);
+
     when(mockProcessCameraProvider.bindToLifecycle(any, any))
         .thenAnswer((_) => Future<Camera>.value(mockCamera));
     when(mockCamera.getCameraInfo())
         .thenAnswer((_) => Future<CameraInfo>.value(mockCameraInfo));
->>>>>>> f1637867
-
-    await camera.resumePreview(78);
-
-    verifyNever(camera.processCameraProvider!
-        .bindToLifecycle(camera.cameraSelector!, <UseCase>[camera.preview!]));
-<<<<<<< HEAD
-    verifyNever(mockLiveCameraState.observe(any));
-=======
-    expect(camera.cameraInfo, isNot(mockCameraInfo));
->>>>>>> f1637867
-  });
-
-  test(
-      'resumePreview binds preview to lifecycle and updates camera state observers if not already bound',
-      () async {
-    final AndroidCameraCameraX camera = AndroidCameraCameraX();
-    final MockProcessCameraProvider mockProcessCameraProvider =
-        MockProcessCameraProvider();
-    final MockCamera mockCamera = MockCamera();
-    final MockCameraInfo mockCameraInfo = MockCameraInfo();
-<<<<<<< HEAD
-    final MockLiveData mockLiveCameraState = MockLiveData();
-=======
->>>>>>> f1637867
-
-    camera.processCameraProvider = mockProcessCameraProvider;
-    camera.cameraSelector = MockCameraSelector();
-    camera.preview = MockPreview();
-    camera.createDetachedObjectForTesting = true;
-
-    when(mockProcessCameraProvider
-            .bindToLifecycle(camera.cameraSelector, <UseCase>[camera.preview!]))
-        .thenAnswer((_) async => mockCamera);
-    when(mockCamera.getCameraInfo()).thenAnswer((_) async => mockCameraInfo);
-    when(mockCameraInfo.getLiveCameraState())
-        .thenAnswer((_) async => mockLiveCameraState);
-
-    when(mockProcessCameraProvider.bindToLifecycle(any, any))
-        .thenAnswer((_) => Future<Camera>.value(mockCamera));
-    when(mockCamera.getCameraInfo())
-        .thenAnswer((_) => Future<CameraInfo>.value(mockCameraInfo));
 
     await camera.resumePreview(78);
 
     verify(camera.processCameraProvider!
         .bindToLifecycle(camera.cameraSelector!, <UseCase>[camera.preview!]));
-<<<<<<< HEAD
     expect(
         await testCameraClosingObserver(
             camera,
@@ -567,9 +529,7 @@
             verify(mockLiveCameraState.observe(captureAny)).captured.single
                 as Observer<dynamic>),
         isTrue);
-=======
     expect(camera.cameraInfo, equals(mockCameraInfo));
->>>>>>> f1637867
   });
 
   test(
@@ -579,10 +539,7 @@
     final MockProcessCameraProvider mockProcessCameraProvider =
         MockProcessCameraProvider();
     final MockCamera mockCamera = MockCamera();
-<<<<<<< HEAD
-    final MockCameraInfo mockCameraInfo = MockCameraInfo();
-=======
->>>>>>> f1637867
+    final MockCameraInfo mockCameraInfo = MockCameraInfo();
     const int textureId = 75;
 
     camera.processCameraProvider = mockProcessCameraProvider;
