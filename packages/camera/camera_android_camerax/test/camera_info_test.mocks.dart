--- conflicted
+++ resolved
@@ -35,7 +35,6 @@
         ),
         returnValue: 0,
       ) as int);
-<<<<<<< HEAD
   @override
   int getLiveCameraState(int? identifier) => (super.noSuchMethod(
         Invocation.method(
@@ -44,7 +43,6 @@
         ),
         returnValue: 0,
       ) as int);
-=======
 }
 
 /// A class which mocks [TestInstanceManagerHostApi].
@@ -64,5 +62,4 @@
         ),
         returnValueForMissingStub: null,
       );
->>>>>>> 19d19b59
 }