name: camera_android_camerax
description: Android implementation of the camera plugin using the CameraX library.
repository: https://github.com/flutter/packages/tree/main/packages/camera/camera_android_camerax
issue_tracker: https://github.com/flutter/flutter/issues?q=is%3Aissue+is%3Aopen+label%3A%22p%3A+camera%22
publish_to: 'none'

environment:
  sdk: ">=2.18.0 <4.0.0"
  flutter: ">=3.3.0"

flutter:
  plugin:
    implements: camera
    platforms:
      android:
        package: io.flutter.plugins.camerax
        pluginClass: CameraAndroidCameraxPlugin
        dartPluginClass: AndroidCameraCameraX

dependencies:
  camera_platform_interface: ^2.2.0
  flutter:
    sdk: flutter
  integration_test:
    sdk: flutter
  stream_transform: ^2.1.0

dev_dependencies:
  async: ^2.5.0
  build_runner: ^2.1.4
  flutter_test:
    sdk: flutter
<<<<<<< HEAD
  mockito: 5.3.2
  pigeon: ^9.1.0

# FOR TESTING AND INITIAL REVIEW ONLY. DO NOT MERGE.
# See https://github.com/flutter/flutter/wiki/Contributing-to-Plugins-and-Packages#changing-federated-plugins
dependency_overrides:
   {camera_platform_interface: {path: ../../camera/camera_platform_interface}}
=======
  mockito: 5.4.0
  pigeon: ^9.1.0
>>>>>>> e1f3257f
<|MERGE_RESOLUTION|>--- conflicted
+++ resolved
@@ -30,15 +30,10 @@
   build_runner: ^2.1.4
   flutter_test:
     sdk: flutter
-<<<<<<< HEAD
-  mockito: 5.3.2
+  mockito: 5.4.0
   pigeon: ^9.1.0
 
 # FOR TESTING AND INITIAL REVIEW ONLY. DO NOT MERGE.
 # See https://github.com/flutter/flutter/wiki/Contributing-to-Plugins-and-Packages#changing-federated-plugins
 dependency_overrides:
-   {camera_platform_interface: {path: ../../camera/camera_platform_interface}}
-=======
-  mockito: 5.4.0
-  pigeon: ^9.1.0
->>>>>>> e1f3257f
+   {camera_platform_interface: {path: ../../camera/camera_platform_interface}}