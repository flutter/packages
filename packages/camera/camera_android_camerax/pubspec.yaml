--- conflicted
+++ resolved
@@ -32,14 +32,9 @@
   build_runner: ^2.2.0
   flutter_test:
     sdk: flutter
-<<<<<<< HEAD
-  mockito: 5.4.0
+  mockito: 5.4.1
   pigeon: ^9.1.0
 
 # See https://github.com/flutter/flutter/wiki/Contributing-to-Plugins-and-Packages#changing-federated-plugins
 dependency_overrides:
-   {camera_platform_interface: {path: ../../camera/camera_platform_interface}}
-=======
-  mockito: 5.4.1
-  pigeon: ^9.1.0
->>>>>>> 8a55d872
+   {camera_platform_interface: {path: ../../camera/camera_platform_interface}}