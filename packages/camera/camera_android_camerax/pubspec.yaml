name: camera_android_camerax
description: Android implementation of the camera plugin using the CameraX library.
repository: https://github.com/flutter/packages/tree/main/packages/camera/camera_android_camerax
issue_tracker: https://github.com/flutter/flutter/issues?q=is%3Aissue+is%3Aopen+label%3A%22p%3A+camera%22
publish_to: 'none'

environment:
  sdk: '>=2.17.0 <3.0.0'
  flutter: ">=3.0.0"

flutter:
  plugin:
    implements: camera
    platforms:
      android:
        package: io.flutter.plugins.camerax
        pluginClass: CameraAndroidCameraxPlugin
        dartPluginClass: AndroidCameraCameraX

dependencies:
  camera_platform_interface: ^2.2.0
  flutter:
    sdk: flutter
  integration_test:
    sdk: flutter
  stream_transform: ^2.1.0

dev_dependencies:
  async: ^2.5.0
  build_runner: ^2.1.4
  flutter_test:
    sdk: flutter
<<<<<<< HEAD
  mockito: ^5.3.2
  pigeon: ^3.2.6
=======
  mockito: 5.3.2
  pigeon: ^3.2.6
>>>>>>> cfc5d628
<|MERGE_RESOLUTION|>--- conflicted
+++ resolved
@@ -30,10 +30,5 @@
   build_runner: ^2.1.4
   flutter_test:
     sdk: flutter
-<<<<<<< HEAD
-  mockito: ^5.3.2
-  pigeon: ^3.2.6
-=======
   mockito: 5.3.2
   pigeon: ^3.2.6
->>>>>>> cfc5d628
