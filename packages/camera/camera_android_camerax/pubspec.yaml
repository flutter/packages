name: camera_android_camerax
description: Android implementation of the camera plugin using the CameraX library.
repository: https://github.com/flutter/packages/tree/main/packages/camera/camera_android_camerax
issue_tracker: https://github.com/flutter/flutter/issues?q=is%3Aissue+is%3Aopen+label%3A%22p%3A+camera%22
<<<<<<< HEAD
version: 0.6.14
=======
version: 0.6.14+1
>>>>>>> a675ca65

environment:
  sdk: ^3.6.0
  flutter: ">=3.27.0"

flutter:
  plugin:
    implements: camera
    platforms:
      android:
        package: io.flutter.plugins.camerax
        pluginClass: CameraAndroidCameraxPlugin
        dartPluginClass: AndroidCameraCameraX

dependencies:
  async: ^2.5.0
  camera_platform_interface: ^2.9.0
  flutter:
    sdk: flutter
  meta: ^1.7.0
  stream_transform: ^2.1.0

dev_dependencies:
  build_runner: ^2.2.0
  flutter_test:
    sdk: flutter
  leak_tracker_flutter_testing: any
  mockito: ^5.4.4
  pigeon: ^24.1.1

topics:
  - camera<|MERGE_RESOLUTION|>--- conflicted
+++ resolved
@@ -2,11 +2,7 @@
 description: Android implementation of the camera plugin using the CameraX library.
 repository: https://github.com/flutter/packages/tree/main/packages/camera/camera_android_camerax
 issue_tracker: https://github.com/flutter/flutter/issues?q=is%3Aissue+is%3Aopen+label%3A%22p%3A+camera%22
-<<<<<<< HEAD
-version: 0.6.14
-=======
-version: 0.6.14+1
->>>>>>> a675ca65
+version: 0.6.15
 
 environment:
   sdk: ^3.6.0
@@ -35,7 +31,7 @@
     sdk: flutter
   leak_tracker_flutter_testing: any
   mockito: ^5.4.4
-  pigeon: ^24.1.1
+  pigeon: ^25.0.0
 
 topics:
   - camera