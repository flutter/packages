name: camera_android_camerax
description: Android implementation of the camera plugin using the CameraX library.
repository: https://github.com/flutter/packages/tree/main/packages/camera/camera_android_camerax
issue_tracker: https://github.com/flutter/flutter/issues?q=is%3Aissue+is%3Aopen+label%3A%22p%3A+camera%22
publish_to: 'none'

environment:
  sdk: ">=2.18.0 <4.0.0"
  flutter: ">=3.3.0"

flutter:
  plugin:
    implements: camera
    platforms:
      android:
        package: io.flutter.plugins.camerax
        pluginClass: CameraAndroidCameraxPlugin
        dartPluginClass: AndroidCameraCameraX

dependencies:
  async: ^2.5.0
  camera_platform_interface: ^2.2.0
  flutter:
    sdk: flutter
  integration_test:
    sdk: flutter
  meta: ^1.7.0
  stream_transform: ^2.1.0

dev_dependencies:
  build_runner: ^2.2.0
  flutter_test:
    sdk: flutter
<<<<<<< HEAD
  mockito: ^5.3.0
  pigeon: ^9.0.0
=======
  mockito: 5.4.0
  pigeon: ^9.1.0
>>>>>>> 773c7a88
<|MERGE_RESOLUTION|>--- conflicted
+++ resolved
@@ -31,10 +31,5 @@
   build_runner: ^2.2.0
   flutter_test:
     sdk: flutter
-<<<<<<< HEAD
-  mockito: ^5.3.0
-  pigeon: ^9.0.0
-=======
   mockito: 5.4.0
-  pigeon: ^9.1.0
->>>>>>> 773c7a88
+  pigeon: ^9.1.0