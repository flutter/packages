name: camera_android_camerax
description: Android implementation of the camera plugin using the CameraX library.
repository: https://github.com/flutter/packages/tree/main/packages/camera/camera_android_camerax
issue_tracker: https://github.com/flutter/flutter/issues?q=is%3Aissue+is%3Aopen+label%3A%22p%3A+camera%22
<<<<<<< HEAD
version: 0.6.25+2
=======
version: 0.6.26
>>>>>>> 930f17d5

environment:
  sdk: ^3.9.0
  flutter: ">=3.35.0"

flutter:
  plugin:
    implements: camera
    platforms:
      android:
        package: io.flutter.plugins.camerax
        pluginClass: CameraAndroidCameraxPlugin
        dartPluginClass: AndroidCameraCameraX

dependencies:
  async: ^2.5.0
  camera_platform_interface: ^2.11.0
  flutter:
    sdk: flutter
  meta: ^1.7.0
  stream_transform: ^2.1.0

dev_dependencies:
  build_runner: ^2.2.0
  flutter_test:
    sdk: flutter
  leak_tracker_flutter_testing: any
  mockito: ^5.4.4
<<<<<<< HEAD
  pigeon: ^26.1.4
=======
  pigeon: ^26.1.2
>>>>>>> 930f17d5

topics:
  - camera<|MERGE_RESOLUTION|>--- conflicted
+++ resolved
@@ -2,11 +2,7 @@
 description: Android implementation of the camera plugin using the CameraX library.
 repository: https://github.com/flutter/packages/tree/main/packages/camera/camera_android_camerax
 issue_tracker: https://github.com/flutter/flutter/issues?q=is%3Aissue+is%3Aopen+label%3A%22p%3A+camera%22
-<<<<<<< HEAD
-version: 0.6.25+2
-=======
-version: 0.6.26
->>>>>>> 930f17d5
+version: 0.6.25+3
 
 environment:
   sdk: ^3.9.0
@@ -35,11 +31,7 @@
     sdk: flutter
   leak_tracker_flutter_testing: any
   mockito: ^5.4.4
-<<<<<<< HEAD
   pigeon: ^26.1.4
-=======
-  pigeon: ^26.1.2
->>>>>>> 930f17d5
 
 topics:
   - camera