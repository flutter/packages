--- conflicted
+++ resolved
@@ -35,9 +35,5 @@
   build_runner: ^2.2.0
   flutter_test:
     sdk: flutter
-<<<<<<< HEAD
-  mockito: ^5.3.2
-=======
   mockito: 5.4.0
->>>>>>> c6f207ca
   pigeon: ^9.1.0