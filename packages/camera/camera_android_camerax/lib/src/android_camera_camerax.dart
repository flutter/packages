// Copyright 2013 The Flutter Authors. All rights reserved.
// Use of this source code is governed by a BSD-style license that can be
// found in the LICENSE file.

import 'dart:async';
import 'dart:math' show Point;

import 'package:async/async.dart';
import 'package:camera_platform_interface/camera_platform_interface.dart';
import 'package:flutter/services.dart'
    show DeviceOrientation, PlatformException;
import 'package:flutter/widgets.dart'
    show Size, Texture, Widget, visibleForTesting;
import 'package:stream_transform/stream_transform.dart';

import 'analyzer.dart';
import 'aspect_ratio_strategy.dart';
import 'camera.dart';
import 'camera2_camera_control.dart';
import 'camera2_camera_info.dart';
import 'camera_control.dart';
import 'camera_info.dart';
import 'camera_metadata.dart';
import 'camera_selector.dart';
import 'camera_state.dart';
import 'camerax_library.g.dart';
import 'camerax_proxy.dart';
import 'capture_request_options.dart';
import 'device_orientation_manager.dart';
import 'exposure_state.dart';
import 'fallback_strategy.dart';
import 'focus_metering_action.dart';
import 'focus_metering_result.dart';
import 'image_analysis.dart';
import 'image_capture.dart';
import 'image_proxy.dart';
import 'live_data.dart';
import 'metering_point.dart';
import 'observer.dart';
import 'pending_recording.dart';
import 'plane_proxy.dart';
import 'preview.dart';
import 'process_camera_provider.dart';
import 'quality_selector.dart';
import 'recorder.dart';
import 'recording.dart';
import 'resolution_filter.dart';
import 'resolution_selector.dart';
import 'resolution_strategy.dart';
import 'surface.dart';
import 'system_services.dart';
import 'use_case.dart';
import 'video_capture.dart';
import 'zoom_state.dart';

/// The Android implementation of [CameraPlatform] that uses the CameraX library.
class AndroidCameraCameraX extends CameraPlatform {
  /// Constructs an [AndroidCameraCameraX].
  AndroidCameraCameraX();

  /// Registers this class as the default instance of [CameraPlatform].
  static void registerWith() {
    CameraPlatform.instance = AndroidCameraCameraX();
  }

  /// Proxy for creating `JavaObject`s and calling their methods that require
  /// testing.
  @visibleForTesting
  CameraXProxy proxy = CameraXProxy();

  /// The [ProcessCameraProvider] instance used to access camera functionality.
  @visibleForTesting
  ProcessCameraProvider? processCameraProvider;

  /// The [Camera] instance returned by the [processCameraProvider] when a [UseCase] is
  /// bound to the lifecycle of the camera it manages.
  @visibleForTesting
  Camera? camera;

  /// The [CameraInfo] instance that corresponds to the [camera] instance.
  @visibleForTesting
  CameraInfo? cameraInfo;

  /// The [CameraControl] instance that corresponds to the [camera] instance.
  late CameraControl cameraControl;

  /// The [LiveData] of the [CameraState] that represents the state of the
  /// [camera] instance.
  LiveData<CameraState>? liveCameraState;

  /// The [Preview] instance that can be configured to present a live camera preview.
  @visibleForTesting
  Preview? preview;

  /// The [VideoCapture] instance that can be instantiated and configured to
  /// handle video recording
  @visibleForTesting
  VideoCapture? videoCapture;

  /// The [Recorder] instance handling the current creating a new [PendingRecording].
  @visibleForTesting
  Recorder? recorder;

  /// The [PendingRecording] instance used to create an active [Recording].
  @visibleForTesting
  PendingRecording? pendingRecording;

  /// The [Recording] instance representing the current recording.
  @visibleForTesting
  Recording? recording;

  /// The path at which the video file will be saved for the current [Recording].
  @visibleForTesting
  String? videoOutputPath;

  /// Whether or not [preview] has been bound to the lifecycle of the camera by
  /// [createCamera].
  @visibleForTesting
  bool previewInitiallyBound = false;

  bool _previewIsPaused = false;

  /// The prefix used to create the filename for video recording files.
  @visibleForTesting
  final String videoPrefix = 'MOV';

  /// The [ImageCapture] instance that can be configured to capture a still image.
  @visibleForTesting
  ImageCapture? imageCapture;

  /// The flash mode currently configured for [imageCapture].
  int? _currentFlashMode;

  /// Whether or not torch flash mode has been enabled for the [camera].
  @visibleForTesting
  bool torchEnabled = false;

  /// The [ImageAnalysis] instance that can be configured to analyze individual
  /// frames.
  ImageAnalysis? imageAnalysis;

  /// The [CameraSelector] used to configure the [processCameraProvider] to use
  /// the desired camera.
  @visibleForTesting
  CameraSelector? cameraSelector;

  /// The controller we need to broadcast the different camera events.
  ///
  /// It is a `broadcast` because multiple controllers will connect to
  /// different stream views of this Controller.
  /// This is only exposed for test purposes. It shouldn't be used by clients of
  /// the plugin as it may break or change at any time.
  @visibleForTesting
  final StreamController<CameraEvent> cameraEventStreamController =
      StreamController<CameraEvent>.broadcast();

  /// The stream of camera events.
  Stream<CameraEvent> _cameraEvents(int cameraId) =>
      cameraEventStreamController.stream
          .where((CameraEvent event) => event.cameraId == cameraId);

  /// The controller we need to stream image data.
  @visibleForTesting
  StreamController<CameraImageData>? cameraImageDataStreamController;

  /// Constant representing the multi-plane Android YUV 420 image format.
  ///
  /// See https://developer.android.com/reference/android/graphics/ImageFormat#YUV_420_888.
  static const int imageFormatYuv420_888 = 35;

  /// Constant representing the compressed JPEG image format.
  ///
  /// See https://developer.android.com/reference/android/graphics/ImageFormat#JPEG.
  static const int imageFormatJpeg = 256;

  /// Error code indicating a [ZoomState] was requested, but one has not been
  /// set for the camera in use.
  static const String zoomStateNotSetErrorCode = 'zoomStateNotSet';

  /// Whether or not the capture orientation is locked.
  ///
  /// Indicates a new target rotation should not be set as it has been locked by
  /// [lockCaptureOrientation].
  @visibleForTesting
  bool captureOrientationLocked = false;

  /// Whether or not the default rotation for [UseCase]s needs to be set
  /// manually because the capture orientation was previously locked.
  ///
  /// Currently, CameraX provides no way to unset target rotations for
  /// [UseCase]s, so once they are set and unset, this plugin must start setting
  /// the default orientation manually.
  ///
  /// See https://developer.android.com/reference/androidx/camera/core/ImageCapture#setTargetRotation(int)
  /// for an example on how setting target rotations for [UseCase]s works.
  bool shouldSetDefaultRotation = false;

  /// Error code indicating that an exposure offset value failed to be set.
  static const String setExposureOffsetFailedErrorCode =
      'setExposureOffsetFailed';

  /// The currently set [FocusMeteringAction] used to enable auto-focus and
  /// auto-exposure.
  @visibleForTesting
  FocusMeteringAction? currentFocusMeteringAction;

  /// Current focus mode set via [setFocusMode].
  ///
  /// CameraX defaults to auto focus mode.
  FocusMode _currentFocusMode = FocusMode.auto;

  /// Current exposure mode set via [setExposureMode].
  ///
  /// CameraX defaults to auto exposure mode.
  ExposureMode _currentExposureMode = ExposureMode.auto;

  /// Whether or not a default focus point of the entire sensor area was focused
  /// and locked.
  ///
  /// This should only be true if [setExposureMode] was called to set
  /// [FocusMode.locked] and no previous focus point was set via
  /// [setFocusPoint].
  bool _defaultFocusPointLocked = false;

  /// Error code indicating that exposure compensation is not supported by
  /// CameraX for the device.
  static const String exposureCompensationNotSupported =
      'exposureCompensationNotSupported';

  /// Returns list of all available cameras and their descriptions.
  @override
  Future<List<CameraDescription>> availableCameras() async {
    final List<CameraDescription> cameraDescriptions = <CameraDescription>[];

    processCameraProvider ??= await proxy.getProcessCameraProvider();
    final List<CameraInfo> cameraInfos =
        await processCameraProvider!.getAvailableCameraInfos();

    CameraLensDirection? cameraLensDirection;
    int cameraCount = 0;
    int? cameraSensorOrientation;
    String? cameraName;

    for (final CameraInfo cameraInfo in cameraInfos) {
      // Determine the lens direction by filtering the CameraInfo
      // TODO(gmackall): replace this with call to CameraInfo.getLensFacing when changes containing that method are available
      if ((await proxy
              .createCameraSelector(CameraSelector.lensFacingBack)
              .filter(<CameraInfo>[cameraInfo]))
          .isNotEmpty) {
        cameraLensDirection = CameraLensDirection.back;
      } else if ((await proxy
              .createCameraSelector(CameraSelector.lensFacingFront)
              .filter(<CameraInfo>[cameraInfo]))
          .isNotEmpty) {
        cameraLensDirection = CameraLensDirection.front;
      } else {
        //Skip this CameraInfo as its lens direction is unknown
        continue;
      }

      cameraSensorOrientation = await cameraInfo.getSensorRotationDegrees();
      cameraName = 'Camera $cameraCount';
      cameraCount++;

      // TODO(camsim99): Use camera ID retrieved from Camera2CameraInfo as
      // camera name: https://github.com/flutter/flutter/issues/147545.
      cameraDescriptions.add(CameraDescription(
          name: cameraName,
          lensDirection: cameraLensDirection,
          sensorOrientation: cameraSensorOrientation));
    }

    return cameraDescriptions;
  }

  /// Creates an uninitialized camera instance with default settings and returns the camera ID.
  ///
  /// See [createCameraWithSettings]
  @override
  Future<int> createCamera(
    CameraDescription description,
    ResolutionPreset? resolutionPreset, {
    bool enableAudio = false,
  }) =>
      createCameraWithSettings(
          description,
          MediaSettings(
              resolutionPreset: resolutionPreset, enableAudio: enableAudio));

  /// Creates an uninitialized camera instance and returns the camera ID.
  ///
  /// In the CameraX library, cameras are accessed by combining [UseCase]s
  /// to an instance of a [ProcessCameraProvider]. Thus, to create an
  /// uninitialized camera instance, this method retrieves a
  /// [ProcessCameraProvider] instance.
  ///
  /// The specified `mediaSettings.resolutionPreset` is the target resolution
  /// that CameraX will attempt to select for the [UseCase]s constructed in this
  /// method ([preview], [imageCapture], [imageAnalysis], [videoCapture]). If
  /// unavailable, a fallback behavior of targeting the next highest resolution
  /// will be attempted. See https://developer.android.com/media/camera/camerax/configuration#specify-resolution.
  ///
  /// To return the camera ID, which is equivalent to the ID of the surface texture
  /// that a camera preview can be drawn to, a [Preview] instance is configured
  /// and bound to the [ProcessCameraProvider] instance.
  @override
  Future<int> createCameraWithSettings(
    CameraDescription cameraDescription,
    MediaSettings? mediaSettings,
  ) async {
    // Must obtain proper permissions before attempting to access a camera.
    await proxy.requestCameraPermissions(mediaSettings?.enableAudio ?? false);

    // Save CameraSelector that matches cameraDescription.
    final int cameraSelectorLensDirection =
        _getCameraSelectorLensDirection(cameraDescription.lensDirection);
    final bool cameraIsFrontFacing =
        cameraSelectorLensDirection == CameraSelector.lensFacingFront;
    cameraSelector = proxy.createCameraSelector(cameraSelectorLensDirection);
    // Start listening for device orientation changes preceding camera creation.
    proxy.startListeningForDeviceOrientationChange(
        cameraIsFrontFacing, cameraDescription.sensorOrientation);
    // Determine ResolutionSelector and QualitySelector based on
    // resolutionPreset for camera UseCases.
    final ResolutionSelector? presetResolutionSelector =
        _getResolutionSelectorFromPreset(mediaSettings?.resolutionPreset);
    final QualitySelector? presetQualitySelector =
        _getQualitySelectorFromPreset(mediaSettings?.resolutionPreset);

    // Retrieve a fresh ProcessCameraProvider instance.
    processCameraProvider ??= await proxy.getProcessCameraProvider();
    processCameraProvider!.unbindAll();

    // Configure Preview instance.
    preview = proxy.createPreview(presetResolutionSelector,
        /* use CameraX default target rotation */ null);
    final int flutterSurfaceTextureId =
        await proxy.setPreviewSurfaceProvider(preview!);

    // Configure ImageCapture instance.
    imageCapture = proxy.createImageCapture(presetResolutionSelector,
        /* use CameraX default target rotation */ null);

    // Configure ImageAnalysis instance.
    // Defaults to YUV_420_888 image format.
    imageAnalysis = proxy.createImageAnalysis(presetResolutionSelector,
        /* use CameraX default target rotation */ null);

    // Configure VideoCapture and Recorder instances.
    recorder = proxy.createRecorder(presetQualitySelector);
    videoCapture = await proxy.createVideoCapture(recorder!);

    // Bind configured UseCases to ProcessCameraProvider instance & mark Preview
    // instance as bound but not paused. Video capture is bound at first use
    // instead of here.
    camera = await processCameraProvider!.bindToLifecycle(
        cameraSelector!, <UseCase>[preview!, imageCapture!, imageAnalysis!]);
    await _updateCameraInfoAndLiveCameraState(flutterSurfaceTextureId);
    previewInitiallyBound = true;
    _previewIsPaused = false;

    return flutterSurfaceTextureId;
  }

  /// Initializes the camera on the device.
  ///
  /// Since initialization of a camera does not directly map as an operation to
  /// the CameraX library, this method just retrieves information about the
  /// camera and sends a [CameraInitializedEvent].
  ///
  /// [imageFormatGroup] is used to specify the image format used for image
  /// streaming, but CameraX currently only supports YUV_420_888 (supported by
  /// Flutter) and RGBA (not supported by Flutter). CameraX uses YUV_420_888
  /// by default, so [imageFormatGroup] is not used.
  @override
  Future<void> initializeCamera(
    int cameraId, {
    ImageFormatGroup imageFormatGroup = ImageFormatGroup.unknown,
  }) async {
    // Configure CameraInitializedEvent to send as representation of a
    // configured camera:
    // Retrieve preview resolution.
    if (preview == null) {
      // No camera has been created; createCamera must be called before initializeCamera.
      throw CameraException(
        'cameraNotFound',
        "Camera not found. Please call the 'create' method before calling 'initialize'",
      );
    }

    final ResolutionInfo previewResolutionInfo =
        await preview!.getResolutionInfo();

    // Mark auto-focus, auto-exposure and setting points for focus & exposure
    // as available operations as CameraX does its best across devices to
    // support these by default.
    const ExposureMode exposureMode = ExposureMode.auto;
    const FocusMode focusMode = FocusMode.auto;
    const bool exposurePointSupported = true;
    const bool focusPointSupported = true;

    cameraEventStreamController.add(CameraInitializedEvent(
        cameraId,
        previewResolutionInfo.width.toDouble(),
        previewResolutionInfo.height.toDouble(),
        exposureMode,
        exposurePointSupported,
        focusMode,
        focusPointSupported));
  }

  /// Releases the resources of the accessed camera.
  ///
  /// [cameraId] not used.
  @override
  Future<void> dispose(int cameraId) async {
    preview?.releaseFlutterSurfaceTexture();
    await liveCameraState?.removeObservers();
    processCameraProvider?.unbindAll();
    await imageAnalysis?.clearAnalyzer();
  }

  /// The camera has been initialized.
  @override
  Stream<CameraInitializedEvent> onCameraInitialized(int cameraId) {
    return _cameraEvents(cameraId).whereType<CameraInitializedEvent>();
  }

  /// The camera's resolution has changed.
  ///
  /// This stream currently has no events being added to it from this plugin.
  @override
  Stream<CameraResolutionChangedEvent> onCameraResolutionChanged(int cameraId) {
    return _cameraEvents(cameraId).whereType<CameraResolutionChangedEvent>();
  }

  /// The camera started to close.
  @override
  Stream<CameraClosingEvent> onCameraClosing(int cameraId) {
    return _cameraEvents(cameraId).whereType<CameraClosingEvent>();
  }

  /// The camera experienced an error.
  @override
  Stream<CameraErrorEvent> onCameraError(int cameraId) {
    return StreamGroup.mergeBroadcast<
        CameraErrorEvent>(<Stream<CameraErrorEvent>>[
      SystemServices.cameraErrorStreamController.stream
          .map<CameraErrorEvent>((String errorDescription) {
        return CameraErrorEvent(cameraId, errorDescription);
      }),
      _cameraEvents(cameraId).whereType<CameraErrorEvent>()
    ]);
  }

  /// The camera finished recording a video.
  @override
  Stream<VideoRecordedEvent> onVideoRecordedEvent(int cameraId) {
    return _cameraEvents(cameraId).whereType<VideoRecordedEvent>();
  }

  /// Locks the capture orientation.
  @override
  Future<void> lockCaptureOrientation(
    int cameraId,
    DeviceOrientation orientation,
  ) async {
    // Flag that (1) default rotation for UseCases will need to be set manually
    // if orientation is ever unlocked and (2) the capture orientation is locked
    // and should not be changed until unlocked.
    shouldSetDefaultRotation = true;
    captureOrientationLocked = true;

    // Get target rotation based on locked orientation.
    final int targetLockedRotation =
        _getRotationConstantFromDeviceOrientation(orientation);

    // Update UseCases to use target device orientation.
    await imageCapture!.setTargetRotation(targetLockedRotation);
    await imageAnalysis!.setTargetRotation(targetLockedRotation);
    await videoCapture!.setTargetRotation(targetLockedRotation);
  }

  /// Unlocks the capture orientation.
  @override
  Future<void> unlockCaptureOrientation(int cameraId) async {
    // Flag that default rotation should be set for UseCases as needed.
    captureOrientationLocked = false;
  }

  /// Sets the exposure point for automatically determining the exposure values.
  ///
  /// Supplying `null` for the [point] argument will result in resetting to the
  /// original exposure point value.
  ///
  /// Supplied non-null point must be mapped to the entire un-altered preview
  /// surface for the exposure point to be applied accurately.
  ///
  /// [cameraId] is not used.
  @override
  Future<void> setExposurePoint(int cameraId, Point<double>? point) async {
    // We lock the new focus and metering action if focus mode has been locked
    // to ensure that the current focus point remains locked. Any exposure mode
    // setting will not be impacted by this lock (setting an exposure mode
    // is implemented with Camera2 interop that will override settings to
    // achieve the expected exposure mode as needed).
    await _startFocusAndMeteringForPoint(
        point: point,
        meteringMode: FocusMeteringAction.flagAe,
        disableAutoCancel: _currentFocusMode == FocusMode.locked);
  }

  /// Gets the minimum supported exposure offset for the selected camera in EV units.
  ///
  /// [cameraId] not used.
  @override
  Future<double> getMinExposureOffset(int cameraId) async {
    final ExposureState exposureState = await cameraInfo!.getExposureState();
    return exposureState.exposureCompensationRange.minCompensation *
        exposureState.exposureCompensationStep;
  }

  /// Gets the maximum supported exposure offset for the selected camera in EV units.
  ///
  /// [cameraId] not used.
  @override
  Future<double> getMaxExposureOffset(int cameraId) async {
    final ExposureState exposureState = await cameraInfo!.getExposureState();
    return exposureState.exposureCompensationRange.maxCompensation *
        exposureState.exposureCompensationStep;
  }

  /// Sets the focus mode for taking pictures.
  ///
  /// Setting [FocusMode.locked] will lock the current focus point if one exists
  /// or the center of entire sensor area if not, and will stay locked until
  /// either:
  ///   * Another focus point is set via [setFocusPoint] (which will then become
  ///     the locked focus point), or
  ///   * Locked focus mode is unset by setting [FocusMode.auto].
  @override
  Future<void> setFocusMode(int cameraId, FocusMode mode) async {
    if (_currentFocusMode == mode) {
      // Desired focus mode is already set.
      return;
    }

    MeteringPoint? autoFocusPoint;
    bool? disableAutoCancel;
    switch (mode) {
      case FocusMode.auto:
        // Determine auto-focus point to restore, if any. We do not restore
        // default auto-focus point if set previously to lock focus.
        final MeteringPoint? unLockedFocusPoint = _defaultFocusPointLocked
            ? null
            : currentFocusMeteringAction!.meteringPointInfos
                .where(((MeteringPoint, int?) meteringPointInfo) =>
                    meteringPointInfo.$2 == FocusMeteringAction.flagAf)
                .toList()
                .first
                .$1;
        _defaultFocusPointLocked = false;
        autoFocusPoint = unLockedFocusPoint;
        disableAutoCancel = false;
      case FocusMode.locked:
        MeteringPoint? lockedFocusPoint;

        // Determine if there is an auto-focus point set currently to lock.
        if (currentFocusMeteringAction != null) {
          final List<(MeteringPoint, int?)> possibleCurrentAfPoints =
              currentFocusMeteringAction!.meteringPointInfos
                  .where(((MeteringPoint, int?) meteringPointInfo) =>
                      meteringPointInfo.$2 == FocusMeteringAction.flagAf)
                  .toList();
          lockedFocusPoint = possibleCurrentAfPoints.isEmpty
              ? null
              : possibleCurrentAfPoints.first.$1;
        }

        // If there isn't, lock center of entire sensor area by default.
        if (lockedFocusPoint == null) {
          lockedFocusPoint =
              proxy.createMeteringPoint(0.5, 0.5, 1, cameraInfo!);
          _defaultFocusPointLocked = true;
        }

        autoFocusPoint = lockedFocusPoint;
        disableAutoCancel = true;
    }
    // Start appropriate focus and metering action.
    final bool focusAndMeteringWasSuccessful = await _startFocusAndMeteringFor(
        meteringPoint: autoFocusPoint,
        meteringMode: FocusMeteringAction.flagAf,
        disableAutoCancel: disableAutoCancel);

    if (!focusAndMeteringWasSuccessful) {
      // Do not update current focus mode.
      return;
    }

    // Update current focus mode.
    _currentFocusMode = mode;

    // If focus mode was just locked and exposure mode is not, set auto exposure
    // mode to ensure that disabling auto-cancel does not interfere with
    // automatic exposure metering.
    if (_currentExposureMode == ExposureMode.auto &&
        _currentFocusMode == FocusMode.locked) {
      await setExposureMode(cameraId, _currentExposureMode);
    }
  }

  /// Gets the supported step size for exposure offset for the selected camera in EV units.
  ///
  /// Returns -1 if exposure compensation is not supported for the device.
  ///
  /// [cameraId] not used.
  @override
  Future<double> getExposureOffsetStepSize(int cameraId) async {
    final ExposureState exposureState = await cameraInfo!.getExposureState();
    final double exposureOffsetStepSize =
        exposureState.exposureCompensationStep;
    if (exposureOffsetStepSize == 0) {
      // CameraX returns a step size of 0 if exposure compensation is not
      // supported for the device.
      return -1;
    }
    return exposureOffsetStepSize;
  }

  /// Sets the exposure offset for the selected camera.
  ///
  /// The supplied [offset] value should be in EV units. 1 EV unit represents a
  /// doubling in brightness. It should be between the minimum and maximum offsets
  /// obtained through `getMinExposureOffset` and `getMaxExposureOffset` respectively.
  /// Throws a `CameraException` when trying to set exposure offset on a device
  /// that doesn't support exposure compensationan or if setting the offset fails,
  /// like in the case that an illegal offset is supplied.
  ///
  /// When the supplied [offset] value does not align with the step size obtained
  /// through `getExposureStepSize`, it will automatically be rounded to the nearest step.
  ///
  /// Returns the (rounded) offset value that was set.
  @override
  Future<double> setExposureOffset(int cameraId, double offset) async {
    final double exposureOffsetStepSize =
        (await cameraInfo!.getExposureState()).exposureCompensationStep;
    if (exposureOffsetStepSize == 0) {
      throw CameraException(exposureCompensationNotSupported,
          'Exposure compensation not supported');
    }

    // (Exposure compensation index) * (exposure offset step size) =
    // (exposure offset).
    final int roundedExposureCompensationIndex =
        (offset / exposureOffsetStepSize).round();

    try {
      final int? newIndex = await cameraControl
          .setExposureCompensationIndex(roundedExposureCompensationIndex);
      if (newIndex == null) {
        throw CameraException(setExposureOffsetFailedErrorCode,
            'Setting exposure compensation index was canceled due to the camera being closed or a new request being submitted.');
      }

      return newIndex.toDouble();
    } on PlatformException catch (e) {
      throw CameraException(
          setExposureOffsetFailedErrorCode,
          e.message ??
              'Setting the camera exposure compensation index failed.');
    }
  }

  /// Sets the focus point for automatically determining the focus values.
  ///
  /// Supplying `null` for the [point] argument will result in resetting to the
  /// original focus point value.
  ///
  /// Supplied non-null point must be mapped to the entire un-altered preview
  /// surface for the focus point to be applied accurately.
  ///
  /// [cameraId] is not used.
  @override
  Future<void> setFocusPoint(int cameraId, Point<double>? point) async {
    // We lock the new focus and metering action if focus mode has been locked
    // to ensure that the current focus point remains locked. Any exposure mode
    // setting will not be impacted by this lock (setting an exposure mode
    // is implemented with Camera2 interop that will override settings to
    // achieve the expected exposure mode as needed).
    await _startFocusAndMeteringForPoint(
        point: point,
        meteringMode: FocusMeteringAction.flagAf,
        disableAutoCancel: _currentFocusMode == FocusMode.locked);
  }

  /// Sets the exposure mode for taking pictures.
  ///
  /// Setting [ExposureMode.locked] will lock current exposure point until it
  /// is unset by setting [ExposureMode.auto].
  ///
  /// [cameraId] is not used.
  @override
  Future<void> setExposureMode(int cameraId, ExposureMode mode) async {
    final Camera2CameraControl camera2Control =
        proxy.getCamera2CameraControl(cameraControl);
    final bool lockExposureMode = mode == ExposureMode.locked;

    final CaptureRequestOptions captureRequestOptions = proxy
        .createCaptureRequestOptions(<(
      CaptureRequestKeySupportedType,
      Object?
    )>[(CaptureRequestKeySupportedType.controlAeLock, lockExposureMode)]);

    await camera2Control.addCaptureRequestOptions(captureRequestOptions);
    _currentExposureMode = mode;
  }

  /// Gets the maximum supported zoom level for the selected camera.
  ///
  /// [cameraId] not used.
  @override
  Future<double> getMaxZoomLevel(int cameraId) async {
    final LiveData<ZoomState> liveZoomState = await cameraInfo!.getZoomState();
    final ZoomState? zoomState = await liveZoomState.getValue();

    if (zoomState == null) {
      throw CameraException(
        zoomStateNotSetErrorCode,
        'No explicit ZoomState has been set on the LiveData instance for the camera in use.',
      );
    }
    return zoomState.maxZoomRatio;
  }

  /// Gets the minimum supported zoom level for the selected camera.
  ///
  /// [cameraId] not used.
  @override
  Future<double> getMinZoomLevel(int cameraId) async {
    final LiveData<ZoomState> liveZoomState = await cameraInfo!.getZoomState();
    final ZoomState? zoomState = await liveZoomState.getValue();

    if (zoomState == null) {
      throw CameraException(
        zoomStateNotSetErrorCode,
        'No explicit ZoomState has been set on the LiveData instance for the camera in use.',
      );
    }
    return zoomState.minZoomRatio;
  }

  /// Set the zoom level for the selected camera.
  ///
  /// The supplied [zoom] value should be between the minimum and the maximum
  /// supported zoom level returned by [getMinZoomLevel] and [getMaxZoomLevel].
  /// Throws a `CameraException` when an illegal zoom level is supplied.
  @override
  Future<void> setZoomLevel(int cameraId, double zoom) async {
    await cameraControl.setZoomRatio(zoom);
  }

  /// The ui orientation changed.
  @override
  Stream<DeviceOrientationChangedEvent> onDeviceOrientationChanged() {
    return DeviceOrientationManager
        .deviceOrientationChangedStreamController.stream;
  }

  /// Pause the active preview on the current frame for the selected camera.
  ///
  /// [cameraId] not used.
  @override
  Future<void> pausePreview(int cameraId) async {
    _previewIsPaused = true;
    await _unbindUseCaseFromLifecycle(preview!);
  }

  /// Resume the paused preview for the selected camera.
  ///
  /// [cameraId] not used.
  @override
  Future<void> resumePreview(int cameraId) async {
    _previewIsPaused = false;
    await _bindUseCaseToLifecycle(preview!, cameraId);
  }

  /// Returns a widget showing a live camera preview.
  ///
  /// [createCamera] must be called before attempting to build this preview.
  @override
  Widget buildPreview(int cameraId) {
    if (!previewInitiallyBound) {
      // No camera has been created, and thus, the preview UseCase has not been
      // bound to the camera lifecycle, restricting this preview from being
      // built.
      throw CameraException(
        'cameraNotFound',
        "Camera not found. Please call the 'create' method before calling 'buildPreview'",
      );
    }
    return Texture(textureId: cameraId);
  }

  /// Captures an image and returns the file where it was saved.
  ///
  /// [cameraId] is not used.
  @override
  Future<XFile> takePicture(int cameraId) async {
    await _bindUseCaseToLifecycle(imageCapture!, cameraId);
    // Set flash mode.
    if (_currentFlashMode != null) {
      await imageCapture!.setFlashMode(_currentFlashMode!);
    } else if (torchEnabled) {
      // Ensure any previously set flash modes are unset when torch mode has
      // been enabled.
      await imageCapture!.setFlashMode(ImageCapture.flashModeOff);
    }

    // Set target rotation to default CameraX rotation only if capture
    // orientation not locked.
    if (!captureOrientationLocked && shouldSetDefaultRotation) {
      await imageCapture!
          .setTargetRotation(await proxy.getDefaultDisplayRotation());
    }

    final String picturePath = await imageCapture!.takePicture();
    return XFile(picturePath);
  }

  /// Sets the flash mode for the selected camera.
  ///
  /// When the [FlashMode.torch] is enabled, any previously set [FlashMode] with
  /// this method will be disabled, just as with any other [FlashMode]; while
  /// this is not default native Android behavior as defined by the CameraX API,
  /// this behavior is compliant with the plugin platform interface.
  ///
  /// This method combines the notion of setting the flash mode of the
  /// [imageCapture] UseCase and enabling the camera torch, as described
  /// by https://developer.android.com/reference/androidx/camera/core/ImageCapture
  /// and https://developer.android.com/reference/androidx/camera/core/CameraControl#enableTorch(boolean),
  /// respectively.
  @override
  Future<void> setFlashMode(int cameraId, FlashMode mode) async {
    // Turn off torch mode if it is enabled and not being redundantly set.
    if (mode != FlashMode.torch && torchEnabled) {
      await cameraControl.enableTorch(false);
      torchEnabled = false;
    }

    switch (mode) {
      case FlashMode.off:
        _currentFlashMode = ImageCapture.flashModeOff;
      case FlashMode.auto:
        _currentFlashMode = ImageCapture.flashModeAuto;
      case FlashMode.always:
        _currentFlashMode = ImageCapture.flashModeOn;
      case FlashMode.torch:
        _currentFlashMode = null;
        if (torchEnabled) {
          // Torch mode enabled already.
          return;
        }
        await cameraControl.enableTorch(true);
        torchEnabled = true;
    }
  }

  /// Prepare the capture session for video recording.
  ///
<<<<<<< HEAD
  /// This optimization is not required for Android.
=======
  /// This optimization is not used on Android, so this implementation is a
  /// no-op.
>>>>>>> ca01168b
  @override
  Future<void> prepareForVideoRecording() {
    return Future<void>.value();
  }

  /// Configures and starts a video recording. Returns silently without doing
  /// anything if there is currently an active recording.
  ///
  /// Note that the preset resolution is used to configure the recording, but
  /// 240p ([ResolutionPreset.low]) is unsupported and will fallback to
  /// configure the recording as the next highest available quality.
  ///
  /// This method is deprecated in favour of [startVideoCapturing].
  @override
  Future<void> startVideoRecording(int cameraId,
      {Duration? maxVideoDuration}) async {
    return startVideoCapturing(
        VideoCaptureOptions(cameraId, maxDuration: maxVideoDuration));
  }

  /// Starts a video recording and/or streaming session.
  ///
  /// Please see [VideoCaptureOptions] for documentation on the
  /// configuration options. Currently, maxVideoDuration and streamOptions
  /// are unsupported due to the limitations of CameraX and the platform
  /// interface, respectively.
  @override
  Future<void> startVideoCapturing(VideoCaptureOptions options) async {
    if (recording != null) {
      // There is currently an active recording, so do not start a new one.
      return;
    }

    dynamic Function(CameraImageData)? streamCallback = options.streamCallback;
    if (!_previewIsPaused) {
      // The plugin binds the preview use case to the camera lifecycle when
      // createCamera is called, but camera use cases can become limited
      // when video recording and displaying a preview concurrently. This logic
      // will prioritize attempting to continue displaying the preview,
      // stream images, and record video if specified and supported. Otherwise,
      // the preview must be paused in order to allow those concurrently. See
      // https://developer.android.com/media/camera/camerax/architecture#combine-use-cases
      // for more information on supported concurrent camera use cases.
      final Camera2CameraInfo camera2CameraInfo =
          await proxy.getCamera2CameraInfo(cameraInfo!);
      final int cameraInfoSupportedHardwareLevel =
          await camera2CameraInfo.getSupportedHardwareLevel();

      // Handle limited level device restrictions:
      final bool cameraSupportsConcurrentImageCapture =
          cameraInfoSupportedHardwareLevel !=
              CameraMetadata.infoSupportedHardwareLevelLegacy;
      if (!cameraSupportsConcurrentImageCapture) {
        // Concurrent preview + video recording + image capture is not supported
        // unless the camera device is cameraSupportsHardwareLevelLimited or
        // better.
        await _unbindUseCaseFromLifecycle(imageCapture!);
      }

      // Handle level 3 device restrictions:
      final bool cameraSupportsHardwareLevel3 =
          cameraInfoSupportedHardwareLevel ==
              CameraMetadata.infoSupportedHardwareLevel3;
      if (!cameraSupportsHardwareLevel3 || streamCallback == null) {
        // Concurrent preview + video recording + image streaming is not supported
        // unless the camera device is cameraSupportsHardwareLevel3 or better.
        streamCallback = null;
        await _unbindUseCaseFromLifecycle(imageAnalysis!);
      } else {
        // If image streaming concurrently with video recording, image capture
        // is unsupported.
        await _unbindUseCaseFromLifecycle(imageCapture!);
      }
    }

    await _bindUseCaseToLifecycle(videoCapture!, options.cameraId);

    // Set target rotation to default CameraX rotation only if capture
    // orientation not locked.
    if (!captureOrientationLocked && shouldSetDefaultRotation) {
      await videoCapture!
          .setTargetRotation(await proxy.getDefaultDisplayRotation());
    }

    videoOutputPath =
        await SystemServices.getTempFilePath(videoPrefix, '.temp');
    pendingRecording = await recorder!.prepareRecording(videoOutputPath!);
    recording = await pendingRecording!.start();

    if (streamCallback != null) {
      onStreamedFrameAvailable(options.cameraId).listen(streamCallback);
    }
  }

  /// Stops the video recording and returns the file where it was saved.
  /// Throws a CameraException if the recording is currently null, or if the
  /// videoOutputPath is null.
  ///
  /// If the videoOutputPath is null the recording objects are cleaned up
  /// so starting a new recording is possible.
  @override
  Future<XFile> stopVideoRecording(int cameraId) async {
    if (recording == null) {
      throw CameraException(
          'videoRecordingFailed',
          'Attempting to stop a '
              'video recording while no recording is in progress.');
    }
    if (videoOutputPath == null) {
      // Stop the current active recording as we will be unable to complete it
      // in this error case.
      await recording!.close();
      recording = null;
      pendingRecording = null;
      throw CameraException(
          'INVALID_PATH',
          'The platform did not return a path '
              'while reporting success. The platform should always '
              'return a valid path or report an error.');
    }
    await recording!.close();
    recording = null;
    pendingRecording = null;
    await _unbindUseCaseFromLifecycle(videoCapture!);
    return XFile(videoOutputPath!);
  }

  /// Pause the current video recording if it is not null.
  @override
  Future<void> pauseVideoRecording(int cameraId) async {
    if (recording != null) {
      await recording!.pause();
    }
  }

  /// Resume the current video recording if it is not null.
  @override
  Future<void> resumeVideoRecording(int cameraId) async {
    if (recording != null) {
      await recording!.resume();
    }
  }

  /// A new streamed frame is available.
  ///
  /// Listening to this stream will start streaming, and canceling will stop.
  /// To temporarily stop receiving frames, cancel, then listen again later.
  /// Pausing/resuming is not supported, as pausing the stream would cause
  /// very high memory usage, and will throw an exception due to the
  /// implementation using a broadcast [StreamController], which does not
  /// support those operations.
  ///
  /// [cameraId] and [options] are not used.
  @override
  Stream<CameraImageData> onStreamedFrameAvailable(int cameraId,
      {CameraImageStreamOptions? options}) {
    cameraImageDataStreamController = StreamController<CameraImageData>(
      onListen: () async => _configureImageAnalysis(cameraId),
      onCancel: _onFrameStreamCancel,
    );
    return cameraImageDataStreamController!.stream;
  }

  // Methods for binding UseCases to the lifecycle of the camera controlled
  // by a ProcessCameraProvider instance:

  /// Binds [useCase] to the camera lifecycle controlled by the
  /// [processCameraProvider] if not already bound.
  ///
  /// [cameraId] used to build [CameraEvent]s should you wish to filter
  /// these based on a reference to a cameraId received from calling
  /// `createCamera(...)`.
  Future<void> _bindUseCaseToLifecycle(UseCase useCase, int cameraId) async {
    final bool useCaseIsBound = await processCameraProvider!.isBound(useCase);
    final bool useCaseIsPausedPreview = useCase is Preview && _previewIsPaused;

    if (useCaseIsBound || useCaseIsPausedPreview) {
      // Only bind if useCase is not already bound or preview is intentionally
      // paused.
      return;
    }

    camera = await processCameraProvider!
        .bindToLifecycle(cameraSelector!, <UseCase>[useCase]);

    await _updateCameraInfoAndLiveCameraState(cameraId);
  }

  /// Configures the [imageAnalysis] instance for image streaming.
  Future<void> _configureImageAnalysis(int cameraId) async {
    await _bindUseCaseToLifecycle(imageAnalysis!, cameraId);

    // Set target rotation to default CameraX rotation only if capture
    // orientation not locked.
    if (!captureOrientationLocked && shouldSetDefaultRotation) {
      await imageAnalysis!
          .setTargetRotation(await proxy.getDefaultDisplayRotation());
    }

    // Create and set Analyzer that can read image data for image streaming.
    final WeakReference<AndroidCameraCameraX> weakThis =
        WeakReference<AndroidCameraCameraX>(this);
    Future<void> analyze(ImageProxy imageProxy) async {
      final List<PlaneProxy> planes = await imageProxy.getPlanes();
      final List<CameraImagePlane> cameraImagePlanes = <CameraImagePlane>[];
      for (final PlaneProxy plane in planes) {
        cameraImagePlanes.add(CameraImagePlane(
            bytes: plane.buffer,
            bytesPerRow: plane.rowStride,
            bytesPerPixel: plane.pixelStride));
      }

      final int format = imageProxy.format;
      final CameraImageFormat cameraImageFormat = CameraImageFormat(
          _imageFormatGroupFromPlatformData(format),
          raw: format);

      final CameraImageData cameraImageData = CameraImageData(
          format: cameraImageFormat,
          planes: cameraImagePlanes,
          height: imageProxy.height,
          width: imageProxy.width);

      weakThis.target!.cameraImageDataStreamController!.add(cameraImageData);
      await imageProxy.close();
    }

    final Analyzer analyzer = proxy.createAnalyzer(analyze);
    await imageAnalysis!.setAnalyzer(analyzer);
  }

  /// Unbinds [useCase] from camera lifecycle controlled by the
  /// [processCameraProvider] if not already unbound.
  Future<void> _unbindUseCaseFromLifecycle(UseCase useCase) async {
    final bool useCaseIsBound = await processCameraProvider!.isBound(useCase);
    if (!useCaseIsBound) {
      return;
    }

    processCameraProvider!.unbind(<UseCase>[useCase]);
  }

  // Methods for configuring image streaming:

  /// The [onCancel] callback for the stream controller used for image
  /// streaming.
  ///
  /// Removes the previously set analyzer on the [imageAnalysis] instance, since
  /// image information should no longer be streamed.
  FutureOr<void> _onFrameStreamCancel() async {
    await imageAnalysis!.clearAnalyzer();
  }

  /// Converts between Android ImageFormat constants and [ImageFormatGroup]s.
  ///
  /// See https://developer.android.com/reference/android/graphics/ImageFormat.
  ImageFormatGroup _imageFormatGroupFromPlatformData(dynamic data) {
    switch (data) {
      case imageFormatYuv420_888: // android.graphics.ImageFormat.YUV_420_888
        return ImageFormatGroup.yuv420;
      case imageFormatJpeg: // android.graphics.ImageFormat.JPEG
        return ImageFormatGroup.jpeg;
    }

    return ImageFormatGroup.unknown;
  }

  // Methods concerning camera state:

  /// Updates [cameraInfo] and [cameraControl] to the information corresponding
  /// to [camera] and adds observers to the [LiveData] of the [CameraState] of
  /// the current [camera], saved as [liveCameraState].
  ///
  /// If a previous [liveCameraState] was stored, existing observers are
  /// removed, as well.
  Future<void> _updateCameraInfoAndLiveCameraState(int cameraId) async {
    cameraInfo = await camera!.getCameraInfo();
    cameraControl = await camera!.getCameraControl();
    await liveCameraState?.removeObservers();
    liveCameraState = await cameraInfo!.getCameraState();
    await liveCameraState!.observe(_createCameraClosingObserver(cameraId));
  }

  /// Creates [Observer] of the [CameraState] that will:
  ///
  ///  * Send a [CameraClosingEvent] if the [CameraState] indicates that the
  ///    camera has begun to close.
  ///  * Send a [CameraErrorEvent] if the [CameraState] indicates that the
  ///    camera is in error state.
  Observer<CameraState> _createCameraClosingObserver(int cameraId) {
    final WeakReference<AndroidCameraCameraX> weakThis =
        WeakReference<AndroidCameraCameraX>(this);

    // Callback method used to implement the behavior described above:
    void onChanged(Object stateAsObject) {
      // This cast is safe because the Observer implementation ensures
      // the type of stateAsObject is the same as the observer this callback
      // is attached to.
      final CameraState state = stateAsObject as CameraState;
      if (state.type == CameraStateType.closing) {
        weakThis.target!.cameraEventStreamController
            .add(CameraClosingEvent(cameraId));
      }
      if (state.error != null) {
        weakThis.target!.cameraEventStreamController
            .add(CameraErrorEvent(cameraId, state.error!.getDescription()));
      }
    }

    return proxy.createCameraStateObserver(onChanged);
  }

  // Methods for mapping Flutter camera constants to CameraX constants:

  /// Returns [CameraSelector] lens direction that maps to specified
  /// [CameraLensDirection].
  int _getCameraSelectorLensDirection(CameraLensDirection lensDirection) {
    switch (lensDirection) {
      case CameraLensDirection.front:
        return CameraSelector.lensFacingFront;
      case CameraLensDirection.back:
        return CameraSelector.lensFacingBack;
      case CameraLensDirection.external:
        return CameraSelector.lensFacingExternal;
    }
  }

  /// Returns [Surface] constant for counter-clockwise degrees of rotation from
  /// [DeviceOrientation.portraitUp] required to reach the specified
  /// [DeviceOrientation].
  int _getRotationConstantFromDeviceOrientation(DeviceOrientation orientation) {
    switch (orientation) {
      case DeviceOrientation.portraitUp:
        return Surface.rotation0;
      case DeviceOrientation.landscapeLeft:
        return Surface.rotation90;
      case DeviceOrientation.portraitDown:
        return Surface.rotation180;
      case DeviceOrientation.landscapeRight:
        return Surface.rotation270;
    }
  }

  /// Returns the [ResolutionSelector] that maps to the specified resolution
  /// preset for camera [UseCase]s.
  ///
  /// If the specified [preset] is unavailable, the camera will fall back to the
  /// closest lower resolution available.
  ResolutionSelector? _getResolutionSelectorFromPreset(
      ResolutionPreset? preset) {
    const int fallbackRule =
        ResolutionStrategy.fallbackRuleClosestLowerThenHigher;

    Size? boundSize;
    int? aspectRatio;
    ResolutionStrategy? resolutionStrategy;
    switch (preset) {
      case ResolutionPreset.low:
        boundSize = const Size(320, 240);
        aspectRatio = AspectRatio.ratio4To3;
      case ResolutionPreset.medium:
        boundSize = const Size(720, 480);
      case ResolutionPreset.high:
        boundSize = const Size(1280, 720);
        aspectRatio = AspectRatio.ratio16To9;
      case ResolutionPreset.veryHigh:
        boundSize = const Size(1920, 1080);
        aspectRatio = AspectRatio.ratio16To9;
      case ResolutionPreset.ultraHigh:
        boundSize = const Size(3840, 2160);
        aspectRatio = AspectRatio.ratio16To9;
      case ResolutionPreset.max:
        // Automatically set strategy to choose highest available.
        resolutionStrategy =
            proxy.createResolutionStrategy(highestAvailable: true);
        return proxy.createResolutionSelector(resolutionStrategy,
            /* ResolutionFilter */ null, /* AspectRatioStrategy */ null);
      case null:
        // If no preset is specified, default to CameraX's default behavior
        // for each UseCase.
        return null;
    }

    resolutionStrategy = proxy.createResolutionStrategy(
        boundSize: boundSize, fallbackRule: fallbackRule);
    final ResolutionFilter resolutionFilter =
        proxy.createResolutionFilterWithOnePreferredSize(boundSize);
    final AspectRatioStrategy? aspectRatioStrategy = aspectRatio == null
        ? null
        : proxy.createAspectRatioStrategy(
            aspectRatio, AspectRatioStrategy.fallbackRuleAuto);
    return proxy.createResolutionSelector(
        resolutionStrategy, resolutionFilter, aspectRatioStrategy);
  }

  /// Returns the [QualitySelector] that maps to the specified resolution
  /// preset for the camera used only for video capture.
  ///
  /// If the specified [preset] is unavailable, the camera will fall back to the
  /// closest lower resolution available.
  QualitySelector? _getQualitySelectorFromPreset(ResolutionPreset? preset) {
    VideoQuality? videoQuality;
    switch (preset) {
      case ResolutionPreset.low:
      // 240p is not supported by CameraX.
      case ResolutionPreset.medium:
        videoQuality = VideoQuality.SD;
      case ResolutionPreset.high:
        videoQuality = VideoQuality.HD;
      case ResolutionPreset.veryHigh:
        videoQuality = VideoQuality.FHD;
      case ResolutionPreset.ultraHigh:
        videoQuality = VideoQuality.UHD;
      case ResolutionPreset.max:
        videoQuality = VideoQuality.highest;
      case null:
        // If no preset is specified, default to CameraX's default behavior
        // for each UseCase.
        return null;
    }

    // We will choose the next highest video quality if the one desired
    // is unavailable.
    const VideoResolutionFallbackRule fallbackRule =
        VideoResolutionFallbackRule.lowerQualityOrHigherThan;
    final FallbackStrategy fallbackStrategy = proxy.createFallbackStrategy(
        quality: videoQuality, fallbackRule: fallbackRule);

    return proxy.createQualitySelector(
        videoQuality: videoQuality, fallbackStrategy: fallbackStrategy);
  }

  // Methods for configuring auto-focus and auto-exposure:

  Future<bool> _startFocusAndMeteringForPoint(
      {required Point<double>? point,
      required int meteringMode,
      bool disableAutoCancel = false}) async {
    return _startFocusAndMeteringFor(
        meteringPoint: point == null
            ? null
            : proxy.createMeteringPoint(
                point.x, point.y, /* size */ null, cameraInfo!),
        meteringMode: meteringMode,
        disableAutoCancel: disableAutoCancel);
  }

  /// Starts a focus and metering action and returns whether or not it was
  /// successful.
  ///
  /// This method will modify and start the current action's [MeteringPoint]s
  /// overriden with the [meteringPoint] provided for the specified
  /// [meteringMode] type only, with all other metering points of other modes
  /// left untouched. If no current action exists, only the specified
  /// [meteringPoint] will be set. Thus, the focus and metering action started
  /// will only contain at most the one most recently set metering point for
  /// each metering mode: AF, AE, AWB.
  ///
  /// Thus, if [meteringPoint] is non-null, this action includes:
  ///   * metering points and their modes previously added to
  ///     [currentFocusMeteringAction] that do not share a metering mode with
  ///     [meteringPoint] (if [currentFocusMeteringAction] is non-null) and
  ///   * [meteringPoint] with the specified [meteringMode].
  /// If [meteringPoint] is null and [currentFocusMeteringAction] is non-null,
  /// this action includes only metering points and their modes previously added
  /// to [currentFocusMeteringAction] that do not share a metering mode with
  /// [meteringPoint]. If [meteringPoint] and [currentFocusMeteringAction] are
  /// null, then focus and metering will be canceled.
  Future<bool> _startFocusAndMeteringFor(
      {required MeteringPoint? meteringPoint,
      required int meteringMode,
      bool disableAutoCancel = false}) async {
    if (meteringPoint == null) {
      // Try to clear any metering point from previous action with the specified
      // meteringMode.
      if (currentFocusMeteringAction == null) {
        // Attempting to clear a metering point from a previous action, but no
        // such action exists.
        return false;
      }

      // Remove metering point with specified meteringMode from current focus
      // and metering action, as only one focus or exposure point may be set
      // at once in this plugin.
      final List<(MeteringPoint, int?)> newMeteringPointInfos =
          currentFocusMeteringAction!.meteringPointInfos
              .where(((MeteringPoint, int?) meteringPointInfo) =>
                  // meteringPointInfo may technically include points without a
                  // mode specified, but this logic is safe because this plugin
                  // only uses points that explicitly have mode
                  // FocusMeteringAction.flagAe or FocusMeteringAction.flagAf.
                  meteringPointInfo.$2 != meteringMode)
              .toList();

      if (newMeteringPointInfos.isEmpty) {
        // If no other metering points were specified, cancel any previously
        // started focus and metering actions.
        await cameraControl.cancelFocusAndMetering();
        currentFocusMeteringAction = null;
        return true;
      }
      currentFocusMeteringAction = proxy.createFocusMeteringAction(
          newMeteringPointInfos, disableAutoCancel);
    } else if (meteringPoint.x < 0 ||
        meteringPoint.x > 1 ||
        meteringPoint.y < 0 ||
        meteringPoint.y > 1) {
      throw CameraException('pointInvalid',
          'The coordinates of a metering point for an auto-focus or auto-exposure action must be within (0,0) and (1,1), but a point with coordinates (${meteringPoint.x}, ${meteringPoint.y}) was provided for metering mode $meteringMode.');
    } else {
      // Add new metering point with specified meteringMode, which may involve
      // replacing a metering point with the same specified meteringMode from
      // the current focus and metering action.
      List<(MeteringPoint, int?)> newMeteringPointInfos =
          <(MeteringPoint, int?)>[];

      if (currentFocusMeteringAction != null) {
        newMeteringPointInfos = currentFocusMeteringAction!.meteringPointInfos
            .where(((MeteringPoint, int?) meteringPointInfo) =>
                // meteringPointInfo may technically include points without a
                // mode specified, but this logic is safe because this plugin
                // only uses points that explicitly have mode
                // FocusMeteringAction.flagAe or FocusMeteringAction.flagAf.
                meteringPointInfo.$2 != meteringMode)
            .toList();
      }
      newMeteringPointInfos.add((meteringPoint, meteringMode));
      currentFocusMeteringAction = proxy.createFocusMeteringAction(
          newMeteringPointInfos, disableAutoCancel);
    }

    final FocusMeteringResult? result =
        await cameraControl.startFocusAndMetering(currentFocusMeteringAction!);
    return await result?.isFocusSuccessful() ?? false;
  }
}<|MERGE_RESOLUTION|>--- conflicted
+++ resolved
@@ -869,12 +869,8 @@
 
   /// Prepare the capture session for video recording.
   ///
-<<<<<<< HEAD
-  /// This optimization is not required for Android.
-=======
   /// This optimization is not used on Android, so this implementation is a
   /// no-op.
->>>>>>> ca01168b
   @override
   Future<void> prepareForVideoRecording() {
     return Future<void>.value();
