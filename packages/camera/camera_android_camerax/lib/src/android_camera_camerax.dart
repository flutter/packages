// Copyright 2013 The Flutter Authors. All rights reserved.
// Use of this source code is governed by a BSD-style license that can be
// found in the LICENSE file.

import 'dart:async';
import 'dart:math' show Point;

import 'package:async/async.dart';
import 'package:camera_platform_interface/camera_platform_interface.dart';
import 'package:flutter/services.dart'
    show DeviceOrientation, PlatformException;
import 'package:flutter/widgets.dart'
    show Size, Texture, Widget, visibleForTesting;
import 'package:stream_transform/stream_transform.dart';

import 'analyzer.dart';
import 'aspect_ratio_strategy.dart';
import 'camera.dart';
import 'camera2_camera_control.dart';
import 'camera_control.dart';
import 'camera_info.dart';
import 'camera_selector.dart';
import 'camera_state.dart';
import 'camerax_library.g.dart';
import 'camerax_proxy.dart';
import 'capture_request_options.dart';
import 'device_orientation_manager.dart';
import 'exposure_state.dart';
import 'fallback_strategy.dart';
import 'focus_metering_action.dart';
import 'focus_metering_result.dart';
import 'image_analysis.dart';
import 'image_capture.dart';
import 'image_proxy.dart';
import 'live_data.dart';
import 'metering_point.dart';
import 'observer.dart';
import 'pending_recording.dart';
import 'plane_proxy.dart';
import 'preview.dart';
import 'process_camera_provider.dart';
import 'quality_selector.dart';
import 'recorder.dart';
import 'recording.dart';
import 'resolution_filter.dart';
import 'resolution_selector.dart';
import 'resolution_strategy.dart';
import 'surface.dart';
import 'system_services.dart';
import 'use_case.dart';
import 'video_capture.dart';
import 'zoom_state.dart';

/// The Android implementation of [CameraPlatform] that uses the CameraX library.
class AndroidCameraCameraX extends CameraPlatform {
  /// Constructs an [AndroidCameraCameraX].
  AndroidCameraCameraX();

  /// Registers this class as the default instance of [CameraPlatform].
  static void registerWith() {
    CameraPlatform.instance = AndroidCameraCameraX();
  }

  /// Proxy for creating `JavaObject`s and calling their methods that require
  /// testing.
  @visibleForTesting
  CameraXProxy proxy = CameraXProxy();

  /// The [ProcessCameraProvider] instance used to access camera functionality.
  @visibleForTesting
  ProcessCameraProvider? processCameraProvider;

  /// The [Camera] instance returned by the [processCameraProvider] when a [UseCase] is
  /// bound to the lifecycle of the camera it manages.
  @visibleForTesting
  Camera? camera;

  /// The [CameraInfo] instance that corresponds to the [camera] instance.
  @visibleForTesting
  CameraInfo? cameraInfo;

  /// The [CameraControl] instance that corresponds to the [camera] instance.
  late CameraControl cameraControl;

  /// The [LiveData] of the [CameraState] that represents the state of the
  /// [camera] instance.
  LiveData<CameraState>? liveCameraState;

  /// The [Preview] instance that can be configured to present a live camera preview.
  @visibleForTesting
  Preview? preview;

  /// The [VideoCapture] instance that can be instantiated and configured to
  /// handle video recording
  @visibleForTesting
  VideoCapture? videoCapture;

  /// The [Recorder] instance handling the current creating a new [PendingRecording].
  @visibleForTesting
  Recorder? recorder;

  /// The [PendingRecording] instance used to create an active [Recording].
  @visibleForTesting
  PendingRecording? pendingRecording;

  /// The [Recording] instance representing the current recording.
  @visibleForTesting
  Recording? recording;

  /// The path at which the video file will be saved for the current [Recording].
  @visibleForTesting
  String? videoOutputPath;

  /// Whether or not [preview] has been bound to the lifecycle of the camera by
  /// [createCamera].
  @visibleForTesting
  bool previewInitiallyBound = false;

  bool _previewIsPaused = false;

  /// The prefix used to create the filename for video recording files.
  @visibleForTesting
  final String videoPrefix = 'MOV';

  /// The [ImageCapture] instance that can be configured to capture a still image.
  @visibleForTesting
  ImageCapture? imageCapture;

  /// The flash mode currently configured for [imageCapture].
  int? _currentFlashMode;

  /// Whether or not torch flash mode has been enabled for the [camera].
  @visibleForTesting
  bool torchEnabled = false;

  /// The [ImageAnalysis] instance that can be configured to analyze individual
  /// frames.
  ImageAnalysis? imageAnalysis;

  /// The [CameraSelector] used to configure the [processCameraProvider] to use
  /// the desired camera.
  @visibleForTesting
  CameraSelector? cameraSelector;

  /// The controller we need to broadcast the different camera events.
  ///
  /// It is a `broadcast` because multiple controllers will connect to
  /// different stream views of this Controller.
  /// This is only exposed for test purposes. It shouldn't be used by clients of
  /// the plugin as it may break or change at any time.
  @visibleForTesting
  final StreamController<CameraEvent> cameraEventStreamController =
      StreamController<CameraEvent>.broadcast();

  /// The stream of camera events.
  Stream<CameraEvent> _cameraEvents(int cameraId) =>
      cameraEventStreamController.stream
          .where((CameraEvent event) => event.cameraId == cameraId);

  /// The controller we need to stream image data.
  @visibleForTesting
  StreamController<CameraImageData>? cameraImageDataStreamController;

  /// Constant representing the multi-plane Android YUV 420 image format.
  ///
  /// See https://developer.android.com/reference/android/graphics/ImageFormat#YUV_420_888.
  static const int imageFormatYuv420_888 = 35;

  /// Constant representing the compressed JPEG image format.
  ///
  /// See https://developer.android.com/reference/android/graphics/ImageFormat#JPEG.
  static const int imageFormatJpeg = 256;

  /// Error code indicating a [ZoomState] was requested, but one has not been
  /// set for the camera in use.
  static const String zoomStateNotSetErrorCode = 'zoomStateNotSet';

  /// Whether or not the capture orientation is locked.
  ///
  /// Indicates a new target rotation should not be set as it has been locked by
  /// [lockCaptureOrientation].
  @visibleForTesting
  bool captureOrientationLocked = false;

  /// Whether or not the default rotation for [UseCase]s needs to be set
  /// manually because the capture orientation was previously locked.
  ///
  /// Currently, CameraX provides no way to unset target rotations for
  /// [UseCase]s, so once they are set and unset, this plugin must start setting
  /// the default orientation manually.
  ///
  /// See https://developer.android.com/reference/androidx/camera/core/ImageCapture#setTargetRotation(int)
  /// for an example on how setting target rotations for [UseCase]s works.
  bool shouldSetDefaultRotation = false;

  /// Error code indicating that an exposure offset value failed to be set.
  static const String setExposureOffsetFailedErrorCode =
      'setExposureOffsetFailed';

  /// The currently set [FocusMeteringAction] used to enable auto-focus and
  /// auto-exposure.
  @visibleForTesting
  FocusMeteringAction? currentFocusMeteringAction;

  /// Current focus mode set via [setFocusMode].
  ///
  /// CameraX defaults to auto focus mode.
  FocusMode _currentFocusMode = FocusMode.auto;

  /// Current exposure mode set via [setExposureMode].
  ///
  /// CameraX defaults to auto exposure mode.
  ExposureMode _currentExposureMode = ExposureMode.auto;

  /// Whether or not a default focus point of the entire sensor area was focused
  /// and locked.
  ///
  /// This should only be true if [setExposureMode] was called to set
  /// [FocusMode.locked] and no previous focus point was set via
  /// [setFocusPoint].
  bool _defaultFocusPointLocked = false;

  /// Error code indicating that exposure compensation is not supported by
  /// CameraX for the device.
  static const String exposureCompensationNotSupported =
      'exposureCompensationNotSupported';

  /// Returns list of all available cameras and their descriptions.
  @override
  Future<List<CameraDescription>> availableCameras() async {
    final List<CameraDescription> cameraDescriptions = <CameraDescription>[];

    processCameraProvider ??= await proxy.getProcessCameraProvider();
    final List<CameraInfo> cameraInfos =
        await processCameraProvider!.getAvailableCameraInfos();

    CameraLensDirection? cameraLensDirection;
    int cameraCount = 0;
    int? cameraSensorOrientation;
    String? cameraName;

    for (final CameraInfo cameraInfo in cameraInfos) {
      // Determine the lens direction by filtering the CameraInfo
      // TODO(gmackall): replace this with call to CameraInfo.getLensFacing when changes containing that method are available
      if ((await proxy
              .createCameraSelector(CameraSelector.lensFacingBack)
              .filter(<CameraInfo>[cameraInfo]))
          .isNotEmpty) {
        cameraLensDirection = CameraLensDirection.back;
      } else if ((await proxy
              .createCameraSelector(CameraSelector.lensFacingFront)
              .filter(<CameraInfo>[cameraInfo]))
          .isNotEmpty) {
        cameraLensDirection = CameraLensDirection.front;
      } else {
        //Skip this CameraInfo as its lens direction is unknown
        continue;
      }

      cameraSensorOrientation = await cameraInfo.getSensorRotationDegrees();
      cameraName = 'Camera $cameraCount';
      cameraCount++;

      cameraDescriptions.add(CameraDescription(
          name: cameraName,
          lensDirection: cameraLensDirection,
          sensorOrientation: cameraSensorOrientation));
    }

    return cameraDescriptions;
  }

  /// Creates an uninitialized camera instance with default settings and returns the camera ID.
  ///
  /// See [createCameraWithSettings]
  @override
  Future<int> createCamera(
    CameraDescription description,
    ResolutionPreset? resolutionPreset, {
    bool enableAudio = false,
  }) =>
      createCameraWithSettings(
          description,
          MediaSettings(
              resolutionPreset: resolutionPreset, enableAudio: enableAudio));

  /// Creates an uninitialized camera instance and returns the camera ID.
  ///
  /// In the CameraX library, cameras are accessed by combining [UseCase]s
  /// to an instance of a [ProcessCameraProvider]. Thus, to create an
  /// uninitialized camera instance, this method retrieves a
  /// [ProcessCameraProvider] instance.
  ///
  /// The specified [resolutionPreset] is the target resolution that CameraX
  /// will attempt to select for the [UseCase]s constructed in this method
  /// ([preview], [imageCapture], [imageAnalysis], [videoCapture]). If
  /// unavailable, a fallback behavior of targeting the next highest resolution
  /// will be attempted. See https://developer.android.com/media/camera/camerax/configuration#specify-resolution.
  ///
  /// To return the camera ID, which is equivalent to the ID of the surface texture
  /// that a camera preview can be drawn to, a [Preview] instance is configured
  /// and bound to the [ProcessCameraProvider] instance.
  @override
  Future<int> createCameraWithSettings(
    CameraDescription cameraDescription,
    MediaSettings? mediaSettings,
  ) async {
    // Must obtain proper permissions before attempting to access a camera.
    await proxy.requestCameraPermissions(mediaSettings?.enableAudio ?? false);

    // Save CameraSelector that matches cameraDescription.
    final int cameraSelectorLensDirection =
        _getCameraSelectorLensDirection(cameraDescription.lensDirection);
    final bool cameraIsFrontFacing =
        cameraSelectorLensDirection == CameraSelector.lensFacingFront;
    cameraSelector = proxy.createCameraSelector(cameraSelectorLensDirection);
    // Start listening for device orientation changes preceding camera creation.
    proxy.startListeningForDeviceOrientationChange(
        cameraIsFrontFacing, cameraDescription.sensorOrientation);
    // Determine ResolutionSelector and QualitySelector based on
    // resolutionPreset for camera UseCases.
    final ResolutionSelector? presetResolutionSelector =
        _getResolutionSelectorFromPreset(mediaSettings?.resolutionPreset);
    final QualitySelector? presetQualitySelector =
        _getQualitySelectorFromPreset(mediaSettings?.resolutionPreset);

    // Retrieve a fresh ProcessCameraProvider instance.
    processCameraProvider ??= await proxy.getProcessCameraProvider();
    processCameraProvider!.unbindAll();

    // Configure Preview instance.
<<<<<<< HEAD
    final int targetRotation =
        _getTargetRotation(cameraDescription.sensorOrientation);
    preview = proxy.createPreview(
        targetRotation: targetRotation,
        resolutionSelector: presetResolutionSelector);

=======
    preview = proxy.createPreview(presetResolutionSelector,
        /* use CameraX default target rotation */ null);
>>>>>>> 764d9974
    final int flutterSurfaceTextureId =
        await proxy.setPreviewSurfaceProvider(preview!);

    // Configure ImageCapture instance.
    imageCapture = proxy.createImageCapture(presetResolutionSelector,
        /* use CameraX default target rotation */ null);

    // Configure ImageAnalysis instance.
    // Defaults to YUV_420_888 image format.
    imageAnalysis = proxy.createImageAnalysis(presetResolutionSelector,
        /* use CameraX default target rotation */ null);

    // Configure VideoCapture and Recorder instances.
    recorder = proxy.createRecorder(presetQualitySelector);
    videoCapture = await proxy.createVideoCapture(recorder!);

    // Bind configured UseCases to ProcessCameraProvider instance & mark Preview
    // instance as bound but not paused. Video capture is bound at first use
    // instead of here.
    camera = await processCameraProvider!.bindToLifecycle(
        cameraSelector!, <UseCase>[preview!, imageCapture!, imageAnalysis!]);
    await _updateCameraInfoAndLiveCameraState(flutterSurfaceTextureId);
    previewInitiallyBound = true;
    _previewIsPaused = false;

    return flutterSurfaceTextureId;
  }

  /// Initializes the camera on the device.
  ///
  /// Since initialization of a camera does not directly map as an operation to
  /// the CameraX library, this method just retrieves information about the
  /// camera and sends a [CameraInitializedEvent].
  ///
  /// [imageFormatGroup] is used to specify the image format used for image
  /// streaming, but CameraX currently only supports YUV_420_888 (supported by
  /// Flutter) and RGBA (not supported by Flutter). CameraX uses YUV_420_888
  /// by default, so [imageFormatGroup] is not used.
  @override
  Future<void> initializeCamera(
    int cameraId, {
    ImageFormatGroup imageFormatGroup = ImageFormatGroup.unknown,
  }) async {
    // Configure CameraInitializedEvent to send as representation of a
    // configured camera:
    // Retrieve preview resolution.
    if (preview == null) {
      // No camera has been created; createCamera must be called before initializeCamera.
      throw CameraException(
        'cameraNotFound',
        "Camera not found. Please call the 'create' method before calling 'initialize'",
      );
    }

    final ResolutionInfo previewResolutionInfo =
        await preview!.getResolutionInfo();

    // Mark auto-focus, auto-exposure and setting points for focus & exposure
    // as available operations as CameraX does its best across devices to
    // support these by default.
    const ExposureMode exposureMode = ExposureMode.auto;
    const FocusMode focusMode = FocusMode.auto;
    const bool exposurePointSupported = true;
    const bool focusPointSupported = true;

    cameraEventStreamController.add(CameraInitializedEvent(
        cameraId,
        previewResolutionInfo.width.toDouble(),
        previewResolutionInfo.height.toDouble(),
        exposureMode,
        exposurePointSupported,
        focusMode,
        focusPointSupported));
  }

  /// Releases the resources of the accessed camera.
  ///
  /// [cameraId] not used.
  @override
  Future<void> dispose(int cameraId) async {
    preview?.releaseFlutterSurfaceTexture();
    await liveCameraState?.removeObservers();
    processCameraProvider?.unbindAll();
    await imageAnalysis?.clearAnalyzer();
  }

  /// The camera has been initialized.
  @override
  Stream<CameraInitializedEvent> onCameraInitialized(int cameraId) {
    return _cameraEvents(cameraId).whereType<CameraInitializedEvent>();
  }

  /// The camera's resolution has changed.
  ///
  /// This stream currently has no events being added to it from this plugin.
  @override
  Stream<CameraResolutionChangedEvent> onCameraResolutionChanged(int cameraId) {
    return _cameraEvents(cameraId).whereType<CameraResolutionChangedEvent>();
  }

  /// The camera started to close.
  @override
  Stream<CameraClosingEvent> onCameraClosing(int cameraId) {
    return _cameraEvents(cameraId).whereType<CameraClosingEvent>();
  }

  /// The camera experienced an error.
  @override
  Stream<CameraErrorEvent> onCameraError(int cameraId) {
    return StreamGroup.mergeBroadcast<
        CameraErrorEvent>(<Stream<CameraErrorEvent>>[
      SystemServices.cameraErrorStreamController.stream
          .map<CameraErrorEvent>((String errorDescription) {
        return CameraErrorEvent(cameraId, errorDescription);
      }),
      _cameraEvents(cameraId).whereType<CameraErrorEvent>()
    ]);
  }

  /// The camera finished recording a video.
  @override
  Stream<VideoRecordedEvent> onVideoRecordedEvent(int cameraId) {
    return _cameraEvents(cameraId).whereType<VideoRecordedEvent>();
  }

  /// Locks the capture orientation.
  @override
  Future<void> lockCaptureOrientation(
    int cameraId,
    DeviceOrientation orientation,
  ) async {
    // Flag that (1) default rotation for UseCases will need to be set manually
    // if orientation is ever unlocked and (2) the capture orientation is locked
    // and should not be changed until unlocked.
    shouldSetDefaultRotation = true;
    captureOrientationLocked = true;

    // Get target rotation based on locked orientation.
    final int targetLockedRotation =
        _getRotationConstantFromDeviceOrientation(orientation);

    // Update UseCases to use target device orientation.
    await imageCapture!.setTargetRotation(targetLockedRotation);
    await imageAnalysis!.setTargetRotation(targetLockedRotation);
    await videoCapture!.setTargetRotation(targetLockedRotation);
  }

  /// Unlocks the capture orientation.
  @override
  Future<void> unlockCaptureOrientation(int cameraId) async {
    // Flag that default rotation should be set for UseCases as needed.
    captureOrientationLocked = false;
  }

  /// Sets the exposure point for automatically determining the exposure values.
  ///
  /// Supplying `null` for the [point] argument will result in resetting to the
  /// original exposure point value.
  ///
  /// Supplied non-null point must be mapped to the entire un-altered preview
  /// surface for the exposure point to be applied accurately.
  ///
  /// [cameraId] is not used.
  @override
  Future<void> setExposurePoint(int cameraId, Point<double>? point) async {
    // We lock the new focus and metering action if focus mode has been locked
    // to ensure that the current focus point remains locked. Any exposure mode
    // setting will not be impacted by this lock (setting an exposure mode
    // is implemented with Camera2 interop that will override settings to
    // achieve the expected exposure mode as needed).
    await _startFocusAndMeteringForPoint(
        point: point,
        meteringMode: FocusMeteringAction.flagAe,
        disableAutoCancel: _currentFocusMode == FocusMode.locked);
  }

  /// Gets the minimum supported exposure offset for the selected camera in EV units.
  ///
  /// [cameraId] not used.
  @override
  Future<double> getMinExposureOffset(int cameraId) async {
    final ExposureState exposureState = await cameraInfo!.getExposureState();
    return exposureState.exposureCompensationRange.minCompensation *
        exposureState.exposureCompensationStep;
  }

  /// Gets the maximum supported exposure offset for the selected camera in EV units.
  ///
  /// [cameraId] not used.
  @override
  Future<double> getMaxExposureOffset(int cameraId) async {
    final ExposureState exposureState = await cameraInfo!.getExposureState();
    return exposureState.exposureCompensationRange.maxCompensation *
        exposureState.exposureCompensationStep;
  }

  /// Sets the focus mode for taking pictures.
  ///
  /// Setting [FocusMode.locked] will lock the current focus point if one exists
  /// or the center of entire sensor area if not, and will stay locked until
  /// either:
  ///   * Another focus point is set via [setFocusPoint] (which will then become
  ///     the locked focus point), or
  ///   * Locked focus mode is unset by setting [FocusMode.auto].
  @override
  Future<void> setFocusMode(int cameraId, FocusMode mode) async {
    if (_currentFocusMode == mode) {
      // Desired focus mode is already set.
      return;
    }

    MeteringPoint? autoFocusPoint;
    bool? disableAutoCancel;
    switch (mode) {
      case FocusMode.auto:
        // Determine auto-focus point to restore, if any. We do not restore
        // default auto-focus point if set previously to lock focus.
        final MeteringPoint? unLockedFocusPoint = _defaultFocusPointLocked
            ? null
            : currentFocusMeteringAction!.meteringPointInfos
                .where(((MeteringPoint, int?) meteringPointInfo) =>
                    meteringPointInfo.$2 == FocusMeteringAction.flagAf)
                .toList()
                .first
                .$1;
        _defaultFocusPointLocked = false;
        autoFocusPoint = unLockedFocusPoint;
        disableAutoCancel = false;
      case FocusMode.locked:
        MeteringPoint? lockedFocusPoint;

        // Determine if there is an auto-focus point set currently to lock.
        if (currentFocusMeteringAction != null) {
          final List<(MeteringPoint, int?)> possibleCurrentAfPoints =
              currentFocusMeteringAction!.meteringPointInfos
                  .where(((MeteringPoint, int?) meteringPointInfo) =>
                      meteringPointInfo.$2 == FocusMeteringAction.flagAf)
                  .toList();
          lockedFocusPoint = possibleCurrentAfPoints.isEmpty
              ? null
              : possibleCurrentAfPoints.first.$1;
        }

        // If there isn't, lock center of entire sensor area by default.
        if (lockedFocusPoint == null) {
          lockedFocusPoint =
              proxy.createMeteringPoint(0.5, 0.5, 1, cameraInfo!);
          _defaultFocusPointLocked = true;
        }

        autoFocusPoint = lockedFocusPoint;
        disableAutoCancel = true;
    }
    // Start appropriate focus and metering action.
    final bool focusAndMeteringWasSuccessful = await _startFocusAndMeteringFor(
        meteringPoint: autoFocusPoint,
        meteringMode: FocusMeteringAction.flagAf,
        disableAutoCancel: disableAutoCancel);

    if (!focusAndMeteringWasSuccessful) {
      // Do not update current focus mode.
      return;
    }

    // Update current focus mode.
    _currentFocusMode = mode;

    // If focus mode was just locked and exposure mode is not, set auto exposure
    // mode to ensure that disabling auto-cancel does not interfere with
    // automatic exposure metering.
    if (_currentExposureMode == ExposureMode.auto &&
        _currentFocusMode == FocusMode.locked) {
      await setExposureMode(cameraId, _currentExposureMode);
    }
  }

  /// Gets the supported step size for exposure offset for the selected camera in EV units.
  ///
  /// Returns -1 if exposure compensation is not supported for the device.
  ///
  /// [cameraId] not used.
  @override
  Future<double> getExposureOffsetStepSize(int cameraId) async {
    final ExposureState exposureState = await cameraInfo!.getExposureState();
    final double exposureOffsetStepSize =
        exposureState.exposureCompensationStep;
    if (exposureOffsetStepSize == 0) {
      // CameraX returns a step size of 0 if exposure compensation is not
      // supported for the device.
      return -1;
    }
    return exposureOffsetStepSize;
  }

  /// Sets the exposure offset for the selected camera.
  ///
  /// The supplied [offset] value should be in EV units. 1 EV unit represents a
  /// doubling in brightness. It should be between the minimum and maximum offsets
  /// obtained through `getMinExposureOffset` and `getMaxExposureOffset` respectively.
  /// Throws a `CameraException` when trying to set exposure offset on a device
  /// that doesn't support exposure compensationan or if setting the offset fails,
  /// like in the case that an illegal offset is supplied.
  ///
  /// When the supplied [offset] value does not align with the step size obtained
  /// through `getExposureStepSize`, it will automatically be rounded to the nearest step.
  ///
  /// Returns the (rounded) offset value that was set.
  @override
  Future<double> setExposureOffset(int cameraId, double offset) async {
    final double exposureOffsetStepSize =
        (await cameraInfo!.getExposureState()).exposureCompensationStep;
    if (exposureOffsetStepSize == 0) {
      throw CameraException(exposureCompensationNotSupported,
          'Exposure compensation not supported');
    }

    // (Exposure compensation index) * (exposure offset step size) =
    // (exposure offset).
    final int roundedExposureCompensationIndex =
        (offset / exposureOffsetStepSize).round();

    try {
      final int? newIndex = await cameraControl
          .setExposureCompensationIndex(roundedExposureCompensationIndex);
      if (newIndex == null) {
        throw CameraException(setExposureOffsetFailedErrorCode,
            'Setting exposure compensation index was canceled due to the camera being closed or a new request being submitted.');
      }

      return newIndex.toDouble();
    } on PlatformException catch (e) {
      throw CameraException(
          setExposureOffsetFailedErrorCode,
          e.message ??
              'Setting the camera exposure compensation index failed.');
    }
  }

  /// Sets the focus point for automatically determining the focus values.
  ///
  /// Supplying `null` for the [point] argument will result in resetting to the
  /// original focus point value.
  ///
  /// Supplied non-null point must be mapped to the entire un-altered preview
  /// surface for the focus point to be applied accurately.
  ///
  /// [cameraId] is not used.
  @override
  Future<void> setFocusPoint(int cameraId, Point<double>? point) async {
    // We lock the new focus and metering action if focus mode has been locked
    // to ensure that the current focus point remains locked. Any exposure mode
    // setting will not be impacted by this lock (setting an exposure mode
    // is implemented with Camera2 interop that will override settings to
    // achieve the expected exposure mode as needed).
    await _startFocusAndMeteringForPoint(
        point: point,
        meteringMode: FocusMeteringAction.flagAf,
        disableAutoCancel: _currentFocusMode == FocusMode.locked);
  }

  /// Sets the exposure mode for taking pictures.
  ///
  /// Setting [ExposureMode.locked] will lock current exposure point until it
  /// is unset by setting [ExposureMode.auto].
  ///
  /// [cameraId] is not used.
  @override
  Future<void> setExposureMode(int cameraId, ExposureMode mode) async {
    final Camera2CameraControl camera2Control =
        proxy.getCamera2CameraControl(cameraControl);
    final bool lockExposureMode = mode == ExposureMode.locked;

    final CaptureRequestOptions captureRequestOptions = proxy
        .createCaptureRequestOptions(<(
      CaptureRequestKeySupportedType,
      Object?
    )>[(CaptureRequestKeySupportedType.controlAeLock, lockExposureMode)]);

    await camera2Control.addCaptureRequestOptions(captureRequestOptions);
    _currentExposureMode = mode;
  }

  /// Gets the maximum supported zoom level for the selected camera.
  ///
  /// [cameraId] not used.
  @override
  Future<double> getMaxZoomLevel(int cameraId) async {
    final LiveData<ZoomState> liveZoomState = await cameraInfo!.getZoomState();
    final ZoomState? zoomState = await liveZoomState.getValue();

    if (zoomState == null) {
      throw CameraException(
        zoomStateNotSetErrorCode,
        'No explicit ZoomState has been set on the LiveData instance for the camera in use.',
      );
    }
    return zoomState.maxZoomRatio;
  }

  /// Gets the minimum supported zoom level for the selected camera.
  ///
  /// [cameraId] not used.
  @override
  Future<double> getMinZoomLevel(int cameraId) async {
    final LiveData<ZoomState> liveZoomState = await cameraInfo!.getZoomState();
    final ZoomState? zoomState = await liveZoomState.getValue();

    if (zoomState == null) {
      throw CameraException(
        zoomStateNotSetErrorCode,
        'No explicit ZoomState has been set on the LiveData instance for the camera in use.',
      );
    }
    return zoomState.minZoomRatio;
  }

  /// Set the zoom level for the selected camera.
  ///
  /// The supplied [zoom] value should be between the minimum and the maximum
  /// supported zoom level returned by [getMinZoomLevel] and [getMaxZoomLevel].
  /// Throws a `CameraException` when an illegal zoom level is supplied.
  @override
  Future<void> setZoomLevel(int cameraId, double zoom) async {
    await cameraControl.setZoomRatio(zoom);
  }

  /// The ui orientation changed.
  @override
  Stream<DeviceOrientationChangedEvent> onDeviceOrientationChanged() {
    return DeviceOrientationManager
        .deviceOrientationChangedStreamController.stream;
  }

  /// Pause the active preview on the current frame for the selected camera.
  ///
  /// [cameraId] not used.
  @override
  Future<void> pausePreview(int cameraId) async {
    _previewIsPaused = true;
    await _unbindUseCaseFromLifecycle(preview!);
  }

  /// Resume the paused preview for the selected camera.
  ///
  /// [cameraId] not used.
  @override
  Future<void> resumePreview(int cameraId) async {
    _previewIsPaused = false;
    await _bindPreviewToLifecycle(cameraId);
  }

  /// Returns a widget showing a live camera preview.
  ///
  /// [createCamera] must be called before attempting to build this preview.
  @override
  Widget buildPreview(int cameraId) {
    if (!previewInitiallyBound) {
      // No camera has been created, and thus, the preview UseCase has not been
      // bound to the camera lifecycle, restricting this preview from being
      // built.
      throw CameraException(
        'cameraNotFound',
        "Camera not found. Please call the 'create' method before calling 'buildPreview'",
      );
    }
    return Texture(textureId: cameraId);
  }

  /// Captures an image and returns the file where it was saved.
  ///
  /// [cameraId] is not used.
  @override
  Future<XFile> takePicture(int cameraId) async {
    // Set flash mode.
    if (_currentFlashMode != null) {
      await imageCapture!.setFlashMode(_currentFlashMode!);
    } else if (torchEnabled) {
      // Ensure any previously set flash modes are unset when torch mode has
      // been enabled.
      await imageCapture!.setFlashMode(ImageCapture.flashModeOff);
    }

    // Set target rotation to default CameraX rotation only if capture
    // orientation not locked.
    if (!captureOrientationLocked && shouldSetDefaultRotation) {
      await imageCapture!
          .setTargetRotation(await proxy.getDefaultDisplayRotation());
    }

    final String picturePath = await imageCapture!.takePicture();
    return XFile(picturePath);
  }

  /// Sets the flash mode for the selected camera.
  ///
  /// When the [FlashMode.torch] is enabled, any previously set [FlashMode] with
  /// this method will be disabled, just as with any other [FlashMode]; while
  /// this is not default native Android behavior as defined by the CameraX API,
  /// this behavior is compliant with the plugin platform interface.
  ///
  /// This method combines the notion of setting the flash mode of the
  /// [imageCapture] UseCase and enabling the camera torch, as described
  /// by https://developer.android.com/reference/androidx/camera/core/ImageCapture
  /// and https://developer.android.com/reference/androidx/camera/core/CameraControl#enableTorch(boolean),
  /// respectively.
  @override
  Future<void> setFlashMode(int cameraId, FlashMode mode) async {
    // Turn off torch mode if it is enabled and not being redundantly set.
    if (mode != FlashMode.torch && torchEnabled) {
      await cameraControl.enableTorch(false);
      torchEnabled = false;
    }

    switch (mode) {
      case FlashMode.off:
        _currentFlashMode = ImageCapture.flashModeOff;
      case FlashMode.auto:
        _currentFlashMode = ImageCapture.flashModeAuto;
      case FlashMode.always:
        _currentFlashMode = ImageCapture.flashModeOn;
      case FlashMode.torch:
        _currentFlashMode = null;
        if (torchEnabled) {
          // Torch mode enabled already.
          return;
        }
        await cameraControl.enableTorch(true);
        torchEnabled = true;
    }
  }

  /// Configures and starts a video recording. Returns silently without doing
  /// anything if there is currently an active recording.
  ///
  /// Note that the preset resolution is used to configure the recording, but
  /// 240p ([ResolutionPreset.low]) is unsupported and will fallback to
  /// configure the recording as the next highest available quality.
  ///
  /// This method is deprecated in favour of [startVideoCapturing].
  @override
  Future<void> startVideoRecording(int cameraId,
      {Duration? maxVideoDuration}) async {
    return startVideoCapturing(
        VideoCaptureOptions(cameraId, maxDuration: maxVideoDuration));
  }

  /// Starts a video recording and/or streaming session.
  ///
  /// Please see [VideoCaptureOptions] for documentation on the
  /// configuration options. Currently, maxVideoDuration and streamOptions
  /// are unsupported due to the limitations of CameraX and the platform
  /// interface, respectively.
  @override
  Future<void> startVideoCapturing(VideoCaptureOptions options) async {
    if (recording != null) {
      // There is currently an active recording, so do not start a new one.
      return;
    }

    if (!(await processCameraProvider!.isBound(videoCapture!))) {
      camera = await processCameraProvider!
          .bindToLifecycle(cameraSelector!, <UseCase>[videoCapture!]);
      await _updateCameraInfoAndLiveCameraState(options.cameraId);
    }

    // Set target rotation to default CameraX rotation only if capture
    // orientation not locked.
    if (!captureOrientationLocked && shouldSetDefaultRotation) {
      await videoCapture!
          .setTargetRotation(await proxy.getDefaultDisplayRotation());
    }

    videoOutputPath =
        await SystemServices.getTempFilePath(videoPrefix, '.temp');
    pendingRecording = await recorder!.prepareRecording(videoOutputPath!);
    recording = await pendingRecording!.start();

    if (options.streamCallback != null) {
      onStreamedFrameAvailable(options.cameraId).listen(options.streamCallback);
    }
  }

  /// Stops the video recording and returns the file where it was saved.
  /// Throws a CameraException if the recording is currently null, or if the
  /// videoOutputPath is null.
  ///
  /// If the videoOutputPath is null the recording objects are cleaned up
  /// so starting a new recording is possible.
  @override
  Future<XFile> stopVideoRecording(int cameraId) async {
    if (recording == null) {
      throw CameraException(
          'videoRecordingFailed',
          'Attempting to stop a '
              'video recording while no recording is in progress.');
    }
    if (videoOutputPath == null) {
      // Stop the current active recording as we will be unable to complete it
      // in this error case.
      await recording!.close();
      recording = null;
      pendingRecording = null;
      throw CameraException(
          'INVALID_PATH',
          'The platform did not return a path '
              'while reporting success. The platform should always '
              'return a valid path or report an error.');
    }
    await recording!.close();
    recording = null;
    pendingRecording = null;
    return XFile(videoOutputPath!);
  }

  /// Pause the current video recording if it is not null.
  @override
  Future<void> pauseVideoRecording(int cameraId) async {
    if (recording != null) {
      await recording!.pause();
    }
  }

  /// Resume the current video recording if it is not null.
  @override
  Future<void> resumeVideoRecording(int cameraId) async {
    if (recording != null) {
      await recording!.resume();
    }
  }

  /// A new streamed frame is available.
  ///
  /// Listening to this stream will start streaming, and canceling will stop.
  /// To temporarily stop receiving frames, cancel, then listen again later.
  /// Pausing/resuming is not supported, as pausing the stream would cause
  /// very high memory usage, and will throw an exception due to the
  /// implementation using a broadcast [StreamController], which does not
  /// support those operations.
  ///
  /// [cameraId] and [options] are not used.
  @override
  Stream<CameraImageData> onStreamedFrameAvailable(int cameraId,
      {CameraImageStreamOptions? options}) {
    cameraImageDataStreamController = StreamController<CameraImageData>(
      onListen: () => _configureImageAnalysis(cameraId),
      onCancel: _onFrameStreamCancel,
    );
    return cameraImageDataStreamController!.stream;
  }

  // Methods for binding UseCases to the lifecycle of the camera controlled
  // by a ProcessCameraProvider instance:

  /// Binds [preview] instance to the camera lifecycle controlled by the
  /// [processCameraProvider].
  ///
  /// [cameraId] used to build [CameraEvent]s should you wish to filter
  /// these based on a reference to a cameraId received from calling
  /// `createCamera(...)`.
  Future<void> _bindPreviewToLifecycle(int cameraId) async {
    final bool previewIsBound = await processCameraProvider!.isBound(preview!);
    if (previewIsBound || _previewIsPaused) {
      // Only bind if preview is not already bound or intentionally paused.
      return;
    }

    camera = await processCameraProvider!
        .bindToLifecycle(cameraSelector!, <UseCase>[preview!]);
    await _updateCameraInfoAndLiveCameraState(cameraId);
  }

  /// Configures the [imageAnalysis] instance for image streaming.
  Future<void> _configureImageAnalysis(int cameraId) async {
    // Set target rotation to default CameraX rotation only if capture
    // orientation not locked.
    if (!captureOrientationLocked && shouldSetDefaultRotation) {
      await imageAnalysis!
          .setTargetRotation(await proxy.getDefaultDisplayRotation());
    }

    // Create and set Analyzer that can read image data for image streaming.
    final WeakReference<AndroidCameraCameraX> weakThis =
        WeakReference<AndroidCameraCameraX>(this);
    Future<void> analyze(ImageProxy imageProxy) async {
      final List<PlaneProxy> planes = await imageProxy.getPlanes();
      final List<CameraImagePlane> cameraImagePlanes = <CameraImagePlane>[];
      for (final PlaneProxy plane in planes) {
        cameraImagePlanes.add(CameraImagePlane(
            bytes: plane.buffer,
            bytesPerRow: plane.rowStride,
            bytesPerPixel: plane.pixelStride));
      }

      final int format = imageProxy.format;
      final CameraImageFormat cameraImageFormat = CameraImageFormat(
          _imageFormatGroupFromPlatformData(format),
          raw: format);

      final CameraImageData cameraImageData = CameraImageData(
          format: cameraImageFormat,
          planes: cameraImagePlanes,
          height: imageProxy.height,
          width: imageProxy.width);

      weakThis.target!.cameraImageDataStreamController!.add(cameraImageData);
      await imageProxy.close();
    }

    final Analyzer analyzer = proxy.createAnalyzer(analyze);
    await imageAnalysis!.setAnalyzer(analyzer);
  }

  /// Unbinds [useCase] from camera lifecycle controlled by the
  /// [processCameraProvider].
  Future<void> _unbindUseCaseFromLifecycle(UseCase useCase) async {
    final bool useCaseIsBound = await processCameraProvider!.isBound(useCase);
    if (!useCaseIsBound) {
      return;
    }

    processCameraProvider!.unbind(<UseCase>[useCase]);
  }

  // Methods for configuring image streaming:

  /// The [onCancel] callback for the stream controller used for image
  /// streaming.
  ///
  /// Removes the previously set analyzer on the [imageAnalysis] instance, since
  /// image information should no longer be streamed.
  FutureOr<void> _onFrameStreamCancel() async {
    await imageAnalysis!.clearAnalyzer();
  }

  /// Converts between Android ImageFormat constants and [ImageFormatGroup]s.
  ///
  /// See https://developer.android.com/reference/android/graphics/ImageFormat.
  ImageFormatGroup _imageFormatGroupFromPlatformData(dynamic data) {
    switch (data) {
      case imageFormatYuv420_888: // android.graphics.ImageFormat.YUV_420_888
        return ImageFormatGroup.yuv420;
      case imageFormatJpeg: // android.graphics.ImageFormat.JPEG
        return ImageFormatGroup.jpeg;
    }

    return ImageFormatGroup.unknown;
  }

  // Methods concerning camera state:

  /// Updates [cameraInfo] and [cameraControl] to the information corresponding
  /// to [camera] and adds observers to the [LiveData] of the [CameraState] of
  /// the current [camera], saved as [liveCameraState].
  ///
  /// If a previous [liveCameraState] was stored, existing observers are
  /// removed, as well.
  Future<void> _updateCameraInfoAndLiveCameraState(int cameraId) async {
    cameraInfo = await camera!.getCameraInfo();
    cameraControl = await camera!.getCameraControl();
    await liveCameraState?.removeObservers();
    liveCameraState = await cameraInfo!.getCameraState();
    await liveCameraState!.observe(_createCameraClosingObserver(cameraId));
  }

  /// Creates [Observer] of the [CameraState] that will:
  ///
  ///  * Send a [CameraClosingEvent] if the [CameraState] indicates that the
  ///    camera has begun to close.
  ///  * Send a [CameraErrorEvent] if the [CameraState] indicates that the
  ///    camera is in error state.
  Observer<CameraState> _createCameraClosingObserver(int cameraId) {
    final WeakReference<AndroidCameraCameraX> weakThis =
        WeakReference<AndroidCameraCameraX>(this);

    // Callback method used to implement the behavior described above:
    void onChanged(Object stateAsObject) {
      // This cast is safe because the Observer implementation ensures
      // the type of stateAsObject is the same as the observer this callback
      // is attached to.
      final CameraState state = stateAsObject as CameraState;
      if (state.type == CameraStateType.closing) {
        weakThis.target!.cameraEventStreamController
            .add(CameraClosingEvent(cameraId));
      }
      if (state.error != null) {
        weakThis.target!.cameraEventStreamController
            .add(CameraErrorEvent(cameraId, state.error!.getDescription()));
      }
    }

    return proxy.createCameraStateObserver(onChanged);
  }

  // Methods for mapping Flutter camera constants to CameraX constants:

  /// Returns [CameraSelector] lens direction that maps to specified
  /// [CameraLensDirection].
  int _getCameraSelectorLensDirection(CameraLensDirection lensDirection) {
    switch (lensDirection) {
      case CameraLensDirection.front:
        return CameraSelector.lensFacingFront;
      case CameraLensDirection.back:
        return CameraSelector.lensFacingBack;
      case CameraLensDirection.external:
        return CameraSelector.lensFacingExternal;
    }
  }

  /// Returns [Surface] constant for counter-clockwise degrees of rotation from
  /// [DeviceOrientation.portraitUp] required to reach the specified
  /// [DeviceOrientation].
  int _getRotationConstantFromDeviceOrientation(DeviceOrientation orientation) {
    switch (orientation) {
      case DeviceOrientation.portraitUp:
        return Surface.ROTATION_0;
      case DeviceOrientation.landscapeLeft:
        return Surface.ROTATION_90;
      case DeviceOrientation.portraitDown:
        return Surface.ROTATION_180;
      case DeviceOrientation.landscapeRight:
        return Surface.ROTATION_270;
    }
  }

  /// Returns the [ResolutionSelector] that maps to the specified resolution
  /// preset for camera [UseCase]s.
  ///
  /// If the specified [preset] is unavailable, the camera will fall back to the
  /// closest lower resolution available.
  ResolutionSelector? _getResolutionSelectorFromPreset(
      ResolutionPreset? preset) {
    const int fallbackRule =
        ResolutionStrategy.fallbackRuleClosestLowerThenHigher;

    Size? boundSize;
    int? aspectRatio;
    ResolutionStrategy? resolutionStrategy;
    switch (preset) {
      case ResolutionPreset.low:
        boundSize = const Size(320, 240);
        aspectRatio = AspectRatio.ratio4To3;
      case ResolutionPreset.medium:
        boundSize = const Size(720, 480);
      case ResolutionPreset.high:
        boundSize = const Size(1280, 720);
        aspectRatio = AspectRatio.ratio16To9;
      case ResolutionPreset.veryHigh:
        boundSize = const Size(1920, 1080);
        aspectRatio = AspectRatio.ratio16To9;
      case ResolutionPreset.ultraHigh:
        boundSize = const Size(3840, 2160);
        aspectRatio = AspectRatio.ratio16To9;
      case ResolutionPreset.max:
        // Automatically set strategy to choose highest available.
        resolutionStrategy =
            proxy.createResolutionStrategy(highestAvailable: true);
        return proxy.createResolutionSelector(resolutionStrategy,
            /* ResolutionFilter */ null, /* AspectRatioStrategy */ null);
      case null:
        // If no preset is specified, default to CameraX's default behavior
        // for each UseCase.
        return null;
    }

    resolutionStrategy = proxy.createResolutionStrategy(
        boundSize: boundSize, fallbackRule: fallbackRule);
    final ResolutionFilter resolutionFilter =
        proxy.createResolutionFilterWithOnePreferredSize(boundSize);
    final AspectRatioStrategy? aspectRatioStrategy = aspectRatio == null
        ? null
        : proxy.createAspectRatioStrategy(
            aspectRatio, AspectRatioStrategy.fallbackRuleAuto);
    return proxy.createResolutionSelector(
        resolutionStrategy, resolutionFilter, aspectRatioStrategy);
  }

  /// Returns the [QualitySelector] that maps to the specified resolution
  /// preset for the camera used only for video capture.
  ///
  /// If the specified [preset] is unavailable, the camera will fall back to the
  /// closest lower resolution available.
  QualitySelector? _getQualitySelectorFromPreset(ResolutionPreset? preset) {
    VideoQuality? videoQuality;
    switch (preset) {
      case ResolutionPreset.low:
      // 240p is not supported by CameraX.
      case ResolutionPreset.medium:
        videoQuality = VideoQuality.SD;
      case ResolutionPreset.high:
        videoQuality = VideoQuality.HD;
      case ResolutionPreset.veryHigh:
        videoQuality = VideoQuality.FHD;
      case ResolutionPreset.ultraHigh:
        videoQuality = VideoQuality.UHD;
      case ResolutionPreset.max:
        videoQuality = VideoQuality.highest;
      case null:
        // If no preset is specified, default to CameraX's default behavior
        // for each UseCase.
        return null;
    }

    // We will choose the next highest video quality if the one desired
    // is unavailable.
    const VideoResolutionFallbackRule fallbackRule =
        VideoResolutionFallbackRule.lowerQualityOrHigherThan;
    final FallbackStrategy fallbackStrategy = proxy.createFallbackStrategy(
        quality: videoQuality, fallbackRule: fallbackRule);

    return proxy.createQualitySelector(
        videoQuality: videoQuality, fallbackStrategy: fallbackStrategy);
  }

  // Methods for configuring auto-focus and auto-exposure:

  Future<bool> _startFocusAndMeteringForPoint(
      {required Point<double>? point,
      required int meteringMode,
      bool disableAutoCancel = false}) async {
    return _startFocusAndMeteringFor(
        meteringPoint: point == null
            ? null
            : proxy.createMeteringPoint(
                point.x, point.y, /* size */ null, cameraInfo!),
        meteringMode: meteringMode,
        disableAutoCancel: disableAutoCancel);
  }

  /// Starts a focus and metering action and returns whether or not it was
  /// successful.
  ///
  /// This method will modify and start the current action's [MeteringPoint]s
  /// overriden with the [meteringPoint] provided for the specified
  /// [meteringMode] type only, with all other metering points of other modes
  /// left untouched. If no current action exists, only the specified
  /// [meteringPoint] will be set. Thus, the focus and metering action started
  /// will only contain at most the one most recently set metering point for
  /// each metering mode: AF, AE, AWB.
  ///
  /// Thus, if [meteringPoint] is non-null, this action includes:
  ///   * metering points and their modes previously added to
  ///     [currentFocusMeteringAction] that do not share a metering mode with
  ///     [meteringPoint] (if [currentFocusMeteringAction] is non-null) and
  ///   * [meteringPoint] with the specified [meteringMode].
  /// If [meteringPoint] is null and [currentFocusMeteringAction] is non-null,
  /// this action includes only metering points and their modes previously added
  /// to [currentFocusMeteringAction] that do not share a metering mode with
  /// [meteringPoint]. If [meteringPoint] and [currentFocusMeteringAction] are
  /// null, then focus and metering will be canceled.
  Future<bool> _startFocusAndMeteringFor(
      {required MeteringPoint? meteringPoint,
      required int meteringMode,
      bool disableAutoCancel = false}) async {
    if (meteringPoint == null) {
      // Try to clear any metering point from previous action with the specified
      // meteringMode.
      if (currentFocusMeteringAction == null) {
        // Attempting to clear a metering point from a previous action, but no
        // such action exists.
        return false;
      }

      // Remove metering point with specified meteringMode from current focus
      // and metering action, as only one focus or exposure point may be set
      // at once in this plugin.
      final List<(MeteringPoint, int?)> newMeteringPointInfos =
          currentFocusMeteringAction!.meteringPointInfos
              .where(((MeteringPoint, int?) meteringPointInfo) =>
                  // meteringPointInfo may technically include points without a
                  // mode specified, but this logic is safe because this plugin
                  // only uses points that explicitly have mode
                  // FocusMeteringAction.flagAe or FocusMeteringAction.flagAf.
                  meteringPointInfo.$2 != meteringMode)
              .toList();

      if (newMeteringPointInfos.isEmpty) {
        // If no other metering points were specified, cancel any previously
        // started focus and metering actions.
        await cameraControl.cancelFocusAndMetering();
        currentFocusMeteringAction = null;
        return true;
      }
      currentFocusMeteringAction = proxy.createFocusMeteringAction(
          newMeteringPointInfos, disableAutoCancel);
    } else if (meteringPoint.x < 0 ||
        meteringPoint.x > 1 ||
        meteringPoint.y < 0 ||
        meteringPoint.y > 1) {
      throw CameraException('pointInvalid',
          'The coordinates of a metering point for an auto-focus or auto-exposure action must be within (0,0) and (1,1), but a point with coordinates (${meteringPoint.x}, ${meteringPoint.y}) was provided for metering mode $meteringMode.');
    } else {
      // Add new metering point with specified meteringMode, which may involve
      // replacing a metering point with the same specified meteringMode from
      // the current focus and metering action.
      List<(MeteringPoint, int?)> newMeteringPointInfos =
          <(MeteringPoint, int?)>[];

      if (currentFocusMeteringAction != null) {
        newMeteringPointInfos = currentFocusMeteringAction!.meteringPointInfos
            .where(((MeteringPoint, int?) meteringPointInfo) =>
                // meteringPointInfo may technically include points without a
                // mode specified, but this logic is safe because this plugin
                // only uses points that explicitly have mode
                // FocusMeteringAction.flagAe or FocusMeteringAction.flagAf.
                meteringPointInfo.$2 != meteringMode)
            .toList();
      }
      newMeteringPointInfos.add((meteringPoint, meteringMode));
      currentFocusMeteringAction = proxy.createFocusMeteringAction(
          newMeteringPointInfos, disableAutoCancel);
    }

    final FocusMeteringResult? result =
        await cameraControl.startFocusAndMetering(currentFocusMeteringAction!);
    return await result?.isFocusSuccessful() ?? false;
  }
}<|MERGE_RESOLUTION|>--- conflicted
+++ resolved
@@ -329,17 +329,8 @@
     processCameraProvider!.unbindAll();
 
     // Configure Preview instance.
-<<<<<<< HEAD
-    final int targetRotation =
-        _getTargetRotation(cameraDescription.sensorOrientation);
-    preview = proxy.createPreview(
-        targetRotation: targetRotation,
-        resolutionSelector: presetResolutionSelector);
-
-=======
     preview = proxy.createPreview(presetResolutionSelector,
         /* use CameraX default target rotation */ null);
->>>>>>> 764d9974
     final int flutterSurfaceTextureId =
         await proxy.setPreviewSurfaceProvider(preview!);
 
