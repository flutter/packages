--- conflicted
+++ resolved
@@ -230,11 +230,7 @@
     MediaSettings? mediaSettings,
   ) async {
     // Must obtain proper permissions before attempting to access a camera.
-<<<<<<< HEAD
-    await requestCameraPermissions(mediaSettings?.enableAudio ?? false);
-=======
-    await proxy.requestCameraPermissions(enableAudio);
->>>>>>> 15584a39
+    await proxy.requestCameraPermissions(mediaSettings?.enableAudio ?? false);
 
     // Save CameraSelector that matches cameraDescription.
     final int cameraSelectorLensDirection =
@@ -262,13 +258,9 @@
     preview = proxy.createPreview(
         targetRotation: targetRotation,
         resolutionSelector: presetResolutionSelector);
-<<<<<<< HEAD
-
-    final int flutterSurfaceTextureId = await preview!.setSurfaceProvider();
-=======
+
     final int flutterSurfaceTextureId =
         await proxy.setPreviewSurfaceProvider(preview!);
->>>>>>> 15584a39
 
     // Configure ImageCapture instance.
     imageCapture = proxy.createImageCapture(presetResolutionSelector);
