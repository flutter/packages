--- conflicted
+++ resolved
@@ -328,17 +328,16 @@
     return _cameraEvents(cameraId).whereType<CameraInitializedEvent>();
   }
 
-<<<<<<< HEAD
   /// The camera's resolution has changed.
   @override
   Stream<CameraResolutionChangedEvent> onCameraResolutionChanged(int cameraId) {
     return _cameraEvents(cameraId).whereType<CameraResolutionChangedEvent>();
-=======
+  }
+
   /// The camera started to close.
   @override
   Stream<CameraClosingEvent> onCameraClosing(int cameraId) {
     return _cameraEvents(cameraId).whereType<CameraClosingEvent>();
->>>>>>> 6608b604
   }
 
   /// The camera experienced an error.
