// Copyright 2013 The Flutter Authors. All rights reserved.
// Use of this source code is governed by a BSD-style license that can be
// found in the LICENSE file.

import 'dart:async';

import 'package:async/async.dart';
import 'package:camera_platform_interface/camera_platform_interface.dart';
import 'package:flutter/widgets.dart';
import 'package:stream_transform/stream_transform.dart';

import 'analyzer.dart';
import 'camera.dart';
import 'camera_info.dart';
import 'camera_selector.dart';
import 'camera_state.dart';
import 'camerax_library.g.dart';
import 'exposure_state.dart';
import 'image_analysis.dart';
import 'image_capture.dart';
import 'image_proxy.dart';
import 'live_data.dart';
import 'observer.dart';
import 'pending_recording.dart';
import 'plane_proxy.dart';
import 'preview.dart';
import 'process_camera_provider.dart';
import 'recorder.dart';
import 'recording.dart';
import 'resolution_selector.dart';
import 'resolution_strategy.dart';
import 'surface.dart';
import 'system_services.dart';
import 'use_case.dart';
import 'video_capture.dart';
import 'zoom_state.dart';

/// The Android implementation of [CameraPlatform] that uses the CameraX library.
class AndroidCameraCameraX extends CameraPlatform {
  /// Constructs an [AndroidCameraCameraX].
  AndroidCameraCameraX() : _shouldCreateDetachedObjectForTesting = false;

  /// Constructs an [AndroidCameraCameraX] that is able to set
  /// [_shouldCreateDetachedObjectForTesting] to create detached objects
  /// for testing purposes only.
  @visibleForTesting
  AndroidCameraCameraX.forTesting(
      {bool shouldCreateDetachedObjectForTesting = false})
      : _shouldCreateDetachedObjectForTesting =
            shouldCreateDetachedObjectForTesting;

  /// Registers this class as the default instance of [CameraPlatform].
  static void registerWith() {
    CameraPlatform.instance = AndroidCameraCameraX();
  }

  /// The [ProcessCameraProvider] instance used to access camera functionality.
  @visibleForTesting
  ProcessCameraProvider? processCameraProvider;

  /// The [Camera] instance returned by the [processCameraProvider] when a [UseCase] is
  /// bound to the lifecycle of the camera it manages.
  @visibleForTesting
  Camera? camera;

  /// The [CameraInfo] instance that corresponds to the [camera] instance.
  @visibleForTesting
  CameraInfo? cameraInfo;

  /// The [LiveData] of the [CameraState] that represents the state of the
  /// [camera] instance.
  LiveData<CameraState>? liveCameraState;

  /// The [Preview] instance that can be configured to present a live camera preview.
  @visibleForTesting
  Preview? preview;

  /// The [VideoCapture] instance that can be instantiated and configured to
  /// handle video recording
  @visibleForTesting
  VideoCapture? videoCapture;

  /// The [Recorder] instance handling the current creating a new [PendingRecording].
  @visibleForTesting
  Recorder? recorder;

  /// The [PendingRecording] instance used to create an active [Recording].
  @visibleForTesting
  PendingRecording? pendingRecording;

  /// The [Recording] instance representing the current recording.
  @visibleForTesting
  Recording? recording;

  /// The path at which the video file will be saved for the current [Recording].
  @visibleForTesting
  String? videoOutputPath;

  bool _previewIsPaused = false;

  /// The prefix used to create the filename for video recording files.
  @visibleForTesting
  final String videoPrefix = 'MOV';

  /// The [ImageCapture] instance that can be configured to capture a still image.
  @visibleForTesting
  ImageCapture? imageCapture;

  /// The flash mode currently configured for [imageCapture].
  int? _currentFlashMode;

  /// The [ImageAnalysis] instance that can be configured to analyze individual
  /// frames.
  ImageAnalysis? imageAnalysis;

  /// The [CameraSelector] used to configure the [processCameraProvider] to use
  /// the desired camera.
  @visibleForTesting
  CameraSelector? cameraSelector;

  /// The [ResolutionSelector] that represents the resolution preset used to
  /// create a camera that will be used for capturing still images, recording
  /// video, and image analysis.
  ResolutionSelector? _presetResolutionSelector;

  /// The controller we need to broadcast the different camera events.
  ///
  /// It is a `broadcast` because multiple controllers will connect to
  /// different stream views of this Controller.
  /// This is only exposed for test purposes. It shouldn't be used by clients of
  /// the plugin as it may break or change at any time.
  @visibleForTesting
  final StreamController<CameraEvent> cameraEventStreamController =
      StreamController<CameraEvent>.broadcast();

  /// The stream of camera events.
  Stream<CameraEvent> _cameraEvents(int cameraId) =>
      cameraEventStreamController.stream
          .where((CameraEvent event) => event.cameraId == cameraId);

  /// Conditional used to create detached objects for testing their
  /// callback methods.
  final bool _shouldCreateDetachedObjectForTesting;

  /// The controller we need to stream image data.
  @visibleForTesting
  StreamController<CameraImageData>? cameraImageDataStreamController;

  /// Constant representing the multi-plane Android YUV 420 image format.
  ///
  /// See https://developer.android.com/reference/android/graphics/ImageFormat#YUV_420_888.
  static const int imageFormatYuv420_888 = 35;

  /// Constant representing the compressed JPEG image format.
  ///
  /// See https://developer.android.com/reference/android/graphics/ImageFormat#JPEG.
  static const int imageFormatJpeg = 256;

  /// Error code indicating a [ZoomState] was requested, but one has not been
  /// set for the camera in use.
  static const String zoomStateNotSetErrorCode = 'zoomStateNotSet';

  /// Returns list of all available cameras and their descriptions.
  @override
  Future<List<CameraDescription>> availableCameras() async {
    final List<CameraDescription> cameraDescriptions = <CameraDescription>[];

    processCameraProvider ??= await ProcessCameraProvider.getInstance();
    final List<CameraInfo> cameraInfos =
        await processCameraProvider!.getAvailableCameraInfos();

    CameraLensDirection? cameraLensDirection;
    int cameraCount = 0;
    int? cameraSensorOrientation;
    String? cameraName;

    for (final CameraInfo cameraInfo in cameraInfos) {
      // Determine the lens direction by filtering the CameraInfo
      // TODO(gmackall): replace this with call to CameraInfo.getLensFacing when changes containing that method are available
      if ((await createCameraSelector(CameraSelector.lensFacingBack)
              .filter(<CameraInfo>[cameraInfo]))
          .isNotEmpty) {
        cameraLensDirection = CameraLensDirection.back;
      } else if ((await createCameraSelector(CameraSelector.lensFacingFront)
              .filter(<CameraInfo>[cameraInfo]))
          .isNotEmpty) {
        cameraLensDirection = CameraLensDirection.front;
      } else {
        //Skip this CameraInfo as its lens direction is unknown
        continue;
      }

      cameraSensorOrientation = await cameraInfo.getSensorRotationDegrees();
      cameraName = 'Camera $cameraCount';
      cameraCount++;

      cameraDescriptions.add(CameraDescription(
          name: cameraName,
          lensDirection: cameraLensDirection,
          sensorOrientation: cameraSensorOrientation));
    }

    return cameraDescriptions;
  }

  /// Creates an uninitialized camera instance and returns the camera ID.
  ///
  /// In the CameraX library, cameras are accessed by combining [UseCase]s
  /// to an instance of a [ProcessCameraProvider]. Thus, to create an
  /// uninitialized camera instance, this method retrieves a
  /// [ProcessCameraProvider] instance.
  ///
  /// To return the camera ID, which is equivalent to the ID of the surface texture
  /// that a camera preview can be drawn to, a [Preview] instance is configured
  /// and bound to the [ProcessCameraProvider] instance.
  @override
  Future<int> createCamera(
    CameraDescription cameraDescription,
    ResolutionPreset? resolutionPreset, {
    bool enableAudio = false,
  }) async {
    // Must obtain proper permissions before attempting to access a camera.
    await requestCameraPermissions(enableAudio);

    // Save CameraSelector that matches cameraDescription.
    final int cameraSelectorLensDirection =
        _getCameraSelectorLensDirection(cameraDescription.lensDirection);
    final bool cameraIsFrontFacing =
        cameraSelectorLensDirection == CameraSelector.lensFacingFront;
    cameraSelector = createCameraSelector(cameraSelectorLensDirection);
    // Start listening for device orientation changes preceding camera creation.
    startListeningForDeviceOrientationChange(
        cameraIsFrontFacing, cameraDescription.sensorOrientation);
    // Determine ResolutionSelector based on preset for camera UseCases.
    _presetResolutionSelector =
        await _getResolutionSelectorFromPreset(resolutionPreset);

    // Retrieve a fresh ProcessCameraProvider instance.
    processCameraProvider ??= await ProcessCameraProvider.getInstance();
    processCameraProvider!.unbindAll();

    // Configure Preview instance.
    final int targetRotation =
        _getTargetRotation(cameraDescription.sensorOrientation);
    preview = createPreview(targetRotation);
    final int flutterSurfaceTextureId = await preview!.setSurfaceProvider();

    // Configure ImageCapture instance.
    imageCapture = createImageCapture(null);

    // Configure VideoCapture and Recorder instances.
    // TODO(gmackall): Enable video capture resolution configuration in createRecorder().
    recorder = createRecorder();
    videoCapture = await createVideoCapture(recorder!);

    // Bind configured UseCases to ProcessCameraProvider instance & mark Preview
    // instance as bound but not paused. Video capture is bound at first use
    // instead of here.
    camera = await processCameraProvider!
        .bindToLifecycle(cameraSelector!, <UseCase>[preview!, imageCapture!]);
    await _updateLiveCameraState(flutterSurfaceTextureId);
    cameraInfo = await camera!.getCameraInfo();
    _previewIsPaused = false;

    return flutterSurfaceTextureId;
  }

  /// Initializes the camera on the device.
  ///
  /// Since initialization of a camera does not directly map as an operation to
  /// the CameraX library, this method just retrieves information about the
  /// camera and sends a [CameraInitializedEvent].
  ///
  /// [imageFormatGroup] is used to specify the image format used for image
  /// streaming, but CameraX currently only supports YUV_420_888 (supported by
  /// Flutter) and RGBA (not supported by Flutter). CameraX uses YUV_420_888
  /// by default, so [imageFormatGroup] is not used.
  @override
  Future<void> initializeCamera(
    int cameraId, {
    ImageFormatGroup imageFormatGroup = ImageFormatGroup.unknown,
  }) async {
    // Configure CameraInitializedEvent to send as representation of a
    // configured camera:
    // Retrieve preview resolution.
    if (preview == null) {
      // No camera has been created; createCamera must be called before initializeCamera.
      throw CameraException(
        'cameraNotFound',
        "Camera not found. Please call the 'create' method before calling 'initialize'",
      );
    }

    final ResolutionInfo previewResolutionInfo =
        await preview!.getResolutionInfo();

    // Retrieve exposure and focus mode configurations:
    // TODO(camsim99): Implement support for retrieving exposure mode configuration.
    // https://github.com/flutter/flutter/issues/120468
    const ExposureMode exposureMode = ExposureMode.auto;
    const bool exposurePointSupported = false;

    // TODO(camsim99): Implement support for retrieving focus mode configuration.
    // https://github.com/flutter/flutter/issues/120467
    const FocusMode focusMode = FocusMode.auto;
    const bool focusPointSupported = false;

    cameraEventStreamController.add(CameraInitializedEvent(
        cameraId,
        previewResolutionInfo.width.toDouble(),
        previewResolutionInfo.height.toDouble(),
        exposureMode,
        exposurePointSupported,
        focusMode,
        focusPointSupported));
  }

  /// Releases the resources of the accessed camera.
  ///
  /// [cameraId] not used.
  @override
  Future<void> dispose(int cameraId) async {
    preview?.releaseFlutterSurfaceTexture();
    unawaited(liveCameraState?.removeObservers());
    processCameraProvider?.unbindAll();
    unawaited(imageAnalysis?.clearAnalyzer());
  }

  /// The camera has been initialized.
  @override
  Stream<CameraInitializedEvent> onCameraInitialized(int cameraId) {
    return _cameraEvents(cameraId).whereType<CameraInitializedEvent>();
  }

  /// The camera's resolution has changed.
  ///
  /// This stream currently has no events being added to it from this plugin.
  @override
  Stream<CameraResolutionChangedEvent> onCameraResolutionChanged(int cameraId) {
    return _cameraEvents(cameraId).whereType<CameraResolutionChangedEvent>();
  }

  /// The camera started to close.
  @override
  Stream<CameraClosingEvent> onCameraClosing(int cameraId) {
    return _cameraEvents(cameraId).whereType<CameraClosingEvent>();
  }

  /// The camera experienced an error.
  @override
  Stream<CameraErrorEvent> onCameraError(int cameraId) {
    return StreamGroup.mergeBroadcast<
        CameraErrorEvent>(<Stream<CameraErrorEvent>>[
      SystemServices.cameraErrorStreamController.stream
          .map<CameraErrorEvent>((String errorDescription) {
        return CameraErrorEvent(cameraId, errorDescription);
      }),
      _cameraEvents(cameraId).whereType<CameraErrorEvent>()
    ]);
  }

  /// Gets the minimum supported exposure offset for the selected camera in EV units.
  ///
  /// [cameraId] not used.
  @override
  Future<double> getMinExposureOffset(int cameraId) async {
    final ExposureState exposureState = await cameraInfo!.getExposureState();
    return exposureState.exposureCompensationRange.minCompensation *
        exposureState.exposureCompensationStep;
  }

  /// Gets the maximum supported exposure offset for the selected camera in EV units.
  ///
  /// [cameraId] not used.
  @override
  Future<double> getMaxExposureOffset(int cameraId) async {
    final ExposureState exposureState = await cameraInfo!.getExposureState();
    return exposureState.exposureCompensationRange.maxCompensation *
        exposureState.exposureCompensationStep;
  }

  /// Gets the supported step size for exposure offset for the selected camera in EV units.
  ///
  /// Returns 0 when exposure compensation is not supported.
  ///
  /// [cameraId] not used.
  @override
  Future<double> getExposureOffsetStepSize(int cameraId) async {
    final ExposureState exposureState = await cameraInfo!.getExposureState();
    return exposureState.exposureCompensationStep;
  }

  /// Gets the maximum supported zoom level for the selected camera.
  ///
  /// [cameraId] not used.
  @override
  Future<double> getMaxZoomLevel(int cameraId) async {
    final LiveData<ZoomState> liveZoomState = await cameraInfo!.getZoomState();
    final ZoomState? zoomState = await liveZoomState.getValue();

    if (zoomState == null) {
      throw CameraException(
        zoomStateNotSetErrorCode,
        'No explicit ZoomState has been set on the LiveData instance for the camera in use.',
      );
    }
    return zoomState.maxZoomRatio;
  }

  /// Gets the minimum supported zoom level for the selected camera.
  ///
  /// [cameraId] not used.
  @override
  Future<double> getMinZoomLevel(int cameraId) async {
    final LiveData<ZoomState> liveZoomState = await cameraInfo!.getZoomState();
    final ZoomState? zoomState = await liveZoomState.getValue();

    if (zoomState == null) {
      throw CameraException(
        zoomStateNotSetErrorCode,
        'No explicit ZoomState has been set on the LiveData instance for the camera in use.',
      );
    }
    return zoomState.minZoomRatio;
  }

  /// The ui orientation changed.
  @override
  Stream<DeviceOrientationChangedEvent> onDeviceOrientationChanged() {
    return SystemServices.deviceOrientationChangedStreamController.stream;
  }

  /// Pause the active preview on the current frame for the selected camera.
  ///
  /// [cameraId] not used.
  @override
  Future<void> pausePreview(int cameraId) async {
    _previewIsPaused = true;
    await _unbindUseCaseFromLifecycle(preview!);
  }

  /// Resume the paused preview for the selected camera.
  ///
  /// [cameraId] not used.
  @override
  Future<void> resumePreview(int cameraId) async {
    _previewIsPaused = false;
    await _bindPreviewToLifecycle(cameraId);
  }

  /// Returns a widget showing a live camera preview.
  @override
  Widget buildPreview(int cameraId) {
    return FutureBuilder<void>(
        future: _bindPreviewToLifecycle(cameraId),
        builder: (BuildContext context, AsyncSnapshot<void> snapshot) {
          switch (snapshot.connectionState) {
            case ConnectionState.none:
            case ConnectionState.waiting:
            case ConnectionState.active:
              // Do nothing while waiting for preview to be bound to lifecyle.
              return const SizedBox.shrink();
            case ConnectionState.done:
              return Texture(textureId: cameraId);
          }
        });
  }

  /// Captures an image and returns the file where it was saved.
  ///
  /// [cameraId] is not used.
  @override
  Future<XFile> takePicture(int cameraId) async {
    if (_currentFlashMode != null) {
      await imageCapture!.setFlashMode(_currentFlashMode!);
    }
    final String picturePath = await imageCapture!.takePicture();
    return XFile(picturePath);
  }

  /// Sets the flash mode for the selected camera.
  @override
  Future<void> setFlashMode(int cameraId, FlashMode mode) async {
    switch (mode) {
      case FlashMode.off:
        _currentFlashMode = ImageCapture.flashModeOff;
        break;
      case FlashMode.auto:
        _currentFlashMode = ImageCapture.flashModeAuto;
        break;
      case FlashMode.always:
        _currentFlashMode = ImageCapture.flashModeOn;
        break;
      case FlashMode.torch:
        // TODO(camsim99): Implement torch mode when CameraControl is wrapped.
        break;
    }
  }

  /// Configures and starts a video recording. Returns silently without doing
  /// anything if there is currently an active recording.
  @override
  Future<void> startVideoRecording(int cameraId,
      {Duration? maxVideoDuration}) async {
    assert(cameraSelector != null);
    assert(processCameraProvider != null);

    if (recording != null) {
      // There is currently an active recording, so do not start a new one.
      return;
    }

    if (!(await processCameraProvider!.isBound(videoCapture!))) {
      camera = await processCameraProvider!
          .bindToLifecycle(cameraSelector!, <UseCase>[videoCapture!]);
    }

    videoOutputPath =
        await SystemServices.getTempFilePath(videoPrefix, '.temp');
    pendingRecording = await recorder!.prepareRecording(videoOutputPath!);
    recording = await pendingRecording!.start();
  }

  /// Stops the video recording and returns the file where it was saved.
  /// Throws a CameraException if the recording is currently null, or if the
  /// videoOutputPath is null.
  ///
  /// If the videoOutputPath is null the recording objects are cleaned up
  /// so starting a new recording is possible.
  @override
  Future<XFile> stopVideoRecording(int cameraId) async {
    if (recording == null) {
      throw CameraException(
          'videoRecordingFailed',
          'Attempting to stop a '
              'video recording while no recording is in progress.');
    }
    if (videoOutputPath == null) {
      // Stop the current active recording as we will be unable to complete it
      // in this error case.
      unawaited(recording!.close());
      recording = null;
      pendingRecording = null;
      throw CameraException(
          'INVALID_PATH',
          'The platform did not return a path '
              'while reporting success. The platform should always '
              'return a valid path or report an error.');
    }
    unawaited(recording!.close());
    recording = null;
    pendingRecording = null;
    return XFile(videoOutputPath!);
  }

  /// Pause the current video recording if it is not null.
  @override
  Future<void> pauseVideoRecording(int cameraId) async {
    if (recording != null) {
      await recording!.pause();
    }
  }

  /// Resume the current video recording if it is not null.
  @override
  Future<void> resumeVideoRecording(int cameraId) async {
    if (recording != null) {
      await recording!.resume();
    }
  }

  /// A new streamed frame is available.
  ///
  /// Listening to this stream will start streaming, and canceling will stop.
  /// To temporarily stop receiving frames, cancel, then listen again later.
  /// Pausing/resuming is not supported, as pausing the stream would cause
  /// very high memory usage, and will throw an exception due to the
  /// implementation using a broadcast [StreamController], which does not
  /// support those operations.
  ///
  /// [cameraId] and [options] are not used.
  @override
  Stream<CameraImageData> onStreamedFrameAvailable(int cameraId,
      {CameraImageStreamOptions? options}) {
    cameraImageDataStreamController = StreamController<CameraImageData>(
      onListen: _onFrameStreamListen,
      onCancel: _onFrameStreamCancel,
    );
    return cameraImageDataStreamController!.stream;
  }

  // Methods for binding UseCases to the lifecycle of the camera controlled
  // by a ProcessCameraProvider instance:

  /// Binds [preview] instance to the camera lifecycle controlled by the
  /// [processCameraProvider].
  ///
  /// [cameraId] used to build [CameraEvent]s should you wish to filter
  /// these based on a reference to a cameraId received from calling
  /// `createCamera(...)`.
  Future<void> _bindPreviewToLifecycle(int cameraId) async {
    final bool previewIsBound = await processCameraProvider!.isBound(preview!);
    if (previewIsBound || _previewIsPaused) {
      // Only bind if preview is not already bound or intentionally paused.
      return;
    }

    camera = await processCameraProvider!
        .bindToLifecycle(cameraSelector!, <UseCase>[preview!]);
    await _updateLiveCameraState(cameraId);
    cameraInfo = await camera!.getCameraInfo();
  }

  /// Configures the [imageAnalysis] instance for image streaming and binds it
  /// to camera lifecycle controlled by the [processCameraProvider].
  Future<void> _configureAndBindImageAnalysisToLifecycle() async {
    if (imageAnalysis != null &&
        await processCameraProvider!.isBound(imageAnalysis!)) {
      // imageAnalysis already configured and bound to lifecycle.
      return;
    }

    // Create Analyzer that can read image data for image streaming.
    final WeakReference<AndroidCameraCameraX> weakThis =
        WeakReference<AndroidCameraCameraX>(this);
    Future<void> analyze(ImageProxy imageProxy) async {
      final List<PlaneProxy> planes = await imageProxy.getPlanes();
      final List<CameraImagePlane> cameraImagePlanes = <CameraImagePlane>[];
      for (final PlaneProxy plane in planes) {
        cameraImagePlanes.add(CameraImagePlane(
            bytes: plane.buffer,
            bytesPerRow: plane.rowStride,
            bytesPerPixel: plane.pixelStride));
      }

      final int format = imageProxy.format;
      final CameraImageFormat cameraImageFormat = CameraImageFormat(
          _imageFormatGroupFromPlatformData(format),
          raw: format);

      final CameraImageData cameraImageData = CameraImageData(
          format: cameraImageFormat,
          planes: cameraImagePlanes,
          height: imageProxy.height,
          width: imageProxy.width);

      weakThis.target!.cameraImageDataStreamController!.add(cameraImageData);
      unawaited(imageProxy.close());
    }

    // shouldCreateDetachedObjectForTesting is used to create an Analyzer
    // detached from the native sideonly to test the logic of the Analyzer
    // instance that will be used for image streaming.
    final Analyzer analyzer = _shouldCreateDetachedObjectForTesting
        ? Analyzer.detached(analyze: analyze)
        : Analyzer(analyze: analyze);

    // TODO(camsim99): Support resolution configuration.
    // Defaults to YUV_420_888 image format.
<<<<<<< HEAD
    imageAnalysis = createImageAnalysis();
    imageAnalysis!.setAnalyzer(analyzer);
=======
    imageAnalysis = createImageAnalysis(null);
    unawaited(imageAnalysis!.setAnalyzer(analyzer));
>>>>>>> 1fd191e3

    // TODO(camsim99): Reset live camera state observers here when
    // https://github.com/flutter/packages/pull/3419 lands.
    camera = await processCameraProvider!
        .bindToLifecycle(cameraSelector!, <UseCase>[imageAnalysis!]);
    cameraInfo = await camera!.getCameraInfo();
  }

  /// Unbinds [useCase] from camera lifecycle controlled by the
  /// [processCameraProvider].
  Future<void> _unbindUseCaseFromLifecycle(UseCase useCase) async {
    final bool useCaseIsBound = await processCameraProvider!.isBound(useCase);
    if (!useCaseIsBound) {
      return;
    }

    processCameraProvider!.unbind(<UseCase>[useCase]);
  }

  // Methods for configuring image streaming:

  /// The [onListen] callback for the stream controller used for image
  /// streaming.
  Future<void> _onFrameStreamListen() async {
    await _configureAndBindImageAnalysisToLifecycle();
  }

  /// The [onCancel] callback for the stream controller used for image
  /// streaming.
  ///
  /// Removes the previously set analyzer on the [imageAnalysis] instance, since
  /// image information should no longer be streamed.
  FutureOr<void> _onFrameStreamCancel() async {
    unawaited(imageAnalysis!.clearAnalyzer());
  }

  /// Converts between Android ImageFormat constants and [ImageFormatGroup]s.
  ///
  /// See https://developer.android.com/reference/android/graphics/ImageFormat.
  ImageFormatGroup _imageFormatGroupFromPlatformData(dynamic data) {
    switch (data) {
      case imageFormatYuv420_888: // android.graphics.ImageFormat.YUV_420_888
        return ImageFormatGroup.yuv420;
      case imageFormatJpeg: // android.graphics.ImageFormat.JPEG
        return ImageFormatGroup.jpeg;
    }

    return ImageFormatGroup.unknown;
  }

  // Methods concerning camera state:

  /// Adds observers to the [LiveData] of the [CameraState] of the current
  /// [camera], saved as [liveCameraState].
  ///
  /// If a previous [liveCameraState] was stored, existing observers are
  /// removed, as well.
  Future<void> _updateLiveCameraState(int cameraId) async {
    final CameraInfo cameraInfo = await camera!.getCameraInfo();
    await liveCameraState?.removeObservers();
    liveCameraState = await cameraInfo.getCameraState();
    await liveCameraState!.observe(_createCameraClosingObserver(cameraId));
  }

  /// Creates [Observer] of the [CameraState] that will:
  ///
  ///  * Send a [CameraClosingEvent] if the [CameraState] indicates that the
  ///    camera has begun to close.
  ///  * Send a [CameraErrorEvent] if the [CameraState] indicates that the
  ///    camera is in error state.
  Observer<CameraState> _createCameraClosingObserver(int cameraId) {
    final WeakReference<AndroidCameraCameraX> weakThis =
        WeakReference<AndroidCameraCameraX>(this);

    // Callback method used to implement the behavior described above:
    void onChanged(Object stateAsObject) {
      // This cast is safe because the Observer implementation ensures
      // the type of stateAsObject is the same as the observer this callback
      // is attached to.
      final CameraState state = stateAsObject as CameraState;
      if (state.type == CameraStateType.closing) {
        weakThis.target!.cameraEventStreamController
            .add(CameraClosingEvent(cameraId));
      }
      if (state.error != null) {
        weakThis.target!.cameraEventStreamController
            .add(CameraErrorEvent(cameraId, state.error!.getDescription()));
      }
    }

    // shouldCreateDetachedObjectForTesting is used to create an Observer
    // detached from the native side only to test the logic of the Analyzer
    // instance that will be used for image streaming.
    return _shouldCreateDetachedObjectForTesting
        ? Observer<CameraState>.detached(onChanged: onChanged)
        : Observer<CameraState>(onChanged: onChanged);
  }

  // Methods for mapping Flutter camera constants to CameraX constants:

  /// Returns [CameraSelector] lens direction that maps to specified
  /// [CameraLensDirection].
  int _getCameraSelectorLensDirection(CameraLensDirection lensDirection) {
    switch (lensDirection) {
      case CameraLensDirection.front:
        return CameraSelector.lensFacingFront;
      case CameraLensDirection.back:
        return CameraSelector.lensFacingBack;
      case CameraLensDirection.external:
        return CameraSelector.lensFacingExternal;
    }
  }

  /// Returns [Surface] target rotation constant that maps to specified sensor
  /// orientation.
  int _getTargetRotation(int sensorOrientation) {
    switch (sensorOrientation) {
      case 90:
        return Surface.ROTATION_90;
      case 180:
        return Surface.ROTATION_180;
      case 270:
        return Surface.ROTATION_270;
      case 0:
        return Surface.ROTATION_0;
      default:
        throw ArgumentError(
            '"$sensorOrientation" is not a valid sensor orientation value');
    }
  }

  /// Returns the [ResolutionSelector] that maps to the specified resolution
  /// preset for camera [UseCase]s.
  ///
  /// If the specified [preset] is unavailable, the camera will fallback to the
  /// closest lower resolution available.
  Future<ResolutionSelector?> _getResolutionSelectorFromPreset(
      ResolutionPreset? preset) async {
    ResolutionStrategy? resolutionStrategy;
    const int generalFallbackRule = ResolutionStrategy.fallbackRuleClosestLower;
    switch (preset) {
      case ResolutionPreset.low:
        resolutionStrategy = ResolutionStrategy(
            boundSize: const Size(320, 240), fallbackRule: generalFallbackRule);
        break;
      case ResolutionPreset.medium:
        resolutionStrategy = ResolutionStrategy(
            boundSize: const Size(720, 480), fallbackRule: generalFallbackRule);
        break;
      case ResolutionPreset.high:
        resolutionStrategy = ResolutionStrategy(
            boundSize: const Size(1280, 720),
            fallbackRule: generalFallbackRule);
        break;
      case ResolutionPreset.veryHigh:
        resolutionStrategy = ResolutionStrategy(
            boundSize: const Size(1920, 1080),
            fallbackRule: generalFallbackRule);
        break;
      case ResolutionPreset.ultraHigh:
        resolutionStrategy = ResolutionStrategy(
            boundSize: const Size(3840, 2160),
            fallbackRule: generalFallbackRule);
        break;
      case ResolutionPreset.max:
        resolutionStrategy = ResolutionStrategy.getHighestAvailableStrategy();
        break;
      case null:
        // If not preset is specified, default to CameraX's default behvaior
        // for each UseCase.
        break;
    }

    return ResolutionSelector(resolutionStrategy: resolutionStrategy);
  }

  // Methods for calls that need to be tested:

  /// Requests camera permissions.
  @visibleForTesting
  Future<void> requestCameraPermissions(bool enableAudio) async {
    await SystemServices.requestCameraPermissions(enableAudio);
  }

  /// Subscribes the plugin as a listener to changes in device orientation.
  @visibleForTesting
  void startListeningForDeviceOrientationChange(
      bool cameraIsFrontFacing, int sensorOrientation) {
    SystemServices.startListeningForDeviceOrientationChange(
        cameraIsFrontFacing, sensorOrientation);
  }

  /// Returns a [CameraSelector] based on the specified camera lens direction.
  @visibleForTesting
  CameraSelector createCameraSelector(int cameraSelectorLensDirection) {
    switch (cameraSelectorLensDirection) {
      case CameraSelector.lensFacingFront:
        return CameraSelector.getDefaultFrontCamera();
      case CameraSelector.lensFacingBack:
        return CameraSelector.getDefaultBackCamera();
      default:
        return CameraSelector(lensFacing: cameraSelectorLensDirection);
    }
  }

  /// Returns a [Preview] configured with the specified target rotation and
  /// preset [ResolutionSelector].
  @visibleForTesting
  Preview createPreview(int targetRotation) {
    return Preview(
        targetRotation: targetRotation,
        resolutionSelector: _presetResolutionSelector);
  }

  /// Returns an [ImageCapture] configured with specified flash mode and
  /// the preset [ResolutionSelector].
  @visibleForTesting
  ImageCapture createImageCapture(int? flashMode) {
    return ImageCapture(
        targetFlashMode: flashMode,
        resolutionSelector: _presetResolutionSelector);
  }

  /// Returns a [Recorder] for use in video capture.
  @visibleForTesting
  Recorder createRecorder() {
    return Recorder();
  }

  /// Returns a [VideoCapture] associated with the provided [Recorder].
  @visibleForTesting
  Future<VideoCapture> createVideoCapture(Recorder recorder) async {
    return VideoCapture.withOutput(recorder);
  }

  /// Returns an [ImageAnalysis] configured with the preset [ResolutionSelector].
  @visibleForTesting
  ImageAnalysis createImageAnalysis() {
    return ImageAnalysis(resolutionSelector: _presetResolutionSelector);
  }
}<|MERGE_RESOLUTION|>--- conflicted
+++ resolved
@@ -657,13 +657,8 @@
 
     // TODO(camsim99): Support resolution configuration.
     // Defaults to YUV_420_888 image format.
-<<<<<<< HEAD
     imageAnalysis = createImageAnalysis();
-    imageAnalysis!.setAnalyzer(analyzer);
-=======
-    imageAnalysis = createImageAnalysis(null);
     unawaited(imageAnalysis!.setAnalyzer(analyzer));
->>>>>>> 1fd191e3
 
     // TODO(camsim99): Reset live camera state observers here when
     // https://github.com/flutter/packages/pull/3419 lands.
