--- conflicted
+++ resolved
@@ -232,22 +232,10 @@
     // configured here. https://github.com/flutter/flutter/issues/120462
 
     // Configure Preview instance.
-<<<<<<< HEAD
-    _resolutionPreset = mediaSettings?.resolutionPreset;
-
-    final int targetRotation =
-        _getTargetRotation(cameraDescription.sensorOrientation);
-
-    final ResolutionInfo? previewTargetResolution =
-        _getTargetResolutionForPreview(mediaSettings?.resolutionPreset);
-
-    preview = createPreview(targetRotation, previewTargetResolution);
-
-=======
     final int targetRotation =
         _getTargetRotation(cameraDescription.sensorOrientation);
     preview = createPreview(targetRotation);
->>>>>>> 4e18b581
+
     final int flutterSurfaceTextureId = await preview!.setSurfaceProvider();
 
     // Configure ImageCapture instance.
