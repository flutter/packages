// Copyright 2013 The Flutter Authors. All rights reserved.
// Use of this source code is governed by a BSD-style license that can be
// found in the LICENSE file.

import 'dart:async';

import 'package:async/async.dart';
import 'package:camera_platform_interface/camera_platform_interface.dart';
import 'package:flutter/widgets.dart';
import 'package:stream_transform/stream_transform.dart';

import 'analyzer.dart';
import 'camera.dart';
import 'camera_info.dart';
import 'camera_selector.dart';
import 'camera_state.dart';
import 'camerax_library.g.dart';
import 'exposure_state.dart';
import 'image_analysis.dart';
import 'image_capture.dart';
import 'image_proxy.dart';
import 'live_data.dart';
import 'observer.dart';
import 'pending_recording.dart';
import 'plane_proxy.dart';
import 'preview.dart';
import 'process_camera_provider.dart';
import 'recorder.dart';
import 'recording.dart';
import 'resolution_selector.dart';
import 'resolution_strategy.dart';
import 'surface.dart';
import 'system_services.dart';
import 'use_case.dart';
import 'video_capture.dart';
import 'zoom_state.dart';

/// The Android implementation of [CameraPlatform] that uses the CameraX library.
class AndroidCameraCameraX extends CameraPlatform {
  /// Constructs an [AndroidCameraCameraX].
  AndroidCameraCameraX() : _shouldCreateDetachedObjectForTesting = false;

  /// Constructs an [AndroidCameraCameraX] that is able to set
  /// [_shouldCreateDetachedObjectForTesting] to create detached objects
  /// for testing purposes only.
  @visibleForTesting
  AndroidCameraCameraX.forTesting(
      {bool shouldCreateDetachedObjectForTesting = false})
      : _shouldCreateDetachedObjectForTesting =
            shouldCreateDetachedObjectForTesting;

  /// Registers this class as the default instance of [CameraPlatform].
  static void registerWith() {
    CameraPlatform.instance = AndroidCameraCameraX();
  }

  /// The [ProcessCameraProvider] instance used to access camera functionality.
  @visibleForTesting
  ProcessCameraProvider? processCameraProvider;

  /// The [Camera] instance returned by the [processCameraProvider] when a [UseCase] is
  /// bound to the lifecycle of the camera it manages.
  @visibleForTesting
  Camera? camera;

  /// The [CameraInfo] instance that corresponds to the [camera] instance.
  @visibleForTesting
  CameraInfo? cameraInfo;

  /// The [LiveData] of the [CameraState] that represents the state of the
  /// [camera] instance.
  LiveData<CameraState>? liveCameraState;

  /// The [Preview] instance that can be configured to present a live camera preview.
  @visibleForTesting
  Preview? preview;

  /// The [VideoCapture] instance that can be instantiated and configured to
  /// handle video recording
  @visibleForTesting
  VideoCapture? videoCapture;

  /// The [Recorder] instance handling the current creating a new [PendingRecording].
  @visibleForTesting
  Recorder? recorder;

  /// The [PendingRecording] instance used to create an active [Recording].
  @visibleForTesting
  PendingRecording? pendingRecording;

  /// The [Recording] instance representing the current recording.
  @visibleForTesting
  Recording? recording;

  /// The path at which the video file will be saved for the current [Recording].
  @visibleForTesting
  String? videoOutputPath;

  bool _previewIsPaused = false;

  /// The prefix used to create the filename for video recording files.
  @visibleForTesting
  final String videoPrefix = 'MOV';

  /// The [ImageCapture] instance that can be configured to capture a still image.
  @visibleForTesting
  ImageCapture? imageCapture;

  /// The flash mode currently configured for [imageCapture].
  int? _currentFlashMode;

  /// The [ImageAnalysis] instance that can be configured to analyze individual
  /// frames.
  ImageAnalysis? imageAnalysis;

  /// The [CameraSelector] used to configure the [processCameraProvider] to use
  /// the desired camera.
  @visibleForTesting
  CameraSelector? cameraSelector;

  /// The [ResolutionSelector] that represents the resolution preset used to
  /// create a camera that will be used for capturing still images, recording
  /// video, and image analysis.
  ResolutionSelector? _presetResolutionSelector;

  /// The controller we need to broadcast the different camera events.
  ///
  /// It is a `broadcast` because multiple controllers will connect to
  /// different stream views of this Controller.
  /// This is only exposed for test purposes. It shouldn't be used by clients of
  /// the plugin as it may break or change at any time.
  @visibleForTesting
  final StreamController<CameraEvent> cameraEventStreamController =
      StreamController<CameraEvent>.broadcast();

  /// The stream of camera events.
  Stream<CameraEvent> _cameraEvents(int cameraId) =>
      cameraEventStreamController.stream
          .where((CameraEvent event) => event.cameraId == cameraId);

  /// Conditional used to create detached objects for testing their
  /// callback methods.
  final bool _shouldCreateDetachedObjectForTesting;

  /// The controller we need to stream image data.
  @visibleForTesting
  StreamController<CameraImageData>? cameraImageDataStreamController;

  /// Constant representing the multi-plane Android YUV 420 image format.
  ///
  /// See https://developer.android.com/reference/android/graphics/ImageFormat#YUV_420_888.
  static const int imageFormatYuv420_888 = 35;

  /// Constant representing the compressed JPEG image format.
  ///
  /// See https://developer.android.com/reference/android/graphics/ImageFormat#JPEG.
  static const int imageFormatJpeg = 256;

  /// Error code indicating a [ZoomState] was requested, but one has not been
  /// set for the camera in use.
  static const String zoomStateNotSetErrorCode = 'zoomStateNotSet';

  /// Returns list of all available cameras and their descriptions.
  @override
  Future<List<CameraDescription>> availableCameras() async {
    final List<CameraDescription> cameraDescriptions = <CameraDescription>[];

    processCameraProvider ??= await ProcessCameraProvider.getInstance();
    final List<CameraInfo> cameraInfos =
        await processCameraProvider!.getAvailableCameraInfos();

    CameraLensDirection? cameraLensDirection;
    int cameraCount = 0;
    int? cameraSensorOrientation;
    String? cameraName;

    for (final CameraInfo cameraInfo in cameraInfos) {
      // Determine the lens direction by filtering the CameraInfo
      // TODO(gmackall): replace this with call to CameraInfo.getLensFacing when changes containing that method are available
      if ((await createCameraSelector(CameraSelector.lensFacingBack)
              .filter(<CameraInfo>[cameraInfo]))
          .isNotEmpty) {
        cameraLensDirection = CameraLensDirection.back;
      } else if ((await createCameraSelector(CameraSelector.lensFacingFront)
              .filter(<CameraInfo>[cameraInfo]))
          .isNotEmpty) {
        cameraLensDirection = CameraLensDirection.front;
      } else {
        //Skip this CameraInfo as its lens direction is unknown
        continue;
      }

      cameraSensorOrientation = await cameraInfo.getSensorRotationDegrees();
      cameraName = 'Camera $cameraCount';
      cameraCount++;

      cameraDescriptions.add(CameraDescription(
          name: cameraName,
          lensDirection: cameraLensDirection,
          sensorOrientation: cameraSensorOrientation));
    }

    return cameraDescriptions;
  }

  /// Creates an uninitialized camera instance and returns the camera ID.
  ///
  /// In the CameraX library, cameras are accessed by combining [UseCase]s
  /// to an instance of a [ProcessCameraProvider]. Thus, to create an
  /// uninitialized camera instance, this method retrieves a
  /// [ProcessCameraProvider] instance.
  ///
  /// To return the camera ID, which is equivalent to the ID of the surface texture
  /// that a camera preview can be drawn to, a [Preview] instance is configured
  /// and bound to the [ProcessCameraProvider] instance.
  @override
  Future<int> createCamera(
    CameraDescription cameraDescription,
    ResolutionPreset? resolutionPreset, {
    bool enableAudio = false,
  }) async {
    // Must obtain proper permissions before attempting to access a camera.
    await requestCameraPermissions(enableAudio);

    // Save CameraSelector that matches cameraDescription.
    final int cameraSelectorLensDirection =
        _getCameraSelectorLensDirection(cameraDescription.lensDirection);
    final bool cameraIsFrontFacing =
        cameraSelectorLensDirection == CameraSelector.lensFacingFront;
    cameraSelector = createCameraSelector(cameraSelectorLensDirection);
    // Start listening for device orientation changes preceding camera creation.
    startListeningForDeviceOrientationChange(
        cameraIsFrontFacing, cameraDescription.sensorOrientation);
    // Determine ResolutionSelector based on preset for camera UseCases.
    _presetResolutionSelector =
        await _getResolutionSelectorFromPreset(resolutionPreset);

    // Retrieve a fresh ProcessCameraProvider instance.
    processCameraProvider ??= await ProcessCameraProvider.getInstance();
    processCameraProvider!.unbindAll();

    // Configure Preview instance.
    final int targetRotation =
        _getTargetRotation(cameraDescription.sensorOrientation);
    preview = createPreview(targetRotation);
    final int flutterSurfaceTextureId = await preview!.setSurfaceProvider();

    // Configure ImageCapture instance.
    imageCapture = createImageCapture(null);

    // Configure VideoCapture and Recorder instances.
    // TODO(gmackall): Enable video capture resolution configuration in createRecorder().
    recorder = createRecorder();
    videoCapture = await createVideoCapture(recorder!);

    // Bind configured UseCases to ProcessCameraProvider instance & mark Preview
    // instance as bound but not paused. Video capture is bound at first use
    // instead of here.
    camera = await processCameraProvider!
        .bindToLifecycle(cameraSelector!, <UseCase>[preview!, imageCapture!]);
    await _updateLiveCameraState(flutterSurfaceTextureId);
    cameraInfo = await camera!.getCameraInfo();
    _previewIsPaused = false;

    return flutterSurfaceTextureId;
  }

  /// Initializes the camera on the device.
  ///
  /// Since initialization of a camera does not directly map as an operation to
  /// the CameraX library, this method just retrieves information about the
  /// camera and sends a [CameraInitializedEvent].
  ///
  /// [imageFormatGroup] is used to specify the image format used for image
  /// streaming, but CameraX currently only supports YUV_420_888 (supported by
  /// Flutter) and RGBA (not supported by Flutter). CameraX uses YUV_420_888
  /// by default, so [imageFormatGroup] is not used.
  @override
  Future<void> initializeCamera(
    int cameraId, {
    ImageFormatGroup imageFormatGroup = ImageFormatGroup.unknown,
  }) async {
    // Configure CameraInitializedEvent to send as representation of a
    // configured camera:
    // Retrieve preview resolution.
    if (preview == null) {
      // No camera has been created; createCamera must be called before initializeCamera.
      throw CameraException(
        'cameraNotFound',
        "Camera not found. Please call the 'create' method before calling 'initialize'",
      );
    }

    final ResolutionInfo previewResolutionInfo =
        await preview!.getResolutionInfo();

    // Retrieve exposure and focus mode configurations:
    // TODO(camsim99): Implement support for retrieving exposure mode configuration.
    // https://github.com/flutter/flutter/issues/120468
    const ExposureMode exposureMode = ExposureMode.auto;
    const bool exposurePointSupported = false;

    // TODO(camsim99): Implement support for retrieving focus mode configuration.
    // https://github.com/flutter/flutter/issues/120467
    const FocusMode focusMode = FocusMode.auto;
    const bool focusPointSupported = false;

    cameraEventStreamController.add(CameraInitializedEvent(
        cameraId,
        previewResolutionInfo.width.toDouble(),
        previewResolutionInfo.height.toDouble(),
        exposureMode,
        exposurePointSupported,
        focusMode,
        focusPointSupported));
  }

  /// Releases the resources of the accessed camera.
  ///
  /// [cameraId] not used.
  @override
  Future<void> dispose(int cameraId) async {
    preview?.releaseFlutterSurfaceTexture();
    unawaited(liveCameraState?.removeObservers());
    processCameraProvider?.unbindAll();
    unawaited(imageAnalysis?.clearAnalyzer());
  }

  /// The camera has been initialized.
  @override
  Stream<CameraInitializedEvent> onCameraInitialized(int cameraId) {
    return _cameraEvents(cameraId).whereType<CameraInitializedEvent>();
  }

  /// The camera's resolution has changed.
  ///
  /// This stream currently has no events being added to it from this plugin.
  @override
  Stream<CameraResolutionChangedEvent> onCameraResolutionChanged(int cameraId) {
    return _cameraEvents(cameraId).whereType<CameraResolutionChangedEvent>();
  }

  /// The camera started to close.
  @override
  Stream<CameraClosingEvent> onCameraClosing(int cameraId) {
    return _cameraEvents(cameraId).whereType<CameraClosingEvent>();
  }

  /// The camera experienced an error.
  @override
  Stream<CameraErrorEvent> onCameraError(int cameraId) {
    return StreamGroup.mergeBroadcast<
        CameraErrorEvent>(<Stream<CameraErrorEvent>>[
      SystemServices.cameraErrorStreamController.stream
          .map<CameraErrorEvent>((String errorDescription) {
        return CameraErrorEvent(cameraId, errorDescription);
      }),
      _cameraEvents(cameraId).whereType<CameraErrorEvent>()
    ]);
  }

  /// Gets the minimum supported exposure offset for the selected camera in EV units.
  ///
  /// [cameraId] not used.
  @override
  Future<double> getMinExposureOffset(int cameraId) async {
    final ExposureState exposureState = await cameraInfo!.getExposureState();
    return exposureState.exposureCompensationRange.minCompensation *
        exposureState.exposureCompensationStep;
  }

  /// Gets the maximum supported exposure offset for the selected camera in EV units.
  ///
  /// [cameraId] not used.
  @override
  Future<double> getMaxExposureOffset(int cameraId) async {
    final ExposureState exposureState = await cameraInfo!.getExposureState();
    return exposureState.exposureCompensationRange.maxCompensation *
        exposureState.exposureCompensationStep;
  }

  /// Gets the supported step size for exposure offset for the selected camera in EV units.
  ///
  /// Returns 0 when exposure compensation is not supported.
  ///
  /// [cameraId] not used.
  @override
  Future<double> getExposureOffsetStepSize(int cameraId) async {
    final ExposureState exposureState = await cameraInfo!.getExposureState();
    return exposureState.exposureCompensationStep;
  }

  /// Gets the maximum supported zoom level for the selected camera.
  ///
  /// [cameraId] not used.
  @override
  Future<double> getMaxZoomLevel(int cameraId) async {
    final LiveData<ZoomState> liveZoomState = await cameraInfo!.getZoomState();
    final ZoomState? zoomState = await liveZoomState.getValue();

    if (zoomState == null) {
      throw CameraException(
        zoomStateNotSetErrorCode,
        'No explicit ZoomState has been set on the LiveData instance for the camera in use.',
      );
    }
    return zoomState.maxZoomRatio;
  }

  /// Gets the minimum supported zoom level for the selected camera.
  ///
  /// [cameraId] not used.
  @override
  Future<double> getMinZoomLevel(int cameraId) async {
    final LiveData<ZoomState> liveZoomState = await cameraInfo!.getZoomState();
    final ZoomState? zoomState = await liveZoomState.getValue();

    if (zoomState == null) {
      throw CameraException(
        zoomStateNotSetErrorCode,
        'No explicit ZoomState has been set on the LiveData instance for the camera in use.',
      );
    }
    return zoomState.minZoomRatio;
  }

  /// The ui orientation changed.
  @override
  Stream<DeviceOrientationChangedEvent> onDeviceOrientationChanged() {
    return SystemServices.deviceOrientationChangedStreamController.stream;
  }

  /// Pause the active preview on the current frame for the selected camera.
  ///
  /// [cameraId] not used.
  @override
  Future<void> pausePreview(int cameraId) async {
    _previewIsPaused = true;
    await _unbindUseCaseFromLifecycle(preview!);
  }

  /// Resume the paused preview for the selected camera.
  ///
  /// [cameraId] not used.
  @override
  Future<void> resumePreview(int cameraId) async {
    _previewIsPaused = false;
    await _bindPreviewToLifecycle(cameraId);
  }

  /// Returns a widget showing a live camera preview.
  @override
  Widget buildPreview(int cameraId) {
    return FutureBuilder<void>(
        future: _bindPreviewToLifecycle(cameraId),
        builder: (BuildContext context, AsyncSnapshot<void> snapshot) {
          switch (snapshot.connectionState) {
            case ConnectionState.none:
            case ConnectionState.waiting:
            case ConnectionState.active:
              // Do nothing while waiting for preview to be bound to lifecyle.
              return const SizedBox.shrink();
            case ConnectionState.done:
              return Texture(textureId: cameraId);
          }
        });
  }

  /// Captures an image and returns the file where it was saved.
  ///
  /// [cameraId] is not used.
  @override
  Future<XFile> takePicture(int cameraId) async {
    if (_currentFlashMode != null) {
      await imageCapture!.setFlashMode(_currentFlashMode!);
    }
    final String picturePath = await imageCapture!.takePicture();
    return XFile(picturePath);
  }

  /// Sets the flash mode for the selected camera.
  @override
  Future<void> setFlashMode(int cameraId, FlashMode mode) async {
    switch (mode) {
      case FlashMode.off:
        _currentFlashMode = ImageCapture.flashModeOff;
        break;
      case FlashMode.auto:
        _currentFlashMode = ImageCapture.flashModeAuto;
        break;
      case FlashMode.always:
        _currentFlashMode = ImageCapture.flashModeOn;
        break;
      case FlashMode.torch:
        // TODO(camsim99): Implement torch mode when CameraControl is wrapped.
        break;
    }
  }

  /// Configures and starts a video recording. Returns silently without doing
  /// anything if there is currently an active recording.
  @override
  Future<void> startVideoRecording(int cameraId,
      {Duration? maxVideoDuration}) async {
    assert(cameraSelector != null);
    assert(processCameraProvider != null);

    if (recording != null) {
      // There is currently an active recording, so do not start a new one.
      return;
    }

    if (!(await processCameraProvider!.isBound(videoCapture!))) {
      camera = await processCameraProvider!
          .bindToLifecycle(cameraSelector!, <UseCase>[videoCapture!]);
    }

    videoOutputPath =
        await SystemServices.getTempFilePath(videoPrefix, '.temp');
    pendingRecording = await recorder!.prepareRecording(videoOutputPath!);
    recording = await pendingRecording!.start();
  }

  /// Stops the video recording and returns the file where it was saved.
  /// Throws a CameraException if the recording is currently null, or if the
  /// videoOutputPath is null.
  ///
  /// If the videoOutputPath is null the recording objects are cleaned up
  /// so starting a new recording is possible.
  @override
  Future<XFile> stopVideoRecording(int cameraId) async {
    if (recording == null) {
      throw CameraException(
          'videoRecordingFailed',
          'Attempting to stop a '
              'video recording while no recording is in progress.');
    }
    if (videoOutputPath == null) {
      // Stop the current active recording as we will be unable to complete it
      // in this error case.
      unawaited(recording!.close());
      recording = null;
      pendingRecording = null;
      throw CameraException(
          'INVALID_PATH',
          'The platform did not return a path '
              'while reporting success. The platform should always '
              'return a valid path or report an error.');
    }
    unawaited(recording!.close());
    recording = null;
    pendingRecording = null;
    return XFile(videoOutputPath!);
  }

  /// Pause the current video recording if it is not null.
  @override
  Future<void> pauseVideoRecording(int cameraId) async {
    if (recording != null) {
      await recording!.pause();
    }
  }

  /// Resume the current video recording if it is not null.
  @override
  Future<void> resumeVideoRecording(int cameraId) async {
    if (recording != null) {
      await recording!.resume();
    }
  }

  /// A new streamed frame is available.
  ///
  /// Listening to this stream will start streaming, and canceling will stop.
  /// To temporarily stop receiving frames, cancel, then listen again later.
  /// Pausing/resuming is not supported, as pausing the stream would cause
  /// very high memory usage, and will throw an exception due to the
  /// implementation using a broadcast [StreamController], which does not
  /// support those operations.
  ///
  /// [cameraId] and [options] are not used.
  @override
  Stream<CameraImageData> onStreamedFrameAvailable(int cameraId,
      {CameraImageStreamOptions? options}) {
    cameraImageDataStreamController = StreamController<CameraImageData>(
      onListen: _onFrameStreamListen,
      onCancel: _onFrameStreamCancel,
    );
    return cameraImageDataStreamController!.stream;
  }

  // Methods for binding UseCases to the lifecycle of the camera controlled
  // by a ProcessCameraProvider instance:

  /// Binds [preview] instance to the camera lifecycle controlled by the
  /// [processCameraProvider].
  ///
  /// [cameraId] used to build [CameraEvent]s should you wish to filter
  /// these based on a reference to a cameraId received from calling
  /// `createCamera(...)`.
  Future<void> _bindPreviewToLifecycle(int cameraId) async {
    final bool previewIsBound = await processCameraProvider!.isBound(preview!);
    if (previewIsBound || _previewIsPaused) {
      // Only bind if preview is not already bound or intentionally paused.
      return;
    }

    camera = await processCameraProvider!
        .bindToLifecycle(cameraSelector!, <UseCase>[preview!]);
    await _updateLiveCameraState(cameraId);
    cameraInfo = await camera!.getCameraInfo();
  }

  /// Configures the [imageAnalysis] instance for image streaming and binds it
  /// to camera lifecycle controlled by the [processCameraProvider].
  Future<void> _configureAndBindImageAnalysisToLifecycle() async {
    // Create Analyzer that can read image data for image streaming.
    final WeakReference<AndroidCameraCameraX> weakThis =
        WeakReference<AndroidCameraCameraX>(this);
    Future<void> analyze(ImageProxy imageProxy) async {
      final List<PlaneProxy> planes = await imageProxy.getPlanes();
      final List<CameraImagePlane> cameraImagePlanes = <CameraImagePlane>[];
      for (final PlaneProxy plane in planes) {
        cameraImagePlanes.add(CameraImagePlane(
            bytes: plane.buffer,
            bytesPerRow: plane.rowStride,
            bytesPerPixel: plane.pixelStride));
      }

      final int format = imageProxy.format;
      final CameraImageFormat cameraImageFormat = CameraImageFormat(
          _imageFormatGroupFromPlatformData(format),
          raw: format);

      final CameraImageData cameraImageData = CameraImageData(
          format: cameraImageFormat,
          planes: cameraImagePlanes,
          height: imageProxy.height,
          width: imageProxy.width);

      weakThis.target!.cameraImageDataStreamController!.add(cameraImageData);
      unawaited(imageProxy.close());
    }

    // shouldCreateDetachedObjectForTesting is used to create an Analyzer
    // detached from the native sideonly to test the logic of the Analyzer
    // instance that will be used for image streaming.
    final Analyzer analyzer = _shouldCreateDetachedObjectForTesting
        ? Analyzer.detached(analyze: analyze)
        : Analyzer(analyze: analyze);

    // TODO(camsim99): Support resolution configuration.
    // Defaults to YUV_420_888 image format.
<<<<<<< HEAD
    imageAnalysis = createImageAnalysis();
=======
    imageAnalysis ??= createImageAnalysis(null);
>>>>>>> 5af82902
    unawaited(imageAnalysis!.setAnalyzer(analyzer));

    if (await processCameraProvider!.isBound(imageAnalysis!)) {
      // No need to bind imageAnalysis to lifecycle again.
      return;
    }

    // TODO(camsim99): Reset live camera state observers here when
    // https://github.com/flutter/packages/pull/3419 lands.
    camera = await processCameraProvider!
        .bindToLifecycle(cameraSelector!, <UseCase>[imageAnalysis!]);
    cameraInfo = await camera!.getCameraInfo();
  }

  /// Unbinds [useCase] from camera lifecycle controlled by the
  /// [processCameraProvider].
  Future<void> _unbindUseCaseFromLifecycle(UseCase useCase) async {
    final bool useCaseIsBound = await processCameraProvider!.isBound(useCase);
    if (!useCaseIsBound) {
      return;
    }

    processCameraProvider!.unbind(<UseCase>[useCase]);
  }

  // Methods for configuring image streaming:

  /// The [onListen] callback for the stream controller used for image
  /// streaming.
  Future<void> _onFrameStreamListen() async {
    await _configureAndBindImageAnalysisToLifecycle();
  }

  /// The [onCancel] callback for the stream controller used for image
  /// streaming.
  ///
  /// Removes the previously set analyzer on the [imageAnalysis] instance, since
  /// image information should no longer be streamed.
  FutureOr<void> _onFrameStreamCancel() async {
    unawaited(imageAnalysis!.clearAnalyzer());
  }

  /// Converts between Android ImageFormat constants and [ImageFormatGroup]s.
  ///
  /// See https://developer.android.com/reference/android/graphics/ImageFormat.
  ImageFormatGroup _imageFormatGroupFromPlatformData(dynamic data) {
    switch (data) {
      case imageFormatYuv420_888: // android.graphics.ImageFormat.YUV_420_888
        return ImageFormatGroup.yuv420;
      case imageFormatJpeg: // android.graphics.ImageFormat.JPEG
        return ImageFormatGroup.jpeg;
    }

    return ImageFormatGroup.unknown;
  }

  // Methods concerning camera state:

  /// Adds observers to the [LiveData] of the [CameraState] of the current
  /// [camera], saved as [liveCameraState].
  ///
  /// If a previous [liveCameraState] was stored, existing observers are
  /// removed, as well.
  Future<void> _updateLiveCameraState(int cameraId) async {
    final CameraInfo cameraInfo = await camera!.getCameraInfo();
    await liveCameraState?.removeObservers();
    liveCameraState = await cameraInfo.getCameraState();
    await liveCameraState!.observe(_createCameraClosingObserver(cameraId));
  }

  /// Creates [Observer] of the [CameraState] that will:
  ///
  ///  * Send a [CameraClosingEvent] if the [CameraState] indicates that the
  ///    camera has begun to close.
  ///  * Send a [CameraErrorEvent] if the [CameraState] indicates that the
  ///    camera is in error state.
  Observer<CameraState> _createCameraClosingObserver(int cameraId) {
    final WeakReference<AndroidCameraCameraX> weakThis =
        WeakReference<AndroidCameraCameraX>(this);

    // Callback method used to implement the behavior described above:
    void onChanged(Object stateAsObject) {
      // This cast is safe because the Observer implementation ensures
      // the type of stateAsObject is the same as the observer this callback
      // is attached to.
      final CameraState state = stateAsObject as CameraState;
      if (state.type == CameraStateType.closing) {
        weakThis.target!.cameraEventStreamController
            .add(CameraClosingEvent(cameraId));
      }
      if (state.error != null) {
        weakThis.target!.cameraEventStreamController
            .add(CameraErrorEvent(cameraId, state.error!.getDescription()));
      }
    }

    // shouldCreateDetachedObjectForTesting is used to create an Observer
    // detached from the native side only to test the logic of the Analyzer
    // instance that will be used for image streaming.
    return _shouldCreateDetachedObjectForTesting
        ? Observer<CameraState>.detached(onChanged: onChanged)
        : Observer<CameraState>(onChanged: onChanged);
  }

  // Methods for mapping Flutter camera constants to CameraX constants:

  /// Returns [CameraSelector] lens direction that maps to specified
  /// [CameraLensDirection].
  int _getCameraSelectorLensDirection(CameraLensDirection lensDirection) {
    switch (lensDirection) {
      case CameraLensDirection.front:
        return CameraSelector.lensFacingFront;
      case CameraLensDirection.back:
        return CameraSelector.lensFacingBack;
      case CameraLensDirection.external:
        return CameraSelector.lensFacingExternal;
    }
  }

  /// Returns [Surface] target rotation constant that maps to specified sensor
  /// orientation.
  int _getTargetRotation(int sensorOrientation) {
    switch (sensorOrientation) {
      case 90:
        return Surface.ROTATION_90;
      case 180:
        return Surface.ROTATION_180;
      case 270:
        return Surface.ROTATION_270;
      case 0:
        return Surface.ROTATION_0;
      default:
        throw ArgumentError(
            '"$sensorOrientation" is not a valid sensor orientation value');
    }
  }

  /// Returns the [ResolutionSelector] that maps to the specified resolution
  /// preset for camera [UseCase]s.
  ///
  /// If the specified [preset] is unavailable, the camera will fallback to the
  /// closest lower resolution available.
  Future<ResolutionSelector?> _getResolutionSelectorFromPreset(
      ResolutionPreset? preset) async {
    ResolutionStrategy? resolutionStrategy;
    const int generalFallbackRule = ResolutionStrategy.fallbackRuleClosestLower;
    switch (preset) {
      case ResolutionPreset.low:
        resolutionStrategy = ResolutionStrategy(
            boundSize: const Size(320, 240), fallbackRule: generalFallbackRule);
        break;
      case ResolutionPreset.medium:
        resolutionStrategy = ResolutionStrategy(
            boundSize: const Size(720, 480), fallbackRule: generalFallbackRule);
        break;
      case ResolutionPreset.high:
        resolutionStrategy = ResolutionStrategy(
            boundSize: const Size(1280, 720),
            fallbackRule: generalFallbackRule);
        break;
      case ResolutionPreset.veryHigh:
        resolutionStrategy = ResolutionStrategy(
            boundSize: const Size(1920, 1080),
            fallbackRule: generalFallbackRule);
        break;
      case ResolutionPreset.ultraHigh:
        resolutionStrategy = ResolutionStrategy(
            boundSize: const Size(3840, 2160),
            fallbackRule: generalFallbackRule);
        break;
      case ResolutionPreset.max:
        resolutionStrategy = ResolutionStrategy.getHighestAvailableStrategy();
        break;
      case null:
        // If not preset is specified, default to CameraX's default behvaior
        // for each UseCase.
        break;
    }

    return ResolutionSelector(resolutionStrategy: resolutionStrategy);
  }

  // Methods for calls that need to be tested:

  /// Requests camera permissions.
  @visibleForTesting
  Future<void> requestCameraPermissions(bool enableAudio) async {
    await SystemServices.requestCameraPermissions(enableAudio);
  }

  /// Subscribes the plugin as a listener to changes in device orientation.
  @visibleForTesting
  void startListeningForDeviceOrientationChange(
      bool cameraIsFrontFacing, int sensorOrientation) {
    SystemServices.startListeningForDeviceOrientationChange(
        cameraIsFrontFacing, sensorOrientation);
  }

  /// Returns a [CameraSelector] based on the specified camera lens direction.
  @visibleForTesting
  CameraSelector createCameraSelector(int cameraSelectorLensDirection) {
    switch (cameraSelectorLensDirection) {
      case CameraSelector.lensFacingFront:
        return CameraSelector.getDefaultFrontCamera();
      case CameraSelector.lensFacingBack:
        return CameraSelector.getDefaultBackCamera();
      default:
        return CameraSelector(lensFacing: cameraSelectorLensDirection);
    }
  }

  /// Returns a [Preview] configured with the specified target rotation and
  /// preset [ResolutionSelector].
  @visibleForTesting
  Preview createPreview(int targetRotation) {
    return Preview(
        targetRotation: targetRotation,
        resolutionSelector: _presetResolutionSelector);
  }

  /// Returns an [ImageCapture] configured with specified flash mode and
  /// the preset [ResolutionSelector].
  @visibleForTesting
  ImageCapture createImageCapture(int? flashMode) {
    return ImageCapture(
        targetFlashMode: flashMode,
        resolutionSelector: _presetResolutionSelector);
  }

  /// Returns a [Recorder] for use in video capture.
  @visibleForTesting
  Recorder createRecorder() {
    return Recorder();
  }

  /// Returns a [VideoCapture] associated with the provided [Recorder].
  @visibleForTesting
  Future<VideoCapture> createVideoCapture(Recorder recorder) async {
    return VideoCapture.withOutput(recorder);
  }

  /// Returns an [ImageAnalysis] configured with the preset [ResolutionSelector].
  @visibleForTesting
  ImageAnalysis createImageAnalysis() {
    return ImageAnalysis(resolutionSelector: _presetResolutionSelector);
  }
}<|MERGE_RESOLUTION|>--- conflicted
+++ resolved
@@ -651,11 +651,7 @@
 
     // TODO(camsim99): Support resolution configuration.
     // Defaults to YUV_420_888 image format.
-<<<<<<< HEAD
     imageAnalysis = createImageAnalysis();
-=======
-    imageAnalysis ??= createImageAnalysis(null);
->>>>>>> 5af82902
     unawaited(imageAnalysis!.setAnalyzer(analyzer));
 
     if (await processCameraProvider!.isBound(imageAnalysis!)) {
