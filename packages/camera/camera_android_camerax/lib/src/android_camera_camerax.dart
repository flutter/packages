// Copyright 2013 The Flutter Authors. All rights reserved.
// Use of this source code is governed by a BSD-style license that can be
// found in the LICENSE file.

import 'dart:async';
import 'dart:math' show Point;

import 'package:async/async.dart';
import 'package:camera_platform_interface/camera_platform_interface.dart';
import 'package:flutter/services.dart';
    // show DeviceOrientation, PlatformException;
import 'package:flutter/widgets.dart'
    show Size, Texture, Widget, visibleForTesting;
import 'package:stream_transform/stream_transform.dart';
import 'package:flutter/foundation.dart';
// import 'package:flutter/services.dart';
import 'package:flutter/material.dart' show AndroidView;

import 'analyzer.dart';
import 'aspect_ratio_strategy.dart';
import 'camera.dart';
import 'camera2_camera_control.dart';
import 'camera2_camera_info.dart';
import 'camera_control.dart';
import 'camera_info.dart';
import 'camera_metadata.dart';
import 'camera_selector.dart';
import 'camera_state.dart';
import 'camerax_library.g.dart';
import 'camerax_proxy.dart';
import 'capture_request_options.dart';
import 'device_orientation_manager.dart';
import 'exposure_state.dart';
import 'fallback_strategy.dart';
import 'focus_metering_action.dart';
import 'focus_metering_result.dart';
import 'image_analysis.dart';
import 'image_capture.dart';
import 'image_proxy.dart';
import 'live_data.dart';
import 'metering_point.dart';
import 'observer.dart';
import 'pending_recording.dart';
import 'plane_proxy.dart';
import 'preview.dart';
import 'process_camera_provider.dart';
import 'quality_selector.dart';
import 'recorder.dart';
import 'recording.dart';
import 'resolution_filter.dart';
import 'resolution_selector.dart';
import 'resolution_strategy.dart';
import 'surface.dart';
import 'system_services.dart';
import 'use_case.dart';
import 'video_capture.dart';
import 'zoom_state.dart';

/// The Android implementation of [CameraPlatform] that uses the CameraX library.
class AndroidCameraCameraX extends CameraPlatform {
  /// Constructs an [AndroidCameraCameraX].
  AndroidCameraCameraX();

  /// Registers this class as the default instance of [CameraPlatform].
  static void registerWith() {
    CameraPlatform.instance = AndroidCameraCameraX();
  }

  /// Proxy for creating `JavaObject`s and calling their methods that require
  /// testing.
  @visibleForTesting
  CameraXProxy proxy = CameraXProxy();

  /// The [ProcessCameraProvider] instance used to access camera functionality.
  @visibleForTesting
  ProcessCameraProvider? processCameraProvider;

  /// The [Camera] instance returned by the [processCameraProvider] when a [UseCase] is
  /// bound to the lifecycle of the camera it manages.
  @visibleForTesting
  Camera? camera;

  /// The [CameraInfo] instance that corresponds to the [camera] instance.
  @visibleForTesting
  CameraInfo? cameraInfo;

  /// The [CameraControl] instance that corresponds to the [camera] instance.
  late CameraControl cameraControl;

  /// The [LiveData] of the [CameraState] that represents the state of the
  /// [camera] instance.
  LiveData<CameraState>? liveCameraState;

  /// The [Preview] instance that can be configured to present a live camera preview.
  @visibleForTesting
  Preview? preview;

  /// The [VideoCapture] instance that can be instantiated and configured to
  /// handle video recording
  @visibleForTesting
  VideoCapture? videoCapture;

  /// The [Recorder] instance handling the current creating a new [PendingRecording].
  @visibleForTesting
  Recorder? recorder;

  /// The [PendingRecording] instance used to create an active [Recording].
  @visibleForTesting
  PendingRecording? pendingRecording;

  /// The [Recording] instance representing the current recording.
  @visibleForTesting
  Recording? recording;

  /// The path at which the video file will be saved for the current [Recording].
  @visibleForTesting
  String? videoOutputPath;

  /// Stream queue to pick up finalized viceo recording events in
  /// [stopVideoRecording].
  final StreamQueue<VideoRecordEvent> videoRecordingEventStreamQueue =
      StreamQueue<VideoRecordEvent>(
          PendingRecording.videoRecordingEventStreamController.stream);

  /// Whether or not [preview] has been bound to the lifecycle of the camera by
  /// [createCamera].
  @visibleForTesting
  bool previewInitiallyBound = false;

  bool _previewIsPaused = false;

  /// The prefix used to create the filename for video recording files.
  @visibleForTesting
  final String videoPrefix = 'REC';

  /// The [ImageCapture] instance that can be configured to capture a still image.
  @visibleForTesting
  ImageCapture? imageCapture;

  /// The flash mode currently configured for [imageCapture].
  int? _currentFlashMode;

  /// Whether or not torch flash mode has been enabled for the [camera].
  @visibleForTesting
  bool torchEnabled = false;

  /// The [ImageAnalysis] instance that can be configured to analyze individual
  /// frames.
  ImageAnalysis? imageAnalysis;

  /// The [CameraSelector] used to configure the [processCameraProvider] to use
  /// the desired camera.
  @visibleForTesting
  CameraSelector? cameraSelector;

  /// The controller we need to broadcast the different camera events.
  ///
  /// It is a `broadcast` because multiple controllers will connect to
  /// different stream views of this Controller.
  /// This is only exposed for test purposes. It shouldn't be used by clients of
  /// the plugin as it may break or change at any time.
  @visibleForTesting
  final StreamController<CameraEvent> cameraEventStreamController =
      StreamController<CameraEvent>.broadcast();

  /// The stream of camera events.
  Stream<CameraEvent> _cameraEvents(int cameraId) =>
      cameraEventStreamController.stream
          .where((CameraEvent event) => event.cameraId == cameraId);

  /// The controller we need to stream image data.
  @visibleForTesting
  StreamController<CameraImageData>? cameraImageDataStreamController;

  /// Constant representing the multi-plane Android YUV 420 image format.
  ///
  /// See https://developer.android.com/reference/android/graphics/ImageFormat#YUV_420_888.
  static const int imageFormatYuv420_888 = 35;

  /// Constant representing the compressed JPEG image format.
  ///
  /// See https://developer.android.com/reference/android/graphics/ImageFormat#JPEG.
  static const int imageFormatJpeg = 256;

  /// Error code indicating a [ZoomState] was requested, but one has not been
  /// set for the camera in use.
  static const String zoomStateNotSetErrorCode = 'zoomStateNotSet';

  /// Whether or not the capture orientation is locked.
  ///
  /// Indicates a new target rotation should not be set as it has been locked by
  /// [lockCaptureOrientation].
  @visibleForTesting
  bool captureOrientationLocked = false;

  /// Whether or not the default rotation for [UseCase]s needs to be set
  /// manually because the capture orientation was previously locked.
  ///
  /// Currently, CameraX provides no way to unset target rotations for
  /// [UseCase]s, so once they are set and unset, this plugin must start setting
  /// the default orientation manually.
  ///
  /// See https://developer.android.com/reference/androidx/camera/core/ImageCapture#setTargetRotation(int)
  /// for an example on how setting target rotations for [UseCase]s works.
  bool shouldSetDefaultRotation = false;

  /// Error code indicating that an exposure offset value failed to be set.
  static const String setExposureOffsetFailedErrorCode =
      'setExposureOffsetFailed';

  /// The currently set [FocusMeteringAction] used to enable auto-focus and
  /// auto-exposure.
  @visibleForTesting
  FocusMeteringAction? currentFocusMeteringAction;

  /// Current focus mode set via [setFocusMode].
  ///
  /// CameraX defaults to auto focus mode.
  FocusMode _currentFocusMode = FocusMode.auto;

  /// Current exposure mode set via [setExposureMode].
  ///
  /// CameraX defaults to auto exposure mode.
  ExposureMode _currentExposureMode = ExposureMode.auto;

  /// Whether or not a default focus point of the entire sensor area was focused
  /// and locked.
  ///
  /// This should only be true if [setExposureMode] was called to set
  /// [FocusMode.locked] and no previous focus point was set via
  /// [setFocusPoint].
  bool _defaultFocusPointLocked = false;

  /// Error code indicating that exposure compensation is not supported by
  /// CameraX for the device.
  static const String exposureCompensationNotSupported =
      'exposureCompensationNotSupported';

  /// Whether or not the created camera is front facing.
  @visibleForTesting
  late bool cameraIsFrontFacing;

  /// The camera sensor orientation.
  @visibleForTesting
  late int sensorOrientation;

  /// Subscription for listening to changes in device orientation.
  StreamSubscription<DeviceOrientationChangedEvent>?
      _subscriptionForDeviceOrientationChanges;

  /// Returns list of all available cameras and their descriptions.
  @override
  Future<List<CameraDescription>> availableCameras() async {
    final List<CameraDescription> cameraDescriptions = <CameraDescription>[];

    processCameraProvider ??= await proxy.getProcessCameraProvider();
    final List<CameraInfo> cameraInfos =
        await processCameraProvider!.getAvailableCameraInfos();

    CameraLensDirection? cameraLensDirection;
    int cameraCount = 0;
    int? cameraSensorOrientation;
    String? cameraName;

    for (final CameraInfo cameraInfo in cameraInfos) {
      // Determine the lens direction by filtering the CameraInfo
      // TODO(gmackall): replace this with call to CameraInfo.getLensFacing when changes containing that method are available
      if ((await proxy
              .createCameraSelector(CameraSelector.lensFacingBack)
              .filter(<CameraInfo>[cameraInfo]))
          .isNotEmpty) {
        cameraLensDirection = CameraLensDirection.back;
      } else if ((await proxy
              .createCameraSelector(CameraSelector.lensFacingFront)
              .filter(<CameraInfo>[cameraInfo]))
          .isNotEmpty) {
        cameraLensDirection = CameraLensDirection.front;
      } else {
        //Skip this CameraInfo as its lens direction is unknown
        continue;
      }

      cameraSensorOrientation = await cameraInfo.getSensorRotationDegrees();
      cameraName = 'Camera $cameraCount';
      cameraCount++;

      // TODO(camsim99): Use camera ID retrieved from Camera2CameraInfo as
      // camera name: https://github.com/flutter/flutter/issues/147545.
      cameraDescriptions.add(CameraDescription(
          name: cameraName,
          lensDirection: cameraLensDirection,
          sensorOrientation: cameraSensorOrientation));
    }

    return cameraDescriptions;
  }

  /// Creates an uninitialized camera instance with default settings and returns the camera ID.
  ///
  /// See [createCameraWithSettings]
  @override
  Future<int> createCamera(
    CameraDescription description,
    ResolutionPreset? resolutionPreset, {
    bool enableAudio = false,
  }) =>
      createCameraWithSettings(
          description,
          MediaSettings(
              resolutionPreset: resolutionPreset, enableAudio: enableAudio));

  /// Creates an uninitialized camera instance and returns the camera ID.
  ///
  /// In the CameraX library, cameras are accessed by combining [UseCase]s
  /// to an instance of a [ProcessCameraProvider]. Thus, to create an
  /// uninitialized camera instance, this method retrieves a
  /// [ProcessCameraProvider] instance.
  ///
  /// The specified `mediaSettings.resolutionPreset` is the target resolution
  /// that CameraX will attempt to select for the [UseCase]s constructed in this
  /// method ([preview], [imageCapture], [imageAnalysis], [videoCapture]). If
  /// unavailable, a fallback behavior of targeting the next highest resolution
  /// will be attempted. See https://developer.android.com/media/camera/camerax/configuration#specify-resolution.
  ///
  /// To return the camera ID, which is equivalent to the ID of the surface texture
  /// that a camera preview can be drawn to, a [Preview] instance is configured
  /// and bound to the [ProcessCameraProvider] instance.
  @override
  Future<int> createCameraWithSettings(
    CameraDescription cameraDescription,
    MediaSettings? mediaSettings,
  ) async {
    // Must obtain proper permissions before attempting to access a camera.
    await proxy.requestCameraPermissions(mediaSettings?.enableAudio ?? false);

    // Save CameraSelector that matches cameraDescription.
    final int cameraSelectorLensDirection =
        _getCameraSelectorLensDirection(cameraDescription.lensDirection);
    cameraIsFrontFacing =
        cameraSelectorLensDirection == CameraSelector.lensFacingFront;
    cameraSelector = proxy.createCameraSelector(cameraSelectorLensDirection);
    // Start listening for device orientation changes preceding camera creation.
    proxy.startListeningForDeviceOrientationChange(
        cameraIsFrontFacing, cameraDescription.sensorOrientation);
    // Determine ResolutionSelector and QualitySelector based on
    // resolutionPreset for camera UseCases.
    final ResolutionSelector? presetResolutionSelector =
        _getResolutionSelectorFromPreset(mediaSettings?.resolutionPreset);
    final QualitySelector? presetQualitySelector =
        _getQualitySelectorFromPreset(mediaSettings?.resolutionPreset);

    // Retrieve a fresh ProcessCameraProvider instance.
    processCameraProvider ??= await proxy.getProcessCameraProvider();
    processCameraProvider!.unbindAll();

    // Configure Preview instance.
    preview = proxy.createPreview(presetResolutionSelector,
        /* use CameraX default target rotation */ null);
    final int flutterSurfaceTextureId =
        await proxy.setPreviewSurfaceProvider(preview!);

    // Configure ImageCapture instance.
    imageCapture = proxy.createImageCapture(presetResolutionSelector,
        /* use CameraX default target rotation */ null);

    // Configure ImageAnalysis instance.
    // Defaults to YUV_420_888 image format.
    imageAnalysis = proxy.createImageAnalysis(presetResolutionSelector,
        /* use CameraX default target rotation */ null);

    // Configure VideoCapture and Recorder instances.
    recorder = proxy.createRecorder(presetQualitySelector);
    videoCapture = await proxy.createVideoCapture(recorder!);

    // Bind configured UseCases to ProcessCameraProvider instance & mark Preview
    // instance as bound but not paused. Video capture is bound at first use
    // instead of here.
    camera = await processCameraProvider!.bindToLifecycle(
        cameraSelector!, <UseCase>[preview!, imageCapture!, imageAnalysis!]);
    await _updateCameraInfoAndLiveCameraState(flutterSurfaceTextureId);
    previewInitiallyBound = true;
    _previewIsPaused = false;

    // Retrieve info required for correcting the rotation of the camera preview
    // if necessary.

    final Camera2CameraInfo camera2CameraInfo =
        await proxy.getCamera2CameraInfo(cameraInfo!);
    sensorOrientation = await proxy.getSensorOrientation(camera2CameraInfo);

    return flutterSurfaceTextureId;
  }

  /// Initializes the camera on the device.
  ///
  /// Since initialization of a camera does not directly map as an operation to
  /// the CameraX library, this method just retrieves information about the
  /// camera and sends a [CameraInitializedEvent].
  ///
  /// [imageFormatGroup] is used to specify the image format used for image
  /// streaming, but CameraX currently only supports YUV_420_888 (supported by
  /// Flutter) and RGBA (not supported by Flutter). CameraX uses YUV_420_888
  /// by default, so [imageFormatGroup] is not used.
  @override
  Future<void> initializeCamera(
    int cameraId, {
    ImageFormatGroup imageFormatGroup = ImageFormatGroup.unknown,
  }) async {
    // Configure CameraInitializedEvent to send as representation of a
    // configured camera:
    // Retrieve preview resolution.
    if (preview == null) {
      // No camera has been created; createCamera must be called before initializeCamera.
      throw CameraException(
        'cameraNotFound',
        "Camera not found. Please call the 'create' method before calling 'initialize'",
      );
    }

    final ResolutionInfo previewResolutionInfo =
        await preview!.getResolutionInfo();

    // Mark auto-focus, auto-exposure and setting points for focus & exposure
    // as available operations as CameraX does its best across devices to
    // support these by default.
    const ExposureMode exposureMode = ExposureMode.auto;
    const FocusMode focusMode = FocusMode.auto;
    const bool exposurePointSupported = true;
    const bool focusPointSupported = true;

    cameraEventStreamController.add(CameraInitializedEvent(
        cameraId,
        previewResolutionInfo.width.toDouble(),
        previewResolutionInfo.height.toDouble(),
        exposureMode,
        exposurePointSupported,
        focusMode,
        focusPointSupported));
  }

  /// Releases the resources of the accessed camera.
  ///
  /// [cameraId] not used.
  @override
  Future<void> dispose(int cameraId) async {
    preview?.releaseFlutterSurfaceTexture();
    await liveCameraState?.removeObservers();
    processCameraProvider?.unbindAll();
    await imageAnalysis?.clearAnalyzer();
    await _subscriptionForDeviceOrientationChanges?.cancel();
  }

  /// The camera has been initialized.
  @override
  Stream<CameraInitializedEvent> onCameraInitialized(int cameraId) {
    return _cameraEvents(cameraId).whereType<CameraInitializedEvent>();
  }

  /// The camera's resolution has changed.
  ///
  /// This stream currently has no events being added to it from this plugin.
  @override
  Stream<CameraResolutionChangedEvent> onCameraResolutionChanged(int cameraId) {
    return _cameraEvents(cameraId).whereType<CameraResolutionChangedEvent>();
  }

  /// The camera started to close.
  @override
  Stream<CameraClosingEvent> onCameraClosing(int cameraId) {
    return _cameraEvents(cameraId).whereType<CameraClosingEvent>();
  }

  /// The camera experienced an error.
  @override
  Stream<CameraErrorEvent> onCameraError(int cameraId) {
    return StreamGroup.mergeBroadcast<
        CameraErrorEvent>(<Stream<CameraErrorEvent>>[
      SystemServices.cameraErrorStreamController.stream
          .map<CameraErrorEvent>((String errorDescription) {
        return CameraErrorEvent(cameraId, errorDescription);
      }),
      _cameraEvents(cameraId).whereType<CameraErrorEvent>()
    ]);
  }

  /// The camera finished recording a video.
  @override
  Stream<VideoRecordedEvent> onVideoRecordedEvent(int cameraId) {
    return _cameraEvents(cameraId).whereType<VideoRecordedEvent>();
  }

  /// Locks the capture orientation.
  @override
  Future<void> lockCaptureOrientation(
    int cameraId,
    DeviceOrientation orientation,
  ) async {
    // Flag that (1) default rotation for UseCases will need to be set manually
    // if orientation is ever unlocked and (2) the capture orientation is locked
    // and should not be changed until unlocked.
    shouldSetDefaultRotation = true;
    captureOrientationLocked = true;

    // Get target rotation based on locked orientation.
    final int targetLockedRotation =
        _getRotationConstantFromDeviceOrientation(orientation);

    // Update UseCases to use target device orientation.
    await imageCapture!.setTargetRotation(targetLockedRotation);
    await imageAnalysis!.setTargetRotation(targetLockedRotation);
    await videoCapture!.setTargetRotation(targetLockedRotation);
  }

  /// Unlocks the capture orientation.
  @override
  Future<void> unlockCaptureOrientation(int cameraId) async {
    // Flag that default rotation should be set for UseCases as needed.
    captureOrientationLocked = false;
  }

  /// Sets the exposure point for automatically determining the exposure values.
  ///
  /// Supplying `null` for the [point] argument will result in resetting to the
  /// original exposure point value.
  ///
  /// Supplied non-null point must be mapped to the entire un-altered preview
  /// surface for the exposure point to be applied accurately.
  ///
  /// [cameraId] is not used.
  @override
  Future<void> setExposurePoint(int cameraId, Point<double>? point) async {
    // We lock the new focus and metering action if focus mode has been locked
    // to ensure that the current focus point remains locked. Any exposure mode
    // setting will not be impacted by this lock (setting an exposure mode
    // is implemented with Camera2 interop that will override settings to
    // achieve the expected exposure mode as needed).
    await _startFocusAndMeteringForPoint(
        point: point,
        meteringMode: FocusMeteringAction.flagAe,
        disableAutoCancel: _currentFocusMode == FocusMode.locked);
  }

  /// Gets the minimum supported exposure offset for the selected camera in EV units.
  ///
  /// [cameraId] not used.
  @override
  Future<double> getMinExposureOffset(int cameraId) async {
    final ExposureState exposureState = await cameraInfo!.getExposureState();
    return exposureState.exposureCompensationRange.minCompensation *
        exposureState.exposureCompensationStep;
  }

  /// Gets the maximum supported exposure offset for the selected camera in EV units.
  ///
  /// [cameraId] not used.
  @override
  Future<double> getMaxExposureOffset(int cameraId) async {
    final ExposureState exposureState = await cameraInfo!.getExposureState();
    return exposureState.exposureCompensationRange.maxCompensation *
        exposureState.exposureCompensationStep;
  }

  /// Sets the focus mode for taking pictures.
  ///
  /// Setting [FocusMode.locked] will lock the current focus point if one exists
  /// or the center of entire sensor area if not, and will stay locked until
  /// either:
  ///   * Another focus point is set via [setFocusPoint] (which will then become
  ///     the locked focus point), or
  ///   * Locked focus mode is unset by setting [FocusMode.auto].
  @override
  Future<void> setFocusMode(int cameraId, FocusMode mode) async {
    if (_currentFocusMode == mode) {
      // Desired focus mode is already set.
      return;
    }

    MeteringPoint? autoFocusPoint;
    bool? disableAutoCancel;
    switch (mode) {
      case FocusMode.auto:
        // Determine auto-focus point to restore, if any. We do not restore
        // default auto-focus point if set previously to lock focus.
        final MeteringPoint? unLockedFocusPoint = _defaultFocusPointLocked
            ? null
            : currentFocusMeteringAction!.meteringPointInfos
                .where(((MeteringPoint, int?) meteringPointInfo) =>
                    meteringPointInfo.$2 == FocusMeteringAction.flagAf)
                .toList()
                .first
                .$1;
        _defaultFocusPointLocked = false;
        autoFocusPoint = unLockedFocusPoint;
        disableAutoCancel = false;
      case FocusMode.locked:
        MeteringPoint? lockedFocusPoint;

        // Determine if there is an auto-focus point set currently to lock.
        if (currentFocusMeteringAction != null) {
          final List<(MeteringPoint, int?)> possibleCurrentAfPoints =
              currentFocusMeteringAction!.meteringPointInfos
                  .where(((MeteringPoint, int?) meteringPointInfo) =>
                      meteringPointInfo.$2 == FocusMeteringAction.flagAf)
                  .toList();
          lockedFocusPoint = possibleCurrentAfPoints.isEmpty
              ? null
              : possibleCurrentAfPoints.first.$1;
        }

        // If there isn't, lock center of entire sensor area by default.
        if (lockedFocusPoint == null) {
          lockedFocusPoint =
              proxy.createMeteringPoint(0.5, 0.5, 1, cameraInfo!);
          _defaultFocusPointLocked = true;
        }

        autoFocusPoint = lockedFocusPoint;
        disableAutoCancel = true;
    }
    // Start appropriate focus and metering action.
    final bool focusAndMeteringWasSuccessful = await _startFocusAndMeteringFor(
        meteringPoint: autoFocusPoint,
        meteringMode: FocusMeteringAction.flagAf,
        disableAutoCancel: disableAutoCancel);

    if (!focusAndMeteringWasSuccessful) {
      // Do not update current focus mode.
      return;
    }

    // Update current focus mode.
    _currentFocusMode = mode;

    // If focus mode was just locked and exposure mode is not, set auto exposure
    // mode to ensure that disabling auto-cancel does not interfere with
    // automatic exposure metering.
    if (_currentExposureMode == ExposureMode.auto &&
        _currentFocusMode == FocusMode.locked) {
      await setExposureMode(cameraId, _currentExposureMode);
    }
  }

  /// Gets the supported step size for exposure offset for the selected camera in EV units.
  ///
  /// Returns -1 if exposure compensation is not supported for the device.
  ///
  /// [cameraId] not used.
  @override
  Future<double> getExposureOffsetStepSize(int cameraId) async {
    final ExposureState exposureState = await cameraInfo!.getExposureState();
    final double exposureOffsetStepSize =
        exposureState.exposureCompensationStep;
    if (exposureOffsetStepSize == 0) {
      // CameraX returns a step size of 0 if exposure compensation is not
      // supported for the device.
      return -1;
    }
    return exposureOffsetStepSize;
  }

  /// Sets the exposure offset for the selected camera.
  ///
  /// The supplied [offset] value should be in EV units. 1 EV unit represents a
  /// doubling in brightness. It should be between the minimum and maximum offsets
  /// obtained through `getMinExposureOffset` and `getMaxExposureOffset` respectively.
  /// Throws a `CameraException` when trying to set exposure offset on a device
  /// that doesn't support exposure compensationan or if setting the offset fails,
  /// like in the case that an illegal offset is supplied.
  ///
  /// When the supplied [offset] value does not align with the step size obtained
  /// through `getExposureStepSize`, it will automatically be rounded to the nearest step.
  ///
  /// Returns the (rounded) offset value that was set.
  @override
  Future<double> setExposureOffset(int cameraId, double offset) async {
    final double exposureOffsetStepSize =
        (await cameraInfo!.getExposureState()).exposureCompensationStep;
    if (exposureOffsetStepSize == 0) {
      throw CameraException(exposureCompensationNotSupported,
          'Exposure compensation not supported');
    }

    // (Exposure compensation index) * (exposure offset step size) =
    // (exposure offset).
    final int roundedExposureCompensationIndex =
        (offset / exposureOffsetStepSize).round();

    try {
      final int? newIndex = await cameraControl
          .setExposureCompensationIndex(roundedExposureCompensationIndex);
      if (newIndex == null) {
        throw CameraException(setExposureOffsetFailedErrorCode,
            'Setting exposure compensation index was canceled due to the camera being closed or a new request being submitted.');
      }

      return newIndex.toDouble();
    } on PlatformException catch (e) {
      throw CameraException(
          setExposureOffsetFailedErrorCode,
          e.message ??
              'Setting the camera exposure compensation index failed.');
    }
  }

  /// Sets the focus point for automatically determining the focus values.
  ///
  /// Supplying `null` for the [point] argument will result in resetting to the
  /// original focus point value.
  ///
  /// Supplied non-null point must be mapped to the entire un-altered preview
  /// surface for the focus point to be applied accurately.
  ///
  /// [cameraId] is not used.
  @override
  Future<void> setFocusPoint(int cameraId, Point<double>? point) async {
    // We lock the new focus and metering action if focus mode has been locked
    // to ensure that the current focus point remains locked. Any exposure mode
    // setting will not be impacted by this lock (setting an exposure mode
    // is implemented with Camera2 interop that will override settings to
    // achieve the expected exposure mode as needed).
    await _startFocusAndMeteringForPoint(
        point: point,
        meteringMode: FocusMeteringAction.flagAf,
        disableAutoCancel: _currentFocusMode == FocusMode.locked);
  }

  /// Sets the exposure mode for taking pictures.
  ///
  /// Setting [ExposureMode.locked] will lock current exposure point until it
  /// is unset by setting [ExposureMode.auto].
  ///
  /// [cameraId] is not used.
  @override
  Future<void> setExposureMode(int cameraId, ExposureMode mode) async {
    final Camera2CameraControl camera2Control =
        proxy.getCamera2CameraControl(cameraControl);
    final bool lockExposureMode = mode == ExposureMode.locked;

    final CaptureRequestOptions captureRequestOptions = proxy
        .createCaptureRequestOptions(<(
      CaptureRequestKeySupportedType,
      Object?
    )>[(CaptureRequestKeySupportedType.controlAeLock, lockExposureMode)]);

    await camera2Control.addCaptureRequestOptions(captureRequestOptions);
    _currentExposureMode = mode;
  }

  /// Gets the maximum supported zoom level for the selected camera.
  ///
  /// [cameraId] not used.
  @override
  Future<double> getMaxZoomLevel(int cameraId) async {
    final LiveData<ZoomState> liveZoomState = await cameraInfo!.getZoomState();
    final ZoomState? zoomState = await liveZoomState.getValue();

    if (zoomState == null) {
      throw CameraException(
        zoomStateNotSetErrorCode,
        'No explicit ZoomState has been set on the LiveData instance for the camera in use.',
      );
    }
    return zoomState.maxZoomRatio;
  }

  /// Gets the minimum supported zoom level for the selected camera.
  ///
  /// [cameraId] not used.
  @override
  Future<double> getMinZoomLevel(int cameraId) async {
    final LiveData<ZoomState> liveZoomState = await cameraInfo!.getZoomState();
    final ZoomState? zoomState = await liveZoomState.getValue();

    if (zoomState == null) {
      throw CameraException(
        zoomStateNotSetErrorCode,
        'No explicit ZoomState has been set on the LiveData instance for the camera in use.',
      );
    }
    return zoomState.minZoomRatio;
  }

  /// Set the zoom level for the selected camera.
  ///
  /// The supplied [zoom] value should be between the minimum and the maximum
  /// supported zoom level returned by [getMinZoomLevel] and [getMaxZoomLevel].
  /// Throws a `CameraException` when an illegal zoom level is supplied.
  @override
  Future<void> setZoomLevel(int cameraId, double zoom) async {
    await cameraControl.setZoomRatio(zoom);
  }

  /// The ui orientation changed.
  @override
  Stream<DeviceOrientationChangedEvent> onDeviceOrientationChanged() {
    return DeviceOrientationManager
        .deviceOrientationChangedStreamController.stream;
  }

  /// Pause the active preview on the current frame for the selected camera.
  ///
  /// [cameraId] not used.
  @override
  Future<void> pausePreview(int cameraId) async {
    _previewIsPaused = true;
    await _unbindUseCaseFromLifecycle(preview!);
  }

  /// Sets the active camera while recording.
  ///
  /// Currently unsupported, so is a no-op.
  @override
  Future<void> setDescriptionWhileRecording(CameraDescription description) {
    // TODO(camsim99): Implement this feature, see https://github.com/flutter/flutter/issues/148013.
    return Future<void>.value();
  }

  /// Resume the paused preview for the selected camera.
  ///
  /// [cameraId] not used.
  @override
  Future<void> resumePreview(int cameraId) async {
    _previewIsPaused = false;
    await _bindUseCaseToLifecycle(preview!, cameraId);
  }

  /// Returns a widget showing a live camera preview.
  ///
  /// [createCamera] must be called before attempting to build this preview.
  @override
  Widget buildPreview(int cameraId) {
    if (!previewInitiallyBound) {
      // No camera has been created, and thus, the preview UseCase has not been
      // bound to the camera lifecycle, restricting this preview from being
      // built.
      throw CameraException(
        'cameraNotFound',
        "Camera not found. Please call the 'create' method before calling 'buildPreview'",
      );
    }

<<<<<<< HEAD
    // This is used in the platform side to register the view.
    const String viewType = '<camille-platform-view>';
    // Pass parameters to the platform side.
    final Map<String, dynamic> creationParams = <String, dynamic>{};

    return AndroidView(
      viewType: viewType,
      layoutDirection: TextDirection.ltr,
      creationParams: creationParams,
      creationParamsCodec: const StandardMessageCodec(),
    );
    }
=======
    return Texture(textureId: cameraId);
  }
>>>>>>> 6d98122c

  /// Captures an image and returns the file where it was saved.
  ///
  /// [cameraId] is not used.
  @override
  Future<XFile> takePicture(int cameraId) async {
    await _bindUseCaseToLifecycle(imageCapture!, cameraId);
    // Set flash mode.
    if (_currentFlashMode != null) {
      await imageCapture!.setFlashMode(_currentFlashMode!);
    } else if (torchEnabled) {
      // Ensure any previously set flash modes are unset when torch mode has
      // been enabled.
      await imageCapture!.setFlashMode(ImageCapture.flashModeOff);
    }

    // Set target rotation to default CameraX rotation only if capture
    // orientation not locked.
    if (!captureOrientationLocked && shouldSetDefaultRotation) {
      await imageCapture!
          .setTargetRotation(await proxy.getDefaultDisplayRotation());
    }

    final String picturePath = await imageCapture!.takePicture();
    return XFile(picturePath);
  }

  /// Sets the flash mode for the selected camera.
  ///
  /// When the [FlashMode.torch] is enabled, any previously set [FlashMode] with
  /// this method will be disabled, just as with any other [FlashMode]; while
  /// this is not default native Android behavior as defined by the CameraX API,
  /// this behavior is compliant with the plugin platform interface.
  ///
  /// This method combines the notion of setting the flash mode of the
  /// [imageCapture] UseCase and enabling the camera torch, as described
  /// by https://developer.android.com/reference/androidx/camera/core/ImageCapture
  /// and https://developer.android.com/reference/androidx/camera/core/CameraControl#enableTorch(boolean),
  /// respectively.
  @override
  Future<void> setFlashMode(int cameraId, FlashMode mode) async {
    // Turn off torch mode if it is enabled and not being redundantly set.
    if (mode != FlashMode.torch && torchEnabled) {
      await cameraControl.enableTorch(false);
      torchEnabled = false;
    }

    switch (mode) {
      case FlashMode.off:
        _currentFlashMode = ImageCapture.flashModeOff;
      case FlashMode.auto:
        _currentFlashMode = ImageCapture.flashModeAuto;
      case FlashMode.always:
        _currentFlashMode = ImageCapture.flashModeOn;
      case FlashMode.torch:
        _currentFlashMode = null;
        if (torchEnabled) {
          // Torch mode enabled already.
          return;
        }
        await cameraControl.enableTorch(true);
        torchEnabled = true;
    }
  }

  /// Prepare the capture session for video recording.
  ///
  /// This optimization is not used on Android, so this implementation is a
  /// no-op.
  @override
  Future<void> prepareForVideoRecording() {
    return Future<void>.value();
  }

  /// Configures and starts a video recording. Returns silently without doing
  /// anything if there is currently an active recording.
  ///
  /// Note that the preset resolution is used to configure the recording, but
  /// 240p ([ResolutionPreset.low]) is unsupported and will fallback to
  /// configure the recording as the next highest available quality.
  ///
  /// This method is deprecated in favour of [startVideoCapturing].
  @override
  Future<void> startVideoRecording(int cameraId,
      {Duration? maxVideoDuration}) async {
    // Ignore maxVideoDuration, as it is unimplemented and deprecated.
    return startVideoCapturing(VideoCaptureOptions(cameraId));
  }

  /// Starts a video recording and/or streaming session.
  ///
  /// Please see [VideoCaptureOptions] for documentation on the
  /// configuration options. Currently streamOptions are unsupported due to
  /// limitations of the platform interface.
  @override
  Future<void> startVideoCapturing(VideoCaptureOptions options) async {
    if (recording != null) {
      // There is currently an active recording, so do not start a new one.
      return;
    }

    dynamic Function(CameraImageData)? streamCallback = options.streamCallback;
    if (!_previewIsPaused) {
      // The plugin binds the preview use case to the camera lifecycle when
      // createCamera is called, but camera use cases can become limited
      // when video recording and displaying a preview concurrently. This logic
      // will prioritize attempting to continue displaying the preview,
      // stream images, and record video if specified and supported. Otherwise,
      // the preview must be paused in order to allow those concurrently. See
      // https://developer.android.com/media/camera/camerax/architecture#combine-use-cases
      // for more information on supported concurrent camera use cases.
      final Camera2CameraInfo camera2CameraInfo =
          await proxy.getCamera2CameraInfo(cameraInfo!);
      final int cameraInfoSupportedHardwareLevel =
          await camera2CameraInfo.getSupportedHardwareLevel();

      // Handle limited level device restrictions:
      final bool cameraSupportsConcurrentImageCapture =
          cameraInfoSupportedHardwareLevel !=
              CameraMetadata.infoSupportedHardwareLevelLegacy;
      if (!cameraSupportsConcurrentImageCapture) {
        // Concurrent preview + video recording + image capture is not supported
        // unless the camera device is cameraSupportsHardwareLevelLimited or
        // better.
        await _unbindUseCaseFromLifecycle(imageCapture!);
      }

      // Handle level 3 device restrictions:
      final bool cameraSupportsHardwareLevel3 =
          cameraInfoSupportedHardwareLevel ==
              CameraMetadata.infoSupportedHardwareLevel3;
      if (!cameraSupportsHardwareLevel3 || streamCallback == null) {
        // Concurrent preview + video recording + image streaming is not supported
        // unless the camera device is cameraSupportsHardwareLevel3 or better.
        streamCallback = null;
        await _unbindUseCaseFromLifecycle(imageAnalysis!);
      } else {
        // If image streaming concurrently with video recording, image capture
        // is unsupported.
        await _unbindUseCaseFromLifecycle(imageCapture!);
      }
    }

    await _bindUseCaseToLifecycle(videoCapture!, options.cameraId);

    // Set target rotation to default CameraX rotation only if capture
    // orientation not locked.
    if (!captureOrientationLocked && shouldSetDefaultRotation) {
      await videoCapture!
          .setTargetRotation(await proxy.getDefaultDisplayRotation());
    }

    videoOutputPath =
        await SystemServices.getTempFilePath(videoPrefix, '.temp');
    pendingRecording = await recorder!.prepareRecording(videoOutputPath!);
    recording = await pendingRecording!.start();

    if (streamCallback != null) {
      onStreamedFrameAvailable(options.cameraId).listen(streamCallback);
    }

    // Wait for video recording to start.
    VideoRecordEvent event = await videoRecordingEventStreamQueue.next;
    while (event != VideoRecordEvent.start) {
      event = await videoRecordingEventStreamQueue.next;
    }
  }

  /// Stops the video recording and returns the file where it was saved.
  /// Throws a CameraException if the recording is currently null, or if the
  /// videoOutputPath is null.
  ///
  /// If the videoOutputPath is null the recording objects are cleaned up
  /// so starting a new recording is possible.
  @override
  Future<XFile> stopVideoRecording(int cameraId) async {
    if (recording == null) {
      throw CameraException(
          'videoRecordingFailed',
          'Attempting to stop a '
              'video recording while no recording is in progress.');
    }

    /// Stop the active recording and wait for the video recording to be finalized.
    await recording!.close();
    VideoRecordEvent event = await videoRecordingEventStreamQueue.next;
    while (event != VideoRecordEvent.finalize) {
      event = await videoRecordingEventStreamQueue.next;
    }
    recording = null;
    pendingRecording = null;

    if (videoOutputPath == null) {
      // Handle any errors with finalizing video recording.
      throw CameraException(
          'INVALID_PATH',
          'The platform did not return a path '
              'while reporting success. The platform should always '
              'return a valid path or report an error.');
    }

    await _unbindUseCaseFromLifecycle(videoCapture!);
    final XFile videoFile = XFile(videoOutputPath!);
    cameraEventStreamController
        .add(VideoRecordedEvent(cameraId, videoFile, /* duration */ null));
    return videoFile;
  }

  /// Pause the current video recording if it is not null.
  @override
  Future<void> pauseVideoRecording(int cameraId) async {
    if (recording != null) {
      await recording!.pause();
    }
  }

  /// Resume the current video recording if it is not null.
  @override
  Future<void> resumeVideoRecording(int cameraId) async {
    if (recording != null) {
      await recording!.resume();
    }
  }

  @override
  bool supportsImageStreaming() => true;

  /// A new streamed frame is available.
  ///
  /// Listening to this stream will start streaming, and canceling will stop.
  /// To temporarily stop receiving frames, cancel, then listen again later.
  /// Pausing/resuming is not supported, as pausing the stream would cause
  /// very high memory usage, and will throw an exception due to the
  /// implementation using a broadcast [StreamController], which does not
  /// support those operations.
  ///
  /// [cameraId] and [options] are not used.
  @override
  Stream<CameraImageData> onStreamedFrameAvailable(int cameraId,
      {CameraImageStreamOptions? options}) {
    cameraImageDataStreamController = StreamController<CameraImageData>(
      onListen: () async => _configureImageAnalysis(cameraId),
      onCancel: _onFrameStreamCancel,
    );
    return cameraImageDataStreamController!.stream;
  }

  // Methods for binding UseCases to the lifecycle of the camera controlled
  // by a ProcessCameraProvider instance:

  /// Binds [useCase] to the camera lifecycle controlled by the
  /// [processCameraProvider] if not already bound.
  ///
  /// [cameraId] used to build [CameraEvent]s should you wish to filter
  /// these based on a reference to a cameraId received from calling
  /// `createCamera(...)`.
  Future<void> _bindUseCaseToLifecycle(UseCase useCase, int cameraId) async {
    final bool useCaseIsBound = await processCameraProvider!.isBound(useCase);
    final bool useCaseIsPausedPreview = useCase is Preview && _previewIsPaused;

    if (useCaseIsBound || useCaseIsPausedPreview) {
      // Only bind if useCase is not already bound or preview is intentionally
      // paused.
      return;
    }

    camera = await processCameraProvider!
        .bindToLifecycle(cameraSelector!, <UseCase>[useCase]);

    await _updateCameraInfoAndLiveCameraState(cameraId);
  }

  /// Configures the [imageAnalysis] instance for image streaming.
  Future<void> _configureImageAnalysis(int cameraId) async {
    await _bindUseCaseToLifecycle(imageAnalysis!, cameraId);

    // Set target rotation to default CameraX rotation only if capture
    // orientation not locked.
    if (!captureOrientationLocked && shouldSetDefaultRotation) {
      await imageAnalysis!
          .setTargetRotation(await proxy.getDefaultDisplayRotation());
    }

    // Create and set Analyzer that can read image data for image streaming.
    final WeakReference<AndroidCameraCameraX> weakThis =
        WeakReference<AndroidCameraCameraX>(this);
    Future<void> analyze(ImageProxy imageProxy) async {
      final List<PlaneProxy> planes = await imageProxy.getPlanes();
      final List<CameraImagePlane> cameraImagePlanes = <CameraImagePlane>[];
      for (final PlaneProxy plane in planes) {
        cameraImagePlanes.add(CameraImagePlane(
            bytes: plane.buffer,
            bytesPerRow: plane.rowStride,
            bytesPerPixel: plane.pixelStride));
      }

      final int format = imageProxy.format;
      final CameraImageFormat cameraImageFormat = CameraImageFormat(
          _imageFormatGroupFromPlatformData(format),
          raw: format);

      final CameraImageData cameraImageData = CameraImageData(
          format: cameraImageFormat,
          planes: cameraImagePlanes,
          height: imageProxy.height,
          width: imageProxy.width);

      weakThis.target!.cameraImageDataStreamController!.add(cameraImageData);
      await imageProxy.close();
    }

    final Analyzer analyzer = proxy.createAnalyzer(analyze);
    await imageAnalysis!.setAnalyzer(analyzer);
  }

  /// Unbinds [useCase] from camera lifecycle controlled by the
  /// [processCameraProvider] if not already unbound.
  Future<void> _unbindUseCaseFromLifecycle(UseCase useCase) async {
    final bool useCaseIsBound = await processCameraProvider!.isBound(useCase);
    if (!useCaseIsBound) {
      return;
    }

    processCameraProvider!.unbind(<UseCase>[useCase]);
  }

  // Methods for configuring image streaming:

  /// The [onCancel] callback for the stream controller used for image
  /// streaming.
  ///
  /// Removes the previously set analyzer on the [imageAnalysis] instance, since
  /// image information should no longer be streamed.
  FutureOr<void> _onFrameStreamCancel() async {
    await imageAnalysis!.clearAnalyzer();
  }

  /// Converts between Android ImageFormat constants and [ImageFormatGroup]s.
  ///
  /// See https://developer.android.com/reference/android/graphics/ImageFormat.
  ImageFormatGroup _imageFormatGroupFromPlatformData(dynamic data) {
    switch (data) {
      case imageFormatYuv420_888: // android.graphics.ImageFormat.YUV_420_888
        return ImageFormatGroup.yuv420;
      case imageFormatJpeg: // android.graphics.ImageFormat.JPEG
        return ImageFormatGroup.jpeg;
    }

    return ImageFormatGroup.unknown;
  }

  // Methods concerning camera state:

  /// Updates [cameraInfo] and [cameraControl] to the information corresponding
  /// to [camera] and adds observers to the [LiveData] of the [CameraState] of
  /// the current [camera], saved as [liveCameraState].
  ///
  /// If a previous [liveCameraState] was stored, existing observers are
  /// removed, as well.
  Future<void> _updateCameraInfoAndLiveCameraState(int cameraId) async {
    cameraInfo = await camera!.getCameraInfo();
    cameraControl = await camera!.getCameraControl();
    await liveCameraState?.removeObservers();
    liveCameraState = await cameraInfo!.getCameraState();
    await liveCameraState!.observe(_createCameraClosingObserver(cameraId));
  }

  /// Creates [Observer] of the [CameraState] that will:
  ///
  ///  * Send a [CameraClosingEvent] if the [CameraState] indicates that the
  ///    camera has begun to close.
  ///  * Send a [CameraErrorEvent] if the [CameraState] indicates that the
  ///    camera is in error state.
  Observer<CameraState> _createCameraClosingObserver(int cameraId) {
    final WeakReference<AndroidCameraCameraX> weakThis =
        WeakReference<AndroidCameraCameraX>(this);

    // Callback method used to implement the behavior described above:
    void onChanged(Object stateAsObject) {
      // This cast is safe because the Observer implementation ensures
      // the type of stateAsObject is the same as the observer this callback
      // is attached to.
      final CameraState state = stateAsObject as CameraState;
      if (state.type == CameraStateType.closing) {
        weakThis.target!.cameraEventStreamController
            .add(CameraClosingEvent(cameraId));
      }
      if (state.error != null) {
        weakThis.target!.cameraEventStreamController
            .add(CameraErrorEvent(cameraId, state.error!.getDescription()));
      }
    }

    return proxy.createCameraStateObserver(onChanged);
  }

  // Methods for mapping Flutter camera constants to CameraX constants:

  /// Returns [CameraSelector] lens direction that maps to specified
  /// [CameraLensDirection].
  int _getCameraSelectorLensDirection(CameraLensDirection lensDirection) {
    switch (lensDirection) {
      case CameraLensDirection.front:
        return CameraSelector.lensFacingFront;
      case CameraLensDirection.back:
        return CameraSelector.lensFacingBack;
      case CameraLensDirection.external:
        return CameraSelector.lensFacingExternal;
    }
  }

  /// Returns [Surface] constant for counter-clockwise degrees of rotation from
  /// [DeviceOrientation.portraitUp] required to reach the specified
  /// [DeviceOrientation].
  int _getRotationConstantFromDeviceOrientation(DeviceOrientation orientation) {
    switch (orientation) {
      case DeviceOrientation.portraitUp:
        return Surface.rotation0;
      case DeviceOrientation.landscapeLeft:
        return Surface.rotation90;
      case DeviceOrientation.portraitDown:
        return Surface.rotation180;
      case DeviceOrientation.landscapeRight:
        return Surface.rotation270;
    }
  }

  /// Returns the [ResolutionSelector] that maps to the specified resolution
  /// preset for camera [UseCase]s.
  ///
  /// If the specified [preset] is unavailable, the camera will fall back to the
  /// closest lower resolution available.
  ResolutionSelector? _getResolutionSelectorFromPreset(
      ResolutionPreset? preset) {
    const int fallbackRule =
        ResolutionStrategy.fallbackRuleClosestLowerThenHigher;

    Size? boundSize;
    int? aspectRatio;
    ResolutionStrategy? resolutionStrategy;
    switch (preset) {
      case ResolutionPreset.low:
        boundSize = const Size(320, 240);
        aspectRatio = AspectRatio.ratio4To3;
      case ResolutionPreset.medium:
        boundSize = const Size(720, 480);
      case ResolutionPreset.high:
        boundSize = const Size(1280, 720);
        aspectRatio = AspectRatio.ratio16To9;
      case ResolutionPreset.veryHigh:
        boundSize = const Size(1920, 1080);
        aspectRatio = AspectRatio.ratio16To9;
      case ResolutionPreset.ultraHigh:
        boundSize = const Size(3840, 2160);
        aspectRatio = AspectRatio.ratio16To9;
      case ResolutionPreset.max:
        // Automatically set strategy to choose highest available.
        resolutionStrategy =
            proxy.createResolutionStrategy(highestAvailable: true);
        return proxy.createResolutionSelector(resolutionStrategy,
            /* ResolutionFilter */ null, /* AspectRatioStrategy */ null);
      case null:
        // If no preset is specified, default to CameraX's default behavior
        // for each UseCase.
        return null;
    }

    resolutionStrategy = proxy.createResolutionStrategy(
        boundSize: boundSize, fallbackRule: fallbackRule);
    final ResolutionFilter resolutionFilter =
        proxy.createResolutionFilterWithOnePreferredSize(boundSize);
    final AspectRatioStrategy? aspectRatioStrategy = aspectRatio == null
        ? null
        : proxy.createAspectRatioStrategy(
            aspectRatio, AspectRatioStrategy.fallbackRuleAuto);
    return proxy.createResolutionSelector(
        resolutionStrategy, resolutionFilter, aspectRatioStrategy);
  }

  /// Returns the [QualitySelector] that maps to the specified resolution
  /// preset for the camera used only for video capture.
  ///
  /// If the specified [preset] is unavailable, the camera will fall back to the
  /// closest lower resolution available.
  QualitySelector? _getQualitySelectorFromPreset(ResolutionPreset? preset) {
    VideoQuality? videoQuality;
    switch (preset) {
      case ResolutionPreset.low:
      // 240p is not supported by CameraX.
      case ResolutionPreset.medium:
        videoQuality = VideoQuality.SD;
      case ResolutionPreset.high:
        videoQuality = VideoQuality.HD;
      case ResolutionPreset.veryHigh:
        videoQuality = VideoQuality.FHD;
      case ResolutionPreset.ultraHigh:
        videoQuality = VideoQuality.UHD;
      case ResolutionPreset.max:
        videoQuality = VideoQuality.highest;
      case null:
        // If no preset is specified, default to CameraX's default behavior
        // for each UseCase.
        return null;
    }

    // We will choose the next highest video quality if the one desired
    // is unavailable.
    const VideoResolutionFallbackRule fallbackRule =
        VideoResolutionFallbackRule.lowerQualityOrHigherThan;
    final FallbackStrategy fallbackStrategy = proxy.createFallbackStrategy(
        quality: videoQuality, fallbackRule: fallbackRule);

    return proxy.createQualitySelector(
        videoQuality: videoQuality, fallbackStrategy: fallbackStrategy);
  }

  // Methods for configuring auto-focus and auto-exposure:

  Future<bool> _startFocusAndMeteringForPoint(
      {required Point<double>? point,
      required int meteringMode,
      bool disableAutoCancel = false}) async {
    return _startFocusAndMeteringFor(
        meteringPoint: point == null
            ? null
            : proxy.createMeteringPoint(
                point.x, point.y, /* size */ null, cameraInfo!),
        meteringMode: meteringMode,
        disableAutoCancel: disableAutoCancel);
  }

  /// Starts a focus and metering action and returns whether or not it was
  /// successful.
  ///
  /// This method will modify and start the current action's [MeteringPoint]s
  /// overriden with the [meteringPoint] provided for the specified
  /// [meteringMode] type only, with all other metering points of other modes
  /// left untouched. If no current action exists, only the specified
  /// [meteringPoint] will be set. Thus, the focus and metering action started
  /// will only contain at most the one most recently set metering point for
  /// each metering mode: AF, AE, AWB.
  ///
  /// Thus, if [meteringPoint] is non-null, this action includes:
  ///   * metering points and their modes previously added to
  ///     [currentFocusMeteringAction] that do not share a metering mode with
  ///     [meteringPoint] (if [currentFocusMeteringAction] is non-null) and
  ///   * [meteringPoint] with the specified [meteringMode].
  /// If [meteringPoint] is null and [currentFocusMeteringAction] is non-null,
  /// this action includes only metering points and their modes previously added
  /// to [currentFocusMeteringAction] that do not share a metering mode with
  /// [meteringPoint]. If [meteringPoint] and [currentFocusMeteringAction] are
  /// null, then focus and metering will be canceled.
  Future<bool> _startFocusAndMeteringFor(
      {required MeteringPoint? meteringPoint,
      required int meteringMode,
      bool disableAutoCancel = false}) async {
    if (meteringPoint == null) {
      // Try to clear any metering point from previous action with the specified
      // meteringMode.
      if (currentFocusMeteringAction == null) {
        // Attempting to clear a metering point from a previous action, but no
        // such action exists.
        return false;
      }

      // Remove metering point with specified meteringMode from current focus
      // and metering action, as only one focus or exposure point may be set
      // at once in this plugin.
      final List<(MeteringPoint, int?)> newMeteringPointInfos =
          currentFocusMeteringAction!.meteringPointInfos
              .where(((MeteringPoint, int?) meteringPointInfo) =>
                  // meteringPointInfo may technically include points without a
                  // mode specified, but this logic is safe because this plugin
                  // only uses points that explicitly have mode
                  // FocusMeteringAction.flagAe or FocusMeteringAction.flagAf.
                  meteringPointInfo.$2 != meteringMode)
              .toList();

      if (newMeteringPointInfos.isEmpty) {
        // If no other metering points were specified, cancel any previously
        // started focus and metering actions.
        await cameraControl.cancelFocusAndMetering();
        currentFocusMeteringAction = null;
        return true;
      }
      currentFocusMeteringAction = proxy.createFocusMeteringAction(
          newMeteringPointInfos, disableAutoCancel);
    } else if (meteringPoint.x < 0 ||
        meteringPoint.x > 1 ||
        meteringPoint.y < 0 ||
        meteringPoint.y > 1) {
      throw CameraException('pointInvalid',
          'The coordinates of a metering point for an auto-focus or auto-exposure action must be within (0,0) and (1,1), but a point with coordinates (${meteringPoint.x}, ${meteringPoint.y}) was provided for metering mode $meteringMode.');
    } else {
      // Add new metering point with specified meteringMode, which may involve
      // replacing a metering point with the same specified meteringMode from
      // the current focus and metering action.
      List<(MeteringPoint, int?)> newMeteringPointInfos =
          <(MeteringPoint, int?)>[];

      if (currentFocusMeteringAction != null) {
        newMeteringPointInfos = currentFocusMeteringAction!.meteringPointInfos
            .where(((MeteringPoint, int?) meteringPointInfo) =>
                // meteringPointInfo may technically include points without a
                // mode specified, but this logic is safe because this plugin
                // only uses points that explicitly have mode
                // FocusMeteringAction.flagAe or FocusMeteringAction.flagAf.
                meteringPointInfo.$2 != meteringMode)
            .toList();
      }
      newMeteringPointInfos.add((meteringPoint, meteringMode));
      currentFocusMeteringAction = proxy.createFocusMeteringAction(
          newMeteringPointInfos, disableAutoCancel);
    }

    final FocusMeteringResult? result =
        await cameraControl.startFocusAndMetering(currentFocusMeteringAction!);
    return await result?.isFocusSuccessful() ?? false;
  }
}<|MERGE_RESOLUTION|>--- conflicted
+++ resolved
@@ -839,7 +839,6 @@
       );
     }
 
-<<<<<<< HEAD
     // This is used in the platform side to register the view.
     const String viewType = '<camille-platform-view>';
     // Pass parameters to the platform side.
@@ -852,10 +851,6 @@
       creationParamsCodec: const StandardMessageCodec(),
     );
     }
-=======
-    return Texture(textureId: cameraId);
-  }
->>>>>>> 6d98122c
 
   /// Captures an image and returns the file where it was saved.
   ///
