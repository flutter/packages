--- conflicted
+++ resolved
@@ -12,12 +12,9 @@
 import 'exposure_state.dart';
 import 'image_proxy.dart';
 import 'java_object.dart';
-<<<<<<< HEAD
 import 'live_data.dart';
 import 'observer.dart';
-=======
 import 'pending_recording.dart';
->>>>>>> d6bb772d
 import 'plane_proxy.dart';
 import 'process_camera_provider.dart';
 import 'recorder.dart';
@@ -30,7 +27,6 @@
 class AndroidCameraXCameraFlutterApis {
   /// Creates a [AndroidCameraXCameraFlutterApis].
   AndroidCameraXCameraFlutterApis({
-<<<<<<< HEAD
     JavaObjectFlutterApiImpl? javaObjectFlutterApiImpl,
     CameraFlutterApiImpl? cameraFlutterApiImpl,
     CameraInfoFlutterApiImpl? cameraInfoFlutterApiImpl,
@@ -39,18 +35,10 @@
     SystemServicesFlutterApiImpl? systemServicesFlutterApiImpl,
     CameraStateErrorFlutterApiImpl? cameraStateErrorFlutterApiImpl,
     CameraStateFlutterApiImpl? cameraStateFlutterApiImpl,
-=======
-    JavaObjectFlutterApiImpl? javaObjectFlutterApi,
-    CameraFlutterApiImpl? cameraFlutterApi,
-    CameraInfoFlutterApiImpl? cameraInfoFlutterApi,
-    CameraSelectorFlutterApiImpl? cameraSelectorFlutterApi,
-    ProcessCameraProviderFlutterApiImpl? processCameraProviderFlutterApi,
-    SystemServicesFlutterApiImpl? systemServicesFlutterApi,
     PendingRecordingFlutterApiImpl? pendingRecordingFlutterApiImpl,
     RecordingFlutterApiImpl? recordingFlutterApiImpl,
     RecorderFlutterApiImpl? recorderFlutterApiImpl,
     VideoCaptureFlutterApiImpl? videoCaptureFlutterApiImpl,
->>>>>>> d6bb772d
     ExposureStateFlutterApiImpl? exposureStateFlutterApiImpl,
     ZoomStateFlutterApiImpl? zoomStateFlutterApiImpl,
     LiveDataFlutterApiImpl? liveDataFlutterApiImpl,
@@ -59,7 +47,6 @@
     PlaneProxyFlutterApiImpl? planeProxyFlutterApiImpl,
     AnalyzerFlutterApiImpl? analyzerFlutterApiImpl,
   }) {
-<<<<<<< HEAD
     this.javaObjectFlutterApiImpl =
         javaObjectFlutterApiImpl ?? JavaObjectFlutterApiImpl();
     this.cameraInfoFlutterApiImpl =
@@ -76,18 +63,6 @@
         cameraStateErrorFlutterApiImpl ?? CameraStateErrorFlutterApiImpl();
     this.cameraStateFlutterApiImpl =
         cameraStateFlutterApiImpl ?? CameraStateFlutterApiImpl();
-=======
-    this.javaObjectFlutterApi =
-        javaObjectFlutterApi ?? JavaObjectFlutterApiImpl();
-    this.cameraInfoFlutterApi =
-        cameraInfoFlutterApi ?? CameraInfoFlutterApiImpl();
-    this.cameraSelectorFlutterApi =
-        cameraSelectorFlutterApi ?? CameraSelectorFlutterApiImpl();
-    this.processCameraProviderFlutterApi = processCameraProviderFlutterApi ??
-        ProcessCameraProviderFlutterApiImpl();
-    this.cameraFlutterApi = cameraFlutterApi ?? CameraFlutterApiImpl();
-    this.systemServicesFlutterApi =
-        systemServicesFlutterApi ?? SystemServicesFlutterApiImpl();
     this.pendingRecordingFlutterApiImpl =
         pendingRecordingFlutterApiImpl ?? PendingRecordingFlutterApiImpl();
     this.recordingFlutterApiImpl =
@@ -96,7 +71,6 @@
         recorderFlutterApiImpl ?? RecorderFlutterApiImpl();
     this.videoCaptureFlutterApiImpl =
         videoCaptureFlutterApiImpl ?? VideoCaptureFlutterApiImpl();
->>>>>>> d6bb772d
     this.exposureStateFlutterApiImpl =
         exposureStateFlutterApiImpl ?? ExposureStateFlutterApiImpl();
     this.zoomStateFlutterApiImpl =
@@ -182,7 +156,6 @@
   /// Ensures all the Flutter APIs have been setup to receive calls from native code.
   void ensureSetUp() {
     if (!_haveBeenSetUp) {
-<<<<<<< HEAD
       JavaObjectFlutterApi.setup(javaObjectFlutterApiImpl);
       CameraInfoFlutterApi.setup(cameraInfoFlutterApiImpl);
       CameraSelectorFlutterApi.setup(cameraSelectorFlutterApiImpl);
@@ -192,18 +165,10 @@
       SystemServicesFlutterApi.setup(systemServicesFlutterApiImpl);
       CameraStateErrorFlutterApi.setup(cameraStateErrorFlutterApiImpl);
       CameraStateFlutterApi.setup(cameraStateFlutterApiImpl);
-=======
-      JavaObjectFlutterApi.setup(javaObjectFlutterApi);
-      CameraInfoFlutterApi.setup(cameraInfoFlutterApi);
-      CameraSelectorFlutterApi.setup(cameraSelectorFlutterApi);
-      ProcessCameraProviderFlutterApi.setup(processCameraProviderFlutterApi);
-      CameraFlutterApi.setup(cameraFlutterApi);
-      SystemServicesFlutterApi.setup(systemServicesFlutterApi);
       PendingRecordingFlutterApi.setup(pendingRecordingFlutterApiImpl);
       RecordingFlutterApi.setup(recordingFlutterApiImpl);
       RecorderFlutterApi.setup(recorderFlutterApiImpl);
       VideoCaptureFlutterApi.setup(videoCaptureFlutterApiImpl);
->>>>>>> d6bb772d
       ExposureStateFlutterApi.setup(exposureStateFlutterApiImpl);
       ZoomStateFlutterApi.setup(zoomStateFlutterApiImpl);
       AnalyzerFlutterApi.setup(analyzerFlutterApiImpl);
