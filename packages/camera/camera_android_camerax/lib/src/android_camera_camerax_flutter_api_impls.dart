// Copyright 2013 The Flutter Authors. All rights reserved.
// Use of this source code is governed by a BSD-style license that can be
// found in the LICENSE file.

import 'analyzer.dart';
import 'camera.dart';
import 'camera_info.dart';
import 'camera_selector.dart';
import 'camera_state.dart';
import 'camera_state_error.dart';
import 'camerax_library.g.dart';
import 'exposure_state.dart';
import 'image_proxy.dart';
import 'java_object.dart';
import 'live_data.dart';
import 'observer.dart';
import 'plane_proxy.dart';
import 'process_camera_provider.dart';
import 'system_services.dart';
import 'zoom_state.dart';

/// Handles initialization of Flutter APIs for the Android CameraX library.
class AndroidCameraXCameraFlutterApis {
  /// Creates a [AndroidCameraXCameraFlutterApis].
  AndroidCameraXCameraFlutterApis({
<<<<<<< HEAD
    JavaObjectFlutterApiImpl? javaObjectFlutterApiImpl,
    CameraFlutterApiImpl? cameraFlutterApiImpl,
    CameraInfoFlutterApiImpl? cameraInfoFlutterApiImpl,
    CameraSelectorFlutterApiImpl? cameraSelectorFlutterApiImpl,
    ProcessCameraProviderFlutterApiImpl? processCameraProviderFlutterApiImpl,
    SystemServicesFlutterApiImpl? systemServicesFlutterApiImpl,
    CameraStateErrorFlutterApiImpl? cameraStateErrorFlutterApiImpl,
    CameraStateFlutterApiImpl? cameraStateFlutterApiImpl,
    LiveDataFlutterApiImpl? liveDataFlutterApiImpl,
    ObserverFlutterApiImpl? observerFlutterApiImpl,
=======
    JavaObjectFlutterApiImpl? javaObjectFlutterApi,
    CameraFlutterApiImpl? cameraFlutterApi,
    CameraInfoFlutterApiImpl? cameraInfoFlutterApi,
    CameraSelectorFlutterApiImpl? cameraSelectorFlutterApi,
    ProcessCameraProviderFlutterApiImpl? processCameraProviderFlutterApi,
    SystemServicesFlutterApiImpl? systemServicesFlutterApi,
    ExposureStateFlutterApiImpl? exposureStateFlutterApiImpl,
    ZoomStateFlutterApiImpl? zoomStateFlutterApiImpl,
    AnalyzerFlutterApiImpl? analyzerFlutterApiImpl,
>>>>>>> f1637867
    ImageProxyFlutterApiImpl? imageProxyFlutterApiImpl,
    PlaneProxyFlutterApiImpl? planeProxyFlutterApiImpl,
    AnalyzerFlutterApiImpl? analyzerFlutterApiImpl,
  }) {
<<<<<<< HEAD
    this.javaObjectFlutterApiImpl =
        javaObjectFlutterApiImpl ?? JavaObjectFlutterApiImpl();
    this.cameraInfoFlutterApiImpl =
        cameraInfoFlutterApiImpl ?? CameraInfoFlutterApiImpl();
    this.cameraSelectorFlutterApiImpl =
        cameraSelectorFlutterApiImpl ?? CameraSelectorFlutterApiImpl();
    this.processCameraProviderFlutterApiImpl =
        processCameraProviderFlutterApiImpl ??
            ProcessCameraProviderFlutterApiImpl();
    this.cameraFlutterApiImpl = cameraFlutterApiImpl ?? CameraFlutterApiImpl();
    this.systemServicesFlutterApiImpl =
        systemServicesFlutterApiImpl ?? SystemServicesFlutterApiImpl();
    this.cameraStateErrorFlutterApiImpl =
        cameraStateErrorFlutterApiImpl ?? CameraStateErrorFlutterApiImpl();
    this.cameraStateFlutterApiImpl =
        cameraStateFlutterApiImpl ?? CameraStateFlutterApiImpl();
    this.liveDataFlutterApiImpl =
        liveDataFlutterApiImpl ?? LiveDataFlutterApiImpl();
    this.observerFlutterApiImpl =
        observerFlutterApiImpl ?? ObserverFlutterApiImpl();
=======
    this.javaObjectFlutterApi =
        javaObjectFlutterApi ?? JavaObjectFlutterApiImpl();
    this.cameraInfoFlutterApi =
        cameraInfoFlutterApi ?? CameraInfoFlutterApiImpl();
    this.cameraSelectorFlutterApi =
        cameraSelectorFlutterApi ?? CameraSelectorFlutterApiImpl();
    this.processCameraProviderFlutterApi = processCameraProviderFlutterApi ??
        ProcessCameraProviderFlutterApiImpl();
    this.cameraFlutterApi = cameraFlutterApi ?? CameraFlutterApiImpl();
    this.systemServicesFlutterApi =
        systemServicesFlutterApi ?? SystemServicesFlutterApiImpl();
    this.exposureStateFlutterApiImpl =
        exposureStateFlutterApiImpl ?? ExposureStateFlutterApiImpl();
    this.zoomStateFlutterApiImpl =
        zoomStateFlutterApiImpl ?? ZoomStateFlutterApiImpl();
>>>>>>> f1637867
    this.analyzerFlutterApiImpl =
        analyzerFlutterApiImpl ?? AnalyzerFlutterApiImpl();
    this.imageProxyFlutterApiImpl =
        imageProxyFlutterApiImpl ?? ImageProxyFlutterApiImpl();
    this.planeProxyFlutterApiImpl =
        planeProxyFlutterApiImpl ?? PlaneProxyFlutterApiImpl();
  }

  static bool _haveBeenSetUp = false;

  /// Mutable instance containing all Flutter Apis for Android CameraX Camera.
  ///
  /// This should only be changed for testing purposes.
  static AndroidCameraXCameraFlutterApis instance =
      AndroidCameraXCameraFlutterApis();

  /// Handles callbacks methods for the native Java Object class.
  late final JavaObjectFlutterApi javaObjectFlutterApiImpl;

  /// Flutter Api implementation for [CameraInfo].
  late final CameraInfoFlutterApiImpl cameraInfoFlutterApiImpl;

  /// Flutter Api implementation for [CameraSelector].
  late final CameraSelectorFlutterApiImpl cameraSelectorFlutterApiImpl;

  /// Flutter Api implementation for [ProcessCameraProvider].
  late final ProcessCameraProviderFlutterApiImpl
      processCameraProviderFlutterApiImpl;

  /// Flutter Api implementation for [Camera].
  late final CameraFlutterApiImpl cameraFlutterApiImpl;

  /// Flutter Api implementation for [SystemServices].
  late final SystemServicesFlutterApiImpl systemServicesFlutterApiImpl;

  /// Flutter Api implementation for [CameraStateError].
  late final CameraStateErrorFlutterApiImpl? cameraStateErrorFlutterApiImpl;

  /// Flutter Api implementation for [CameraState].
  late final CameraStateFlutterApiImpl? cameraStateFlutterApiImpl;

  /// Flutter Api implementation for [LiveData].
  late final LiveDataFlutterApiImpl? liveDataFlutterApiImpl;

  /// Flutter Api implementation for [Observer].
  late final ObserverFlutterApiImpl? observerFlutterApiImpl;

  /// Flutter Api for [ExposureState].
  late final ExposureStateFlutterApiImpl exposureStateFlutterApiImpl;

  /// Flutter Api for [ZoomState].
  late final ZoomStateFlutterApiImpl zoomStateFlutterApiImpl;

  /// Flutter Api implementation for [Analyzer].
  late final AnalyzerFlutterApiImpl analyzerFlutterApiImpl;

  /// Flutter Api implementation for [ImageProxy].
  late final ImageProxyFlutterApiImpl imageProxyFlutterApiImpl;

  /// Flutter Api implementation for [PlaneProxy].
  late final PlaneProxyFlutterApiImpl planeProxyFlutterApiImpl;

  /// Ensures all the Flutter APIs have been setup to receive calls from native code.
  void ensureSetUp() {
    if (!_haveBeenSetUp) {
<<<<<<< HEAD
      JavaObjectFlutterApi.setup(javaObjectFlutterApiImpl);
      CameraInfoFlutterApi.setup(cameraInfoFlutterApiImpl);
      CameraSelectorFlutterApi.setup(cameraSelectorFlutterApiImpl);
      ProcessCameraProviderFlutterApi.setup(
          processCameraProviderFlutterApiImpl);
      CameraFlutterApi.setup(cameraFlutterApiImpl);
      SystemServicesFlutterApi.setup(systemServicesFlutterApiImpl);
      CameraStateErrorFlutterApi.setup(cameraStateErrorFlutterApiImpl);
      CameraStateFlutterApi.setup(cameraStateFlutterApiImpl);
=======
      JavaObjectFlutterApi.setup(javaObjectFlutterApi);
      CameraInfoFlutterApi.setup(cameraInfoFlutterApi);
      CameraSelectorFlutterApi.setup(cameraSelectorFlutterApi);
      ProcessCameraProviderFlutterApi.setup(processCameraProviderFlutterApi);
      CameraFlutterApi.setup(cameraFlutterApi);
      SystemServicesFlutterApi.setup(systemServicesFlutterApi);
      ExposureStateFlutterApi.setup(exposureStateFlutterApiImpl);
      ZoomStateFlutterApi.setup(zoomStateFlutterApiImpl);
>>>>>>> f1637867
      AnalyzerFlutterApi.setup(analyzerFlutterApiImpl);
      ImageProxyFlutterApi.setup(imageProxyFlutterApiImpl);
      PlaneProxyFlutterApi.setup(planeProxyFlutterApiImpl);
      LiveDataFlutterApi.setup(liveDataFlutterApiImpl);
      ObserverFlutterApi.setup(observerFlutterApiImpl);
      _haveBeenSetUp = true;
    }
  }
}<|MERGE_RESOLUTION|>--- conflicted
+++ resolved
@@ -23,7 +23,6 @@
 class AndroidCameraXCameraFlutterApis {
   /// Creates a [AndroidCameraXCameraFlutterApis].
   AndroidCameraXCameraFlutterApis({
-<<<<<<< HEAD
     JavaObjectFlutterApiImpl? javaObjectFlutterApiImpl,
     CameraFlutterApiImpl? cameraFlutterApiImpl,
     CameraInfoFlutterApiImpl? cameraInfoFlutterApiImpl,
@@ -32,24 +31,14 @@
     SystemServicesFlutterApiImpl? systemServicesFlutterApiImpl,
     CameraStateErrorFlutterApiImpl? cameraStateErrorFlutterApiImpl,
     CameraStateFlutterApiImpl? cameraStateFlutterApiImpl,
+    ExposureStateFlutterApiImpl? exposureStateFlutterApiImpl,
+    ZoomStateFlutterApiImpl? zoomStateFlutterApiImpl,
     LiveDataFlutterApiImpl? liveDataFlutterApiImpl,
     ObserverFlutterApiImpl? observerFlutterApiImpl,
-=======
-    JavaObjectFlutterApiImpl? javaObjectFlutterApi,
-    CameraFlutterApiImpl? cameraFlutterApi,
-    CameraInfoFlutterApiImpl? cameraInfoFlutterApi,
-    CameraSelectorFlutterApiImpl? cameraSelectorFlutterApi,
-    ProcessCameraProviderFlutterApiImpl? processCameraProviderFlutterApi,
-    SystemServicesFlutterApiImpl? systemServicesFlutterApi,
-    ExposureStateFlutterApiImpl? exposureStateFlutterApiImpl,
-    ZoomStateFlutterApiImpl? zoomStateFlutterApiImpl,
-    AnalyzerFlutterApiImpl? analyzerFlutterApiImpl,
->>>>>>> f1637867
     ImageProxyFlutterApiImpl? imageProxyFlutterApiImpl,
     PlaneProxyFlutterApiImpl? planeProxyFlutterApiImpl,
     AnalyzerFlutterApiImpl? analyzerFlutterApiImpl,
   }) {
-<<<<<<< HEAD
     this.javaObjectFlutterApiImpl =
         javaObjectFlutterApiImpl ?? JavaObjectFlutterApiImpl();
     this.cameraInfoFlutterApiImpl =
@@ -66,27 +55,14 @@
         cameraStateErrorFlutterApiImpl ?? CameraStateErrorFlutterApiImpl();
     this.cameraStateFlutterApiImpl =
         cameraStateFlutterApiImpl ?? CameraStateFlutterApiImpl();
+    this.exposureStateFlutterApiImpl =
+        exposureStateFlutterApiImpl ?? ExposureStateFlutterApiImpl();
+    this.zoomStateFlutterApiImpl =
+        zoomStateFlutterApiImpl ?? ZoomStateFlutterApiImpl();
     this.liveDataFlutterApiImpl =
         liveDataFlutterApiImpl ?? LiveDataFlutterApiImpl();
     this.observerFlutterApiImpl =
         observerFlutterApiImpl ?? ObserverFlutterApiImpl();
-=======
-    this.javaObjectFlutterApi =
-        javaObjectFlutterApi ?? JavaObjectFlutterApiImpl();
-    this.cameraInfoFlutterApi =
-        cameraInfoFlutterApi ?? CameraInfoFlutterApiImpl();
-    this.cameraSelectorFlutterApi =
-        cameraSelectorFlutterApi ?? CameraSelectorFlutterApiImpl();
-    this.processCameraProviderFlutterApi = processCameraProviderFlutterApi ??
-        ProcessCameraProviderFlutterApiImpl();
-    this.cameraFlutterApi = cameraFlutterApi ?? CameraFlutterApiImpl();
-    this.systemServicesFlutterApi =
-        systemServicesFlutterApi ?? SystemServicesFlutterApiImpl();
-    this.exposureStateFlutterApiImpl =
-        exposureStateFlutterApiImpl ?? ExposureStateFlutterApiImpl();
-    this.zoomStateFlutterApiImpl =
-        zoomStateFlutterApiImpl ?? ZoomStateFlutterApiImpl();
->>>>>>> f1637867
     this.analyzerFlutterApiImpl =
         analyzerFlutterApiImpl ?? AnalyzerFlutterApiImpl();
     this.imageProxyFlutterApiImpl =
@@ -152,7 +128,6 @@
   /// Ensures all the Flutter APIs have been setup to receive calls from native code.
   void ensureSetUp() {
     if (!_haveBeenSetUp) {
-<<<<<<< HEAD
       JavaObjectFlutterApi.setup(javaObjectFlutterApiImpl);
       CameraInfoFlutterApi.setup(cameraInfoFlutterApiImpl);
       CameraSelectorFlutterApi.setup(cameraSelectorFlutterApiImpl);
@@ -162,16 +137,8 @@
       SystemServicesFlutterApi.setup(systemServicesFlutterApiImpl);
       CameraStateErrorFlutterApi.setup(cameraStateErrorFlutterApiImpl);
       CameraStateFlutterApi.setup(cameraStateFlutterApiImpl);
-=======
-      JavaObjectFlutterApi.setup(javaObjectFlutterApi);
-      CameraInfoFlutterApi.setup(cameraInfoFlutterApi);
-      CameraSelectorFlutterApi.setup(cameraSelectorFlutterApi);
-      ProcessCameraProviderFlutterApi.setup(processCameraProviderFlutterApi);
-      CameraFlutterApi.setup(cameraFlutterApi);
-      SystemServicesFlutterApi.setup(systemServicesFlutterApi);
       ExposureStateFlutterApi.setup(exposureStateFlutterApiImpl);
       ZoomStateFlutterApi.setup(zoomStateFlutterApiImpl);
->>>>>>> f1637867
       AnalyzerFlutterApi.setup(analyzerFlutterApiImpl);
       ImageProxyFlutterApi.setup(imageProxyFlutterApiImpl);
       PlaneProxyFlutterApi.setup(planeProxyFlutterApiImpl);
