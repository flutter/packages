// Copyright 2013 The Flutter Authors. All rights reserved.
// Use of this source code is governed by a BSD-style license that can be
// found in the LICENSE file.

import 'analyzer.dart';
import 'camera.dart';
import 'camera_info.dart';
import 'camera_selector.dart';
import 'camera_state.dart';
import 'camera_state_error.dart';
import 'camerax_library.g.dart';
import 'image_proxy.dart';
import 'java_object.dart';
<<<<<<< HEAD
import 'live_data.dart';
import 'observer.dart';
=======
import 'plane_proxy.dart';
>>>>>>> 7d7ce034
import 'process_camera_provider.dart';
import 'system_services.dart';

/// Handles initialization of Flutter APIs for the Android CameraX library.
class AndroidCameraXCameraFlutterApis {
  /// Creates a [AndroidCameraXCameraFlutterApis].
  AndroidCameraXCameraFlutterApis({
<<<<<<< HEAD
    JavaObjectFlutterApiImpl? javaObjectFlutterApiImpl,
    CameraFlutterApiImpl? cameraFlutterApiImpl,
    CameraInfoFlutterApiImpl? cameraInfoFlutterApiImpl,
    CameraSelectorFlutterApiImpl? cameraSelectorFlutterApiImpl,
    ProcessCameraProviderFlutterApiImpl? processCameraProviderFlutterApiImpl,
    SystemServicesFlutterApiImpl? systemServicesFlutterApiImpl,
    CameraStateErrorFlutterApiImpl? cameraStateErrorFlutterApiImpl,
    CameraStateFlutterApiImpl? cameraStateFlutterApiImpl,
    LiveDataFlutterApiImpl? liveDataFlutterApiImpl,
    ObserverFlutterApiImpl? observerFlutterApiImpl,
  }) {
    this.javaObjectFlutterApiImpl =
        javaObjectFlutterApiImpl ?? JavaObjectFlutterApiImpl();
    this.cameraInfoFlutterApiImpl =
        cameraInfoFlutterApiImpl ?? CameraInfoFlutterApiImpl();
    this.cameraSelectorFlutterApiImpl =
        cameraSelectorFlutterApiImpl ?? CameraSelectorFlutterApiImpl();
    this.processCameraProviderFlutterApiImpl =
        processCameraProviderFlutterApiImpl ??
            ProcessCameraProviderFlutterApiImpl();
    this.cameraFlutterApiImpl = cameraFlutterApiImpl ?? CameraFlutterApiImpl();
    this.systemServicesFlutterApiImpl =
        systemServicesFlutterApiImpl ?? SystemServicesFlutterApiImpl();
    this.cameraStateErrorFlutterApiImpl =
        cameraStateErrorFlutterApiImpl ?? CameraStateErrorFlutterApiImpl();
    this.cameraStateFlutterApiImpl =
        cameraStateFlutterApiImpl ?? CameraStateFlutterApiImpl();
    this.liveDataFlutterApiImpl =
        liveDataFlutterApiImpl ?? LiveDataFlutterApiImpl();
    this.observerFlutterApiImpl =
        observerFlutterApiImpl ?? ObserverFlutterApiImpl();
=======
    JavaObjectFlutterApiImpl? javaObjectFlutterApi,
    CameraFlutterApiImpl? cameraFlutterApi,
    CameraInfoFlutterApiImpl? cameraInfoFlutterApi,
    CameraSelectorFlutterApiImpl? cameraSelectorFlutterApi,
    ProcessCameraProviderFlutterApiImpl? processCameraProviderFlutterApi,
    SystemServicesFlutterApiImpl? systemServicesFlutterApi,
    AnalyzerFlutterApiImpl? analyzerFlutterApiImpl,
    ImageProxyFlutterApiImpl? imageProxyFlutterApiImpl,
    PlaneProxyFlutterApiImpl? planeProxyFlutterApiImpl,
  }) {
    this.javaObjectFlutterApi =
        javaObjectFlutterApi ?? JavaObjectFlutterApiImpl();
    this.cameraInfoFlutterApi =
        cameraInfoFlutterApi ?? CameraInfoFlutterApiImpl();
    this.cameraSelectorFlutterApi =
        cameraSelectorFlutterApi ?? CameraSelectorFlutterApiImpl();
    this.processCameraProviderFlutterApi = processCameraProviderFlutterApi ??
        ProcessCameraProviderFlutterApiImpl();
    this.cameraFlutterApi = cameraFlutterApi ?? CameraFlutterApiImpl();
    this.systemServicesFlutterApi =
        systemServicesFlutterApi ?? SystemServicesFlutterApiImpl();
    this.analyzerFlutterApiImpl =
        analyzerFlutterApiImpl ?? AnalyzerFlutterApiImpl();
    this.imageProxyFlutterApiImpl =
        imageProxyFlutterApiImpl ?? ImageProxyFlutterApiImpl();
    this.planeProxyFlutterApiImpl =
        planeProxyFlutterApiImpl ?? PlaneProxyFlutterApiImpl();
>>>>>>> 7d7ce034
  }

  static bool _haveBeenSetUp = false;

  /// Mutable instance containing all Flutter Apis for Android CameraX Camera.
  ///
  /// This should only be changed for testing purposes.
  static AndroidCameraXCameraFlutterApis instance =
      AndroidCameraXCameraFlutterApis();

  /// Handles callbacks methods for the native Java Object class.
  late final JavaObjectFlutterApi javaObjectFlutterApiImpl;

  /// Flutter Api implementation for [CameraInfo].
  late final CameraInfoFlutterApiImpl cameraInfoFlutterApiImpl;

  /// Flutter Api implementation for [CameraSelector].
  late final CameraSelectorFlutterApiImpl cameraSelectorFlutterApiImpl;

  /// Flutter Api implementation for [ProcessCameraProvider].
  late final ProcessCameraProviderFlutterApiImpl
      processCameraProviderFlutterApiImpl;

  /// Flutter Api implementation for [Camera].
  late final CameraFlutterApiImpl cameraFlutterApiImpl;

  /// Flutter Api implementation for [SystemServices].
  late final SystemServicesFlutterApiImpl systemServicesFlutterApiImpl;

  /// Flutter Api implementation for [CameraStateError].
  late final CameraStateErrorFlutterApiImpl? cameraStateErrorFlutterApiImpl;

  /// Flutter Api implementation for [CameraState].
  late final CameraStateFlutterApiImpl? cameraStateFlutterApiImpl;

  /// Flutter Api implementation for [LiveData].
  late final LiveDataFlutterApiImpl? liveDataFlutterApiImpl;

  /// Flutter Api implementation for [Observer].
  late final ObserverFlutterApiImpl? observerFlutterApiImpl;

  /// Flutter Api implementation for [Analyzer].
  late final AnalyzerFlutterApiImpl analyzerFlutterApiImpl;

  /// Flutter Api implementation for [ImageProxy].
  late final ImageProxyFlutterApiImpl imageProxyFlutterApiImpl;

  /// Flutter Api implementation for [PlaneProxy].
  late final PlaneProxyFlutterApiImpl planeProxyFlutterApiImpl;

  /// Ensures all the Flutter APIs have been setup to receive calls from native code.
  void ensureSetUp() {
    if (!_haveBeenSetUp) {
<<<<<<< HEAD
      JavaObjectFlutterApi.setup(javaObjectFlutterApiImpl);
      CameraInfoFlutterApi.setup(cameraInfoFlutterApiImpl);
      CameraSelectorFlutterApi.setup(cameraSelectorFlutterApiImpl);
      ProcessCameraProviderFlutterApi.setup(
          processCameraProviderFlutterApiImpl);
      CameraFlutterApi.setup(cameraFlutterApiImpl);
      SystemServicesFlutterApi.setup(systemServicesFlutterApiImpl);
      CameraStateErrorFlutterApi.setup(cameraStateErrorFlutterApiImpl);
      CameraStateFlutterApi.setup(cameraStateFlutterApiImpl);
      LiveDataFlutterApi.setup(liveDataFlutterApiImpl);
      ObserverFlutterApi.setup(observerFlutterApiImpl);

=======
      JavaObjectFlutterApi.setup(javaObjectFlutterApi);
      CameraInfoFlutterApi.setup(cameraInfoFlutterApi);
      CameraSelectorFlutterApi.setup(cameraSelectorFlutterApi);
      ProcessCameraProviderFlutterApi.setup(processCameraProviderFlutterApi);
      CameraFlutterApi.setup(cameraFlutterApi);
      SystemServicesFlutterApi.setup(systemServicesFlutterApi);
      AnalyzerFlutterApi.setup(analyzerFlutterApiImpl);
      ImageProxyFlutterApi.setup(imageProxyFlutterApiImpl);
      PlaneProxyFlutterApi.setup(planeProxyFlutterApiImpl);
>>>>>>> 7d7ce034
      _haveBeenSetUp = true;
    }
  }
}<|MERGE_RESOLUTION|>--- conflicted
+++ resolved
@@ -11,12 +11,9 @@
 import 'camerax_library.g.dart';
 import 'image_proxy.dart';
 import 'java_object.dart';
-<<<<<<< HEAD
 import 'live_data.dart';
 import 'observer.dart';
-=======
 import 'plane_proxy.dart';
->>>>>>> 7d7ce034
 import 'process_camera_provider.dart';
 import 'system_services.dart';
 
@@ -24,7 +21,6 @@
 class AndroidCameraXCameraFlutterApis {
   /// Creates a [AndroidCameraXCameraFlutterApis].
   AndroidCameraXCameraFlutterApis({
-<<<<<<< HEAD
     JavaObjectFlutterApiImpl? javaObjectFlutterApiImpl,
     CameraFlutterApiImpl? cameraFlutterApiImpl,
     CameraInfoFlutterApiImpl? cameraInfoFlutterApiImpl,
@@ -35,6 +31,9 @@
     CameraStateFlutterApiImpl? cameraStateFlutterApiImpl,
     LiveDataFlutterApiImpl? liveDataFlutterApiImpl,
     ObserverFlutterApiImpl? observerFlutterApiImpl,
+    ImageProxyFlutterApiImpl? imageProxyFlutterApiImpl,
+    PlaneProxyFlutterApiImpl? planeProxyFlutterApiImpl,
+    AnalyzerFlutterApiImpl? analyzerFlutterApiImpl,
   }) {
     this.javaObjectFlutterApiImpl =
         javaObjectFlutterApiImpl ?? JavaObjectFlutterApiImpl();
@@ -56,35 +55,12 @@
         liveDataFlutterApiImpl ?? LiveDataFlutterApiImpl();
     this.observerFlutterApiImpl =
         observerFlutterApiImpl ?? ObserverFlutterApiImpl();
-=======
-    JavaObjectFlutterApiImpl? javaObjectFlutterApi,
-    CameraFlutterApiImpl? cameraFlutterApi,
-    CameraInfoFlutterApiImpl? cameraInfoFlutterApi,
-    CameraSelectorFlutterApiImpl? cameraSelectorFlutterApi,
-    ProcessCameraProviderFlutterApiImpl? processCameraProviderFlutterApi,
-    SystemServicesFlutterApiImpl? systemServicesFlutterApi,
-    AnalyzerFlutterApiImpl? analyzerFlutterApiImpl,
-    ImageProxyFlutterApiImpl? imageProxyFlutterApiImpl,
-    PlaneProxyFlutterApiImpl? planeProxyFlutterApiImpl,
-  }) {
-    this.javaObjectFlutterApi =
-        javaObjectFlutterApi ?? JavaObjectFlutterApiImpl();
-    this.cameraInfoFlutterApi =
-        cameraInfoFlutterApi ?? CameraInfoFlutterApiImpl();
-    this.cameraSelectorFlutterApi =
-        cameraSelectorFlutterApi ?? CameraSelectorFlutterApiImpl();
-    this.processCameraProviderFlutterApi = processCameraProviderFlutterApi ??
-        ProcessCameraProviderFlutterApiImpl();
-    this.cameraFlutterApi = cameraFlutterApi ?? CameraFlutterApiImpl();
-    this.systemServicesFlutterApi =
-        systemServicesFlutterApi ?? SystemServicesFlutterApiImpl();
     this.analyzerFlutterApiImpl =
         analyzerFlutterApiImpl ?? AnalyzerFlutterApiImpl();
     this.imageProxyFlutterApiImpl =
         imageProxyFlutterApiImpl ?? ImageProxyFlutterApiImpl();
     this.planeProxyFlutterApiImpl =
         planeProxyFlutterApiImpl ?? PlaneProxyFlutterApiImpl();
->>>>>>> 7d7ce034
   }
 
   static bool _haveBeenSetUp = false;
@@ -138,7 +114,6 @@
   /// Ensures all the Flutter APIs have been setup to receive calls from native code.
   void ensureSetUp() {
     if (!_haveBeenSetUp) {
-<<<<<<< HEAD
       JavaObjectFlutterApi.setup(javaObjectFlutterApiImpl);
       CameraInfoFlutterApi.setup(cameraInfoFlutterApiImpl);
       CameraSelectorFlutterApi.setup(cameraSelectorFlutterApiImpl);
@@ -148,20 +123,11 @@
       SystemServicesFlutterApi.setup(systemServicesFlutterApiImpl);
       CameraStateErrorFlutterApi.setup(cameraStateErrorFlutterApiImpl);
       CameraStateFlutterApi.setup(cameraStateFlutterApiImpl);
-      LiveDataFlutterApi.setup(liveDataFlutterApiImpl);
-      ObserverFlutterApi.setup(observerFlutterApiImpl);
-
-=======
-      JavaObjectFlutterApi.setup(javaObjectFlutterApi);
-      CameraInfoFlutterApi.setup(cameraInfoFlutterApi);
-      CameraSelectorFlutterApi.setup(cameraSelectorFlutterApi);
-      ProcessCameraProviderFlutterApi.setup(processCameraProviderFlutterApi);
-      CameraFlutterApi.setup(cameraFlutterApi);
-      SystemServicesFlutterApi.setup(systemServicesFlutterApi);
       AnalyzerFlutterApi.setup(analyzerFlutterApiImpl);
       ImageProxyFlutterApi.setup(imageProxyFlutterApiImpl);
       PlaneProxyFlutterApi.setup(planeProxyFlutterApiImpl);
->>>>>>> 7d7ce034
+      LiveDataFlutterApi.setup(liveDataFlutterApiImpl);
+      ObserverFlutterApi.setup(observerFlutterApiImpl);
       _haveBeenSetUp = true;
     }
   }
