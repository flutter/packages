--- conflicted
+++ resolved
@@ -146,36 +146,6 @@
   @override
   Widget build(BuildContext context) {
     return FutureBuilder<int>(
-<<<<<<< HEAD
-        future: defaultDisplayRotationDegrees,
-        builder: (BuildContext context, AsyncSnapshot<int> snapshot) {
-          if (snapshot.connectionState == ConnectionState.done) {
-            final int currentDefaultDisplayRotation = snapshot.data!;
-            final double rotationDegrees = _computeRotationDegrees(
-              deviceOrientation,
-              currentDefaultDisplayRotation,
-              sensorOrientationDegrees: widget.sensorOrientationDegrees,
-              sign: widget.facingSign,
-            );
-
-            // If the camera is front facing (widget.facingSign is 1 for front
-            // cameras, -1 for back cameras), mirror the camera preview
-            // according to the current device orientation.
-            Widget cameraPreview = widget.child;
-            if (widget.facingSign == 1) {
-              if (deviceOrientation == DeviceOrientation.portraitDown ||
-                  deviceOrientation == DeviceOrientation.portraitUp) {
-                cameraPreview = Transform.scale(
-                  scaleY: -1,
-                  child: cameraPreview,
-                );
-              } else {
-                cameraPreview = Transform.scale(
-                  scaleX: -1,
-                  child: cameraPreview,
-                );
-              }
-=======
       future: defaultDisplayRotationDegrees,
       builder: (BuildContext context, AsyncSnapshot<int> snapshot) {
         if (snapshot.connectionState == ConnectionState.done) {
@@ -187,7 +157,8 @@
             sign: widget.facingSign,
           );
 
-          // If the camera is front facing, mirror the camera preview
+          // If the camera is front facing (widget.facingSign is 1 for front
+          // cameras, -1 for back cameras), mirror the camera preview
           // according to the current device orientation.
           Widget cameraPreview = widget.child;
           if (widget.facingSign == 1) {
@@ -196,7 +167,6 @@
               cameraPreview = Transform.scale(scaleY: -1, child: cameraPreview);
             } else {
               cameraPreview = Transform.scale(scaleX: -1, child: cameraPreview);
->>>>>>> 0061ab06
             }
           }
 
