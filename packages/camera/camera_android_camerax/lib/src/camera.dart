--- conflicted
+++ resolved
@@ -38,12 +38,9 @@
 /// Host API implementation of [Camera].
 class CameraHostApiImpl extends CameraHostApi {
   /// Constructs a [CameraHostApiImpl].
-<<<<<<< HEAD
-=======
   ///
   /// An [instanceManager] is typically passed when a copy of an instance
   /// contained by an [InstanceManager] is being created.
->>>>>>> f1637867
   CameraHostApiImpl({this.binaryMessenger, InstanceManager? instanceManager})
       : super(binaryMessenger: binaryMessenger) {
     this.instanceManager = instanceManager ?? JavaObject.globalInstanceManager;
@@ -61,15 +58,8 @@
   /// Gets the [CameraInfo] associated with the specified instance of [Camera].
   Future<CameraInfo> getCameraInfoFromInstance(Camera instance) async {
     final int identifier = instanceManager.getIdentifier(instance)!;
-<<<<<<< HEAD
-
-    assert(identifier != null,
-        'No Camera has the identifer of that which was requested.');
-    final int cameraInfoId = await getCameraInfo(identifier);
-=======
     final int cameraInfoId = await getCameraInfo(identifier);
 
->>>>>>> f1637867
     return instanceManager
         .getInstanceWithWeakReference<CameraInfo>(cameraInfoId)!;
   }
@@ -83,12 +73,8 @@
   /// which routes to the host platform.
   ///
   /// An [instanceManager] is typically passed when a copy of an instance
-<<<<<<< HEAD
   /// contained by an [InstanceManager] is being created. If left null, it
   /// will default to the global instance defined in [JavaObject].
-=======
-  /// contained by an [InstanceManager] is being created.
->>>>>>> f1637867
   CameraFlutterApiImpl({
     BinaryMessenger? binaryMessenger,
     InstanceManager? instanceManager,
