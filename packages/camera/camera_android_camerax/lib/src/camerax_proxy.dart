// Copyright 2013 The Flutter Authors. All rights reserved.
// Use of this source code is governed by a BSD-style license that can be
// found in the LICENSE file.

import 'dart:ui' show Size;

import 'analyzer.dart';
<<<<<<< HEAD
import 'camera2_camera_control.dart';
import 'camera_control.dart';
=======
import 'camera_info.dart';
>>>>>>> 83d7fc61
import 'camera_selector.dart';
import 'camera_state.dart';
import 'camerax_library.g.dart';
import 'capture_request_options.dart';
import 'device_orientation_manager.dart';
import 'fallback_strategy.dart';
import 'focus_metering_action.dart';
import 'image_analysis.dart';
import 'image_capture.dart';
import 'image_proxy.dart';
import 'metering_point.dart';
import 'observer.dart';
import 'preview.dart';
import 'process_camera_provider.dart';
import 'quality_selector.dart';
import 'recorder.dart';
import 'resolution_selector.dart';
import 'resolution_strategy.dart';
import 'system_services.dart';
import 'video_capture.dart';

/// Handles `JavaObject` creation and calling their methods that require
/// testing.
///
/// By default, each function will create `JavaObject`s attached to an
/// `InstanceManager` and call through to the appropriate method.
class CameraXProxy {
  /// Constructs a [CameraXProxy].
  CameraXProxy({
    this.getProcessCameraProvider = _getProcessCameraProvider,
    this.createCameraSelector = _createAttachedCameraSelector,
    this.createPreview = _createAttachedPreview,
    this.createImageCapture = _createAttachedImageCapture,
    this.createRecorder = _createAttachedRecorder,
    this.createVideoCapture = _createAttachedVideoCapture,
    this.createImageAnalysis = _createAttachedImageAnalysis,
    this.createAnalyzer = _createAttachedAnalyzer,
    this.createCameraStateObserver = _createAttachedCameraStateObserver,
    this.createResolutionStrategy = _createAttachedResolutionStrategy,
    this.createResolutionSelector = _createAttachedResolutionSelector,
    this.createFallbackStrategy = _createAttachedFallbackStrategy,
    this.createQualitySelector = _createAttachedQualitySelector,
    this.requestCameraPermissions = _requestCameraPermissions,
    this.startListeningForDeviceOrientationChange =
        _startListeningForDeviceOrientationChange,
    this.setPreviewSurfaceProvider = _setPreviewSurfaceProvider,
    this.getDefaultDisplayRotation = _getDefaultDisplayRotation,
<<<<<<< HEAD
    this.getCamera2CameraControl = _getCamera2CameraControl,
    this.createCaptureRequestOptions = _createCaptureRequestOptions,
=======
    this.createMeteringPoint = _createMeteringPoint,
    this.createFocusMeteringAction = _createFocusMeteringAction,
>>>>>>> 83d7fc61
  });

  /// Returns a [ProcessCameraProvider] instance.
  Future<ProcessCameraProvider> Function() getProcessCameraProvider;

  /// Returns a [CameraSelector] based on the specified camera lens direction.
  CameraSelector Function(int cameraSelectorLensDirection) createCameraSelector;

  /// Returns a [Preview] configured with the specified target rotation and
  /// specified [ResolutionSelector].
  Preview Function(
    ResolutionSelector? resolutionSelector,
    int? targetRotation,
  ) createPreview;

  /// Returns an [ImageCapture] configured with specified flash mode and
  /// the specified [ResolutionSelector].
  ImageCapture Function(
          ResolutionSelector? resolutionSelector, int? targetRotation)
      createImageCapture;

  /// Returns a [Recorder] for use in video capture configured with the
  /// specified [QualitySelector].
  Recorder Function(QualitySelector? qualitySelector) createRecorder;

  /// Returns a [VideoCapture] associated with the provided [Recorder].
  Future<VideoCapture> Function(Recorder recorder) createVideoCapture;

  /// Returns an [ImageAnalysis] configured with the specified
  /// [ResolutionSelector].
  ImageAnalysis Function(
          ResolutionSelector? resolutionSelector, int? targetRotation)
      createImageAnalysis;

  /// Returns an [Analyzer] configured with the specified callback for
  /// analyzing [ImageProxy]s.
  Analyzer Function(Future<void> Function(ImageProxy imageProxy) analyze)
      createAnalyzer;

  /// Returns an [Observer] of the [CameraState] with the specified callback
  /// for handling changes in that state.
  Observer<CameraState> Function(void Function(Object stateAsObject) onChanged)
      createCameraStateObserver;

  /// Returns a [ResolutionStrategy] configured with the specified bounds for
  /// choosing a resolution and a fallback rule if achieving a resolution within
  /// those bounds is not possible.
  ///
  /// [highestAvailable] is used to specify whether or not the highest available
  /// [ResolutionStrategy] should be returned.
  ResolutionStrategy Function(
      {bool highestAvailable,
      Size? boundSize,
      int? fallbackRule}) createResolutionStrategy;

  /// Returns a [ResolutionSelector] configured with the specified
  /// [ResolutionStrategy].
  ResolutionSelector Function(ResolutionStrategy resolutionStrategy)
      createResolutionSelector;

  /// Returns a [FallbackStrategy] configured with the specified [VideoQuality]
  /// and [VideoResolutionFallbackRule].
  FallbackStrategy Function(
          {required VideoQuality quality,
          required VideoResolutionFallbackRule fallbackRule})
      createFallbackStrategy;

  /// Returns a [QualitySelector] configured with the specified [VideoQuality]
  /// and [FallbackStrategy].
  QualitySelector Function(
      {required VideoQuality videoQuality,
      required FallbackStrategy fallbackStrategy}) createQualitySelector;

  /// Requests camera permissions.
  Future<void> Function(bool enableAudio) requestCameraPermissions;

  /// Subscribes the plugin as a listener to changes in device orientation.
  void Function(bool cameraIsFrontFacing, int sensorOrientation)
      startListeningForDeviceOrientationChange;

  /// Sets the surface provider of the specified [Preview] instance and returns
  /// the ID corresponding to the surface it will provide.
  Future<int> Function(Preview preview) setPreviewSurfaceProvider;

  /// Returns default rotation for [UseCase]s in terms of one of the [Surface]
  /// rotation constants.
  Future<int> Function() getDefaultDisplayRotation;

<<<<<<< HEAD
  /// Get [Camera2CameraControl] instance from [cameraControl].
  Camera2CameraControl Function(CameraControl cameraControl)
      getCamera2CameraControl;

  /// Create [CapureRequestOptions] with specified options.
  CaptureRequestOptions Function(
          List<(CaptureRequestKeySupportedType, Object?)> options)
      createCaptureRequestOptions;
=======
  /// Returns a [MeteringPoint] with the specified coordinates based on
  /// [cameraInfo].
  MeteringPoint Function(double x, double y, CameraInfo cameraInfo)
      createMeteringPoint;

  /// Returns a [FocusMeteringAction] based on the specified metering points
  /// and their modes.
  FocusMeteringAction Function(List<(MeteringPoint, int?)> meteringPointInfos)
      createFocusMeteringAction;
>>>>>>> 83d7fc61

  static Future<ProcessCameraProvider> _getProcessCameraProvider() {
    return ProcessCameraProvider.getInstance();
  }

  static CameraSelector _createAttachedCameraSelector(
      int cameraSelectorLensDirection) {
    switch (cameraSelectorLensDirection) {
      case CameraSelector.lensFacingFront:
        return CameraSelector.getDefaultFrontCamera();
      case CameraSelector.lensFacingBack:
        return CameraSelector.getDefaultBackCamera();
      default:
        return CameraSelector(lensFacing: cameraSelectorLensDirection);
    }
  }

  static Preview _createAttachedPreview(
      ResolutionSelector? resolutionSelector, int? targetRotation) {
    return Preview(
        initialTargetRotation: targetRotation,
        resolutionSelector: resolutionSelector);
  }

  static ImageCapture _createAttachedImageCapture(
      ResolutionSelector? resolutionSelector, int? targetRotation) {
    return ImageCapture(
        resolutionSelector: resolutionSelector,
        initialTargetRotation: targetRotation);
  }

  static Recorder _createAttachedRecorder(QualitySelector? qualitySelector) {
    return Recorder(qualitySelector: qualitySelector);
  }

  static Future<VideoCapture> _createAttachedVideoCapture(
      Recorder recorder) async {
    return VideoCapture.withOutput(recorder);
  }

  static ImageAnalysis _createAttachedImageAnalysis(
      ResolutionSelector? resolutionSelector, int? targetRotation) {
    return ImageAnalysis(
        resolutionSelector: resolutionSelector,
        initialTargetRotation: targetRotation);
  }

  static Analyzer _createAttachedAnalyzer(
      Future<void> Function(ImageProxy imageProxy) analyze) {
    return Analyzer(analyze: analyze);
  }

  static Observer<CameraState> _createAttachedCameraStateObserver(
      void Function(Object stateAsObject) onChanged) {
    return Observer<CameraState>(onChanged: onChanged);
  }

  static ResolutionStrategy _createAttachedResolutionStrategy(
      {bool highestAvailable = false, Size? boundSize, int? fallbackRule}) {
    if (highestAvailable) {
      return ResolutionStrategy.highestAvailableStrategy();
    }

    return ResolutionStrategy(
        boundSize: boundSize!, fallbackRule: fallbackRule);
  }

  static ResolutionSelector _createAttachedResolutionSelector(
      ResolutionStrategy resolutionStrategy) {
    return ResolutionSelector(resolutionStrategy: resolutionStrategy);
  }

  static FallbackStrategy _createAttachedFallbackStrategy(
      {required VideoQuality quality,
      required VideoResolutionFallbackRule fallbackRule}) {
    return FallbackStrategy(quality: quality, fallbackRule: fallbackRule);
  }

  static QualitySelector _createAttachedQualitySelector(
      {required VideoQuality videoQuality,
      required FallbackStrategy fallbackStrategy}) {
    return QualitySelector.from(
        quality: VideoQualityData(quality: videoQuality),
        fallbackStrategy: fallbackStrategy);
  }

  static Future<void> _requestCameraPermissions(bool enableAudio) async {
    await SystemServices.requestCameraPermissions(enableAudio);
  }

  static void _startListeningForDeviceOrientationChange(
      bool cameraIsFrontFacing, int sensorOrientation) {
    DeviceOrientationManager.startListeningForDeviceOrientationChange(
        cameraIsFrontFacing, sensorOrientation);
  }

  static Future<int> _setPreviewSurfaceProvider(Preview preview) async {
    return preview.setSurfaceProvider();
  }

  static Future<int> _getDefaultDisplayRotation() async {
    return DeviceOrientationManager.getDefaultDisplayRotation();
  }

<<<<<<< HEAD
  static Camera2CameraControl _getCamera2CameraControl(
      CameraControl cameraControl) {
    return Camera2CameraControl(cameraControl: cameraControl);
  }

  static CaptureRequestOptions _createCaptureRequestOptions(
      List<(CaptureRequestKeySupportedType, Object?)> options) {
    return CaptureRequestOptions(requestedOptions: options);
=======
  static MeteringPoint _createMeteringPoint(
      double x, double y, CameraInfo cameraInfo) {
    return MeteringPoint(x: x, y: y, cameraInfo: cameraInfo);
  }

  static FocusMeteringAction _createFocusMeteringAction(
      List<(MeteringPoint, int?)> meteringPointInfos) {
    return FocusMeteringAction(meteringPointInfos: meteringPointInfos);
>>>>>>> 83d7fc61
  }
}<|MERGE_RESOLUTION|>--- conflicted
+++ resolved
@@ -5,12 +5,9 @@
 import 'dart:ui' show Size;
 
 import 'analyzer.dart';
-<<<<<<< HEAD
 import 'camera2_camera_control.dart';
 import 'camera_control.dart';
-=======
 import 'camera_info.dart';
->>>>>>> 83d7fc61
 import 'camera_selector.dart';
 import 'camera_state.dart';
 import 'camerax_library.g.dart';
@@ -58,13 +55,10 @@
         _startListeningForDeviceOrientationChange,
     this.setPreviewSurfaceProvider = _setPreviewSurfaceProvider,
     this.getDefaultDisplayRotation = _getDefaultDisplayRotation,
-<<<<<<< HEAD
     this.getCamera2CameraControl = _getCamera2CameraControl,
     this.createCaptureRequestOptions = _createCaptureRequestOptions,
-=======
     this.createMeteringPoint = _createMeteringPoint,
     this.createFocusMeteringAction = _createFocusMeteringAction,
->>>>>>> 83d7fc61
   });
 
   /// Returns a [ProcessCameraProvider] instance.
@@ -153,7 +147,6 @@
   /// rotation constants.
   Future<int> Function() getDefaultDisplayRotation;
 
-<<<<<<< HEAD
   /// Get [Camera2CameraControl] instance from [cameraControl].
   Camera2CameraControl Function(CameraControl cameraControl)
       getCamera2CameraControl;
@@ -162,7 +155,7 @@
   CaptureRequestOptions Function(
           List<(CaptureRequestKeySupportedType, Object?)> options)
       createCaptureRequestOptions;
-=======
+
   /// Returns a [MeteringPoint] with the specified coordinates based on
   /// [cameraInfo].
   MeteringPoint Function(double x, double y, CameraInfo cameraInfo)
@@ -172,7 +165,6 @@
   /// and their modes.
   FocusMeteringAction Function(List<(MeteringPoint, int?)> meteringPointInfos)
       createFocusMeteringAction;
->>>>>>> 83d7fc61
 
   static Future<ProcessCameraProvider> _getProcessCameraProvider() {
     return ProcessCameraProvider.getInstance();
@@ -277,7 +269,6 @@
     return DeviceOrientationManager.getDefaultDisplayRotation();
   }
 
-<<<<<<< HEAD
   static Camera2CameraControl _getCamera2CameraControl(
       CameraControl cameraControl) {
     return Camera2CameraControl(cameraControl: cameraControl);
@@ -286,7 +277,8 @@
   static CaptureRequestOptions _createCaptureRequestOptions(
       List<(CaptureRequestKeySupportedType, Object?)> options) {
     return CaptureRequestOptions(requestedOptions: options);
-=======
+  }
+
   static MeteringPoint _createMeteringPoint(
       double x, double y, CameraInfo cameraInfo) {
     return MeteringPoint(x: x, y: y, cameraInfo: cameraInfo);
@@ -295,6 +287,5 @@
   static FocusMeteringAction _createFocusMeteringAction(
       List<(MeteringPoint, int?)> meteringPointInfos) {
     return FocusMeteringAction(meteringPointInfos: meteringPointInfos);
->>>>>>> 83d7fc61
   }
 }