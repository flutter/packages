// Copyright 2013 The Flutter Authors. All rights reserved.
// Use of this source code is governed by a BSD-style license that can be
// found in the LICENSE file.

import 'dart:async';

import 'package:flutter/services.dart' show BinaryMessenger;

import 'android_camera_camerax_flutter_api_impls.dart';
import 'camera_state.dart';
import 'camerax_library.g.dart';
import 'exposure_state.dart';
import 'instance_manager.dart';
import 'java_object.dart';
import 'live_data.dart';
import 'zoom_state.dart';

/// The metadata of a camera.
///
/// See https://developer.android.com/reference/androidx/camera/core/CameraInfo.
class CameraInfo extends JavaObject {
  /// Constructs a [CameraInfo] that is not automatically attached to a native object.
  CameraInfo.detached(
      {BinaryMessenger? binaryMessenger, InstanceManager? instanceManager})
      : super.detached(
            binaryMessenger: binaryMessenger,
            instanceManager: instanceManager) {
    _api = _CameraInfoHostApiImpl(
        binaryMessenger: binaryMessenger, instanceManager: instanceManager);
    AndroidCameraXCameraFlutterApis.instance.ensureSetUp();
  }

  late final _CameraInfoHostApiImpl _api;

  /// Gets sensor orientation degrees of the camera.
  Future<int> getSensorRotationDegrees() =>
      _api.getSensorRotationDegreesFromInstance(this);

  /// Starts listening for the camera closing.
<<<<<<< HEAD
  Future<LiveData<CameraState>> getLiveCameraState() =>
      _api.getLiveCameraStateFromInstance(this);
=======
  Future<LiveData<CameraState>> getCameraState() =>
      _api.getCameraStateFromInstance(this);
>>>>>>> aa1dda5f

  /// Gets the exposure state of the camera.
  Future<ExposureState> getExposureState() =>
      _api.getExposureStateFromInstance(this);

  /// Gets the live zoom state of the camera.
  Future<LiveData<ZoomState>> getZoomState() =>
      _api.getZoomStateFromInstance(this);
}

/// Host API implementation of [CameraInfo].
class _CameraInfoHostApiImpl extends CameraInfoHostApi {
  /// Constructs a [_CameraInfoHostApiImpl].
  _CameraInfoHostApiImpl(
      {super.binaryMessenger, InstanceManager? instanceManager}) {
    this.instanceManager = instanceManager ?? JavaObject.globalInstanceManager;
  }

  /// Maintains instances stored to communicate with native language objects.
  late final InstanceManager instanceManager;

  /// Gets sensor orientation degrees of the specified [CameraInfo] instance.
  Future<int> getSensorRotationDegreesFromInstance(
    CameraInfo instance,
  ) async {
    final int sensorRotationDegrees = await getSensorRotationDegrees(
        instanceManager.getIdentifier(instance)!);
    return sensorRotationDegrees;
  }

  /// Gets the [LiveData<CameraState>] that represents the state of the camera
  /// to which the CameraInfo [instance] pertains.
  Future<LiveData<CameraState>> getCameraStateFromInstance(
      CameraInfo instance) async {
    final int? identifier = instanceManager.getIdentifier(instance);
    final int liveCameraStateId = await getCameraState(identifier!);
    final LiveData<CameraState> liveCameraState =
        instanceManager.getInstanceWithWeakReference<LiveData<CameraState>>(
            liveCameraStateId)!;
    return liveCameraState;
  }

  /// Gets the [ExposureState] of the specified [CameraInfo] instance.
  Future<ExposureState> getExposureStateFromInstance(
      CameraInfo instance) async {
    final int? identifier = instanceManager.getIdentifier(instance);
    final int exposureStateIdentifier = await getExposureState(identifier!);
    return instanceManager
        .getInstanceWithWeakReference<ExposureState>(exposureStateIdentifier)!;
  }

  /// Gets the [LiveData<ZoomState>] of the specified [CameraInfo] instance.
  Future<LiveData<ZoomState>> getZoomStateFromInstance(
      CameraInfo instance) async {
    final int? identifier = instanceManager.getIdentifier(instance);
    final int zoomStateIdentifier = await getZoomState(identifier!);
    return instanceManager.getInstanceWithWeakReference<LiveData<ZoomState>>(
        zoomStateIdentifier)!;
  }

  /// Gets the [ExposureState] of the specified [CameraInfo] instance.
  Future<ExposureState> getExposureStateFromInstance(
      CameraInfo instance) async {
    final int? identifier = instanceManager.getIdentifier(instance);
    final int exposureStateIdentifier = await getExposureState(identifier!);
    return instanceManager
        .getInstanceWithWeakReference<ExposureState>(exposureStateIdentifier)!;
  }

  /// Gets the [ZoomState] of the specified [CameraInfo] instance.
  Future<ZoomState> getZoomStateFromInstance(CameraInfo instance) async {
    final int? identifier = instanceManager.getIdentifier(instance);
    final int zoomStateIdentifier = await getZoomState(identifier!);
    return instanceManager
        .getInstanceWithWeakReference<ZoomState>(zoomStateIdentifier)!;
  }
}

/// Flutter API implementation of [CameraInfo].
class CameraInfoFlutterApiImpl extends CameraInfoFlutterApi {
  /// Constructs a [CameraInfoFlutterApiImpl].
  ///
  /// If [binaryMessenger] is null, the default [BinaryMessenger] will be used,
  /// which routes to the host platform.
  ///
  /// An [instanceManager] is typically passed when a copy of an instance
  /// contained by an [InstanceManager] is being created. If left null, it
  /// will default to the global instance defined in [JavaObject].
  CameraInfoFlutterApiImpl({
    BinaryMessenger? binaryMessenger,
    InstanceManager? instanceManager,
  })  : _binaryMessenger = binaryMessenger,
        _instanceManager = instanceManager ?? JavaObject.globalInstanceManager;

  /// Receives binary data across the Flutter platform barrier.
  final BinaryMessenger? _binaryMessenger;

  /// Maintains instances stored to communicate with native language objects.
  final InstanceManager _instanceManager;

  @override
  void create(int identifier) {
    _instanceManager.addHostCreatedInstance(
      CameraInfo.detached(
          binaryMessenger: _binaryMessenger, instanceManager: _instanceManager),
      identifier,
      onCopy: (CameraInfo original) {
        return CameraInfo.detached(
            binaryMessenger: _binaryMessenger,
            instanceManager: _instanceManager);
      },
    );
  }
}<|MERGE_RESOLUTION|>--- conflicted
+++ resolved
@@ -37,13 +37,8 @@
       _api.getSensorRotationDegreesFromInstance(this);
 
   /// Starts listening for the camera closing.
-<<<<<<< HEAD
-  Future<LiveData<CameraState>> getLiveCameraState() =>
-      _api.getLiveCameraStateFromInstance(this);
-=======
   Future<LiveData<CameraState>> getCameraState() =>
       _api.getCameraStateFromInstance(this);
->>>>>>> aa1dda5f
 
   /// Gets the exposure state of the camera.
   Future<ExposureState> getExposureState() =>
