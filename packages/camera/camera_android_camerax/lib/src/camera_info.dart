--- conflicted
+++ resolved
@@ -12,11 +12,8 @@
 import 'exposure_state.dart';
 import 'instance_manager.dart';
 import 'java_object.dart';
-<<<<<<< HEAD
 import 'live_data.dart';
-=======
 import 'zoom_state.dart';
->>>>>>> f1637867
 
 /// The metadata of a camera.
 ///
@@ -39,18 +36,16 @@
   Future<int> getSensorRotationDegrees() =>
       _api.getSensorRotationDegreesFromInstance(this);
 
-<<<<<<< HEAD
   /// Starts listening for the camera closing.
   Future<LiveData<CameraState>> getLiveCameraState() =>
       _api.getLiveCameraStateFromInstance(this);
-=======
+
   /// Gets the exposure state of the camera.
   Future<ExposureState> getExposureState() =>
       _api.getExposureStateFromInstance(this);
 
   /// Gets the zoom state of the camera.
   Future<ZoomState> getZoomState() => _api.getZoomStateFromInstance(this);
->>>>>>> f1637867
 }
 
 /// Host API implementation of [CameraInfo].
@@ -73,7 +68,6 @@
     return sensorRotationDegrees;
   }
 
-<<<<<<< HEAD
   /// Gets the [LiveData<CameraState>] that represents the state of the camera
   /// to which the CameraInfo [instance] pertains.
   Future<LiveData<CameraState>> getLiveCameraStateFromInstance(
@@ -87,7 +81,8 @@
         instanceManager.getInstanceWithWeakReference<LiveData<CameraState>>(
             liveCameraStateId)!;
     return liveCameraState;
-=======
+  }
+
   /// Gets the [ExposureState] of the specified [CameraInfo] instance.
   Future<ExposureState> getExposureStateFromInstance(
       CameraInfo instance) async {
@@ -103,7 +98,6 @@
     final int zoomStateIdentifier = await getZoomState(identifier!);
     return instanceManager
         .getInstanceWithWeakReference<ZoomState>(zoomStateIdentifier)!;
->>>>>>> f1637867
   }
 }
 
