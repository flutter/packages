// Copyright 2013 The Flutter Authors. All rights reserved.
// Use of this source code is governed by a BSD-style license that can be
// found in the LICENSE file.

import 'dart:async';
import 'dart:math';

import 'package:camera_platform_interface/camera_platform_interface.dart';
import 'package:flutter/foundation.dart';
import 'package:flutter/services.dart';
import 'package:flutter/widgets.dart';
import 'package:stream_transform/stream_transform.dart';

import 'type_conversion.dart';
import 'utils.dart';

const MethodChannel _channel =
    MethodChannel('plugins.flutter.io/camera_android');

/// The Android implementation of [CameraPlatform] that uses method channels.
class AndroidCamera extends CameraPlatform {
  /// Registers this class as the default instance of [CameraPlatform].
  static void registerWith() {
    CameraPlatform.instance = AndroidCamera();
  }

  final Map<int, MethodChannel> _channels = <int, MethodChannel>{};

  /// The name of the channel that device events from the platform side are
  /// sent on.
  @visibleForTesting
  static const String deviceEventChannelName =
      'plugins.flutter.io/camera_android/fromPlatform';

  /// The controller we need to broadcast the different events coming
  /// from handleMethodCall, specific to camera events.
  ///
  /// It is a `broadcast` because multiple controllers will connect to
  /// different stream views of this Controller.
  /// This is only exposed for test purposes. It shouldn't be used by clients of
  /// the plugin as it may break or change at any time.
  @visibleForTesting
  final StreamController<CameraEvent> cameraEventStreamController =
      StreamController<CameraEvent>.broadcast();

  /// The controller we need to broadcast the different events coming
  /// from handleMethodCall, specific to general device events.
  ///
  /// It is a `broadcast` because multiple controllers will connect to
  /// different stream views of this Controller.
  late final StreamController<DeviceEvent> _deviceEventStreamController =
      _createDeviceEventStreamController();

  StreamController<DeviceEvent> _createDeviceEventStreamController() {
    // Set up the method handler lazily.
    const MethodChannel channel = MethodChannel(deviceEventChannelName);
    channel.setMethodCallHandler(_handleDeviceMethodCall);
    return StreamController<DeviceEvent>.broadcast();
  }

  // The stream to receive frames from the native code.
  StreamSubscription<dynamic>? _platformImageStreamSubscription;

  // The stream for vending frames to platform interface clients.
  StreamController<CameraImageData>? _frameStreamController;

  Stream<CameraEvent> _cameraEvents(int cameraId) =>
      cameraEventStreamController.stream
          .where((CameraEvent event) => event.cameraId == cameraId);

  @override
  Future<List<CameraDescription>> availableCameras() async {
    try {
      final List<Map<dynamic, dynamic>>? cameras = await _channel
          .invokeListMethod<Map<dynamic, dynamic>>('availableCameras');

      if (cameras == null) {
        return <CameraDescription>[];
      }

      return cameras.map((Map<dynamic, dynamic> camera) {
        return CameraDescription(
          name: camera['name']! as String,
          lensDirection:
              parseCameraLensDirection(camera['lensFacing']! as String),
          sensorOrientation: camera['sensorOrientation']! as int,
        );
      }).toList();
    } on PlatformException catch (e) {
      throw CameraException(e.code, e.message);
    }
  }

  @override
  Future<int> createCameraWithSettings(
    CameraDescription cameraDescription,
<<<<<<< HEAD
=======
    ResolutionPreset? resolutionPreset, {
    bool enableAudio = false,
  }) =>
      createCameraWithSettings(
          cameraDescription,
          MediaSettings(
            resolutionPreset: resolutionPreset,
            enableAudio: enableAudio,
          ));

  @override
  Future<int> createCameraWithSettings(
    CameraDescription cameraDescription,
>>>>>>> 0eead7cb
    MediaSettings? mediaSettings,
  ) async {
    try {
      final ResolutionPreset? resolutionPreset =
          mediaSettings?.resolutionPreset;

      final Map<String, dynamic>? reply = await _channel
          .invokeMapMethod<String, dynamic>('create', <String, dynamic>{
        'cameraName': cameraDescription.name,
        'resolutionPreset': null != mediaSettings?.resolutionPreset
            ? _serializeResolutionPreset(mediaSettings!.resolutionPreset!)
            : null,
        'fps': mediaSettings?.fps,
        'videoBitrate': mediaSettings?.videoBitrate,
        'audioBitrate': mediaSettings?.audioBitrate,
<<<<<<< HEAD
        'enableAudio': mediaSettings?.enableAudio ?? true,
=======
        'enableAudio': mediaSettings?.enableAudio ?? false,
>>>>>>> 0eead7cb
      });

      return reply!['cameraId']! as int;
    } on PlatformException catch (e) {
      throw CameraException(e.code, e.message);
    }
  }

  @override
  Future<void> initializeCamera(
    int cameraId, {
    ImageFormatGroup imageFormatGroup = ImageFormatGroup.unknown,
  }) {
    _channels.putIfAbsent(cameraId, () {
      final MethodChannel channel =
          MethodChannel('plugins.flutter.io/camera_android/camera$cameraId');
      channel.setMethodCallHandler(
          (MethodCall call) => handleCameraMethodCall(call, cameraId));
      return channel;
    });

    final Completer<void> completer = Completer<void>();

    onCameraInitialized(cameraId).first.then((CameraInitializedEvent value) {
      completer.complete();
    });

    _channel.invokeMapMethod<String, dynamic>(
      'initialize',
      <String, dynamic>{
        'cameraId': cameraId,
        'imageFormatGroup': imageFormatGroup.name(),
      },
    ).catchError(
      // TODO(srawlins): This should return a value of the future's type. This
      // will fail upcoming analysis checks with
      // https://github.com/flutter/flutter/issues/105750.
      // ignore: body_might_complete_normally_catch_error
      (Object error, StackTrace stackTrace) {
        if (error is! PlatformException) {
          // ignore: only_throw_errors
          throw error;
        }
        completer.completeError(
          CameraException(error.code, error.message),
          stackTrace,
        );
      },
    );

    return completer.future;
  }

  @override
  Future<void> dispose(int cameraId) async {
    if (_channels.containsKey(cameraId)) {
      final MethodChannel? cameraChannel = _channels[cameraId];
      cameraChannel?.setMethodCallHandler(null);
      _channels.remove(cameraId);
    }

    await _channel.invokeMethod<void>(
      'dispose',
      <String, dynamic>{'cameraId': cameraId},
    );
  }

  @override
  Stream<CameraInitializedEvent> onCameraInitialized(int cameraId) {
    return _cameraEvents(cameraId).whereType<CameraInitializedEvent>();
  }

  @override
  Stream<CameraResolutionChangedEvent> onCameraResolutionChanged(int cameraId) {
    return _cameraEvents(cameraId).whereType<CameraResolutionChangedEvent>();
  }

  @override
  Stream<CameraClosingEvent> onCameraClosing(int cameraId) {
    return _cameraEvents(cameraId).whereType<CameraClosingEvent>();
  }

  @override
  Stream<CameraErrorEvent> onCameraError(int cameraId) {
    return _cameraEvents(cameraId).whereType<CameraErrorEvent>();
  }

  @override
  Stream<VideoRecordedEvent> onVideoRecordedEvent(int cameraId) {
    return _cameraEvents(cameraId).whereType<VideoRecordedEvent>();
  }

  @override
  Stream<DeviceOrientationChangedEvent> onDeviceOrientationChanged() {
    return _deviceEventStreamController.stream
        .whereType<DeviceOrientationChangedEvent>();
  }

  @override
  Future<void> lockCaptureOrientation(
    int cameraId,
    DeviceOrientation orientation,
  ) async {
    await _channel.invokeMethod<String>(
      'lockCaptureOrientation',
      <String, dynamic>{
        'cameraId': cameraId,
        'orientation': serializeDeviceOrientation(orientation)
      },
    );
  }

  @override
  Future<void> unlockCaptureOrientation(int cameraId) async {
    await _channel.invokeMethod<String>(
      'unlockCaptureOrientation',
      <String, dynamic>{'cameraId': cameraId},
    );
  }

  @override
  Future<XFile> takePicture(int cameraId) async {
    final String? path = await _channel.invokeMethod<String>(
      'takePicture',
      <String, dynamic>{'cameraId': cameraId},
    );

    if (path == null) {
      throw CameraException(
        'INVALID_PATH',
        'The platform "$defaultTargetPlatform" did not return a path while reporting success. The platform should always return a valid path or report an error.',
      );
    }

    return XFile(path);
  }

  @override
  Future<void> prepareForVideoRecording() =>
      _channel.invokeMethod<void>('prepareForVideoRecording');

  @override
  Future<void> startVideoRecording(int cameraId,
      {Duration? maxVideoDuration}) async {
    return startVideoCapturing(
        VideoCaptureOptions(cameraId, maxDuration: maxVideoDuration));
  }

  @override
  Future<void> startVideoCapturing(VideoCaptureOptions options) async {
    await _channel.invokeMethod<void>(
      'startVideoRecording',
      <String, dynamic>{
        'cameraId': options.cameraId,
        'maxVideoDuration': options.maxDuration?.inMilliseconds,
        'enableStream': options.streamCallback != null,
      },
    );

    if (options.streamCallback != null) {
      _installStreamController().stream.listen(options.streamCallback);
      _startStreamListener();
    }
  }

  @override
  Future<XFile> stopVideoRecording(int cameraId) async {
    final String? path = await _channel.invokeMethod<String>(
      'stopVideoRecording',
      <String, dynamic>{'cameraId': cameraId},
    );

    if (path == null) {
      throw CameraException(
        'INVALID_PATH',
        'The platform "$defaultTargetPlatform" did not return a path while reporting success. The platform should always return a valid path or report an error.',
      );
    }

    return XFile(path);
  }

  @override
  Future<void> pauseVideoRecording(int cameraId) => _channel.invokeMethod<void>(
        'pauseVideoRecording',
        <String, dynamic>{'cameraId': cameraId},
      );

  @override
  Future<void> resumeVideoRecording(int cameraId) =>
      _channel.invokeMethod<void>(
        'resumeVideoRecording',
        <String, dynamic>{'cameraId': cameraId},
      );

  @override
  Stream<CameraImageData> onStreamedFrameAvailable(int cameraId,
      {CameraImageStreamOptions? options}) {
    _installStreamController(onListen: _onFrameStreamListen);
    return _frameStreamController!.stream;
  }

  StreamController<CameraImageData> _installStreamController(
      {void Function()? onListen}) {
    _frameStreamController = StreamController<CameraImageData>(
      onListen: onListen ?? () {},
      onPause: _onFrameStreamPauseResume,
      onResume: _onFrameStreamPauseResume,
      onCancel: _onFrameStreamCancel,
    );
    return _frameStreamController!;
  }

  void _onFrameStreamListen() {
    _startPlatformStream();
  }

  Future<void> _startPlatformStream() async {
    await _channel.invokeMethod<void>('startImageStream');
    _startStreamListener();
  }

  void _startStreamListener() {
    const EventChannel cameraEventChannel =
        EventChannel('plugins.flutter.io/camera_android/imageStream');
    _platformImageStreamSubscription =
        cameraEventChannel.receiveBroadcastStream().listen((dynamic imageData) {
      _frameStreamController!
          .add(cameraImageFromPlatformData(imageData as Map<dynamic, dynamic>));
    });
  }

  FutureOr<void> _onFrameStreamCancel() async {
    await _channel.invokeMethod<void>('stopImageStream');
    await _platformImageStreamSubscription?.cancel();
    _platformImageStreamSubscription = null;
    _frameStreamController = null;
  }

  void _onFrameStreamPauseResume() {
    throw CameraException('InvalidCall',
        'Pause and resume are not supported for onStreamedFrameAvailable');
  }

  @override
  Future<void> setFlashMode(int cameraId, FlashMode mode) =>
      _channel.invokeMethod<void>(
        'setFlashMode',
        <String, dynamic>{
          'cameraId': cameraId,
          'mode': _serializeFlashMode(mode),
        },
      );

  @override
  Future<void> setExposureMode(int cameraId, ExposureMode mode) =>
      _channel.invokeMethod<void>(
        'setExposureMode',
        <String, dynamic>{
          'cameraId': cameraId,
          'mode': serializeExposureMode(mode),
        },
      );

  @override
  Future<void> setExposurePoint(int cameraId, Point<double>? point) {
    assert(point == null || point.x >= 0 && point.x <= 1);
    assert(point == null || point.y >= 0 && point.y <= 1);

    return _channel.invokeMethod<void>(
      'setExposurePoint',
      <String, dynamic>{
        'cameraId': cameraId,
        'reset': point == null,
        'x': point?.x,
        'y': point?.y,
      },
    );
  }

  @override
  Future<double> getMinExposureOffset(int cameraId) async {
    final double? minExposureOffset = await _channel.invokeMethod<double>(
      'getMinExposureOffset',
      <String, dynamic>{'cameraId': cameraId},
    );

    return minExposureOffset!;
  }

  @override
  Future<double> getMaxExposureOffset(int cameraId) async {
    final double? maxExposureOffset = await _channel.invokeMethod<double>(
      'getMaxExposureOffset',
      <String, dynamic>{'cameraId': cameraId},
    );

    return maxExposureOffset!;
  }

  @override
  Future<double> getExposureOffsetStepSize(int cameraId) async {
    final double? stepSize = await _channel.invokeMethod<double>(
      'getExposureOffsetStepSize',
      <String, dynamic>{'cameraId': cameraId},
    );

    return stepSize!;
  }

  @override
  Future<double> setExposureOffset(int cameraId, double offset) async {
    final double? appliedOffset = await _channel.invokeMethod<double>(
      'setExposureOffset',
      <String, dynamic>{
        'cameraId': cameraId,
        'offset': offset,
      },
    );

    return appliedOffset!;
  }

  @override
  Future<void> setFocusMode(int cameraId, FocusMode mode) =>
      _channel.invokeMethod<void>(
        'setFocusMode',
        <String, dynamic>{
          'cameraId': cameraId,
          'mode': serializeFocusMode(mode),
        },
      );

  @override
  Future<void> setFocusPoint(int cameraId, Point<double>? point) {
    assert(point == null || point.x >= 0 && point.x <= 1);
    assert(point == null || point.y >= 0 && point.y <= 1);

    return _channel.invokeMethod<void>(
      'setFocusPoint',
      <String, dynamic>{
        'cameraId': cameraId,
        'reset': point == null,
        'x': point?.x,
        'y': point?.y,
      },
    );
  }

  @override
  Future<double> getMaxZoomLevel(int cameraId) async {
    final double? maxZoomLevel = await _channel.invokeMethod<double>(
      'getMaxZoomLevel',
      <String, dynamic>{'cameraId': cameraId},
    );

    return maxZoomLevel!;
  }

  @override
  Future<double> getMinZoomLevel(int cameraId) async {
    final double? minZoomLevel = await _channel.invokeMethod<double>(
      'getMinZoomLevel',
      <String, dynamic>{'cameraId': cameraId},
    );

    return minZoomLevel!;
  }

  @override
  Future<void> setZoomLevel(int cameraId, double zoom) async {
    try {
      await _channel.invokeMethod<double>(
        'setZoomLevel',
        <String, dynamic>{
          'cameraId': cameraId,
          'zoom': zoom,
        },
      );
    } on PlatformException catch (e) {
      throw CameraException(e.code, e.message);
    }
  }

  @override
  Future<void> pausePreview(int cameraId) async {
    await _channel.invokeMethod<double>(
      'pausePreview',
      <String, dynamic>{'cameraId': cameraId},
    );
  }

  @override
  Future<void> resumePreview(int cameraId) async {
    await _channel.invokeMethod<double>(
      'resumePreview',
      <String, dynamic>{'cameraId': cameraId},
    );
  }

  @override
  Future<void> setDescriptionWhileRecording(
      CameraDescription description) async {
    await _channel.invokeMethod<double>(
      'setDescriptionWhileRecording',
      <String, dynamic>{
        'cameraName': description.name,
      },
    );
  }

  @override
  Widget buildPreview(int cameraId) {
    return Texture(textureId: cameraId);
  }

  /// Returns the flash mode as a String.
  String _serializeFlashMode(FlashMode flashMode) {
    switch (flashMode) {
      case FlashMode.off:
        return 'off';
      case FlashMode.auto:
        return 'auto';
      case FlashMode.always:
        return 'always';
      case FlashMode.torch:
        return 'torch';
    }
    // The enum comes from a different package, which could get a new value at
    // any time, so provide a fallback that ensures this won't break when used
    // with a version that contains new values. This is deliberately outside
    // the switch rather than a `default` so that the linter will flag the
    // switch as needing an update.
    // ignore: dead_code
    return 'off';
  }

  /// Returns the resolution preset as a String.
  String _serializeResolutionPreset(ResolutionPreset resolutionPreset) {
    switch (resolutionPreset) {
      case ResolutionPreset.max:
        return 'max';
      case ResolutionPreset.ultraHigh:
        return 'ultraHigh';
      case ResolutionPreset.veryHigh:
        return 'veryHigh';
      case ResolutionPreset.high:
        return 'high';
      case ResolutionPreset.medium:
        return 'medium';
      case ResolutionPreset.low:
        return 'low';
    }
    // The enum comes from a different package, which could get a new value at
    // any time, so provide a fallback that ensures this won't break when used
    // with a version that contains new values. This is deliberately outside
    // the switch rather than a `default` so that the linter will flag the
    // switch as needing an update.
    // ignore: dead_code
    return 'max';
  }

  /// Converts messages received from the native platform into device events.
  Future<dynamic> _handleDeviceMethodCall(MethodCall call) async {
    switch (call.method) {
      case 'orientation_changed':
        final Map<String, Object?> arguments = _getArgumentDictionary(call);
        _deviceEventStreamController.add(DeviceOrientationChangedEvent(
            deserializeDeviceOrientation(arguments['orientation']! as String)));
      default:
        throw MissingPluginException();
    }
  }

  /// Converts messages received from the native platform into camera events.
  ///
  /// This is only exposed for test purposes. It shouldn't be used by clients of
  /// the plugin as it may break or change at any time.
  @visibleForTesting
  Future<dynamic> handleCameraMethodCall(MethodCall call, int cameraId) async {
    switch (call.method) {
      case 'initialized':
        final Map<String, Object?> arguments = _getArgumentDictionary(call);
        cameraEventStreamController.add(CameraInitializedEvent(
          cameraId,
          arguments['previewWidth']! as double,
          arguments['previewHeight']! as double,
          deserializeExposureMode(arguments['exposureMode']! as String),
          arguments['exposurePointSupported']! as bool,
          deserializeFocusMode(arguments['focusMode']! as String),
          arguments['focusPointSupported']! as bool,
        ));
      case 'resolution_changed':
        final Map<String, Object?> arguments = _getArgumentDictionary(call);
        cameraEventStreamController.add(CameraResolutionChangedEvent(
          cameraId,
          arguments['captureWidth']! as double,
          arguments['captureHeight']! as double,
        ));
      case 'camera_closing':
        cameraEventStreamController.add(CameraClosingEvent(
          cameraId,
        ));
      case 'video_recorded':
        final Map<String, Object?> arguments = _getArgumentDictionary(call);
        cameraEventStreamController.add(VideoRecordedEvent(
          cameraId,
          XFile(arguments['path']! as String),
          arguments['maxVideoDuration'] != null
              ? Duration(milliseconds: arguments['maxVideoDuration']! as int)
              : null,
        ));
      case 'error':
        final Map<String, Object?> arguments = _getArgumentDictionary(call);
        cameraEventStreamController.add(CameraErrorEvent(
          cameraId,
          arguments['description']! as String,
        ));
      default:
        throw MissingPluginException();
    }
  }

  /// Returns the arguments of [call] as typed string-keyed Map.
  ///
  /// This does not do any type validation, so is only safe to call if the
  /// arguments are known to be a map.
  Map<String, Object?> _getArgumentDictionary(MethodCall call) {
    return (call.arguments as Map<Object?, Object?>).cast<String, Object?>();
  }
}<|MERGE_RESOLUTION|>--- conflicted
+++ resolved
@@ -92,10 +92,8 @@
   }
 
   @override
-  Future<int> createCameraWithSettings(
+  Future<int> createCamera(
     CameraDescription cameraDescription,
-<<<<<<< HEAD
-=======
     ResolutionPreset? resolutionPreset, {
     bool enableAudio = false,
   }) =>
@@ -109,7 +107,6 @@
   @override
   Future<int> createCameraWithSettings(
     CameraDescription cameraDescription,
->>>>>>> 0eead7cb
     MediaSettings? mediaSettings,
   ) async {
     try {
@@ -119,17 +116,13 @@
       final Map<String, dynamic>? reply = await _channel
           .invokeMapMethod<String, dynamic>('create', <String, dynamic>{
         'cameraName': cameraDescription.name,
-        'resolutionPreset': null != mediaSettings?.resolutionPreset
-            ? _serializeResolutionPreset(mediaSettings!.resolutionPreset!)
+        'resolutionPreset': resolutionPreset != null
+            ? _serializeResolutionPreset(resolutionPreset)
             : null,
         'fps': mediaSettings?.fps,
         'videoBitrate': mediaSettings?.videoBitrate,
         'audioBitrate': mediaSettings?.audioBitrate,
-<<<<<<< HEAD
-        'enableAudio': mediaSettings?.enableAudio ?? true,
-=======
         'enableAudio': mediaSettings?.enableAudio ?? false,
->>>>>>> 0eead7cb
       });
 
       return reply!['cameraId']! as int;
