--- conflicted
+++ resolved
@@ -5,11 +5,7 @@
     }
 
     dependencies {
-<<<<<<< HEAD
-        classpath 'com.android.tools.build:gradle:7.2.0'
-=======
         classpath 'com.android.tools.build:gradle:7.4.2'
->>>>>>> 8a55d872
     }
 }
 
