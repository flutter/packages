// Copyright 2013 The Flutter Authors. All rights reserved.
// Use of this source code is governed by a BSD-style license that can be
// found in the LICENSE file.

import 'dart:async';
import 'dart:collection';

import 'package:camera_platform_interface/camera_platform_interface.dart';
import 'package:flutter/foundation.dart';
import 'package:flutter/material.dart';
import 'package:flutter/services.dart';

/// The state of a [CameraController].
class CameraValue {
  /// Creates a new camera controller state.
  const CameraValue({
    required this.isInitialized,
    this.previewSize,
    required this.isRecordingVideo,
    required this.isTakingPicture,
    required this.isStreamingImages,
    required this.isRecordingPaused,
    required this.flashMode,
    required this.exposureMode,
    required this.focusMode,
    required this.deviceOrientation,
    required this.description,
    this.lockedCaptureOrientation,
    this.recordingOrientation,
    this.isPreviewPaused = false,
    this.previewPauseOrientation,
  });

  /// Creates a new camera controller state for an uninitialized controller.
  const CameraValue.uninitialized(CameraDescription description)
      : this(
          isInitialized: false,
          isRecordingVideo: false,
          isTakingPicture: false,
          isStreamingImages: false,
          isRecordingPaused: false,
          flashMode: FlashMode.auto,
          exposureMode: ExposureMode.auto,
          focusMode: FocusMode.auto,
          deviceOrientation: DeviceOrientation.portraitUp,
          isPreviewPaused: false,
          description: description,
        );

  /// True after [CameraController.initialize] has completed successfully.
  final bool isInitialized;

  /// True when a picture capture request has been sent but as not yet returned.
  final bool isTakingPicture;

  /// True when the camera is recording (not the same as previewing).
  final bool isRecordingVideo;

  /// True when images from the camera are being streamed.
  final bool isStreamingImages;

  /// True when video recording is paused.
  final bool isRecordingPaused;

  /// True when the preview widget has been paused manually.
  final bool isPreviewPaused;

  /// Set to the orientation the preview was paused in, if it is currently paused.
  final DeviceOrientation? previewPauseOrientation;

  /// The size of the preview in pixels.
  ///
  /// Is `null` until [isInitialized] is `true`.
  final Size? previewSize;

  /// The flash mode the camera is currently set to.
  final FlashMode flashMode;

  /// The exposure mode the camera is currently set to.
  final ExposureMode exposureMode;

  /// The focus mode the camera is currently set to.
  final FocusMode focusMode;

  /// The current device UI orientation.
  final DeviceOrientation deviceOrientation;

  /// The currently locked capture orientation.
  final DeviceOrientation? lockedCaptureOrientation;

  /// Whether the capture orientation is currently locked.
  bool get isCaptureOrientationLocked => lockedCaptureOrientation != null;

  /// The orientation of the currently running video recording.
  final DeviceOrientation? recordingOrientation;

  /// The properties of the camera device controlled by this controller.
  final CameraDescription description;

  /// Creates a modified copy of the object.
  ///
  /// Explicitly specified fields get the specified value, all other fields get
  /// the same value of the current object.
  CameraValue copyWith({
    bool? isInitialized,
    bool? isRecordingVideo,
    bool? isTakingPicture,
    bool? isStreamingImages,
    Size? previewSize,
    bool? isRecordingPaused,
    FlashMode? flashMode,
    ExposureMode? exposureMode,
    FocusMode? focusMode,
    bool? exposurePointSupported,
    bool? focusPointSupported,
    DeviceOrientation? deviceOrientation,
    Optional<DeviceOrientation>? lockedCaptureOrientation,
    Optional<DeviceOrientation>? recordingOrientation,
    bool? isPreviewPaused,
    CameraDescription? description,
    Optional<DeviceOrientation>? previewPauseOrientation,
  }) {
    return CameraValue(
      isInitialized: isInitialized ?? this.isInitialized,
      previewSize: previewSize ?? this.previewSize,
      isRecordingVideo: isRecordingVideo ?? this.isRecordingVideo,
      isTakingPicture: isTakingPicture ?? this.isTakingPicture,
      isStreamingImages: isStreamingImages ?? this.isStreamingImages,
      isRecordingPaused: isRecordingPaused ?? this.isRecordingPaused,
      flashMode: flashMode ?? this.flashMode,
      exposureMode: exposureMode ?? this.exposureMode,
      focusMode: focusMode ?? this.focusMode,
      deviceOrientation: deviceOrientation ?? this.deviceOrientation,
      lockedCaptureOrientation: lockedCaptureOrientation == null
          ? this.lockedCaptureOrientation
          : lockedCaptureOrientation.orNull,
      recordingOrientation: recordingOrientation == null
          ? this.recordingOrientation
          : recordingOrientation.orNull,
      isPreviewPaused: isPreviewPaused ?? this.isPreviewPaused,
      description: description ?? this.description,
      previewPauseOrientation: previewPauseOrientation == null
          ? this.previewPauseOrientation
          : previewPauseOrientation.orNull,
    );
  }

  @override
  String toString() {
    return '${objectRuntimeType(this, 'CameraValue')}('
        'isRecordingVideo: $isRecordingVideo, '
        'isInitialized: $isInitialized, '
        'previewSize: $previewSize, '
        'isStreamingImages: $isStreamingImages, '
        'flashMode: $flashMode, '
        'exposureMode: $exposureMode, '
        'focusMode: $focusMode, '
        'deviceOrientation: $deviceOrientation, '
        'lockedCaptureOrientation: $lockedCaptureOrientation, '
        'recordingOrientation: $recordingOrientation, '
        'isPreviewPaused: $isPreviewPaused, '
        'previewPausedOrientation: $previewPauseOrientation)';
  }
}

/// Controls a device camera.
///
/// This is a stripped-down version of the app-facing controller to serve as a
/// utility for the example and integration tests. It wraps only the calls that
/// have state associated with them, to consolidate tracking of camera state
/// outside of the overall example code.
class CameraController extends ValueNotifier<CameraValue> {
  /// Creates a new camera controller in an uninitialized state.
  CameraController(
    CameraDescription cameraDescription, {
    MediaSettings mediaSettings =
        const MediaSettings(resolutionPreset: ResolutionPreset.medium),
    this.imageFormatGroup,
  })  : _mediaSettings = mediaSettings,
        super(CameraValue.uninitialized(cameraDescription));

  ///
  final MediaSettings _mediaSettings;

  /// The properties of the camera device controlled by this controller.
  CameraDescription get description => value.description;

  /// The [ImageFormatGroup] describes the output of the raw image format.
  ///
  /// When null the imageFormat will fallback to the platforms default.
  final ImageFormatGroup? imageFormatGroup;

  late int _cameraId;

  bool _isDisposed = false;
  StreamSubscription<CameraImageData>? _imageStreamSubscription;
  FutureOr<bool>? _initCalled;
  StreamSubscription<DeviceOrientationChangedEvent>?
      _deviceOrientationSubscription;

  /// The camera identifier with which the controller is associated.
  int get cameraId => _cameraId;

  /// Initializes the camera on the device.
  Future<void> initialize() => _initializeWithDescription(description);

  Future<void> _initializeWithDescription(CameraDescription description) async {
    final Completer<CameraInitializedEvent> initializeCompleter =
        Completer<CameraInitializedEvent>();

    _deviceOrientationSubscription = CameraPlatform.instance
        .onDeviceOrientationChanged()
        .listen((DeviceOrientationChangedEvent event) {
      value = value.copyWith(
        deviceOrientation: event.orientation,
      );
    });

    _cameraId = await CameraPlatform.instance.createCameraWithSettings(
      description,
<<<<<<< HEAD
      MediaSettings(
        resolutionPreset: ResolutionPreset.high,
        fps: 30,
        videoBitrate: 600000,
        audioBitrate: 32000,
        enableAudio: enableAudio,
      ),
=======
      _mediaSettings,
>>>>>>> 0eead7cb
    );

    unawaited(CameraPlatform.instance
        .onCameraInitialized(_cameraId)
        .first
        .then((CameraInitializedEvent event) {
      initializeCompleter.complete(event);
    }));

    await CameraPlatform.instance.initializeCamera(
      _cameraId,
      imageFormatGroup: imageFormatGroup ?? ImageFormatGroup.unknown,
    );

    value = value.copyWith(
      isInitialized: true,
      description: description,
      previewSize: await initializeCompleter.future
          .then((CameraInitializedEvent event) => Size(
                event.previewWidth,
                event.previewHeight,
              )),
      exposureMode: await initializeCompleter.future
          .then((CameraInitializedEvent event) => event.exposureMode),
      focusMode: await initializeCompleter.future
          .then((CameraInitializedEvent event) => event.focusMode),
      exposurePointSupported: await initializeCompleter.future
          .then((CameraInitializedEvent event) => event.exposurePointSupported),
      focusPointSupported: await initializeCompleter.future
          .then((CameraInitializedEvent event) => event.focusPointSupported),
    );

    _initCalled = true;
  }

  /// Prepare the capture session for video recording.
  Future<void> prepareForVideoRecording() async {
    await CameraPlatform.instance.prepareForVideoRecording();
  }

  /// Pauses the current camera preview
  Future<void> pausePreview() async {
    await CameraPlatform.instance.pausePreview(_cameraId);
    value = value.copyWith(
        isPreviewPaused: true,
        previewPauseOrientation: Optional<DeviceOrientation>.of(
            value.lockedCaptureOrientation ?? value.deviceOrientation));
  }

  /// Resumes the current camera preview
  Future<void> resumePreview() async {
    await CameraPlatform.instance.resumePreview(_cameraId);
    value = value.copyWith(
        isPreviewPaused: false,
        previewPauseOrientation: const Optional<DeviceOrientation>.absent());
  }

  /// Sets the description of the camera.
  Future<void> setDescription(CameraDescription description) async {
    if (value.isRecordingVideo) {
      await CameraPlatform.instance.setDescriptionWhileRecording(description);
      value = value.copyWith(description: description);
    } else {
      await _initializeWithDescription(description);
    }
  }

  /// Captures an image and returns the file where it was saved.
  ///
  /// Throws a [CameraException] if the capture fails.
  Future<XFile> takePicture() async {
    value = value.copyWith(isTakingPicture: true);
    final XFile file = await CameraPlatform.instance.takePicture(_cameraId);
    value = value.copyWith(isTakingPicture: false);
    return file;
  }

  /// Start streaming images from platform camera.
  Future<void> startImageStream(
      void Function(CameraImageData image) onAvailable) async {
    _imageStreamSubscription = CameraPlatform.instance
        .onStreamedFrameAvailable(_cameraId)
        .listen((CameraImageData imageData) {
      onAvailable(imageData);
    });
    value = value.copyWith(isStreamingImages: true);
  }

  /// Stop streaming images from platform camera.
  Future<void> stopImageStream() async {
    value = value.copyWith(isStreamingImages: false);
    await _imageStreamSubscription?.cancel();
    _imageStreamSubscription = null;
  }

  /// Start a video recording.
  ///
  /// The video is returned as a [XFile] after calling [stopVideoRecording].
  /// Throws a [CameraException] if the capture fails.
  Future<void> startVideoRecording(
      {void Function(CameraImageData image)? streamCallback}) async {
    await CameraPlatform.instance.startVideoCapturing(
        VideoCaptureOptions(_cameraId, streamCallback: streamCallback));
    value = value.copyWith(
        isRecordingVideo: true,
        isRecordingPaused: false,
        isStreamingImages: streamCallback != null,
        recordingOrientation: Optional<DeviceOrientation>.of(
            value.lockedCaptureOrientation ?? value.deviceOrientation));
  }

  /// Stops the video recording and returns the file where it was saved.
  ///
  /// Throws a [CameraException] if the capture failed.
  Future<XFile> stopVideoRecording() async {
    if (value.isStreamingImages) {
      await stopImageStream();
    }

    final XFile file =
        await CameraPlatform.instance.stopVideoRecording(_cameraId);
    value = value.copyWith(
      isRecordingVideo: false,
      isRecordingPaused: false,
      recordingOrientation: const Optional<DeviceOrientation>.absent(),
    );
    return file;
  }

  /// Pause video recording.
  ///
  /// This feature is only available on iOS and Android sdk 24+.
  Future<void> pauseVideoRecording() async {
    await CameraPlatform.instance.pauseVideoRecording(_cameraId);
    value = value.copyWith(isRecordingPaused: true);
  }

  /// Resume video recording after pausing.
  ///
  /// This feature is only available on iOS and Android sdk 24+.
  Future<void> resumeVideoRecording() async {
    await CameraPlatform.instance.resumeVideoRecording(_cameraId);
    value = value.copyWith(isRecordingPaused: false);
  }

  /// Returns a widget showing a live camera preview.
  Widget buildPreview() {
    return CameraPlatform.instance.buildPreview(_cameraId);
  }

  /// Sets the flash mode for taking pictures.
  Future<void> setFlashMode(FlashMode mode) async {
    await CameraPlatform.instance.setFlashMode(_cameraId, mode);
    value = value.copyWith(flashMode: mode);
  }

  /// Sets the exposure mode for taking pictures.
  Future<void> setExposureMode(ExposureMode mode) async {
    await CameraPlatform.instance.setExposureMode(_cameraId, mode);
    value = value.copyWith(exposureMode: mode);
  }

  /// Sets the exposure offset for the selected camera.
  Future<double> setExposureOffset(double offset) async {
    // Check if offset is in range
    final List<double> range = await Future.wait(<Future<double>>[
      CameraPlatform.instance.getMinExposureOffset(_cameraId),
      CameraPlatform.instance.getMaxExposureOffset(_cameraId)
    ]);

    // Round to the closest step if needed
    final double stepSize =
        await CameraPlatform.instance.getExposureOffsetStepSize(_cameraId);
    if (stepSize > 0) {
      final double inv = 1.0 / stepSize;
      double roundedOffset = (offset * inv).roundToDouble() / inv;
      if (roundedOffset > range[1]) {
        roundedOffset = (offset * inv).floorToDouble() / inv;
      } else if (roundedOffset < range[0]) {
        roundedOffset = (offset * inv).ceilToDouble() / inv;
      }
      offset = roundedOffset;
    }

    return CameraPlatform.instance.setExposureOffset(_cameraId, offset);
  }

  /// Locks the capture orientation.
  ///
  /// If [orientation] is omitted, the current device orientation is used.
  Future<void> lockCaptureOrientation() async {
    await CameraPlatform.instance
        .lockCaptureOrientation(_cameraId, value.deviceOrientation);
    value = value.copyWith(
        lockedCaptureOrientation:
            Optional<DeviceOrientation>.of(value.deviceOrientation));
  }

  /// Unlocks the capture orientation.
  Future<void> unlockCaptureOrientation() async {
    await CameraPlatform.instance.unlockCaptureOrientation(_cameraId);
    value = value.copyWith(
        lockedCaptureOrientation: const Optional<DeviceOrientation>.absent());
  }

  /// Sets the focus mode for taking pictures.
  Future<void> setFocusMode(FocusMode mode) async {
    await CameraPlatform.instance.setFocusMode(_cameraId, mode);
    value = value.copyWith(focusMode: mode);
  }

  /// Releases the resources of this camera.
  @override
  Future<void> dispose() async {
    if (_isDisposed) {
      return;
    }
    _isDisposed = true;
    await _deviceOrientationSubscription?.cancel();
    super.dispose();
    if (_initCalled != null) {
      await _initCalled;
      await CameraPlatform.instance.dispose(_cameraId);
    }
  }

  @override
  void removeListener(VoidCallback listener) {
    // Prevent ValueListenableBuilder in CameraPreview widget from causing an
    // exception to be thrown by attempting to remove its own listener after
    // the controller has already been disposed.
    if (!_isDisposed) {
      super.removeListener(listener);
    }
  }
}

/// A value that might be absent.
///
/// Used to represent [DeviceOrientation]s that are optional but also able
/// to be cleared.
@immutable
class Optional<T> extends IterableBase<T> {
  /// Constructs an empty Optional.
  const Optional.absent() : _value = null;

  /// Constructs an Optional of the given [value].
  ///
  /// Throws [ArgumentError] if [value] is null.
  Optional.of(T value) : _value = value {
    // TODO(cbracken): Delete and make this ctor const once mixed-mode
    // execution is no longer around.
    ArgumentError.checkNotNull(value);
  }

  /// Constructs an Optional of the given [value].
  ///
  /// If [value] is null, returns [absent()].
  const Optional.fromNullable(T? value) : _value = value;

  final T? _value;

  /// True when this optional contains a value.
  bool get isPresent => _value != null;

  /// True when this optional contains no value.
  bool get isNotPresent => _value == null;

  /// Gets the Optional value.
  ///
  /// Throws [StateError] if [value] is null.
  T get value {
    if (_value == null) {
      throw StateError('value called on absent Optional.');
    }
    return _value!;
  }

  /// Executes a function if the Optional value is present.
  void ifPresent(void Function(T value) ifPresent) {
    if (isPresent) {
      ifPresent(_value as T);
    }
  }

  /// Execution a function if the Optional value is absent.
  void ifAbsent(void Function() ifAbsent) {
    if (!isPresent) {
      ifAbsent();
    }
  }

  /// Gets the Optional value with a default.
  ///
  /// The default is returned if the Optional is [absent()].
  ///
  /// Throws [ArgumentError] if [defaultValue] is null.
  T or(T defaultValue) {
    return _value ?? defaultValue;
  }

  /// Gets the Optional value, or `null` if there is none.
  T? get orNull => _value;

  /// Transforms the Optional value.
  ///
  /// If the Optional is [absent()], returns [absent()] without applying the transformer.
  ///
  /// The transformer must not return `null`. If it does, an [ArgumentError] is thrown.
  Optional<S> transform<S>(S Function(T value) transformer) {
    return _value == null
        ? Optional<S>.absent()
        : Optional<S>.of(transformer(_value as T));
  }

  /// Transforms the Optional value.
  ///
  /// If the Optional is [absent()], returns [absent()] without applying the transformer.
  ///
  /// Returns [absent()] if the transformer returns `null`.
  Optional<S> transformNullable<S>(S? Function(T value) transformer) {
    return _value == null
        ? Optional<S>.absent()
        : Optional<S>.fromNullable(transformer(_value as T));
  }

  @override
  Iterator<T> get iterator =>
      isPresent ? <T>[_value as T].iterator : Iterable<T>.empty().iterator;

  /// Delegates to the underlying [value] hashCode.
  @override
  int get hashCode => _value.hashCode;

  /// Delegates to the underlying [value] operator==.
  @override
  bool operator ==(Object o) => o is Optional<T> && o._value == _value;

  @override
  String toString() {
    return _value == null
        ? 'Optional { absent }'
        : 'Optional { value: $_value }';
  }
}<|MERGE_RESOLUTION|>--- conflicted
+++ resolved
@@ -218,17 +218,7 @@
 
     _cameraId = await CameraPlatform.instance.createCameraWithSettings(
       description,
-<<<<<<< HEAD
-      MediaSettings(
-        resolutionPreset: ResolutionPreset.high,
-        fps: 30,
-        videoBitrate: 600000,
-        audioBitrate: 32000,
-        enableAudio: enableAudio,
-      ),
-=======
       _mediaSettings,
->>>>>>> 0eead7cb
     );
 
     unawaited(CameraPlatform.instance
