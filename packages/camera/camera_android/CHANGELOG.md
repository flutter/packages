--- conflicted
+++ resolved
@@ -1,10 +1,10 @@
+## 0.10.10+11
+
+* Updates examples to use the new RadioGroup API instead of deprecated Radio parameters.
+
 ## 0.10.10+10
 
-<<<<<<< HEAD
-* Updates examples to use the new RadioGroup API instead of deprecated Radio parameters.
-=======
 * Updates Java compatibility version to 17.
->>>>>>> aed47f17
 
 ## 0.10.10+9
 
