--- conflicted
+++ resolved
@@ -1,8 +1,7 @@
-<<<<<<< HEAD
-## 0.10.8+9
+## 0.10.8+13
 
 * Updates annotations lib to 1.7.0.
-=======
+
 ## 0.10.8+12
 
 * Fixes handling of autofocus state when taking a picture.
@@ -18,7 +17,6 @@
 ## 0.10.8+9
 
 * Removes usage of `_ambiguate` method in example.
->>>>>>> 2faf992a
 
 ## 0.10.8+8
 
