--- conflicted
+++ resolved
@@ -1,8 +1,3 @@
-<<<<<<< HEAD
-## 0.10.8+14
-
-* Adds support to control video fps and bitrate. See `CameraController.withSettings`.
-=======
 ## 0.10.9
 
 * Adds support to control video FPS and bitrate. See `CameraController.withSettings`.
@@ -30,7 +25,6 @@
 * Fixes `pausePreview` null pointer error. `pausePreview` should not be called 
   when camera is closed or not configured.
 * Updates minimum supported SDK version to Flutter 3.10/Dart 3.0.
->>>>>>> 0eead7cb
 
 ## 0.10.8+13
 
@@ -60,7 +54,6 @@
 
 * Fixes video record crash on Android versions lower than 12.
 * Updates minimum supported SDK version to Flutter 3.7/Dart 2.19.
->>>>>>> upstream/main
 
 ## 0.10.8+6
 
