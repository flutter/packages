--- conflicted
+++ resolved
@@ -1,17 +1,12 @@
-<<<<<<< HEAD
 ## 0.10.5
 
+* Updates compileSdkVersion to 33.
 * Fixes false positive for CamcorderProfile deprecation warning
   that was already fixed.
-=======
-## NEXT
-
-* Updates compileSdkVersion to 33.
 
 ## 0.10.4+1
 
 * Updates links for the merge of flutter/plugins into flutter/packages.
->>>>>>> 2f213219
 
 ## 0.10.4
 
