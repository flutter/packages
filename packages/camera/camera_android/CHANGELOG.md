<<<<<<< HEAD
## 0.10.5

* Adds support for NV21 as a new streaming format in Android which includes correct handling of image padding when present.
=======
## 0.10.4+1

* Updates links for the merge of flutter/plugins into flutter/packages.
>>>>>>> 13ee644b

## 0.10.4

* Temporarily fixes issue with requested video profiles being null by falling back to deprecated behavior in that case.

## 0.10.3

* Adds back use of Optional type.
* Updates minimum Flutter version to 3.0.

## 0.10.2+3

* Updates code for stricter lint checks.

## 0.10.2+2

* Fixes zoom computation for virtual cameras hiding physical cameras in Android 11+.
* Removes the unused CameraZoom class from the codebase.

## 0.10.2+1

* Updates code for stricter lint checks.

## 0.10.2

* Remove usage of deprecated quiver Optional type.

## 0.10.1

* Implements an option to also stream when recording a video.

## 0.10.0+5

* Fixes `ArrayIndexOutOfBoundsException` when the permission request is interrupted.

## 0.10.0+4

* Upgrades `androidx.annotation` version to 1.5.0.

## 0.10.0+3

* Updates code for `no_leading_underscores_for_local_identifiers` lint.

## 0.10.0+2

* Removes call to `join` on the camera's background `HandlerThread`.
* Updates minimum Flutter version to 2.10.

## 0.10.0+1

* Fixes avoid_redundant_argument_values lint warnings and minor typos.

## 0.10.0

* **Breaking Change** Updates Android camera access permission error codes to be consistent with other platforms. If your app still handles the legacy `cameraPermission` exception, please update it to handle the new permission exception codes that are noted in the README.
* Ignores missing return warnings in preparation for [upcoming analysis changes](https://github.com/flutter/flutter/issues/105750).

## 0.9.8+3

* Skips duplicate calls to stop background thread and removes unnecessary closings of camera capture sessions on Android.

## 0.9.8+2

* Fixes exception in registerWith caused by the switch to an in-package method channel.

## 0.9.8+1

* Ignores deprecation warnings for upcoming styleFrom button API changes.

## 0.9.8

* Switches to internal method channel implementation.

## 0.9.7+1

* Splits from `camera` as a federated implementation.<|MERGE_RESOLUTION|>--- conflicted
+++ resolved
@@ -1,12 +1,10 @@
-<<<<<<< HEAD
 ## 0.10.5
 
 * Adds support for NV21 as a new streaming format in Android which includes correct handling of image padding when present.
-=======
+
 ## 0.10.4+1
 
 * Updates links for the merge of flutter/plugins into flutter/packages.
->>>>>>> 13ee644b
 
 ## 0.10.4
 
