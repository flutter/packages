<<<<<<< HEAD
## 0.10.5+1

* Clarifies explanation of endorsement in README.

## 0.10.5

* Allows camera to be switched while video recording.

=======
>>>>>>> 15ae705a
## 0.10.4+2

* Aligns Dart and Flutter SDK constraints.
* Updates compileSdkVersion to 33.
* Fixes false positive for CamcorderProfile deprecation warning
  that was already fixed.
* Changes the severity of `javac` warnings so that they are treated as errors and fixes the violations.

## 0.10.4+1

* Updates links for the merge of flutter/plugins into flutter/packages.

## 0.10.4

* Temporarily fixes issue with requested video profiles being null by falling back to deprecated behavior in that case.

## 0.10.3

* Adds back use of Optional type.
* Updates minimum Flutter version to 3.0.

## 0.10.2+3

* Updates code for stricter lint checks.

## 0.10.2+2

* Fixes zoom computation for virtual cameras hiding physical cameras in Android 11+.
* Removes the unused CameraZoom class from the codebase.

## 0.10.2+1

* Updates code for stricter lint checks.

## 0.10.2

* Remove usage of deprecated quiver Optional type.

## 0.10.1

* Implements an option to also stream when recording a video.

## 0.10.0+5

* Fixes `ArrayIndexOutOfBoundsException` when the permission request is interrupted.

## 0.10.0+4

* Upgrades `androidx.annotation` version to 1.5.0.

## 0.10.0+3

* Updates code for `no_leading_underscores_for_local_identifiers` lint.

## 0.10.0+2

* Removes call to `join` on the camera's background `HandlerThread`.
* Updates minimum Flutter version to 2.10.

## 0.10.0+1

* Fixes avoid_redundant_argument_values lint warnings and minor typos.

## 0.10.0

* **Breaking Change** Updates Android camera access permission error codes to be consistent with other platforms. If your app still handles the legacy `cameraPermission` exception, please update it to handle the new permission exception codes that are noted in the README.
* Ignores missing return warnings in preparation for [upcoming analysis changes](https://github.com/flutter/flutter/issues/105750).

## 0.9.8+3

* Skips duplicate calls to stop background thread and removes unnecessary closings of camera capture sessions on Android.

## 0.9.8+2

* Fixes exception in registerWith caused by the switch to an in-package method channel.

## 0.9.8+1

* Ignores deprecation warnings for upcoming styleFrom button API changes.

## 0.9.8

* Switches to internal method channel implementation.

## 0.9.7+1

* Splits from `camera` as a federated implementation.<|MERGE_RESOLUTION|>--- conflicted
+++ resolved
@@ -1,14 +1,7 @@
-<<<<<<< HEAD
-## 0.10.5+1
+## 0.10.4+3
 
 * Clarifies explanation of endorsement in README.
 
-## 0.10.5
-
-* Allows camera to be switched while video recording.
-
-=======
->>>>>>> 15ae705a
 ## 0.10.4+2
 
 * Aligns Dart and Flutter SDK constraints.
