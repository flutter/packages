--- conflicted
+++ resolved
@@ -1,8 +1,7 @@
-<<<<<<< HEAD
-## 0.10.8+16
+## 0.10.8+18
 
 * Updates annotations lib to 1.7.1.
-=======
+
 ## 0.10.8+17
 
 * Updates minimum supported SDK version to Flutter 3.13/Dart 3.1.
@@ -12,7 +11,6 @@
 ## 0.10.8+16
 
 * Fixes new lint warnings.
->>>>>>> 01d16a46
 
 ## 0.10.8+15
 
