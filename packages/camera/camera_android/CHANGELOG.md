--- conflicted
+++ resolved
@@ -1,10 +1,10 @@
+## 0.10.8+9
+
+* Updates compileSdkVersion to 34.
+
 ## 0.10.8+8
 
-<<<<<<< HEAD
-* Updates compileSdkVersion to 34.
-=======
 * Adds pub topics to package metadata.
->>>>>>> b4985e25
 
 ## 0.10.8+7
 
