<<<<<<< HEAD
## 0.10.5

* Adds support for NV21 as a new streaming format in Android which includes correct handling of image padding when present.
=======
## 0.10.4+3

* Clarifies explanation of endorsement in README.

## 0.10.4+2

* Aligns Dart and Flutter SDK constraints.
* Updates compileSdkVersion to 33.
* Fixes false positive for CamcorderProfile deprecation warning
  that was already fixed.
* Changes the severity of `javac` warnings so that they are treated as errors and fixes the violations.
>>>>>>> c0a53520

## 0.10.4+1

* Updates links for the merge of flutter/plugins into flutter/packages.

## 0.10.4

* Temporarily fixes issue with requested video profiles being null by falling back to deprecated behavior in that case.

## 0.10.3

* Adds back use of Optional type.
* Updates minimum Flutter version to 3.0.

## 0.10.2+3

* Updates code for stricter lint checks.

## 0.10.2+2

* Fixes zoom computation for virtual cameras hiding physical cameras in Android 11+.
* Removes the unused CameraZoom class from the codebase.

## 0.10.2+1

* Updates code for stricter lint checks.

## 0.10.2

* Remove usage of deprecated quiver Optional type.

## 0.10.1

* Implements an option to also stream when recording a video.

## 0.10.0+5

* Fixes `ArrayIndexOutOfBoundsException` when the permission request is interrupted.

## 0.10.0+4

* Upgrades `androidx.annotation` version to 1.5.0.

## 0.10.0+3

* Updates code for `no_leading_underscores_for_local_identifiers` lint.

## 0.10.0+2

* Removes call to `join` on the camera's background `HandlerThread`.
* Updates minimum Flutter version to 2.10.

## 0.10.0+1

* Fixes avoid_redundant_argument_values lint warnings and minor typos.

## 0.10.0

* **Breaking Change** Updates Android camera access permission error codes to be consistent with other platforms. If your app still handles the legacy `cameraPermission` exception, please update it to handle the new permission exception codes that are noted in the README.
* Ignores missing return warnings in preparation for [upcoming analysis changes](https://github.com/flutter/flutter/issues/105750).

## 0.9.8+3

* Skips duplicate calls to stop background thread and removes unnecessary closings of camera capture sessions on Android.

## 0.9.8+2

* Fixes exception in registerWith caused by the switch to an in-package method channel.

## 0.9.8+1

* Ignores deprecation warnings for upcoming styleFrom button API changes.

## 0.9.8

* Switches to internal method channel implementation.

## 0.9.7+1

* Splits from `camera` as a federated implementation.<|MERGE_RESOLUTION|>--- conflicted
+++ resolved
@@ -1,8 +1,7 @@
-<<<<<<< HEAD
 ## 0.10.5
 
 * Adds support for NV21 as a new streaming format in Android which includes correct handling of image padding when present.
-=======
+
 ## 0.10.4+3
 
 * Clarifies explanation of endorsement in README.
@@ -14,7 +13,6 @@
 * Fixes false positive for CamcorderProfile deprecation warning
   that was already fixed.
 * Changes the severity of `javac` warnings so that they are treated as errors and fixes the violations.
->>>>>>> c0a53520
 
 ## 0.10.4+1
 
