<<<<<<< HEAD
## 0.10.5

* Allows camera to be switched while video recording.
=======
## 0.10.4+1

* Updates links for the merge of flutter/plugins into flutter/packages.
>>>>>>> 195f4e80

## 0.10.4

* Temporarily fixes issue with requested video profiles being null by falling back to deprecated behavior in that case.

## 0.10.3

* Adds back use of Optional type.
* Updates minimum Flutter version to 3.0.

## 0.10.2+3

* Updates code for stricter lint checks.

## 0.10.2+2

* Fixes zoom computation for virtual cameras hiding physical cameras in Android 11+.
* Removes the unused CameraZoom class from the codebase.

## 0.10.2+1

* Updates code for stricter lint checks.

## 0.10.2

* Remove usage of deprecated quiver Optional type.

## 0.10.1

* Implements an option to also stream when recording a video.

## 0.10.0+5

* Fixes `ArrayIndexOutOfBoundsException` when the permission request is interrupted.

## 0.10.0+4

* Upgrades `androidx.annotation` version to 1.5.0.

## 0.10.0+3

* Updates code for `no_leading_underscores_for_local_identifiers` lint.

## 0.10.0+2

* Removes call to `join` on the camera's background `HandlerThread`.
* Updates minimum Flutter version to 2.10.

## 0.10.0+1

* Fixes avoid_redundant_argument_values lint warnings and minor typos.

## 0.10.0

* **Breaking Change** Updates Android camera access permission error codes to be consistent with other platforms. If your app still handles the legacy `cameraPermission` exception, please update it to handle the new permission exception codes that are noted in the README.
* Ignores missing return warnings in preparation for [upcoming analysis changes](https://github.com/flutter/flutter/issues/105750).

## 0.9.8+3

* Skips duplicate calls to stop background thread and removes unnecessary closings of camera capture sessions on Android.

## 0.9.8+2

* Fixes exception in registerWith caused by the switch to an in-package method channel.

## 0.9.8+1

* Ignores deprecation warnings for upcoming styleFrom button API changes.

## 0.9.8

* Switches to internal method channel implementation.

## 0.9.7+1

* Splits from `camera` as a federated implementation.<|MERGE_RESOLUTION|>--- conflicted
+++ resolved
@@ -1,12 +1,10 @@
-<<<<<<< HEAD
 ## 0.10.5
 
 * Allows camera to be switched while video recording.
-=======
+
 ## 0.10.4+1
 
 * Updates links for the merge of flutter/plugins into flutter/packages.
->>>>>>> 195f4e80
 
 ## 0.10.4
 
