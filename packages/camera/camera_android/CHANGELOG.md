--- conflicted
+++ resolved
@@ -1,12 +1,10 @@
-<<<<<<< HEAD
 ## 0.10.7
 
 * Provides a default exposure point if null.
-=======
+
 ## 0.10.6+2
 
 * Fixes compatibility with AGP versions older than 4.2.
->>>>>>> 20b38ce3
 
 ## 0.10.6+1
 
