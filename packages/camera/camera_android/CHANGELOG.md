## 0.10.5

<<<<<<< HEAD
* Allows camera to be switched while video recording.
=======
* Aligns Dart and Flutter SDK constraints.
>>>>>>> 789e3a72
* Updates compileSdkVersion to 33.

## 0.10.4+1

* Updates links for the merge of flutter/plugins into flutter/packages.

## 0.10.4

* Temporarily fixes issue with requested video profiles being null by falling back to deprecated behavior in that case.

## 0.10.3

* Adds back use of Optional type.
* Updates minimum Flutter version to 3.0.

## 0.10.2+3

* Updates code for stricter lint checks.

## 0.10.2+2

* Fixes zoom computation for virtual cameras hiding physical cameras in Android 11+.
* Removes the unused CameraZoom class from the codebase.

## 0.10.2+1

* Updates code for stricter lint checks.

## 0.10.2

* Remove usage of deprecated quiver Optional type.

## 0.10.1

* Implements an option to also stream when recording a video.

## 0.10.0+5

* Fixes `ArrayIndexOutOfBoundsException` when the permission request is interrupted.

## 0.10.0+4

* Upgrades `androidx.annotation` version to 1.5.0.

## 0.10.0+3

* Updates code for `no_leading_underscores_for_local_identifiers` lint.

## 0.10.0+2

* Removes call to `join` on the camera's background `HandlerThread`.
* Updates minimum Flutter version to 2.10.

## 0.10.0+1

* Fixes avoid_redundant_argument_values lint warnings and minor typos.

## 0.10.0

* **Breaking Change** Updates Android camera access permission error codes to be consistent with other platforms. If your app still handles the legacy `cameraPermission` exception, please update it to handle the new permission exception codes that are noted in the README.
* Ignores missing return warnings in preparation for [upcoming analysis changes](https://github.com/flutter/flutter/issues/105750).

## 0.9.8+3

* Skips duplicate calls to stop background thread and removes unnecessary closings of camera capture sessions on Android.

## 0.9.8+2

* Fixes exception in registerWith caused by the switch to an in-package method channel.

## 0.9.8+1

* Ignores deprecation warnings for upcoming styleFrom button API changes.

## 0.9.8

* Switches to internal method channel implementation.

## 0.9.7+1

* Splits from `camera` as a federated implementation.<|MERGE_RESOLUTION|>--- conflicted
+++ resolved
@@ -1,10 +1,7 @@
 ## 0.10.5
 
-<<<<<<< HEAD
 * Allows camera to be switched while video recording.
-=======
 * Aligns Dart and Flutter SDK constraints.
->>>>>>> 789e3a72
 * Updates compileSdkVersion to 33.
 
 ## 0.10.4+1
