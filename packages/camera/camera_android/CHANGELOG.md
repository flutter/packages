--- conflicted
+++ resolved
@@ -1,14 +1,11 @@
-<<<<<<< HEAD
-## 0.10.10
-
-* Updates minimum supported SDK version to Flutter 3.22/Dart 3.2.
+## 0.10.9+4
+
 * [Supports Impeller](https://docs.flutter.dev/release/breaking-changes/android-surface-plugins)
-=======
+
 ## 0.10.9+3
 
 * Updates minimum supported SDK version to Flutter 3.22/Dart 3.4.
 * Removes support for apps using the v1 Android embedding.
->>>>>>> 31d33290
 
 ## 0.10.9+2
 
