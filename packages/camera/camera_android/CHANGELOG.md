<<<<<<< HEAD
## 0.10.9

* Adds support to control video FPS and bitrate. See `CameraController.withSettings`.
=======
## 0.10.8+18

* Updates annotations lib to 1.7.1.

## 0.10.8+17

* Updates minimum supported SDK version to Flutter 3.13/Dart 3.1.
* Updates compileSdk version to 34.
* Updates `README.md` to encourage developers to opt into `camera_android_camerax`.

## 0.10.8+16

* Fixes new lint warnings.

## 0.10.8+15

* Updates example app to use non-deprecated video_player method.
>>>>>>> 764d9974

## 0.10.8+14

* Fixes `pausePreview` null pointer error. `pausePreview` should not be called 
  when camera is closed or not configured.
* Updates minimum supported SDK version to Flutter 3.10/Dart 3.0.

## 0.10.8+13

* Updates annotations lib to 1.7.0.

## 0.10.8+12

* Fixes handling of autofocus state when taking a picture.

## 0.10.8+11

* Downgrades AGP version for compatibility with legacy projects.

## 0.10.8+10

* Sets android.defaults.buildfeatures.buildconfig to true for compatibility with AGP 8.0+.

## 0.10.8+9

* Removes usage of `_ambiguate` method in example.

## 0.10.8+8

* Adds pub topics to package metadata.

## 0.10.8+7

* Fixes video record crash on Android versions lower than 12.
* Updates minimum supported SDK version to Flutter 3.7/Dart 2.19.

## 0.10.8+6

* Migrates `styleFrom` usage in examples off of deprecated `primary` and `onPrimary` parameters.

## 0.10.8+5

* Provides a default exposure point if null.

## 0.10.8+4

* Adjusts SDK checks for better testability.

## 0.10.8+3

* Fixes unawaited_futures violations.
* Removes duplicate line in `MediaRecorderBuilder.java`.
* Adds support for concurrently capturing images and image streaming/recording.

## 0.10.8+2

* Removes obsolete null checks on non-nullable values.

## 0.10.8+1

* Fixes lint errors.
* Updates minimum supported SDK version to Flutter 3.3/Dart 2.18.

## 0.10.8

* Updates gradle, AGP and fixes some lint errors.

## 0.10.7

* Adds support for NV21 as a new streaming format in Android which includes correct handling of
  image padding when present.

## 0.10.6+2

* Fixes compatibility with AGP versions older than 4.2.

## 0.10.6+1

* Adds a namespace for compatibility with AGP 8.0.

## 0.10.6

* Fixes Java warnings.

## 0.10.5

* Allows camera to be switched while video recording.

## 0.10.4+3

* Clarifies explanation of endorsement in README.

## 0.10.4+2

* Aligns Dart and Flutter SDK constraints.
* Updates compileSdkVersion to 33.
* Fixes false positive for CamcorderProfile deprecation warning
  that was already fixed.
* Changes the severity of `javac` warnings so that they are treated as errors and fixes the violations.

## 0.10.4+1

* Updates links for the merge of flutter/plugins into flutter/packages.

## 0.10.4

* Temporarily fixes issue with requested video profiles being null by falling back to deprecated behavior in that case.

## 0.10.3

* Adds back use of Optional type.
* Updates minimum Flutter version to 3.0.

## 0.10.2+3

* Updates code for stricter lint checks.

## 0.10.2+2

* Fixes zoom computation for virtual cameras hiding physical cameras in Android 11+.
* Removes the unused CameraZoom class from the codebase.

## 0.10.2+1

* Updates code for stricter lint checks.

## 0.10.2

* Remove usage of deprecated quiver Optional type.

## 0.10.1

* Implements an option to also stream when recording a video.

## 0.10.0+5

* Fixes `ArrayIndexOutOfBoundsException` when the permission request is interrupted.

## 0.10.0+4

* Upgrades `androidx.annotation` version to 1.5.0.

## 0.10.0+3

* Updates code for `no_leading_underscores_for_local_identifiers` lint.

## 0.10.0+2

* Removes call to `join` on the camera's background `HandlerThread`.
* Updates minimum Flutter version to 2.10.

## 0.10.0+1

* Fixes avoid_redundant_argument_values lint warnings and minor typos.

## 0.10.0

* **Breaking Change** Updates Android camera access permission error codes to be consistent with other platforms. If your app still handles the legacy `cameraPermission` exception, please update it to handle the new permission exception codes that are noted in the README.
* Ignores missing return warnings in preparation for [upcoming analysis changes](https://github.com/flutter/flutter/issues/105750).

## 0.9.8+3

* Skips duplicate calls to stop background thread and removes unnecessary closings of camera capture sessions on Android.

## 0.9.8+2

* Fixes exception in registerWith caused by the switch to an in-package method channel.

## 0.9.8+1

* Ignores deprecation warnings for upcoming styleFrom button API changes.

## 0.9.8

* Switches to internal method channel implementation.

## 0.9.7+1

* Splits from `camera` as a federated implementation.<|MERGE_RESOLUTION|>--- conflicted
+++ resolved
@@ -1,8 +1,7 @@
-<<<<<<< HEAD
 ## 0.10.9
 
 * Adds support to control video FPS and bitrate. See `CameraController.withSettings`.
-=======
+
 ## 0.10.8+18
 
 * Updates annotations lib to 1.7.1.
@@ -20,7 +19,6 @@
 ## 0.10.8+15
 
 * Updates example app to use non-deprecated video_player method.
->>>>>>> 764d9974
 
 ## 0.10.8+14
 
