--- conflicted
+++ resolved
@@ -1,13 +1,8 @@
-<<<<<<< HEAD
 ## 0.10.8+14
 
 * Fixes `pausePreview` null pointer error. `pausePreview` should not be called 
   when camera is closed or not configured.
-=======
-## NEXT
-
 * Updates minimum supported SDK version to Flutter 3.10/Dart 3.0.
->>>>>>> a20fc3ab
 
 ## 0.10.8+13
 
