--- conflicted
+++ resolved
@@ -1,12 +1,10 @@
-<<<<<<< HEAD
-## 0.10.9
+## 0.10.8+7
 
 * Fixes video record crash on Android versions lower than 12.
-=======
+
 ## 0.10.8+6
 
 * Migrates `styleFrom` usage in examples off of deprecated `primary` and `onPrimary` parameters.
->>>>>>> 08080abd
 
 ## 0.10.8+5
 
