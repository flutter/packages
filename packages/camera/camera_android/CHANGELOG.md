## 0.10.10+6

<<<<<<< HEAD
* Fixes flutter/flutter#148013: setDescriptionWhileRecording with android camerax.
=======
* Bumps com.android.tools.build:gradle to 8.12.1.
>>>>>>> 86fbeecb
* Updates minimum supported SDK version to Flutter 3.29/Dart 3.7.

## 0.10.10+5

* Updates kotlin version to 2.2.0 to enable gradle 8.11 support.

## 0.10.10+4

* Fix flutter#166533 - prevent startImageStream OOM error when main thread paused.

## 0.10.10+3

* Waits for the creation of the capture session when initializing the camera to avoid thread race conditions.

## 0.10.10+2

* Don't set the FPS range unless video recording. It can cause dark image previews on some devices becuse the auto exposure algorithm is more constrained after fixing the min/max FPS range to the same value. This change has the side effect that providing the `fps` parameter will not affect the camera preview when not video recording. And if you need a lower frame rate in your image streaming handler, you can skip frames by checking the time it passed since the last frame.

## 0.10.10+1

* Updates compileSdk 34 to flutter.compileSdkVersion.

## 0.10.10

* Adds API support query for image streaming.

## 0.10.9+17

* Updates annotations lib to 1.9.1.

## 0.10.9+16

* Updates annotations lib to 1.9.0.

## 0.10.9+15

* Converts Dart to native platform calls to Pigeon.

## 0.10.9+14

* Converts native to Dart platform calls to Pigeon.

## 0.10.9+13

* Converts `getAvailableCameras` to Pigeon.

## 0.10.9+12

* Updates Java compatibility version to 11.
* Updates minimum supported SDK version to Flutter 3.24/Dart 3.5.

## 0.10.9+11

* Updates annotations lib to 1.8.2.

## 0.10.9+10

* Updates annotations lib to 1.8.1.

## 0.10.9+9

* Updates lint checks to ignore NewerVersionAvailable.

## 0.10.9+8

* Removes unused code related to `maxVideoDuration`.

## 0.10.9+7

* Updates Android Gradle plugin to 8.5.0.

## 0.10.9+6

* Reverts changes to support Impeller.

## 0.10.9+5

* Updates annotations lib to 1.8.0.

## 0.10.9+4

* [Supports Impeller](https://docs.flutter.dev/release/breaking-changes/android-surface-plugins).

## 0.10.9+3

* Updates minimum supported SDK version to Flutter 3.22/Dart 3.4.
* Removes support for apps using the v1 Android embedding.

## 0.10.9+2

* Updates `README.md` to reflect the fact that the `camera_android_camerax` camera plugin implementation
  is the endorsed Android implementation for `camera: ^0.11.0`.

## 0.10.9+1

* Changes the visibility of a number of fields to `@VisibleForTesting` in order simplify testing.

## 0.10.9

* Adds support to control video FPS and bitrate. See `CameraController.withSettings`.

## 0.10.8+18

* Updates annotations lib to 1.7.1.

## 0.10.8+17

* Updates minimum supported SDK version to Flutter 3.13/Dart 3.1.
* Updates compileSdk version to 34.
* Updates `README.md` to encourage developers to opt into `camera_android_camerax`.

## 0.10.8+16

* Fixes new lint warnings.

## 0.10.8+15

* Updates example app to use non-deprecated video_player method.

## 0.10.8+14

* Fixes `pausePreview` null pointer error. `pausePreview` should not be called
  when camera is closed or not configured.
* Updates minimum supported SDK version to Flutter 3.10/Dart 3.0.

## 0.10.8+13

* Updates annotations lib to 1.7.0.

## 0.10.8+12

* Fixes handling of autofocus state when taking a picture.

## 0.10.8+11

* Downgrades AGP version for compatibility with legacy projects.

## 0.10.8+10

* Sets android.defaults.buildfeatures.buildconfig to true for compatibility with AGP 8.0+.

## 0.10.8+9

* Removes usage of `_ambiguate` method in example.

## 0.10.8+8

* Adds pub topics to package metadata.

## 0.10.8+7

* Fixes video record crash on Android versions lower than 12.
* Updates minimum supported SDK version to Flutter 3.7/Dart 2.19.

## 0.10.8+6

* Migrates `styleFrom` usage in examples off of deprecated `primary` and `onPrimary` parameters.

## 0.10.8+5

* Provides a default exposure point if null.

## 0.10.8+4

* Adjusts SDK checks for better testability.

## 0.10.8+3

* Fixes unawaited_futures violations.
* Removes duplicate line in `MediaRecorderBuilder.java`.
* Adds support for concurrently capturing images and image streaming/recording.

## 0.10.8+2

* Removes obsolete null checks on non-nullable values.

## 0.10.8+1

* Fixes lint errors.
* Updates minimum supported SDK version to Flutter 3.3/Dart 2.18.

## 0.10.8

* Updates gradle, AGP and fixes some lint errors.

## 0.10.7

* Adds support for NV21 as a new streaming format in Android which includes correct handling of
  image padding when present.

## 0.10.6+2

* Fixes compatibility with AGP versions older than 4.2.

## 0.10.6+1

* Adds a namespace for compatibility with AGP 8.0.

## 0.10.6

* Fixes Java warnings.

## 0.10.5

* Allows camera to be switched while video recording.

## 0.10.4+3

* Clarifies explanation of endorsement in README.

## 0.10.4+2

* Aligns Dart and Flutter SDK constraints.
* Updates compileSdkVersion to 33.
* Fixes false positive for CamcorderProfile deprecation warning
  that was already fixed.
* Changes the severity of `javac` warnings so that they are treated as errors and fixes the violations.

## 0.10.4+1

* Updates links for the merge of flutter/plugins into flutter/packages.

## 0.10.4

* Temporarily fixes issue with requested video profiles being null by falling back to deprecated behavior in that case.

## 0.10.3

* Adds back use of Optional type.
* Updates minimum Flutter version to 3.0.

## 0.10.2+3

* Updates code for stricter lint checks.

## 0.10.2+2

* Fixes zoom computation for virtual cameras hiding physical cameras in Android 11+.
* Removes the unused CameraZoom class from the codebase.

## 0.10.2+1

* Updates code for stricter lint checks.

## 0.10.2

* Remove usage of deprecated quiver Optional type.

## 0.10.1

* Implements an option to also stream when recording a video.

## 0.10.0+5

* Fixes `ArrayIndexOutOfBoundsException` when the permission request is interrupted.

## 0.10.0+4

* Upgrades `androidx.annotation` version to 1.5.0.

## 0.10.0+3

* Updates code for `no_leading_underscores_for_local_identifiers` lint.

## 0.10.0+2

* Removes call to `join` on the camera's background `HandlerThread`.
* Updates minimum Flutter version to 2.10.

## 0.10.0+1

* Fixes avoid_redundant_argument_values lint warnings and minor typos.

## 0.10.0

* **Breaking Change** Updates Android camera access permission error codes to be consistent with other platforms. If your app still handles the legacy `cameraPermission` exception, please update it to handle the new permission exception codes that are noted in the README.
* Ignores missing return warnings in preparation for [upcoming analysis changes](https://github.com/flutter/flutter/issues/105750).

## 0.9.8+3

* Skips duplicate calls to stop background thread and removes unnecessary closings of camera capture sessions on Android.

## 0.9.8+2

* Fixes exception in registerWith caused by the switch to an in-package method channel.

## 0.9.8+1

* Ignores deprecation warnings for upcoming styleFrom button API changes.

## 0.9.8

* Switches to internal method channel implementation.

## 0.9.7+1

* Splits from `camera` as a federated implementation.<|MERGE_RESOLUTION|>--- conflicted
+++ resolved
@@ -1,10 +1,7 @@
 ## 0.10.10+6
 
-<<<<<<< HEAD
-* Fixes flutter/flutter#148013: setDescriptionWhileRecording with android camerax.
-=======
+* Fixes flutter/flutter#148013: implement setDescriptionWhileRecording with camera_android_camerax.
 * Bumps com.android.tools.build:gradle to 8.12.1.
->>>>>>> 86fbeecb
 * Updates minimum supported SDK version to Flutter 3.29/Dart 3.7.
 
 ## 0.10.10+5
