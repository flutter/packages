<<<<<<< HEAD
## 0.10.4+3

* Clarifies explanation of endorsement in README.
=======
## 0.10.5

* Allows camera to be switched while video recording.
>>>>>>> 55f42983

## 0.10.4+2

* Aligns Dart and Flutter SDK constraints.
* Updates compileSdkVersion to 33.
* Fixes false positive for CamcorderProfile deprecation warning
  that was already fixed.
* Changes the severity of `javac` warnings so that they are treated as errors and fixes the violations.

## 0.10.4+1

* Updates links for the merge of flutter/plugins into flutter/packages.

## 0.10.4

* Temporarily fixes issue with requested video profiles being null by falling back to deprecated behavior in that case.

## 0.10.3

* Adds back use of Optional type.
* Updates minimum Flutter version to 3.0.

## 0.10.2+3

* Updates code for stricter lint checks.

## 0.10.2+2

* Fixes zoom computation for virtual cameras hiding physical cameras in Android 11+.
* Removes the unused CameraZoom class from the codebase.

## 0.10.2+1

* Updates code for stricter lint checks.

## 0.10.2

* Remove usage of deprecated quiver Optional type.

## 0.10.1

* Implements an option to also stream when recording a video.

## 0.10.0+5

* Fixes `ArrayIndexOutOfBoundsException` when the permission request is interrupted.

## 0.10.0+4

* Upgrades `androidx.annotation` version to 1.5.0.

## 0.10.0+3

* Updates code for `no_leading_underscores_for_local_identifiers` lint.

## 0.10.0+2

* Removes call to `join` on the camera's background `HandlerThread`.
* Updates minimum Flutter version to 2.10.

## 0.10.0+1

* Fixes avoid_redundant_argument_values lint warnings and minor typos.

## 0.10.0

* **Breaking Change** Updates Android camera access permission error codes to be consistent with other platforms. If your app still handles the legacy `cameraPermission` exception, please update it to handle the new permission exception codes that are noted in the README.
* Ignores missing return warnings in preparation for [upcoming analysis changes](https://github.com/flutter/flutter/issues/105750).

## 0.9.8+3

* Skips duplicate calls to stop background thread and removes unnecessary closings of camera capture sessions on Android.

## 0.9.8+2

* Fixes exception in registerWith caused by the switch to an in-package method channel.

## 0.9.8+1

* Ignores deprecation warnings for upcoming styleFrom button API changes.

## 0.9.8

* Switches to internal method channel implementation.

## 0.9.7+1

* Splits from `camera` as a federated implementation.<|MERGE_RESOLUTION|>--- conflicted
+++ resolved
@@ -1,12 +1,10 @@
-<<<<<<< HEAD
-## 0.10.4+3
+## 0.10.5+1
 
 * Clarifies explanation of endorsement in README.
-=======
+
 ## 0.10.5
 
 * Allows camera to be switched while video recording.
->>>>>>> 55f42983
 
 ## 0.10.4+2
 
