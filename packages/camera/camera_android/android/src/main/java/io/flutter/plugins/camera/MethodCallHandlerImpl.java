// Copyright 2013 The Flutter Authors. All rights reserved.
// Use of this source code is governed by a BSD-style license that can be
// found in the LICENSE file.

package io.flutter.plugins.camera;

import android.app.Activity;
import android.hardware.camera2.CameraAccessException;
import android.os.Handler;
import android.os.Looper;
import androidx.annotation.NonNull;
import androidx.annotation.Nullable;
import io.flutter.embedding.engine.systemchannels.PlatformChannel;
import io.flutter.plugin.common.BinaryMessenger;
import io.flutter.plugin.common.EventChannel;
import io.flutter.plugin.common.MethodCall;
import io.flutter.plugin.common.MethodChannel;
import io.flutter.plugin.common.MethodChannel.Result;
import io.flutter.plugins.camera.CameraPermissions.PermissionsRegistry;
import io.flutter.plugins.camera.features.CameraFeatureFactoryImpl;
import io.flutter.plugins.camera.features.Point;
import io.flutter.plugins.camera.features.autofocus.FocusMode;
import io.flutter.plugins.camera.features.exposurelock.ExposureMode;
import io.flutter.plugins.camera.features.flash.FlashMode;
import io.flutter.plugins.camera.features.resolution.ResolutionPreset;
import io.flutter.view.TextureRegistry;
import java.util.HashMap;
import java.util.Map;
import java.util.Objects;

final class MethodCallHandlerImpl implements MethodChannel.MethodCallHandler {
  private final Activity activity;
  private final BinaryMessenger messenger;
  private final CameraPermissions cameraPermissions;
  private final PermissionsRegistry permissionsRegistry;
  private final TextureRegistry textureRegistry;
  private final MethodChannel methodChannel;
  private final EventChannel imageStreamChannel;
  private @Nullable Camera camera;

  MethodCallHandlerImpl(
      Activity activity,
      BinaryMessenger messenger,
      CameraPermissions cameraPermissions,
      PermissionsRegistry permissionsAdder,
      TextureRegistry textureRegistry) {
    this.activity = activity;
    this.messenger = messenger;
    this.cameraPermissions = cameraPermissions;
    this.permissionsRegistry = permissionsAdder;
    this.textureRegistry = textureRegistry;

    methodChannel = new MethodChannel(messenger, "plugins.flutter.io/camera_android");
    imageStreamChannel =
        new EventChannel(messenger, "plugins.flutter.io/camera_android/imageStream");
    methodChannel.setMethodCallHandler(this);
  }

  @Override
  public void onMethodCall(@NonNull MethodCall call, @NonNull final Result result) {
    switch (call.method) {
      case "availableCameras":
        try {
          result.success(CameraUtils.getAvailableCameras(activity));
        } catch (Exception e) {
          handleException(e, result);
        }
        break;
      case "create":
        {
          if (camera != null) {
            camera.close();
          }

          cameraPermissions.requestPermissions(
              activity,
              permissionsRegistry,
              call.argument("enableAudio"),
              (String errCode, String errDesc) -> {
                if (errCode == null) {
                  try {
                    instantiateCamera(call, result);
                  } catch (Exception e) {
                    handleException(e, result);
                  }
                } else {
                  result.error(errCode, errDesc, null);
                }
              });
          break;
        }
      case "initialize":
        {
          if (camera != null) {
            try {
              camera.open(call.argument("imageFormatGroup"));
              result.success(null);
            } catch (Exception e) {
              handleException(e, result);
            }
          } else {
            result.error(
                "cameraNotFound",
                "Camera not found. Please call the 'create' method before calling 'initialize'.",
                null);
          }
          break;
        }
      case "takePicture":
        {
          camera.takePicture(result);
          break;
        }
      case "prepareForVideoRecording":
        {
          // This optimization is not required for Android.
          result.success(null);
          break;
        }
      case "startVideoRecording":
        {
          camera.startVideoRecording(
              result,
              Objects.equals(call.argument("enableStream"), true) ? imageStreamChannel : null);
          break;
        }
      case "stopVideoRecording":
        {
          camera.stopVideoRecording(result);
          break;
        }
      case "pauseVideoRecording":
        {
          camera.pauseVideoRecording(result);
          break;
        }
      case "resumeVideoRecording":
        {
          camera.resumeVideoRecording(result);
          break;
        }
      case "setFlashMode":
        {
          String modeStr = call.argument("mode");
          FlashMode mode = FlashMode.getValueForString(modeStr);
          if (mode == null) {
            result.error("setFlashModeFailed", "Unknown flash mode " + modeStr, null);
            return;
          }
          try {
            camera.setFlashMode(result, mode);
          } catch (Exception e) {
            handleException(e, result);
          }
          break;
        }
      case "setExposureMode":
        {
          String modeStr = call.argument("mode");
          ExposureMode mode = ExposureMode.getValueForString(modeStr);
          if (mode == null) {
            result.error("setExposureModeFailed", "Unknown exposure mode " + modeStr, null);
            return;
          }
          try {
            camera.setExposureMode(result, mode);
          } catch (Exception e) {
            handleException(e, result);
          }
          break;
        }
      case "setExposurePoint":
        {
          Boolean reset = call.argument("reset");
          Double x = null;
          Double y = null;
          if (reset == null || !reset) {
            x = call.argument("x");
            y = call.argument("y");
          }
          try {
            camera.setExposurePoint(result, new Point(x, y));
          } catch (Exception e) {
            handleException(e, result);
          }
          break;
        }
      case "getMinExposureOffset":
        {
          try {
            result.success(camera.getMinExposureOffset());
          } catch (Exception e) {
            handleException(e, result);
          }
          break;
        }
      case "getMaxExposureOffset":
        {
          try {
            result.success(camera.getMaxExposureOffset());
          } catch (Exception e) {
            handleException(e, result);
          }
          break;
        }
      case "getExposureOffsetStepSize":
        {
          try {
            result.success(camera.getExposureOffsetStepSize());
          } catch (Exception e) {
            handleException(e, result);
          }
          break;
        }
      case "setExposureOffset":
        {
          try {
            camera.setExposureOffset(result, call.argument("offset"));
          } catch (Exception e) {
            handleException(e, result);
          }
          break;
        }
      case "setFocusMode":
        {
          String modeStr = call.argument("mode");
          FocusMode mode = FocusMode.getValueForString(modeStr);
          if (mode == null) {
            result.error("setFocusModeFailed", "Unknown focus mode " + modeStr, null);
            return;
          }
          try {
            camera.setFocusMode(result, mode);
          } catch (Exception e) {
            handleException(e, result);
          }
          break;
        }
      case "setFocusPoint":
        {
          Boolean reset = call.argument("reset");
          Double x = null;
          Double y = null;
          if (reset == null || !reset) {
            x = call.argument("x");
            y = call.argument("y");
          }
          try {
            camera.setFocusPoint(result, new Point(x, y));
          } catch (Exception e) {
            handleException(e, result);
          }
          break;
        }
      case "startImageStream":
        {
          try {
            camera.startPreviewWithImageStream(imageStreamChannel);
            result.success(null);
          } catch (Exception e) {
            handleException(e, result);
          }
          break;
        }
      case "stopImageStream":
        {
          try {
            camera.startPreview();
            result.success(null);
          } catch (Exception e) {
            handleException(e, result);
          }
          break;
        }
      case "getMaxZoomLevel":
        {
          assert camera != null;

          try {
            float maxZoomLevel = camera.getMaxZoomLevel();
            result.success(maxZoomLevel);
          } catch (Exception e) {
            handleException(e, result);
          }
          break;
        }
      case "getMinZoomLevel":
        {
          assert camera != null;

          try {
            float minZoomLevel = camera.getMinZoomLevel();
            result.success(minZoomLevel);
          } catch (Exception e) {
            handleException(e, result);
          }
          break;
        }
      case "setZoomLevel":
        {
          assert camera != null;

          Double zoom = call.argument("zoom");

          if (zoom == null) {
            result.error(
                "ZOOM_ERROR", "setZoomLevel is called without specifying a zoom level.", null);
            return;
          }

          try {
            camera.setZoomLevel(result, zoom.floatValue());
          } catch (Exception e) {
            handleException(e, result);
          }
          break;
        }
      case "lockCaptureOrientation":
        {
          PlatformChannel.DeviceOrientation orientation =
              CameraUtils.deserializeDeviceOrientation(call.argument("orientation"));

          try {
            camera.lockCaptureOrientation(orientation);
            result.success(null);
          } catch (Exception e) {
            handleException(e, result);
          }
          break;
        }
      case "unlockCaptureOrientation":
        {
          try {
            camera.unlockCaptureOrientation();
            result.success(null);
          } catch (Exception e) {
            handleException(e, result);
          }
          break;
        }
      case "pausePreview":
        {
          try {
            camera.pausePreview();
            result.success(null);
          } catch (Exception e) {
            handleException(e, result);
          }
          break;
        }
      case "resumePreview":
        {
          camera.resumePreview();
          result.success(null);
          break;
        }
      case "setDescriptionWhileRecording":
        {
          try {
            String cameraName = call.argument("cameraName");
            CameraProperties cameraProperties =
                new CameraPropertiesImpl(cameraName, CameraUtils.getCameraManager(activity));
            camera.setDescriptionWhileRecording(result, cameraProperties);
          } catch (Exception e) {
            handleException(e, result);
          }
          break;
        }
      case "dispose":
        {
          if (camera != null) {
            camera.dispose();
          }
          result.success(null);
          break;
        }
      default:
        result.notImplemented();
        break;
    }
  }

  void stopListening() {
    methodChannel.setMethodCallHandler(null);
  }

  private void instantiateCamera(MethodCall call, Result result) throws CameraAccessException {
    String cameraName = call.argument("cameraName");
    String preset = call.argument("resolutionPreset");
    boolean enableAudio = call.argument("enableAudio");
    Integer fps = call.argument("fps");
    Integer videoBitrate = call.argument("videoBitrate");
    Integer audioBitrate = call.argument("audioBitrate");

    TextureRegistry.SurfaceTextureEntry flutterSurfaceTexture =
        textureRegistry.createSurfaceTexture();
    DartMessenger dartMessenger =
        new DartMessenger(
            messenger, flutterSurfaceTexture.id(), new Handler(Looper.getMainLooper()));
    CameraProperties cameraProperties =
        new CameraPropertiesImpl(cameraName, CameraUtils.getCameraManager(activity));
    ResolutionPreset resolutionPreset = ResolutionPreset.valueOf(preset);

    camera =
        new Camera(
            activity,
            flutterSurfaceTexture,
            new CameraFeatureFactoryImpl(),
            dartMessenger,
            cameraProperties,
<<<<<<< HEAD
            resolutionPreset,
            enableAudio,
            fps,
            videoBitrate,
            audioBitrate);
=======
            new Camera.VideoCaptureSettings(
                resolutionPreset, enableAudio, fps, videoBitrate, audioBitrate));
>>>>>>> 0eead7cb

    Map<String, Object> reply = new HashMap<>();
    reply.put("cameraId", flutterSurfaceTexture.id());
    result.success(reply);
  }

  // We move catching CameraAccessException out of onMethodCall because it causes a crash
  // on plugin registration for sdks incompatible with Camera2 (< 21). We want this plugin to
  // to be able to compile with <21 sdks for apps that want the camera and support earlier version.
  @SuppressWarnings("ConstantConditions")
  private void handleException(Exception exception, Result result) {
    if (exception instanceof CameraAccessException) {
      result.error("CameraAccess", exception.getMessage(), null);
      return;
    }

    // CameraAccessException can not be cast to a RuntimeException.
    throw (RuntimeException) exception;
  }
}<|MERGE_RESOLUTION|>--- conflicted
+++ resolved
@@ -408,16 +408,8 @@
             new CameraFeatureFactoryImpl(),
             dartMessenger,
             cameraProperties,
-<<<<<<< HEAD
-            resolutionPreset,
-            enableAudio,
-            fps,
-            videoBitrate,
-            audioBitrate);
-=======
             new Camera.VideoCaptureSettings(
                 resolutionPreset, enableAudio, fps, videoBitrate, audioBitrate));
->>>>>>> 0eead7cb
 
     Map<String, Object> reply = new HashMap<>();
     reply.put("cameraId", flutterSurfaceTexture.id());
