--- conflicted
+++ resolved
@@ -130,11 +130,7 @@
   CameraDeviceWrapper cameraDevice;
   CameraCaptureSession captureSession;
   private ImageReader pictureImageReader;
-<<<<<<< HEAD
   private ImageStreamReader imageStreamReader;
-=======
-  ImageStreamReader imageStreamReader;
->>>>>>> 5abe9e0a
   /** {@link CaptureRequest.Builder} for the camera preview */
   CaptureRequest.Builder previewRequestBuilder;
 
@@ -1203,11 +1199,7 @@
         });
   }
 
-<<<<<<< HEAD
   private void setImageStreamImageAvailableListener(final EventChannel.EventSink imageStreamSink) {
-=======
-  void setImageStreamImageAvailableListener(final EventChannel.EventSink imageStreamSink) {
->>>>>>> 5abe9e0a
     if (imageStreamReader == null) {
       return;
     }
