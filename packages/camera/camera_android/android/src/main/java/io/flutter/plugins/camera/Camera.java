--- conflicted
+++ resolved
@@ -1196,22 +1196,7 @@
         });
   }
 
-<<<<<<< HEAD
   private void setImageStreamImageAvailableListener(final EventChannel.EventSink imageStreamSink) {
-    // If the imageStreamReader is not initialized yet, initialize it.
-    if (imageStreamReader == null) {
-      Integer imageFormat = supportedImageFormats.get(imageFormatGroup);
-      imageFormat = (imageFormat == null) ? ImageFormat.YUV_420_888 : imageFormat;
-
-      ResolutionFeature resolutionFeature = cameraFeatures.getResolution();
-      int width = resolutionFeature.getPreviewSize().getWidth();
-      int height = resolutionFeature.getPreviewSize().getHeight();
-
-      imageStreamReader = ImageReader.newInstance(width, height, imageFormat, 1);
-    }
-=======
-  void setImageStreamImageAvailableListener(final EventChannel.EventSink imageStreamSink) {
->>>>>>> 20476457
     imageStreamReader.setOnImageAvailableListener(
         reader -> {
           Image img = reader.acquireNextImage();
