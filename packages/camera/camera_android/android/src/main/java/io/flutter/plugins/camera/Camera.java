--- conflicted
+++ resolved
@@ -279,15 +279,14 @@
     // TODO(camsim99): Revert changes that allow legacy code to be used when recordingProfile is null
     // once this has largely been fixed on the Android side. https://github.com/flutter/flutter/issues/119668
     EncoderProfiles recordingProfile = getRecordingProfile();
-<<<<<<< HEAD
-    if (Build.VERSION.SDK_INT >= Build.VERSION_CODES.S && recordingProfile != null) {
+    if (SdkCapabilityChecker.supportsEncoderProfiles() && recordingProfile != null) {
       mediaRecorderBuilder =
           new MediaRecorderBuilder(
-              recordingProfile, outputFilePath, getFps(), getVideoBitrate(), getAudioBitrate());
-=======
-    if (SdkCapabilityChecker.supportsEncoderProfiles() && recordingProfile != null) {
-      mediaRecorderBuilder = new MediaRecorderBuilder(recordingProfile, outputFilePath);
->>>>>>> 2481d929
+              recordingProfile,
+              outputFilePath,
+              getFps(),
+              getVideoBitrate(),
+              getAudioBitrate());
     } else {
       mediaRecorderBuilder =
           new MediaRecorderBuilder(
