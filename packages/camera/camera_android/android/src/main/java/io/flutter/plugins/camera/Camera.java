// Copyright 2013 The Flutter Authors. All rights reserved.
// Use of this source code is governed by a BSD-style license that can be
// found in the LICENSE file.

package io.flutter.plugins.camera;

import android.annotation.SuppressLint;
import android.annotation.TargetApi;
import android.app.Activity;
import android.content.Context;
import android.graphics.ImageFormat;
import android.graphics.SurfaceTexture;
import android.hardware.camera2.CameraAccessException;
import android.hardware.camera2.CameraCaptureSession;
import android.hardware.camera2.CameraDevice;
import android.hardware.camera2.CameraManager;
import android.hardware.camera2.CameraMetadata;
import android.hardware.camera2.CaptureRequest;
import android.hardware.camera2.TotalCaptureResult;
import android.hardware.camera2.params.OutputConfiguration;
import android.hardware.camera2.params.SessionConfiguration;
import android.media.CamcorderProfile;
import android.media.EncoderProfiles;
import android.media.ImageReader;
import android.media.MediaRecorder;
import android.os.Build;
import android.os.Build.VERSION;
import android.os.Build.VERSION_CODES;
import android.os.Handler;
import android.os.HandlerThread;
import android.os.Looper;
import android.util.Log;
import android.util.Size;
import android.view.Display;
import android.view.Surface;
import androidx.annotation.NonNull;
import androidx.annotation.Nullable;
import androidx.annotation.VisibleForTesting;
import io.flutter.embedding.engine.systemchannels.PlatformChannel;
import io.flutter.plugin.common.EventChannel;
import io.flutter.plugin.common.MethodChannel;
import io.flutter.plugin.common.MethodChannel.Result;
import io.flutter.plugins.camera.features.CameraFeature;
import io.flutter.plugins.camera.features.CameraFeatureFactory;
import io.flutter.plugins.camera.features.CameraFeatures;
import io.flutter.plugins.camera.features.Point;
import io.flutter.plugins.camera.features.autofocus.AutoFocusFeature;
import io.flutter.plugins.camera.features.autofocus.FocusMode;
import io.flutter.plugins.camera.features.exposurelock.ExposureLockFeature;
import io.flutter.plugins.camera.features.exposurelock.ExposureMode;
import io.flutter.plugins.camera.features.exposureoffset.ExposureOffsetFeature;
import io.flutter.plugins.camera.features.exposurepoint.ExposurePointFeature;
import io.flutter.plugins.camera.features.flash.FlashFeature;
import io.flutter.plugins.camera.features.flash.FlashMode;
import io.flutter.plugins.camera.features.focuspoint.FocusPointFeature;
import io.flutter.plugins.camera.features.resolution.ResolutionFeature;
import io.flutter.plugins.camera.features.resolution.ResolutionPreset;
import io.flutter.plugins.camera.features.sensororientation.DeviceOrientationManager;
import io.flutter.plugins.camera.features.zoomlevel.ZoomLevelFeature;
import io.flutter.plugins.camera.media.ImageStreamReader;
import io.flutter.plugins.camera.media.MediaRecorderBuilder;
import io.flutter.plugins.camera.types.CameraCaptureProperties;
import io.flutter.plugins.camera.types.CaptureTimeoutsWrapper;
import io.flutter.view.TextureRegistry.SurfaceTextureEntry;
import java.io.File;
import java.io.IOException;
import java.util.ArrayList;
import java.util.Arrays;
import java.util.HashMap;
import java.util.List;
import java.util.Locale;
import java.util.concurrent.Executors;

@FunctionalInterface
interface ErrorCallback {
  void onError(String errorCode, String errorMessage);
}

class Camera
    implements CameraCaptureCallback.CameraCaptureStateListener,
        ImageReader.OnImageAvailableListener {
  private static final String TAG = "Camera";

  private static final HashMap<String, Integer> supportedImageFormats;

  // Current supported outputs.
  static {
    supportedImageFormats = new HashMap<>();
    supportedImageFormats.put("yuv420", ImageFormat.YUV_420_888);
    supportedImageFormats.put("jpeg", ImageFormat.JPEG);
    supportedImageFormats.put("nv21", ImageFormat.NV21);
  }

  /**
   * Holds all of the camera features/settings and will be used to update the request builder when
   * one changes.
   */
  CameraFeatures cameraFeatures;

  private String imageFormatGroup;

  /**
   * Takes an input/output surface and orients the recording correctly. This is needed because
   * switching cameras while recording causes the wrong orientation.
   */
  private VideoRenderer videoRenderer;

  /**
   * Whether or not the camera aligns with the initial way the camera was facing if the camera was
   * flipped.
   */
  private int initialCameraFacing;

  private final SurfaceTextureEntry flutterTexture;
  private final ResolutionPreset resolutionPreset;
  private final boolean enableAudio;
  private final Context applicationContext;
  final DartMessenger dartMessenger;
  private CameraProperties cameraProperties;
  private final CameraFeatureFactory cameraFeatureFactory;
  private final Activity activity;
  /** A {@link CameraCaptureSession.CaptureCallback} that handles events related to JPEG capture. */
  private final CameraCaptureCallback cameraCaptureCallback;
  /** A {@link Handler} for running tasks in the background. */
  Handler backgroundHandler;

  /** An additional thread for running tasks that shouldn't block the UI. */
  private HandlerThread backgroundHandlerThread;

  CameraDeviceWrapper cameraDevice;
  CameraCaptureSession captureSession;
  private ImageReader pictureImageReader;
<<<<<<< HEAD
  private ImageStreamReader imageStreamReader;
=======
  ImageReader imageStreamReader;
>>>>>>> 5dad90c2
  /** {@link CaptureRequest.Builder} for the camera preview */
  CaptureRequest.Builder previewRequestBuilder;

  private MediaRecorder mediaRecorder;
  /** True when recording video. */
  boolean recordingVideo;
  /** True when the preview is paused. */
  private boolean pausedPreview;

  private File captureFile;

  /** Holds the current capture timeouts */
  private CaptureTimeoutsWrapper captureTimeouts;
  /** Holds the last known capture properties */
  private CameraCaptureProperties captureProps;

  MethodChannel.Result flutterResult;

  /** A CameraDeviceWrapper implementation that forwards calls to a CameraDevice. */
  private class DefaultCameraDeviceWrapper implements CameraDeviceWrapper {
    private final CameraDevice cameraDevice;

    DefaultCameraDeviceWrapper(CameraDevice cameraDevice) {
      this.cameraDevice = cameraDevice;
    }

    @NonNull
    @Override
    public CaptureRequest.Builder createCaptureRequest(int templateType)
        throws CameraAccessException {
      return cameraDevice.createCaptureRequest(templateType);
    }

    @TargetApi(VERSION_CODES.P)
    @Override
    public void createCaptureSession(SessionConfiguration config) throws CameraAccessException {
      cameraDevice.createCaptureSession(config);
    }

    @SuppressWarnings("deprecation")
    @Override
    public void createCaptureSession(
        @NonNull List<Surface> outputs,
        @NonNull CameraCaptureSession.StateCallback callback,
        @Nullable Handler handler)
        throws CameraAccessException {
      cameraDevice.createCaptureSession(outputs, callback, backgroundHandler);
    }

    @Override
    public void close() {
      cameraDevice.close();
    }
  }

  public Camera(
      final Activity activity,
      final SurfaceTextureEntry flutterTexture,
      final CameraFeatureFactory cameraFeatureFactory,
      final DartMessenger dartMessenger,
      final CameraProperties cameraProperties,
      final ResolutionPreset resolutionPreset,
      final boolean enableAudio) {

    if (activity == null) {
      throw new IllegalStateException("No activity available!");
    }
    this.activity = activity;
    this.enableAudio = enableAudio;
    this.flutterTexture = flutterTexture;
    this.dartMessenger = dartMessenger;
    this.applicationContext = activity.getApplicationContext();
    this.cameraProperties = cameraProperties;
    this.cameraFeatureFactory = cameraFeatureFactory;
    this.resolutionPreset = resolutionPreset;
    this.cameraFeatures =
        CameraFeatures.init(
            cameraFeatureFactory, cameraProperties, activity, dartMessenger, resolutionPreset);

    // Create capture callback.
    captureTimeouts = new CaptureTimeoutsWrapper(3000, 3000);
    captureProps = new CameraCaptureProperties();
    cameraCaptureCallback = CameraCaptureCallback.create(this, captureTimeouts, captureProps);

    startBackgroundThread();
  }

  @Override
  public void onConverged() {
    takePictureAfterPrecapture();
  }

  @Override
  public void onPrecapture() {
    runPrecaptureSequence();
  }

  /**
   * Updates the builder settings with all of the available features.
   *
   * @param requestBuilder request builder to update.
   */
  void updateBuilderSettings(CaptureRequest.Builder requestBuilder) {
    for (CameraFeature<?> feature : cameraFeatures.getAllFeatures()) {
      if (BuildConfig.DEBUG) {
        Log.d(TAG, "Updating builder with feature: " + feature.getDebugName());
      }
      feature.updateBuilder(requestBuilder);
    }
  }

  private void prepareMediaRecorder(String outputFilePath) throws IOException {
    Log.i(TAG, "prepareMediaRecorder");

    if (mediaRecorder != null) {
      mediaRecorder.release();
    }
    closeRenderer();

    final PlatformChannel.DeviceOrientation lockedOrientation =
        cameraFeatures.getSensorOrientation().getLockedCaptureOrientation();

    MediaRecorderBuilder mediaRecorderBuilder;

    // TODO(camsim99): Revert changes that allow legacy code to be used when recordingProfile is null
    // once this has largely been fixed on the Android side. https://github.com/flutter/flutter/issues/119668
    EncoderProfiles recordingProfile = getRecordingProfile();
    if (Build.VERSION.SDK_INT >= Build.VERSION_CODES.S && recordingProfile != null) {
      mediaRecorderBuilder = new MediaRecorderBuilder(recordingProfile, outputFilePath);
    } else {
      mediaRecorderBuilder = new MediaRecorderBuilder(getRecordingProfileLegacy(), outputFilePath);
    }

    mediaRecorder =
        mediaRecorderBuilder
            .setEnableAudio(enableAudio)
            .setMediaOrientation(
                lockedOrientation == null
                    ? getDeviceOrientationManager().getVideoOrientation()
                    : getDeviceOrientationManager().getVideoOrientation(lockedOrientation))
            .build();
  }

  @SuppressLint("MissingPermission")
  public void open(String imageFormatGroup) throws CameraAccessException {
    this.imageFormatGroup = imageFormatGroup;
    final ResolutionFeature resolutionFeature = cameraFeatures.getResolution();

    if (!resolutionFeature.checkIsSupported()) {
      // Tell the user that the camera they are trying to open is not supported,
      // as its {@link android.media.CamcorderProfile} cannot be fetched due to the name
      // not being a valid parsable integer.
      dartMessenger.sendCameraErrorEvent(
          "Camera with name \""
              + cameraProperties.getCameraName()
              + "\" is not supported by this plugin.");
      return;
    }

    // Always capture using JPEG format.
    pictureImageReader =
        ImageReader.newInstance(
            resolutionFeature.getCaptureSize().getWidth(),
            resolutionFeature.getCaptureSize().getHeight(),
            ImageFormat.JPEG,
            1);

    // For image streaming, use the provided image format or fall back to YUV420.
    Integer imageFormat = supportedImageFormats.get(imageFormatGroup);
    if (imageFormat == null) {
      Log.w(TAG, "The selected imageFormatGroup is not supported by Android. Defaulting to yuv420");
      imageFormat = ImageFormat.YUV_420_888;
    }
    imageStreamReader =
        new ImageStreamReader(
            resolutionFeature.getPreviewSize().getWidth(),
            resolutionFeature.getPreviewSize().getHeight(),
            imageFormat,
            1);

    // Open the camera.
    CameraManager cameraManager = CameraUtils.getCameraManager(activity);
    cameraManager.openCamera(
        cameraProperties.getCameraName(),
        new CameraDevice.StateCallback() {
          @Override
          public void onOpened(@NonNull CameraDevice device) {
            cameraDevice = new DefaultCameraDeviceWrapper(device);
            try {
              startPreview();
              if (!recordingVideo) // only send initialization if we werent already recording and switching cameras
              dartMessenger.sendCameraInitializedEvent(
                    resolutionFeature.getPreviewSize().getWidth(),
                    resolutionFeature.getPreviewSize().getHeight(),
                    cameraFeatures.getExposureLock().getValue(),
                    cameraFeatures.getAutoFocus().getValue(),
                    cameraFeatures.getExposurePoint().checkIsSupported(),
                    cameraFeatures.getFocusPoint().checkIsSupported());

            } catch (Exception e) {
              if (BuildConfig.DEBUG) {
                Log.i(TAG, "open | onOpened error: " + e.getMessage());
              }
              dartMessenger.sendCameraErrorEvent(e.getMessage());
              close();
            }
          }

          @Override
          public void onClosed(@NonNull CameraDevice camera) {
            Log.i(TAG, "open | onClosed");

            // Prevents calls to methods that would otherwise result in IllegalStateException
            // exceptions.
            cameraDevice = null;
            closeCaptureSession();
            dartMessenger.sendCameraClosingEvent();
          }

          @Override
          public void onDisconnected(@NonNull CameraDevice cameraDevice) {
            Log.i(TAG, "open | onDisconnected");

            close();
            dartMessenger.sendCameraErrorEvent("The camera was disconnected.");
          }

          @Override
          public void onError(@NonNull CameraDevice cameraDevice, int errorCode) {
            Log.i(TAG, "open | onError");

            close();
            String errorDescription;
            switch (errorCode) {
              case ERROR_CAMERA_IN_USE:
                errorDescription = "The camera device is in use already.";
                break;
              case ERROR_MAX_CAMERAS_IN_USE:
                errorDescription = "Max cameras in use";
                break;
              case ERROR_CAMERA_DISABLED:
                errorDescription = "The camera device could not be opened due to a device policy.";
                break;
              case ERROR_CAMERA_DEVICE:
                errorDescription = "The camera device has encountered a fatal error";
                break;
              case ERROR_CAMERA_SERVICE:
                errorDescription = "The camera service has encountered a fatal error.";
                break;
              default:
                errorDescription = "Unknown camera error";
            }
            dartMessenger.sendCameraErrorEvent(errorDescription);
          }
        },
        backgroundHandler);
  }

  @VisibleForTesting
  void createCaptureSession(int templateType, Surface... surfaces) throws CameraAccessException {
    createCaptureSession(templateType, null, surfaces);
  }

  private void createCaptureSession(
      int templateType, Runnable onSuccessCallback, Surface... surfaces)
      throws CameraAccessException {
    // Close any existing capture session.
    captureSession = null;

    // Create a new capture builder.
    previewRequestBuilder = cameraDevice.createCaptureRequest(templateType);

    // Build Flutter surface to render to.
    ResolutionFeature resolutionFeature = cameraFeatures.getResolution();
    SurfaceTexture surfaceTexture = flutterTexture.surfaceTexture();
    surfaceTexture.setDefaultBufferSize(
        resolutionFeature.getPreviewSize().getWidth(),
        resolutionFeature.getPreviewSize().getHeight());
    Surface flutterSurface = new Surface(surfaceTexture);
    previewRequestBuilder.addTarget(flutterSurface);

    List<Surface> remainingSurfaces = Arrays.asList(surfaces);
    if (templateType != CameraDevice.TEMPLATE_PREVIEW) {
      // If it is not preview mode, add all surfaces as targets.
      for (Surface surface : remainingSurfaces) {
        previewRequestBuilder.addTarget(surface);
      }
    }

    // Update camera regions.
    Size cameraBoundaries =
        CameraRegionUtils.getCameraBoundaries(cameraProperties, previewRequestBuilder);
    cameraFeatures.getExposurePoint().setCameraBoundaries(cameraBoundaries);
    cameraFeatures.getFocusPoint().setCameraBoundaries(cameraBoundaries);

    // Prepare the callback.
    CameraCaptureSession.StateCallback callback =
        new CameraCaptureSession.StateCallback() {
          boolean captureSessionClosed = false;

          @Override
          public void onConfigured(@NonNull CameraCaptureSession session) {
            Log.i(TAG, "CameraCaptureSession onConfigured");
            // Camera was already closed.
            if (cameraDevice == null || captureSessionClosed) {
              dartMessenger.sendCameraErrorEvent("The camera was closed during configuration.");
              return;
            }
            captureSession = session;

            Log.i(TAG, "Updating builder settings");
            updateBuilderSettings(previewRequestBuilder);

            refreshPreviewCaptureSession(
                onSuccessCallback, (code, message) -> dartMessenger.sendCameraErrorEvent(message));
          }

          @Override
          public void onConfigureFailed(@NonNull CameraCaptureSession cameraCaptureSession) {
            Log.i(TAG, "CameraCaptureSession onConfigureFailed");
            dartMessenger.sendCameraErrorEvent("Failed to configure camera session.");
          }

          @Override
          public void onClosed(@NonNull CameraCaptureSession session) {
            Log.i(TAG, "CameraCaptureSession onClosed");
            captureSessionClosed = true;
          }
        };

    // Start the session.
    if (VERSION.SDK_INT >= VERSION_CODES.P) {
      // Collect all surfaces to render to.
      List<OutputConfiguration> configs = new ArrayList<>();
      configs.add(new OutputConfiguration(flutterSurface));
      for (Surface surface : remainingSurfaces) {
        configs.add(new OutputConfiguration(surface));
      }
      createCaptureSessionWithSessionConfig(configs, callback);
    } else {
      // Collect all surfaces to render to.
      List<Surface> surfaceList = new ArrayList<>();
      surfaceList.add(flutterSurface);
      surfaceList.addAll(remainingSurfaces);
      createCaptureSession(surfaceList, callback);
    }
  }

  @TargetApi(VERSION_CODES.P)
  private void createCaptureSessionWithSessionConfig(
      List<OutputConfiguration> outputConfigs, CameraCaptureSession.StateCallback callback)
      throws CameraAccessException {
    cameraDevice.createCaptureSession(
        new SessionConfiguration(
            SessionConfiguration.SESSION_REGULAR,
            outputConfigs,
            Executors.newSingleThreadExecutor(),
            callback));
  }

  @SuppressWarnings("deprecation")
  private void createCaptureSession(
      List<Surface> surfaces, CameraCaptureSession.StateCallback callback)
      throws CameraAccessException {
    cameraDevice.createCaptureSession(surfaces, callback, backgroundHandler);
  }

  // Send a repeating request to refresh  capture session.
  void refreshPreviewCaptureSession(
      @Nullable Runnable onSuccessCallback, @NonNull ErrorCallback onErrorCallback) {
    Log.i(TAG, "refreshPreviewCaptureSession");

    if (captureSession == null) {
      Log.i(
          TAG,
          "refreshPreviewCaptureSession: captureSession not yet initialized, "
              + "skipping preview capture session refresh.");
      return;
    }

    try {
      if (!pausedPreview) {
        captureSession.setRepeatingRequest(
            previewRequestBuilder.build(), cameraCaptureCallback, backgroundHandler);
      }

      if (onSuccessCallback != null) {
        onSuccessCallback.run();
      }

    } catch (IllegalStateException e) {
      onErrorCallback.onError("cameraAccess", "Camera is closed: " + e.getMessage());
    } catch (CameraAccessException e) {
      onErrorCallback.onError("cameraAccess", e.getMessage());
    }
  }

  private void startCapture(boolean record, boolean stream) throws CameraAccessException {
    List<Surface> surfaces = new ArrayList<>();
    Runnable successCallback = null;
    if (record) {
      surfaces.add(mediaRecorder.getSurface());
      successCallback = () -> mediaRecorder.start();
    }
    if (stream && imageStreamReader != null) {
      surfaces.add(imageStreamReader.getSurface());
    }

    createCaptureSession(
        CameraDevice.TEMPLATE_RECORD, successCallback, surfaces.toArray(new Surface[0]));
  }

  public void takePicture(@NonNull final Result result) {
    // Only take one picture at a time.
    if (cameraCaptureCallback.getCameraState() != CameraState.STATE_PREVIEW) {
      result.error("captureAlreadyActive", "Picture is currently already being captured", null);
      return;
    }

    flutterResult = result;

    // Create temporary file.
    final File outputDir = applicationContext.getCacheDir();
    try {
      captureFile = File.createTempFile("CAP", ".jpg", outputDir);
      captureTimeouts.reset();
    } catch (IOException | SecurityException e) {
      dartMessenger.error(flutterResult, "cannotCreateFile", e.getMessage(), null);
      return;
    }

    // Listen for picture being taken.
    pictureImageReader.setOnImageAvailableListener(this, backgroundHandler);

    final AutoFocusFeature autoFocusFeature = cameraFeatures.getAutoFocus();
    final boolean isAutoFocusSupported = autoFocusFeature.checkIsSupported();
    if (isAutoFocusSupported && autoFocusFeature.getValue() == FocusMode.auto) {
      runPictureAutoFocus();
    } else {
      runPrecaptureSequence();
    }
  }

  /**
   * Run the precapture sequence for capturing a still image. This method should be called when a
   * response is received in {@link #cameraCaptureCallback} from lockFocus().
   */
  private void runPrecaptureSequence() {
    Log.i(TAG, "runPrecaptureSequence");
    try {
      // First set precapture state to idle or else it can hang in STATE_WAITING_PRECAPTURE_START.
      previewRequestBuilder.set(
          CaptureRequest.CONTROL_AE_PRECAPTURE_TRIGGER,
          CaptureRequest.CONTROL_AE_PRECAPTURE_TRIGGER_IDLE);
      captureSession.capture(
          previewRequestBuilder.build(), cameraCaptureCallback, backgroundHandler);

      // Repeating request to refresh preview session.
      refreshPreviewCaptureSession(
          null,
          (code, message) -> dartMessenger.error(flutterResult, "cameraAccess", message, null));

      // Start precapture.
      cameraCaptureCallback.setCameraState(CameraState.STATE_WAITING_PRECAPTURE_START);

      previewRequestBuilder.set(
          CaptureRequest.CONTROL_AE_PRECAPTURE_TRIGGER,
          CaptureRequest.CONTROL_AE_PRECAPTURE_TRIGGER_START);

      // Trigger one capture to start AE sequence.
      captureSession.capture(
          previewRequestBuilder.build(), cameraCaptureCallback, backgroundHandler);

    } catch (CameraAccessException e) {
      e.printStackTrace();
    }
  }

  /**
   * Capture a still picture. This method should be called when a response is received {@link
   * #cameraCaptureCallback} from both lockFocus().
   */
  private void takePictureAfterPrecapture() {
    Log.i(TAG, "captureStillPicture");
    cameraCaptureCallback.setCameraState(CameraState.STATE_CAPTURING);

    if (cameraDevice == null) {
      return;
    }
    // This is the CaptureRequest.Builder that is used to take a picture.
    CaptureRequest.Builder stillBuilder;
    try {
      stillBuilder = cameraDevice.createCaptureRequest(CameraDevice.TEMPLATE_STILL_CAPTURE);
    } catch (CameraAccessException e) {
      dartMessenger.error(flutterResult, "cameraAccess", e.getMessage(), null);
      return;
    }
    stillBuilder.addTarget(pictureImageReader.getSurface());

    // Zoom.
    stillBuilder.set(
        CaptureRequest.SCALER_CROP_REGION,
        previewRequestBuilder.get(CaptureRequest.SCALER_CROP_REGION));

    // Have all features update the builder.
    updateBuilderSettings(stillBuilder);

    // Orientation.
    final PlatformChannel.DeviceOrientation lockedOrientation =
        cameraFeatures.getSensorOrientation().getLockedCaptureOrientation();
    stillBuilder.set(
        CaptureRequest.JPEG_ORIENTATION,
        lockedOrientation == null
            ? getDeviceOrientationManager().getPhotoOrientation()
            : getDeviceOrientationManager().getPhotoOrientation(lockedOrientation));

    CameraCaptureSession.CaptureCallback captureCallback =
        new CameraCaptureSession.CaptureCallback() {
          @Override
          public void onCaptureCompleted(
              @NonNull CameraCaptureSession session,
              @NonNull CaptureRequest request,
              @NonNull TotalCaptureResult result) {
            unlockAutoFocus();
          }
        };

    try {
      captureSession.stopRepeating();
      Log.i(TAG, "sending capture request");
      captureSession.capture(stillBuilder.build(), captureCallback, backgroundHandler);
    } catch (CameraAccessException e) {
      dartMessenger.error(flutterResult, "cameraAccess", e.getMessage(), null);
    }
  }

  @SuppressWarnings("deprecation")
  private Display getDefaultDisplay() {
    return activity.getWindowManager().getDefaultDisplay();
  }

  /** Starts a background thread and its {@link Handler}. */
  public void startBackgroundThread() {
    if (backgroundHandlerThread != null) {
      return;
    }

    backgroundHandlerThread = HandlerThreadFactory.create("CameraBackground");
    try {
      backgroundHandlerThread.start();
    } catch (IllegalThreadStateException e) {
      // Ignore exception in case the thread has already started.
    }
    backgroundHandler = HandlerFactory.create(backgroundHandlerThread.getLooper());
  }

  /** Stops the background thread and its {@link Handler}. */
  public void stopBackgroundThread() {
    if (backgroundHandlerThread != null) {
      backgroundHandlerThread.quitSafely();
    }
    backgroundHandlerThread = null;
    backgroundHandler = null;
  }

  /** Start capturing a picture, doing autofocus first. */
  private void runPictureAutoFocus() {
    Log.i(TAG, "runPictureAutoFocus");

    cameraCaptureCallback.setCameraState(CameraState.STATE_WAITING_FOCUS);
    lockAutoFocus();
  }

  private void lockAutoFocus() {
    Log.i(TAG, "lockAutoFocus");
    if (captureSession == null) {
      Log.i(TAG, "[unlockAutoFocus] captureSession null, returning");
      return;
    }

    // Trigger AF to start.
    previewRequestBuilder.set(
        CaptureRequest.CONTROL_AF_TRIGGER, CaptureRequest.CONTROL_AF_TRIGGER_START);

    try {
      captureSession.capture(previewRequestBuilder.build(), null, backgroundHandler);
    } catch (CameraAccessException e) {
      dartMessenger.sendCameraErrorEvent(e.getMessage());
    }
  }

  /** Cancel and reset auto focus state and refresh the preview session. */
  void unlockAutoFocus() {
    Log.i(TAG, "unlockAutoFocus");
    if (captureSession == null) {
      Log.i(TAG, "[unlockAutoFocus] captureSession null, returning");
      return;
    }
    try {
      // Cancel existing AF state.
      previewRequestBuilder.set(
          CaptureRequest.CONTROL_AF_TRIGGER, CameraMetadata.CONTROL_AF_TRIGGER_CANCEL);
      captureSession.capture(previewRequestBuilder.build(), null, backgroundHandler);

      // Set AF state to idle again.
      previewRequestBuilder.set(
          CaptureRequest.CONTROL_AF_TRIGGER, CameraMetadata.CONTROL_AF_TRIGGER_IDLE);

      captureSession.capture(previewRequestBuilder.build(), null, backgroundHandler);
    } catch (CameraAccessException e) {
      dartMessenger.sendCameraErrorEvent(e.getMessage());
      return;
    }

    refreshPreviewCaptureSession(
        null,
        (errorCode, errorMessage) ->
            dartMessenger.error(flutterResult, errorCode, errorMessage, null));
  }

  public void startVideoRecording(
      @NonNull Result result, @Nullable EventChannel imageStreamChannel) {
    prepareRecording(result);

    if (imageStreamChannel != null) {
      setStreamHandler(imageStreamChannel);
    }
    initialCameraFacing = cameraProperties.getLensFacing();
    recordingVideo = true;
    try {
      startCapture(true, imageStreamChannel != null);
      result.success(null);
    } catch (CameraAccessException e) {
      recordingVideo = false;
      captureFile = null;
      result.error("videoRecordingFailed", e.getMessage(), null);
    }
  }

  private void closeRenderer() {
    if (videoRenderer != null) {
      videoRenderer.close();
      videoRenderer = null;
    }
  }

  public void stopVideoRecording(@NonNull final Result result) {
    if (!recordingVideo) {
      result.success(null);
      return;
    }
    // Re-create autofocus feature so it's using continuous capture focus mode now.
    cameraFeatures.setAutoFocus(
        cameraFeatureFactory.createAutoFocusFeature(cameraProperties, false));
    recordingVideo = false;
    try {
      closeRenderer();
      captureSession.abortCaptures();
      mediaRecorder.stop();
    } catch (CameraAccessException | IllegalStateException e) {
      // Ignore exceptions and try to continue (changes are camera session already aborted capture).
    }
    mediaRecorder.reset();
    try {
      startPreview();
    } catch (CameraAccessException | IllegalStateException | InterruptedException e) {
      result.error("videoRecordingFailed", e.getMessage(), null);
      return;
    }
    result.success(captureFile.getAbsolutePath());
    captureFile = null;
  }

  public void pauseVideoRecording(@NonNull final Result result) {
    if (!recordingVideo) {
      result.success(null);
      return;
    }

    try {
      if (Build.VERSION.SDK_INT >= Build.VERSION_CODES.N) {
        mediaRecorder.pause();
      } else {
        result.error("videoRecordingFailed", "pauseVideoRecording requires Android API +24.", null);
        return;
      }
    } catch (IllegalStateException e) {
      result.error("videoRecordingFailed", e.getMessage(), null);
      return;
    }

    result.success(null);
  }

  public void resumeVideoRecording(@NonNull final Result result) {
    if (!recordingVideo) {
      result.success(null);
      return;
    }

    try {
      if (Build.VERSION.SDK_INT >= Build.VERSION_CODES.N) {
        mediaRecorder.resume();
      } else {
        result.error(
            "videoRecordingFailed", "resumeVideoRecording requires Android API +24.", null);
        return;
      }
    } catch (IllegalStateException e) {
      result.error("videoRecordingFailed", e.getMessage(), null);
      return;
    }

    result.success(null);
  }

  /**
   * Method handler for setting new flash modes.
   *
   * @param result Flutter result.
   * @param newMode new mode.
   */
  public void setFlashMode(@NonNull final Result result, @NonNull FlashMode newMode) {
    // Save the new flash mode setting.
    final FlashFeature flashFeature = cameraFeatures.getFlash();
    flashFeature.setValue(newMode);
    flashFeature.updateBuilder(previewRequestBuilder);

    refreshPreviewCaptureSession(
        () -> result.success(null),
        (code, message) -> result.error("setFlashModeFailed", "Could not set flash mode.", null));
  }

  /**
   * Method handler for setting new exposure modes.
   *
   * @param result Flutter result.
   * @param newMode new mode.
   */
  public void setExposureMode(@NonNull final Result result, @NonNull ExposureMode newMode) {
    final ExposureLockFeature exposureLockFeature = cameraFeatures.getExposureLock();
    exposureLockFeature.setValue(newMode);
    exposureLockFeature.updateBuilder(previewRequestBuilder);

    refreshPreviewCaptureSession(
        () -> result.success(null),
        (code, message) ->
            result.error("setExposureModeFailed", "Could not set exposure mode.", null));
  }

  /**
   * Sets new exposure point from dart.
   *
   * @param result Flutter result.
   * @param point The exposure point.
   */
  public void setExposurePoint(@NonNull final Result result, @Nullable Point point) {
    final ExposurePointFeature exposurePointFeature = cameraFeatures.getExposurePoint();
    exposurePointFeature.setValue(point);
    exposurePointFeature.updateBuilder(previewRequestBuilder);

    refreshPreviewCaptureSession(
        () -> result.success(null),
        (code, message) ->
            result.error("setExposurePointFailed", "Could not set exposure point.", null));
  }

  /** Return the max exposure offset value supported by the camera to dart. */
  public double getMaxExposureOffset() {
    return cameraFeatures.getExposureOffset().getMaxExposureOffset();
  }

  /** Return the min exposure offset value supported by the camera to dart. */
  public double getMinExposureOffset() {
    return cameraFeatures.getExposureOffset().getMinExposureOffset();
  }

  /** Return the exposure offset step size to dart. */
  public double getExposureOffsetStepSize() {
    return cameraFeatures.getExposureOffset().getExposureOffsetStepSize();
  }

  /**
   * Sets new focus mode from dart.
   *
   * @param result Flutter result.
   * @param newMode New mode.
   */
  public void setFocusMode(final Result result, @NonNull FocusMode newMode) {
    final AutoFocusFeature autoFocusFeature = cameraFeatures.getAutoFocus();
    autoFocusFeature.setValue(newMode);
    autoFocusFeature.updateBuilder(previewRequestBuilder);

    /*
     * For focus mode an extra step of actually locking/unlocking the
     * focus has to be done, in order to ensure it goes into the correct state.
     */
    if (!pausedPreview) {
      switch (newMode) {
        case locked:
          // Perform a single focus trigger.
          if (captureSession == null) {
            Log.i(TAG, "[unlockAutoFocus] captureSession null, returning");
            return;
          }
          lockAutoFocus();

          // Set AF state to idle again.
          previewRequestBuilder.set(
              CaptureRequest.CONTROL_AF_TRIGGER, CameraMetadata.CONTROL_AF_TRIGGER_IDLE);

          try {
            captureSession.setRepeatingRequest(
                previewRequestBuilder.build(), null, backgroundHandler);
          } catch (CameraAccessException e) {
            if (result != null) {
              result.error(
                  "setFocusModeFailed", "Error setting focus mode: " + e.getMessage(), null);
            }
            return;
          }
          break;
        case auto:
          // Cancel current AF trigger and set AF to idle again.
          unlockAutoFocus();
          break;
      }
    }

    if (result != null) {
      result.success(null);
    }
  }

  /**
   * Sets new focus point from dart.
   *
   * @param result Flutter result.
   * @param point the new coordinates.
   */
  public void setFocusPoint(@NonNull final Result result, @Nullable Point point) {
    final FocusPointFeature focusPointFeature = cameraFeatures.getFocusPoint();
    focusPointFeature.setValue(point);
    focusPointFeature.updateBuilder(previewRequestBuilder);

    refreshPreviewCaptureSession(
        () -> result.success(null),
        (code, message) -> result.error("setFocusPointFailed", "Could not set focus point.", null));

    this.setFocusMode(null, cameraFeatures.getAutoFocus().getValue());
  }

  /**
   * Sets a new exposure offset from dart. From dart the offset comes as a double, like +1.3 or
   * -1.3.
   *
   * @param result flutter result.
   * @param offset new value.
   */
  public void setExposureOffset(@NonNull final Result result, double offset) {
    final ExposureOffsetFeature exposureOffsetFeature = cameraFeatures.getExposureOffset();
    exposureOffsetFeature.setValue(offset);
    exposureOffsetFeature.updateBuilder(previewRequestBuilder);

    refreshPreviewCaptureSession(
        () -> result.success(exposureOffsetFeature.getValue()),
        (code, message) ->
            result.error("setExposureOffsetFailed", "Could not set exposure offset.", null));
  }

  public float getMaxZoomLevel() {
    return cameraFeatures.getZoomLevel().getMaximumZoomLevel();
  }

  public float getMinZoomLevel() {
    return cameraFeatures.getZoomLevel().getMinimumZoomLevel();
  }

  /** Shortcut to get current recording profile. Legacy method provides support for SDK < 31. */
  CamcorderProfile getRecordingProfileLegacy() {
    return cameraFeatures.getResolution().getRecordingProfileLegacy();
  }

  EncoderProfiles getRecordingProfile() {
    return cameraFeatures.getResolution().getRecordingProfile();
  }

  /** Shortut to get deviceOrientationListener. */
  DeviceOrientationManager getDeviceOrientationManager() {
    return cameraFeatures.getSensorOrientation().getDeviceOrientationManager();
  }

  /**
   * Sets zoom level from dart.
   *
   * @param result Flutter result.
   * @param zoom new value.
   */
  public void setZoomLevel(@NonNull final Result result, float zoom) throws CameraAccessException {
    final ZoomLevelFeature zoomLevel = cameraFeatures.getZoomLevel();
    float maxZoom = zoomLevel.getMaximumZoomLevel();
    float minZoom = zoomLevel.getMinimumZoomLevel();

    if (zoom > maxZoom || zoom < minZoom) {
      String errorMessage =
          String.format(
              Locale.ENGLISH,
              "Zoom level out of bounds (zoom level should be between %f and %f).",
              minZoom,
              maxZoom);
      result.error("ZOOM_ERROR", errorMessage, null);
      return;
    }

    zoomLevel.setValue(zoom);
    zoomLevel.updateBuilder(previewRequestBuilder);

    refreshPreviewCaptureSession(
        () -> result.success(null),
        (code, message) -> result.error("setZoomLevelFailed", "Could not set zoom level.", null));
  }

  /**
   * Lock capture orientation from dart.
   *
   * @param orientation new orientation.
   */
  public void lockCaptureOrientation(PlatformChannel.DeviceOrientation orientation) {
    cameraFeatures.getSensorOrientation().lockCaptureOrientation(orientation);
  }

  /** Unlock capture orientation from dart. */
  public void unlockCaptureOrientation() {
    cameraFeatures.getSensorOrientation().unlockCaptureOrientation();
  }

  /** Pause the preview from dart. */
  public void pausePreview() throws CameraAccessException {
    this.pausedPreview = true;
    this.captureSession.stopRepeating();
  }

  /** Resume the preview from dart. */
  public void resumePreview() {
    this.pausedPreview = false;
    this.refreshPreviewCaptureSession(
        null, (code, message) -> dartMessenger.sendCameraErrorEvent(message));
  }

  public void startPreview() throws CameraAccessException, InterruptedException {
    // If recording is already in progress, the camera is being flipped, so send it through the VideoRenderer to keep the correct orientation.
    if (recordingVideo) {
      startPreviewWithVideoRendererStream();
    } else {
      startRegularPreview();
    }
  }

  private void startRegularPreview() throws CameraAccessException {
    if (pictureImageReader == null || pictureImageReader.getSurface() == null) return;
    Log.i(TAG, "startPreview");
    createCaptureSession(CameraDevice.TEMPLATE_PREVIEW, pictureImageReader.getSurface());
  }

  private void startPreviewWithVideoRendererStream()
      throws CameraAccessException, InterruptedException {
    if (videoRenderer == null) return;

    // get rotation for rendered video
    final PlatformChannel.DeviceOrientation lockedOrientation =
        cameraFeatures.getSensorOrientation().getLockedCaptureOrientation();
    DeviceOrientationManager orientationManager =
        cameraFeatures.getSensorOrientation().getDeviceOrientationManager();

    int rotation = 0;
    if (orientationManager != null) {
      rotation =
          lockedOrientation == null
              ? orientationManager.getVideoOrientation()
              : orientationManager.getVideoOrientation(lockedOrientation);
    }

    if (cameraProperties.getLensFacing() != initialCameraFacing) {

      // If the new camera is facing the opposite way than the initial recording,
      // the rotation should be flipped 180 degrees.
      rotation = (rotation + 180) % 360;
    }
    videoRenderer.setRotation(rotation);

    createCaptureSession(CameraDevice.TEMPLATE_RECORD, videoRenderer.getInputSurface());
  }

  public void startPreviewWithImageStream(EventChannel imageStreamChannel)
      throws CameraAccessException {
    setStreamHandler(imageStreamChannel);

    startCapture(false, true);
    Log.i(TAG, "startPreviewWithImageStream");
  }

  /**
   * This a callback object for the {@link ImageReader}. "onImageAvailable" will be called when a
   * still image is ready to be saved.
   */
  @Override
  public void onImageAvailable(ImageReader reader) {
    Log.i(TAG, "onImageAvailable");

    backgroundHandler.post(
        new ImageSaver(
            // Use acquireNextImage since image reader is only for one image.
            reader.acquireNextImage(),
            captureFile,
            new ImageSaver.Callback() {
              @Override
              public void onComplete(String absolutePath) {
                dartMessenger.finish(flutterResult, absolutePath);
              }

              @Override
              public void onError(String errorCode, String errorMessage) {
                dartMessenger.error(flutterResult, errorCode, errorMessage, null);
              }
            }));
    cameraCaptureCallback.setCameraState(CameraState.STATE_PREVIEW);
  }

  private void prepareRecording(@NonNull Result result) {
    final File outputDir = applicationContext.getCacheDir();
    try {
      captureFile = File.createTempFile("REC", ".mp4", outputDir);
    } catch (IOException | SecurityException e) {
      result.error("cannotCreateFile", e.getMessage(), null);
      return;
    }
    try {
      prepareMediaRecorder(captureFile.getAbsolutePath());
    } catch (IOException e) {
      recordingVideo = false;
      captureFile = null;
      result.error("videoRecordingFailed", e.getMessage(), null);
      return;
    }
    // Re-create autofocus feature so it's using video focus mode now.
    cameraFeatures.setAutoFocus(
        cameraFeatureFactory.createAutoFocusFeature(cameraProperties, true));
  }

  private void setStreamHandler(EventChannel imageStreamChannel) {
    imageStreamChannel.setStreamHandler(
        new EventChannel.StreamHandler() {
          @Override
          public void onListen(Object o, EventChannel.EventSink imageStreamSink) {
            setImageStreamImageAvailableListener(imageStreamSink);
          }

          @Override
          public void onCancel(Object o) {
            if (imageStreamReader == null) {
              return;
            }

            imageStreamReader.removeListener(backgroundHandler);
          }
        });
  }

<<<<<<< HEAD
  private void setImageStreamImageAvailableListener(final EventChannel.EventSink imageStreamSink) {
    if (imageStreamReader == null) {
      return;
    }
=======
  void setImageStreamImageAvailableListener(final EventChannel.EventSink imageStreamSink) {
    imageStreamReader.setOnImageAvailableListener(
        reader -> {
          Image img = reader.acquireNextImage();
          // Use acquireNextImage since image reader is only for one image.
          if (img == null) return;

          List<Map<String, Object>> planes = new ArrayList<>();
          for (Image.Plane plane : img.getPlanes()) {
            ByteBuffer buffer = plane.getBuffer();

            byte[] bytes = new byte[buffer.remaining()];
            buffer.get(bytes, 0, bytes.length);

            Map<String, Object> planeBuffer = new HashMap<>();
            planeBuffer.put("bytesPerRow", plane.getRowStride());
            planeBuffer.put("bytesPerPixel", plane.getPixelStride());
            planeBuffer.put("bytes", bytes);

            planes.add(planeBuffer);
          }
>>>>>>> 5dad90c2

    imageStreamReader.subscribeListener(this.captureProps, imageStreamSink, backgroundHandler);
  }

  void closeCaptureSession() {
    if (captureSession != null) {
      Log.i(TAG, "closeCaptureSession");

      captureSession.close();
      captureSession = null;
    }
  }

  public void close() {
    Log.i(TAG, "close");

    stopAndReleaseCamera();

    if (pictureImageReader != null) {
      pictureImageReader.close();
      pictureImageReader = null;
    }
    if (imageStreamReader != null) {
      imageStreamReader.close();
      imageStreamReader = null;
    }
    if (mediaRecorder != null) {
      mediaRecorder.reset();
      mediaRecorder.release();
      mediaRecorder = null;
    }

    stopBackgroundThread();
  }

  private void stopAndReleaseCamera() {
    if (cameraDevice != null) {
      cameraDevice.close();
      cameraDevice = null;

      // Closing the CameraDevice without closing the CameraCaptureSession is recommended
      // for quickly closing the camera:
      // https://developer.android.com/reference/android/hardware/camera2/CameraCaptureSession#close()
      captureSession = null;
    } else {
      closeCaptureSession();
    }
  }

  private void prepareVideoRenderer() {
    if (videoRenderer != null) return;
    final ResolutionFeature resolutionFeature = cameraFeatures.getResolution();

    // handle videoRenderer errors
    Thread.UncaughtExceptionHandler videoRendererUncaughtExceptionHandler =
        new Thread.UncaughtExceptionHandler() {
          @Override
          public void uncaughtException(Thread thread, Throwable ex) {
            dartMessenger.sendCameraErrorEvent(
                "Failed to process frames after camera was flipped.");
          }
        };

    videoRenderer =
        new VideoRenderer(
            mediaRecorder.getSurface(),
            resolutionFeature.getCaptureSize().getWidth(),
            resolutionFeature.getCaptureSize().getHeight(),
            videoRendererUncaughtExceptionHandler);
  }

  public void setDescriptionWhileRecording(
      @NonNull final Result result, CameraProperties properties) {

    if (!recordingVideo) {
      result.error("setDescriptionWhileRecordingFailed", "Device was not recording", null);
      return;
    }

    // See VideoRenderer.java requires API 26 to switch camera while recording
    if (android.os.Build.VERSION.SDK_INT < android.os.Build.VERSION_CODES.O) {
      result.error(
          "setDescriptionWhileRecordingFailed",
          "Device does not support switching the camera while recording",
          null);
      return;
    }

    stopAndReleaseCamera();
    prepareVideoRenderer();
    cameraProperties = properties;
    cameraFeatures =
        CameraFeatures.init(
            cameraFeatureFactory, cameraProperties, activity, dartMessenger, resolutionPreset);
    cameraFeatures.setAutoFocus(
        cameraFeatureFactory.createAutoFocusFeature(cameraProperties, true));
    try {
      open(imageFormatGroup);
    } catch (CameraAccessException e) {
      result.error("setDescriptionWhileRecordingFailed", e.getMessage(), null);
    }
    result.success(null);
  }

  public void dispose() {
    Log.i(TAG, "dispose");

    close();
    flutterTexture.release();
    getDeviceOrientationManager().stop();
  }

  /** Factory class that assists in creating a {@link HandlerThread} instance. */
  static class HandlerThreadFactory {
    /**
     * Creates a new instance of the {@link HandlerThread} class.
     *
     * <p>This method is visible for testing purposes only and should never be used outside this *
     * class.
     *
     * @param name to give to the HandlerThread.
     * @return new instance of the {@link HandlerThread} class.
     */
    @VisibleForTesting
    public static HandlerThread create(String name) {
      return new HandlerThread(name);
    }
  }

  /** Factory class that assists in creating a {@link Handler} instance. */
  static class HandlerFactory {
    /**
     * Creates a new instance of the {@link Handler} class.
     *
     * <p>This method is visible for testing purposes only and should never be used outside this *
     * class.
     *
     * @param looper to give to the Handler.
     * @return new instance of the {@link Handler} class.
     */
    @VisibleForTesting
    public static Handler create(Looper looper) {
      return new Handler(looper);
    }
  }
}<|MERGE_RESOLUTION|>--- conflicted
+++ resolved
@@ -130,11 +130,7 @@
   CameraDeviceWrapper cameraDevice;
   CameraCaptureSession captureSession;
   private ImageReader pictureImageReader;
-<<<<<<< HEAD
   private ImageStreamReader imageStreamReader;
-=======
-  ImageReader imageStreamReader;
->>>>>>> 5dad90c2
   /** {@link CaptureRequest.Builder} for the camera preview */
   CaptureRequest.Builder previewRequestBuilder;
 
@@ -1203,34 +1199,10 @@
         });
   }
 
-<<<<<<< HEAD
   private void setImageStreamImageAvailableListener(final EventChannel.EventSink imageStreamSink) {
     if (imageStreamReader == null) {
       return;
     }
-=======
-  void setImageStreamImageAvailableListener(final EventChannel.EventSink imageStreamSink) {
-    imageStreamReader.setOnImageAvailableListener(
-        reader -> {
-          Image img = reader.acquireNextImage();
-          // Use acquireNextImage since image reader is only for one image.
-          if (img == null) return;
-
-          List<Map<String, Object>> planes = new ArrayList<>();
-          for (Image.Plane plane : img.getPlanes()) {
-            ByteBuffer buffer = plane.getBuffer();
-
-            byte[] bytes = new byte[buffer.remaining()];
-            buffer.get(bytes, 0, bytes.length);
-
-            Map<String, Object> planeBuffer = new HashMap<>();
-            planeBuffer.put("bytesPerRow", plane.getRowStride());
-            planeBuffer.put("bytesPerPixel", plane.getPixelStride());
-            planeBuffer.put("bytes", bytes);
-
-            planes.add(planeBuffer);
-          }
->>>>>>> 5dad90c2
 
     imageStreamReader.subscribeListener(this.captureProps, imageStreamSink, backgroundHandler);
   }
