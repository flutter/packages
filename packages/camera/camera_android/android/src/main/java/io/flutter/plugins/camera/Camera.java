--- conflicted
+++ resolved
@@ -55,10 +55,6 @@
 import io.flutter.plugins.camera.features.flash.FlashMode;
 import io.flutter.plugins.camera.features.focuspoint.FocusPointFeature;
 import io.flutter.plugins.camera.features.fpsrange.FpsRangeFeature;
-<<<<<<< HEAD
-import io.flutter.plugins.camera.features.intfeature.IntFeature;
-=======
->>>>>>> 0eead7cb
 import io.flutter.plugins.camera.features.resolution.ResolutionFeature;
 import io.flutter.plugins.camera.features.resolution.ResolutionPreset;
 import io.flutter.plugins.camera.features.sensororientation.DeviceOrientationManager;
@@ -222,15 +218,7 @@
       final CameraFeatureFactory cameraFeatureFactory,
       final DartMessenger dartMessenger,
       final CameraProperties cameraProperties,
-<<<<<<< HEAD
-      final ResolutionPreset resolutionPreset,
-      final boolean enableAudio,
-      final Integer fps,
-      final Integer videoBitrate,
-      final Integer audioBitrate) {
-=======
       final VideoCaptureSettings videoCaptureSettings) {
->>>>>>> 0eead7cb
 
     if (activity == null) {
       throw new IllegalStateException("No activity available!");
@@ -274,22 +262,6 @@
       this.cameraFeatures.setFpsRange(fpsRange);
     }
 
-    if (null != fps && 0 < fps.intValue()) {
-      final FpsRangeFeature fpsRange = new FpsRangeFeature(cameraProperties);
-      fpsRange.setValue(new Range<>(fps, fps));
-      this.cameraFeatures.setFpsRange(fpsRange);
-
-      this.cameraFeatures.setFps(new IntFeature(cameraProperties, fps));
-    }
-
-    if (null != videoBitrate && 0 < videoBitrate.intValue()) {
-      this.cameraFeatures.setVideoBitrate(new IntFeature(cameraProperties, videoBitrate));
-    }
-
-    if (null != audioBitrate && 0 < audioBitrate.intValue()) {
-      this.cameraFeatures.setAudioBitrate(new IntFeature(cameraProperties, audioBitrate));
-    }
-
     // Create capture callback.
     captureTimeouts = new CaptureTimeoutsWrapper(3000, 3000);
     captureProps = new CameraCaptureProperties();
@@ -337,13 +309,6 @@
 
     // TODO(camsim99): Revert changes that allow legacy code to be used when recordingProfile is null
     // once this has largely been fixed on the Android side. https://github.com/flutter/flutter/issues/119668
-<<<<<<< HEAD
-    EncoderProfiles recordingProfile = getRecordingProfile();
-    if (SdkCapabilityChecker.supportsEncoderProfiles() && recordingProfile != null) {
-      mediaRecorderBuilder =
-          new MediaRecorderBuilder(
-              recordingProfile, outputFilePath, getFps(), getVideoBitrate(), getAudioBitrate());
-=======
     if (SdkCapabilityChecker.supportsEncoderProfiles() && getRecordingProfile() != null) {
       mediaRecorderBuilder =
           new MediaRecorderBuilder(
@@ -353,23 +318,15 @@
                   videoCaptureSettings.fps,
                   videoCaptureSettings.videoBitrate,
                   videoCaptureSettings.audioBitrate));
->>>>>>> 0eead7cb
     } else {
       mediaRecorderBuilder =
           new MediaRecorderBuilder(
               getRecordingProfileLegacy(),
-<<<<<<< HEAD
-              outputFilePath,
-              getFps(),
-              getVideoBitrate(),
-              getAudioBitrate());
-=======
               new MediaRecorderBuilder.RecordingParameters(
                   outputFilePath,
                   videoCaptureSettings.fps,
                   videoCaptureSettings.videoBitrate,
                   videoCaptureSettings.audioBitrate));
->>>>>>> 0eead7cb
     }
 
     mediaRecorder =
@@ -1135,21 +1092,6 @@
     return cameraFeatures.getResolution().getRecordingProfile();
   }
 
-  Integer getFps() {
-    IntFeature fpsFeature = cameraFeatures.getFps();
-    return fpsFeature == null ? null : fpsFeature.getValue();
-  }
-
-  Integer getVideoBitrate() {
-    IntFeature videoBitrateFeature = cameraFeatures.getVideoBitrate();
-    return videoBitrateFeature == null ? null : videoBitrateFeature.getValue();
-  }
-
-  Integer getAudioBitrate() {
-    IntFeature audioBitrateFeature = cameraFeatures.getAudioBitrate();
-    return audioBitrateFeature == null ? null : audioBitrateFeature.getValue();
-  }
-
   /** Shortut to get deviceOrientationListener. */
   DeviceOrientationManager getDeviceOrientationManager() {
     return cameraFeatures.getSensorOrientation().getDeviceOrientationManager();
@@ -1204,11 +1146,7 @@
     if (!this.pausedPreview) {
       this.pausedPreview = true;
 
-<<<<<<< HEAD
-      if (null != this.captureSession) {
-=======
       if (this.captureSession != null) {
->>>>>>> 0eead7cb
         this.captureSession.stopRepeating();
       }
     }
