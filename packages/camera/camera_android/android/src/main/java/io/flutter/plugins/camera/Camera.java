--- conflicted
+++ resolved
@@ -113,11 +113,7 @@
    */
   @VisibleForTesting int initialCameraFacing;
 
-<<<<<<< HEAD
   private final TextureRegistry.SurfaceProducer surfaceProducer;
-=======
-  @VisibleForTesting final SurfaceTextureEntry flutterTexture;
->>>>>>> 898d5bc7
   private final VideoCaptureSettings videoCaptureSettings;
   private final Context applicationContext;
   final DartMessenger dartMessenger;
