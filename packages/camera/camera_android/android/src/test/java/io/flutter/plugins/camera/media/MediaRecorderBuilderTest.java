--- conflicted
+++ resolved
@@ -33,14 +33,7 @@
     MediaRecorderBuilder builder =
         new MediaRecorderBuilder(
             CamcorderProfile.get(CamcorderProfile.QUALITY_1080P),
-<<<<<<< HEAD
-            "",
-            testFps,
-            testVideoBitrate,
-            testAudioBitrate);
-=======
             new MediaRecorderBuilder.RecordingParameters(""));
->>>>>>> 0eead7cb
 
     assertNotNull(builder);
   }
@@ -51,14 +44,7 @@
     MediaRecorderBuilder builder =
         new MediaRecorderBuilder(
             CamcorderProfile.getAll("0", CamcorderProfile.QUALITY_1080P),
-<<<<<<< HEAD
-            "",
-            testFps,
-            testVideoBitrate,
-            testAudioBitrate);
-=======
             new MediaRecorderBuilder.RecordingParameters(""));
->>>>>>> 0eead7cb
 
     assertNotNull(builder);
   }
@@ -69,12 +55,8 @@
   public void ctor_testDefaultsLegacy() {
     MediaRecorderBuilder builder =
         new MediaRecorderBuilder(
-<<<<<<< HEAD
-            CamcorderProfile.get(CamcorderProfile.QUALITY_1080P), "", null, null, null);
-=======
             CamcorderProfile.get(CamcorderProfile.QUALITY_1080P),
             new MediaRecorderBuilder.RecordingParameters(""));
->>>>>>> 0eead7cb
 
     assertNotNull(builder);
   }
@@ -84,12 +66,8 @@
   public void ctor_testDefaults() {
     MediaRecorderBuilder builder =
         new MediaRecorderBuilder(
-<<<<<<< HEAD
-            CamcorderProfile.getAll("0", CamcorderProfile.QUALITY_1080P), "", null, null, null);
-=======
             CamcorderProfile.getAll("0", CamcorderProfile.QUALITY_1080P),
             new MediaRecorderBuilder.RecordingParameters(""));
->>>>>>> 0eead7cb
 
     assertNotNull(builder);
   }
@@ -107,17 +85,9 @@
     MediaRecorderBuilder builder =
         new MediaRecorderBuilder(
                 recorderProfile,
-<<<<<<< HEAD
-                outputFilePath,
-                mockFactory,
-                testFps,
-                testVideoBitrate,
-                testAudioBitrate)
-=======
                 mockFactory,
                 new MediaRecorderBuilder.RecordingParameters(
                     outputFilePath, testFps, testVideoBitrate, null))
->>>>>>> 0eead7cb
             .setEnableAudio(false)
             .setMediaOrientation(mediaOrientation);
 
@@ -155,17 +125,9 @@
     MediaRecorderBuilder builder =
         new MediaRecorderBuilder(
                 recorderProfile,
-<<<<<<< HEAD
-                outputFilePath,
-                mockFactory,
-                testFps,
-                testVideoBitrate,
-                testAudioBitrate)
-=======
                 mockFactory,
                 new MediaRecorderBuilder.RecordingParameters(
                     outputFilePath, testFps, testVideoBitrate, null))
->>>>>>> 0eead7cb
             .setEnableAudio(false)
             .setMediaOrientation(mediaOrientation);
 
@@ -201,16 +163,8 @@
     MediaRecorderBuilder builder =
         new MediaRecorderBuilder(
                 recorderProfile,
-<<<<<<< HEAD
-                outputFilePath,
-                mockFactory,
-                testFps,
-                testVideoBitrate,
-                testAudioBitrate)
-=======
                 mockFactory,
                 new MediaRecorderBuilder.RecordingParameters(outputFilePath))
->>>>>>> 0eead7cb
             .setEnableAudio(false)
             .setMediaOrientation(mediaOrientation);
 
@@ -232,17 +186,9 @@
     MediaRecorderBuilder builder =
         new MediaRecorderBuilder(
                 recorderProfile,
-<<<<<<< HEAD
-                outputFilePath,
-                mockFactory,
-                testFps,
-                testVideoBitrate,
-                testAudioBitrate)
-=======
                 mockFactory,
                 new MediaRecorderBuilder.RecordingParameters(
                     outputFilePath, testFps, testVideoBitrate, testAudioBitrate))
->>>>>>> 0eead7cb
             .setEnableAudio(true)
             .setMediaOrientation(mediaOrientation);
 
@@ -284,17 +230,9 @@
     MediaRecorderBuilder builder =
         new MediaRecorderBuilder(
                 recorderProfile,
-<<<<<<< HEAD
-                outputFilePath,
-                mockFactory,
-                testFps,
-                testVideoBitrate,
-                testAudioBitrate)
-=======
                 mockFactory,
                 new MediaRecorderBuilder.RecordingParameters(
                     outputFilePath, testFps, testVideoBitrate, testAudioBitrate))
->>>>>>> 0eead7cb
             .setEnableAudio(true)
             .setMediaOrientation(mediaOrientation);
 
