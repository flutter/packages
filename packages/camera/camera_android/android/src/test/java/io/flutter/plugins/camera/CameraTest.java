// Copyright 2013 The Flutter Authors. All rights reserved.
// Use of this source code is governed by a BSD-style license that can be
// found in the LICENSE file.

package io.flutter.plugins.camera;

import static org.junit.Assert.assertEquals;
import static org.junit.Assert.assertFalse;
import static org.junit.Assert.assertNotNull;
import static org.mockito.ArgumentMatchers.any;
import static org.mockito.ArgumentMatchers.eq;
import static org.mockito.Mockito.*;

import android.app.Activity;
import android.content.Context;
import android.graphics.SurfaceTexture;
import android.hardware.camera2.*;
import android.hardware.camera2.params.SessionConfiguration;
import android.media.CamcorderProfile;
import android.media.ImageReader;
import android.media.MediaRecorder;
import android.os.Build;
import android.os.Handler;
import android.os.HandlerThread;
import android.util.Range;
import android.util.Size;
import android.view.Surface;
import androidx.annotation.NonNull;
import androidx.annotation.Nullable;
import androidx.lifecycle.LifecycleObserver;
import io.flutter.embedding.engine.systemchannels.PlatformChannel;
import io.flutter.plugin.common.EventChannel;
import io.flutter.plugin.common.MethodChannel;
import io.flutter.plugins.camera.features.CameraFeatureFactory;
import io.flutter.plugins.camera.features.CameraFeatures;
import io.flutter.plugins.camera.features.Point;
import io.flutter.plugins.camera.features.autofocus.AutoFocusFeature;
import io.flutter.plugins.camera.features.autofocus.FocusMode;
import io.flutter.plugins.camera.features.exposurelock.ExposureLockFeature;
import io.flutter.plugins.camera.features.exposurelock.ExposureMode;
import io.flutter.plugins.camera.features.exposureoffset.ExposureOffsetFeature;
import io.flutter.plugins.camera.features.exposurepoint.ExposurePointFeature;
import io.flutter.plugins.camera.features.flash.FlashFeature;
import io.flutter.plugins.camera.features.flash.FlashMode;
import io.flutter.plugins.camera.features.focuspoint.FocusPointFeature;
import io.flutter.plugins.camera.features.fpsrange.FpsRangeFeature;
import io.flutter.plugins.camera.features.noisereduction.NoiseReductionFeature;
import io.flutter.plugins.camera.features.resolution.ResolutionFeature;
import io.flutter.plugins.camera.features.resolution.ResolutionPreset;
import io.flutter.plugins.camera.features.sensororientation.DeviceOrientationManager;
import io.flutter.plugins.camera.features.sensororientation.SensorOrientationFeature;
import io.flutter.plugins.camera.features.zoomlevel.ZoomLevelFeature;
import io.flutter.plugins.camera.media.ImageStreamReader;
import io.flutter.plugins.camera.utils.TestUtils;
import io.flutter.view.TextureRegistry;
import java.io.Closeable;
import java.io.File;
import java.io.IOException;
import java.util.ArrayList;
import java.util.HashMap;
import java.util.List;
import java.util.Map;
import org.junit.After;
import org.junit.Before;
import org.junit.Test;
import org.mockito.MockedConstruction;
import org.mockito.MockedStatic;
import org.mockito.Mockito;

class FakeCameraDeviceWrapper implements CameraDeviceWrapper {
  final List<CaptureRequest.Builder> captureRequests;
  @Nullable final CameraCaptureSession session;

  FakeCameraDeviceWrapper(List<CaptureRequest.Builder> captureRequests) {
    this(captureRequests, null);
  }

  FakeCameraDeviceWrapper(
      List<CaptureRequest.Builder> captureRequests, CameraCaptureSession session) {
    this.captureRequests = captureRequests;
    this.session = session;
  }

  @NonNull
  @Override
  public CaptureRequest.Builder createCaptureRequest(int var1) {
    return captureRequests.remove(0);
  }

  @Override
  public void createCaptureSession(SessionConfiguration config) {
    if (session != null) {
      config.getStateCallback().onConfigured(session);
    }
  }

  @Override
  public void createCaptureSession(
      @NonNull List<Surface> outputs,
      @NonNull CameraCaptureSession.StateCallback callback,
      @Nullable Handler handler) {
    if (session != null) {
      callback.onConfigured(session);
    }
  }

  @Override
  public void close() {}
}

public class CameraTest {
  private CameraProperties mockCameraProperties;
  private CameraFeatureFactory mockCameraFeatureFactory;
  private DartMessenger mockDartMessenger;
  private Camera camera;
  private CameraCaptureSession mockCaptureSession;
  private CaptureRequest.Builder mockPreviewRequestBuilder;
  private MockedStatic<Camera.HandlerThreadFactory> mockHandlerThreadFactory;
  private HandlerThread mockHandlerThread;
  private MockedStatic<Camera.HandlerFactory> mockHandlerFactory;
  private Handler mockHandler;

  private RangeConstruction mockRangeConstruction;

  @Before
  public void before() {

    mockRangeConstruction = new RangeConstruction();
    mockCameraProperties = mock(CameraProperties.class);
    mockDartMessenger = mock(DartMessenger.class);
    mockCaptureSession = mock(CameraCaptureSession.class);
    mockPreviewRequestBuilder = mock(CaptureRequest.Builder.class);
    mockHandlerThreadFactory = mockStatic(Camera.HandlerThreadFactory.class);
    mockHandlerThread = mock(HandlerThread.class);
    mockHandlerFactory = mockStatic(Camera.HandlerFactory.class);
    mockHandler = mock(Handler.class);

    final Activity mockActivity = mock(Activity.class);
    final TextureRegistry.SurfaceTextureEntry mockFlutterTexture =
        mock(TextureRegistry.SurfaceTextureEntry.class);
    final String cameraName = "1";
    final ResolutionPreset resolutionPreset = ResolutionPreset.high;
    final boolean enableAudio = false;

    when(mockCameraProperties.getCameraName()).thenReturn(cameraName);
    mockHandlerFactory.when(() -> Camera.HandlerFactory.create(any())).thenReturn(mockHandler);
    mockHandlerThreadFactory
        .when(() -> Camera.HandlerThreadFactory.create(any()))
        .thenReturn(mockHandlerThread);

    // Use a wildcard, since `new Range<Integer>[] {...}`
    // results in a 'Generic array creation' error.
    @SuppressWarnings("unchecked")
    final Range<Integer>[] mockRanges =
        (Range<Integer>[]) new Range<?>[] {new Range<Integer>(10, 20)};

    when(mockCameraProperties.getControlAutoExposureAvailableTargetFpsRanges())
        .thenReturn(mockRanges);

    final FpsRangeFeature fpsRangeFeature = new FpsRangeFeature(mockCameraProperties);

    mockCameraFeatureFactory = new TestCameraFeatureFactory(fpsRangeFeature);

    camera =
        new Camera(
            mockActivity,
            mockFlutterTexture,
            mockCameraFeatureFactory,
            mockDartMessenger,
            mockCameraProperties,
<<<<<<< HEAD
            resolutionPreset,
            enableAudio,
            Integer.valueOf(15),
            Integer.valueOf(200000),
            Integer.valueOf(32000));
=======
            new Camera.VideoCaptureSettings(resolutionPreset, enableAudio));

    final CamcorderProfile mockProfileLegacy = mock(CamcorderProfile.class);
    mockProfileLegacy.videoFrameRate = 15;
    when(camera.getRecordingProfileLegacy()).thenReturn(mockProfileLegacy);
>>>>>>> 0eead7cb

    TestUtils.setPrivateField(camera, "captureSession", mockCaptureSession);
    TestUtils.setPrivateField(camera, "previewRequestBuilder", mockPreviewRequestBuilder);
  }

  @After
  public void after() throws IOException {
    SdkCapabilityChecker.SDK_VERSION = 0;
    mockHandlerThreadFactory.close();
    mockHandlerFactory.close();
    mockRangeConstruction.close();
  }

  @Test
  public void shouldNotImplementLifecycleObserverInterface() {
    Class<Camera> cameraClass = Camera.class;

    assertFalse(LifecycleObserver.class.isAssignableFrom(cameraClass));
  }

  @Test
  public void shouldCreateCameraPluginAndSetAllFeatures() {
    final Activity mockActivity = mock(Activity.class);
    final TextureRegistry.SurfaceTextureEntry mockFlutterTexture =
        mock(TextureRegistry.SurfaceTextureEntry.class);
    final CameraFeatureFactory spyMockCameraFeatureFactory = spy(mockCameraFeatureFactory);
    final String cameraName = "1";
    final ResolutionPreset resolutionPreset = ResolutionPreset.high;
    final boolean enableAudio = false;

    when(mockCameraProperties.getCameraName()).thenReturn(cameraName);
    SensorOrientationFeature mockSensorOrientationFeature = mock(SensorOrientationFeature.class);
    when(spyMockCameraFeatureFactory.createSensorOrientationFeature(any(), any(), any()))
        .thenReturn(mockSensorOrientationFeature);

    Camera camera =
        new Camera(
            mockActivity,
            mockFlutterTexture,
            spyMockCameraFeatureFactory,
            mockDartMessenger,
            mockCameraProperties,
<<<<<<< HEAD
            resolutionPreset,
            enableAudio,
            Integer.valueOf(15),
            Integer.valueOf(200000),
            Integer.valueOf(32000));
=======
            new Camera.VideoCaptureSettings(resolutionPreset, enableAudio));
>>>>>>> 0eead7cb

    verify(spyMockCameraFeatureFactory, times(1))
        .createSensorOrientationFeature(mockCameraProperties, mockActivity, mockDartMessenger);
    verify(spyMockCameraFeatureFactory, times(1))
        .createAutoFocusFeature(mockCameraProperties, false);
    verify(spyMockCameraFeatureFactory, times(1)).createExposureLockFeature(mockCameraProperties);
    verify(spyMockCameraFeatureFactory, times(1))
        .createExposurePointFeature(eq(mockCameraProperties), eq(mockSensorOrientationFeature));
    verify(spyMockCameraFeatureFactory, times(1)).createExposureOffsetFeature(mockCameraProperties);
    verify(spyMockCameraFeatureFactory, times(1)).createFlashFeature(mockCameraProperties);
    verify(spyMockCameraFeatureFactory, times(1))
        .createFocusPointFeature(eq(mockCameraProperties), eq(mockSensorOrientationFeature));
    verify(spyMockCameraFeatureFactory, times(1)).createFpsRangeFeature(mockCameraProperties);
    verify(spyMockCameraFeatureFactory, times(1)).createNoiseReductionFeature(mockCameraProperties);
    verify(spyMockCameraFeatureFactory, times(1))
        .createResolutionFeature(mockCameraProperties, resolutionPreset, cameraName);
    verify(spyMockCameraFeatureFactory, times(1)).createZoomLevelFeature(mockCameraProperties);
    assertNotNull("should create a camera", camera);
  }

  @Test
  public void getDeviceOrientationManager() {
    SensorOrientationFeature mockSensorOrientationFeature =
        mockCameraFeatureFactory.createSensorOrientationFeature(mockCameraProperties, null, null);
    DeviceOrientationManager mockDeviceOrientationManager = mock(DeviceOrientationManager.class);

    when(mockSensorOrientationFeature.getDeviceOrientationManager())
        .thenReturn(mockDeviceOrientationManager);

    DeviceOrientationManager actualDeviceOrientationManager = camera.getDeviceOrientationManager();

    verify(mockSensorOrientationFeature, times(1)).getDeviceOrientationManager();
    assertEquals(mockDeviceOrientationManager, actualDeviceOrientationManager);
  }

  @Test
  public void getExposureOffsetStepSize() {
    ExposureOffsetFeature mockExposureOffsetFeature =
        mockCameraFeatureFactory.createExposureOffsetFeature(mockCameraProperties);
    double stepSize = 2.3;

    when(mockExposureOffsetFeature.getExposureOffsetStepSize()).thenReturn(stepSize);

    double actualSize = camera.getExposureOffsetStepSize();

    verify(mockExposureOffsetFeature, times(1)).getExposureOffsetStepSize();
    assertEquals(stepSize, actualSize, 0);
  }

  @Test
  public void getMaxExposureOffset() {
    ExposureOffsetFeature mockExposureOffsetFeature =
        mockCameraFeatureFactory.createExposureOffsetFeature(mockCameraProperties);
    double expectedMaxOffset = 42.0;

    when(mockExposureOffsetFeature.getMaxExposureOffset()).thenReturn(expectedMaxOffset);

    double actualMaxOffset = camera.getMaxExposureOffset();

    verify(mockExposureOffsetFeature, times(1)).getMaxExposureOffset();
    assertEquals(expectedMaxOffset, actualMaxOffset, 0);
  }

  @Test
  public void getMinExposureOffset() {
    ExposureOffsetFeature mockExposureOffsetFeature =
        mockCameraFeatureFactory.createExposureOffsetFeature(mockCameraProperties);
    double expectedMinOffset = 21.5;

    when(mockExposureOffsetFeature.getMinExposureOffset()).thenReturn(21.5);

    double actualMinOffset = camera.getMinExposureOffset();

    verify(mockExposureOffsetFeature, times(1)).getMinExposureOffset();
    assertEquals(expectedMinOffset, actualMinOffset, 0);
  }

  @Test
  public void getMaxZoomLevel() {
    ZoomLevelFeature mockZoomLevelFeature =
        mockCameraFeatureFactory.createZoomLevelFeature(mockCameraProperties);
    float expectedMaxZoomLevel = 4.2f;

    when(mockZoomLevelFeature.getMaximumZoomLevel()).thenReturn(expectedMaxZoomLevel);

    float actualMaxZoomLevel = camera.getMaxZoomLevel();

    verify(mockZoomLevelFeature, times(1)).getMaximumZoomLevel();
    assertEquals(expectedMaxZoomLevel, actualMaxZoomLevel, 0);
  }

  @Test
  public void getMinZoomLevel() {
    ZoomLevelFeature mockZoomLevelFeature =
        mockCameraFeatureFactory.createZoomLevelFeature(mockCameraProperties);
    float expectedMinZoomLevel = 4.2f;

    when(mockZoomLevelFeature.getMinimumZoomLevel()).thenReturn(expectedMinZoomLevel);

    float actualMinZoomLevel = camera.getMinZoomLevel();

    verify(mockZoomLevelFeature, times(1)).getMinimumZoomLevel();
    assertEquals(expectedMinZoomLevel, actualMinZoomLevel, 0);
  }

  @Test
  public void setExposureMode_shouldUpdateExposureLockFeature() {
    ExposureLockFeature mockExposureLockFeature =
        mockCameraFeatureFactory.createExposureLockFeature(mockCameraProperties);
    MethodChannel.Result mockResult = mock(MethodChannel.Result.class);
    ExposureMode exposureMode = ExposureMode.locked;

    camera.setExposureMode(mockResult, exposureMode);

    verify(mockExposureLockFeature, times(1)).setValue(exposureMode);
    verify(mockResult, never()).error(any(), any(), any());
    verify(mockResult, times(1)).success(null);
  }

  @Test
  public void setExposureMode_shouldUpdateBuilder() {
    ExposureLockFeature mockExposureLockFeature =
        mockCameraFeatureFactory.createExposureLockFeature(mockCameraProperties);
    MethodChannel.Result mockResult = mock(MethodChannel.Result.class);
    ExposureMode exposureMode = ExposureMode.locked;

    camera.setExposureMode(mockResult, exposureMode);

    verify(mockExposureLockFeature, times(1)).updateBuilder(any());
  }

  @Test
  public void setExposureMode_shouldCallErrorOnResultOnCameraAccessException()
      throws CameraAccessException {
    MethodChannel.Result mockResult = mock(MethodChannel.Result.class);
    ExposureMode exposureMode = ExposureMode.locked;
    when(mockCaptureSession.setRepeatingRequest(any(), any(), any()))
        .thenThrow(new CameraAccessException(0, ""));

    camera.setExposureMode(mockResult, exposureMode);

    verify(mockResult, never()).success(any());
    verify(mockResult, times(1))
        .error("setExposureModeFailed", "Could not set exposure mode.", null);
  }

  @Test
  public void setExposurePoint_shouldUpdateExposurePointFeature() {
    SensorOrientationFeature mockSensorOrientationFeature = mock(SensorOrientationFeature.class);
    ExposurePointFeature mockExposurePointFeature =
        mockCameraFeatureFactory.createExposurePointFeature(
            mockCameraProperties, mockSensorOrientationFeature);
    MethodChannel.Result mockResult = mock(MethodChannel.Result.class);
    Point point = new Point(42d, 42d);

    camera.setExposurePoint(mockResult, point);

    verify(mockExposurePointFeature, times(1)).setValue(point);
    verify(mockResult, never()).error(any(), any(), any());
    verify(mockResult, times(1)).success(null);
  }

  @Test
  public void setExposurePoint_shouldUpdateBuilder() {
    SensorOrientationFeature mockSensorOrientationFeature = mock(SensorOrientationFeature.class);
    ExposurePointFeature mockExposurePointFeature =
        mockCameraFeatureFactory.createExposurePointFeature(
            mockCameraProperties, mockSensorOrientationFeature);
    MethodChannel.Result mockResult = mock(MethodChannel.Result.class);
    Point point = new Point(42d, 42d);

    camera.setExposurePoint(mockResult, point);

    verify(mockExposurePointFeature, times(1)).updateBuilder(any());
  }

  @Test
  public void setExposurePoint_shouldCallErrorOnResultOnCameraAccessException()
      throws CameraAccessException {
    MethodChannel.Result mockResult = mock(MethodChannel.Result.class);
    Point point = new Point(42d, 42d);
    when(mockCaptureSession.setRepeatingRequest(any(), any(), any()))
        .thenThrow(new CameraAccessException(0, ""));

    camera.setExposurePoint(mockResult, point);

    verify(mockResult, never()).success(any());
    verify(mockResult, times(1))
        .error("setExposurePointFailed", "Could not set exposure point.", null);
  }

  @Test
  public void setFlashMode_shouldUpdateFlashFeature() {
    FlashFeature mockFlashFeature =
        mockCameraFeatureFactory.createFlashFeature(mockCameraProperties);
    MethodChannel.Result mockResult = mock(MethodChannel.Result.class);
    FlashMode flashMode = FlashMode.always;

    camera.setFlashMode(mockResult, flashMode);

    verify(mockFlashFeature, times(1)).setValue(flashMode);
    verify(mockResult, never()).error(any(), any(), any());
    verify(mockResult, times(1)).success(null);
  }

  @Test
  public void setFlashMode_shouldUpdateBuilder() {
    FlashFeature mockFlashFeature =
        mockCameraFeatureFactory.createFlashFeature(mockCameraProperties);
    MethodChannel.Result mockResult = mock(MethodChannel.Result.class);
    FlashMode flashMode = FlashMode.always;

    camera.setFlashMode(mockResult, flashMode);

    verify(mockFlashFeature, times(1)).updateBuilder(any());
  }

  @Test
  public void setFlashMode_shouldCallErrorOnResultOnCameraAccessException()
      throws CameraAccessException {
    MethodChannel.Result mockResult = mock(MethodChannel.Result.class);
    FlashMode flashMode = FlashMode.always;
    when(mockCaptureSession.setRepeatingRequest(any(), any(), any()))
        .thenThrow(new CameraAccessException(0, ""));

    camera.setFlashMode(mockResult, flashMode);

    verify(mockResult, never()).success(any());
    verify(mockResult, times(1)).error("setFlashModeFailed", "Could not set flash mode.", null);
  }

  @Test
  public void setFocusPoint_shouldUpdateFocusPointFeature() {
    SensorOrientationFeature mockSensorOrientationFeature = mock(SensorOrientationFeature.class);
    FocusPointFeature mockFocusPointFeature =
        mockCameraFeatureFactory.createFocusPointFeature(
            mockCameraProperties, mockSensorOrientationFeature);
    AutoFocusFeature mockAutoFocusFeature =
        mockCameraFeatureFactory.createAutoFocusFeature(mockCameraProperties, false);
    MethodChannel.Result mockResult = mock(MethodChannel.Result.class);
    Point point = new Point(42d, 42d);
    when(mockAutoFocusFeature.getValue()).thenReturn(FocusMode.auto);

    camera.setFocusPoint(mockResult, point);

    verify(mockFocusPointFeature, times(1)).setValue(point);
    verify(mockResult, never()).error(any(), any(), any());
    verify(mockResult, times(1)).success(null);
  }

  @Test
  public void setFocusPoint_shouldUpdateBuilder() {
    SensorOrientationFeature mockSensorOrientationFeature = mock(SensorOrientationFeature.class);
    FocusPointFeature mockFocusPointFeature =
        mockCameraFeatureFactory.createFocusPointFeature(
            mockCameraProperties, mockSensorOrientationFeature);
    AutoFocusFeature mockAutoFocusFeature =
        mockCameraFeatureFactory.createAutoFocusFeature(mockCameraProperties, false);
    MethodChannel.Result mockResult = mock(MethodChannel.Result.class);
    Point point = new Point(42d, 42d);
    when(mockAutoFocusFeature.getValue()).thenReturn(FocusMode.auto);

    camera.setFocusPoint(mockResult, point);

    verify(mockFocusPointFeature, times(1)).updateBuilder(any());
  }

  @Test
  public void setFocusPoint_shouldCallErrorOnResultOnCameraAccessException()
      throws CameraAccessException {
    AutoFocusFeature mockAutoFocusFeature =
        mockCameraFeatureFactory.createAutoFocusFeature(mockCameraProperties, false);
    MethodChannel.Result mockResult = mock(MethodChannel.Result.class);
    Point point = new Point(42d, 42d);
    when(mockAutoFocusFeature.getValue()).thenReturn(FocusMode.auto);
    when(mockCaptureSession.setRepeatingRequest(any(), any(), any()))
        .thenThrow(new CameraAccessException(0, ""));

    camera.setFocusPoint(mockResult, point);

    verify(mockResult, never()).success(any());
    verify(mockResult, times(1)).error("setFocusPointFailed", "Could not set focus point.", null);
  }

  @Test
  public void setZoomLevel_shouldUpdateZoomLevelFeature() throws CameraAccessException {
    ZoomLevelFeature mockZoomLevelFeature =
        mockCameraFeatureFactory.createZoomLevelFeature(mockCameraProperties);
    MethodChannel.Result mockResult = mock(MethodChannel.Result.class);
    float zoomLevel = 1.0f;

    when(mockZoomLevelFeature.getValue()).thenReturn(zoomLevel);
    when(mockZoomLevelFeature.getMinimumZoomLevel()).thenReturn(0f);
    when(mockZoomLevelFeature.getMaximumZoomLevel()).thenReturn(2f);

    camera.setZoomLevel(mockResult, zoomLevel);

    verify(mockZoomLevelFeature, times(1)).setValue(zoomLevel);
    verify(mockResult, never()).error(any(), any(), any());
    verify(mockResult, times(1)).success(null);
  }

  @Test
  public void setZoomLevel_shouldUpdateBuilder() throws CameraAccessException {
    ZoomLevelFeature mockZoomLevelFeature =
        mockCameraFeatureFactory.createZoomLevelFeature(mockCameraProperties);
    MethodChannel.Result mockResult = mock(MethodChannel.Result.class);
    float zoomLevel = 1.0f;

    when(mockZoomLevelFeature.getValue()).thenReturn(zoomLevel);
    when(mockZoomLevelFeature.getMinimumZoomLevel()).thenReturn(0f);
    when(mockZoomLevelFeature.getMaximumZoomLevel()).thenReturn(2f);

    camera.setZoomLevel(mockResult, zoomLevel);

    verify(mockZoomLevelFeature, times(1)).updateBuilder(any());
  }

  @Test
  public void setZoomLevel_shouldCallErrorOnResultOnCameraAccessException()
      throws CameraAccessException {
    ZoomLevelFeature mockZoomLevelFeature =
        mockCameraFeatureFactory.createZoomLevelFeature(mockCameraProperties);
    MethodChannel.Result mockResult = mock(MethodChannel.Result.class);
    float zoomLevel = 1.0f;

    when(mockZoomLevelFeature.getValue()).thenReturn(zoomLevel);
    when(mockZoomLevelFeature.getMinimumZoomLevel()).thenReturn(0f);
    when(mockZoomLevelFeature.getMaximumZoomLevel()).thenReturn(2f);
    when(mockCaptureSession.setRepeatingRequest(any(), any(), any()))
        .thenThrow(new CameraAccessException(0, ""));

    camera.setZoomLevel(mockResult, zoomLevel);

    verify(mockResult, never()).success(any());
    verify(mockResult, times(1)).error("setZoomLevelFailed", "Could not set zoom level.", null);
  }

  @Test
  public void pauseVideoRecording_shouldSendNullResultWhenNotRecording() {
    TestUtils.setPrivateField(camera, "recordingVideo", false);
    MethodChannel.Result mockResult = mock(MethodChannel.Result.class);

    camera.pauseVideoRecording(mockResult);

    verify(mockResult, times(1)).success(null);
    verify(mockResult, never()).error(any(), any(), any());
  }

  @Test
  public void pauseVideoRecording_shouldCallPauseWhenRecordingAndOnAPIN() {
    MethodChannel.Result mockResult = mock(MethodChannel.Result.class);
    MediaRecorder mockMediaRecorder = mock(MediaRecorder.class);
    TestUtils.setPrivateField(camera, "mediaRecorder", mockMediaRecorder);
    TestUtils.setPrivateField(camera, "recordingVideo", true);
    SdkCapabilityChecker.SDK_VERSION = 24;

    camera.pauseVideoRecording(mockResult);

    verify(mockMediaRecorder, times(1)).pause();
    verify(mockResult, times(1)).success(null);
    verify(mockResult, never()).error(any(), any(), any());
  }

  @Test
  public void pauseVideoRecording_shouldSendVideoRecordingFailedErrorWhenVersionCodeSmallerThenN() {
    TestUtils.setPrivateField(camera, "recordingVideo", true);
    SdkCapabilityChecker.SDK_VERSION = 23;
    MethodChannel.Result mockResult = mock(MethodChannel.Result.class);

    camera.pauseVideoRecording(mockResult);

    verify(mockResult, times(1))
        .error("videoRecordingFailed", "pauseVideoRecording requires Android API +24.", null);
    verify(mockResult, never()).success(any());
  }

  @Test
  public void
      pauseVideoRecording_shouldSendVideoRecordingFailedErrorWhenMediaRecorderPauseThrowsIllegalStateException() {
    MediaRecorder mockMediaRecorder = mock(MediaRecorder.class);
    TestUtils.setPrivateField(camera, "mediaRecorder", mockMediaRecorder);
    TestUtils.setPrivateField(camera, "recordingVideo", true);
    SdkCapabilityChecker.SDK_VERSION = 24;

    IllegalStateException expectedException = new IllegalStateException("Test error message");

    doThrow(expectedException).when(mockMediaRecorder).pause();

    MethodChannel.Result mockResult = mock(MethodChannel.Result.class);

    camera.pauseVideoRecording(mockResult);

    verify(mockResult, times(1)).error("videoRecordingFailed", "Test error message", null);
    verify(mockResult, never()).success(any());
  }

  @Test
  public void resumeVideoRecording_shouldSendNullResultWhenNotRecording() {
    MethodChannel.Result mockResult = mock(MethodChannel.Result.class);
    TestUtils.setPrivateField(camera, "recordingVideo", false);

    camera.resumeVideoRecording(mockResult);

    verify(mockResult, times(1)).success(null);
    verify(mockResult, never()).error(any(), any(), any());
  }

  @Test
  public void resumeVideoRecording_shouldCallPauseWhenRecordingAndOnAPIN() {
    MethodChannel.Result mockResult = mock(MethodChannel.Result.class);
    MediaRecorder mockMediaRecorder = mock(MediaRecorder.class);
    TestUtils.setPrivateField(camera, "mediaRecorder", mockMediaRecorder);
    TestUtils.setPrivateField(camera, "recordingVideo", true);
    SdkCapabilityChecker.SDK_VERSION = 24;

    camera.resumeVideoRecording(mockResult);

    verify(mockMediaRecorder, times(1)).resume();
    verify(mockResult, times(1)).success(null);
    verify(mockResult, never()).error(any(), any(), any());
  }

  @Test
  public void setDescriptionWhileRecording_errorsWhenUnsupported() {
    MethodChannel.Result mockResult = mock(MethodChannel.Result.class);
    MediaRecorder mockMediaRecorder = mock(MediaRecorder.class);
    VideoRenderer mockVideoRenderer = mock(VideoRenderer.class);
    TestUtils.setPrivateField(camera, "mediaRecorder", mockMediaRecorder);
    TestUtils.setPrivateField(camera, "recordingVideo", true);
    TestUtils.setPrivateField(camera, "videoRenderer", mockVideoRenderer);
    SdkCapabilityChecker.SDK_VERSION = Build.VERSION_CODES.LOLLIPOP;

    final CameraProperties newCameraProperties = mock(CameraProperties.class);
    camera.setDescriptionWhileRecording(mockResult, newCameraProperties);

    verify(mockResult, times(1))
        .error(
            eq("setDescriptionWhileRecordingFailed"),
            eq("Device does not support switching the camera while recording"),
            eq(null));
  }

  @Test
  public void setDescriptionWhileRecording_succeedsWhenSupported() {
    MethodChannel.Result mockResult = mock(MethodChannel.Result.class);
    MediaRecorder mockMediaRecorder = mock(MediaRecorder.class);
    VideoRenderer mockVideoRenderer = mock(VideoRenderer.class);
    TestUtils.setPrivateField(camera, "mediaRecorder", mockMediaRecorder);
    TestUtils.setPrivateField(camera, "recordingVideo", true);
    TestUtils.setPrivateField(camera, "videoRenderer", mockVideoRenderer);
    SdkCapabilityChecker.SDK_VERSION = Build.VERSION_CODES.O;

    final CameraProperties newCameraProperties = mock(CameraProperties.class);
    camera.setDescriptionWhileRecording(mockResult, newCameraProperties);

    verify(mockResult, times(1)).success(null);
    verify(mockResult, never()).error(any(), any(), any());
  }

  @Test
  public void startPreview_shouldPullStreamFromVideoRenderer()
      throws InterruptedException, CameraAccessException {
    VideoRenderer mockVideoRenderer = mock(VideoRenderer.class);
    ArrayList<CaptureRequest.Builder> mockRequestBuilders = new ArrayList<>();
    mockRequestBuilders.add(mock(CaptureRequest.Builder.class));
    SurfaceTexture mockSurfaceTexture = mock(SurfaceTexture.class);
    Size mockSize = mock(Size.class);
    TestUtils.setPrivateField(camera, "recordingVideo", true);
    TestUtils.setPrivateField(camera, "videoRenderer", mockVideoRenderer);
    CameraDeviceWrapper fakeCamera = new FakeCameraDeviceWrapper(mockRequestBuilders);
    TestUtils.setPrivateField(camera, "cameraDevice", fakeCamera);
    ImageReader mockPictureImageReader = mock(ImageReader.class);
    TestUtils.setPrivateField(camera, "pictureImageReader", mockPictureImageReader);

    TextureRegistry.SurfaceTextureEntry cameraFlutterTexture =
        (TextureRegistry.SurfaceTextureEntry) TestUtils.getPrivateField(camera, "flutterTexture");
    ResolutionFeature resolutionFeature =
        (ResolutionFeature)
            TestUtils.getPrivateField(mockCameraFeatureFactory, "mockResolutionFeature");

    when(cameraFlutterTexture.surfaceTexture()).thenReturn(mockSurfaceTexture);
    when(resolutionFeature.getPreviewSize()).thenReturn(mockSize);

    camera.startPreview();
    verify(mockVideoRenderer, times(1))
        .getInputSurface(); // stream pulled from videoRenderer's surface.
  }

  @Test
  public void startPreview_shouldPullStreamFromImageReader()
      throws InterruptedException, CameraAccessException {
    ArrayList<CaptureRequest.Builder> mockRequestBuilders = new ArrayList<>();
    mockRequestBuilders.add(mock(CaptureRequest.Builder.class));
    SurfaceTexture mockSurfaceTexture = mock(SurfaceTexture.class);
    Size mockSize = mock(Size.class);
    ImageReader mockImageReader = mock(ImageReader.class);
    TestUtils.setPrivateField(camera, "recordingVideo", false);
    TestUtils.setPrivateField(camera, "pictureImageReader", mockImageReader);
    CameraDeviceWrapper fakeCamera = new FakeCameraDeviceWrapper(mockRequestBuilders);
    TestUtils.setPrivateField(camera, "cameraDevice", fakeCamera);

    TextureRegistry.SurfaceTextureEntry cameraFlutterTexture =
        (TextureRegistry.SurfaceTextureEntry) TestUtils.getPrivateField(camera, "flutterTexture");
    ResolutionFeature resolutionFeature =
        (ResolutionFeature)
            TestUtils.getPrivateField(mockCameraFeatureFactory, "mockResolutionFeature");

    when(cameraFlutterTexture.surfaceTexture()).thenReturn(mockSurfaceTexture);
    when(resolutionFeature.getPreviewSize()).thenReturn(mockSize);
    when(mockImageReader.getSurface()).thenReturn(mock(Surface.class));

    camera.startPreview();
    verify(mockImageReader, times(2)) // we expect two calls to start regular preview.
        .getSurface(); // stream pulled from regular imageReader's surface.
  }

  @Test
  public void startPreview_shouldFlipRotation() throws InterruptedException, CameraAccessException {
    VideoRenderer mockVideoRenderer = mock(VideoRenderer.class);
    ArrayList<CaptureRequest.Builder> mockRequestBuilders = new ArrayList<>();
    mockRequestBuilders.add(mock(CaptureRequest.Builder.class));
    SurfaceTexture mockSurfaceTexture = mock(SurfaceTexture.class);
    Size mockSize = mock(Size.class);
    TestUtils.setPrivateField(camera, "recordingVideo", true);
    TestUtils.setPrivateField(camera, "videoRenderer", mockVideoRenderer);
    TestUtils.setPrivateField(camera, "initialCameraFacing", CameraMetadata.LENS_FACING_BACK);
    CameraDeviceWrapper fakeCamera = new FakeCameraDeviceWrapper(mockRequestBuilders);
    TestUtils.setPrivateField(camera, "cameraDevice", fakeCamera);
    ImageReader mockPictureImageReader = mock(ImageReader.class);
    TestUtils.setPrivateField(camera, "pictureImageReader", mockPictureImageReader);

    TextureRegistry.SurfaceTextureEntry cameraFlutterTexture =
        (TextureRegistry.SurfaceTextureEntry) TestUtils.getPrivateField(camera, "flutterTexture");
    ResolutionFeature resolutionFeature =
        (ResolutionFeature)
            TestUtils.getPrivateField(mockCameraFeatureFactory, "mockResolutionFeature");

    when(cameraFlutterTexture.surfaceTexture()).thenReturn(mockSurfaceTexture);
    when(resolutionFeature.getPreviewSize()).thenReturn(mockSize);
    when(mockCameraProperties.getLensFacing()).thenReturn(CameraMetadata.LENS_FACING_FRONT);

    camera.startPreview();
    verify(mockVideoRenderer, times(1)).setRotation(180);
  }

  @Test
  public void startPreviewWithImageStream_shouldPullStreamsFromImageReaders()
      throws InterruptedException, CameraAccessException {
    ArrayList<CaptureRequest.Builder> mockRequestBuilders = new ArrayList<>();
    mockRequestBuilders.add(mock(CaptureRequest.Builder.class));
    SurfaceTexture mockSurfaceTexture = mock(SurfaceTexture.class);
    Size mockSize = mock(Size.class);
    ImageReader mockPictureImageReader = mock(ImageReader.class);
    ImageStreamReader mockImageStreamReader = mock(ImageStreamReader.class);
    TestUtils.setPrivateField(camera, "recordingVideo", false);
    TestUtils.setPrivateField(camera, "pictureImageReader", mockPictureImageReader);
    CameraDeviceWrapper fakeCamera = new FakeCameraDeviceWrapper(mockRequestBuilders);
    TestUtils.setPrivateField(camera, "cameraDevice", fakeCamera);
    camera.imageStreamReader = mockImageStreamReader;

    TextureRegistry.SurfaceTextureEntry cameraFlutterTexture =
        (TextureRegistry.SurfaceTextureEntry) TestUtils.getPrivateField(camera, "flutterTexture");
    ResolutionFeature resolutionFeature =
        (ResolutionFeature)
            TestUtils.getPrivateField(mockCameraFeatureFactory, "mockResolutionFeature");

    when(cameraFlutterTexture.surfaceTexture()).thenReturn(mockSurfaceTexture);
    when(resolutionFeature.getPreviewSize()).thenReturn(mockSize);

    camera.startPreviewWithImageStream(mock(EventChannel.class));
    verify(mockImageStreamReader, times(1))
        .getSurface(); // stream pulled from image streaming imageReader's surface.
    verify(
            mockPictureImageReader,
            times(2)) // we expect one call to start the capture, one to create the capture session.
        .getSurface(); // stream pulled from regular imageReader's surface.
  }

  @Test
  public void setDescriptionWhileRecording_shouldErrorWhenNotRecording() {
    MethodChannel.Result mockResult = mock(MethodChannel.Result.class);
    TestUtils.setPrivateField(camera, "recordingVideo", false);
    final CameraProperties newCameraProperties = mock(CameraProperties.class);
    camera.setDescriptionWhileRecording(mockResult, newCameraProperties);

    verify(mockResult, times(1))
        .error("setDescriptionWhileRecordingFailed", "Device was not recording", null);
    verify(mockResult, never()).success(any());
  }

  @Test
  public void
      resumeVideoRecording_shouldSendVideoRecordingFailedErrorWhenVersionCodeSmallerThanN() {
    TestUtils.setPrivateField(camera, "recordingVideo", true);
    SdkCapabilityChecker.SDK_VERSION = 23;

    MethodChannel.Result mockResult = mock(MethodChannel.Result.class);

    camera.resumeVideoRecording(mockResult);

    verify(mockResult, times(1))
        .error("videoRecordingFailed", "resumeVideoRecording requires Android API +24.", null);
    verify(mockResult, never()).success(any());
  }

  @Test
  public void
      resumeVideoRecording_shouldSendVideoRecordingFailedErrorWhenMediaRecorderPauseThrowsIllegalStateException() {
    MediaRecorder mockMediaRecorder = mock(MediaRecorder.class);
    TestUtils.setPrivateField(camera, "mediaRecorder", mockMediaRecorder);
    TestUtils.setPrivateField(camera, "recordingVideo", true);
    SdkCapabilityChecker.SDK_VERSION = 24;

    IllegalStateException expectedException = new IllegalStateException("Test error message");

    doThrow(expectedException).when(mockMediaRecorder).resume();

    MethodChannel.Result mockResult = mock(MethodChannel.Result.class);

    camera.resumeVideoRecording(mockResult);

    verify(mockResult, times(1)).error("videoRecordingFailed", "Test error message", null);
    verify(mockResult, never()).success(any());
  }

  @Test
  public void setFocusMode_shouldUpdateAutoFocusFeature() {
    AutoFocusFeature mockAutoFocusFeature =
        mockCameraFeatureFactory.createAutoFocusFeature(mockCameraProperties, false);
    MethodChannel.Result mockResult = mock(MethodChannel.Result.class);

    camera.setFocusMode(mockResult, FocusMode.auto);

    verify(mockAutoFocusFeature, times(1)).setValue(FocusMode.auto);
    verify(mockResult, never()).error(any(), any(), any());
    verify(mockResult, times(1)).success(null);
  }

  @Test
  public void setFocusMode_shouldUpdateBuilder() {
    AutoFocusFeature mockAutoFocusFeature =
        mockCameraFeatureFactory.createAutoFocusFeature(mockCameraProperties, false);
    MethodChannel.Result mockResult = mock(MethodChannel.Result.class);

    camera.setFocusMode(mockResult, FocusMode.auto);

    verify(mockAutoFocusFeature, times(1)).updateBuilder(any());
  }

  @Test
  public void setFocusMode_shouldUnlockAutoFocusForAutoMode() {
    camera.setFocusMode(mock(MethodChannel.Result.class), FocusMode.auto);
    verify(mockPreviewRequestBuilder, times(1))
        .set(CaptureRequest.CONTROL_AF_TRIGGER, CameraMetadata.CONTROL_AF_TRIGGER_CANCEL);
    verify(mockPreviewRequestBuilder, times(1))
        .set(CaptureRequest.CONTROL_AF_TRIGGER, CameraMetadata.CONTROL_AF_TRIGGER_IDLE);
  }

  @Test
  public void setFocusMode_shouldSkipUnlockAutoFocusWhenNullCaptureSession() {
    TestUtils.setPrivateField(camera, "captureSession", null);
    camera.setFocusMode(mock(MethodChannel.Result.class), FocusMode.auto);
    verify(mockPreviewRequestBuilder, never())
        .set(CaptureRequest.CONTROL_AF_TRIGGER, CameraMetadata.CONTROL_AF_TRIGGER_CANCEL);
    verify(mockPreviewRequestBuilder, never())
        .set(CaptureRequest.CONTROL_AF_TRIGGER, CameraMetadata.CONTROL_AF_TRIGGER_IDLE);
  }

  @Test
  public void setFocusMode_shouldSendErrorEventOnUnlockAutoFocusCameraAccessException()
      throws CameraAccessException {
    when(mockCaptureSession.capture(any(), any(), any()))
        .thenThrow(new CameraAccessException(0, ""));
    camera.setFocusMode(mock(MethodChannel.Result.class), FocusMode.auto);
    verify(mockDartMessenger, times(1)).sendCameraErrorEvent(any());
  }

  @Test
  public void startVideoRecording_shouldPullStreamsFromMediaRecorderAndImageReader()
      throws InterruptedException, IOException, CameraAccessException {
    Camera cameraSpy = spy(camera);
    ArrayList<CaptureRequest.Builder> mockRequestBuilders = new ArrayList<>();
    mockRequestBuilders.add(mock(CaptureRequest.Builder.class));
    SurfaceTexture mockSurfaceTexture = mock(SurfaceTexture.class);
    Size mockSize = mock(Size.class);
    MediaRecorder mockMediaRecorder = mock(MediaRecorder.class);
    ImageReader mockPictureImageReader = mock(ImageReader.class);
    TestUtils.setPrivateField(cameraSpy, "mediaRecorder", mockMediaRecorder);
    TestUtils.setPrivateField(cameraSpy, "recordingVideo", false);
    TestUtils.setPrivateField(cameraSpy, "pictureImageReader", mockPictureImageReader);
    CameraDeviceWrapper fakeCamera = new FakeCameraDeviceWrapper(mockRequestBuilders);
    TestUtils.setPrivateField(cameraSpy, "cameraDevice", fakeCamera);
    MethodChannel.Result mockResult = mock(MethodChannel.Result.class);

    TextureRegistry.SurfaceTextureEntry cameraFlutterTexture =
        (TextureRegistry.SurfaceTextureEntry)
            TestUtils.getPrivateField(cameraSpy, "flutterTexture");
    ResolutionFeature resolutionFeature =
        (ResolutionFeature)
            TestUtils.getPrivateField(mockCameraFeatureFactory, "mockResolutionFeature");

    when(cameraFlutterTexture.surfaceTexture()).thenReturn(mockSurfaceTexture);
    when(resolutionFeature.getPreviewSize()).thenReturn(mockSize);
    doNothing().when(cameraSpy).prepareRecording(mockResult);

    cameraSpy.startVideoRecording(mockResult, null);
    verify(mockMediaRecorder, times(1))
        .getSurface(); // stream pulled from media recorder's surface.
    verify(
            mockPictureImageReader,
            times(2)) // we expect one call to start the capture, one to create the capture session.
        .getSurface(); // stream pulled from image streaming imageReader's surface.
  }

  @Test
  public void setFocusMode_shouldLockAutoFocusForLockedMode() throws CameraAccessException {
    camera.setFocusMode(mock(MethodChannel.Result.class), FocusMode.locked);
    verify(mockPreviewRequestBuilder, times(1))
        .set(CaptureRequest.CONTROL_AF_TRIGGER, CameraMetadata.CONTROL_AF_TRIGGER_START);
    verify(mockCaptureSession, times(1)).capture(any(), any(), any());
    verify(mockCaptureSession, times(1)).setRepeatingRequest(any(), any(), any());
  }

  @Test
  public void setFocusMode_shouldSkipLockAutoFocusWhenNullCaptureSession() {
    TestUtils.setPrivateField(camera, "captureSession", null);
    camera.setFocusMode(mock(MethodChannel.Result.class), FocusMode.locked);
    verify(mockPreviewRequestBuilder, never())
        .set(CaptureRequest.CONTROL_AF_TRIGGER, CaptureRequest.CONTROL_AF_TRIGGER_START);
  }

  @Test
  public void setFocusMode_shouldSendErrorEventOnLockAutoFocusCameraAccessException()
      throws CameraAccessException {
    when(mockCaptureSession.capture(any(), any(), any()))
        .thenThrow(new CameraAccessException(0, ""));
    camera.setFocusMode(mock(MethodChannel.Result.class), FocusMode.locked);
    verify(mockDartMessenger, times(1)).sendCameraErrorEvent(any());
  }

  @Test
  public void setFocusMode_shouldCallErrorOnResultOnCameraAccessException()
      throws CameraAccessException {
    MethodChannel.Result mockResult = mock(MethodChannel.Result.class);
    when(mockCaptureSession.setRepeatingRequest(any(), any(), any()))
        .thenThrow(new CameraAccessException(0, ""));

    camera.setFocusMode(mockResult, FocusMode.locked);

    verify(mockResult, never()).success(any());
    verify(mockResult, times(1))
        .error("setFocusModeFailed", "Error setting focus mode: null", null);
  }

  @Test
  public void setExposureOffset_shouldUpdateExposureOffsetFeature() {
    ExposureOffsetFeature mockExposureOffsetFeature =
        mockCameraFeatureFactory.createExposureOffsetFeature(mockCameraProperties);
    MethodChannel.Result mockResult = mock(MethodChannel.Result.class);

    when(mockExposureOffsetFeature.getValue()).thenReturn(1.0);

    camera.setExposureOffset(mockResult, 1.0);

    verify(mockExposureOffsetFeature, times(1)).setValue(1.0);
    verify(mockResult, never()).error(any(), any(), any());
    verify(mockResult, times(1)).success(1.0);
  }

  @Test
  public void setExposureOffset_shouldAndUpdateBuilder() {
    ExposureOffsetFeature mockExposureOffsetFeature =
        mockCameraFeatureFactory.createExposureOffsetFeature(mockCameraProperties);
    MethodChannel.Result mockResult = mock(MethodChannel.Result.class);

    camera.setExposureOffset(mockResult, 1.0);

    verify(mockExposureOffsetFeature, times(1)).updateBuilder(any());
  }

  @Test
  public void setExposureOffset_shouldCallErrorOnResultOnCameraAccessException()
      throws CameraAccessException {
    MethodChannel.Result mockResult = mock(MethodChannel.Result.class);
    when(mockCaptureSession.setRepeatingRequest(any(), any(), any()))
        .thenThrow(new CameraAccessException(0, ""));

    camera.setExposureOffset(mockResult, 1.0);

    verify(mockResult, never()).success(any());
    verify(mockResult, times(1))
        .error("setExposureOffsetFailed", "Could not set exposure offset.", null);
  }

  @Test
  public void lockCaptureOrientation_shouldLockCaptureOrientation() {
    final Activity mockActivity = mock(Activity.class);
    SensorOrientationFeature mockSensorOrientationFeature =
        mockCameraFeatureFactory.createSensorOrientationFeature(
            mockCameraProperties, mockActivity, mockDartMessenger);

    camera.lockCaptureOrientation(PlatformChannel.DeviceOrientation.PORTRAIT_UP);

    verify(mockSensorOrientationFeature, times(1))
        .lockCaptureOrientation(PlatformChannel.DeviceOrientation.PORTRAIT_UP);
  }

  @Test
  public void unlockCaptureOrientation_shouldUnlockCaptureOrientation() {
    final Activity mockActivity = mock(Activity.class);
    SensorOrientationFeature mockSensorOrientationFeature =
        mockCameraFeatureFactory.createSensorOrientationFeature(
            mockCameraProperties, mockActivity, mockDartMessenger);

    camera.unlockCaptureOrientation();

    verify(mockSensorOrientationFeature, times(1)).unlockCaptureOrientation();
  }

  @Test
  public void pausePreview_shouldPausePreview() throws CameraAccessException {
    camera.pausePreview();

    assertEquals(TestUtils.getPrivateField(camera, "pausedPreview"), true);
    verify(mockCaptureSession, times(1)).stopRepeating();
  }

  @Test
  public void resumePreview_shouldResumePreview() throws CameraAccessException {
    camera.resumePreview();

    assertEquals(TestUtils.getPrivateField(camera, "pausedPreview"), false);
    verify(mockCaptureSession, times(1)).setRepeatingRequest(any(), any(), any());
  }

  @Test
  public void resumePreview_shouldSendErrorEventOnCameraAccessException()
      throws CameraAccessException {
    when(mockCaptureSession.setRepeatingRequest(any(), any(), any()))
        .thenThrow(new CameraAccessException(0));

    camera.resumePreview();

    verify(mockDartMessenger, times(1)).sendCameraErrorEvent(any());
  }

  @Test
  public void startBackgroundThread_shouldStartNewThread() {
    camera.startBackgroundThread();

    verify(mockHandlerThread, times(1)).start();
    assertEquals(mockHandler, TestUtils.getPrivateField(camera, "backgroundHandler"));
  }

  @Test
  public void startBackgroundThread_shouldNotStartNewThreadWhenAlreadyCreated() {
    camera.startBackgroundThread();
    camera.startBackgroundThread();

    verify(mockHandlerThread, times(1)).start();
  }

  @Test
  public void stopBackgroundThread_quitsSafely() throws InterruptedException {
    camera.startBackgroundThread();
    camera.stopBackgroundThread();

    verify(mockHandlerThread).quitSafely();
    verify(mockHandlerThread, never()).join();
  }

  @Test
  public void onConverge_shouldTakePictureWithoutAbortingSession() throws CameraAccessException {
    ArrayList<CaptureRequest.Builder> mockRequestBuilders = new ArrayList<>();
    mockRequestBuilders.add(mock(CaptureRequest.Builder.class));
    CameraDeviceWrapper fakeCamera = new FakeCameraDeviceWrapper(mockRequestBuilders);
    // Stub out other features used by the flow.
    TestUtils.setPrivateField(camera, "cameraDevice", fakeCamera);
    TestUtils.setPrivateField(camera, "pictureImageReader", mock(ImageReader.class));
    SensorOrientationFeature mockSensorOrientationFeature =
        mockCameraFeatureFactory.createSensorOrientationFeature(mockCameraProperties, null, null);
    DeviceOrientationManager mockDeviceOrientationManager = mock(DeviceOrientationManager.class);
    when(mockSensorOrientationFeature.getDeviceOrientationManager())
        .thenReturn(mockDeviceOrientationManager);

    // Simulate a post-precapture flow.
    camera.onConverged();
    // A picture should be taken.
    verify(mockCaptureSession, times(1)).capture(any(), any(), any());
    // The session shuold not be aborted as part of this flow, as this breaks capture on some
    // devices, and causes delays on others.
    verify(mockCaptureSession, never()).abortCaptures();
  }

  @Test
  public void createCaptureSession_doesNotCloseCaptureSession() throws CameraAccessException {
    Surface mockSurface = mock(Surface.class);
    SurfaceTexture mockSurfaceTexture = mock(SurfaceTexture.class);
    ResolutionFeature mockResolutionFeature = mock(ResolutionFeature.class);
    Size mockSize = mock(Size.class);
    ArrayList<CaptureRequest.Builder> mockRequestBuilders = new ArrayList<>();
    mockRequestBuilders.add(mock(CaptureRequest.Builder.class));
    CameraDeviceWrapper fakeCamera = new FakeCameraDeviceWrapper(mockRequestBuilders);
    TestUtils.setPrivateField(camera, "cameraDevice", fakeCamera);

    TextureRegistry.SurfaceTextureEntry cameraFlutterTexture =
        (TextureRegistry.SurfaceTextureEntry) TestUtils.getPrivateField(camera, "flutterTexture");
    CameraFeatures cameraFeatures =
        (CameraFeatures) TestUtils.getPrivateField(camera, "cameraFeatures");
    ResolutionFeature resolutionFeature =
        (ResolutionFeature)
            TestUtils.getPrivateField(mockCameraFeatureFactory, "mockResolutionFeature");

    when(cameraFlutterTexture.surfaceTexture()).thenReturn(mockSurfaceTexture);
    when(resolutionFeature.getPreviewSize()).thenReturn(mockSize);

    camera.createCaptureSession(CameraDevice.TEMPLATE_PREVIEW, mockSurface);

    verify(mockCaptureSession, never()).close();
  }

  @Test
  public void createCaptureSession_shouldNotAddPictureImageSurfaceToPreviewRequest()
      throws CameraAccessException {
    Surface mockSurface = mock(Surface.class);
    Surface mockSecondarySurface = mock(Surface.class);
    SurfaceTexture mockSurfaceTexture = mock(SurfaceTexture.class);
    ResolutionFeature mockResolutionFeature = mock(ResolutionFeature.class);
    Size mockSize = mock(Size.class);
    ArrayList<CaptureRequest.Builder> mockRequestBuilders = new ArrayList<>();
    mockRequestBuilders.add(mock(CaptureRequest.Builder.class));
    CameraDeviceWrapper fakeCamera = spy(new FakeCameraDeviceWrapper(mockRequestBuilders));
    ImageReader mockPictureImageReader = mock(ImageReader.class);
    TestUtils.setPrivateField(camera, "cameraDevice", fakeCamera);
    TestUtils.setPrivateField(camera, "pictureImageReader", mockPictureImageReader);
    CaptureRequest.Builder mockPreviewRequestBuilder = mock(CaptureRequest.Builder.class);

    TextureRegistry.SurfaceTextureEntry cameraFlutterTexture =
        (TextureRegistry.SurfaceTextureEntry) TestUtils.getPrivateField(camera, "flutterTexture");
    CameraFeatures cameraFeatures =
        (CameraFeatures) TestUtils.getPrivateField(camera, "cameraFeatures");
    ResolutionFeature resolutionFeature =
        (ResolutionFeature)
            TestUtils.getPrivateField(mockCameraFeatureFactory, "mockResolutionFeature");

    when(cameraFlutterTexture.surfaceTexture()).thenReturn(mockSurfaceTexture);
    when(resolutionFeature.getPreviewSize()).thenReturn(mockSize);
    when(fakeCamera.createCaptureRequest(anyInt())).thenReturn(mockPreviewRequestBuilder);
    when(mockPictureImageReader.getSurface()).thenReturn(mockSurface);

    // Test with preview template.
    camera.createCaptureSession(CameraDevice.TEMPLATE_PREVIEW, mockSurface, mockSecondarySurface);
    verify(mockPreviewRequestBuilder, times(0)).addTarget(mockSurface);

    // Test with non-preview template.
    camera.createCaptureSession(CameraDevice.TEMPLATE_RECORD, mockSurface, mockSecondarySurface);
    verify(mockPreviewRequestBuilder, times(0)).addTarget(mockSurface);
    verify(mockPreviewRequestBuilder).addTarget(mockSecondarySurface);
  }

  @Test
  public void close_doesCloseCaptureSessionWhenCameraDeviceNull() {
    camera.close();

    verify(mockCaptureSession).close();
  }

  @Test
  public void close_doesNotCloseCaptureSessionWhenCameraDeviceNonNull() {
    ArrayList<CaptureRequest.Builder> mockRequestBuilders = new ArrayList<>();
    mockRequestBuilders.add(mock(CaptureRequest.Builder.class));
    CameraDeviceWrapper fakeCamera = new FakeCameraDeviceWrapper(mockRequestBuilders);
    TestUtils.setPrivateField(camera, "cameraDevice", fakeCamera);

    camera.close();

    verify(mockCaptureSession, never()).close();
  }

  @Test
  public void startVideoRecording_shouldApplySettingsToMediaRecorder()
      throws InterruptedException, IOException, CameraAccessException {

    final Activity mockActivity = mock(Activity.class);
    final TextureRegistry.SurfaceTextureEntry mockFlutterTexture =
        mock(TextureRegistry.SurfaceTextureEntry.class);
    final String cameraName = "1";
    final ResolutionPreset resolutionPreset = ResolutionPreset.high;
    final boolean enableAudio = true;

    //region These parameters should be set in android MediaRecorder.
    final int fps = 15;
    final int videoBitrate = 200000;
    final int audioBitrate = 32000;
    //endregion

    when(mockCameraProperties.getCameraName()).thenReturn(cameraName);

    final Camera.VideoCaptureSettings parameters =
        new Camera.VideoCaptureSettings(
            resolutionPreset, enableAudio, fps, videoBitrate, audioBitrate);

    // Use a wildcard, since `new Range<Integer>[] {...}`
    // results in a 'Generic array creation' error.
    @SuppressWarnings("unchecked")
    final Range<Integer>[] mockRanges =
        (Range<Integer>[]) new Range<?>[] {new Range<Integer>(10, 20)};

    when(mockCameraProperties.getControlAutoExposureAvailableTargetFpsRanges())
        .thenReturn(mockRanges);

    final Context mockApplicationContext = mock(Context.class);
    when(mockActivity.getApplicationContext()).thenReturn(mockApplicationContext);

    try (final MockedStatic<File> mockFile = mockStatic(File.class);
        final MockedConstruction<MediaRecorder> mockMediaRecorder =
            Mockito.mockConstruction(MediaRecorder.class)) {

      assertNotNull(mockMediaRecorder);

      mockFile
          .when(() -> File.createTempFile(any(), any(), any()))
          .thenReturn(new File("/tmp/file.mp4"));

      final FpsRangeFeature fpsRangeFeature = new FpsRangeFeature(mockCameraProperties);

      final Camera camera =
          spy(
              new Camera(
                  mockActivity,
                  mockFlutterTexture,
                  mockCameraFeatureFactory,
                  mockDartMessenger,
                  mockCameraProperties,
                  parameters));

      final CamcorderProfile mockProfileLegacy = mock(CamcorderProfile.class);
      mockProfileLegacy.videoFrameRate = fps;
      when(camera.getRecordingProfileLegacy()).thenReturn(mockProfileLegacy);

      final SensorOrientationFeature mockSensorOrientationFeature =
          mockCameraFeatureFactory.createSensorOrientationFeature(mockCameraProperties, null, null);
      DeviceOrientationManager mockDeviceOrientationManager = mock(DeviceOrientationManager.class);

      when(mockSensorOrientationFeature.getDeviceOrientationManager())
          .thenReturn(mockDeviceOrientationManager);

      TestUtils.setPrivateField(camera, "captureSession", mockCaptureSession);
      TestUtils.setPrivateField(camera, "previewRequestBuilder", mockPreviewRequestBuilder);

      final ArrayList<CaptureRequest.Builder> mockRequestBuilders = new ArrayList<>();
      CaptureRequest.Builder mockRequestBuilder = mock(CaptureRequest.Builder.class);
      mockRequestBuilders.add(mockRequestBuilder);
      final SurfaceTexture mockSurfaceTexture = mock(SurfaceTexture.class);
      final Size mockSize = mock(Size.class);
      final ImageReader mockPictureImageReader = mock(ImageReader.class);
      TestUtils.setPrivateField(camera, "pictureImageReader", mockPictureImageReader);
      final CameraDeviceWrapper fakeCamera =
          new FakeCameraDeviceWrapper(mockRequestBuilders, mockCaptureSession);

      TestUtils.setPrivateField(camera, "cameraDevice", fakeCamera);
      MethodChannel.Result mockResult = mock(MethodChannel.Result.class);

      TextureRegistry.SurfaceTextureEntry cameraFlutterTexture =
          (TextureRegistry.SurfaceTextureEntry) TestUtils.getPrivateField(camera, "flutterTexture");

      ResolutionFeature resolutionFeature =
          (ResolutionFeature)
              TestUtils.getPrivateField(mockCameraFeatureFactory, "mockResolutionFeature");

      assertNotNull(cameraFlutterTexture);
      when(cameraFlutterTexture.surfaceTexture()).thenReturn(mockSurfaceTexture);

      assertNotNull(resolutionFeature);
      when(resolutionFeature.getPreviewSize()).thenReturn(mockSize);

      camera.startVideoRecording(mockResult, null);

      //region Check that FPS parameter affects AE range at which the camera captures frames.
      assertEquals(camera.cameraFeatures.getFpsRange().getValue().getLower(), Integer.valueOf(fps));
      assertEquals(camera.cameraFeatures.getFpsRange().getValue().getUpper(), Integer.valueOf(fps));

      verify(mockRequestBuilder)
          .set(
              eq(CaptureRequest.CONTROL_AE_TARGET_FPS_RANGE),
              argThat(
                  (Range<Integer> range) -> range.getLower() == fps && range.getUpper() == fps));
      //endregion

      final MediaRecorder recorder =
          (MediaRecorder) TestUtils.getPrivateField(camera, "mediaRecorder");

      //region Check that parameters affects movies, written by MediaRecorder.
      verify(recorder).setVideoFrameRate(fps);
      verify(recorder).setAudioEncodingBitRate(audioBitrate);
      verify(recorder).setVideoEncodingBitRate(videoBitrate);
      //endregion
    }
  }

  @Test
  public void pausePreview_doesNotCallStopRepeatingWhenCameraClosed() throws CameraAccessException {
    ArrayList<CaptureRequest.Builder> mockRequestBuilders = new ArrayList<>();
    mockRequestBuilders.add(mock(CaptureRequest.Builder.class));
    CameraDeviceWrapper fakeCamera = new FakeCameraDeviceWrapper(mockRequestBuilders);
    TestUtils.setPrivateField(camera, "cameraDevice", fakeCamera);

    camera.close();
    camera.pausePreview();

    verify(mockCaptureSession, never()).stopRepeating();
  }

  /// Allow to use `new android.util.Range(Integer, Integer)`
  private static class RangeConstruction implements Closeable {
    final Map<Range<Integer>, Integer> lowers = new HashMap<>();
    final Map<Range<Integer>, Integer> uppers = new HashMap<>();

    @SuppressWarnings({"rawtypes"})
    final MockedConstruction<Range> rangeMockedConstruction;

    @SuppressWarnings({"unchecked"})
    public RangeConstruction() {
      this.rangeMockedConstruction =
          Mockito.mockConstruction(
              Range.class,
              (mock, context) -> {
                int lower = (int) context.arguments().get(0);
                int upper = (int) context.arguments().get(1);
                lowers.put((Range<Integer>) mock, lower);
                uppers.put((Range<Integer>) mock, upper);
                when(((Range<Integer>) mock).getUpper())
                    .thenReturn(lowers.getOrDefault((Range<Integer>) mock, 15));
                when(((Range<Integer>) mock).getLower())
                    .thenReturn(uppers.getOrDefault((Range<Integer>) mock, 15));
                when(mock.toString())
                    .thenReturn(
                        String.format(
                            "mocked [%s, %s]",
                            lowers.getOrDefault(mock, 15), uppers.getOrDefault(mock, 15)));
              });
    }

    @Override
    public void close() throws IOException {
      rangeMockedConstruction.close();
    }
  }

  private static class TestCameraFeatureFactory implements CameraFeatureFactory {
    private final AutoFocusFeature mockAutoFocusFeature;
    private final ExposureLockFeature mockExposureLockFeature;
    private final ExposureOffsetFeature mockExposureOffsetFeature;
    private final ExposurePointFeature mockExposurePointFeature;
    private final FlashFeature mockFlashFeature;
    private final FocusPointFeature mockFocusPointFeature;
    private final FpsRangeFeature mockFpsRangeFeature;
    private final NoiseReductionFeature mockNoiseReductionFeature;
    private final ResolutionFeature mockResolutionFeature;
    private final SensorOrientationFeature mockSensorOrientationFeature;
    private final ZoomLevelFeature mockZoomLevelFeature;

    public TestCameraFeatureFactory(FpsRangeFeature fpsRangeFeature) {
      this.mockAutoFocusFeature = mock(AutoFocusFeature.class);
      this.mockExposureLockFeature = mock(ExposureLockFeature.class);
      this.mockExposureOffsetFeature = mock(ExposureOffsetFeature.class);
      this.mockExposurePointFeature = mock(ExposurePointFeature.class);
      this.mockFlashFeature = mock(FlashFeature.class);
      this.mockFocusPointFeature = mock(FocusPointFeature.class);
      this.mockFpsRangeFeature = fpsRangeFeature;
      this.mockNoiseReductionFeature = mock(NoiseReductionFeature.class);
      this.mockResolutionFeature = mock(ResolutionFeature.class);
      this.mockSensorOrientationFeature = mock(SensorOrientationFeature.class);
      this.mockZoomLevelFeature = mock(ZoomLevelFeature.class);
    }

    @Override
    public AutoFocusFeature createAutoFocusFeature(
        @NonNull CameraProperties cameraProperties, boolean recordingVideo) {
      return mockAutoFocusFeature;
    }

    @Override
    public ExposureLockFeature createExposureLockFeature(
        @NonNull CameraProperties cameraProperties) {
      return mockExposureLockFeature;
    }

    @Override
    public ExposureOffsetFeature createExposureOffsetFeature(
        @NonNull CameraProperties cameraProperties) {
      return mockExposureOffsetFeature;
    }

    @Override
    public FlashFeature createFlashFeature(@NonNull CameraProperties cameraProperties) {
      return mockFlashFeature;
    }

    @Override
    public ResolutionFeature createResolutionFeature(
        @NonNull CameraProperties cameraProperties,
        ResolutionPreset initialSetting,
        String cameraName) {
      return mockResolutionFeature;
    }

    @Override
    public FocusPointFeature createFocusPointFeature(
        @NonNull CameraProperties cameraProperties,
        @NonNull SensorOrientationFeature sensorOrienttionFeature) {
      return mockFocusPointFeature;
    }

    @Override
    public FpsRangeFeature createFpsRangeFeature(@NonNull CameraProperties cameraProperties) {
      return mockFpsRangeFeature;
    }

    @Override
    public SensorOrientationFeature createSensorOrientationFeature(
        @NonNull CameraProperties cameraProperties,
        @NonNull Activity activity,
        @NonNull DartMessenger dartMessenger) {
      return mockSensorOrientationFeature;
    }

    @Override
    public ZoomLevelFeature createZoomLevelFeature(@NonNull CameraProperties cameraProperties) {
      return mockZoomLevelFeature;
    }

    @Override
    public ExposurePointFeature createExposurePointFeature(
        @NonNull CameraProperties cameraProperties,
        @NonNull SensorOrientationFeature sensorOrientationFeature) {
      return mockExposurePointFeature;
    }

    @Override
    public NoiseReductionFeature createNoiseReductionFeature(
        @NonNull CameraProperties cameraProperties) {
      return mockNoiseReductionFeature;
    }
  }
}<|MERGE_RESOLUTION|>--- conflicted
+++ resolved
@@ -168,19 +168,11 @@
             mockCameraFeatureFactory,
             mockDartMessenger,
             mockCameraProperties,
-<<<<<<< HEAD
-            resolutionPreset,
-            enableAudio,
-            Integer.valueOf(15),
-            Integer.valueOf(200000),
-            Integer.valueOf(32000));
-=======
             new Camera.VideoCaptureSettings(resolutionPreset, enableAudio));
 
     final CamcorderProfile mockProfileLegacy = mock(CamcorderProfile.class);
     mockProfileLegacy.videoFrameRate = 15;
     when(camera.getRecordingProfileLegacy()).thenReturn(mockProfileLegacy);
->>>>>>> 0eead7cb
 
     TestUtils.setPrivateField(camera, "captureSession", mockCaptureSession);
     TestUtils.setPrivateField(camera, "previewRequestBuilder", mockPreviewRequestBuilder);
@@ -223,15 +215,7 @@
             spyMockCameraFeatureFactory,
             mockDartMessenger,
             mockCameraProperties,
-<<<<<<< HEAD
-            resolutionPreset,
-            enableAudio,
-            Integer.valueOf(15),
-            Integer.valueOf(200000),
-            Integer.valueOf(32000));
-=======
             new Camera.VideoCaptureSettings(resolutionPreset, enableAudio));
->>>>>>> 0eead7cb
 
     verify(spyMockCameraFeatureFactory, times(1))
         .createSensorOrientationFeature(mockCameraProperties, mockActivity, mockDartMessenger);
