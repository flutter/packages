// Copyright 2013 The Flutter Authors. All rights reserved.
// Use of this source code is governed by a BSD-style license that can be
// found in the LICENSE file.

package io.flutter.plugins.camera;

import static org.junit.Assert.assertEquals;
import static org.junit.Assert.assertFalse;
import static org.junit.Assert.assertNotNull;
import static org.mockito.ArgumentMatchers.any;
import static org.mockito.ArgumentMatchers.eq;
import static org.mockito.Mockito.*;

import android.app.Activity;
import android.content.Context;
import android.graphics.SurfaceTexture;
import android.hardware.camera2.*;
import android.hardware.camera2.params.SessionConfiguration;
import android.media.CamcorderProfile;
import android.media.ImageReader;
import android.media.MediaRecorder;
import android.os.Build;
import android.os.Handler;
import android.os.HandlerThread;
import android.util.Range;
import android.util.Size;
import android.view.Surface;
import androidx.annotation.NonNull;
import androidx.annotation.Nullable;
import androidx.lifecycle.LifecycleObserver;
import io.flutter.embedding.engine.systemchannels.PlatformChannel;
import io.flutter.plugin.common.EventChannel;
import io.flutter.plugin.common.MethodChannel;
import io.flutter.plugins.camera.features.CameraFeatureFactory;
import io.flutter.plugins.camera.features.CameraFeatures;
import io.flutter.plugins.camera.features.Point;
import io.flutter.plugins.camera.features.autofocus.AutoFocusFeature;
import io.flutter.plugins.camera.features.autofocus.FocusMode;
import io.flutter.plugins.camera.features.exposurelock.ExposureLockFeature;
import io.flutter.plugins.camera.features.exposurelock.ExposureMode;
import io.flutter.plugins.camera.features.exposureoffset.ExposureOffsetFeature;
import io.flutter.plugins.camera.features.exposurepoint.ExposurePointFeature;
import io.flutter.plugins.camera.features.flash.FlashFeature;
import io.flutter.plugins.camera.features.flash.FlashMode;
import io.flutter.plugins.camera.features.focuspoint.FocusPointFeature;
import io.flutter.plugins.camera.features.fpsrange.FpsRangeFeature;
import io.flutter.plugins.camera.features.noisereduction.NoiseReductionFeature;
import io.flutter.plugins.camera.features.resolution.ResolutionFeature;
import io.flutter.plugins.camera.features.resolution.ResolutionPreset;
import io.flutter.plugins.camera.features.sensororientation.DeviceOrientationManager;
import io.flutter.plugins.camera.features.sensororientation.SensorOrientationFeature;
import io.flutter.plugins.camera.features.zoomlevel.ZoomLevelFeature;
import io.flutter.plugins.camera.media.ImageStreamReader;
import io.flutter.plugins.camera.utils.TestUtils;
import io.flutter.view.TextureRegistry;
import java.io.Closeable;
import java.io.File;
import java.io.IOException;
import java.util.ArrayList;
import java.util.HashMap;
import java.util.List;
import java.util.Map;
import org.junit.After;
import org.junit.Before;
import org.junit.Test;
import org.mockito.MockedConstruction;
import org.mockito.MockedStatic;
import org.mockito.Mockito;

class FakeCameraDeviceWrapper implements CameraDeviceWrapper {
  final List<CaptureRequest.Builder> captureRequests;
  @Nullable final CameraCaptureSession session;

  FakeCameraDeviceWrapper(List<CaptureRequest.Builder> captureRequests) {
    this(captureRequests, null);
  }

  FakeCameraDeviceWrapper(
      List<CaptureRequest.Builder> captureRequests, CameraCaptureSession session) {
    this.captureRequests = captureRequests;
    this.session = session;
  }

  @NonNull
  @Override
  public CaptureRequest.Builder createCaptureRequest(int var1) {
    return captureRequests.remove(0);
  }

  @Override
  public void createCaptureSession(SessionConfiguration config) {
    if (session != null) {
      config.getStateCallback().onConfigured(session);
    }
  }

  @Override
  public void createCaptureSession(
      @NonNull List<Surface> outputs,
      @NonNull CameraCaptureSession.StateCallback callback,
      @Nullable Handler handler) {
    if (session != null) {
      callback.onConfigured(session);
    }
  }

  @Override
  public void close() {}
}

public class CameraTest {
  private CameraProperties mockCameraProperties;
  private CameraFeatureFactory mockCameraFeatureFactory;
  private DartMessenger mockDartMessenger;
  private Camera camera;
  private CameraCaptureSession mockCaptureSession;
  private CaptureRequest.Builder mockPreviewRequestBuilder;
  private MockedStatic<Camera.HandlerThreadFactory> mockHandlerThreadFactory;
  private HandlerThread mockHandlerThread;
  private MockedStatic<Camera.HandlerFactory> mockHandlerFactory;
  private Handler mockHandler;

  private RangeConstruction mockRangeConstruction;

  @Before
  public void before() {

    mockRangeConstruction = new RangeConstruction();
    mockCameraProperties = mock(CameraProperties.class);
    mockDartMessenger = mock(DartMessenger.class);
    mockCaptureSession = mock(CameraCaptureSession.class);
    mockPreviewRequestBuilder = mock(CaptureRequest.Builder.class);
    mockHandlerThreadFactory = mockStatic(Camera.HandlerThreadFactory.class);
    mockHandlerThread = mock(HandlerThread.class);
    mockHandlerFactory = mockStatic(Camera.HandlerFactory.class);
    mockHandler = mock(Handler.class);

    final Activity mockActivity = mock(Activity.class);
    final TextureRegistry.SurfaceProducer mockSurfaceProducer =
        mock(TextureRegistry.SurfaceProducer.class);
    final String cameraName = "1";
    final ResolutionPreset resolutionPreset = ResolutionPreset.high;
    final boolean enableAudio = false;

    when(mockCameraProperties.getCameraName()).thenReturn(cameraName);
    mockHandlerFactory.when(() -> Camera.HandlerFactory.create(any())).thenReturn(mockHandler);
    mockHandlerThreadFactory
        .when(() -> Camera.HandlerThreadFactory.create(any()))
        .thenReturn(mockHandlerThread);

    // Use a wildcard, since `new Range<Integer>[] {...}`
    // results in a 'Generic array creation' error.
    @SuppressWarnings("unchecked")
    final Range<Integer>[] mockRanges =
        (Range<Integer>[]) new Range<?>[] {new Range<Integer>(10, 20)};

    when(mockCameraProperties.getControlAutoExposureAvailableTargetFpsRanges())
        .thenReturn(mockRanges);

    final FpsRangeFeature fpsRangeFeature = new FpsRangeFeature(mockCameraProperties);

    mockCameraFeatureFactory = new TestCameraFeatureFactory(fpsRangeFeature);

    camera =
        new Camera(
            mockActivity,
            mockSurfaceProducer,
            mockCameraFeatureFactory,
            mockDartMessenger,
            mockCameraProperties,
            new Camera.VideoCaptureSettings(resolutionPreset, enableAudio));

    final CamcorderProfile mockProfileLegacy = mock(CamcorderProfile.class);
    mockProfileLegacy.videoFrameRate = 15;
    when(camera.getRecordingProfileLegacy()).thenReturn(mockProfileLegacy);

    TestUtils.setPrivateField(camera, "captureSession", mockCaptureSession);
    TestUtils.setPrivateField(camera, "previewRequestBuilder", mockPreviewRequestBuilder);
  }

  @After
  public void after() throws IOException {
    SdkCapabilityChecker.SDK_VERSION = 0;
    mockHandlerThreadFactory.close();
    mockHandlerFactory.close();
    mockRangeConstruction.close();
  }

  @Test
  public void shouldNotImplementLifecycleObserverInterface() {
    Class<Camera> cameraClass = Camera.class;

    assertFalse(LifecycleObserver.class.isAssignableFrom(cameraClass));
  }

  @Test
  public void shouldCreateCameraPluginAndSetAllFeatures() {
    final Activity mockActivity = mock(Activity.class);
<<<<<<< HEAD
    final TextureRegistry.SurfaceProducer mockSurfaceProducer =
        mock(TextureRegistry.SurfaceProducer.class);
    final CameraFeatureFactory mockCameraFeatureFactory = mock(CameraFeatureFactory.class);
=======
    final TextureRegistry.SurfaceTextureEntry mockFlutterTexture =
        mock(TextureRegistry.SurfaceTextureEntry.class);
    final CameraFeatureFactory spyMockCameraFeatureFactory = spy(mockCameraFeatureFactory);
>>>>>>> 8f25520b
    final String cameraName = "1";
    final ResolutionPreset resolutionPreset = ResolutionPreset.high;
    final boolean enableAudio = false;

    when(mockCameraProperties.getCameraName()).thenReturn(cameraName);
    SensorOrientationFeature mockSensorOrientationFeature = mock(SensorOrientationFeature.class);
    when(spyMockCameraFeatureFactory.createSensorOrientationFeature(any(), any(), any()))
        .thenReturn(mockSensorOrientationFeature);

    Camera camera =
        new Camera(
            mockActivity,
<<<<<<< HEAD
            mockSurfaceProducer,
            mockCameraFeatureFactory,
=======
            mockFlutterTexture,
            spyMockCameraFeatureFactory,
>>>>>>> 8f25520b
            mockDartMessenger,
            mockCameraProperties,
            new Camera.VideoCaptureSettings(resolutionPreset, enableAudio));

    verify(spyMockCameraFeatureFactory, times(1))
        .createSensorOrientationFeature(mockCameraProperties, mockActivity, mockDartMessenger);
    verify(spyMockCameraFeatureFactory, times(1))
        .createAutoFocusFeature(mockCameraProperties, false);
    verify(spyMockCameraFeatureFactory, times(1)).createExposureLockFeature(mockCameraProperties);
    verify(spyMockCameraFeatureFactory, times(1))
        .createExposurePointFeature(eq(mockCameraProperties), eq(mockSensorOrientationFeature));
    verify(spyMockCameraFeatureFactory, times(1)).createExposureOffsetFeature(mockCameraProperties);
    verify(spyMockCameraFeatureFactory, times(1)).createFlashFeature(mockCameraProperties);
    verify(spyMockCameraFeatureFactory, times(1))
        .createFocusPointFeature(eq(mockCameraProperties), eq(mockSensorOrientationFeature));
    verify(spyMockCameraFeatureFactory, times(1)).createFpsRangeFeature(mockCameraProperties);
    verify(spyMockCameraFeatureFactory, times(1)).createNoiseReductionFeature(mockCameraProperties);
    verify(spyMockCameraFeatureFactory, times(1))
        .createResolutionFeature(mockCameraProperties, resolutionPreset, cameraName);
    verify(spyMockCameraFeatureFactory, times(1)).createZoomLevelFeature(mockCameraProperties);
    assertNotNull("should create a camera", camera);
  }

  @Test
  public void getDeviceOrientationManager() {
    SensorOrientationFeature mockSensorOrientationFeature =
        mockCameraFeatureFactory.createSensorOrientationFeature(mockCameraProperties, null, null);
    DeviceOrientationManager mockDeviceOrientationManager = mock(DeviceOrientationManager.class);

    when(mockSensorOrientationFeature.getDeviceOrientationManager())
        .thenReturn(mockDeviceOrientationManager);

    DeviceOrientationManager actualDeviceOrientationManager = camera.getDeviceOrientationManager();

    verify(mockSensorOrientationFeature, times(1)).getDeviceOrientationManager();
    assertEquals(mockDeviceOrientationManager, actualDeviceOrientationManager);
  }

  @Test
  public void getExposureOffsetStepSize() {
    ExposureOffsetFeature mockExposureOffsetFeature =
        mockCameraFeatureFactory.createExposureOffsetFeature(mockCameraProperties);
    double stepSize = 2.3;

    when(mockExposureOffsetFeature.getExposureOffsetStepSize()).thenReturn(stepSize);

    double actualSize = camera.getExposureOffsetStepSize();

    verify(mockExposureOffsetFeature, times(1)).getExposureOffsetStepSize();
    assertEquals(stepSize, actualSize, 0);
  }

  @Test
  public void getMaxExposureOffset() {
    ExposureOffsetFeature mockExposureOffsetFeature =
        mockCameraFeatureFactory.createExposureOffsetFeature(mockCameraProperties);
    double expectedMaxOffset = 42.0;

    when(mockExposureOffsetFeature.getMaxExposureOffset()).thenReturn(expectedMaxOffset);

    double actualMaxOffset = camera.getMaxExposureOffset();

    verify(mockExposureOffsetFeature, times(1)).getMaxExposureOffset();
    assertEquals(expectedMaxOffset, actualMaxOffset, 0);
  }

  @Test
  public void getMinExposureOffset() {
    ExposureOffsetFeature mockExposureOffsetFeature =
        mockCameraFeatureFactory.createExposureOffsetFeature(mockCameraProperties);
    double expectedMinOffset = 21.5;

    when(mockExposureOffsetFeature.getMinExposureOffset()).thenReturn(21.5);

    double actualMinOffset = camera.getMinExposureOffset();

    verify(mockExposureOffsetFeature, times(1)).getMinExposureOffset();
    assertEquals(expectedMinOffset, actualMinOffset, 0);
  }

  @Test
  public void getMaxZoomLevel() {
    ZoomLevelFeature mockZoomLevelFeature =
        mockCameraFeatureFactory.createZoomLevelFeature(mockCameraProperties);
    float expectedMaxZoomLevel = 4.2f;

    when(mockZoomLevelFeature.getMaximumZoomLevel()).thenReturn(expectedMaxZoomLevel);

    float actualMaxZoomLevel = camera.getMaxZoomLevel();

    verify(mockZoomLevelFeature, times(1)).getMaximumZoomLevel();
    assertEquals(expectedMaxZoomLevel, actualMaxZoomLevel, 0);
  }

  @Test
  public void getMinZoomLevel() {
    ZoomLevelFeature mockZoomLevelFeature =
        mockCameraFeatureFactory.createZoomLevelFeature(mockCameraProperties);
    float expectedMinZoomLevel = 4.2f;

    when(mockZoomLevelFeature.getMinimumZoomLevel()).thenReturn(expectedMinZoomLevel);

    float actualMinZoomLevel = camera.getMinZoomLevel();

    verify(mockZoomLevelFeature, times(1)).getMinimumZoomLevel();
    assertEquals(expectedMinZoomLevel, actualMinZoomLevel, 0);
  }

  @Test
  public void setExposureMode_shouldUpdateExposureLockFeature() {
    ExposureLockFeature mockExposureLockFeature =
        mockCameraFeatureFactory.createExposureLockFeature(mockCameraProperties);
    MethodChannel.Result mockResult = mock(MethodChannel.Result.class);
    ExposureMode exposureMode = ExposureMode.locked;

    camera.setExposureMode(mockResult, exposureMode);

    verify(mockExposureLockFeature, times(1)).setValue(exposureMode);
    verify(mockResult, never()).error(any(), any(), any());
    verify(mockResult, times(1)).success(null);
  }

  @Test
  public void setExposureMode_shouldUpdateBuilder() {
    ExposureLockFeature mockExposureLockFeature =
        mockCameraFeatureFactory.createExposureLockFeature(mockCameraProperties);
    MethodChannel.Result mockResult = mock(MethodChannel.Result.class);
    ExposureMode exposureMode = ExposureMode.locked;

    camera.setExposureMode(mockResult, exposureMode);

    verify(mockExposureLockFeature, times(1)).updateBuilder(any());
  }

  @Test
  public void setExposureMode_shouldCallErrorOnResultOnCameraAccessException()
      throws CameraAccessException {
    MethodChannel.Result mockResult = mock(MethodChannel.Result.class);
    ExposureMode exposureMode = ExposureMode.locked;
    when(mockCaptureSession.setRepeatingRequest(any(), any(), any()))
        .thenThrow(new CameraAccessException(0, ""));

    camera.setExposureMode(mockResult, exposureMode);

    verify(mockResult, never()).success(any());
    verify(mockResult, times(1))
        .error("setExposureModeFailed", "Could not set exposure mode.", null);
  }

  @Test
  public void setExposurePoint_shouldUpdateExposurePointFeature() {
    SensorOrientationFeature mockSensorOrientationFeature = mock(SensorOrientationFeature.class);
    ExposurePointFeature mockExposurePointFeature =
        mockCameraFeatureFactory.createExposurePointFeature(
            mockCameraProperties, mockSensorOrientationFeature);
    MethodChannel.Result mockResult = mock(MethodChannel.Result.class);
    Point point = new Point(42d, 42d);

    camera.setExposurePoint(mockResult, point);

    verify(mockExposurePointFeature, times(1)).setValue(point);
    verify(mockResult, never()).error(any(), any(), any());
    verify(mockResult, times(1)).success(null);
  }

  @Test
  public void setExposurePoint_shouldUpdateBuilder() {
    SensorOrientationFeature mockSensorOrientationFeature = mock(SensorOrientationFeature.class);
    ExposurePointFeature mockExposurePointFeature =
        mockCameraFeatureFactory.createExposurePointFeature(
            mockCameraProperties, mockSensorOrientationFeature);
    MethodChannel.Result mockResult = mock(MethodChannel.Result.class);
    Point point = new Point(42d, 42d);

    camera.setExposurePoint(mockResult, point);

    verify(mockExposurePointFeature, times(1)).updateBuilder(any());
  }

  @Test
  public void setExposurePoint_shouldCallErrorOnResultOnCameraAccessException()
      throws CameraAccessException {
    MethodChannel.Result mockResult = mock(MethodChannel.Result.class);
    Point point = new Point(42d, 42d);
    when(mockCaptureSession.setRepeatingRequest(any(), any(), any()))
        .thenThrow(new CameraAccessException(0, ""));

    camera.setExposurePoint(mockResult, point);

    verify(mockResult, never()).success(any());
    verify(mockResult, times(1))
        .error("setExposurePointFailed", "Could not set exposure point.", null);
  }

  @Test
  public void setFlashMode_shouldUpdateFlashFeature() {
    FlashFeature mockFlashFeature =
        mockCameraFeatureFactory.createFlashFeature(mockCameraProperties);
    MethodChannel.Result mockResult = mock(MethodChannel.Result.class);
    FlashMode flashMode = FlashMode.always;

    camera.setFlashMode(mockResult, flashMode);

    verify(mockFlashFeature, times(1)).setValue(flashMode);
    verify(mockResult, never()).error(any(), any(), any());
    verify(mockResult, times(1)).success(null);
  }

  @Test
  public void setFlashMode_shouldUpdateBuilder() {
    FlashFeature mockFlashFeature =
        mockCameraFeatureFactory.createFlashFeature(mockCameraProperties);
    MethodChannel.Result mockResult = mock(MethodChannel.Result.class);
    FlashMode flashMode = FlashMode.always;

    camera.setFlashMode(mockResult, flashMode);

    verify(mockFlashFeature, times(1)).updateBuilder(any());
  }

  @Test
  public void setFlashMode_shouldCallErrorOnResultOnCameraAccessException()
      throws CameraAccessException {
    MethodChannel.Result mockResult = mock(MethodChannel.Result.class);
    FlashMode flashMode = FlashMode.always;
    when(mockCaptureSession.setRepeatingRequest(any(), any(), any()))
        .thenThrow(new CameraAccessException(0, ""));

    camera.setFlashMode(mockResult, flashMode);

    verify(mockResult, never()).success(any());
    verify(mockResult, times(1)).error("setFlashModeFailed", "Could not set flash mode.", null);
  }

  @Test
  public void setFocusPoint_shouldUpdateFocusPointFeature() {
    SensorOrientationFeature mockSensorOrientationFeature = mock(SensorOrientationFeature.class);
    FocusPointFeature mockFocusPointFeature =
        mockCameraFeatureFactory.createFocusPointFeature(
            mockCameraProperties, mockSensorOrientationFeature);
    AutoFocusFeature mockAutoFocusFeature =
        mockCameraFeatureFactory.createAutoFocusFeature(mockCameraProperties, false);
    MethodChannel.Result mockResult = mock(MethodChannel.Result.class);
    Point point = new Point(42d, 42d);
    when(mockAutoFocusFeature.getValue()).thenReturn(FocusMode.auto);

    camera.setFocusPoint(mockResult, point);

    verify(mockFocusPointFeature, times(1)).setValue(point);
    verify(mockResult, never()).error(any(), any(), any());
    verify(mockResult, times(1)).success(null);
  }

  @Test
  public void setFocusPoint_shouldUpdateBuilder() {
    SensorOrientationFeature mockSensorOrientationFeature = mock(SensorOrientationFeature.class);
    FocusPointFeature mockFocusPointFeature =
        mockCameraFeatureFactory.createFocusPointFeature(
            mockCameraProperties, mockSensorOrientationFeature);
    AutoFocusFeature mockAutoFocusFeature =
        mockCameraFeatureFactory.createAutoFocusFeature(mockCameraProperties, false);
    MethodChannel.Result mockResult = mock(MethodChannel.Result.class);
    Point point = new Point(42d, 42d);
    when(mockAutoFocusFeature.getValue()).thenReturn(FocusMode.auto);

    camera.setFocusPoint(mockResult, point);

    verify(mockFocusPointFeature, times(1)).updateBuilder(any());
  }

  @Test
  public void setFocusPoint_shouldCallErrorOnResultOnCameraAccessException()
      throws CameraAccessException {
    AutoFocusFeature mockAutoFocusFeature =
        mockCameraFeatureFactory.createAutoFocusFeature(mockCameraProperties, false);
    MethodChannel.Result mockResult = mock(MethodChannel.Result.class);
    Point point = new Point(42d, 42d);
    when(mockAutoFocusFeature.getValue()).thenReturn(FocusMode.auto);
    when(mockCaptureSession.setRepeatingRequest(any(), any(), any()))
        .thenThrow(new CameraAccessException(0, ""));

    camera.setFocusPoint(mockResult, point);

    verify(mockResult, never()).success(any());
    verify(mockResult, times(1)).error("setFocusPointFailed", "Could not set focus point.", null);
  }

  @Test
  public void setZoomLevel_shouldUpdateZoomLevelFeature() throws CameraAccessException {
    ZoomLevelFeature mockZoomLevelFeature =
        mockCameraFeatureFactory.createZoomLevelFeature(mockCameraProperties);
    MethodChannel.Result mockResult = mock(MethodChannel.Result.class);
    float zoomLevel = 1.0f;

    when(mockZoomLevelFeature.getValue()).thenReturn(zoomLevel);
    when(mockZoomLevelFeature.getMinimumZoomLevel()).thenReturn(0f);
    when(mockZoomLevelFeature.getMaximumZoomLevel()).thenReturn(2f);

    camera.setZoomLevel(mockResult, zoomLevel);

    verify(mockZoomLevelFeature, times(1)).setValue(zoomLevel);
    verify(mockResult, never()).error(any(), any(), any());
    verify(mockResult, times(1)).success(null);
  }

  @Test
  public void setZoomLevel_shouldUpdateBuilder() throws CameraAccessException {
    ZoomLevelFeature mockZoomLevelFeature =
        mockCameraFeatureFactory.createZoomLevelFeature(mockCameraProperties);
    MethodChannel.Result mockResult = mock(MethodChannel.Result.class);
    float zoomLevel = 1.0f;

    when(mockZoomLevelFeature.getValue()).thenReturn(zoomLevel);
    when(mockZoomLevelFeature.getMinimumZoomLevel()).thenReturn(0f);
    when(mockZoomLevelFeature.getMaximumZoomLevel()).thenReturn(2f);

    camera.setZoomLevel(mockResult, zoomLevel);

    verify(mockZoomLevelFeature, times(1)).updateBuilder(any());
  }

  @Test
  public void setZoomLevel_shouldCallErrorOnResultOnCameraAccessException()
      throws CameraAccessException {
    ZoomLevelFeature mockZoomLevelFeature =
        mockCameraFeatureFactory.createZoomLevelFeature(mockCameraProperties);
    MethodChannel.Result mockResult = mock(MethodChannel.Result.class);
    float zoomLevel = 1.0f;

    when(mockZoomLevelFeature.getValue()).thenReturn(zoomLevel);
    when(mockZoomLevelFeature.getMinimumZoomLevel()).thenReturn(0f);
    when(mockZoomLevelFeature.getMaximumZoomLevel()).thenReturn(2f);
    when(mockCaptureSession.setRepeatingRequest(any(), any(), any()))
        .thenThrow(new CameraAccessException(0, ""));

    camera.setZoomLevel(mockResult, zoomLevel);

    verify(mockResult, never()).success(any());
    verify(mockResult, times(1)).error("setZoomLevelFailed", "Could not set zoom level.", null);
  }

  @Test
  public void pauseVideoRecording_shouldSendNullResultWhenNotRecording() {
    TestUtils.setPrivateField(camera, "recordingVideo", false);
    MethodChannel.Result mockResult = mock(MethodChannel.Result.class);

    camera.pauseVideoRecording(mockResult);

    verify(mockResult, times(1)).success(null);
    verify(mockResult, never()).error(any(), any(), any());
  }

  @Test
  public void pauseVideoRecording_shouldCallPauseWhenRecordingAndOnAPIN() {
    MethodChannel.Result mockResult = mock(MethodChannel.Result.class);
    MediaRecorder mockMediaRecorder = mock(MediaRecorder.class);
    TestUtils.setPrivateField(camera, "mediaRecorder", mockMediaRecorder);
    TestUtils.setPrivateField(camera, "recordingVideo", true);
    SdkCapabilityChecker.SDK_VERSION = 24;

    camera.pauseVideoRecording(mockResult);

    verify(mockMediaRecorder, times(1)).pause();
    verify(mockResult, times(1)).success(null);
    verify(mockResult, never()).error(any(), any(), any());
  }

  @Test
  public void pauseVideoRecording_shouldSendVideoRecordingFailedErrorWhenVersionCodeSmallerThenN() {
    TestUtils.setPrivateField(camera, "recordingVideo", true);
    SdkCapabilityChecker.SDK_VERSION = 23;
    MethodChannel.Result mockResult = mock(MethodChannel.Result.class);

    camera.pauseVideoRecording(mockResult);

    verify(mockResult, times(1))
        .error("videoRecordingFailed", "pauseVideoRecording requires Android API +24.", null);
    verify(mockResult, never()).success(any());
  }

  @Test
  public void
      pauseVideoRecording_shouldSendVideoRecordingFailedErrorWhenMediaRecorderPauseThrowsIllegalStateException() {
    MediaRecorder mockMediaRecorder = mock(MediaRecorder.class);
    TestUtils.setPrivateField(camera, "mediaRecorder", mockMediaRecorder);
    TestUtils.setPrivateField(camera, "recordingVideo", true);
    SdkCapabilityChecker.SDK_VERSION = 24;

    IllegalStateException expectedException = new IllegalStateException("Test error message");

    doThrow(expectedException).when(mockMediaRecorder).pause();

    MethodChannel.Result mockResult = mock(MethodChannel.Result.class);

    camera.pauseVideoRecording(mockResult);

    verify(mockResult, times(1)).error("videoRecordingFailed", "Test error message", null);
    verify(mockResult, never()).success(any());
  }

  @Test
  public void resumeVideoRecording_shouldSendNullResultWhenNotRecording() {
    MethodChannel.Result mockResult = mock(MethodChannel.Result.class);
    TestUtils.setPrivateField(camera, "recordingVideo", false);

    camera.resumeVideoRecording(mockResult);

    verify(mockResult, times(1)).success(null);
    verify(mockResult, never()).error(any(), any(), any());
  }

  @Test
  public void resumeVideoRecording_shouldCallPauseWhenRecordingAndOnAPIN() {
    MethodChannel.Result mockResult = mock(MethodChannel.Result.class);
    MediaRecorder mockMediaRecorder = mock(MediaRecorder.class);
    TestUtils.setPrivateField(camera, "mediaRecorder", mockMediaRecorder);
    TestUtils.setPrivateField(camera, "recordingVideo", true);
    SdkCapabilityChecker.SDK_VERSION = 24;

    camera.resumeVideoRecording(mockResult);

    verify(mockMediaRecorder, times(1)).resume();
    verify(mockResult, times(1)).success(null);
    verify(mockResult, never()).error(any(), any(), any());
  }

  @Test
  public void setDescriptionWhileRecording_errorsWhenUnsupported() {
    MethodChannel.Result mockResult = mock(MethodChannel.Result.class);
    MediaRecorder mockMediaRecorder = mock(MediaRecorder.class);
    VideoRenderer mockVideoRenderer = mock(VideoRenderer.class);
    TestUtils.setPrivateField(camera, "mediaRecorder", mockMediaRecorder);
    TestUtils.setPrivateField(camera, "recordingVideo", true);
    TestUtils.setPrivateField(camera, "videoRenderer", mockVideoRenderer);
    SdkCapabilityChecker.SDK_VERSION = Build.VERSION_CODES.LOLLIPOP;

    final CameraProperties newCameraProperties = mock(CameraProperties.class);
    camera.setDescriptionWhileRecording(mockResult, newCameraProperties);

    verify(mockResult, times(1))
        .error(
            eq("setDescriptionWhileRecordingFailed"),
            eq("Device does not support switching the camera while recording"),
            eq(null));
  }

  @Test
  public void setDescriptionWhileRecording_succeedsWhenSupported() {
    MethodChannel.Result mockResult = mock(MethodChannel.Result.class);
    MediaRecorder mockMediaRecorder = mock(MediaRecorder.class);
    VideoRenderer mockVideoRenderer = mock(VideoRenderer.class);
    TestUtils.setPrivateField(camera, "mediaRecorder", mockMediaRecorder);
    TestUtils.setPrivateField(camera, "recordingVideo", true);
    TestUtils.setPrivateField(camera, "videoRenderer", mockVideoRenderer);
    SdkCapabilityChecker.SDK_VERSION = Build.VERSION_CODES.O;

    final CameraProperties newCameraProperties = mock(CameraProperties.class);
    camera.setDescriptionWhileRecording(mockResult, newCameraProperties);

    verify(mockResult, times(1)).success(null);
    verify(mockResult, never()).error(any(), any(), any());
  }

  @Test
  public void startPreview_shouldPullStreamFromVideoRenderer()
      throws InterruptedException, CameraAccessException {
    VideoRenderer mockVideoRenderer = mock(VideoRenderer.class);
    ArrayList<CaptureRequest.Builder> mockRequestBuilders = new ArrayList<>();
    mockRequestBuilders.add(mock(CaptureRequest.Builder.class));
    SurfaceTexture mockSurfaceTexture = mock(SurfaceTexture.class);
    Size mockSize = mock(Size.class);
    TestUtils.setPrivateField(camera, "recordingVideo", true);
    TestUtils.setPrivateField(camera, "videoRenderer", mockVideoRenderer);
    CameraDeviceWrapper fakeCamera = new FakeCameraDeviceWrapper(mockRequestBuilders);
    TestUtils.setPrivateField(camera, "cameraDevice", fakeCamera);
    ImageReader mockPictureImageReader = mock(ImageReader.class);
    TestUtils.setPrivateField(camera, "pictureImageReader", mockPictureImageReader);

    TextureRegistry.SurfaceTextureEntry cameraFlutterTexture =
        (TextureRegistry.SurfaceTextureEntry) TestUtils.getPrivateField(camera, "flutterTexture");
    ResolutionFeature resolutionFeature =
        (ResolutionFeature)
            TestUtils.getPrivateField(mockCameraFeatureFactory, "mockResolutionFeature");

    when(cameraFlutterTexture.surfaceTexture()).thenReturn(mockSurfaceTexture);
    when(resolutionFeature.getPreviewSize()).thenReturn(mockSize);

    camera.startPreview();
    verify(mockVideoRenderer, times(1))
        .getInputSurface(); // stream pulled from videoRenderer's surface.
  }

  @Test
  public void startPreview_shouldPullStreamFromImageReader()
      throws InterruptedException, CameraAccessException {
    ArrayList<CaptureRequest.Builder> mockRequestBuilders = new ArrayList<>();
    mockRequestBuilders.add(mock(CaptureRequest.Builder.class));
    SurfaceTexture mockSurfaceTexture = mock(SurfaceTexture.class);
    Size mockSize = mock(Size.class);
    ImageReader mockImageReader = mock(ImageReader.class);
    TestUtils.setPrivateField(camera, "recordingVideo", false);
    TestUtils.setPrivateField(camera, "pictureImageReader", mockImageReader);
    CameraDeviceWrapper fakeCamera = new FakeCameraDeviceWrapper(mockRequestBuilders);
    TestUtils.setPrivateField(camera, "cameraDevice", fakeCamera);

    TextureRegistry.SurfaceTextureEntry cameraFlutterTexture =
        (TextureRegistry.SurfaceTextureEntry) TestUtils.getPrivateField(camera, "flutterTexture");
    ResolutionFeature resolutionFeature =
        (ResolutionFeature)
            TestUtils.getPrivateField(mockCameraFeatureFactory, "mockResolutionFeature");

    when(cameraFlutterTexture.surfaceTexture()).thenReturn(mockSurfaceTexture);
    when(resolutionFeature.getPreviewSize()).thenReturn(mockSize);
    when(mockImageReader.getSurface()).thenReturn(mock(Surface.class));

    camera.startPreview();
    verify(mockImageReader, times(2)) // we expect two calls to start regular preview.
        .getSurface(); // stream pulled from regular imageReader's surface.
  }

  @Test
  public void startPreview_shouldFlipRotation() throws InterruptedException, CameraAccessException {
    VideoRenderer mockVideoRenderer = mock(VideoRenderer.class);
    ArrayList<CaptureRequest.Builder> mockRequestBuilders = new ArrayList<>();
    mockRequestBuilders.add(mock(CaptureRequest.Builder.class));
    SurfaceTexture mockSurfaceTexture = mock(SurfaceTexture.class);
    Size mockSize = mock(Size.class);
    TestUtils.setPrivateField(camera, "recordingVideo", true);
    TestUtils.setPrivateField(camera, "videoRenderer", mockVideoRenderer);
    TestUtils.setPrivateField(camera, "initialCameraFacing", CameraMetadata.LENS_FACING_BACK);
    CameraDeviceWrapper fakeCamera = new FakeCameraDeviceWrapper(mockRequestBuilders);
    TestUtils.setPrivateField(camera, "cameraDevice", fakeCamera);
    ImageReader mockPictureImageReader = mock(ImageReader.class);
    TestUtils.setPrivateField(camera, "pictureImageReader", mockPictureImageReader);

    TextureRegistry.SurfaceTextureEntry cameraFlutterTexture =
        (TextureRegistry.SurfaceTextureEntry) TestUtils.getPrivateField(camera, "flutterTexture");
    ResolutionFeature resolutionFeature =
        (ResolutionFeature)
            TestUtils.getPrivateField(mockCameraFeatureFactory, "mockResolutionFeature");

    when(cameraFlutterTexture.surfaceTexture()).thenReturn(mockSurfaceTexture);
    when(resolutionFeature.getPreviewSize()).thenReturn(mockSize);
    when(mockCameraProperties.getLensFacing()).thenReturn(CameraMetadata.LENS_FACING_FRONT);

    camera.startPreview();
    verify(mockVideoRenderer, times(1)).setRotation(180);
  }

  @Test
  public void startPreviewWithImageStream_shouldPullStreamsFromImageReaders()
      throws InterruptedException, CameraAccessException {
    ArrayList<CaptureRequest.Builder> mockRequestBuilders = new ArrayList<>();
    mockRequestBuilders.add(mock(CaptureRequest.Builder.class));
    SurfaceTexture mockSurfaceTexture = mock(SurfaceTexture.class);
    Size mockSize = mock(Size.class);
    ImageReader mockPictureImageReader = mock(ImageReader.class);
    ImageStreamReader mockImageStreamReader = mock(ImageStreamReader.class);
    TestUtils.setPrivateField(camera, "recordingVideo", false);
    TestUtils.setPrivateField(camera, "pictureImageReader", mockPictureImageReader);
    CameraDeviceWrapper fakeCamera = new FakeCameraDeviceWrapper(mockRequestBuilders);
    TestUtils.setPrivateField(camera, "cameraDevice", fakeCamera);
    camera.imageStreamReader = mockImageStreamReader;

    TextureRegistry.SurfaceTextureEntry cameraFlutterTexture =
        (TextureRegistry.SurfaceTextureEntry) TestUtils.getPrivateField(camera, "flutterTexture");
    ResolutionFeature resolutionFeature =
        (ResolutionFeature)
            TestUtils.getPrivateField(mockCameraFeatureFactory, "mockResolutionFeature");

    when(cameraFlutterTexture.surfaceTexture()).thenReturn(mockSurfaceTexture);
    when(resolutionFeature.getPreviewSize()).thenReturn(mockSize);

    camera.startPreviewWithImageStream(mock(EventChannel.class));
    verify(mockImageStreamReader, times(1))
        .getSurface(); // stream pulled from image streaming imageReader's surface.
    verify(
            mockPictureImageReader,
            times(2)) // we expect one call to start the capture, one to create the capture session.
        .getSurface(); // stream pulled from regular imageReader's surface.
  }

  @Test
  public void setDescriptionWhileRecording_shouldErrorWhenNotRecording() {
    MethodChannel.Result mockResult = mock(MethodChannel.Result.class);
    TestUtils.setPrivateField(camera, "recordingVideo", false);
    final CameraProperties newCameraProperties = mock(CameraProperties.class);
    camera.setDescriptionWhileRecording(mockResult, newCameraProperties);

    verify(mockResult, times(1))
        .error("setDescriptionWhileRecordingFailed", "Device was not recording", null);
    verify(mockResult, never()).success(any());
  }

  @Test
  public void
      resumeVideoRecording_shouldSendVideoRecordingFailedErrorWhenVersionCodeSmallerThanN() {
    TestUtils.setPrivateField(camera, "recordingVideo", true);
    SdkCapabilityChecker.SDK_VERSION = 23;

    MethodChannel.Result mockResult = mock(MethodChannel.Result.class);

    camera.resumeVideoRecording(mockResult);

    verify(mockResult, times(1))
        .error("videoRecordingFailed", "resumeVideoRecording requires Android API +24.", null);
    verify(mockResult, never()).success(any());
  }

  @Test
  public void
      resumeVideoRecording_shouldSendVideoRecordingFailedErrorWhenMediaRecorderPauseThrowsIllegalStateException() {
    MediaRecorder mockMediaRecorder = mock(MediaRecorder.class);
    TestUtils.setPrivateField(camera, "mediaRecorder", mockMediaRecorder);
    TestUtils.setPrivateField(camera, "recordingVideo", true);
    SdkCapabilityChecker.SDK_VERSION = 24;

    IllegalStateException expectedException = new IllegalStateException("Test error message");

    doThrow(expectedException).when(mockMediaRecorder).resume();

    MethodChannel.Result mockResult = mock(MethodChannel.Result.class);

    camera.resumeVideoRecording(mockResult);

    verify(mockResult, times(1)).error("videoRecordingFailed", "Test error message", null);
    verify(mockResult, never()).success(any());
  }

  @Test
  public void setFocusMode_shouldUpdateAutoFocusFeature() {
    AutoFocusFeature mockAutoFocusFeature =
        mockCameraFeatureFactory.createAutoFocusFeature(mockCameraProperties, false);
    MethodChannel.Result mockResult = mock(MethodChannel.Result.class);

    camera.setFocusMode(mockResult, FocusMode.auto);

    verify(mockAutoFocusFeature, times(1)).setValue(FocusMode.auto);
    verify(mockResult, never()).error(any(), any(), any());
    verify(mockResult, times(1)).success(null);
  }

  @Test
  public void setFocusMode_shouldUpdateBuilder() {
    AutoFocusFeature mockAutoFocusFeature =
        mockCameraFeatureFactory.createAutoFocusFeature(mockCameraProperties, false);
    MethodChannel.Result mockResult = mock(MethodChannel.Result.class);

    camera.setFocusMode(mockResult, FocusMode.auto);

    verify(mockAutoFocusFeature, times(1)).updateBuilder(any());
  }

  @Test
  public void setFocusMode_shouldUnlockAutoFocusForAutoMode() {
    camera.setFocusMode(mock(MethodChannel.Result.class), FocusMode.auto);
    verify(mockPreviewRequestBuilder, times(1))
        .set(CaptureRequest.CONTROL_AF_TRIGGER, CameraMetadata.CONTROL_AF_TRIGGER_CANCEL);
    verify(mockPreviewRequestBuilder, times(1))
        .set(CaptureRequest.CONTROL_AF_TRIGGER, CameraMetadata.CONTROL_AF_TRIGGER_IDLE);
  }

  @Test
  public void setFocusMode_shouldSkipUnlockAutoFocusWhenNullCaptureSession() {
    TestUtils.setPrivateField(camera, "captureSession", null);
    camera.setFocusMode(mock(MethodChannel.Result.class), FocusMode.auto);
    verify(mockPreviewRequestBuilder, never())
        .set(CaptureRequest.CONTROL_AF_TRIGGER, CameraMetadata.CONTROL_AF_TRIGGER_CANCEL);
    verify(mockPreviewRequestBuilder, never())
        .set(CaptureRequest.CONTROL_AF_TRIGGER, CameraMetadata.CONTROL_AF_TRIGGER_IDLE);
  }

  @Test
  public void setFocusMode_shouldSendErrorEventOnUnlockAutoFocusCameraAccessException()
      throws CameraAccessException {
    when(mockCaptureSession.capture(any(), any(), any()))
        .thenThrow(new CameraAccessException(0, ""));
    camera.setFocusMode(mock(MethodChannel.Result.class), FocusMode.auto);
    verify(mockDartMessenger, times(1)).sendCameraErrorEvent(any());
  }

  @Test
  public void startVideoRecording_shouldPullStreamsFromMediaRecorderAndImageReader()
      throws InterruptedException, IOException, CameraAccessException {
    Camera cameraSpy = spy(camera);
    ArrayList<CaptureRequest.Builder> mockRequestBuilders = new ArrayList<>();
    mockRequestBuilders.add(mock(CaptureRequest.Builder.class));
    SurfaceTexture mockSurfaceTexture = mock(SurfaceTexture.class);
    Size mockSize = mock(Size.class);
    MediaRecorder mockMediaRecorder = mock(MediaRecorder.class);
    ImageReader mockPictureImageReader = mock(ImageReader.class);
    TestUtils.setPrivateField(cameraSpy, "mediaRecorder", mockMediaRecorder);
    TestUtils.setPrivateField(cameraSpy, "recordingVideo", false);
    TestUtils.setPrivateField(cameraSpy, "pictureImageReader", mockPictureImageReader);
    CameraDeviceWrapper fakeCamera = new FakeCameraDeviceWrapper(mockRequestBuilders);
    TestUtils.setPrivateField(cameraSpy, "cameraDevice", fakeCamera);
    MethodChannel.Result mockResult = mock(MethodChannel.Result.class);

    TextureRegistry.SurfaceTextureEntry cameraFlutterTexture =
        (TextureRegistry.SurfaceTextureEntry)
            TestUtils.getPrivateField(cameraSpy, "flutterTexture");
    ResolutionFeature resolutionFeature =
        (ResolutionFeature)
            TestUtils.getPrivateField(mockCameraFeatureFactory, "mockResolutionFeature");

    when(cameraFlutterTexture.surfaceTexture()).thenReturn(mockSurfaceTexture);
    when(resolutionFeature.getPreviewSize()).thenReturn(mockSize);
    doNothing().when(cameraSpy).prepareRecording(mockResult);

    cameraSpy.startVideoRecording(mockResult, null);
    verify(mockMediaRecorder, times(1))
        .getSurface(); // stream pulled from media recorder's surface.
    verify(
            mockPictureImageReader,
            times(2)) // we expect one call to start the capture, one to create the capture session.
        .getSurface(); // stream pulled from image streaming imageReader's surface.
  }

  @Test
  public void setFocusMode_shouldLockAutoFocusForLockedMode() throws CameraAccessException {
    camera.setFocusMode(mock(MethodChannel.Result.class), FocusMode.locked);
    verify(mockPreviewRequestBuilder, times(1))
        .set(CaptureRequest.CONTROL_AF_TRIGGER, CameraMetadata.CONTROL_AF_TRIGGER_START);
    verify(mockCaptureSession, times(1)).capture(any(), any(), any());
    verify(mockCaptureSession, times(1)).setRepeatingRequest(any(), any(), any());
  }

  @Test
  public void setFocusMode_shouldSkipLockAutoFocusWhenNullCaptureSession() {
    TestUtils.setPrivateField(camera, "captureSession", null);
    camera.setFocusMode(mock(MethodChannel.Result.class), FocusMode.locked);
    verify(mockPreviewRequestBuilder, never())
        .set(CaptureRequest.CONTROL_AF_TRIGGER, CaptureRequest.CONTROL_AF_TRIGGER_START);
  }

  @Test
  public void setFocusMode_shouldSendErrorEventOnLockAutoFocusCameraAccessException()
      throws CameraAccessException {
    when(mockCaptureSession.capture(any(), any(), any()))
        .thenThrow(new CameraAccessException(0, ""));
    camera.setFocusMode(mock(MethodChannel.Result.class), FocusMode.locked);
    verify(mockDartMessenger, times(1)).sendCameraErrorEvent(any());
  }

  @Test
  public void setFocusMode_shouldCallErrorOnResultOnCameraAccessException()
      throws CameraAccessException {
    MethodChannel.Result mockResult = mock(MethodChannel.Result.class);
    when(mockCaptureSession.setRepeatingRequest(any(), any(), any()))
        .thenThrow(new CameraAccessException(0, ""));

    camera.setFocusMode(mockResult, FocusMode.locked);

    verify(mockResult, never()).success(any());
    verify(mockResult, times(1))
        .error("setFocusModeFailed", "Error setting focus mode: null", null);
  }

  @Test
  public void setExposureOffset_shouldUpdateExposureOffsetFeature() {
    ExposureOffsetFeature mockExposureOffsetFeature =
        mockCameraFeatureFactory.createExposureOffsetFeature(mockCameraProperties);
    MethodChannel.Result mockResult = mock(MethodChannel.Result.class);

    when(mockExposureOffsetFeature.getValue()).thenReturn(1.0);

    camera.setExposureOffset(mockResult, 1.0);

    verify(mockExposureOffsetFeature, times(1)).setValue(1.0);
    verify(mockResult, never()).error(any(), any(), any());
    verify(mockResult, times(1)).success(1.0);
  }

  @Test
  public void setExposureOffset_shouldAndUpdateBuilder() {
    ExposureOffsetFeature mockExposureOffsetFeature =
        mockCameraFeatureFactory.createExposureOffsetFeature(mockCameraProperties);
    MethodChannel.Result mockResult = mock(MethodChannel.Result.class);

    camera.setExposureOffset(mockResult, 1.0);

    verify(mockExposureOffsetFeature, times(1)).updateBuilder(any());
  }

  @Test
  public void setExposureOffset_shouldCallErrorOnResultOnCameraAccessException()
      throws CameraAccessException {
    MethodChannel.Result mockResult = mock(MethodChannel.Result.class);
    when(mockCaptureSession.setRepeatingRequest(any(), any(), any()))
        .thenThrow(new CameraAccessException(0, ""));

    camera.setExposureOffset(mockResult, 1.0);

    verify(mockResult, never()).success(any());
    verify(mockResult, times(1))
        .error("setExposureOffsetFailed", "Could not set exposure offset.", null);
  }

  @Test
  public void lockCaptureOrientation_shouldLockCaptureOrientation() {
    final Activity mockActivity = mock(Activity.class);
    SensorOrientationFeature mockSensorOrientationFeature =
        mockCameraFeatureFactory.createSensorOrientationFeature(
            mockCameraProperties, mockActivity, mockDartMessenger);

    camera.lockCaptureOrientation(PlatformChannel.DeviceOrientation.PORTRAIT_UP);

    verify(mockSensorOrientationFeature, times(1))
        .lockCaptureOrientation(PlatformChannel.DeviceOrientation.PORTRAIT_UP);
  }

  @Test
  public void unlockCaptureOrientation_shouldUnlockCaptureOrientation() {
    final Activity mockActivity = mock(Activity.class);
    SensorOrientationFeature mockSensorOrientationFeature =
        mockCameraFeatureFactory.createSensorOrientationFeature(
            mockCameraProperties, mockActivity, mockDartMessenger);

    camera.unlockCaptureOrientation();

    verify(mockSensorOrientationFeature, times(1)).unlockCaptureOrientation();
  }

  @Test
  public void pausePreview_shouldPausePreview() throws CameraAccessException {
    camera.pausePreview();

    assertEquals(TestUtils.getPrivateField(camera, "pausedPreview"), true);
    verify(mockCaptureSession, times(1)).stopRepeating();
  }

  @Test
  public void resumePreview_shouldResumePreview() throws CameraAccessException {
    camera.resumePreview();

    assertEquals(TestUtils.getPrivateField(camera, "pausedPreview"), false);
    verify(mockCaptureSession, times(1)).setRepeatingRequest(any(), any(), any());
  }

  @Test
  public void resumePreview_shouldSendErrorEventOnCameraAccessException()
      throws CameraAccessException {
    when(mockCaptureSession.setRepeatingRequest(any(), any(), any()))
        .thenThrow(new CameraAccessException(0));

    camera.resumePreview();

    verify(mockDartMessenger, times(1)).sendCameraErrorEvent(any());
  }

  @Test
  public void startBackgroundThread_shouldStartNewThread() {
    camera.startBackgroundThread();

    verify(mockHandlerThread, times(1)).start();
    assertEquals(mockHandler, TestUtils.getPrivateField(camera, "backgroundHandler"));
  }

  @Test
  public void startBackgroundThread_shouldNotStartNewThreadWhenAlreadyCreated() {
    camera.startBackgroundThread();
    camera.startBackgroundThread();

    verify(mockHandlerThread, times(1)).start();
  }

  @Test
  public void stopBackgroundThread_quitsSafely() throws InterruptedException {
    camera.startBackgroundThread();
    camera.stopBackgroundThread();

    verify(mockHandlerThread).quitSafely();
    verify(mockHandlerThread, never()).join();
  }

  @Test
  public void onConverge_shouldTakePictureWithoutAbortingSession() throws CameraAccessException {
    ArrayList<CaptureRequest.Builder> mockRequestBuilders = new ArrayList<>();
    mockRequestBuilders.add(mock(CaptureRequest.Builder.class));
    CameraDeviceWrapper fakeCamera = new FakeCameraDeviceWrapper(mockRequestBuilders);
    // Stub out other features used by the flow.
    TestUtils.setPrivateField(camera, "cameraDevice", fakeCamera);
    TestUtils.setPrivateField(camera, "pictureImageReader", mock(ImageReader.class));
    SensorOrientationFeature mockSensorOrientationFeature =
        mockCameraFeatureFactory.createSensorOrientationFeature(mockCameraProperties, null, null);
    DeviceOrientationManager mockDeviceOrientationManager = mock(DeviceOrientationManager.class);
    when(mockSensorOrientationFeature.getDeviceOrientationManager())
        .thenReturn(mockDeviceOrientationManager);

    // Simulate a post-precapture flow.
    camera.onConverged();
    // A picture should be taken.
    verify(mockCaptureSession, times(1)).capture(any(), any(), any());
    // The session shuold not be aborted as part of this flow, as this breaks capture on some
    // devices, and causes delays on others.
    verify(mockCaptureSession, never()).abortCaptures();
  }

  @Test
  public void createCaptureSession_doesNotCloseCaptureSession() throws CameraAccessException {
    Surface mockSurface = mock(Surface.class);
    SurfaceTexture mockSurfaceTexture = mock(SurfaceTexture.class);
    ResolutionFeature mockResolutionFeature = mock(ResolutionFeature.class);
    Size mockSize = mock(Size.class);
    ArrayList<CaptureRequest.Builder> mockRequestBuilders = new ArrayList<>();
    mockRequestBuilders.add(mock(CaptureRequest.Builder.class));
    CameraDeviceWrapper fakeCamera = new FakeCameraDeviceWrapper(mockRequestBuilders);
    TestUtils.setPrivateField(camera, "cameraDevice", fakeCamera);

    TextureRegistry.SurfaceTextureEntry cameraFlutterTexture =
        (TextureRegistry.SurfaceTextureEntry) TestUtils.getPrivateField(camera, "flutterTexture");
    CameraFeatures cameraFeatures =
        (CameraFeatures) TestUtils.getPrivateField(camera, "cameraFeatures");
    ResolutionFeature resolutionFeature =
        (ResolutionFeature)
            TestUtils.getPrivateField(mockCameraFeatureFactory, "mockResolutionFeature");

    when(cameraFlutterTexture.surfaceTexture()).thenReturn(mockSurfaceTexture);
    when(resolutionFeature.getPreviewSize()).thenReturn(mockSize);

    camera.createCaptureSession(CameraDevice.TEMPLATE_PREVIEW, mockSurface);

    verify(mockCaptureSession, never()).close();
  }

  @Test
  public void createCaptureSession_shouldNotAddPictureImageSurfaceToPreviewRequest()
      throws CameraAccessException {
    Surface mockSurface = mock(Surface.class);
    Surface mockSecondarySurface = mock(Surface.class);
    SurfaceTexture mockSurfaceTexture = mock(SurfaceTexture.class);
    ResolutionFeature mockResolutionFeature = mock(ResolutionFeature.class);
    Size mockSize = mock(Size.class);
    ArrayList<CaptureRequest.Builder> mockRequestBuilders = new ArrayList<>();
    mockRequestBuilders.add(mock(CaptureRequest.Builder.class));
    CameraDeviceWrapper fakeCamera = spy(new FakeCameraDeviceWrapper(mockRequestBuilders));
    ImageReader mockPictureImageReader = mock(ImageReader.class);
    TestUtils.setPrivateField(camera, "cameraDevice", fakeCamera);
    TestUtils.setPrivateField(camera, "pictureImageReader", mockPictureImageReader);
    CaptureRequest.Builder mockPreviewRequestBuilder = mock(CaptureRequest.Builder.class);

    ResolutionFeature resolutionFeature =
        (ResolutionFeature)
            TestUtils.getPrivateField(mockCameraFeatureFactory, "mockResolutionFeature");

    when(resolutionFeature.getPreviewSize()).thenReturn(mockSize);
    when(fakeCamera.createCaptureRequest(anyInt())).thenReturn(mockPreviewRequestBuilder);
    when(mockPictureImageReader.getSurface()).thenReturn(mockSurface);

    // Test with preview template.
    camera.createCaptureSession(CameraDevice.TEMPLATE_PREVIEW, mockSurface, mockSecondarySurface);
    verify(mockPreviewRequestBuilder, times(0)).addTarget(mockSurface);

    // Test with non-preview template.
    camera.createCaptureSession(CameraDevice.TEMPLATE_RECORD, mockSurface, mockSecondarySurface);
    verify(mockPreviewRequestBuilder, times(0)).addTarget(mockSurface);
    verify(mockPreviewRequestBuilder).addTarget(mockSecondarySurface);
  }

  @Test
  public void close_doesCloseCaptureSessionWhenCameraDeviceNull() {
    camera.close();

    verify(mockCaptureSession).close();
  }

  @Test
  public void close_doesNotCloseCaptureSessionWhenCameraDeviceNonNull() {
    ArrayList<CaptureRequest.Builder> mockRequestBuilders = new ArrayList<>();
    mockRequestBuilders.add(mock(CaptureRequest.Builder.class));
    CameraDeviceWrapper fakeCamera = new FakeCameraDeviceWrapper(mockRequestBuilders);
    TestUtils.setPrivateField(camera, "cameraDevice", fakeCamera);

    camera.close();

    verify(mockCaptureSession, never()).close();
  }

  @Test
  public void startVideoRecording_shouldApplySettingsToMediaRecorder()
      throws InterruptedException, IOException, CameraAccessException {

    final Activity mockActivity = mock(Activity.class);
    final TextureRegistry.SurfaceTextureEntry mockFlutterTexture =
        mock(TextureRegistry.SurfaceTextureEntry.class);
    final String cameraName = "1";
    final ResolutionPreset resolutionPreset = ResolutionPreset.high;
    final boolean enableAudio = true;

    //region These parameters should be set in android MediaRecorder.
    final int fps = 15;
    final int videoBitrate = 200000;
    final int audioBitrate = 32000;
    //endregion

    when(mockCameraProperties.getCameraName()).thenReturn(cameraName);

    final Camera.VideoCaptureSettings parameters =
        new Camera.VideoCaptureSettings(
            resolutionPreset, enableAudio, fps, videoBitrate, audioBitrate);

    // Use a wildcard, since `new Range<Integer>[] {...}`
    // results in a 'Generic array creation' error.
    @SuppressWarnings("unchecked")
    final Range<Integer>[] mockRanges =
        (Range<Integer>[]) new Range<?>[] {new Range<Integer>(10, 20)};

    when(mockCameraProperties.getControlAutoExposureAvailableTargetFpsRanges())
        .thenReturn(mockRanges);

    final Context mockApplicationContext = mock(Context.class);
    when(mockActivity.getApplicationContext()).thenReturn(mockApplicationContext);

    try (final MockedStatic<File> mockFile = mockStatic(File.class);
        final MockedConstruction<MediaRecorder> mockMediaRecorder =
            Mockito.mockConstruction(MediaRecorder.class)) {

      assertNotNull(mockMediaRecorder);

      mockFile
          .when(() -> File.createTempFile(any(), any(), any()))
          .thenReturn(new File("/tmp/file.mp4"));

      final FpsRangeFeature fpsRangeFeature = new FpsRangeFeature(mockCameraProperties);

      final Camera camera =
          spy(
              new Camera(
                  mockActivity,
                  mockFlutterTexture,
                  mockCameraFeatureFactory,
                  mockDartMessenger,
                  mockCameraProperties,
                  parameters));

      final CamcorderProfile mockProfileLegacy = mock(CamcorderProfile.class);
      mockProfileLegacy.videoFrameRate = fps;
      when(camera.getRecordingProfileLegacy()).thenReturn(mockProfileLegacy);

      final SensorOrientationFeature mockSensorOrientationFeature =
          mockCameraFeatureFactory.createSensorOrientationFeature(mockCameraProperties, null, null);
      DeviceOrientationManager mockDeviceOrientationManager = mock(DeviceOrientationManager.class);

      when(mockSensorOrientationFeature.getDeviceOrientationManager())
          .thenReturn(mockDeviceOrientationManager);

      TestUtils.setPrivateField(camera, "captureSession", mockCaptureSession);
      TestUtils.setPrivateField(camera, "previewRequestBuilder", mockPreviewRequestBuilder);

      final ArrayList<CaptureRequest.Builder> mockRequestBuilders = new ArrayList<>();
      CaptureRequest.Builder mockRequestBuilder = mock(CaptureRequest.Builder.class);
      mockRequestBuilders.add(mockRequestBuilder);
      final SurfaceTexture mockSurfaceTexture = mock(SurfaceTexture.class);
      final Size mockSize = mock(Size.class);
      final ImageReader mockPictureImageReader = mock(ImageReader.class);
      TestUtils.setPrivateField(camera, "pictureImageReader", mockPictureImageReader);
      final CameraDeviceWrapper fakeCamera =
          new FakeCameraDeviceWrapper(mockRequestBuilders, mockCaptureSession);

      TestUtils.setPrivateField(camera, "cameraDevice", fakeCamera);
      MethodChannel.Result mockResult = mock(MethodChannel.Result.class);

      TextureRegistry.SurfaceTextureEntry cameraFlutterTexture =
          (TextureRegistry.SurfaceTextureEntry) TestUtils.getPrivateField(camera, "flutterTexture");

      ResolutionFeature resolutionFeature =
          (ResolutionFeature)
              TestUtils.getPrivateField(mockCameraFeatureFactory, "mockResolutionFeature");

      assertNotNull(cameraFlutterTexture);
      when(cameraFlutterTexture.surfaceTexture()).thenReturn(mockSurfaceTexture);

      assertNotNull(resolutionFeature);
      when(resolutionFeature.getPreviewSize()).thenReturn(mockSize);

      camera.startVideoRecording(mockResult, null);

      //region Check that FPS parameter affects AE range at which the camera captures frames.
      assertEquals(camera.cameraFeatures.getFpsRange().getValue().getLower(), Integer.valueOf(fps));
      assertEquals(camera.cameraFeatures.getFpsRange().getValue().getUpper(), Integer.valueOf(fps));

      verify(mockRequestBuilder)
          .set(
              eq(CaptureRequest.CONTROL_AE_TARGET_FPS_RANGE),
              argThat(
                  (Range<Integer> range) -> range.getLower() == fps && range.getUpper() == fps));
      //endregion

      final MediaRecorder recorder =
          (MediaRecorder) TestUtils.getPrivateField(camera, "mediaRecorder");

      //region Check that parameters affects movies, written by MediaRecorder.
      verify(recorder).setVideoFrameRate(fps);
      verify(recorder).setAudioEncodingBitRate(audioBitrate);
      verify(recorder).setVideoEncodingBitRate(videoBitrate);
      //endregion
    }
  }

  @Test
  public void pausePreview_doesNotCallStopRepeatingWhenCameraClosed() throws CameraAccessException {
    ArrayList<CaptureRequest.Builder> mockRequestBuilders = new ArrayList<>();
    mockRequestBuilders.add(mock(CaptureRequest.Builder.class));
    CameraDeviceWrapper fakeCamera = new FakeCameraDeviceWrapper(mockRequestBuilders);
    TestUtils.setPrivateField(camera, "cameraDevice", fakeCamera);

    camera.close();
    camera.pausePreview();

    verify(mockCaptureSession, never()).stopRepeating();
  }

  /// Allow to use `new android.util.Range(Integer, Integer)`
  private static class RangeConstruction implements Closeable {
    final Map<Range<Integer>, Integer> lowers = new HashMap<>();
    final Map<Range<Integer>, Integer> uppers = new HashMap<>();

    @SuppressWarnings({"rawtypes"})
    final MockedConstruction<Range> rangeMockedConstruction;

    @SuppressWarnings({"unchecked"})
    public RangeConstruction() {
      this.rangeMockedConstruction =
          Mockito.mockConstruction(
              Range.class,
              (mock, context) -> {
                int lower = (int) context.arguments().get(0);
                int upper = (int) context.arguments().get(1);
                lowers.put((Range<Integer>) mock, lower);
                uppers.put((Range<Integer>) mock, upper);
                when(((Range<Integer>) mock).getUpper())
                    .thenReturn(lowers.getOrDefault((Range<Integer>) mock, 15));
                when(((Range<Integer>) mock).getLower())
                    .thenReturn(uppers.getOrDefault((Range<Integer>) mock, 15));
                when(mock.toString())
                    .thenReturn(
                        String.format(
                            "mocked [%s, %s]",
                            lowers.getOrDefault(mock, 15), uppers.getOrDefault(mock, 15)));
              });
    }

    @Override
    public void close() throws IOException {
      rangeMockedConstruction.close();
    }
  }

  private static class TestCameraFeatureFactory implements CameraFeatureFactory {
    private final AutoFocusFeature mockAutoFocusFeature;
    private final ExposureLockFeature mockExposureLockFeature;
    private final ExposureOffsetFeature mockExposureOffsetFeature;
    private final ExposurePointFeature mockExposurePointFeature;
    private final FlashFeature mockFlashFeature;
    private final FocusPointFeature mockFocusPointFeature;
    private final FpsRangeFeature mockFpsRangeFeature;
    private final NoiseReductionFeature mockNoiseReductionFeature;
    private final ResolutionFeature mockResolutionFeature;
    private final SensorOrientationFeature mockSensorOrientationFeature;
    private final ZoomLevelFeature mockZoomLevelFeature;

    public TestCameraFeatureFactory(FpsRangeFeature fpsRangeFeature) {
      this.mockAutoFocusFeature = mock(AutoFocusFeature.class);
      this.mockExposureLockFeature = mock(ExposureLockFeature.class);
      this.mockExposureOffsetFeature = mock(ExposureOffsetFeature.class);
      this.mockExposurePointFeature = mock(ExposurePointFeature.class);
      this.mockFlashFeature = mock(FlashFeature.class);
      this.mockFocusPointFeature = mock(FocusPointFeature.class);
      this.mockFpsRangeFeature = fpsRangeFeature;
      this.mockNoiseReductionFeature = mock(NoiseReductionFeature.class);
      this.mockResolutionFeature = mock(ResolutionFeature.class);
      this.mockSensorOrientationFeature = mock(SensorOrientationFeature.class);
      this.mockZoomLevelFeature = mock(ZoomLevelFeature.class);
    }

    @Override
    public AutoFocusFeature createAutoFocusFeature(
        @NonNull CameraProperties cameraProperties, boolean recordingVideo) {
      return mockAutoFocusFeature;
    }

    @Override
    public ExposureLockFeature createExposureLockFeature(
        @NonNull CameraProperties cameraProperties) {
      return mockExposureLockFeature;
    }

    @Override
    public ExposureOffsetFeature createExposureOffsetFeature(
        @NonNull CameraProperties cameraProperties) {
      return mockExposureOffsetFeature;
    }

    @Override
    public FlashFeature createFlashFeature(@NonNull CameraProperties cameraProperties) {
      return mockFlashFeature;
    }

    @Override
    public ResolutionFeature createResolutionFeature(
        @NonNull CameraProperties cameraProperties,
        ResolutionPreset initialSetting,
        String cameraName) {
      return mockResolutionFeature;
    }

    @Override
    public FocusPointFeature createFocusPointFeature(
        @NonNull CameraProperties cameraProperties,
        @NonNull SensorOrientationFeature sensorOrienttionFeature) {
      return mockFocusPointFeature;
    }

    @Override
    public FpsRangeFeature createFpsRangeFeature(@NonNull CameraProperties cameraProperties) {
      return mockFpsRangeFeature;
    }

    @Override
    public SensorOrientationFeature createSensorOrientationFeature(
        @NonNull CameraProperties cameraProperties,
        @NonNull Activity activity,
        @NonNull DartMessenger dartMessenger) {
      return mockSensorOrientationFeature;
    }

    @Override
    public ZoomLevelFeature createZoomLevelFeature(@NonNull CameraProperties cameraProperties) {
      return mockZoomLevelFeature;
    }

    @Override
    public ExposurePointFeature createExposurePointFeature(
        @NonNull CameraProperties cameraProperties,
        @NonNull SensorOrientationFeature sensorOrientationFeature) {
      return mockExposurePointFeature;
    }

    @Override
    public NoiseReductionFeature createNoiseReductionFeature(
        @NonNull CameraProperties cameraProperties) {
      return mockNoiseReductionFeature;
    }
  }
}<|MERGE_RESOLUTION|>--- conflicted
+++ resolved
@@ -95,10 +95,8 @@
   }
 
   @Override
-  public void createCaptureSession(
-      @NonNull List<Surface> outputs,
-      @NonNull CameraCaptureSession.StateCallback callback,
-      @Nullable Handler handler) {
+  public void createCaptureSession(@NonNull List<Surface> outputs,
+      @NonNull CameraCaptureSession.StateCallback callback, @Nullable Handler handler) {
     if (session != null) {
       callback.onConfigured(session);
     }
@@ -124,7 +122,6 @@
 
   @Before
   public void before() {
-
     mockRangeConstruction = new RangeConstruction();
     mockCameraProperties = mock(CameraProperties.class);
     mockDartMessenger = mock(DartMessenger.class);
@@ -144,8 +141,7 @@
 
     when(mockCameraProperties.getCameraName()).thenReturn(cameraName);
     mockHandlerFactory.when(() -> Camera.HandlerFactory.create(any())).thenReturn(mockHandler);
-    mockHandlerThreadFactory
-        .when(() -> Camera.HandlerThreadFactory.create(any()))
+    mockHandlerThreadFactory.when(() -> Camera.HandlerThreadFactory.create(any()))
         .thenReturn(mockHandlerThread);
 
     // Use a wildcard, since `new Range<Integer>[] {...}`
@@ -162,13 +158,8 @@
     mockCameraFeatureFactory = new TestCameraFeatureFactory(fpsRangeFeature);
 
     camera =
-        new Camera(
-            mockActivity,
-            mockSurfaceProducer,
-            mockCameraFeatureFactory,
-            mockDartMessenger,
-            mockCameraProperties,
-            new Camera.VideoCaptureSettings(resolutionPreset, enableAudio));
+        new Camera(mockActivity, mockSurfaceProducer, mockCameraFeatureFactory, mockDartMessenger,
+            mockCameraProperties, new Camera.VideoCaptureSettings(resolutionPreset, enableAudio));
 
     final CamcorderProfile mockProfileLegacy = mock(CamcorderProfile.class);
     mockProfileLegacy.videoFrameRate = 15;
@@ -196,15 +187,9 @@
   @Test
   public void shouldCreateCameraPluginAndSetAllFeatures() {
     final Activity mockActivity = mock(Activity.class);
-<<<<<<< HEAD
     final TextureRegistry.SurfaceProducer mockSurfaceProducer =
         mock(TextureRegistry.SurfaceProducer.class);
-    final CameraFeatureFactory mockCameraFeatureFactory = mock(CameraFeatureFactory.class);
-=======
-    final TextureRegistry.SurfaceTextureEntry mockFlutterTexture =
-        mock(TextureRegistry.SurfaceTextureEntry.class);
     final CameraFeatureFactory spyMockCameraFeatureFactory = spy(mockCameraFeatureFactory);
->>>>>>> 8f25520b
     final String cameraName = "1";
     final ResolutionPreset resolutionPreset = ResolutionPreset.high;
     final boolean enableAudio = false;
@@ -214,19 +199,9 @@
     when(spyMockCameraFeatureFactory.createSensorOrientationFeature(any(), any(), any()))
         .thenReturn(mockSensorOrientationFeature);
 
-    Camera camera =
-        new Camera(
-            mockActivity,
-<<<<<<< HEAD
-            mockSurfaceProducer,
-            mockCameraFeatureFactory,
-=======
-            mockFlutterTexture,
-            spyMockCameraFeatureFactory,
->>>>>>> 8f25520b
-            mockDartMessenger,
-            mockCameraProperties,
-            new Camera.VideoCaptureSettings(resolutionPreset, enableAudio));
+    Camera camera = new Camera(mockActivity, mockSurfaceProducer, spyMockCameraFeatureFactory,
+        mockDartMessenger, mockCameraProperties,
+        new Camera.VideoCaptureSettings(resolutionPreset, enableAudio));
 
     verify(spyMockCameraFeatureFactory, times(1))
         .createSensorOrientationFeature(mockCameraProperties, mockActivity, mockDartMessenger);
@@ -461,9 +436,8 @@
   @Test
   public void setFocusPoint_shouldUpdateFocusPointFeature() {
     SensorOrientationFeature mockSensorOrientationFeature = mock(SensorOrientationFeature.class);
-    FocusPointFeature mockFocusPointFeature =
-        mockCameraFeatureFactory.createFocusPointFeature(
-            mockCameraProperties, mockSensorOrientationFeature);
+    FocusPointFeature mockFocusPointFeature = mockCameraFeatureFactory.createFocusPointFeature(
+        mockCameraProperties, mockSensorOrientationFeature);
     AutoFocusFeature mockAutoFocusFeature =
         mockCameraFeatureFactory.createAutoFocusFeature(mockCameraProperties, false);
     MethodChannel.Result mockResult = mock(MethodChannel.Result.class);
@@ -480,9 +454,8 @@
   @Test
   public void setFocusPoint_shouldUpdateBuilder() {
     SensorOrientationFeature mockSensorOrientationFeature = mock(SensorOrientationFeature.class);
-    FocusPointFeature mockFocusPointFeature =
-        mockCameraFeatureFactory.createFocusPointFeature(
-            mockCameraProperties, mockSensorOrientationFeature);
+    FocusPointFeature mockFocusPointFeature = mockCameraFeatureFactory.createFocusPointFeature(
+        mockCameraProperties, mockSensorOrientationFeature);
     AutoFocusFeature mockAutoFocusFeature =
         mockCameraFeatureFactory.createAutoFocusFeature(mockCameraProperties, false);
     MethodChannel.Result mockResult = mock(MethodChannel.Result.class);
@@ -606,7 +579,7 @@
 
   @Test
   public void
-      pauseVideoRecording_shouldSendVideoRecordingFailedErrorWhenMediaRecorderPauseThrowsIllegalStateException() {
+  pauseVideoRecording_shouldSendVideoRecordingFailedErrorWhenMediaRecorderPauseThrowsIllegalStateException() {
     MediaRecorder mockMediaRecorder = mock(MediaRecorder.class);
     TestUtils.setPrivateField(camera, "mediaRecorder", mockMediaRecorder);
     TestUtils.setPrivateField(camera, "recordingVideo", true);
@@ -664,10 +637,8 @@
     camera.setDescriptionWhileRecording(mockResult, newCameraProperties);
 
     verify(mockResult, times(1))
-        .error(
-            eq("setDescriptionWhileRecordingFailed"),
-            eq("Device does not support switching the camera while recording"),
-            eq(null));
+        .error(eq("setDescriptionWhileRecordingFailed"),
+            eq("Device does not support switching the camera while recording"), eq(null));
   }
 
   @Test
@@ -704,9 +675,8 @@
 
     TextureRegistry.SurfaceTextureEntry cameraFlutterTexture =
         (TextureRegistry.SurfaceTextureEntry) TestUtils.getPrivateField(camera, "flutterTexture");
-    ResolutionFeature resolutionFeature =
-        (ResolutionFeature)
-            TestUtils.getPrivateField(mockCameraFeatureFactory, "mockResolutionFeature");
+    ResolutionFeature resolutionFeature = (ResolutionFeature) TestUtils.getPrivateField(
+        mockCameraFeatureFactory, "mockResolutionFeature");
 
     when(cameraFlutterTexture.surfaceTexture()).thenReturn(mockSurfaceTexture);
     when(resolutionFeature.getPreviewSize()).thenReturn(mockSize);
@@ -731,9 +701,8 @@
 
     TextureRegistry.SurfaceTextureEntry cameraFlutterTexture =
         (TextureRegistry.SurfaceTextureEntry) TestUtils.getPrivateField(camera, "flutterTexture");
-    ResolutionFeature resolutionFeature =
-        (ResolutionFeature)
-            TestUtils.getPrivateField(mockCameraFeatureFactory, "mockResolutionFeature");
+    ResolutionFeature resolutionFeature = (ResolutionFeature) TestUtils.getPrivateField(
+        mockCameraFeatureFactory, "mockResolutionFeature");
 
     when(cameraFlutterTexture.surfaceTexture()).thenReturn(mockSurfaceTexture);
     when(resolutionFeature.getPreviewSize()).thenReturn(mockSize);
@@ -761,9 +730,8 @@
 
     TextureRegistry.SurfaceTextureEntry cameraFlutterTexture =
         (TextureRegistry.SurfaceTextureEntry) TestUtils.getPrivateField(camera, "flutterTexture");
-    ResolutionFeature resolutionFeature =
-        (ResolutionFeature)
-            TestUtils.getPrivateField(mockCameraFeatureFactory, "mockResolutionFeature");
+    ResolutionFeature resolutionFeature = (ResolutionFeature) TestUtils.getPrivateField(
+        mockCameraFeatureFactory, "mockResolutionFeature");
 
     when(cameraFlutterTexture.surfaceTexture()).thenReturn(mockSurfaceTexture);
     when(resolutionFeature.getPreviewSize()).thenReturn(mockSize);
@@ -790,9 +758,8 @@
 
     TextureRegistry.SurfaceTextureEntry cameraFlutterTexture =
         (TextureRegistry.SurfaceTextureEntry) TestUtils.getPrivateField(camera, "flutterTexture");
-    ResolutionFeature resolutionFeature =
-        (ResolutionFeature)
-            TestUtils.getPrivateField(mockCameraFeatureFactory, "mockResolutionFeature");
+    ResolutionFeature resolutionFeature = (ResolutionFeature) TestUtils.getPrivateField(
+        mockCameraFeatureFactory, "mockResolutionFeature");
 
     when(cameraFlutterTexture.surfaceTexture()).thenReturn(mockSurfaceTexture);
     when(resolutionFeature.getPreviewSize()).thenReturn(mockSize);
@@ -800,9 +767,8 @@
     camera.startPreviewWithImageStream(mock(EventChannel.class));
     verify(mockImageStreamReader, times(1))
         .getSurface(); // stream pulled from image streaming imageReader's surface.
-    verify(
-            mockPictureImageReader,
-            times(2)) // we expect one call to start the capture, one to create the capture session.
+    verify(mockPictureImageReader,
+        times(2)) // we expect one call to start the capture, one to create the capture session.
         .getSurface(); // stream pulled from regular imageReader's surface.
   }
 
@@ -820,7 +786,7 @@
 
   @Test
   public void
-      resumeVideoRecording_shouldSendVideoRecordingFailedErrorWhenVersionCodeSmallerThanN() {
+  resumeVideoRecording_shouldSendVideoRecordingFailedErrorWhenVersionCodeSmallerThanN() {
     TestUtils.setPrivateField(camera, "recordingVideo", true);
     SdkCapabilityChecker.SDK_VERSION = 23;
 
@@ -835,7 +801,7 @@
 
   @Test
   public void
-      resumeVideoRecording_shouldSendVideoRecordingFailedErrorWhenMediaRecorderPauseThrowsIllegalStateException() {
+  resumeVideoRecording_shouldSendVideoRecordingFailedErrorWhenMediaRecorderPauseThrowsIllegalStateException() {
     MediaRecorder mockMediaRecorder = mock(MediaRecorder.class);
     TestUtils.setPrivateField(camera, "mediaRecorder", mockMediaRecorder);
     TestUtils.setPrivateField(camera, "recordingVideo", true);
@@ -923,11 +889,10 @@
     MethodChannel.Result mockResult = mock(MethodChannel.Result.class);
 
     TextureRegistry.SurfaceTextureEntry cameraFlutterTexture =
-        (TextureRegistry.SurfaceTextureEntry)
-            TestUtils.getPrivateField(cameraSpy, "flutterTexture");
-    ResolutionFeature resolutionFeature =
-        (ResolutionFeature)
-            TestUtils.getPrivateField(mockCameraFeatureFactory, "mockResolutionFeature");
+        (TextureRegistry.SurfaceTextureEntry) TestUtils.getPrivateField(
+            cameraSpy, "flutterTexture");
+    ResolutionFeature resolutionFeature = (ResolutionFeature) TestUtils.getPrivateField(
+        mockCameraFeatureFactory, "mockResolutionFeature");
 
     when(cameraFlutterTexture.surfaceTexture()).thenReturn(mockSurfaceTexture);
     when(resolutionFeature.getPreviewSize()).thenReturn(mockSize);
@@ -936,9 +901,8 @@
     cameraSpy.startVideoRecording(mockResult, null);
     verify(mockMediaRecorder, times(1))
         .getSurface(); // stream pulled from media recorder's surface.
-    verify(
-            mockPictureImageReader,
-            times(2)) // we expect one call to start the capture, one to create the capture session.
+    verify(mockPictureImageReader,
+        times(2)) // we expect one call to start the capture, one to create the capture session.
         .getSurface(); // stream pulled from image streaming imageReader's surface.
   }
 
@@ -1137,9 +1101,8 @@
         (TextureRegistry.SurfaceTextureEntry) TestUtils.getPrivateField(camera, "flutterTexture");
     CameraFeatures cameraFeatures =
         (CameraFeatures) TestUtils.getPrivateField(camera, "cameraFeatures");
-    ResolutionFeature resolutionFeature =
-        (ResolutionFeature)
-            TestUtils.getPrivateField(mockCameraFeatureFactory, "mockResolutionFeature");
+    ResolutionFeature resolutionFeature = (ResolutionFeature) TestUtils.getPrivateField(
+        mockCameraFeatureFactory, "mockResolutionFeature");
 
     when(cameraFlutterTexture.surfaceTexture()).thenReturn(mockSurfaceTexture);
     when(resolutionFeature.getPreviewSize()).thenReturn(mockSize);
@@ -1165,9 +1128,8 @@
     TestUtils.setPrivateField(camera, "pictureImageReader", mockPictureImageReader);
     CaptureRequest.Builder mockPreviewRequestBuilder = mock(CaptureRequest.Builder.class);
 
-    ResolutionFeature resolutionFeature =
-        (ResolutionFeature)
-            TestUtils.getPrivateField(mockCameraFeatureFactory, "mockResolutionFeature");
+    ResolutionFeature resolutionFeature = (ResolutionFeature) TestUtils.getPrivateField(
+        mockCameraFeatureFactory, "mockResolutionFeature");
 
     when(resolutionFeature.getPreviewSize()).thenReturn(mockSize);
     when(fakeCamera.createCaptureRequest(anyInt())).thenReturn(mockPreviewRequestBuilder);
@@ -1205,7 +1167,6 @@
   @Test
   public void startVideoRecording_shouldApplySettingsToMediaRecorder()
       throws InterruptedException, IOException, CameraAccessException {
-
     final Activity mockActivity = mock(Activity.class);
     final TextureRegistry.SurfaceTextureEntry mockFlutterTexture =
         mock(TextureRegistry.SurfaceTextureEntry.class);
@@ -1213,17 +1174,16 @@
     final ResolutionPreset resolutionPreset = ResolutionPreset.high;
     final boolean enableAudio = true;
 
-    //region These parameters should be set in android MediaRecorder.
+    // region These parameters should be set in android MediaRecorder.
     final int fps = 15;
     final int videoBitrate = 200000;
     final int audioBitrate = 32000;
-    //endregion
+    // endregion
 
     when(mockCameraProperties.getCameraName()).thenReturn(cameraName);
 
-    final Camera.VideoCaptureSettings parameters =
-        new Camera.VideoCaptureSettings(
-            resolutionPreset, enableAudio, fps, videoBitrate, audioBitrate);
+    final Camera.VideoCaptureSettings parameters = new Camera.VideoCaptureSettings(
+        resolutionPreset, enableAudio, fps, videoBitrate, audioBitrate);
 
     // Use a wildcard, since `new Range<Integer>[] {...}`
     // results in a 'Generic array creation' error.
@@ -1238,26 +1198,17 @@
     when(mockActivity.getApplicationContext()).thenReturn(mockApplicationContext);
 
     try (final MockedStatic<File> mockFile = mockStatic(File.class);
-        final MockedConstruction<MediaRecorder> mockMediaRecorder =
-            Mockito.mockConstruction(MediaRecorder.class)) {
-
+         final MockedConstruction<MediaRecorder> mockMediaRecorder =
+             Mockito.mockConstruction(MediaRecorder.class)) {
       assertNotNull(mockMediaRecorder);
 
-      mockFile
-          .when(() -> File.createTempFile(any(), any(), any()))
+      mockFile.when(() -> File.createTempFile(any(), any(), any()))
           .thenReturn(new File("/tmp/file.mp4"));
 
       final FpsRangeFeature fpsRangeFeature = new FpsRangeFeature(mockCameraProperties);
 
-      final Camera camera =
-          spy(
-              new Camera(
-                  mockActivity,
-                  mockFlutterTexture,
-                  mockCameraFeatureFactory,
-                  mockDartMessenger,
-                  mockCameraProperties,
-                  parameters));
+      final Camera camera = spy(new Camera(mockActivity, mockFlutterTexture,
+          mockCameraFeatureFactory, mockDartMessenger, mockCameraProperties, parameters));
 
       final CamcorderProfile mockProfileLegacy = mock(CamcorderProfile.class);
       mockProfileLegacy.videoFrameRate = fps;
@@ -1289,9 +1240,8 @@
       TextureRegistry.SurfaceTextureEntry cameraFlutterTexture =
           (TextureRegistry.SurfaceTextureEntry) TestUtils.getPrivateField(camera, "flutterTexture");
 
-      ResolutionFeature resolutionFeature =
-          (ResolutionFeature)
-              TestUtils.getPrivateField(mockCameraFeatureFactory, "mockResolutionFeature");
+      ResolutionFeature resolutionFeature = (ResolutionFeature) TestUtils.getPrivateField(
+          mockCameraFeatureFactory, "mockResolutionFeature");
 
       assertNotNull(cameraFlutterTexture);
       when(cameraFlutterTexture.surfaceTexture()).thenReturn(mockSurfaceTexture);
@@ -1301,25 +1251,24 @@
 
       camera.startVideoRecording(mockResult, null);
 
-      //region Check that FPS parameter affects AE range at which the camera captures frames.
+      // region Check that FPS parameter affects AE range at which the camera captures frames.
       assertEquals(camera.cameraFeatures.getFpsRange().getValue().getLower(), Integer.valueOf(fps));
       assertEquals(camera.cameraFeatures.getFpsRange().getValue().getUpper(), Integer.valueOf(fps));
 
       verify(mockRequestBuilder)
-          .set(
-              eq(CaptureRequest.CONTROL_AE_TARGET_FPS_RANGE),
+          .set(eq(CaptureRequest.CONTROL_AE_TARGET_FPS_RANGE),
               argThat(
                   (Range<Integer> range) -> range.getLower() == fps && range.getUpper() == fps));
-      //endregion
+      // endregion
 
       final MediaRecorder recorder =
           (MediaRecorder) TestUtils.getPrivateField(camera, "mediaRecorder");
 
-      //region Check that parameters affects movies, written by MediaRecorder.
+      // region Check that parameters affects movies, written by MediaRecorder.
       verify(recorder).setVideoFrameRate(fps);
       verify(recorder).setAudioEncodingBitRate(audioBitrate);
       verify(recorder).setVideoEncodingBitRate(videoBitrate);
-      //endregion
+      // endregion
     }
   }
 
@@ -1341,29 +1290,23 @@
     final Map<Range<Integer>, Integer> lowers = new HashMap<>();
     final Map<Range<Integer>, Integer> uppers = new HashMap<>();
 
-    @SuppressWarnings({"rawtypes"})
-    final MockedConstruction<Range> rangeMockedConstruction;
+    @SuppressWarnings({"rawtypes"}) final MockedConstruction<Range> rangeMockedConstruction;
 
     @SuppressWarnings({"unchecked"})
     public RangeConstruction() {
-      this.rangeMockedConstruction =
-          Mockito.mockConstruction(
-              Range.class,
-              (mock, context) -> {
-                int lower = (int) context.arguments().get(0);
-                int upper = (int) context.arguments().get(1);
-                lowers.put((Range<Integer>) mock, lower);
-                uppers.put((Range<Integer>) mock, upper);
-                when(((Range<Integer>) mock).getUpper())
-                    .thenReturn(lowers.getOrDefault((Range<Integer>) mock, 15));
-                when(((Range<Integer>) mock).getLower())
-                    .thenReturn(uppers.getOrDefault((Range<Integer>) mock, 15));
-                when(mock.toString())
-                    .thenReturn(
-                        String.format(
-                            "mocked [%s, %s]",
-                            lowers.getOrDefault(mock, 15), uppers.getOrDefault(mock, 15)));
-              });
+      this.rangeMockedConstruction = Mockito.mockConstruction(Range.class, (mock, context) -> {
+        int lower = (int) context.arguments().get(0);
+        int upper = (int) context.arguments().get(1);
+        lowers.put((Range<Integer>) mock, lower);
+        uppers.put((Range<Integer>) mock, upper);
+        when(((Range<Integer>) mock).getUpper())
+            .thenReturn(lowers.getOrDefault((Range<Integer>) mock, 15));
+        when(((Range<Integer>) mock).getLower())
+            .thenReturn(uppers.getOrDefault((Range<Integer>) mock, 15));
+        when(mock.toString())
+            .thenReturn(String.format(
+                "mocked [%s, %s]", lowers.getOrDefault(mock, 15), uppers.getOrDefault(mock, 15)));
+      });
     }
 
     @Override
@@ -1423,16 +1366,13 @@
     }
 
     @Override
-    public ResolutionFeature createResolutionFeature(
-        @NonNull CameraProperties cameraProperties,
-        ResolutionPreset initialSetting,
-        String cameraName) {
+    public ResolutionFeature createResolutionFeature(@NonNull CameraProperties cameraProperties,
+        ResolutionPreset initialSetting, String cameraName) {
       return mockResolutionFeature;
     }
 
     @Override
-    public FocusPointFeature createFocusPointFeature(
-        @NonNull CameraProperties cameraProperties,
+    public FocusPointFeature createFocusPointFeature(@NonNull CameraProperties cameraProperties,
         @NonNull SensorOrientationFeature sensorOrienttionFeature) {
       return mockFocusPointFeature;
     }
@@ -1444,8 +1384,7 @@
 
     @Override
     public SensorOrientationFeature createSensorOrientationFeature(
-        @NonNull CameraProperties cameraProperties,
-        @NonNull Activity activity,
+        @NonNull CameraProperties cameraProperties, @NonNull Activity activity,
         @NonNull DartMessenger dartMessenger) {
       return mockSensorOrientationFeature;
     }
