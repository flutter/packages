group 'io.flutter.plugins.camera'
version '1.0-SNAPSHOT'
def args = ["-Xlint:deprecation","-Xlint:unchecked"]

buildscript {
    repositories {
        google()
        mavenCentral()
    }

    dependencies {
<<<<<<< HEAD
        classpath 'com.android.tools.build:gradle:7.4.2'
=======
        classpath 'com.android.tools.build:gradle:7.3.0'
>>>>>>> 21c2ebb3
    }
}

rootProject.allprojects {
    repositories {
        google()
        mavenCentral()
    }
}

project.getTasks().withType(JavaCompile){
    options.compilerArgs.addAll(args)
}

apply plugin: 'com.android.library'

android {
buildFeatures {
        buildConfig true
    }
    // Conditional for compatibility with AGP <4.2.
    if (project.android.hasProperty("namespace")) {
        namespace 'io.flutter.plugins.camera'
    }
    compileSdkVersion 33

    defaultConfig {
        minSdkVersion 21
        testInstrumentationRunner "androidx.test.runner.AndroidJUnitRunner"
    }
    lintOptions {
        checkAllWarnings true
        warningsAsErrors true
        disable 'AndroidGradlePluginVersion', 'InvalidPackage', 'GradleDependency'
    }
    compileOptions {
        sourceCompatibility JavaVersion.VERSION_1_8
        targetCompatibility JavaVersion.VERSION_1_8
    }

    testOptions {
        unitTests.includeAndroidResources = true
        unitTests.returnDefaultValues = true
        unitTests.all {
            jvmArgs "-Xmx1g"
            testLogging {
               events "passed", "skipped", "failed", "standardOut", "standardError"
               outputs.upToDateWhen {false}
               showStandardStreams = true
            }
        }
    }
}

dependencies {
    implementation 'androidx.annotation:annotation:1.5.0'
    testImplementation 'junit:junit:4.13.2'
    testImplementation 'org.mockito:mockito-inline:5.0.0'
    testImplementation 'androidx.test:core:1.4.0'
    testImplementation 'org.robolectric:robolectric:4.10.3'
}<|MERGE_RESOLUTION|>--- conflicted
+++ resolved
@@ -9,11 +9,7 @@
     }
 
     dependencies {
-<<<<<<< HEAD
-        classpath 'com.android.tools.build:gradle:7.4.2'
-=======
         classpath 'com.android.tools.build:gradle:7.3.0'
->>>>>>> 21c2ebb3
     }
 }
 
