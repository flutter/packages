--- conflicted
+++ resolved
@@ -171,26 +171,6 @@
 /// outside of the overall example code.
 class CameraController extends ValueNotifier<CameraValue> {
   /// Creates a new camera controller in an uninitialized state.
-<<<<<<< HEAD
-  /// Deprecated, use [withSettings].
-  CameraController(
-    CameraDescription cameraDescription,
-    ResolutionPreset resolutionPreset, {
-    bool enableAudio = true,
-    this.imageFormatGroup,
-  })  : _mediaSettings = MediaSettings(
-          resolutionPreset: resolutionPreset,
-          enableAudio: enableAudio,
-        ),
-        super(CameraValue.uninitialized(cameraDescription));
-
-  /// Creates a new camera controller in an uninitialized state, using specified media settings like fps and bitrate.
-  CameraController.withSettings(
-    CameraDescription cameraDescription, {
-    MediaSettings? mediaSettings,
-    this.imageFormatGroup,
-  })  : _mediaSettings = mediaSettings,
-=======
   factory CameraController(
     CameraDescription cameraDescription,
     ResolutionPreset resolutionPreset, {
@@ -213,18 +193,13 @@
     this.imageFormatGroup,
   })  : assert(mediaSettings.resolutionPreset != null,
             'resolutionPreset should be provided in CameraController.withSettings'),
->>>>>>> 0eead7cb
         super(CameraValue.uninitialized(cameraDescription));
 
   /// The properties of the camera device controlled by this controller.
   CameraDescription get description => value.description;
 
-<<<<<<< HEAD
-  final MediaSettings? _mediaSettings;
-=======
   /// Media settings for video recording.
   final MediaSettings mediaSettings;
->>>>>>> 0eead7cb
 
   /// The [ImageFormatGroup] describes the output of the raw image format.
   ///
@@ -259,11 +234,7 @@
 
     _cameraId = await CameraPlatform.instance.createCameraWithSettings(
       description,
-<<<<<<< HEAD
-      _mediaSettings ?? const MediaSettings(),
-=======
       mediaSettings,
->>>>>>> 0eead7cb
     );
 
     unawaited(CameraPlatform.instance
