// !$*UTF8*$!
{
	archiveVersion = 1;
	classes = {
	};
	objectVersion = 60;
	objects = {

/* Begin PBXBuildFile section */
<<<<<<< HEAD
		03BB766B2665316900CE5A93 /* CameraFocusTests.m in Sources */ = {isa = PBXBuildFile; fileRef = 03BB766A2665316900CE5A93 /* CameraFocusTests.m */; };
=======
		033B94BE269C40A200B4DF97 /* CameraMethodChannelTests.m in Sources */ = {isa = PBXBuildFile; fileRef = 033B94BD269C40A200B4DF97 /* CameraMethodChannelTests.m */; };
>>>>>>> fd537938
		1000364CB781922C6D6AAA4A /* libPods-RunnerTests.a in Frameworks */ = {isa = PBXBuildFile; fileRef = 9DDC4CE84A8B378AE4A8CD9C /* libPods-RunnerTests.a */; };
		1498D2341E8E89220040F4C2 /* GeneratedPluginRegistrant.m in Sources */ = {isa = PBXBuildFile; fileRef = 1498D2331E8E89220040F4C2 /* GeneratedPluginRegistrant.m */; };
		3B3967161E833CAA004F5970 /* AppFrameworkInfo.plist in Resources */ = {isa = PBXBuildFile; fileRef = 3B3967151E833CAA004F5970 /* AppFrameworkInfo.plist */; };
		408D7A792C3C9CD000B71F9A /* OCMock in Frameworks */ = {isa = PBXBuildFile; productRef = 408D7A782C3C9CD000B71F9A /* OCMock */; };
		54D650172516862D30686934 /* libPods-Runner.a in Frameworks */ = {isa = PBXBuildFile; fileRef = ECAF63F924EFA2D68883BA85 /* libPods-Runner.a */; };
		788A065A27B0E02900533D74 /* StreamingTest.m in Sources */ = {isa = PBXBuildFile; fileRef = 788A065927B0E02900533D74 /* StreamingTest.m */; };
		78A318202AECB46A00862997 /* FlutterGeneratedPluginSwiftPackage in Frameworks */ = {isa = PBXBuildFile; productRef = 78A3181F2AECB46A00862997 /* FlutterGeneratedPluginSwiftPackage */; };
		7F29EB222D269ED500740257 /* MockEventChannel.m in Sources */ = {isa = PBXBuildFile; fileRef = 7F29EB212D269ED500740257 /* MockEventChannel.m */; };
		7F29EB292D26A59000740257 /* MockCameraDeviceDiscoverer.m in Sources */ = {isa = PBXBuildFile; fileRef = 7F29EB282D26A59000740257 /* MockCameraDeviceDiscoverer.m */; };
		7F29EB412D281C7E00740257 /* MockCaptureSession.m in Sources */ = {isa = PBXBuildFile; fileRef = 7F29EB402D281C7E00740257 /* MockCaptureSession.m */; };
		7F8FD2292D4BFABF001AF2C1 /* MockGlobalEventApi.m in Sources */ = {isa = PBXBuildFile; fileRef = 7F8FD2282D4BFABF001AF2C1 /* MockGlobalEventApi.m */; };
		7F8FD22C2D4D07DD001AF2C1 /* MockFlutterTextureRegistry.m in Sources */ = {isa = PBXBuildFile; fileRef = 7F8FD22B2D4D07DD001AF2C1 /* MockFlutterTextureRegistry.m */; };
		7F8FD22F2D4D0B88001AF2C1 /* MockFlutterBinaryMessenger.m in Sources */ = {isa = PBXBuildFile; fileRef = 7F8FD22E2D4D0B88001AF2C1 /* MockFlutterBinaryMessenger.m */; };
		7FCEDD352D43C2B900EA1CA8 /* MockDeviceOrientationProvider.m in Sources */ = {isa = PBXBuildFile; fileRef = 7FCEDD342D43C2B900EA1CA8 /* MockDeviceOrientationProvider.m */; };
		7FCEDD362D43C2B900EA1CA8 /* MockCaptureDevice.m in Sources */ = {isa = PBXBuildFile; fileRef = 7FCEDD322D43C2B900EA1CA8 /* MockCaptureDevice.m */; };
		7FD582122D579650003B1200 /* MockWritableData.m in Sources */ = {isa = PBXBuildFile; fileRef = 7FD582112D579650003B1200 /* MockWritableData.m */; };
		7FD582202D579ECC003B1200 /* MockCapturePhotoOutput.m in Sources */ = {isa = PBXBuildFile; fileRef = 7FD5821F2D579ECC003B1200 /* MockCapturePhotoOutput.m */; };
		7FD582352D57D97C003B1200 /* MockCaptureDeviceFormat.m in Sources */ = {isa = PBXBuildFile; fileRef = 7FD582342D57D97C003B1200 /* MockCaptureDeviceFormat.m */; };
<<<<<<< HEAD
		978B8F6F1D3862AE00F588F7 /* AppDelegate.m in Sources */ = {isa = PBXBuildFile; fileRef = 7AFFD8EE1D35381100E5BB4D /* AppDelegate.m */; };
		979B3DFE2D5B985B009BDE1A /* CameraCaptureSessionQueueRaceConditionTests.swift in Sources */ = {isa = PBXBuildFile; fileRef = 979B3DFD2D5B985B009BDE1A /* CameraCaptureSessionQueueRaceConditionTests.swift */; };
		979B3E002D5B9E6C009BDE1A /* CameraMethodChannelTests.swift in Sources */ = {isa = PBXBuildFile; fileRef = 979B3DFF2D5B9E6C009BDE1A /* CameraMethodChannelTests.swift */; };
		979B3E022D5BA48F009BDE1A /* CameraOrientationTests.swift in Sources */ = {isa = PBXBuildFile; fileRef = 979B3E012D5BA48F009BDE1A /* CameraOrientationTests.swift */; };
		97BD4A0E2D5CC5AE00F857D5 /* CameraSettingsTests.swift in Sources */ = {isa = PBXBuildFile; fileRef = 97BD4A0D2D5CC5AE00F857D5 /* CameraSettingsTests.swift */; };
		97BD4A102D5CE13500F857D5 /* CameraSessionPresetsTests.swift in Sources */ = {isa = PBXBuildFile; fileRef = 97BD4A0F2D5CE13500F857D5 /* CameraSessionPresetsTests.swift */; };
=======
		972CA92B2D5A1D8C004B846F /* CameraPropertiesTests.swift in Sources */ = {isa = PBXBuildFile; fileRef = 972CA92A2D5A1D8C004B846F /* CameraPropertiesTests.swift */; };
		972CA92D2D5A28C4004B846F /* QueueUtilsTests.swift in Sources */ = {isa = PBXBuildFile; fileRef = 972CA92C2D5A28C4004B846F /* QueueUtilsTests.swift */; };
		972CA9312D5A366C004B846F /* CameraExposureTests.swift in Sources */ = {isa = PBXBuildFile; fileRef = 972CA9302D5A366C004B846F /* CameraExposureTests.swift */; };
		977A25202D5A439300931E34 /* AvailableCamerasTests.swift in Sources */ = {isa = PBXBuildFile; fileRef = 977A251F2D5A439300931E34 /* AvailableCamerasTests.swift */; };
		977A25222D5A49EC00931E34 /* CameraFocusTests.swift in Sources */ = {isa = PBXBuildFile; fileRef = 977A25212D5A49EC00931E34 /* CameraFocusTests.swift */; };
		977A25242D5A511600931E34 /* CameraPermissionTests.swift in Sources */ = {isa = PBXBuildFile; fileRef = 977A25232D5A511600931E34 /* CameraPermissionTests.swift */; };
		978B8F6F1D3862AE00F588F7 /* AppDelegate.m in Sources */ = {isa = PBXBuildFile; fileRef = 7AFFD8EE1D35381100E5BB4D /* AppDelegate.m */; };
		979B3DFB2D5B6BC7009BDE1A /* ExceptionCatcher.m in Sources */ = {isa = PBXBuildFile; fileRef = 979B3DFA2D5B6BC7009BDE1A /* ExceptionCatcher.m */; };
>>>>>>> fd537938
		97C146F31CF9000F007C117D /* main.m in Sources */ = {isa = PBXBuildFile; fileRef = 97C146F21CF9000F007C117D /* main.m */; };
		97C146FC1CF9000F007C117D /* Main.storyboard in Resources */ = {isa = PBXBuildFile; fileRef = 97C146FA1CF9000F007C117D /* Main.storyboard */; };
		97C146FE1CF9000F007C117D /* Assets.xcassets in Resources */ = {isa = PBXBuildFile; fileRef = 97C146FD1CF9000F007C117D /* Assets.xcassets */; };
		97C147011CF9000F007C117D /* LaunchScreen.storyboard in Resources */ = {isa = PBXBuildFile; fileRef = 97C146FF1CF9000F007C117D /* LaunchScreen.storyboard */; };
<<<<<<< HEAD
		E01EE4A82799F3A5008C1950 /* QueueUtilsTests.m in Sources */ = {isa = PBXBuildFile; fileRef = E01EE4A72799F3A5008C1950 /* QueueUtilsTests.m */; };
=======
		97DB234D2D566D0700CEFE66 /* CameraPreviewPauseTests.swift in Sources */ = {isa = PBXBuildFile; fileRef = 97DB234C2D566D0700CEFE66 /* CameraPreviewPauseTests.swift */; };
		CEF6611A2B5E36A500D33FD4 /* CameraSessionPresetsTests.m in Sources */ = {isa = PBXBuildFile; fileRef = CEF661192B5E36A500D33FD4 /* CameraSessionPresetsTests.m */; };
>>>>>>> fd537938
		E04F108627A87CA600573D0C /* FLTSavePhotoDelegateTests.m in Sources */ = {isa = PBXBuildFile; fileRef = E04F108527A87CA600573D0C /* FLTSavePhotoDelegateTests.m */; };
		E071CF7227B3061B006EF3BA /* FLTCamPhotoCaptureTests.m in Sources */ = {isa = PBXBuildFile; fileRef = E071CF7127B3061B006EF3BA /* FLTCamPhotoCaptureTests.m */; };
		E071CF7427B31DE4006EF3BA /* FLTCamSampleBufferTests.m in Sources */ = {isa = PBXBuildFile; fileRef = E071CF7327B31DE4006EF3BA /* FLTCamSampleBufferTests.m */; };
		E0C6E2022770F01A00EA6AA3 /* ThreadSafeEventChannelTests.m in Sources */ = {isa = PBXBuildFile; fileRef = E0C6E1FF2770F01A00EA6AA3 /* ThreadSafeEventChannelTests.m */; };
		E0CDBAC227CD9729002561D9 /* CameraTestUtils.m in Sources */ = {isa = PBXBuildFile; fileRef = E0CDBAC127CD9729002561D9 /* CameraTestUtils.m */; };
/* End PBXBuildFile section */

/* Begin PBXContainerItemProxy section */
		03BB766D2665316900CE5A93 /* PBXContainerItemProxy */ = {
			isa = PBXContainerItemProxy;
			containerPortal = 97C146E61CF9000F007C117D /* Project object */;
			proxyType = 1;
			remoteGlobalIDString = 97C146ED1CF9000F007C117D;
			remoteInfo = Runner;
		};
/* End PBXContainerItemProxy section */

/* Begin PBXCopyFilesBuildPhase section */
		9705A1C41CF9048500538489 /* Embed Frameworks */ = {
			isa = PBXCopyFilesBuildPhase;
			buildActionMask = 2147483647;
			dstPath = "";
			dstSubfolderSpec = 10;
			files = (
			);
			name = "Embed Frameworks";
			runOnlyForDeploymentPostprocessing = 0;
		};
/* End PBXCopyFilesBuildPhase section */

/* Begin PBXFileReference section */
		03BB76682665316900CE5A93 /* RunnerTests.xctest */ = {isa = PBXFileReference; explicitFileType = wrapper.cfbundle; includeInIndex = 0; path = RunnerTests.xctest; sourceTree = BUILT_PRODUCTS_DIR; };
		03BB766C2665316900CE5A93 /* Info.plist */ = {isa = PBXFileReference; lastKnownFileType = text.plist.xml; path = Info.plist; sourceTree = "<group>"; };
		1498D2321E8E86230040F4C2 /* GeneratedPluginRegistrant.h */ = {isa = PBXFileReference; lastKnownFileType = sourcecode.c.h; path = GeneratedPluginRegistrant.h; sourceTree = "<group>"; };
		1498D2331E8E89220040F4C2 /* GeneratedPluginRegistrant.m */ = {isa = PBXFileReference; fileEncoding = 4; lastKnownFileType = sourcecode.c.objc; path = GeneratedPluginRegistrant.m; sourceTree = "<group>"; };
		3B3967151E833CAA004F5970 /* AppFrameworkInfo.plist */ = {isa = PBXFileReference; fileEncoding = 4; lastKnownFileType = text.plist.xml; name = AppFrameworkInfo.plist; path = Flutter/AppFrameworkInfo.plist; sourceTree = "<group>"; };
		4A191381C3593DF1AC4E7559 /* Pods-Runner.release.xcconfig */ = {isa = PBXFileReference; includeInIndex = 1; lastKnownFileType = text.xcconfig; name = "Pods-Runner.release.xcconfig"; path = "Target Support Files/Pods-Runner/Pods-Runner.release.xcconfig"; sourceTree = "<group>"; };
		788A065927B0E02900533D74 /* StreamingTest.m */ = {isa = PBXFileReference; fileEncoding = 4; lastKnownFileType = sourcecode.c.objc; path = StreamingTest.m; sourceTree = "<group>"; };
		7AFA3C8E1D35360C0083082E /* Release.xcconfig */ = {isa = PBXFileReference; lastKnownFileType = text.xcconfig; name = Release.xcconfig; path = Flutter/Release.xcconfig; sourceTree = "<group>"; };
		7AFFD8ED1D35381100E5BB4D /* AppDelegate.h */ = {isa = PBXFileReference; fileEncoding = 4; lastKnownFileType = sourcecode.c.h; path = AppDelegate.h; sourceTree = "<group>"; };
		7AFFD8EE1D35381100E5BB4D /* AppDelegate.m */ = {isa = PBXFileReference; fileEncoding = 4; lastKnownFileType = sourcecode.c.objc; path = AppDelegate.m; sourceTree = "<group>"; };
		7F29EB202D269E4300740257 /* MockEventChannel.h */ = {isa = PBXFileReference; lastKnownFileType = sourcecode.c.h; path = MockEventChannel.h; sourceTree = "<group>"; };
		7F29EB212D269ED500740257 /* MockEventChannel.m */ = {isa = PBXFileReference; lastKnownFileType = sourcecode.c.objc; path = MockEventChannel.m; sourceTree = "<group>"; };
		7F29EB272D26A55300740257 /* MockCameraDeviceDiscoverer.h */ = {isa = PBXFileReference; lastKnownFileType = sourcecode.c.h; path = MockCameraDeviceDiscoverer.h; sourceTree = "<group>"; };
		7F29EB282D26A59000740257 /* MockCameraDeviceDiscoverer.m */ = {isa = PBXFileReference; lastKnownFileType = sourcecode.c.objc; path = MockCameraDeviceDiscoverer.m; sourceTree = "<group>"; };
		7F29EB3E2D281C5800740257 /* MockCaptureSession.h */ = {isa = PBXFileReference; lastKnownFileType = sourcecode.c.h; path = MockCaptureSession.h; sourceTree = "<group>"; };
		7F29EB402D281C7E00740257 /* MockCaptureSession.m */ = {isa = PBXFileReference; lastKnownFileType = sourcecode.c.objc; path = MockCaptureSession.m; sourceTree = "<group>"; };
		7F8FD2272D4BFA8D001AF2C1 /* MockGlobalEventApi.h */ = {isa = PBXFileReference; lastKnownFileType = sourcecode.c.h; path = MockGlobalEventApi.h; sourceTree = "<group>"; };
		7F8FD2282D4BFABF001AF2C1 /* MockGlobalEventApi.m */ = {isa = PBXFileReference; lastKnownFileType = sourcecode.c.objc; path = MockGlobalEventApi.m; sourceTree = "<group>"; };
		7F8FD22A2D4D07A6001AF2C1 /* MockFlutterTextureRegistry.h */ = {isa = PBXFileReference; lastKnownFileType = sourcecode.c.h; path = MockFlutterTextureRegistry.h; sourceTree = "<group>"; };
		7F8FD22B2D4D07DD001AF2C1 /* MockFlutterTextureRegistry.m */ = {isa = PBXFileReference; lastKnownFileType = sourcecode.c.objc; path = MockFlutterTextureRegistry.m; sourceTree = "<group>"; };
		7F8FD22D2D4D0B73001AF2C1 /* MockFlutterBinaryMessenger.h */ = {isa = PBXFileReference; lastKnownFileType = sourcecode.c.h; path = MockFlutterBinaryMessenger.h; sourceTree = "<group>"; };
		7F8FD22E2D4D0B88001AF2C1 /* MockFlutterBinaryMessenger.m */ = {isa = PBXFileReference; lastKnownFileType = sourcecode.c.objc; path = MockFlutterBinaryMessenger.m; sourceTree = "<group>"; };
		7FCEDD312D43C2B900EA1CA8 /* MockCaptureDevice.h */ = {isa = PBXFileReference; lastKnownFileType = sourcecode.c.h; path = MockCaptureDevice.h; sourceTree = "<group>"; };
		7FCEDD322D43C2B900EA1CA8 /* MockCaptureDevice.m */ = {isa = PBXFileReference; lastKnownFileType = sourcecode.c.objc; path = MockCaptureDevice.m; sourceTree = "<group>"; };
		7FCEDD332D43C2B900EA1CA8 /* MockDeviceOrientationProvider.h */ = {isa = PBXFileReference; lastKnownFileType = sourcecode.c.h; path = MockDeviceOrientationProvider.h; sourceTree = "<group>"; };
		7FCEDD342D43C2B900EA1CA8 /* MockDeviceOrientationProvider.m */ = {isa = PBXFileReference; lastKnownFileType = sourcecode.c.objc; path = MockDeviceOrientationProvider.m; sourceTree = "<group>"; };
		7FD582112D579650003B1200 /* MockWritableData.m */ = {isa = PBXFileReference; lastKnownFileType = sourcecode.c.objc; path = MockWritableData.m; sourceTree = "<group>"; };
		7FD582132D57965A003B1200 /* MockWritableData.h */ = {isa = PBXFileReference; lastKnownFileType = sourcecode.c.h; path = MockWritableData.h; sourceTree = "<group>"; };
		7FD5821F2D579ECC003B1200 /* MockCapturePhotoOutput.m */ = {isa = PBXFileReference; lastKnownFileType = sourcecode.c.objc; path = MockCapturePhotoOutput.m; sourceTree = "<group>"; };
		7FD582212D579ED9003B1200 /* MockCapturePhotoOutput.h */ = {isa = PBXFileReference; lastKnownFileType = sourcecode.c.h; path = MockCapturePhotoOutput.h; sourceTree = "<group>"; };
		7FD582342D57D97C003B1200 /* MockCaptureDeviceFormat.m */ = {isa = PBXFileReference; lastKnownFileType = sourcecode.c.objc; path = MockCaptureDeviceFormat.m; sourceTree = "<group>"; };
		7FD582362D57D989003B1200 /* MockCaptureDeviceFormat.h */ = {isa = PBXFileReference; lastKnownFileType = sourcecode.c.h; path = MockCaptureDeviceFormat.h; sourceTree = "<group>"; };
<<<<<<< HEAD
		9740EEB21CF90195004384FC /* Debug.xcconfig */ = {isa = PBXFileReference; fileEncoding = 4; lastKnownFileType = text.xcconfig; name = Debug.xcconfig; path = Flutter/Debug.xcconfig; sourceTree = "<group>"; };
		9740EEB31CF90195004384FC /* Generated.xcconfig */ = {isa = PBXFileReference; fileEncoding = 4; lastKnownFileType = text.xcconfig; name = Generated.xcconfig; path = Flutter/Generated.xcconfig; sourceTree = "<group>"; };
		979B3DFC2D5B985B009BDE1A /* RunnerTests-Bridging-Header.h */ = {isa = PBXFileReference; lastKnownFileType = sourcecode.c.h; path = "RunnerTests-Bridging-Header.h"; sourceTree = "<group>"; };
		979B3DFD2D5B985B009BDE1A /* CameraCaptureSessionQueueRaceConditionTests.swift */ = {isa = PBXFileReference; lastKnownFileType = sourcecode.swift; path = CameraCaptureSessionQueueRaceConditionTests.swift; sourceTree = "<group>"; };
		979B3DFF2D5B9E6C009BDE1A /* CameraMethodChannelTests.swift */ = {isa = PBXFileReference; lastKnownFileType = sourcecode.swift; path = CameraMethodChannelTests.swift; sourceTree = "<group>"; };
		979B3E012D5BA48F009BDE1A /* CameraOrientationTests.swift */ = {isa = PBXFileReference; lastKnownFileType = sourcecode.swift; path = CameraOrientationTests.swift; sourceTree = "<group>"; };
		97BD4A0D2D5CC5AE00F857D5 /* CameraSettingsTests.swift */ = {isa = PBXFileReference; lastKnownFileType = sourcecode.swift; path = CameraSettingsTests.swift; sourceTree = "<group>"; };
		97BD4A0F2D5CE13500F857D5 /* CameraSessionPresetsTests.swift */ = {isa = PBXFileReference; lastKnownFileType = sourcecode.swift; path = CameraSessionPresetsTests.swift; sourceTree = "<group>"; };
=======
		972CA92A2D5A1D8C004B846F /* CameraPropertiesTests.swift */ = {isa = PBXFileReference; lastKnownFileType = sourcecode.swift; path = CameraPropertiesTests.swift; sourceTree = "<group>"; };
		972CA92C2D5A28C4004B846F /* QueueUtilsTests.swift */ = {isa = PBXFileReference; lastKnownFileType = sourcecode.swift; path = QueueUtilsTests.swift; sourceTree = "<group>"; };
		972CA9302D5A366C004B846F /* CameraExposureTests.swift */ = {isa = PBXFileReference; lastKnownFileType = sourcecode.swift; path = CameraExposureTests.swift; sourceTree = "<group>"; };
		9740EEB21CF90195004384FC /* Debug.xcconfig */ = {isa = PBXFileReference; fileEncoding = 4; lastKnownFileType = text.xcconfig; name = Debug.xcconfig; path = Flutter/Debug.xcconfig; sourceTree = "<group>"; };
		9740EEB31CF90195004384FC /* Generated.xcconfig */ = {isa = PBXFileReference; fileEncoding = 4; lastKnownFileType = text.xcconfig; name = Generated.xcconfig; path = Flutter/Generated.xcconfig; sourceTree = "<group>"; };
		977A251F2D5A439300931E34 /* AvailableCamerasTests.swift */ = {isa = PBXFileReference; lastKnownFileType = sourcecode.swift; path = AvailableCamerasTests.swift; sourceTree = "<group>"; };
		977A25212D5A49EC00931E34 /* CameraFocusTests.swift */ = {isa = PBXFileReference; lastKnownFileType = sourcecode.swift; path = CameraFocusTests.swift; sourceTree = "<group>"; };
		977A25232D5A511600931E34 /* CameraPermissionTests.swift */ = {isa = PBXFileReference; lastKnownFileType = sourcecode.swift; path = CameraPermissionTests.swift; sourceTree = "<group>"; };
		979B3DF92D5B6BA2009BDE1A /* ExceptionCatcher.h */ = {isa = PBXFileReference; lastKnownFileType = sourcecode.c.h; path = ExceptionCatcher.h; sourceTree = "<group>"; };
		979B3DFA2D5B6BC7009BDE1A /* ExceptionCatcher.m */ = {isa = PBXFileReference; lastKnownFileType = sourcecode.c.objc; path = ExceptionCatcher.m; sourceTree = "<group>"; };
>>>>>>> fd537938
		97C146EE1CF9000F007C117D /* Runner.app */ = {isa = PBXFileReference; explicitFileType = wrapper.application; includeInIndex = 0; path = Runner.app; sourceTree = BUILT_PRODUCTS_DIR; };
		97C146F21CF9000F007C117D /* main.m */ = {isa = PBXFileReference; lastKnownFileType = sourcecode.c.objc; path = main.m; sourceTree = "<group>"; };
		97C146FB1CF9000F007C117D /* Base */ = {isa = PBXFileReference; lastKnownFileType = file.storyboard; name = Base; path = Base.lproj/Main.storyboard; sourceTree = "<group>"; };
		97C146FD1CF9000F007C117D /* Assets.xcassets */ = {isa = PBXFileReference; lastKnownFileType = folder.assetcatalog; path = Assets.xcassets; sourceTree = "<group>"; };
		97C147001CF9000F007C117D /* Base */ = {isa = PBXFileReference; lastKnownFileType = file.storyboard; name = Base; path = Base.lproj/LaunchScreen.storyboard; sourceTree = "<group>"; };
		97C147021CF9000F007C117D /* Info.plist */ = {isa = PBXFileReference; lastKnownFileType = text.plist.xml; path = Info.plist; sourceTree = "<group>"; };
		97DB234B2D566D0600CEFE66 /* RunnerTests-Bridging-Header.h */ = {isa = PBXFileReference; lastKnownFileType = sourcecode.c.h; path = "RunnerTests-Bridging-Header.h"; sourceTree = "<group>"; };
		97DB234C2D566D0700CEFE66 /* CameraPreviewPauseTests.swift */ = {isa = PBXFileReference; lastKnownFileType = sourcecode.swift; path = CameraPreviewPauseTests.swift; sourceTree = "<group>"; };
		9DDC4CE84A8B378AE4A8CD9C /* libPods-RunnerTests.a */ = {isa = PBXFileReference; explicitFileType = archive.ar; includeInIndex = 0; path = "libPods-RunnerTests.a"; sourceTree = BUILT_PRODUCTS_DIR; };
		A8F314CD1C64E9257EBC811D /* Pods-Runner.debug.xcconfig */ = {isa = PBXFileReference; includeInIndex = 1; lastKnownFileType = text.xcconfig; name = "Pods-Runner.debug.xcconfig"; path = "Target Support Files/Pods-Runner/Pods-Runner.debug.xcconfig"; sourceTree = "<group>"; };
		B61D98BBC8FB276D1C4A7BB2 /* Pods-RunnerTests.debug.xcconfig */ = {isa = PBXFileReference; includeInIndex = 1; lastKnownFileType = text.xcconfig; name = "Pods-RunnerTests.debug.xcconfig"; path = "Target Support Files/Pods-RunnerTests/Pods-RunnerTests.debug.xcconfig"; sourceTree = "<group>"; };
<<<<<<< HEAD
		E01EE4A72799F3A5008C1950 /* QueueUtilsTests.m */ = {isa = PBXFileReference; lastKnownFileType = sourcecode.c.objc; path = QueueUtilsTests.m; sourceTree = "<group>"; };
=======
		CEF661192B5E36A500D33FD4 /* CameraSessionPresetsTests.m */ = {isa = PBXFileReference; indentWidth = 2; lastKnownFileType = sourcecode.c.objc; path = CameraSessionPresetsTests.m; sourceTree = "<group>"; };
>>>>>>> fd537938
		E04F108527A87CA600573D0C /* FLTSavePhotoDelegateTests.m */ = {isa = PBXFileReference; lastKnownFileType = sourcecode.c.objc; path = FLTSavePhotoDelegateTests.m; sourceTree = "<group>"; };
		E071CF7127B3061B006EF3BA /* FLTCamPhotoCaptureTests.m */ = {isa = PBXFileReference; lastKnownFileType = sourcecode.c.objc; path = FLTCamPhotoCaptureTests.m; sourceTree = "<group>"; };
		E071CF7327B31DE4006EF3BA /* FLTCamSampleBufferTests.m */ = {isa = PBXFileReference; fileEncoding = 4; lastKnownFileType = sourcecode.c.objc; path = FLTCamSampleBufferTests.m; sourceTree = "<group>"; };
		E0C6E1FF2770F01A00EA6AA3 /* ThreadSafeEventChannelTests.m */ = {isa = PBXFileReference; fileEncoding = 4; lastKnownFileType = sourcecode.c.objc; path = ThreadSafeEventChannelTests.m; sourceTree = "<group>"; };
		E0CDBAC027CD9729002561D9 /* CameraTestUtils.h */ = {isa = PBXFileReference; lastKnownFileType = sourcecode.c.h; path = CameraTestUtils.h; sourceTree = "<group>"; };
		E0CDBAC127CD9729002561D9 /* CameraTestUtils.m */ = {isa = PBXFileReference; lastKnownFileType = sourcecode.c.objc; path = CameraTestUtils.m; sourceTree = "<group>"; };
		E67C6DBF6478BE708993169F /* Pods-RunnerTests.release.xcconfig */ = {isa = PBXFileReference; includeInIndex = 1; lastKnownFileType = text.xcconfig; name = "Pods-RunnerTests.release.xcconfig"; path = "Target Support Files/Pods-RunnerTests/Pods-RunnerTests.release.xcconfig"; sourceTree = "<group>"; };
		ECAF63F924EFA2D68883BA85 /* libPods-Runner.a */ = {isa = PBXFileReference; explicitFileType = archive.ar; includeInIndex = 0; path = "libPods-Runner.a"; sourceTree = BUILT_PRODUCTS_DIR; };
/* End PBXFileReference section */

/* Begin PBXFrameworksBuildPhase section */
		03BB76652665316900CE5A93 /* Frameworks */ = {
			isa = PBXFrameworksBuildPhase;
			buildActionMask = 2147483647;
			files = (
				408D7A792C3C9CD000B71F9A /* OCMock in Frameworks */,
				1000364CB781922C6D6AAA4A /* libPods-RunnerTests.a in Frameworks */,
			);
			runOnlyForDeploymentPostprocessing = 0;
		};
		97C146EB1CF9000F007C117D /* Frameworks */ = {
			isa = PBXFrameworksBuildPhase;
			buildActionMask = 2147483647;
			files = (
				78A318202AECB46A00862997 /* FlutterGeneratedPluginSwiftPackage in Frameworks */,
				54D650172516862D30686934 /* libPods-Runner.a in Frameworks */,
			);
			runOnlyForDeploymentPostprocessing = 0;
		};
/* End PBXFrameworksBuildPhase section */

/* Begin PBXGroup section */
		03BB76692665316900CE5A93 /* RunnerTests */ = {
			isa = PBXGroup;
			children = (
				7F29EB3F2D281C6D00740257 /* Mocks */,
<<<<<<< HEAD
				03BB766A2665316900CE5A93 /* CameraFocusTests.m */,
				7FA99E582D22C75300582559 /* CameraExposureTests.m */,
=======
				7D5FCCD32AEF9D0200FB7108 /* CameraSettingsTests.m */,
				03BB767226653ABE00CE5A93 /* CameraOrientationTests.m */,
>>>>>>> fd537938
				03BB766C2665316900CE5A93 /* Info.plist */,
				E0C6E1FF2770F01A00EA6AA3 /* ThreadSafeEventChannelTests.m */,
				E04F108527A87CA600573D0C /* FLTSavePhotoDelegateTests.m */,
				E071CF7127B3061B006EF3BA /* FLTCamPhotoCaptureTests.m */,
				E071CF7327B31DE4006EF3BA /* FLTCamSampleBufferTests.m */,
				E0CDBAC027CD9729002561D9 /* CameraTestUtils.h */,
				E0CDBAC127CD9729002561D9 /* CameraTestUtils.m */,
<<<<<<< HEAD
				E487C85F26D686A10034AC92 /* CameraPreviewPauseTests.m */,
				E0F95E3C27A32AB900699390 /* CameraPropertiesTests.m */,
				788A065927B0E02900533D74 /* StreamingTest.m */,
				43ED1536282570DE00EB00DE /* AvailableCamerasTest.m */,
				979B3DFD2D5B985B009BDE1A /* CameraCaptureSessionQueueRaceConditionTests.swift */,
				979B3DFC2D5B985B009BDE1A /* RunnerTests-Bridging-Header.h */,
				979B3DFF2D5B9E6C009BDE1A /* CameraMethodChannelTests.swift */,
				979B3E012D5BA48F009BDE1A /* CameraOrientationTests.swift */,
				97BD4A0D2D5CC5AE00F857D5 /* CameraSettingsTests.swift */,
				97BD4A0F2D5CE13500F857D5 /* CameraSessionPresetsTests.swift */,
=======
				788A065927B0E02900533D74 /* StreamingTest.m */,
				CEF661192B5E36A500D33FD4 /* CameraSessionPresetsTests.m */,
				97DB234B2D566D0600CEFE66 /* RunnerTests-Bridging-Header.h */,
				97DB234C2D566D0700CEFE66 /* CameraPreviewPauseTests.swift */,
				972CA92A2D5A1D8C004B846F /* CameraPropertiesTests.swift */,
				972CA92C2D5A28C4004B846F /* QueueUtilsTests.swift */,
				972CA9302D5A366C004B846F /* CameraExposureTests.swift */,
				977A251F2D5A439300931E34 /* AvailableCamerasTests.swift */,
				977A25212D5A49EC00931E34 /* CameraFocusTests.swift */,
				977A25232D5A511600931E34 /* CameraPermissionTests.swift */,
				979B3DF92D5B6BA2009BDE1A /* ExceptionCatcher.h */,
				979B3DFA2D5B6BC7009BDE1A /* ExceptionCatcher.m */,
>>>>>>> fd537938
			);
			path = RunnerTests;
			sourceTree = "<group>";
		};
		3242FD2B467C15C62200632F /* Frameworks */ = {
			isa = PBXGroup;
			children = (
				ECAF63F924EFA2D68883BA85 /* libPods-Runner.a */,
				9DDC4CE84A8B378AE4A8CD9C /* libPods-RunnerTests.a */,
			);
			name = Frameworks;
			sourceTree = "<group>";
		};
		7F29EB3F2D281C6D00740257 /* Mocks */ = {
			isa = PBXGroup;
			children = (
				7F8FD22D2D4D0B73001AF2C1 /* MockFlutterBinaryMessenger.h */,
				7F8FD22E2D4D0B88001AF2C1 /* MockFlutterBinaryMessenger.m */,
				7F8FD22A2D4D07A6001AF2C1 /* MockFlutterTextureRegistry.h */,
				7F8FD22B2D4D07DD001AF2C1 /* MockFlutterTextureRegistry.m */,
				7F8FD2282D4BFABF001AF2C1 /* MockGlobalEventApi.m */,
				7F8FD2272D4BFA8D001AF2C1 /* MockGlobalEventApi.h */,
				7FCEDD312D43C2B900EA1CA8 /* MockCaptureDevice.h */,
				7FCEDD322D43C2B900EA1CA8 /* MockCaptureDevice.m */,
				7FD582362D57D989003B1200 /* MockCaptureDeviceFormat.h */,
				7FD582342D57D97C003B1200 /* MockCaptureDeviceFormat.m */,
				7FD582212D579ED9003B1200 /* MockCapturePhotoOutput.h */,
				7FD5821F2D579ECC003B1200 /* MockCapturePhotoOutput.m */,
				7FCEDD332D43C2B900EA1CA8 /* MockDeviceOrientationProvider.h */,
				7FCEDD342D43C2B900EA1CA8 /* MockDeviceOrientationProvider.m */,
				7F29EB282D26A59000740257 /* MockCameraDeviceDiscoverer.m */,
				7F29EB272D26A55300740257 /* MockCameraDeviceDiscoverer.h */,
				7F29EB202D269E4300740257 /* MockEventChannel.h */,
				7F29EB212D269ED500740257 /* MockEventChannel.m */,
				7F29EB3E2D281C5800740257 /* MockCaptureSession.h */,
				7F29EB402D281C7E00740257 /* MockCaptureSession.m */,
				7FD582112D579650003B1200 /* MockWritableData.m */,
				7FD582132D57965A003B1200 /* MockWritableData.h */,
			);
			path = Mocks;
			sourceTree = "<group>";
		};
		9740EEB11CF90186004384FC /* Flutter */ = {
			isa = PBXGroup;
			children = (
				3B3967151E833CAA004F5970 /* AppFrameworkInfo.plist */,
				9740EEB21CF90195004384FC /* Debug.xcconfig */,
				7AFA3C8E1D35360C0083082E /* Release.xcconfig */,
				9740EEB31CF90195004384FC /* Generated.xcconfig */,
			);
			name = Flutter;
			sourceTree = "<group>";
		};
		97C146E51CF9000F007C117D = {
			isa = PBXGroup;
			children = (
				9740EEB11CF90186004384FC /* Flutter */,
				97C146F01CF9000F007C117D /* Runner */,
				03BB76692665316900CE5A93 /* RunnerTests */,
				97C146EF1CF9000F007C117D /* Products */,
				FD386F00E98D73419C929072 /* Pods */,
				3242FD2B467C15C62200632F /* Frameworks */,
			);
			sourceTree = "<group>";
		};
		97C146EF1CF9000F007C117D /* Products */ = {
			isa = PBXGroup;
			children = (
				97C146EE1CF9000F007C117D /* Runner.app */,
				03BB76682665316900CE5A93 /* RunnerTests.xctest */,
			);
			name = Products;
			sourceTree = "<group>";
		};
		97C146F01CF9000F007C117D /* Runner */ = {
			isa = PBXGroup;
			children = (
				7AFFD8ED1D35381100E5BB4D /* AppDelegate.h */,
				7AFFD8EE1D35381100E5BB4D /* AppDelegate.m */,
				97C146FA1CF9000F007C117D /* Main.storyboard */,
				97C146FD1CF9000F007C117D /* Assets.xcassets */,
				97C146FF1CF9000F007C117D /* LaunchScreen.storyboard */,
				97C147021CF9000F007C117D /* Info.plist */,
				97C146F11CF9000F007C117D /* Supporting Files */,
				1498D2321E8E86230040F4C2 /* GeneratedPluginRegistrant.h */,
				1498D2331E8E89220040F4C2 /* GeneratedPluginRegistrant.m */,
			);
			path = Runner;
			sourceTree = "<group>";
		};
		97C146F11CF9000F007C117D /* Supporting Files */ = {
			isa = PBXGroup;
			children = (
				97C146F21CF9000F007C117D /* main.m */,
			);
			name = "Supporting Files";
			sourceTree = "<group>";
		};
		FD386F00E98D73419C929072 /* Pods */ = {
			isa = PBXGroup;
			children = (
				A8F314CD1C64E9257EBC811D /* Pods-Runner.debug.xcconfig */,
				4A191381C3593DF1AC4E7559 /* Pods-Runner.release.xcconfig */,
				B61D98BBC8FB276D1C4A7BB2 /* Pods-RunnerTests.debug.xcconfig */,
				E67C6DBF6478BE708993169F /* Pods-RunnerTests.release.xcconfig */,
			);
			path = Pods;
			sourceTree = "<group>";
		};
/* End PBXGroup section */

/* Begin PBXNativeTarget section */
		03BB76672665316900CE5A93 /* RunnerTests */ = {
			isa = PBXNativeTarget;
			buildConfigurationList = 03BB76712665316900CE5A93 /* Build configuration list for PBXNativeTarget "RunnerTests" */;
			buildPhases = (
				422786A96136AA9087A2041B /* [CP] Check Pods Manifest.lock */,
				03BB76642665316900CE5A93 /* Sources */,
				03BB76652665316900CE5A93 /* Frameworks */,
				03BB76662665316900CE5A93 /* Resources */,
			);
			buildRules = (
			);
			dependencies = (
				03BB766E2665316900CE5A93 /* PBXTargetDependency */,
			);
			name = RunnerTests;
			packageProductDependencies = (
				408D7A782C3C9CD000B71F9A /* OCMock */,
			);
			productName = camera_exampleTests;
			productReference = 03BB76682665316900CE5A93 /* RunnerTests.xctest */;
			productType = "com.apple.product-type.bundle.unit-test";
		};
		97C146ED1CF9000F007C117D /* Runner */ = {
			isa = PBXNativeTarget;
			buildConfigurationList = 97C147051CF9000F007C117D /* Build configuration list for PBXNativeTarget "Runner" */;
			buildPhases = (
				9872F2A25E8A171A111468CD /* [CP] Check Pods Manifest.lock */,
				9740EEB61CF901F6004384FC /* Run Script */,
				97C146EA1CF9000F007C117D /* Sources */,
				97C146EB1CF9000F007C117D /* Frameworks */,
				97C146EC1CF9000F007C117D /* Resources */,
				9705A1C41CF9048500538489 /* Embed Frameworks */,
				3B06AD1E1E4923F5004D2608 /* Thin Binary */,
				2B62C73988DE02487EF557D4 /* [CP] Copy Pods Resources */,
			);
			buildRules = (
			);
			dependencies = (
			);
			name = Runner;
			packageProductDependencies = (
				78A3181F2AECB46A00862997 /* FlutterGeneratedPluginSwiftPackage */,
			);
			productName = Runner;
			productReference = 97C146EE1CF9000F007C117D /* Runner.app */;
			productType = "com.apple.product-type.application";
		};
/* End PBXNativeTarget section */

/* Begin PBXProject section */
		97C146E61CF9000F007C117D /* Project object */ = {
			isa = PBXProject;
			attributes = {
				LastUpgradeCheck = 1510;
				ORGANIZATIONNAME = "The Flutter Authors";
				TargetAttributes = {
					03BB76672665316900CE5A93 = {
						CreatedOnToolsVersion = 12.5;
						LastSwiftMigration = 1540;
						ProvisioningStyle = Automatic;
						TestTargetID = 97C146ED1CF9000F007C117D;
					};
					97C146ED1CF9000F007C117D = {
						CreatedOnToolsVersion = 7.3.1;
					};
				};
			};
			buildConfigurationList = 97C146E91CF9000F007C117D /* Build configuration list for PBXProject "Runner" */;
			compatibilityVersion = "Xcode 3.2";
			developmentRegion = en;
			hasScannedForEncodings = 0;
			knownRegions = (
				en,
				Base,
			);
			mainGroup = 97C146E51CF9000F007C117D;
			packageReferences = (
				781AD8BC2B33823900A9FFBB /* XCLocalSwiftPackageReference "Flutter/ephemeral/Packages/FlutterGeneratedPluginSwiftPackage" */,
				408D7A772C3C9CD000B71F9A /* XCRemoteSwiftPackageReference "ocmock" */,
			);
			productRefGroup = 97C146EF1CF9000F007C117D /* Products */;
			projectDirPath = "";
			projectRoot = "";
			targets = (
				97C146ED1CF9000F007C117D /* Runner */,
				03BB76672665316900CE5A93 /* RunnerTests */,
			);
		};
/* End PBXProject section */

/* Begin PBXResourcesBuildPhase section */
		03BB76662665316900CE5A93 /* Resources */ = {
			isa = PBXResourcesBuildPhase;
			buildActionMask = 2147483647;
			files = (
			);
			runOnlyForDeploymentPostprocessing = 0;
		};
		97C146EC1CF9000F007C117D /* Resources */ = {
			isa = PBXResourcesBuildPhase;
			buildActionMask = 2147483647;
			files = (
				97C147011CF9000F007C117D /* LaunchScreen.storyboard in Resources */,
				3B3967161E833CAA004F5970 /* AppFrameworkInfo.plist in Resources */,
				97C146FE1CF9000F007C117D /* Assets.xcassets in Resources */,
				97C146FC1CF9000F007C117D /* Main.storyboard in Resources */,
			);
			runOnlyForDeploymentPostprocessing = 0;
		};
/* End PBXResourcesBuildPhase section */

/* Begin PBXShellScriptBuildPhase section */
		2B62C73988DE02487EF557D4 /* [CP] Copy Pods Resources */ = {
			isa = PBXShellScriptBuildPhase;
			buildActionMask = 2147483647;
			files = (
			);
			inputPaths = (
				"${PODS_ROOT}/Target Support Files/Pods-Runner/Pods-Runner-resources.sh",
				"${PODS_CONFIGURATION_BUILD_DIR}/camera_avfoundation/camera_avfoundation_privacy.bundle",
				"${PODS_CONFIGURATION_BUILD_DIR}/path_provider_foundation/path_provider_foundation_privacy.bundle",
				"${PODS_CONFIGURATION_BUILD_DIR}/video_player_avfoundation/video_player_avfoundation_privacy.bundle",
			);
			name = "[CP] Copy Pods Resources";
			outputPaths = (
				"${TARGET_BUILD_DIR}/${UNLOCALIZED_RESOURCES_FOLDER_PATH}/camera_avfoundation_privacy.bundle",
				"${TARGET_BUILD_DIR}/${UNLOCALIZED_RESOURCES_FOLDER_PATH}/path_provider_foundation_privacy.bundle",
				"${TARGET_BUILD_DIR}/${UNLOCALIZED_RESOURCES_FOLDER_PATH}/video_player_avfoundation_privacy.bundle",
			);
			runOnlyForDeploymentPostprocessing = 0;
			shellPath = /bin/sh;
			shellScript = "\"${PODS_ROOT}/Target Support Files/Pods-Runner/Pods-Runner-resources.sh\"\n";
			showEnvVarsInLog = 0;
		};
		3B06AD1E1E4923F5004D2608 /* Thin Binary */ = {
			isa = PBXShellScriptBuildPhase;
			alwaysOutOfDate = 1;
			buildActionMask = 2147483647;
			files = (
			);
			inputPaths = (
				"${TARGET_BUILD_DIR}/${INFOPLIST_PATH}",
			);
			name = "Thin Binary";
			outputPaths = (
			);
			runOnlyForDeploymentPostprocessing = 0;
			shellPath = /bin/sh;
			shellScript = "/bin/sh \"$FLUTTER_ROOT/packages/flutter_tools/bin/xcode_backend.sh\" embed_and_thin";
		};
		422786A96136AA9087A2041B /* [CP] Check Pods Manifest.lock */ = {
			isa = PBXShellScriptBuildPhase;
			buildActionMask = 2147483647;
			files = (
			);
			inputFileListPaths = (
			);
			inputPaths = (
				"${PODS_PODFILE_DIR_PATH}/Podfile.lock",
				"${PODS_ROOT}/Manifest.lock",
			);
			name = "[CP] Check Pods Manifest.lock";
			outputFileListPaths = (
			);
			outputPaths = (
				"$(DERIVED_FILE_DIR)/Pods-RunnerTests-checkManifestLockResult.txt",
			);
			runOnlyForDeploymentPostprocessing = 0;
			shellPath = /bin/sh;
			shellScript = "diff \"${PODS_PODFILE_DIR_PATH}/Podfile.lock\" \"${PODS_ROOT}/Manifest.lock\" > /dev/null\nif [ $? != 0 ] ; then\n    # print error to STDERR\n    echo \"error: The sandbox is not in sync with the Podfile.lock. Run 'pod install' or update your CocoaPods installation.\" >&2\n    exit 1\nfi\n# This output is used by Xcode 'outputs' to avoid re-running this script phase.\necho \"SUCCESS\" > \"${SCRIPT_OUTPUT_FILE_0}\"\n";
			showEnvVarsInLog = 0;
		};
		9740EEB61CF901F6004384FC /* Run Script */ = {
			isa = PBXShellScriptBuildPhase;
			alwaysOutOfDate = 1;
			buildActionMask = 2147483647;
			files = (
			);
			inputPaths = (
			);
			name = "Run Script";
			outputPaths = (
			);
			runOnlyForDeploymentPostprocessing = 0;
			shellPath = /bin/sh;
			shellScript = "/bin/sh \"$FLUTTER_ROOT/packages/flutter_tools/bin/xcode_backend.sh\" build";
		};
		9872F2A25E8A171A111468CD /* [CP] Check Pods Manifest.lock */ = {
			isa = PBXShellScriptBuildPhase;
			buildActionMask = 2147483647;
			files = (
			);
			inputFileListPaths = (
			);
			inputPaths = (
				"${PODS_PODFILE_DIR_PATH}/Podfile.lock",
				"${PODS_ROOT}/Manifest.lock",
			);
			name = "[CP] Check Pods Manifest.lock";
			outputFileListPaths = (
			);
			outputPaths = (
				"$(DERIVED_FILE_DIR)/Pods-Runner-checkManifestLockResult.txt",
			);
			runOnlyForDeploymentPostprocessing = 0;
			shellPath = /bin/sh;
			shellScript = "diff \"${PODS_PODFILE_DIR_PATH}/Podfile.lock\" \"${PODS_ROOT}/Manifest.lock\" > /dev/null\nif [ $? != 0 ] ; then\n    # print error to STDERR\n    echo \"error: The sandbox is not in sync with the Podfile.lock. Run 'pod install' or update your CocoaPods installation.\" >&2\n    exit 1\nfi\n# This output is used by Xcode 'outputs' to avoid re-running this script phase.\necho \"SUCCESS\" > \"${SCRIPT_OUTPUT_FILE_0}\"\n";
			showEnvVarsInLog = 0;
		};
/* End PBXShellScriptBuildPhase section */

/* Begin PBXSourcesBuildPhase section */
		03BB76642665316900CE5A93 /* Sources */ = {
			isa = PBXSourcesBuildPhase;
			buildActionMask = 2147483647;
			files = (
<<<<<<< HEAD
				E071CF7227B3061B006EF3BA /* FLTCamPhotoCaptureTests.m in Sources */,
				7F56D0382D1EDDCE005676A5 /* CameraPermissionTests.m in Sources */,
				E0F95E3D27A32AB900699390 /* CameraPropertiesTests.m in Sources */,
				97BD4A0E2D5CC5AE00F857D5 /* CameraSettingsTests.swift in Sources */,
				03BB766B2665316900CE5A93 /* CameraFocusTests.m in Sources */,
=======
				033B94BE269C40A200B4DF97 /* CameraMethodChannelTests.m in Sources */,
				972CA92D2D5A28C4004B846F /* QueueUtilsTests.swift in Sources */,
				979B3DFB2D5B6BC7009BDE1A /* ExceptionCatcher.m in Sources */,
				E071CF7227B3061B006EF3BA /* FLTCamPhotoCaptureTests.m in Sources */,
				977A25242D5A511600931E34 /* CameraPermissionTests.swift in Sources */,
				7D5FCCD42AEF9D0200FB7108 /* CameraSettingsTests.m in Sources */,
>>>>>>> fd537938
				7F8FD2292D4BFABF001AF2C1 /* MockGlobalEventApi.m in Sources */,
				E071CF7427B31DE4006EF3BA /* FLTCamSampleBufferTests.m in Sources */,
				7FD582352D57D97C003B1200 /* MockCaptureDeviceFormat.m in Sources */,
				979B3DFE2D5B985B009BDE1A /* CameraCaptureSessionQueueRaceConditionTests.swift in Sources */,
				7F29EB222D269ED500740257 /* MockEventChannel.m in Sources */,
				7F8FD22F2D4D0B88001AF2C1 /* MockFlutterBinaryMessenger.m in Sources */,
				E04F108627A87CA600573D0C /* FLTSavePhotoDelegateTests.m in Sources */,
				972CA92B2D5A1D8C004B846F /* CameraPropertiesTests.swift in Sources */,
				E0CDBAC227CD9729002561D9 /* CameraTestUtils.m in Sources */,
				7FD582202D579ECC003B1200 /* MockCapturePhotoOutput.m in Sources */,
<<<<<<< HEAD
				979B3E002D5B9E6C009BDE1A /* CameraMethodChannelTests.swift in Sources */,
=======
				97DB234D2D566D0700CEFE66 /* CameraPreviewPauseTests.swift in Sources */,
				977A25202D5A439300931E34 /* AvailableCamerasTests.swift in Sources */,
				CEF6611A2B5E36A500D33FD4 /* CameraSessionPresetsTests.m in Sources */,
				972CA9312D5A366C004B846F /* CameraExposureTests.swift in Sources */,
>>>>>>> fd537938
				7F29EB292D26A59000740257 /* MockCameraDeviceDiscoverer.m in Sources */,
				97BD4A102D5CE13500F857D5 /* CameraSessionPresetsTests.swift in Sources */,
				788A065A27B0E02900533D74 /* StreamingTest.m in Sources */,
				E0C6E2022770F01A00EA6AA3 /* ThreadSafeEventChannelTests.m in Sources */,
<<<<<<< HEAD
				979B3E022D5BA48F009BDE1A /* CameraOrientationTests.swift in Sources */,
=======
				977A25222D5A49EC00931E34 /* CameraFocusTests.swift in Sources */,
>>>>>>> fd537938
				7F29EB412D281C7E00740257 /* MockCaptureSession.m in Sources */,
				7FD582122D579650003B1200 /* MockWritableData.m in Sources */,
				7FCEDD352D43C2B900EA1CA8 /* MockDeviceOrientationProvider.m in Sources */,
				7FCEDD362D43C2B900EA1CA8 /* MockCaptureDevice.m in Sources */,
				7F8FD22C2D4D07DD001AF2C1 /* MockFlutterTextureRegistry.m in Sources */,
			);
			runOnlyForDeploymentPostprocessing = 0;
		};
		97C146EA1CF9000F007C117D /* Sources */ = {
			isa = PBXSourcesBuildPhase;
			buildActionMask = 2147483647;
			files = (
				978B8F6F1D3862AE00F588F7 /* AppDelegate.m in Sources */,
				97C146F31CF9000F007C117D /* main.m in Sources */,
				1498D2341E8E89220040F4C2 /* GeneratedPluginRegistrant.m in Sources */,
			);
			runOnlyForDeploymentPostprocessing = 0;
		};
/* End PBXSourcesBuildPhase section */

/* Begin PBXTargetDependency section */
		03BB766E2665316900CE5A93 /* PBXTargetDependency */ = {
			isa = PBXTargetDependency;
			target = 97C146ED1CF9000F007C117D /* Runner */;
			targetProxy = 03BB766D2665316900CE5A93 /* PBXContainerItemProxy */;
		};
/* End PBXTargetDependency section */

/* Begin PBXVariantGroup section */
		97C146FA1CF9000F007C117D /* Main.storyboard */ = {
			isa = PBXVariantGroup;
			children = (
				97C146FB1CF9000F007C117D /* Base */,
			);
			name = Main.storyboard;
			sourceTree = "<group>";
		};
		97C146FF1CF9000F007C117D /* LaunchScreen.storyboard */ = {
			isa = PBXVariantGroup;
			children = (
				97C147001CF9000F007C117D /* Base */,
			);
			name = LaunchScreen.storyboard;
			sourceTree = "<group>";
		};
/* End PBXVariantGroup section */

/* Begin XCBuildConfiguration section */
		03BB766F2665316900CE5A93 /* Debug */ = {
			isa = XCBuildConfiguration;
			baseConfigurationReference = B61D98BBC8FB276D1C4A7BB2 /* Pods-RunnerTests.debug.xcconfig */;
			buildSettings = {
				BUNDLE_LOADER = "$(TEST_HOST)";
				CLANG_ANALYZER_NUMBER_OBJECT_CONVERSION = YES_AGGRESSIVE;
				CLANG_CXX_LANGUAGE_STANDARD = "gnu++14";
				CLANG_ENABLE_MODULES = YES;
				CLANG_ENABLE_OBJC_WEAK = YES;
				CLANG_WARN_DOCUMENTATION_COMMENTS = YES;
				CLANG_WARN_QUOTED_INCLUDE_IN_FRAMEWORK_HEADER = NO;
				CLANG_WARN_UNGUARDED_AVAILABILITY = YES_AGGRESSIVE;
				CODE_SIGN_STYLE = Automatic;
				GCC_C_LANGUAGE_STANDARD = gnu11;
				INFOPLIST_FILE = RunnerTests/Info.plist;
				IPHONEOS_DEPLOYMENT_TARGET = 12.0;
				LD_RUNPATH_SEARCH_PATHS = (
					"$(inherited)",
					"@executable_path/Frameworks",
					"@loader_path/Frameworks",
				);
				MTL_ENABLE_DEBUG_INFO = INCLUDE_SOURCE;
				MTL_FAST_MATH = YES;
				PRODUCT_BUNDLE_IDENTIFIER = "dev.flutter.plugins.cameraExample.camera-exampleTests";
				PRODUCT_NAME = "$(TARGET_NAME)";
				SWIFT_OBJC_BRIDGING_HEADER = "RunnerTests/RunnerTests-Bridging-Header.h";
				SWIFT_OPTIMIZATION_LEVEL = "-Onone";
				SWIFT_VERSION = 5.0;
				TARGETED_DEVICE_FAMILY = "1,2";
				TEST_HOST = "$(BUILT_PRODUCTS_DIR)/Runner.app/Runner";
			};
			name = Debug;
		};
		03BB76702665316900CE5A93 /* Release */ = {
			isa = XCBuildConfiguration;
			baseConfigurationReference = E67C6DBF6478BE708993169F /* Pods-RunnerTests.release.xcconfig */;
			buildSettings = {
				BUNDLE_LOADER = "$(TEST_HOST)";
				CLANG_ANALYZER_NUMBER_OBJECT_CONVERSION = YES_AGGRESSIVE;
				CLANG_CXX_LANGUAGE_STANDARD = "gnu++14";
				CLANG_ENABLE_MODULES = YES;
				CLANG_ENABLE_OBJC_WEAK = YES;
				CLANG_WARN_DOCUMENTATION_COMMENTS = YES;
				CLANG_WARN_QUOTED_INCLUDE_IN_FRAMEWORK_HEADER = NO;
				CLANG_WARN_UNGUARDED_AVAILABILITY = YES_AGGRESSIVE;
				CODE_SIGN_STYLE = Automatic;
				GCC_C_LANGUAGE_STANDARD = gnu11;
				INFOPLIST_FILE = RunnerTests/Info.plist;
				IPHONEOS_DEPLOYMENT_TARGET = 12.0;
				LD_RUNPATH_SEARCH_PATHS = (
					"$(inherited)",
					"@executable_path/Frameworks",
					"@loader_path/Frameworks",
				);
				MTL_FAST_MATH = YES;
				PRODUCT_BUNDLE_IDENTIFIER = "dev.flutter.plugins.cameraExample.camera-exampleTests";
				PRODUCT_NAME = "$(TARGET_NAME)";
				SWIFT_OBJC_BRIDGING_HEADER = "RunnerTests/RunnerTests-Bridging-Header.h";
				SWIFT_VERSION = 5.0;
				TARGETED_DEVICE_FAMILY = "1,2";
				TEST_HOST = "$(BUILT_PRODUCTS_DIR)/Runner.app/Runner";
			};
			name = Release;
		};
		97C147031CF9000F007C117D /* Debug */ = {
			isa = XCBuildConfiguration;
			buildSettings = {
				ALWAYS_SEARCH_USER_PATHS = NO;
				CLANG_ANALYZER_LOCALIZABILITY_NONLOCALIZED = YES;
				CLANG_ANALYZER_NONNULL = YES;
				CLANG_CXX_LANGUAGE_STANDARD = "gnu++0x";
				CLANG_CXX_LIBRARY = "libc++";
				CLANG_ENABLE_MODULES = YES;
				CLANG_ENABLE_OBJC_ARC = YES;
				CLANG_WARN_BLOCK_CAPTURE_AUTORELEASING = YES;
				CLANG_WARN_BOOL_CONVERSION = YES;
				CLANG_WARN_COMMA = YES;
				CLANG_WARN_CONSTANT_CONVERSION = YES;
				CLANG_WARN_DEPRECATED_OBJC_IMPLEMENTATIONS = YES;
				CLANG_WARN_DIRECT_OBJC_ISA_USAGE = YES_ERROR;
				CLANG_WARN_EMPTY_BODY = YES;
				CLANG_WARN_ENUM_CONVERSION = YES;
				CLANG_WARN_INFINITE_RECURSION = YES;
				CLANG_WARN_INT_CONVERSION = YES;
				CLANG_WARN_NON_LITERAL_NULL_CONVERSION = YES;
				CLANG_WARN_OBJC_IMPLICIT_RETAIN_SELF = YES;
				CLANG_WARN_OBJC_LITERAL_CONVERSION = YES;
				CLANG_WARN_OBJC_ROOT_CLASS = YES_ERROR;
				CLANG_WARN_RANGE_LOOP_ANALYSIS = YES;
				CLANG_WARN_STRICT_PROTOTYPES = YES;
				CLANG_WARN_SUSPICIOUS_MOVE = YES;
				CLANG_WARN_UNREACHABLE_CODE = YES;
				CLANG_WARN__DUPLICATE_METHOD_MATCH = YES;
				"CODE_SIGN_IDENTITY[sdk=iphoneos*]" = "iPhone Developer";
				COPY_PHASE_STRIP = NO;
				DEBUG_INFORMATION_FORMAT = dwarf;
				ENABLE_STRICT_OBJC_MSGSEND = YES;
				ENABLE_TESTABILITY = YES;
				GCC_C_LANGUAGE_STANDARD = gnu99;
				GCC_DYNAMIC_NO_PIC = NO;
				GCC_NO_COMMON_BLOCKS = YES;
				GCC_OPTIMIZATION_LEVEL = 0;
				GCC_PREPROCESSOR_DEFINITIONS = (
					"DEBUG=1",
					"$(inherited)",
				);
				GCC_WARN_64_TO_32_BIT_CONVERSION = YES;
				GCC_WARN_ABOUT_RETURN_TYPE = YES_ERROR;
				GCC_WARN_UNDECLARED_SELECTOR = YES;
				GCC_WARN_UNINITIALIZED_AUTOS = YES_AGGRESSIVE;
				GCC_WARN_UNUSED_FUNCTION = YES;
				GCC_WARN_UNUSED_VARIABLE = YES;
				IPHONEOS_DEPLOYMENT_TARGET = 12.0;
				MTL_ENABLE_DEBUG_INFO = YES;
				ONLY_ACTIVE_ARCH = YES;
				SDKROOT = iphoneos;
				TARGETED_DEVICE_FAMILY = "1,2";
			};
			name = Debug;
		};
		97C147041CF9000F007C117D /* Release */ = {
			isa = XCBuildConfiguration;
			buildSettings = {
				ALWAYS_SEARCH_USER_PATHS = NO;
				CLANG_ANALYZER_LOCALIZABILITY_NONLOCALIZED = YES;
				CLANG_ANALYZER_NONNULL = YES;
				CLANG_CXX_LANGUAGE_STANDARD = "gnu++0x";
				CLANG_CXX_LIBRARY = "libc++";
				CLANG_ENABLE_MODULES = YES;
				CLANG_ENABLE_OBJC_ARC = YES;
				CLANG_WARN_BLOCK_CAPTURE_AUTORELEASING = YES;
				CLANG_WARN_BOOL_CONVERSION = YES;
				CLANG_WARN_COMMA = YES;
				CLANG_WARN_CONSTANT_CONVERSION = YES;
				CLANG_WARN_DEPRECATED_OBJC_IMPLEMENTATIONS = YES;
				CLANG_WARN_DIRECT_OBJC_ISA_USAGE = YES_ERROR;
				CLANG_WARN_EMPTY_BODY = YES;
				CLANG_WARN_ENUM_CONVERSION = YES;
				CLANG_WARN_INFINITE_RECURSION = YES;
				CLANG_WARN_INT_CONVERSION = YES;
				CLANG_WARN_NON_LITERAL_NULL_CONVERSION = YES;
				CLANG_WARN_OBJC_IMPLICIT_RETAIN_SELF = YES;
				CLANG_WARN_OBJC_LITERAL_CONVERSION = YES;
				CLANG_WARN_OBJC_ROOT_CLASS = YES_ERROR;
				CLANG_WARN_RANGE_LOOP_ANALYSIS = YES;
				CLANG_WARN_STRICT_PROTOTYPES = YES;
				CLANG_WARN_SUSPICIOUS_MOVE = YES;
				CLANG_WARN_UNREACHABLE_CODE = YES;
				CLANG_WARN__DUPLICATE_METHOD_MATCH = YES;
				"CODE_SIGN_IDENTITY[sdk=iphoneos*]" = "iPhone Developer";
				COPY_PHASE_STRIP = NO;
				DEBUG_INFORMATION_FORMAT = "dwarf-with-dsym";
				ENABLE_NS_ASSERTIONS = NO;
				ENABLE_STRICT_OBJC_MSGSEND = YES;
				GCC_C_LANGUAGE_STANDARD = gnu99;
				GCC_NO_COMMON_BLOCKS = YES;
				GCC_WARN_64_TO_32_BIT_CONVERSION = YES;
				GCC_WARN_ABOUT_RETURN_TYPE = YES_ERROR;
				GCC_WARN_UNDECLARED_SELECTOR = YES;
				GCC_WARN_UNINITIALIZED_AUTOS = YES_AGGRESSIVE;
				GCC_WARN_UNUSED_FUNCTION = YES;
				GCC_WARN_UNUSED_VARIABLE = YES;
				IPHONEOS_DEPLOYMENT_TARGET = 12.0;
				MTL_ENABLE_DEBUG_INFO = NO;
				SDKROOT = iphoneos;
				TARGETED_DEVICE_FAMILY = "1,2";
				VALIDATE_PRODUCT = YES;
			};
			name = Release;
		};
		97C147061CF9000F007C117D /* Debug */ = {
			isa = XCBuildConfiguration;
			baseConfigurationReference = 9740EEB21CF90195004384FC /* Debug.xcconfig */;
			buildSettings = {
				ASSETCATALOG_COMPILER_APPICON_NAME = AppIcon;
				ENABLE_BITCODE = NO;
				FRAMEWORK_SEARCH_PATHS = (
					"$(inherited)",
					"$(PROJECT_DIR)/Flutter",
				);
				INFOPLIST_FILE = Runner/Info.plist;
				LD_RUNPATH_SEARCH_PATHS = (
					"$(inherited)",
					"@executable_path/Frameworks",
				);
				LIBRARY_SEARCH_PATHS = (
					"$(inherited)",
					"$(PROJECT_DIR)/Flutter",
				);
				PRODUCT_BUNDLE_IDENTIFIER = dev.flutter.plugins.cameraExample;
				PRODUCT_NAME = "$(TARGET_NAME)";
			};
			name = Debug;
		};
		97C147071CF9000F007C117D /* Release */ = {
			isa = XCBuildConfiguration;
			baseConfigurationReference = 7AFA3C8E1D35360C0083082E /* Release.xcconfig */;
			buildSettings = {
				ASSETCATALOG_COMPILER_APPICON_NAME = AppIcon;
				ENABLE_BITCODE = NO;
				FRAMEWORK_SEARCH_PATHS = (
					"$(inherited)",
					"$(PROJECT_DIR)/Flutter",
				);
				INFOPLIST_FILE = Runner/Info.plist;
				LD_RUNPATH_SEARCH_PATHS = (
					"$(inherited)",
					"@executable_path/Frameworks",
				);
				LIBRARY_SEARCH_PATHS = (
					"$(inherited)",
					"$(PROJECT_DIR)/Flutter",
				);
				PRODUCT_BUNDLE_IDENTIFIER = dev.flutter.plugins.cameraExample;
				PRODUCT_NAME = "$(TARGET_NAME)";
			};
			name = Release;
		};
/* End XCBuildConfiguration section */

/* Begin XCConfigurationList section */
		03BB76712665316900CE5A93 /* Build configuration list for PBXNativeTarget "RunnerTests" */ = {
			isa = XCConfigurationList;
			buildConfigurations = (
				03BB766F2665316900CE5A93 /* Debug */,
				03BB76702665316900CE5A93 /* Release */,
			);
			defaultConfigurationIsVisible = 0;
			defaultConfigurationName = Release;
		};
		97C146E91CF9000F007C117D /* Build configuration list for PBXProject "Runner" */ = {
			isa = XCConfigurationList;
			buildConfigurations = (
				97C147031CF9000F007C117D /* Debug */,
				97C147041CF9000F007C117D /* Release */,
			);
			defaultConfigurationIsVisible = 0;
			defaultConfigurationName = Release;
		};
		97C147051CF9000F007C117D /* Build configuration list for PBXNativeTarget "Runner" */ = {
			isa = XCConfigurationList;
			buildConfigurations = (
				97C147061CF9000F007C117D /* Debug */,
				97C147071CF9000F007C117D /* Release */,
			);
			defaultConfigurationIsVisible = 0;
			defaultConfigurationName = Release;
		};
/* End XCConfigurationList section */

/* Begin XCLocalSwiftPackageReference section */
		781AD8BC2B33823900A9FFBB /* XCLocalSwiftPackageReference "Flutter/ephemeral/Packages/FlutterGeneratedPluginSwiftPackage" */ = {
			isa = XCLocalSwiftPackageReference;
			relativePath = Flutter/ephemeral/Packages/FlutterGeneratedPluginSwiftPackage;
		};
/* End XCLocalSwiftPackageReference section */

/* Begin XCRemoteSwiftPackageReference section */
		408D7A772C3C9CD000B71F9A /* XCRemoteSwiftPackageReference "ocmock" */ = {
			isa = XCRemoteSwiftPackageReference;
			repositoryURL = "https://github.com/erikdoe/ocmock";
			requirement = {
				kind = revision;
				revision = fe1661a3efed11831a6452f4b1a0c5e6ddc08c3d;
			};
		};
/* End XCRemoteSwiftPackageReference section */

/* Begin XCSwiftPackageProductDependency section */
		408D7A782C3C9CD000B71F9A /* OCMock */ = {
			isa = XCSwiftPackageProductDependency;
			package = 408D7A772C3C9CD000B71F9A /* XCRemoteSwiftPackageReference "ocmock" */;
			productName = OCMock;
		};
		78A3181F2AECB46A00862997 /* FlutterGeneratedPluginSwiftPackage */ = {
			isa = XCSwiftPackageProductDependency;
			productName = FlutterGeneratedPluginSwiftPackage;
		};
/* End XCSwiftPackageProductDependency section */
	};
	rootObject = 97C146E61CF9000F007C117D /* Project object */;
}<|MERGE_RESOLUTION|>--- conflicted
+++ resolved
@@ -7,11 +7,6 @@
 	objects = {
 
 /* Begin PBXBuildFile section */
-<<<<<<< HEAD
-		03BB766B2665316900CE5A93 /* CameraFocusTests.m in Sources */ = {isa = PBXBuildFile; fileRef = 03BB766A2665316900CE5A93 /* CameraFocusTests.m */; };
-=======
-		033B94BE269C40A200B4DF97 /* CameraMethodChannelTests.m in Sources */ = {isa = PBXBuildFile; fileRef = 033B94BD269C40A200B4DF97 /* CameraMethodChannelTests.m */; };
->>>>>>> fd537938
 		1000364CB781922C6D6AAA4A /* libPods-RunnerTests.a in Frameworks */ = {isa = PBXBuildFile; fileRef = 9DDC4CE84A8B378AE4A8CD9C /* libPods-RunnerTests.a */; };
 		1498D2341E8E89220040F4C2 /* GeneratedPluginRegistrant.m in Sources */ = {isa = PBXBuildFile; fileRef = 1498D2331E8E89220040F4C2 /* GeneratedPluginRegistrant.m */; };
 		3B3967161E833CAA004F5970 /* AppFrameworkInfo.plist in Resources */ = {isa = PBXBuildFile; fileRef = 3B3967151E833CAA004F5970 /* AppFrameworkInfo.plist */; };
@@ -30,33 +25,24 @@
 		7FD582122D579650003B1200 /* MockWritableData.m in Sources */ = {isa = PBXBuildFile; fileRef = 7FD582112D579650003B1200 /* MockWritableData.m */; };
 		7FD582202D579ECC003B1200 /* MockCapturePhotoOutput.m in Sources */ = {isa = PBXBuildFile; fileRef = 7FD5821F2D579ECC003B1200 /* MockCapturePhotoOutput.m */; };
 		7FD582352D57D97C003B1200 /* MockCaptureDeviceFormat.m in Sources */ = {isa = PBXBuildFile; fileRef = 7FD582342D57D97C003B1200 /* MockCaptureDeviceFormat.m */; };
-<<<<<<< HEAD
 		978B8F6F1D3862AE00F588F7 /* AppDelegate.m in Sources */ = {isa = PBXBuildFile; fileRef = 7AFFD8EE1D35381100E5BB4D /* AppDelegate.m */; };
 		979B3DFE2D5B985B009BDE1A /* CameraCaptureSessionQueueRaceConditionTests.swift in Sources */ = {isa = PBXBuildFile; fileRef = 979B3DFD2D5B985B009BDE1A /* CameraCaptureSessionQueueRaceConditionTests.swift */; };
 		979B3E002D5B9E6C009BDE1A /* CameraMethodChannelTests.swift in Sources */ = {isa = PBXBuildFile; fileRef = 979B3DFF2D5B9E6C009BDE1A /* CameraMethodChannelTests.swift */; };
 		979B3E022D5BA48F009BDE1A /* CameraOrientationTests.swift in Sources */ = {isa = PBXBuildFile; fileRef = 979B3E012D5BA48F009BDE1A /* CameraOrientationTests.swift */; };
 		97BD4A0E2D5CC5AE00F857D5 /* CameraSettingsTests.swift in Sources */ = {isa = PBXBuildFile; fileRef = 97BD4A0D2D5CC5AE00F857D5 /* CameraSettingsTests.swift */; };
 		97BD4A102D5CE13500F857D5 /* CameraSessionPresetsTests.swift in Sources */ = {isa = PBXBuildFile; fileRef = 97BD4A0F2D5CE13500F857D5 /* CameraSessionPresetsTests.swift */; };
-=======
 		972CA92B2D5A1D8C004B846F /* CameraPropertiesTests.swift in Sources */ = {isa = PBXBuildFile; fileRef = 972CA92A2D5A1D8C004B846F /* CameraPropertiesTests.swift */; };
 		972CA92D2D5A28C4004B846F /* QueueUtilsTests.swift in Sources */ = {isa = PBXBuildFile; fileRef = 972CA92C2D5A28C4004B846F /* QueueUtilsTests.swift */; };
 		972CA9312D5A366C004B846F /* CameraExposureTests.swift in Sources */ = {isa = PBXBuildFile; fileRef = 972CA9302D5A366C004B846F /* CameraExposureTests.swift */; };
 		977A25202D5A439300931E34 /* AvailableCamerasTests.swift in Sources */ = {isa = PBXBuildFile; fileRef = 977A251F2D5A439300931E34 /* AvailableCamerasTests.swift */; };
 		977A25222D5A49EC00931E34 /* CameraFocusTests.swift in Sources */ = {isa = PBXBuildFile; fileRef = 977A25212D5A49EC00931E34 /* CameraFocusTests.swift */; };
 		977A25242D5A511600931E34 /* CameraPermissionTests.swift in Sources */ = {isa = PBXBuildFile; fileRef = 977A25232D5A511600931E34 /* CameraPermissionTests.swift */; };
-		978B8F6F1D3862AE00F588F7 /* AppDelegate.m in Sources */ = {isa = PBXBuildFile; fileRef = 7AFFD8EE1D35381100E5BB4D /* AppDelegate.m */; };
 		979B3DFB2D5B6BC7009BDE1A /* ExceptionCatcher.m in Sources */ = {isa = PBXBuildFile; fileRef = 979B3DFA2D5B6BC7009BDE1A /* ExceptionCatcher.m */; };
->>>>>>> fd537938
 		97C146F31CF9000F007C117D /* main.m in Sources */ = {isa = PBXBuildFile; fileRef = 97C146F21CF9000F007C117D /* main.m */; };
 		97C146FC1CF9000F007C117D /* Main.storyboard in Resources */ = {isa = PBXBuildFile; fileRef = 97C146FA1CF9000F007C117D /* Main.storyboard */; };
 		97C146FE1CF9000F007C117D /* Assets.xcassets in Resources */ = {isa = PBXBuildFile; fileRef = 97C146FD1CF9000F007C117D /* Assets.xcassets */; };
 		97C147011CF9000F007C117D /* LaunchScreen.storyboard in Resources */ = {isa = PBXBuildFile; fileRef = 97C146FF1CF9000F007C117D /* LaunchScreen.storyboard */; };
-<<<<<<< HEAD
-		E01EE4A82799F3A5008C1950 /* QueueUtilsTests.m in Sources */ = {isa = PBXBuildFile; fileRef = E01EE4A72799F3A5008C1950 /* QueueUtilsTests.m */; };
-=======
 		97DB234D2D566D0700CEFE66 /* CameraPreviewPauseTests.swift in Sources */ = {isa = PBXBuildFile; fileRef = 97DB234C2D566D0700CEFE66 /* CameraPreviewPauseTests.swift */; };
-		CEF6611A2B5E36A500D33FD4 /* CameraSessionPresetsTests.m in Sources */ = {isa = PBXBuildFile; fileRef = CEF661192B5E36A500D33FD4 /* CameraSessionPresetsTests.m */; };
->>>>>>> fd537938
 		E04F108627A87CA600573D0C /* FLTSavePhotoDelegateTests.m in Sources */ = {isa = PBXBuildFile; fileRef = E04F108527A87CA600573D0C /* FLTSavePhotoDelegateTests.m */; };
 		E071CF7227B3061B006EF3BA /* FLTCamPhotoCaptureTests.m in Sources */ = {isa = PBXBuildFile; fileRef = E071CF7127B3061B006EF3BA /* FLTCamPhotoCaptureTests.m */; };
 		E071CF7427B31DE4006EF3BA /* FLTCamSampleBufferTests.m in Sources */ = {isa = PBXBuildFile; fileRef = E071CF7327B31DE4006EF3BA /* FLTCamSampleBufferTests.m */; };
@@ -120,7 +106,6 @@
 		7FD582212D579ED9003B1200 /* MockCapturePhotoOutput.h */ = {isa = PBXFileReference; lastKnownFileType = sourcecode.c.h; path = MockCapturePhotoOutput.h; sourceTree = "<group>"; };
 		7FD582342D57D97C003B1200 /* MockCaptureDeviceFormat.m */ = {isa = PBXFileReference; lastKnownFileType = sourcecode.c.objc; path = MockCaptureDeviceFormat.m; sourceTree = "<group>"; };
 		7FD582362D57D989003B1200 /* MockCaptureDeviceFormat.h */ = {isa = PBXFileReference; lastKnownFileType = sourcecode.c.h; path = MockCaptureDeviceFormat.h; sourceTree = "<group>"; };
-<<<<<<< HEAD
 		9740EEB21CF90195004384FC /* Debug.xcconfig */ = {isa = PBXFileReference; fileEncoding = 4; lastKnownFileType = text.xcconfig; name = Debug.xcconfig; path = Flutter/Debug.xcconfig; sourceTree = "<group>"; };
 		9740EEB31CF90195004384FC /* Generated.xcconfig */ = {isa = PBXFileReference; fileEncoding = 4; lastKnownFileType = text.xcconfig; name = Generated.xcconfig; path = Flutter/Generated.xcconfig; sourceTree = "<group>"; };
 		979B3DFC2D5B985B009BDE1A /* RunnerTests-Bridging-Header.h */ = {isa = PBXFileReference; lastKnownFileType = sourcecode.c.h; path = "RunnerTests-Bridging-Header.h"; sourceTree = "<group>"; };
@@ -129,18 +114,14 @@
 		979B3E012D5BA48F009BDE1A /* CameraOrientationTests.swift */ = {isa = PBXFileReference; lastKnownFileType = sourcecode.swift; path = CameraOrientationTests.swift; sourceTree = "<group>"; };
 		97BD4A0D2D5CC5AE00F857D5 /* CameraSettingsTests.swift */ = {isa = PBXFileReference; lastKnownFileType = sourcecode.swift; path = CameraSettingsTests.swift; sourceTree = "<group>"; };
 		97BD4A0F2D5CE13500F857D5 /* CameraSessionPresetsTests.swift */ = {isa = PBXFileReference; lastKnownFileType = sourcecode.swift; path = CameraSessionPresetsTests.swift; sourceTree = "<group>"; };
-=======
 		972CA92A2D5A1D8C004B846F /* CameraPropertiesTests.swift */ = {isa = PBXFileReference; lastKnownFileType = sourcecode.swift; path = CameraPropertiesTests.swift; sourceTree = "<group>"; };
 		972CA92C2D5A28C4004B846F /* QueueUtilsTests.swift */ = {isa = PBXFileReference; lastKnownFileType = sourcecode.swift; path = QueueUtilsTests.swift; sourceTree = "<group>"; };
 		972CA9302D5A366C004B846F /* CameraExposureTests.swift */ = {isa = PBXFileReference; lastKnownFileType = sourcecode.swift; path = CameraExposureTests.swift; sourceTree = "<group>"; };
-		9740EEB21CF90195004384FC /* Debug.xcconfig */ = {isa = PBXFileReference; fileEncoding = 4; lastKnownFileType = text.xcconfig; name = Debug.xcconfig; path = Flutter/Debug.xcconfig; sourceTree = "<group>"; };
-		9740EEB31CF90195004384FC /* Generated.xcconfig */ = {isa = PBXFileReference; fileEncoding = 4; lastKnownFileType = text.xcconfig; name = Generated.xcconfig; path = Flutter/Generated.xcconfig; sourceTree = "<group>"; };
 		977A251F2D5A439300931E34 /* AvailableCamerasTests.swift */ = {isa = PBXFileReference; lastKnownFileType = sourcecode.swift; path = AvailableCamerasTests.swift; sourceTree = "<group>"; };
 		977A25212D5A49EC00931E34 /* CameraFocusTests.swift */ = {isa = PBXFileReference; lastKnownFileType = sourcecode.swift; path = CameraFocusTests.swift; sourceTree = "<group>"; };
 		977A25232D5A511600931E34 /* CameraPermissionTests.swift */ = {isa = PBXFileReference; lastKnownFileType = sourcecode.swift; path = CameraPermissionTests.swift; sourceTree = "<group>"; };
 		979B3DF92D5B6BA2009BDE1A /* ExceptionCatcher.h */ = {isa = PBXFileReference; lastKnownFileType = sourcecode.c.h; path = ExceptionCatcher.h; sourceTree = "<group>"; };
 		979B3DFA2D5B6BC7009BDE1A /* ExceptionCatcher.m */ = {isa = PBXFileReference; lastKnownFileType = sourcecode.c.objc; path = ExceptionCatcher.m; sourceTree = "<group>"; };
->>>>>>> fd537938
 		97C146EE1CF9000F007C117D /* Runner.app */ = {isa = PBXFileReference; explicitFileType = wrapper.application; includeInIndex = 0; path = Runner.app; sourceTree = BUILT_PRODUCTS_DIR; };
 		97C146F21CF9000F007C117D /* main.m */ = {isa = PBXFileReference; lastKnownFileType = sourcecode.c.objc; path = main.m; sourceTree = "<group>"; };
 		97C146FB1CF9000F007C117D /* Base */ = {isa = PBXFileReference; lastKnownFileType = file.storyboard; name = Base; path = Base.lproj/Main.storyboard; sourceTree = "<group>"; };
@@ -152,11 +133,6 @@
 		9DDC4CE84A8B378AE4A8CD9C /* libPods-RunnerTests.a */ = {isa = PBXFileReference; explicitFileType = archive.ar; includeInIndex = 0; path = "libPods-RunnerTests.a"; sourceTree = BUILT_PRODUCTS_DIR; };
 		A8F314CD1C64E9257EBC811D /* Pods-Runner.debug.xcconfig */ = {isa = PBXFileReference; includeInIndex = 1; lastKnownFileType = text.xcconfig; name = "Pods-Runner.debug.xcconfig"; path = "Target Support Files/Pods-Runner/Pods-Runner.debug.xcconfig"; sourceTree = "<group>"; };
 		B61D98BBC8FB276D1C4A7BB2 /* Pods-RunnerTests.debug.xcconfig */ = {isa = PBXFileReference; includeInIndex = 1; lastKnownFileType = text.xcconfig; name = "Pods-RunnerTests.debug.xcconfig"; path = "Target Support Files/Pods-RunnerTests/Pods-RunnerTests.debug.xcconfig"; sourceTree = "<group>"; };
-<<<<<<< HEAD
-		E01EE4A72799F3A5008C1950 /* QueueUtilsTests.m */ = {isa = PBXFileReference; lastKnownFileType = sourcecode.c.objc; path = QueueUtilsTests.m; sourceTree = "<group>"; };
-=======
-		CEF661192B5E36A500D33FD4 /* CameraSessionPresetsTests.m */ = {isa = PBXFileReference; indentWidth = 2; lastKnownFileType = sourcecode.c.objc; path = CameraSessionPresetsTests.m; sourceTree = "<group>"; };
->>>>>>> fd537938
 		E04F108527A87CA600573D0C /* FLTSavePhotoDelegateTests.m */ = {isa = PBXFileReference; lastKnownFileType = sourcecode.c.objc; path = FLTSavePhotoDelegateTests.m; sourceTree = "<group>"; };
 		E071CF7127B3061B006EF3BA /* FLTCamPhotoCaptureTests.m */ = {isa = PBXFileReference; lastKnownFileType = sourcecode.c.objc; path = FLTCamPhotoCaptureTests.m; sourceTree = "<group>"; };
 		E071CF7327B31DE4006EF3BA /* FLTCamSampleBufferTests.m */ = {isa = PBXFileReference; fileEncoding = 4; lastKnownFileType = sourcecode.c.objc; path = FLTCamSampleBufferTests.m; sourceTree = "<group>"; };
@@ -193,13 +169,6 @@
 			isa = PBXGroup;
 			children = (
 				7F29EB3F2D281C6D00740257 /* Mocks */,
-<<<<<<< HEAD
-				03BB766A2665316900CE5A93 /* CameraFocusTests.m */,
-				7FA99E582D22C75300582559 /* CameraExposureTests.m */,
-=======
-				7D5FCCD32AEF9D0200FB7108 /* CameraSettingsTests.m */,
-				03BB767226653ABE00CE5A93 /* CameraOrientationTests.m */,
->>>>>>> fd537938
 				03BB766C2665316900CE5A93 /* Info.plist */,
 				E0C6E1FF2770F01A00EA6AA3 /* ThreadSafeEventChannelTests.m */,
 				E04F108527A87CA600573D0C /* FLTSavePhotoDelegateTests.m */,
@@ -207,21 +176,13 @@
 				E071CF7327B31DE4006EF3BA /* FLTCamSampleBufferTests.m */,
 				E0CDBAC027CD9729002561D9 /* CameraTestUtils.h */,
 				E0CDBAC127CD9729002561D9 /* CameraTestUtils.m */,
-<<<<<<< HEAD
-				E487C85F26D686A10034AC92 /* CameraPreviewPauseTests.m */,
-				E0F95E3C27A32AB900699390 /* CameraPropertiesTests.m */,
 				788A065927B0E02900533D74 /* StreamingTest.m */,
-				43ED1536282570DE00EB00DE /* AvailableCamerasTest.m */,
 				979B3DFD2D5B985B009BDE1A /* CameraCaptureSessionQueueRaceConditionTests.swift */,
 				979B3DFC2D5B985B009BDE1A /* RunnerTests-Bridging-Header.h */,
 				979B3DFF2D5B9E6C009BDE1A /* CameraMethodChannelTests.swift */,
 				979B3E012D5BA48F009BDE1A /* CameraOrientationTests.swift */,
 				97BD4A0D2D5CC5AE00F857D5 /* CameraSettingsTests.swift */,
 				97BD4A0F2D5CE13500F857D5 /* CameraSessionPresetsTests.swift */,
-=======
-				788A065927B0E02900533D74 /* StreamingTest.m */,
-				CEF661192B5E36A500D33FD4 /* CameraSessionPresetsTests.m */,
-				97DB234B2D566D0600CEFE66 /* RunnerTests-Bridging-Header.h */,
 				97DB234C2D566D0700CEFE66 /* CameraPreviewPauseTests.swift */,
 				972CA92A2D5A1D8C004B846F /* CameraPropertiesTests.swift */,
 				972CA92C2D5A28C4004B846F /* QueueUtilsTests.swift */,
@@ -231,7 +192,6 @@
 				977A25232D5A511600931E34 /* CameraPermissionTests.swift */,
 				979B3DF92D5B6BA2009BDE1A /* ExceptionCatcher.h */,
 				979B3DFA2D5B6BC7009BDE1A /* ExceptionCatcher.m */,
->>>>>>> fd537938
 			);
 			path = RunnerTests;
 			sourceTree = "<group>";
@@ -560,20 +520,11 @@
 			isa = PBXSourcesBuildPhase;
 			buildActionMask = 2147483647;
 			files = (
-<<<<<<< HEAD
 				E071CF7227B3061B006EF3BA /* FLTCamPhotoCaptureTests.m in Sources */,
-				7F56D0382D1EDDCE005676A5 /* CameraPermissionTests.m in Sources */,
-				E0F95E3D27A32AB900699390 /* CameraPropertiesTests.m in Sources */,
 				97BD4A0E2D5CC5AE00F857D5 /* CameraSettingsTests.swift in Sources */,
-				03BB766B2665316900CE5A93 /* CameraFocusTests.m in Sources */,
-=======
-				033B94BE269C40A200B4DF97 /* CameraMethodChannelTests.m in Sources */,
 				972CA92D2D5A28C4004B846F /* QueueUtilsTests.swift in Sources */,
 				979B3DFB2D5B6BC7009BDE1A /* ExceptionCatcher.m in Sources */,
-				E071CF7227B3061B006EF3BA /* FLTCamPhotoCaptureTests.m in Sources */,
 				977A25242D5A511600931E34 /* CameraPermissionTests.swift in Sources */,
-				7D5FCCD42AEF9D0200FB7108 /* CameraSettingsTests.m in Sources */,
->>>>>>> fd537938
 				7F8FD2292D4BFABF001AF2C1 /* MockGlobalEventApi.m in Sources */,
 				E071CF7427B31DE4006EF3BA /* FLTCamSampleBufferTests.m in Sources */,
 				7FD582352D57D97C003B1200 /* MockCaptureDeviceFormat.m in Sources */,
@@ -584,23 +535,16 @@
 				972CA92B2D5A1D8C004B846F /* CameraPropertiesTests.swift in Sources */,
 				E0CDBAC227CD9729002561D9 /* CameraTestUtils.m in Sources */,
 				7FD582202D579ECC003B1200 /* MockCapturePhotoOutput.m in Sources */,
-<<<<<<< HEAD
 				979B3E002D5B9E6C009BDE1A /* CameraMethodChannelTests.swift in Sources */,
-=======
 				97DB234D2D566D0700CEFE66 /* CameraPreviewPauseTests.swift in Sources */,
 				977A25202D5A439300931E34 /* AvailableCamerasTests.swift in Sources */,
-				CEF6611A2B5E36A500D33FD4 /* CameraSessionPresetsTests.m in Sources */,
 				972CA9312D5A366C004B846F /* CameraExposureTests.swift in Sources */,
->>>>>>> fd537938
 				7F29EB292D26A59000740257 /* MockCameraDeviceDiscoverer.m in Sources */,
 				97BD4A102D5CE13500F857D5 /* CameraSessionPresetsTests.swift in Sources */,
 				788A065A27B0E02900533D74 /* StreamingTest.m in Sources */,
 				E0C6E2022770F01A00EA6AA3 /* ThreadSafeEventChannelTests.m in Sources */,
-<<<<<<< HEAD
 				979B3E022D5BA48F009BDE1A /* CameraOrientationTests.swift in Sources */,
-=======
 				977A25222D5A49EC00931E34 /* CameraFocusTests.swift in Sources */,
->>>>>>> fd537938
 				7F29EB412D281C7E00740257 /* MockCaptureSession.m in Sources */,
 				7FD582122D579650003B1200 /* MockWritableData.m in Sources */,
 				7FCEDD352D43C2B900EA1CA8 /* MockDeviceOrientationProvider.m in Sources */,
