// !$*UTF8*$!
{
	archiveVersion = 1;
	classes = {
	};
	objectVersion = 60;
	objects = {

/* Begin PBXBuildFile section */
		033B94BE269C40A200B4DF97 /* CameraMethodChannelTests.m in Sources */ = {isa = PBXBuildFile; fileRef = 033B94BD269C40A200B4DF97 /* CameraMethodChannelTests.m */; };
		03BB766B2665316900CE5A93 /* CameraFocusTests.m in Sources */ = {isa = PBXBuildFile; fileRef = 03BB766A2665316900CE5A93 /* CameraFocusTests.m */; };
		1000364CB781922C6D6AAA4A /* libPods-RunnerTests.a in Frameworks */ = {isa = PBXBuildFile; fileRef = 9DDC4CE84A8B378AE4A8CD9C /* libPods-RunnerTests.a */; };
		1498D2341E8E89220040F4C2 /* GeneratedPluginRegistrant.m in Sources */ = {isa = PBXBuildFile; fileRef = 1498D2331E8E89220040F4C2 /* GeneratedPluginRegistrant.m */; };
		334733EA2668111C00DCC49E /* CameraOrientationTests.m in Sources */ = {isa = PBXBuildFile; fileRef = 03BB767226653ABE00CE5A93 /* CameraOrientationTests.m */; };
		3B3967161E833CAA004F5970 /* AppFrameworkInfo.plist in Resources */ = {isa = PBXBuildFile; fileRef = 3B3967151E833CAA004F5970 /* AppFrameworkInfo.plist */; };
		408D7A792C3C9CD000B71F9A /* OCMock in Frameworks */ = {isa = PBXBuildFile; productRef = 408D7A782C3C9CD000B71F9A /* OCMock */; };
		43ED1537282570DE00EB00DE /* AvailableCamerasTest.m in Sources */ = {isa = PBXBuildFile; fileRef = 43ED1536282570DE00EB00DE /* AvailableCamerasTest.m */; };
		54D650172516862D30686934 /* libPods-Runner.a in Frameworks */ = {isa = PBXBuildFile; fileRef = ECAF63F924EFA2D68883BA85 /* libPods-Runner.a */; };
		788A065A27B0E02900533D74 /* StreamingTest.m in Sources */ = {isa = PBXBuildFile; fileRef = 788A065927B0E02900533D74 /* StreamingTest.m */; };
		78A318202AECB46A00862997 /* FlutterGeneratedPluginSwiftPackage in Frameworks */ = {isa = PBXBuildFile; productRef = 78A3181F2AECB46A00862997 /* FlutterGeneratedPluginSwiftPackage */; };
		7D5FCCD42AEF9D0200FB7108 /* CameraSettingsTests.m in Sources */ = {isa = PBXBuildFile; fileRef = 7D5FCCD32AEF9D0200FB7108 /* CameraSettingsTests.m */; };
<<<<<<< HEAD
		7F29EB222D269ED500740257 /* MockEventChannel.m in Sources */ = {isa = PBXBuildFile; fileRef = 7F29EB212D269ED500740257 /* MockEventChannel.m */; };
		7F29EB292D26A59000740257 /* MockCameraDeviceDiscoverer.m in Sources */ = {isa = PBXBuildFile; fileRef = 7F29EB282D26A59000740257 /* MockCameraDeviceDiscoverer.m */; };
		7F29EB412D281C7E00740257 /* MockCaptureSession.m in Sources */ = {isa = PBXBuildFile; fileRef = 7F29EB402D281C7E00740257 /* MockCaptureSession.m */; };
		7F56D0382D1EDDCE005676A5 /* CameraPermissionTests.m in Sources */ = {isa = PBXBuildFile; fileRef = E0B0D2BA27DFF2AF00E71E4B /* CameraPermissionTests.m */; };
		7F87E8022D01FD6F00A3549C /* MockCaptureDevice.m in Sources */ = {isa = PBXBuildFile; fileRef = 7F87E8012D01FD5600A3549C /* MockCaptureDevice.m */; };
=======
		7F56D0382D1EDDCE005676A5 /* CameraPermissionTests.m in Sources */ = {isa = PBXBuildFile; fileRef = E0B0D2BA27DFF2AF00E71E4B /* CameraPermissionTests.m */; };
		7F87E8022D01FD6F00A3549C /* MockCaptureDeviceController.m in Sources */ = {isa = PBXBuildFile; fileRef = 7F87E8012D01FD5600A3549C /* MockCaptureDeviceController.m */; };
>>>>>>> 73857c68
		7F87E80C2D0325D900A3549C /* MockDeviceOrientationProvider.m in Sources */ = {isa = PBXBuildFile; fileRef = 7F87E80B2D0325D700A3549C /* MockDeviceOrientationProvider.m */; };
		7FA99E592D22C75300582559 /* CameraExposureTests.m in Sources */ = {isa = PBXBuildFile; fileRef = 7FA99E582D22C75300582559 /* CameraExposureTests.m */; };
		978B8F6F1D3862AE00F588F7 /* AppDelegate.m in Sources */ = {isa = PBXBuildFile; fileRef = 7AFFD8EE1D35381100E5BB4D /* AppDelegate.m */; };
		97C146F31CF9000F007C117D /* main.m in Sources */ = {isa = PBXBuildFile; fileRef = 97C146F21CF9000F007C117D /* main.m */; };
		97C146FC1CF9000F007C117D /* Main.storyboard in Resources */ = {isa = PBXBuildFile; fileRef = 97C146FA1CF9000F007C117D /* Main.storyboard */; };
		97C146FE1CF9000F007C117D /* Assets.xcassets in Resources */ = {isa = PBXBuildFile; fileRef = 97C146FD1CF9000F007C117D /* Assets.xcassets */; };
		97C147011CF9000F007C117D /* LaunchScreen.storyboard in Resources */ = {isa = PBXBuildFile; fileRef = 97C146FF1CF9000F007C117D /* LaunchScreen.storyboard */; };
		CEF6611A2B5E36A500D33FD4 /* CameraSessionPresetsTests.m in Sources */ = {isa = PBXBuildFile; fileRef = CEF661192B5E36A500D33FD4 /* CameraSessionPresetsTests.m */; };
		E01EE4A82799F3A5008C1950 /* QueueUtilsTests.m in Sources */ = {isa = PBXBuildFile; fileRef = E01EE4A72799F3A5008C1950 /* QueueUtilsTests.m */; };
		E032F250279F5E94009E9028 /* CameraCaptureSessionQueueRaceConditionTests.m in Sources */ = {isa = PBXBuildFile; fileRef = E032F24F279F5E94009E9028 /* CameraCaptureSessionQueueRaceConditionTests.m */; };
		E04F108627A87CA600573D0C /* FLTSavePhotoDelegateTests.m in Sources */ = {isa = PBXBuildFile; fileRef = E04F108527A87CA600573D0C /* FLTSavePhotoDelegateTests.m */; };
		E071CF7227B3061B006EF3BA /* FLTCamPhotoCaptureTests.m in Sources */ = {isa = PBXBuildFile; fileRef = E071CF7127B3061B006EF3BA /* FLTCamPhotoCaptureTests.m */; };
		E071CF7427B31DE4006EF3BA /* FLTCamSampleBufferTests.m in Sources */ = {isa = PBXBuildFile; fileRef = E071CF7327B31DE4006EF3BA /* FLTCamSampleBufferTests.m */; };
		E0C6E2022770F01A00EA6AA3 /* ThreadSafeEventChannelTests.m in Sources */ = {isa = PBXBuildFile; fileRef = E0C6E1FF2770F01A00EA6AA3 /* ThreadSafeEventChannelTests.m */; };
		E0CDBAC227CD9729002561D9 /* CameraTestUtils.m in Sources */ = {isa = PBXBuildFile; fileRef = E0CDBAC127CD9729002561D9 /* CameraTestUtils.m */; };
		E0F95E3D27A32AB900699390 /* CameraPropertiesTests.m in Sources */ = {isa = PBXBuildFile; fileRef = E0F95E3C27A32AB900699390 /* CameraPropertiesTests.m */; };
		E487C86026D686A10034AC92 /* CameraPreviewPauseTests.m in Sources */ = {isa = PBXBuildFile; fileRef = E487C85F26D686A10034AC92 /* CameraPreviewPauseTests.m */; };
/* End PBXBuildFile section */

/* Begin PBXContainerItemProxy section */
		03BB766D2665316900CE5A93 /* PBXContainerItemProxy */ = {
			isa = PBXContainerItemProxy;
			containerPortal = 97C146E61CF9000F007C117D /* Project object */;
			proxyType = 1;
			remoteGlobalIDString = 97C146ED1CF9000F007C117D;
			remoteInfo = Runner;
		};
/* End PBXContainerItemProxy section */

/* Begin PBXCopyFilesBuildPhase section */
		9705A1C41CF9048500538489 /* Embed Frameworks */ = {
			isa = PBXCopyFilesBuildPhase;
			buildActionMask = 2147483647;
			dstPath = "";
			dstSubfolderSpec = 10;
			files = (
			);
			name = "Embed Frameworks";
			runOnlyForDeploymentPostprocessing = 0;
		};
/* End PBXCopyFilesBuildPhase section */

/* Begin PBXFileReference section */
		033B94BD269C40A200B4DF97 /* CameraMethodChannelTests.m */ = {isa = PBXFileReference; lastKnownFileType = sourcecode.c.objc; path = CameraMethodChannelTests.m; sourceTree = "<group>"; };
		03BB76682665316900CE5A93 /* RunnerTests.xctest */ = {isa = PBXFileReference; explicitFileType = wrapper.cfbundle; includeInIndex = 0; path = RunnerTests.xctest; sourceTree = BUILT_PRODUCTS_DIR; };
		03BB766A2665316900CE5A93 /* CameraFocusTests.m */ = {isa = PBXFileReference; lastKnownFileType = sourcecode.c.objc; path = CameraFocusTests.m; sourceTree = "<group>"; };
		03BB766C2665316900CE5A93 /* Info.plist */ = {isa = PBXFileReference; lastKnownFileType = text.plist.xml; path = Info.plist; sourceTree = "<group>"; };
		03BB767226653ABE00CE5A93 /* CameraOrientationTests.m */ = {isa = PBXFileReference; fileEncoding = 4; lastKnownFileType = sourcecode.c.objc; path = CameraOrientationTests.m; sourceTree = "<group>"; };
		1498D2321E8E86230040F4C2 /* GeneratedPluginRegistrant.h */ = {isa = PBXFileReference; lastKnownFileType = sourcecode.c.h; path = GeneratedPluginRegistrant.h; sourceTree = "<group>"; };
		1498D2331E8E89220040F4C2 /* GeneratedPluginRegistrant.m */ = {isa = PBXFileReference; fileEncoding = 4; lastKnownFileType = sourcecode.c.objc; path = GeneratedPluginRegistrant.m; sourceTree = "<group>"; };
		3B3967151E833CAA004F5970 /* AppFrameworkInfo.plist */ = {isa = PBXFileReference; fileEncoding = 4; lastKnownFileType = text.plist.xml; name = AppFrameworkInfo.plist; path = Flutter/AppFrameworkInfo.plist; sourceTree = "<group>"; };
		43ED1536282570DE00EB00DE /* AvailableCamerasTest.m */ = {isa = PBXFileReference; lastKnownFileType = sourcecode.c.objc; path = AvailableCamerasTest.m; sourceTree = "<group>"; };
		4A191381C3593DF1AC4E7559 /* Pods-Runner.release.xcconfig */ = {isa = PBXFileReference; includeInIndex = 1; lastKnownFileType = text.xcconfig; name = "Pods-Runner.release.xcconfig"; path = "Target Support Files/Pods-Runner/Pods-Runner.release.xcconfig"; sourceTree = "<group>"; };
		788A065927B0E02900533D74 /* StreamingTest.m */ = {isa = PBXFileReference; fileEncoding = 4; lastKnownFileType = sourcecode.c.objc; path = StreamingTest.m; sourceTree = "<group>"; };
		7AFA3C8E1D35360C0083082E /* Release.xcconfig */ = {isa = PBXFileReference; lastKnownFileType = text.xcconfig; name = Release.xcconfig; path = Flutter/Release.xcconfig; sourceTree = "<group>"; };
		7AFFD8ED1D35381100E5BB4D /* AppDelegate.h */ = {isa = PBXFileReference; fileEncoding = 4; lastKnownFileType = sourcecode.c.h; path = AppDelegate.h; sourceTree = "<group>"; };
		7AFFD8EE1D35381100E5BB4D /* AppDelegate.m */ = {isa = PBXFileReference; fileEncoding = 4; lastKnownFileType = sourcecode.c.objc; path = AppDelegate.m; sourceTree = "<group>"; };
		7D5FCCD32AEF9D0200FB7108 /* CameraSettingsTests.m */ = {isa = PBXFileReference; fileEncoding = 4; lastKnownFileType = sourcecode.c.objc; path = CameraSettingsTests.m; sourceTree = "<group>"; };
<<<<<<< HEAD
		7F29EB202D269E4300740257 /* MockEventChannel.h */ = {isa = PBXFileReference; lastKnownFileType = sourcecode.c.h; path = MockEventChannel.h; sourceTree = "<group>"; };
		7F29EB212D269ED500740257 /* MockEventChannel.m */ = {isa = PBXFileReference; lastKnownFileType = sourcecode.c.objc; path = MockEventChannel.m; sourceTree = "<group>"; };
		7F29EB272D26A55300740257 /* MockCameraDeviceDiscoverer.h */ = {isa = PBXFileReference; lastKnownFileType = sourcecode.c.h; path = MockCameraDeviceDiscoverer.h; sourceTree = "<group>"; };
		7F29EB282D26A59000740257 /* MockCameraDeviceDiscoverer.m */ = {isa = PBXFileReference; lastKnownFileType = sourcecode.c.objc; path = MockCameraDeviceDiscoverer.m; sourceTree = "<group>"; };
		7F29EB3E2D281C5800740257 /* MockCaptureSession.h */ = {isa = PBXFileReference; lastKnownFileType = sourcecode.c.h; path = MockCaptureSession.h; sourceTree = "<group>"; };
		7F29EB402D281C7E00740257 /* MockCaptureSession.m */ = {isa = PBXFileReference; lastKnownFileType = sourcecode.c.objc; path = MockCaptureSession.m; sourceTree = "<group>"; };
		7F87E8012D01FD5600A3549C /* MockCaptureDevice.m */ = {isa = PBXFileReference; lastKnownFileType = sourcecode.c.objc; path = MockCaptureDevice.m; sourceTree = "<group>"; };
		7F87E8032D02FF8C00A3549C /* MockCaptureDevice.h */ = {isa = PBXFileReference; lastKnownFileType = sourcecode.c.h; path = MockCaptureDevice.h; sourceTree = "<group>"; };
=======
		7F87E8012D01FD5600A3549C /* MockCaptureDeviceController.m */ = {isa = PBXFileReference; lastKnownFileType = sourcecode.c.objc; path = MockCaptureDeviceController.m; sourceTree = "<group>"; };
		7F87E8032D02FF8C00A3549C /* MockCaptureDeviceController.h */ = {isa = PBXFileReference; lastKnownFileType = sourcecode.c.h; path = MockCaptureDeviceController.h; sourceTree = "<group>"; };
>>>>>>> 73857c68
		7F87E80A2D0325B200A3549C /* MockDeviceOrientationProvider.h */ = {isa = PBXFileReference; lastKnownFileType = sourcecode.c.h; path = MockDeviceOrientationProvider.h; sourceTree = "<group>"; };
		7F87E80B2D0325D700A3549C /* MockDeviceOrientationProvider.m */ = {isa = PBXFileReference; lastKnownFileType = sourcecode.c.objc; path = MockDeviceOrientationProvider.m; sourceTree = "<group>"; };
		7FA99E582D22C75300582559 /* CameraExposureTests.m */ = {isa = PBXFileReference; lastKnownFileType = sourcecode.c.objc; path = CameraExposureTests.m; sourceTree = "<group>"; };
		9740EEB21CF90195004384FC /* Debug.xcconfig */ = {isa = PBXFileReference; fileEncoding = 4; lastKnownFileType = text.xcconfig; name = Debug.xcconfig; path = Flutter/Debug.xcconfig; sourceTree = "<group>"; };
		9740EEB31CF90195004384FC /* Generated.xcconfig */ = {isa = PBXFileReference; fileEncoding = 4; lastKnownFileType = text.xcconfig; name = Generated.xcconfig; path = Flutter/Generated.xcconfig; sourceTree = "<group>"; };
		97C146EE1CF9000F007C117D /* Runner.app */ = {isa = PBXFileReference; explicitFileType = wrapper.application; includeInIndex = 0; path = Runner.app; sourceTree = BUILT_PRODUCTS_DIR; };
		97C146F21CF9000F007C117D /* main.m */ = {isa = PBXFileReference; lastKnownFileType = sourcecode.c.objc; path = main.m; sourceTree = "<group>"; };
		97C146FB1CF9000F007C117D /* Base */ = {isa = PBXFileReference; lastKnownFileType = file.storyboard; name = Base; path = Base.lproj/Main.storyboard; sourceTree = "<group>"; };
		97C146FD1CF9000F007C117D /* Assets.xcassets */ = {isa = PBXFileReference; lastKnownFileType = folder.assetcatalog; path = Assets.xcassets; sourceTree = "<group>"; };
		97C147001CF9000F007C117D /* Base */ = {isa = PBXFileReference; lastKnownFileType = file.storyboard; name = Base; path = Base.lproj/LaunchScreen.storyboard; sourceTree = "<group>"; };
		97C147021CF9000F007C117D /* Info.plist */ = {isa = PBXFileReference; lastKnownFileType = text.plist.xml; path = Info.plist; sourceTree = "<group>"; };
		9DDC4CE84A8B378AE4A8CD9C /* libPods-RunnerTests.a */ = {isa = PBXFileReference; explicitFileType = archive.ar; includeInIndex = 0; path = "libPods-RunnerTests.a"; sourceTree = BUILT_PRODUCTS_DIR; };
		A8F314CD1C64E9257EBC811D /* Pods-Runner.debug.xcconfig */ = {isa = PBXFileReference; includeInIndex = 1; lastKnownFileType = text.xcconfig; name = "Pods-Runner.debug.xcconfig"; path = "Target Support Files/Pods-Runner/Pods-Runner.debug.xcconfig"; sourceTree = "<group>"; };
		B61D98BBC8FB276D1C4A7BB2 /* Pods-RunnerTests.debug.xcconfig */ = {isa = PBXFileReference; includeInIndex = 1; lastKnownFileType = text.xcconfig; name = "Pods-RunnerTests.debug.xcconfig"; path = "Target Support Files/Pods-RunnerTests/Pods-RunnerTests.debug.xcconfig"; sourceTree = "<group>"; };
		CEF661192B5E36A500D33FD4 /* CameraSessionPresetsTests.m */ = {isa = PBXFileReference; indentWidth = 2; lastKnownFileType = sourcecode.c.objc; path = CameraSessionPresetsTests.m; sourceTree = "<group>"; };
		E01EE4A72799F3A5008C1950 /* QueueUtilsTests.m */ = {isa = PBXFileReference; lastKnownFileType = sourcecode.c.objc; path = QueueUtilsTests.m; sourceTree = "<group>"; };
		E032F24F279F5E94009E9028 /* CameraCaptureSessionQueueRaceConditionTests.m */ = {isa = PBXFileReference; fileEncoding = 4; lastKnownFileType = sourcecode.c.objc; path = CameraCaptureSessionQueueRaceConditionTests.m; sourceTree = "<group>"; };
		E04F108527A87CA600573D0C /* FLTSavePhotoDelegateTests.m */ = {isa = PBXFileReference; lastKnownFileType = sourcecode.c.objc; path = FLTSavePhotoDelegateTests.m; sourceTree = "<group>"; };
		E071CF7127B3061B006EF3BA /* FLTCamPhotoCaptureTests.m */ = {isa = PBXFileReference; lastKnownFileType = sourcecode.c.objc; path = FLTCamPhotoCaptureTests.m; sourceTree = "<group>"; };
		E071CF7327B31DE4006EF3BA /* FLTCamSampleBufferTests.m */ = {isa = PBXFileReference; fileEncoding = 4; lastKnownFileType = sourcecode.c.objc; path = FLTCamSampleBufferTests.m; sourceTree = "<group>"; };
		E0B0D2BA27DFF2AF00E71E4B /* CameraPermissionTests.m */ = {isa = PBXFileReference; lastKnownFileType = sourcecode.c.objc; path = CameraPermissionTests.m; sourceTree = "<group>"; };
		E0C6E1FF2770F01A00EA6AA3 /* ThreadSafeEventChannelTests.m */ = {isa = PBXFileReference; fileEncoding = 4; lastKnownFileType = sourcecode.c.objc; path = ThreadSafeEventChannelTests.m; sourceTree = "<group>"; };
		E0CDBAC027CD9729002561D9 /* CameraTestUtils.h */ = {isa = PBXFileReference; lastKnownFileType = sourcecode.c.h; path = CameraTestUtils.h; sourceTree = "<group>"; };
		E0CDBAC127CD9729002561D9 /* CameraTestUtils.m */ = {isa = PBXFileReference; lastKnownFileType = sourcecode.c.objc; path = CameraTestUtils.m; sourceTree = "<group>"; };
		E0F95E3C27A32AB900699390 /* CameraPropertiesTests.m */ = {isa = PBXFileReference; lastKnownFileType = sourcecode.c.objc; path = CameraPropertiesTests.m; sourceTree = "<group>"; };
		E487C85F26D686A10034AC92 /* CameraPreviewPauseTests.m */ = {isa = PBXFileReference; lastKnownFileType = sourcecode.c.objc; path = CameraPreviewPauseTests.m; sourceTree = "<group>"; };
		E67C6DBF6478BE708993169F /* Pods-RunnerTests.release.xcconfig */ = {isa = PBXFileReference; includeInIndex = 1; lastKnownFileType = text.xcconfig; name = "Pods-RunnerTests.release.xcconfig"; path = "Target Support Files/Pods-RunnerTests/Pods-RunnerTests.release.xcconfig"; sourceTree = "<group>"; };
		ECAF63F924EFA2D68883BA85 /* libPods-Runner.a */ = {isa = PBXFileReference; explicitFileType = archive.ar; includeInIndex = 0; path = "libPods-Runner.a"; sourceTree = BUILT_PRODUCTS_DIR; };
/* End PBXFileReference section */

/* Begin PBXFrameworksBuildPhase section */
		03BB76652665316900CE5A93 /* Frameworks */ = {
			isa = PBXFrameworksBuildPhase;
			buildActionMask = 2147483647;
			files = (
				408D7A792C3C9CD000B71F9A /* OCMock in Frameworks */,
				1000364CB781922C6D6AAA4A /* libPods-RunnerTests.a in Frameworks */,
			);
			runOnlyForDeploymentPostprocessing = 0;
		};
		97C146EB1CF9000F007C117D /* Frameworks */ = {
			isa = PBXFrameworksBuildPhase;
			buildActionMask = 2147483647;
			files = (
				78A318202AECB46A00862997 /* FlutterGeneratedPluginSwiftPackage in Frameworks */,
				54D650172516862D30686934 /* libPods-Runner.a in Frameworks */,
			);
			runOnlyForDeploymentPostprocessing = 0;
		};
/* End PBXFrameworksBuildPhase section */

/* Begin PBXGroup section */
		03BB76692665316900CE5A93 /* RunnerTests */ = {
			isa = PBXGroup;
			children = (
<<<<<<< HEAD
				7F29EB3F2D281C6D00740257 /* Mocks */,
=======
				7F87E80B2D0325D700A3549C /* MockDeviceOrientationProvider.m */,
				7F87E80A2D0325B200A3549C /* MockDeviceOrientationProvider.h */,
				7F87E8032D02FF8C00A3549C /* MockCaptureDeviceController.h */,
				7F87E8012D01FD5600A3549C /* MockCaptureDeviceController.m */,
>>>>>>> 73857c68
				7D5FCCD32AEF9D0200FB7108 /* CameraSettingsTests.m */,
				03BB766A2665316900CE5A93 /* CameraFocusTests.m */,
				7FA99E582D22C75300582559 /* CameraExposureTests.m */,
				03BB767226653ABE00CE5A93 /* CameraOrientationTests.m */,
				03BB766C2665316900CE5A93 /* Info.plist */,
				033B94BD269C40A200B4DF97 /* CameraMethodChannelTests.m */,
				E0C6E1FF2770F01A00EA6AA3 /* ThreadSafeEventChannelTests.m */,
				E04F108527A87CA600573D0C /* FLTSavePhotoDelegateTests.m */,
				E071CF7127B3061B006EF3BA /* FLTCamPhotoCaptureTests.m */,
				E071CF7327B31DE4006EF3BA /* FLTCamSampleBufferTests.m */,
				E0B0D2BA27DFF2AF00E71E4B /* CameraPermissionTests.m */,
				E01EE4A72799F3A5008C1950 /* QueueUtilsTests.m */,
				E0CDBAC027CD9729002561D9 /* CameraTestUtils.h */,
				E0CDBAC127CD9729002561D9 /* CameraTestUtils.m */,
				E487C85F26D686A10034AC92 /* CameraPreviewPauseTests.m */,
				E032F24F279F5E94009E9028 /* CameraCaptureSessionQueueRaceConditionTests.m */,
				E0F95E3C27A32AB900699390 /* CameraPropertiesTests.m */,
				788A065927B0E02900533D74 /* StreamingTest.m */,
				43ED1536282570DE00EB00DE /* AvailableCamerasTest.m */,
				CEF661192B5E36A500D33FD4 /* CameraSessionPresetsTests.m */,
			);
			path = RunnerTests;
			sourceTree = "<group>";
		};
		3242FD2B467C15C62200632F /* Frameworks */ = {
			isa = PBXGroup;
			children = (
				ECAF63F924EFA2D68883BA85 /* libPods-Runner.a */,
				9DDC4CE84A8B378AE4A8CD9C /* libPods-RunnerTests.a */,
			);
			name = Frameworks;
			sourceTree = "<group>";
		};
		7F29EB3F2D281C6D00740257 /* Mocks */ = {
			isa = PBXGroup;
			children = (
				7F87E80B2D0325D700A3549C /* MockDeviceOrientationProvider.m */,
				7F87E80A2D0325B200A3549C /* MockDeviceOrientationProvider.h */,
				7F29EB282D26A59000740257 /* MockCameraDeviceDiscoverer.m */,
				7F29EB272D26A55300740257 /* MockCameraDeviceDiscoverer.h */,
				7F87E8032D02FF8C00A3549C /* MockCaptureDevice.h */,
				7F87E8012D01FD5600A3549C /* MockCaptureDevice.m */,
				7F29EB202D269E4300740257 /* MockEventChannel.h */,
				7F29EB212D269ED500740257 /* MockEventChannel.m */,
				7F29EB3E2D281C5800740257 /* MockCaptureSession.h */,
				7F29EB402D281C7E00740257 /* MockCaptureSession.m */,
			);
			path = Mocks;
			sourceTree = "<group>";
		};
		9740EEB11CF90186004384FC /* Flutter */ = {
			isa = PBXGroup;
			children = (
				3B3967151E833CAA004F5970 /* AppFrameworkInfo.plist */,
				9740EEB21CF90195004384FC /* Debug.xcconfig */,
				7AFA3C8E1D35360C0083082E /* Release.xcconfig */,
				9740EEB31CF90195004384FC /* Generated.xcconfig */,
			);
			name = Flutter;
			sourceTree = "<group>";
		};
		97C146E51CF9000F007C117D = {
			isa = PBXGroup;
			children = (
				9740EEB11CF90186004384FC /* Flutter */,
				97C146F01CF9000F007C117D /* Runner */,
				03BB76692665316900CE5A93 /* RunnerTests */,
				97C146EF1CF9000F007C117D /* Products */,
				FD386F00E98D73419C929072 /* Pods */,
				3242FD2B467C15C62200632F /* Frameworks */,
			);
			sourceTree = "<group>";
		};
		97C146EF1CF9000F007C117D /* Products */ = {
			isa = PBXGroup;
			children = (
				97C146EE1CF9000F007C117D /* Runner.app */,
				03BB76682665316900CE5A93 /* RunnerTests.xctest */,
			);
			name = Products;
			sourceTree = "<group>";
		};
		97C146F01CF9000F007C117D /* Runner */ = {
			isa = PBXGroup;
			children = (
				7AFFD8ED1D35381100E5BB4D /* AppDelegate.h */,
				7AFFD8EE1D35381100E5BB4D /* AppDelegate.m */,
				97C146FA1CF9000F007C117D /* Main.storyboard */,
				97C146FD1CF9000F007C117D /* Assets.xcassets */,
				97C146FF1CF9000F007C117D /* LaunchScreen.storyboard */,
				97C147021CF9000F007C117D /* Info.plist */,
				97C146F11CF9000F007C117D /* Supporting Files */,
				1498D2321E8E86230040F4C2 /* GeneratedPluginRegistrant.h */,
				1498D2331E8E89220040F4C2 /* GeneratedPluginRegistrant.m */,
			);
			path = Runner;
			sourceTree = "<group>";
		};
		97C146F11CF9000F007C117D /* Supporting Files */ = {
			isa = PBXGroup;
			children = (
				97C146F21CF9000F007C117D /* main.m */,
			);
			name = "Supporting Files";
			sourceTree = "<group>";
		};
		FD386F00E98D73419C929072 /* Pods */ = {
			isa = PBXGroup;
			children = (
				A8F314CD1C64E9257EBC811D /* Pods-Runner.debug.xcconfig */,
				4A191381C3593DF1AC4E7559 /* Pods-Runner.release.xcconfig */,
				B61D98BBC8FB276D1C4A7BB2 /* Pods-RunnerTests.debug.xcconfig */,
				E67C6DBF6478BE708993169F /* Pods-RunnerTests.release.xcconfig */,
			);
			path = Pods;
			sourceTree = "<group>";
		};
/* End PBXGroup section */

/* Begin PBXNativeTarget section */
		03BB76672665316900CE5A93 /* RunnerTests */ = {
			isa = PBXNativeTarget;
			buildConfigurationList = 03BB76712665316900CE5A93 /* Build configuration list for PBXNativeTarget "RunnerTests" */;
			buildPhases = (
				422786A96136AA9087A2041B /* [CP] Check Pods Manifest.lock */,
				03BB76642665316900CE5A93 /* Sources */,
				03BB76652665316900CE5A93 /* Frameworks */,
				03BB76662665316900CE5A93 /* Resources */,
			);
			buildRules = (
			);
			dependencies = (
				03BB766E2665316900CE5A93 /* PBXTargetDependency */,
			);
			name = RunnerTests;
			packageProductDependencies = (
				408D7A782C3C9CD000B71F9A /* OCMock */,
			);
			productName = camera_exampleTests;
			productReference = 03BB76682665316900CE5A93 /* RunnerTests.xctest */;
			productType = "com.apple.product-type.bundle.unit-test";
		};
		97C146ED1CF9000F007C117D /* Runner */ = {
			isa = PBXNativeTarget;
			buildConfigurationList = 97C147051CF9000F007C117D /* Build configuration list for PBXNativeTarget "Runner" */;
			buildPhases = (
				9872F2A25E8A171A111468CD /* [CP] Check Pods Manifest.lock */,
				9740EEB61CF901F6004384FC /* Run Script */,
				97C146EA1CF9000F007C117D /* Sources */,
				97C146EB1CF9000F007C117D /* Frameworks */,
				97C146EC1CF9000F007C117D /* Resources */,
				9705A1C41CF9048500538489 /* Embed Frameworks */,
				3B06AD1E1E4923F5004D2608 /* Thin Binary */,
				2B62C73988DE02487EF557D4 /* [CP] Copy Pods Resources */,
			);
			buildRules = (
			);
			dependencies = (
			);
			name = Runner;
			packageProductDependencies = (
				78A3181F2AECB46A00862997 /* FlutterGeneratedPluginSwiftPackage */,
			);
			productName = Runner;
			productReference = 97C146EE1CF9000F007C117D /* Runner.app */;
			productType = "com.apple.product-type.application";
		};
/* End PBXNativeTarget section */

/* Begin PBXProject section */
		97C146E61CF9000F007C117D /* Project object */ = {
			isa = PBXProject;
			attributes = {
				LastUpgradeCheck = 1510;
				ORGANIZATIONNAME = "The Flutter Authors";
				TargetAttributes = {
					03BB76672665316900CE5A93 = {
						CreatedOnToolsVersion = 12.5;
						ProvisioningStyle = Automatic;
						TestTargetID = 97C146ED1CF9000F007C117D;
					};
					97C146ED1CF9000F007C117D = {
						CreatedOnToolsVersion = 7.3.1;
					};
				};
			};
			buildConfigurationList = 97C146E91CF9000F007C117D /* Build configuration list for PBXProject "Runner" */;
			compatibilityVersion = "Xcode 3.2";
			developmentRegion = en;
			hasScannedForEncodings = 0;
			knownRegions = (
				en,
				Base,
			);
			mainGroup = 97C146E51CF9000F007C117D;
			packageReferences = (
				781AD8BC2B33823900A9FFBB /* XCLocalSwiftPackageReference "Flutter/ephemeral/Packages/FlutterGeneratedPluginSwiftPackage" */,
				408D7A772C3C9CD000B71F9A /* XCRemoteSwiftPackageReference "ocmock" */,
			);
			productRefGroup = 97C146EF1CF9000F007C117D /* Products */;
			projectDirPath = "";
			projectRoot = "";
			targets = (
				97C146ED1CF9000F007C117D /* Runner */,
				03BB76672665316900CE5A93 /* RunnerTests */,
			);
		};
/* End PBXProject section */

/* Begin PBXResourcesBuildPhase section */
		03BB76662665316900CE5A93 /* Resources */ = {
			isa = PBXResourcesBuildPhase;
			buildActionMask = 2147483647;
			files = (
			);
			runOnlyForDeploymentPostprocessing = 0;
		};
		97C146EC1CF9000F007C117D /* Resources */ = {
			isa = PBXResourcesBuildPhase;
			buildActionMask = 2147483647;
			files = (
				97C147011CF9000F007C117D /* LaunchScreen.storyboard in Resources */,
				3B3967161E833CAA004F5970 /* AppFrameworkInfo.plist in Resources */,
				97C146FE1CF9000F007C117D /* Assets.xcassets in Resources */,
				97C146FC1CF9000F007C117D /* Main.storyboard in Resources */,
			);
			runOnlyForDeploymentPostprocessing = 0;
		};
/* End PBXResourcesBuildPhase section */

/* Begin PBXShellScriptBuildPhase section */
		2B62C73988DE02487EF557D4 /* [CP] Copy Pods Resources */ = {
			isa = PBXShellScriptBuildPhase;
			buildActionMask = 2147483647;
			files = (
			);
			inputPaths = (
				"${PODS_ROOT}/Target Support Files/Pods-Runner/Pods-Runner-resources.sh",
				"${PODS_CONFIGURATION_BUILD_DIR}/camera_avfoundation/camera_avfoundation_privacy.bundle",
				"${PODS_CONFIGURATION_BUILD_DIR}/path_provider_foundation/path_provider_foundation_privacy.bundle",
				"${PODS_CONFIGURATION_BUILD_DIR}/video_player_avfoundation/video_player_avfoundation_privacy.bundle",
			);
			name = "[CP] Copy Pods Resources";
			outputPaths = (
				"${TARGET_BUILD_DIR}/${UNLOCALIZED_RESOURCES_FOLDER_PATH}/camera_avfoundation_privacy.bundle",
				"${TARGET_BUILD_DIR}/${UNLOCALIZED_RESOURCES_FOLDER_PATH}/path_provider_foundation_privacy.bundle",
				"${TARGET_BUILD_DIR}/${UNLOCALIZED_RESOURCES_FOLDER_PATH}/video_player_avfoundation_privacy.bundle",
			);
			runOnlyForDeploymentPostprocessing = 0;
			shellPath = /bin/sh;
			shellScript = "\"${PODS_ROOT}/Target Support Files/Pods-Runner/Pods-Runner-resources.sh\"\n";
			showEnvVarsInLog = 0;
		};
		3B06AD1E1E4923F5004D2608 /* Thin Binary */ = {
			isa = PBXShellScriptBuildPhase;
			alwaysOutOfDate = 1;
			buildActionMask = 2147483647;
			files = (
			);
			inputPaths = (
				"${TARGET_BUILD_DIR}/${INFOPLIST_PATH}",
			);
			name = "Thin Binary";
			outputPaths = (
			);
			runOnlyForDeploymentPostprocessing = 0;
			shellPath = /bin/sh;
			shellScript = "/bin/sh \"$FLUTTER_ROOT/packages/flutter_tools/bin/xcode_backend.sh\" embed_and_thin";
		};
		422786A96136AA9087A2041B /* [CP] Check Pods Manifest.lock */ = {
			isa = PBXShellScriptBuildPhase;
			buildActionMask = 2147483647;
			files = (
			);
			inputFileListPaths = (
			);
			inputPaths = (
				"${PODS_PODFILE_DIR_PATH}/Podfile.lock",
				"${PODS_ROOT}/Manifest.lock",
			);
			name = "[CP] Check Pods Manifest.lock";
			outputFileListPaths = (
			);
			outputPaths = (
				"$(DERIVED_FILE_DIR)/Pods-RunnerTests-checkManifestLockResult.txt",
			);
			runOnlyForDeploymentPostprocessing = 0;
			shellPath = /bin/sh;
			shellScript = "diff \"${PODS_PODFILE_DIR_PATH}/Podfile.lock\" \"${PODS_ROOT}/Manifest.lock\" > /dev/null\nif [ $? != 0 ] ; then\n    # print error to STDERR\n    echo \"error: The sandbox is not in sync with the Podfile.lock. Run 'pod install' or update your CocoaPods installation.\" >&2\n    exit 1\nfi\n# This output is used by Xcode 'outputs' to avoid re-running this script phase.\necho \"SUCCESS\" > \"${SCRIPT_OUTPUT_FILE_0}\"\n";
			showEnvVarsInLog = 0;
		};
		9740EEB61CF901F6004384FC /* Run Script */ = {
			isa = PBXShellScriptBuildPhase;
			alwaysOutOfDate = 1;
			buildActionMask = 2147483647;
			files = (
			);
			inputPaths = (
			);
			name = "Run Script";
			outputPaths = (
			);
			runOnlyForDeploymentPostprocessing = 0;
			shellPath = /bin/sh;
			shellScript = "/bin/sh \"$FLUTTER_ROOT/packages/flutter_tools/bin/xcode_backend.sh\" build";
		};
		9872F2A25E8A171A111468CD /* [CP] Check Pods Manifest.lock */ = {
			isa = PBXShellScriptBuildPhase;
			buildActionMask = 2147483647;
			files = (
			);
			inputFileListPaths = (
			);
			inputPaths = (
				"${PODS_PODFILE_DIR_PATH}/Podfile.lock",
				"${PODS_ROOT}/Manifest.lock",
			);
			name = "[CP] Check Pods Manifest.lock";
			outputFileListPaths = (
			);
			outputPaths = (
				"$(DERIVED_FILE_DIR)/Pods-Runner-checkManifestLockResult.txt",
			);
			runOnlyForDeploymentPostprocessing = 0;
			shellPath = /bin/sh;
			shellScript = "diff \"${PODS_PODFILE_DIR_PATH}/Podfile.lock\" \"${PODS_ROOT}/Manifest.lock\" > /dev/null\nif [ $? != 0 ] ; then\n    # print error to STDERR\n    echo \"error: The sandbox is not in sync with the Podfile.lock. Run 'pod install' or update your CocoaPods installation.\" >&2\n    exit 1\nfi\n# This output is used by Xcode 'outputs' to avoid re-running this script phase.\necho \"SUCCESS\" > \"${SCRIPT_OUTPUT_FILE_0}\"\n";
			showEnvVarsInLog = 0;
		};
/* End PBXShellScriptBuildPhase section */

/* Begin PBXSourcesBuildPhase section */
		03BB76642665316900CE5A93 /* Sources */ = {
			isa = PBXSourcesBuildPhase;
			buildActionMask = 2147483647;
			files = (
				033B94BE269C40A200B4DF97 /* CameraMethodChannelTests.m in Sources */,
				E071CF7227B3061B006EF3BA /* FLTCamPhotoCaptureTests.m in Sources */,
				7F56D0382D1EDDCE005676A5 /* CameraPermissionTests.m in Sources */,
				E0F95E3D27A32AB900699390 /* CameraPropertiesTests.m in Sources */,
				03BB766B2665316900CE5A93 /* CameraFocusTests.m in Sources */,
<<<<<<< HEAD
				7F87E8022D01FD6F00A3549C /* MockCaptureDevice.m in Sources */,
=======
				7F87E8022D01FD6F00A3549C /* MockCaptureDeviceController.m in Sources */,
>>>>>>> 73857c68
				7D5FCCD42AEF9D0200FB7108 /* CameraSettingsTests.m in Sources */,
				7FA99E592D22C75300582559 /* CameraExposureTests.m in Sources */,
				E487C86026D686A10034AC92 /* CameraPreviewPauseTests.m in Sources */,
				7F87E80C2D0325D900A3549C /* MockDeviceOrientationProvider.m in Sources */,
				E071CF7427B31DE4006EF3BA /* FLTCamSampleBufferTests.m in Sources */,
				7F29EB222D269ED500740257 /* MockEventChannel.m in Sources */,
				E04F108627A87CA600573D0C /* FLTSavePhotoDelegateTests.m in Sources */,
				43ED1537282570DE00EB00DE /* AvailableCamerasTest.m in Sources */,
				E0CDBAC227CD9729002561D9 /* CameraTestUtils.m in Sources */,
				334733EA2668111C00DCC49E /* CameraOrientationTests.m in Sources */,
				CEF6611A2B5E36A500D33FD4 /* CameraSessionPresetsTests.m in Sources */,
				E032F250279F5E94009E9028 /* CameraCaptureSessionQueueRaceConditionTests.m in Sources */,
				7F29EB292D26A59000740257 /* MockCameraDeviceDiscoverer.m in Sources */,
				788A065A27B0E02900533D74 /* StreamingTest.m in Sources */,
				E0C6E2022770F01A00EA6AA3 /* ThreadSafeEventChannelTests.m in Sources */,
<<<<<<< HEAD
				7F29EB412D281C7E00740257 /* MockCaptureSession.m in Sources */,
=======
>>>>>>> 73857c68
				E01EE4A82799F3A5008C1950 /* QueueUtilsTests.m in Sources */,
			);
			runOnlyForDeploymentPostprocessing = 0;
		};
		97C146EA1CF9000F007C117D /* Sources */ = {
			isa = PBXSourcesBuildPhase;
			buildActionMask = 2147483647;
			files = (
				978B8F6F1D3862AE00F588F7 /* AppDelegate.m in Sources */,
				97C146F31CF9000F007C117D /* main.m in Sources */,
				1498D2341E8E89220040F4C2 /* GeneratedPluginRegistrant.m in Sources */,
			);
			runOnlyForDeploymentPostprocessing = 0;
		};
/* End PBXSourcesBuildPhase section */

/* Begin PBXTargetDependency section */
		03BB766E2665316900CE5A93 /* PBXTargetDependency */ = {
			isa = PBXTargetDependency;
			target = 97C146ED1CF9000F007C117D /* Runner */;
			targetProxy = 03BB766D2665316900CE5A93 /* PBXContainerItemProxy */;
		};
/* End PBXTargetDependency section */

/* Begin PBXVariantGroup section */
		97C146FA1CF9000F007C117D /* Main.storyboard */ = {
			isa = PBXVariantGroup;
			children = (
				97C146FB1CF9000F007C117D /* Base */,
			);
			name = Main.storyboard;
			sourceTree = "<group>";
		};
		97C146FF1CF9000F007C117D /* LaunchScreen.storyboard */ = {
			isa = PBXVariantGroup;
			children = (
				97C147001CF9000F007C117D /* Base */,
			);
			name = LaunchScreen.storyboard;
			sourceTree = "<group>";
		};
/* End PBXVariantGroup section */

/* Begin XCBuildConfiguration section */
		03BB766F2665316900CE5A93 /* Debug */ = {
			isa = XCBuildConfiguration;
			baseConfigurationReference = B61D98BBC8FB276D1C4A7BB2 /* Pods-RunnerTests.debug.xcconfig */;
			buildSettings = {
				BUNDLE_LOADER = "$(TEST_HOST)";
				CLANG_ANALYZER_NUMBER_OBJECT_CONVERSION = YES_AGGRESSIVE;
				CLANG_CXX_LANGUAGE_STANDARD = "gnu++14";
				CLANG_ENABLE_OBJC_WEAK = YES;
				CLANG_WARN_DOCUMENTATION_COMMENTS = YES;
				CLANG_WARN_QUOTED_INCLUDE_IN_FRAMEWORK_HEADER = NO;
				CLANG_WARN_UNGUARDED_AVAILABILITY = YES_AGGRESSIVE;
				CODE_SIGN_STYLE = Automatic;
				GCC_C_LANGUAGE_STANDARD = gnu11;
				INFOPLIST_FILE = RunnerTests/Info.plist;
				IPHONEOS_DEPLOYMENT_TARGET = 12.0;
				LD_RUNPATH_SEARCH_PATHS = (
					"$(inherited)",
					"@executable_path/Frameworks",
					"@loader_path/Frameworks",
				);
				MTL_ENABLE_DEBUG_INFO = INCLUDE_SOURCE;
				MTL_FAST_MATH = YES;
				PRODUCT_BUNDLE_IDENTIFIER = "dev.flutter.plugins.cameraExample.camera-exampleTests";
				PRODUCT_NAME = "$(TARGET_NAME)";
				TARGETED_DEVICE_FAMILY = "1,2";
				TEST_HOST = "$(BUILT_PRODUCTS_DIR)/Runner.app/Runner";
			};
			name = Debug;
		};
		03BB76702665316900CE5A93 /* Release */ = {
			isa = XCBuildConfiguration;
			baseConfigurationReference = E67C6DBF6478BE708993169F /* Pods-RunnerTests.release.xcconfig */;
			buildSettings = {
				BUNDLE_LOADER = "$(TEST_HOST)";
				CLANG_ANALYZER_NUMBER_OBJECT_CONVERSION = YES_AGGRESSIVE;
				CLANG_CXX_LANGUAGE_STANDARD = "gnu++14";
				CLANG_ENABLE_OBJC_WEAK = YES;
				CLANG_WARN_DOCUMENTATION_COMMENTS = YES;
				CLANG_WARN_QUOTED_INCLUDE_IN_FRAMEWORK_HEADER = NO;
				CLANG_WARN_UNGUARDED_AVAILABILITY = YES_AGGRESSIVE;
				CODE_SIGN_STYLE = Automatic;
				GCC_C_LANGUAGE_STANDARD = gnu11;
				INFOPLIST_FILE = RunnerTests/Info.plist;
				IPHONEOS_DEPLOYMENT_TARGET = 12.0;
				LD_RUNPATH_SEARCH_PATHS = (
					"$(inherited)",
					"@executable_path/Frameworks",
					"@loader_path/Frameworks",
				);
				MTL_FAST_MATH = YES;
				PRODUCT_BUNDLE_IDENTIFIER = "dev.flutter.plugins.cameraExample.camera-exampleTests";
				PRODUCT_NAME = "$(TARGET_NAME)";
				TARGETED_DEVICE_FAMILY = "1,2";
				TEST_HOST = "$(BUILT_PRODUCTS_DIR)/Runner.app/Runner";
			};
			name = Release;
		};
		97C147031CF9000F007C117D /* Debug */ = {
			isa = XCBuildConfiguration;
			buildSettings = {
				ALWAYS_SEARCH_USER_PATHS = NO;
				CLANG_ANALYZER_LOCALIZABILITY_NONLOCALIZED = YES;
				CLANG_ANALYZER_NONNULL = YES;
				CLANG_CXX_LANGUAGE_STANDARD = "gnu++0x";
				CLANG_CXX_LIBRARY = "libc++";
				CLANG_ENABLE_MODULES = YES;
				CLANG_ENABLE_OBJC_ARC = YES;
				CLANG_WARN_BLOCK_CAPTURE_AUTORELEASING = YES;
				CLANG_WARN_BOOL_CONVERSION = YES;
				CLANG_WARN_COMMA = YES;
				CLANG_WARN_CONSTANT_CONVERSION = YES;
				CLANG_WARN_DEPRECATED_OBJC_IMPLEMENTATIONS = YES;
				CLANG_WARN_DIRECT_OBJC_ISA_USAGE = YES_ERROR;
				CLANG_WARN_EMPTY_BODY = YES;
				CLANG_WARN_ENUM_CONVERSION = YES;
				CLANG_WARN_INFINITE_RECURSION = YES;
				CLANG_WARN_INT_CONVERSION = YES;
				CLANG_WARN_NON_LITERAL_NULL_CONVERSION = YES;
				CLANG_WARN_OBJC_IMPLICIT_RETAIN_SELF = YES;
				CLANG_WARN_OBJC_LITERAL_CONVERSION = YES;
				CLANG_WARN_OBJC_ROOT_CLASS = YES_ERROR;
				CLANG_WARN_RANGE_LOOP_ANALYSIS = YES;
				CLANG_WARN_STRICT_PROTOTYPES = YES;
				CLANG_WARN_SUSPICIOUS_MOVE = YES;
				CLANG_WARN_UNREACHABLE_CODE = YES;
				CLANG_WARN__DUPLICATE_METHOD_MATCH = YES;
				"CODE_SIGN_IDENTITY[sdk=iphoneos*]" = "iPhone Developer";
				COPY_PHASE_STRIP = NO;
				DEBUG_INFORMATION_FORMAT = dwarf;
				ENABLE_STRICT_OBJC_MSGSEND = YES;
				ENABLE_TESTABILITY = YES;
				GCC_C_LANGUAGE_STANDARD = gnu99;
				GCC_DYNAMIC_NO_PIC = NO;
				GCC_NO_COMMON_BLOCKS = YES;
				GCC_OPTIMIZATION_LEVEL = 0;
				GCC_PREPROCESSOR_DEFINITIONS = (
					"DEBUG=1",
					"$(inherited)",
				);
				GCC_WARN_64_TO_32_BIT_CONVERSION = YES;
				GCC_WARN_ABOUT_RETURN_TYPE = YES_ERROR;
				GCC_WARN_UNDECLARED_SELECTOR = YES;
				GCC_WARN_UNINITIALIZED_AUTOS = YES_AGGRESSIVE;
				GCC_WARN_UNUSED_FUNCTION = YES;
				GCC_WARN_UNUSED_VARIABLE = YES;
				IPHONEOS_DEPLOYMENT_TARGET = 12.0;
				MTL_ENABLE_DEBUG_INFO = YES;
				ONLY_ACTIVE_ARCH = YES;
				SDKROOT = iphoneos;
				TARGETED_DEVICE_FAMILY = "1,2";
			};
			name = Debug;
		};
		97C147041CF9000F007C117D /* Release */ = {
			isa = XCBuildConfiguration;
			buildSettings = {
				ALWAYS_SEARCH_USER_PATHS = NO;
				CLANG_ANALYZER_LOCALIZABILITY_NONLOCALIZED = YES;
				CLANG_ANALYZER_NONNULL = YES;
				CLANG_CXX_LANGUAGE_STANDARD = "gnu++0x";
				CLANG_CXX_LIBRARY = "libc++";
				CLANG_ENABLE_MODULES = YES;
				CLANG_ENABLE_OBJC_ARC = YES;
				CLANG_WARN_BLOCK_CAPTURE_AUTORELEASING = YES;
				CLANG_WARN_BOOL_CONVERSION = YES;
				CLANG_WARN_COMMA = YES;
				CLANG_WARN_CONSTANT_CONVERSION = YES;
				CLANG_WARN_DEPRECATED_OBJC_IMPLEMENTATIONS = YES;
				CLANG_WARN_DIRECT_OBJC_ISA_USAGE = YES_ERROR;
				CLANG_WARN_EMPTY_BODY = YES;
				CLANG_WARN_ENUM_CONVERSION = YES;
				CLANG_WARN_INFINITE_RECURSION = YES;
				CLANG_WARN_INT_CONVERSION = YES;
				CLANG_WARN_NON_LITERAL_NULL_CONVERSION = YES;
				CLANG_WARN_OBJC_IMPLICIT_RETAIN_SELF = YES;
				CLANG_WARN_OBJC_LITERAL_CONVERSION = YES;
				CLANG_WARN_OBJC_ROOT_CLASS = YES_ERROR;
				CLANG_WARN_RANGE_LOOP_ANALYSIS = YES;
				CLANG_WARN_STRICT_PROTOTYPES = YES;
				CLANG_WARN_SUSPICIOUS_MOVE = YES;
				CLANG_WARN_UNREACHABLE_CODE = YES;
				CLANG_WARN__DUPLICATE_METHOD_MATCH = YES;
				"CODE_SIGN_IDENTITY[sdk=iphoneos*]" = "iPhone Developer";
				COPY_PHASE_STRIP = NO;
				DEBUG_INFORMATION_FORMAT = "dwarf-with-dsym";
				ENABLE_NS_ASSERTIONS = NO;
				ENABLE_STRICT_OBJC_MSGSEND = YES;
				GCC_C_LANGUAGE_STANDARD = gnu99;
				GCC_NO_COMMON_BLOCKS = YES;
				GCC_WARN_64_TO_32_BIT_CONVERSION = YES;
				GCC_WARN_ABOUT_RETURN_TYPE = YES_ERROR;
				GCC_WARN_UNDECLARED_SELECTOR = YES;
				GCC_WARN_UNINITIALIZED_AUTOS = YES_AGGRESSIVE;
				GCC_WARN_UNUSED_FUNCTION = YES;
				GCC_WARN_UNUSED_VARIABLE = YES;
				IPHONEOS_DEPLOYMENT_TARGET = 12.0;
				MTL_ENABLE_DEBUG_INFO = NO;
				SDKROOT = iphoneos;
				TARGETED_DEVICE_FAMILY = "1,2";
				VALIDATE_PRODUCT = YES;
			};
			name = Release;
		};
		97C147061CF9000F007C117D /* Debug */ = {
			isa = XCBuildConfiguration;
			baseConfigurationReference = 9740EEB21CF90195004384FC /* Debug.xcconfig */;
			buildSettings = {
				ASSETCATALOG_COMPILER_APPICON_NAME = AppIcon;
				ENABLE_BITCODE = NO;
				FRAMEWORK_SEARCH_PATHS = (
					"$(inherited)",
					"$(PROJECT_DIR)/Flutter",
				);
				INFOPLIST_FILE = Runner/Info.plist;
				LD_RUNPATH_SEARCH_PATHS = (
					"$(inherited)",
					"@executable_path/Frameworks",
				);
				LIBRARY_SEARCH_PATHS = (
					"$(inherited)",
					"$(PROJECT_DIR)/Flutter",
				);
				PRODUCT_BUNDLE_IDENTIFIER = dev.flutter.plugins.cameraExample;
				PRODUCT_NAME = "$(TARGET_NAME)";
			};
			name = Debug;
		};
		97C147071CF9000F007C117D /* Release */ = {
			isa = XCBuildConfiguration;
			baseConfigurationReference = 7AFA3C8E1D35360C0083082E /* Release.xcconfig */;
			buildSettings = {
				ASSETCATALOG_COMPILER_APPICON_NAME = AppIcon;
				ENABLE_BITCODE = NO;
				FRAMEWORK_SEARCH_PATHS = (
					"$(inherited)",
					"$(PROJECT_DIR)/Flutter",
				);
				INFOPLIST_FILE = Runner/Info.plist;
				LD_RUNPATH_SEARCH_PATHS = (
					"$(inherited)",
					"@executable_path/Frameworks",
				);
				LIBRARY_SEARCH_PATHS = (
					"$(inherited)",
					"$(PROJECT_DIR)/Flutter",
				);
				PRODUCT_BUNDLE_IDENTIFIER = dev.flutter.plugins.cameraExample;
				PRODUCT_NAME = "$(TARGET_NAME)";
			};
			name = Release;
		};
/* End XCBuildConfiguration section */

/* Begin XCConfigurationList section */
		03BB76712665316900CE5A93 /* Build configuration list for PBXNativeTarget "RunnerTests" */ = {
			isa = XCConfigurationList;
			buildConfigurations = (
				03BB766F2665316900CE5A93 /* Debug */,
				03BB76702665316900CE5A93 /* Release */,
			);
			defaultConfigurationIsVisible = 0;
			defaultConfigurationName = Release;
		};
		97C146E91CF9000F007C117D /* Build configuration list for PBXProject "Runner" */ = {
			isa = XCConfigurationList;
			buildConfigurations = (
				97C147031CF9000F007C117D /* Debug */,
				97C147041CF9000F007C117D /* Release */,
			);
			defaultConfigurationIsVisible = 0;
			defaultConfigurationName = Release;
		};
		97C147051CF9000F007C117D /* Build configuration list for PBXNativeTarget "Runner" */ = {
			isa = XCConfigurationList;
			buildConfigurations = (
				97C147061CF9000F007C117D /* Debug */,
				97C147071CF9000F007C117D /* Release */,
			);
			defaultConfigurationIsVisible = 0;
			defaultConfigurationName = Release;
		};
/* End XCConfigurationList section */

/* Begin XCLocalSwiftPackageReference section */
		781AD8BC2B33823900A9FFBB /* XCLocalSwiftPackageReference "Flutter/ephemeral/Packages/FlutterGeneratedPluginSwiftPackage" */ = {
			isa = XCLocalSwiftPackageReference;
			relativePath = Flutter/ephemeral/Packages/FlutterGeneratedPluginSwiftPackage;
		};
/* End XCLocalSwiftPackageReference section */

/* Begin XCRemoteSwiftPackageReference section */
		408D7A772C3C9CD000B71F9A /* XCRemoteSwiftPackageReference "ocmock" */ = {
			isa = XCRemoteSwiftPackageReference;
			repositoryURL = "https://github.com/erikdoe/ocmock";
			requirement = {
				kind = revision;
				revision = fe1661a3efed11831a6452f4b1a0c5e6ddc08c3d;
			};
		};
/* End XCRemoteSwiftPackageReference section */

/* Begin XCSwiftPackageProductDependency section */
		408D7A782C3C9CD000B71F9A /* OCMock */ = {
			isa = XCSwiftPackageProductDependency;
			package = 408D7A772C3C9CD000B71F9A /* XCRemoteSwiftPackageReference "ocmock" */;
			productName = OCMock;
		};
		78A3181F2AECB46A00862997 /* FlutterGeneratedPluginSwiftPackage */ = {
			isa = XCSwiftPackageProductDependency;
			productName = FlutterGeneratedPluginSwiftPackage;
		};
/* End XCSwiftPackageProductDependency section */
	};
	rootObject = 97C146E61CF9000F007C117D /* Project object */;
}<|MERGE_RESOLUTION|>--- conflicted
+++ resolved
@@ -19,16 +19,13 @@
 		788A065A27B0E02900533D74 /* StreamingTest.m in Sources */ = {isa = PBXBuildFile; fileRef = 788A065927B0E02900533D74 /* StreamingTest.m */; };
 		78A318202AECB46A00862997 /* FlutterGeneratedPluginSwiftPackage in Frameworks */ = {isa = PBXBuildFile; productRef = 78A3181F2AECB46A00862997 /* FlutterGeneratedPluginSwiftPackage */; };
 		7D5FCCD42AEF9D0200FB7108 /* CameraSettingsTests.m in Sources */ = {isa = PBXBuildFile; fileRef = 7D5FCCD32AEF9D0200FB7108 /* CameraSettingsTests.m */; };
-<<<<<<< HEAD
 		7F29EB222D269ED500740257 /* MockEventChannel.m in Sources */ = {isa = PBXBuildFile; fileRef = 7F29EB212D269ED500740257 /* MockEventChannel.m */; };
 		7F29EB292D26A59000740257 /* MockCameraDeviceDiscoverer.m in Sources */ = {isa = PBXBuildFile; fileRef = 7F29EB282D26A59000740257 /* MockCameraDeviceDiscoverer.m */; };
 		7F29EB412D281C7E00740257 /* MockCaptureSession.m in Sources */ = {isa = PBXBuildFile; fileRef = 7F29EB402D281C7E00740257 /* MockCaptureSession.m */; };
 		7F56D0382D1EDDCE005676A5 /* CameraPermissionTests.m in Sources */ = {isa = PBXBuildFile; fileRef = E0B0D2BA27DFF2AF00E71E4B /* CameraPermissionTests.m */; };
 		7F87E8022D01FD6F00A3549C /* MockCaptureDevice.m in Sources */ = {isa = PBXBuildFile; fileRef = 7F87E8012D01FD5600A3549C /* MockCaptureDevice.m */; };
-=======
 		7F56D0382D1EDDCE005676A5 /* CameraPermissionTests.m in Sources */ = {isa = PBXBuildFile; fileRef = E0B0D2BA27DFF2AF00E71E4B /* CameraPermissionTests.m */; };
 		7F87E8022D01FD6F00A3549C /* MockCaptureDeviceController.m in Sources */ = {isa = PBXBuildFile; fileRef = 7F87E8012D01FD5600A3549C /* MockCaptureDeviceController.m */; };
->>>>>>> 73857c68
 		7F87E80C2D0325D900A3549C /* MockDeviceOrientationProvider.m in Sources */ = {isa = PBXBuildFile; fileRef = 7F87E80B2D0325D700A3549C /* MockDeviceOrientationProvider.m */; };
 		7FA99E592D22C75300582559 /* CameraExposureTests.m in Sources */ = {isa = PBXBuildFile; fileRef = 7FA99E582D22C75300582559 /* CameraExposureTests.m */; };
 		978B8F6F1D3862AE00F588F7 /* AppDelegate.m in Sources */ = {isa = PBXBuildFile; fileRef = 7AFFD8EE1D35381100E5BB4D /* AppDelegate.m */; };
@@ -87,7 +84,6 @@
 		7AFFD8ED1D35381100E5BB4D /* AppDelegate.h */ = {isa = PBXFileReference; fileEncoding = 4; lastKnownFileType = sourcecode.c.h; path = AppDelegate.h; sourceTree = "<group>"; };
 		7AFFD8EE1D35381100E5BB4D /* AppDelegate.m */ = {isa = PBXFileReference; fileEncoding = 4; lastKnownFileType = sourcecode.c.objc; path = AppDelegate.m; sourceTree = "<group>"; };
 		7D5FCCD32AEF9D0200FB7108 /* CameraSettingsTests.m */ = {isa = PBXFileReference; fileEncoding = 4; lastKnownFileType = sourcecode.c.objc; path = CameraSettingsTests.m; sourceTree = "<group>"; };
-<<<<<<< HEAD
 		7F29EB202D269E4300740257 /* MockEventChannel.h */ = {isa = PBXFileReference; lastKnownFileType = sourcecode.c.h; path = MockEventChannel.h; sourceTree = "<group>"; };
 		7F29EB212D269ED500740257 /* MockEventChannel.m */ = {isa = PBXFileReference; lastKnownFileType = sourcecode.c.objc; path = MockEventChannel.m; sourceTree = "<group>"; };
 		7F29EB272D26A55300740257 /* MockCameraDeviceDiscoverer.h */ = {isa = PBXFileReference; lastKnownFileType = sourcecode.c.h; path = MockCameraDeviceDiscoverer.h; sourceTree = "<group>"; };
@@ -96,10 +92,8 @@
 		7F29EB402D281C7E00740257 /* MockCaptureSession.m */ = {isa = PBXFileReference; lastKnownFileType = sourcecode.c.objc; path = MockCaptureSession.m; sourceTree = "<group>"; };
 		7F87E8012D01FD5600A3549C /* MockCaptureDevice.m */ = {isa = PBXFileReference; lastKnownFileType = sourcecode.c.objc; path = MockCaptureDevice.m; sourceTree = "<group>"; };
 		7F87E8032D02FF8C00A3549C /* MockCaptureDevice.h */ = {isa = PBXFileReference; lastKnownFileType = sourcecode.c.h; path = MockCaptureDevice.h; sourceTree = "<group>"; };
-=======
 		7F87E8012D01FD5600A3549C /* MockCaptureDeviceController.m */ = {isa = PBXFileReference; lastKnownFileType = sourcecode.c.objc; path = MockCaptureDeviceController.m; sourceTree = "<group>"; };
 		7F87E8032D02FF8C00A3549C /* MockCaptureDeviceController.h */ = {isa = PBXFileReference; lastKnownFileType = sourcecode.c.h; path = MockCaptureDeviceController.h; sourceTree = "<group>"; };
->>>>>>> 73857c68
 		7F87E80A2D0325B200A3549C /* MockDeviceOrientationProvider.h */ = {isa = PBXFileReference; lastKnownFileType = sourcecode.c.h; path = MockDeviceOrientationProvider.h; sourceTree = "<group>"; };
 		7F87E80B2D0325D700A3549C /* MockDeviceOrientationProvider.m */ = {isa = PBXFileReference; lastKnownFileType = sourcecode.c.objc; path = MockDeviceOrientationProvider.m; sourceTree = "<group>"; };
 		7FA99E582D22C75300582559 /* CameraExposureTests.m */ = {isa = PBXFileReference; lastKnownFileType = sourcecode.c.objc; path = CameraExposureTests.m; sourceTree = "<group>"; };
@@ -155,14 +149,11 @@
 		03BB76692665316900CE5A93 /* RunnerTests */ = {
 			isa = PBXGroup;
 			children = (
-<<<<<<< HEAD
 				7F29EB3F2D281C6D00740257 /* Mocks */,
-=======
 				7F87E80B2D0325D700A3549C /* MockDeviceOrientationProvider.m */,
 				7F87E80A2D0325B200A3549C /* MockDeviceOrientationProvider.h */,
 				7F87E8032D02FF8C00A3549C /* MockCaptureDeviceController.h */,
 				7F87E8012D01FD5600A3549C /* MockCaptureDeviceController.m */,
->>>>>>> 73857c68
 				7D5FCCD32AEF9D0200FB7108 /* CameraSettingsTests.m */,
 				03BB766A2665316900CE5A93 /* CameraFocusTests.m */,
 				7FA99E582D22C75300582559 /* CameraExposureTests.m */,
@@ -503,11 +494,8 @@
 				7F56D0382D1EDDCE005676A5 /* CameraPermissionTests.m in Sources */,
 				E0F95E3D27A32AB900699390 /* CameraPropertiesTests.m in Sources */,
 				03BB766B2665316900CE5A93 /* CameraFocusTests.m in Sources */,
-<<<<<<< HEAD
 				7F87E8022D01FD6F00A3549C /* MockCaptureDevice.m in Sources */,
-=======
 				7F87E8022D01FD6F00A3549C /* MockCaptureDeviceController.m in Sources */,
->>>>>>> 73857c68
 				7D5FCCD42AEF9D0200FB7108 /* CameraSettingsTests.m in Sources */,
 				7FA99E592D22C75300582559 /* CameraExposureTests.m in Sources */,
 				E487C86026D686A10034AC92 /* CameraPreviewPauseTests.m in Sources */,
@@ -523,10 +511,7 @@
 				7F29EB292D26A59000740257 /* MockCameraDeviceDiscoverer.m in Sources */,
 				788A065A27B0E02900533D74 /* StreamingTest.m in Sources */,
 				E0C6E2022770F01A00EA6AA3 /* ThreadSafeEventChannelTests.m in Sources */,
-<<<<<<< HEAD
 				7F29EB412D281C7E00740257 /* MockCaptureSession.m in Sources */,
-=======
->>>>>>> 73857c68
 				E01EE4A82799F3A5008C1950 /* QueueUtilsTests.m in Sources */,
 			);
 			runOnlyForDeploymentPostprocessing = 0;
