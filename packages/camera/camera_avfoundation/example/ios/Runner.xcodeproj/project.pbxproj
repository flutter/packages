--- conflicted
+++ resolved
@@ -3,11 +3,7 @@
 	archiveVersion = 1;
 	classes = {
 	};
-<<<<<<< HEAD
-	objectVersion = 50;
-=======
 	objectVersion = 54;
->>>>>>> 475cf827
 	objects = {
 
 /* Begin PBXBuildFile section */
