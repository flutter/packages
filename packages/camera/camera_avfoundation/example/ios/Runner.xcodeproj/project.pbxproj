--- conflicted
+++ resolved
@@ -264,11 +264,7 @@
 				97C146EC1CF9000F007C117D /* Resources */,
 				9705A1C41CF9048500538489 /* Embed Frameworks */,
 				3B06AD1E1E4923F5004D2608 /* Thin Binary */,
-<<<<<<< HEAD
-				F58843C7C847BDE9B82B6633 /* [CP] Copy Pods Resources */,
-=======
 				DC38DE83659461A2CFD30C81 /* [CP] Copy Pods Resources */,
->>>>>>> 516648af
 			);
 			buildRules = (
 			);
@@ -414,11 +410,7 @@
 			shellScript = "diff \"${PODS_PODFILE_DIR_PATH}/Podfile.lock\" \"${PODS_ROOT}/Manifest.lock\" > /dev/null\nif [ $? != 0 ] ; then\n    # print error to STDERR\n    echo \"error: The sandbox is not in sync with the Podfile.lock. Run 'pod install' or update your CocoaPods installation.\" >&2\n    exit 1\nfi\n# This output is used by Xcode 'outputs' to avoid re-running this script phase.\necho \"SUCCESS\" > \"${SCRIPT_OUTPUT_FILE_0}\"\n";
 			showEnvVarsInLog = 0;
 		};
-<<<<<<< HEAD
-		F58843C7C847BDE9B82B6633 /* [CP] Copy Pods Resources */ = {
-=======
 		DC38DE83659461A2CFD30C81 /* [CP] Copy Pods Resources */ = {
->>>>>>> 516648af
 			isa = PBXShellScriptBuildPhase;
 			buildActionMask = 2147483647;
 			files = (
@@ -523,11 +515,7 @@
 				CODE_SIGN_STYLE = Automatic;
 				GCC_C_LANGUAGE_STANDARD = gnu11;
 				INFOPLIST_FILE = RunnerTests/Info.plist;
-<<<<<<< HEAD
-				IPHONEOS_DEPLOYMENT_TARGET = 11.0;
-=======
 				IPHONEOS_DEPLOYMENT_TARGET = 12.0;
->>>>>>> 516648af
 				LD_RUNPATH_SEARCH_PATHS = (
 					"$(inherited)",
 					"@executable_path/Frameworks",
@@ -556,11 +544,7 @@
 				CODE_SIGN_STYLE = Automatic;
 				GCC_C_LANGUAGE_STANDARD = gnu11;
 				INFOPLIST_FILE = RunnerTests/Info.plist;
-<<<<<<< HEAD
-				IPHONEOS_DEPLOYMENT_TARGET = 11.0;
-=======
 				IPHONEOS_DEPLOYMENT_TARGET = 12.0;
->>>>>>> 516648af
 				LD_RUNPATH_SEARCH_PATHS = (
 					"$(inherited)",
 					"@executable_path/Frameworks",
