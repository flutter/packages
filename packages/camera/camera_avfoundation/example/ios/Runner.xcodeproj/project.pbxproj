--- conflicted
+++ resolved
@@ -557,16 +557,8 @@
 				E1ABED6D2D94392700AED9CC /* MockAssetWriterInput.swift in Sources */,
 				977A25242D5A511600931E34 /* CameraPermissionTests.swift in Sources */,
 				970ADABE2D6740A900EFDCD9 /* MockWritableData.swift in Sources */,
-<<<<<<< HEAD
-				7F8FD2292D4BFABF001AF2C1 /* MockGlobalEventApi.m in Sources */,
-				7FD582352D57D97C003B1200 /* MockCaptureDeviceFormat.m in Sources */,
 				979B3DFE2D5B985B009BDE1A /* CameraInitRaceConditionsTests.swift in Sources */,
-				7F29EB222D269ED500740257 /* MockEventChannel.m in Sources */,
-				7F8FD22F2D4D0B88001AF2C1 /* MockFlutterBinaryMessenger.m in Sources */,
-=======
-				979B3DFE2D5B985B009BDE1A /* CameraCaptureSessionQueueRaceConditionTests.swift in Sources */,
 				E142F13A2D85940600824824 /* MockCapturePhotoOutput.swift in Sources */,
->>>>>>> 267ac7b6
 				E12C4FF82D68E85500515E70 /* MockFLTCameraPermissionManager.swift in Sources */,
 				97922B0D2D6380C300A9B4CF /* SampleBufferTests.swift in Sources */,
 				E142681D2D8483FD0046CBBC /* MockCaptureSession.swift in Sources */,
