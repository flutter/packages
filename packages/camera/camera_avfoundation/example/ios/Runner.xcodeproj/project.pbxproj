--- conflicted
+++ resolved
@@ -29,12 +29,9 @@
 		7FA99E592D22C75300582559 /* CameraExposureTests.m in Sources */ = {isa = PBXBuildFile; fileRef = 7FA99E582D22C75300582559 /* CameraExposureTests.m */; };
 		7FCEDD352D43C2B900EA1CA8 /* MockDeviceOrientationProvider.m in Sources */ = {isa = PBXBuildFile; fileRef = 7FCEDD342D43C2B900EA1CA8 /* MockDeviceOrientationProvider.m */; };
 		7FCEDD362D43C2B900EA1CA8 /* MockCaptureDevice.m in Sources */ = {isa = PBXBuildFile; fileRef = 7FCEDD322D43C2B900EA1CA8 /* MockCaptureDevice.m */; };
-<<<<<<< HEAD
 		7FD582352D57D97C003B1200 /* MockCaptureDeviceFormat.m in Sources */ = {isa = PBXBuildFile; fileRef = 7FD582342D57D97C003B1200 /* MockCaptureDeviceFormat.m */; };
-=======
 		7FD582122D579650003B1200 /* MockWritableData.m in Sources */ = {isa = PBXBuildFile; fileRef = 7FD582112D579650003B1200 /* MockWritableData.m */; };
 		7FD582202D579ECC003B1200 /* MockCapturePhotoOutput.m in Sources */ = {isa = PBXBuildFile; fileRef = 7FD5821F2D579ECC003B1200 /* MockCapturePhotoOutput.m */; };
->>>>>>> fec5ec56
 		978B8F6F1D3862AE00F588F7 /* AppDelegate.m in Sources */ = {isa = PBXBuildFile; fileRef = 7AFFD8EE1D35381100E5BB4D /* AppDelegate.m */; };
 		97C146F31CF9000F007C117D /* main.m in Sources */ = {isa = PBXBuildFile; fileRef = 97C146F21CF9000F007C117D /* main.m */; };
 		97C146FC1CF9000F007C117D /* Main.storyboard in Resources */ = {isa = PBXBuildFile; fileRef = 97C146FA1CF9000F007C117D /* Main.storyboard */; };
@@ -108,15 +105,12 @@
 		7FCEDD322D43C2B900EA1CA8 /* MockCaptureDevice.m */ = {isa = PBXFileReference; lastKnownFileType = sourcecode.c.objc; path = MockCaptureDevice.m; sourceTree = "<group>"; };
 		7FCEDD332D43C2B900EA1CA8 /* MockDeviceOrientationProvider.h */ = {isa = PBXFileReference; lastKnownFileType = sourcecode.c.h; path = MockDeviceOrientationProvider.h; sourceTree = "<group>"; };
 		7FCEDD342D43C2B900EA1CA8 /* MockDeviceOrientationProvider.m */ = {isa = PBXFileReference; lastKnownFileType = sourcecode.c.objc; path = MockDeviceOrientationProvider.m; sourceTree = "<group>"; };
-<<<<<<< HEAD
 		7FD582342D57D97C003B1200 /* MockCaptureDeviceFormat.m */ = {isa = PBXFileReference; lastKnownFileType = sourcecode.c.objc; path = MockCaptureDeviceFormat.m; sourceTree = "<group>"; };
 		7FD582362D57D989003B1200 /* MockCaptureDeviceFormat.h */ = {isa = PBXFileReference; lastKnownFileType = sourcecode.c.h; path = MockCaptureDeviceFormat.h; sourceTree = "<group>"; };
-=======
 		7FD582112D579650003B1200 /* MockWritableData.m */ = {isa = PBXFileReference; lastKnownFileType = sourcecode.c.objc; path = MockWritableData.m; sourceTree = "<group>"; };
 		7FD582132D57965A003B1200 /* MockWritableData.h */ = {isa = PBXFileReference; lastKnownFileType = sourcecode.c.h; path = MockWritableData.h; sourceTree = "<group>"; };
 		7FD5821F2D579ECC003B1200 /* MockCapturePhotoOutput.m */ = {isa = PBXFileReference; lastKnownFileType = sourcecode.c.objc; path = MockCapturePhotoOutput.m; sourceTree = "<group>"; };
 		7FD582212D579ED9003B1200 /* MockCapturePhotoOutput.h */ = {isa = PBXFileReference; lastKnownFileType = sourcecode.c.h; path = MockCapturePhotoOutput.h; sourceTree = "<group>"; };
->>>>>>> fec5ec56
 		9740EEB21CF90195004384FC /* Debug.xcconfig */ = {isa = PBXFileReference; fileEncoding = 4; lastKnownFileType = text.xcconfig; name = Debug.xcconfig; path = Flutter/Debug.xcconfig; sourceTree = "<group>"; };
 		9740EEB31CF90195004384FC /* Generated.xcconfig */ = {isa = PBXFileReference; fileEncoding = 4; lastKnownFileType = text.xcconfig; name = Generated.xcconfig; path = Flutter/Generated.xcconfig; sourceTree = "<group>"; };
 		97C146EE1CF9000F007C117D /* Runner.app */ = {isa = PBXFileReference; explicitFileType = wrapper.application; includeInIndex = 0; path = Runner.app; sourceTree = BUILT_PRODUCTS_DIR; };
@@ -214,13 +208,10 @@
 				7F8FD2272D4BFA8D001AF2C1 /* MockGlobalEventApi.h */,
 				7FCEDD312D43C2B900EA1CA8 /* MockCaptureDevice.h */,
 				7FCEDD322D43C2B900EA1CA8 /* MockCaptureDevice.m */,
-<<<<<<< HEAD
 				7FD582362D57D989003B1200 /* MockCaptureDeviceFormat.h */,
 				7FD582342D57D97C003B1200 /* MockCaptureDeviceFormat.m */,
-=======
 				7FD582212D579ED9003B1200 /* MockCapturePhotoOutput.h */,
 				7FD5821F2D579ECC003B1200 /* MockCapturePhotoOutput.m */,
->>>>>>> fec5ec56
 				7FCEDD332D43C2B900EA1CA8 /* MockDeviceOrientationProvider.h */,
 				7FCEDD342D43C2B900EA1CA8 /* MockDeviceOrientationProvider.m */,
 				7F29EB282D26A59000740257 /* MockCameraDeviceDiscoverer.m */,
