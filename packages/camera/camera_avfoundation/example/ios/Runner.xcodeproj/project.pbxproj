--- conflicted
+++ resolved
@@ -48,12 +48,6 @@
 		97C146FE1CF9000F007C117D /* Assets.xcassets in Resources */ = {isa = PBXBuildFile; fileRef = 97C146FD1CF9000F007C117D /* Assets.xcassets */; };
 		97C147011CF9000F007C117D /* LaunchScreen.storyboard in Resources */ = {isa = PBXBuildFile; fileRef = 97C146FF1CF9000F007C117D /* LaunchScreen.storyboard */; };
 		97DB234D2D566D0700CEFE66 /* CameraPreviewPauseTests.swift in Sources */ = {isa = PBXBuildFile; fileRef = 97DB234C2D566D0700CEFE66 /* CameraPreviewPauseTests.swift */; };
-<<<<<<< HEAD
-=======
-		E071CF7227B3061B006EF3BA /* FLTCamPhotoCaptureTests.m in Sources */ = {isa = PBXBuildFile; fileRef = E071CF7127B3061B006EF3BA /* FLTCamPhotoCaptureTests.m */; };
-		E071CF7427B31DE4006EF3BA /* FLTCamSampleBufferTests.m in Sources */ = {isa = PBXBuildFile; fileRef = E071CF7327B31DE4006EF3BA /* FLTCamSampleBufferTests.m */; };
-		E0C6E2022770F01A00EA6AA3 /* ThreadSafeEventChannelTests.m in Sources */ = {isa = PBXBuildFile; fileRef = E0C6E1FF2770F01A00EA6AA3 /* ThreadSafeEventChannelTests.m */; };
->>>>>>> a9b91727
 		E0CDBAC227CD9729002561D9 /* CameraTestUtils.m in Sources */ = {isa = PBXBuildFile; fileRef = E0CDBAC127CD9729002561D9 /* CameraTestUtils.m */; };
 /* End PBXBuildFile section */
 
@@ -147,12 +141,6 @@
 		9DDC4CE84A8B378AE4A8CD9C /* libPods-RunnerTests.a */ = {isa = PBXFileReference; explicitFileType = archive.ar; includeInIndex = 0; path = "libPods-RunnerTests.a"; sourceTree = BUILT_PRODUCTS_DIR; };
 		A8F314CD1C64E9257EBC811D /* Pods-Runner.debug.xcconfig */ = {isa = PBXFileReference; includeInIndex = 1; lastKnownFileType = text.xcconfig; name = "Pods-Runner.debug.xcconfig"; path = "Target Support Files/Pods-Runner/Pods-Runner.debug.xcconfig"; sourceTree = "<group>"; };
 		B61D98BBC8FB276D1C4A7BB2 /* Pods-RunnerTests.debug.xcconfig */ = {isa = PBXFileReference; includeInIndex = 1; lastKnownFileType = text.xcconfig; name = "Pods-RunnerTests.debug.xcconfig"; path = "Target Support Files/Pods-RunnerTests/Pods-RunnerTests.debug.xcconfig"; sourceTree = "<group>"; };
-<<<<<<< HEAD
-=======
-		E071CF7127B3061B006EF3BA /* FLTCamPhotoCaptureTests.m */ = {isa = PBXFileReference; lastKnownFileType = sourcecode.c.objc; path = FLTCamPhotoCaptureTests.m; sourceTree = "<group>"; };
-		E071CF7327B31DE4006EF3BA /* FLTCamSampleBufferTests.m */ = {isa = PBXFileReference; fileEncoding = 4; lastKnownFileType = sourcecode.c.objc; path = FLTCamSampleBufferTests.m; sourceTree = "<group>"; };
-		E0C6E1FF2770F01A00EA6AA3 /* ThreadSafeEventChannelTests.m */ = {isa = PBXFileReference; fileEncoding = 4; lastKnownFileType = sourcecode.c.objc; path = ThreadSafeEventChannelTests.m; sourceTree = "<group>"; };
->>>>>>> a9b91727
 		E0CDBAC027CD9729002561D9 /* CameraTestUtils.h */ = {isa = PBXFileReference; lastKnownFileType = sourcecode.c.h; path = CameraTestUtils.h; sourceTree = "<group>"; };
 		E0CDBAC127CD9729002561D9 /* CameraTestUtils.m */ = {isa = PBXFileReference; lastKnownFileType = sourcecode.c.objc; path = CameraTestUtils.m; sourceTree = "<group>"; };
 		E67C6DBF6478BE708993169F /* Pods-RunnerTests.release.xcconfig */ = {isa = PBXFileReference; includeInIndex = 1; lastKnownFileType = text.xcconfig; name = "Pods-RunnerTests.release.xcconfig"; path = "Target Support Files/Pods-RunnerTests/Pods-RunnerTests.release.xcconfig"; sourceTree = "<group>"; };
@@ -185,19 +173,10 @@
 			children = (
 				7F29EB3F2D281C6D00740257 /* Mocks */,
 				03BB766C2665316900CE5A93 /* Info.plist */,
-<<<<<<< HEAD
 				E0CDBAC027CD9729002561D9 /* CameraTestUtils.h */,
 				E0CDBAC127CD9729002561D9 /* CameraTestUtils.m */,
 				979B3DF92D5B6BA2009BDE1A /* ExceptionCatcher.h */,
 				979B3DFA2D5B6BC7009BDE1A /* ExceptionCatcher.m */,
-=======
-				E0C6E1FF2770F01A00EA6AA3 /* ThreadSafeEventChannelTests.m */,
-				E071CF7127B3061B006EF3BA /* FLTCamPhotoCaptureTests.m */,
-				E071CF7327B31DE4006EF3BA /* FLTCamSampleBufferTests.m */,
-				E0CDBAC027CD9729002561D9 /* CameraTestUtils.h */,
-				E0CDBAC127CD9729002561D9 /* CameraTestUtils.m */,
-				788A065927B0E02900533D74 /* StreamingTest.m */,
->>>>>>> a9b91727
 				979B3DFC2D5B985B009BDE1A /* RunnerTests-Bridging-Header.h */,
 				979B3DFD2D5B985B009BDE1A /* CameraCaptureSessionQueueRaceConditionTests.swift */,
 				979B3DFF2D5B9E6C009BDE1A /* CameraMethodChannelTests.swift */,
@@ -212,15 +191,10 @@
 				977A25212D5A49EC00931E34 /* CameraFocusTests.swift */,
 				977A25232D5A511600931E34 /* CameraPermissionTests.swift */,
 				97C0FFAD2D5E023200A36284 /* SavePhotoDelegateTests.swift */,
-<<<<<<< HEAD
 				977CAC9E2D5E5180001E5DC3 /* ThreadSafeEventChannelTests.swift */,
 				978D90B32D5F630300CD817E /* StreamingTests.swift */,
 				97922B0C2D6380C300A9B4CF /* SampleBufferTests.swift */,
 				978296CE2D5F744B0009BDD3 /* PhotoCaptureTests.swift */,
-=======
-				979B3DF92D5B6BA2009BDE1A /* ExceptionCatcher.h */,
-				979B3DFA2D5B6BC7009BDE1A /* ExceptionCatcher.m */,
->>>>>>> a9b91727
 			);
 			path = RunnerTests;
 			sourceTree = "<group>";
@@ -551,10 +525,6 @@
 			isa = PBXSourcesBuildPhase;
 			buildActionMask = 2147483647;
 			files = (
-<<<<<<< HEAD
-=======
-				E071CF7227B3061B006EF3BA /* FLTCamPhotoCaptureTests.m in Sources */,
->>>>>>> a9b91727
 				97BD4A0E2D5CC5AE00F857D5 /* CameraSettingsTests.swift in Sources */,
 				972CA92D2D5A28C4004B846F /* QueueUtilsTests.swift in Sources */,
 				979B3DFB2D5B6BC7009BDE1A /* ExceptionCatcher.m in Sources */,
@@ -565,15 +535,10 @@
 				979B3DFE2D5B985B009BDE1A /* CameraCaptureSessionQueueRaceConditionTests.swift in Sources */,
 				7F29EB222D269ED500740257 /* MockEventChannel.m in Sources */,
 				7F8FD22F2D4D0B88001AF2C1 /* MockFlutterBinaryMessenger.m in Sources */,
-<<<<<<< HEAD
 				97922B0D2D6380C300A9B4CF /* SampleBufferTests.swift in Sources */,
 				972CA92B2D5A1D8C004B846F /* CameraPropertiesTests.swift in Sources */,
 				E0CDBAC227CD9729002561D9 /* CameraTestUtils.m in Sources */,
 				978296CF2D5F744B0009BDD3 /* PhotoCaptureTests.swift in Sources */,
-=======
-				972CA92B2D5A1D8C004B846F /* CameraPropertiesTests.swift in Sources */,
-				E0CDBAC227CD9729002561D9 /* CameraTestUtils.m in Sources */,
->>>>>>> a9b91727
 				7FD582202D579ECC003B1200 /* MockCapturePhotoOutput.m in Sources */,
 				979B3E002D5B9E6C009BDE1A /* CameraMethodChannelTests.swift in Sources */,
 				97DB234D2D566D0700CEFE66 /* CameraPreviewPauseTests.swift in Sources */,
@@ -581,13 +546,7 @@
 				972CA9312D5A366C004B846F /* CameraExposureTests.swift in Sources */,
 				7F29EB292D26A59000740257 /* MockCameraDeviceDiscoverer.m in Sources */,
 				97BD4A102D5CE13500F857D5 /* CameraSessionPresetsTests.swift in Sources */,
-<<<<<<< HEAD
 				7FD582272D57C020003B1200 /* MockAssetWriter.m in Sources */,
-=======
-				788A065A27B0E02900533D74 /* StreamingTest.m in Sources */,
-				7FD582272D57C020003B1200 /* MockAssetWriter.m in Sources */,
-				E0C6E2022770F01A00EA6AA3 /* ThreadSafeEventChannelTests.m in Sources */,
->>>>>>> a9b91727
 				979B3E022D5BA48F009BDE1A /* CameraOrientationTests.swift in Sources */,
 				977A25222D5A49EC00931E34 /* CameraFocusTests.swift in Sources */,
 				978D90B42D5F630300CD817E /* StreamingTests.swift in Sources */,
