--- conflicted
+++ resolved
@@ -130,69 +130,25 @@
   CFRelease(audioSample);
 }
 
-<<<<<<< HEAD
-- (void)testStopVideoRecordingWithCompletionMustCallCompletion {
-  FLTCam *cam = FLTCreateCamWithCaptureSessionQueue(dispatch_queue_create("testing", NULL));
-=======
 - (void)testDidOutputSampleBufferSampleTimesMustBeNumericAfterPauseResume {
   FLTCam *cam = FLTCreateCamWithCaptureSessionQueue(dispatch_queue_create("testing", NULL));
   CMSampleBufferRef videoSample = FLTCreateTestSampleBuffer();
   CMSampleBufferRef audioSample = FLTCreateTestAudioSampleBuffer();
 
   id connectionMock = OCMClassMock([AVCaptureConnection class]);
->>>>>>> 01527175
-
-  id writerMock = OCMClassMock([AVAssetWriter class]);
-  OCMStub([writerMock alloc]).andReturn(writerMock);
-  OCMStub([writerMock initWithURL:OCMOCK_ANY fileType:OCMOCK_ANY error:[OCMArg setTo:nil]])
-      .andReturn(writerMock);
-  __block AVAssetWriterStatus status = AVAssetWriterStatusUnknown;
-  OCMStub([writerMock startWriting]).andDo(^(NSInvocation *invocation) {
-    status = AVAssetWriterStatusWriting;
-  });
-  OCMStub([writerMock status]).andDo(^(NSInvocation *invocation) {
-    [invocation setReturnValue:&status];
-  });
-
-<<<<<<< HEAD
-  OCMStub([writerMock finishWritingWithCompletionHandler:[OCMArg checkWithBlock:^(id param) {
-                        XCTAssert(status == AVAssetWriterStatusWriting,
-                                  @"Cannot call finishWritingWithCompletionHandler when status is "
-                                  @"not AVAssetWriterStatusWriting.");
-                        void (^handler)(void) = param;
-                        handler();
-                        return YES;
-                      }]]);
-
-  [cam
-      startVideoRecordingWithCompletion:^(FlutterError *_Nullable error) {
-      }
-                  messengerForStreaming:nil];
-
-  __block BOOL completionCalled = NO;
-  [cam stopVideoRecordingWithCompletion:^(NSString *_Nullable path, FlutterError *_Nullable error) {
-    completionCalled = YES;
-  }];
-  XCTAssert(completionCalled, @"Completion was not called.");
-}
-
-- (void)testStartWritingShouldNotBeCalledBetweenSampleCreationAndAppending {
-  FLTCam *cam = FLTCreateCamWithCaptureSessionQueue(dispatch_queue_create("testing", NULL));
-  CMSampleBufferRef videoSample = FLTCreateTestSampleBuffer();
-
-  id connectionMock = OCMClassMock([AVCaptureConnection class]);
-
-  id writerMock = OCMClassMock([AVAssetWriter class]);
-  OCMStub([writerMock alloc]).andReturn(writerMock);
-  OCMStub([writerMock initWithURL:OCMOCK_ANY fileType:OCMOCK_ANY error:[OCMArg setTo:nil]])
-      .andReturn(writerMock);
-  __block BOOL startWritingCalled = NO;
-  OCMStub([writerMock startWriting]).andDo(^(NSInvocation *invocation) {
-    startWritingCalled = YES;
-  });
-
-=======
->>>>>>> 01527175
+
+  id writerMock = OCMClassMock([AVAssetWriter class]);
+  OCMStub([writerMock alloc]).andReturn(writerMock);
+  OCMStub([writerMock initWithURL:OCMOCK_ANY fileType:OCMOCK_ANY error:[OCMArg setTo:nil]])
+      .andReturn(writerMock);
+  __block AVAssetWriterStatus status = AVAssetWriterStatusUnknown;
+  OCMStub([writerMock startWriting]).andDo(^(NSInvocation *invocation) {
+    status = AVAssetWriterStatusWriting;
+  });
+  OCMStub([writerMock status]).andDo(^(NSInvocation *invocation) {
+    [invocation setReturnValue:&status];
+  });
+
   __block BOOL videoAppended = NO;
   id adaptorMock = OCMClassMock([AVAssetWriterInputPixelBufferAdaptor class]);
   OCMStub([adaptorMock assetWriterInputPixelBufferAdaptorWithAssetWriterInput:OCMOCK_ANY
@@ -201,11 +157,6 @@
   OCMStub([adaptorMock appendPixelBuffer:[OCMArg anyPointer] withPresentationTime:kCMTimeZero])
       .ignoringNonObjectArgs()
       .andDo(^(NSInvocation *invocation) {
-<<<<<<< HEAD
-        videoAppended = YES;
-      });
-
-=======
         CMTime presentationTime;
         [invocation getArgument:&presentationTime atIndex:3];
         XCTAssert(CMTIME_IS_NUMERIC(presentationTime));
@@ -225,13 +176,95 @@
     audioAppended = YES;
   });
 
->>>>>>> 01527175
-  [cam
-      startVideoRecordingWithCompletion:^(FlutterError *_Nullable error) {
-      }
-                  messengerForStreaming:nil];
-
-<<<<<<< HEAD
+  [cam
+      startVideoRecordingWithCompletion:^(FlutterError *_Nullable error) {
+      }
+                  messengerForStreaming:nil];
+
+  [cam pauseVideoRecording];
+  [cam resumeVideoRecording];
+
+  [cam captureOutput:cam.captureVideoOutput
+      didOutputSampleBuffer:videoSample
+             fromConnection:connectionMock];
+  [cam captureOutput:nil didOutputSampleBuffer:audioSample fromConnection:connectionMock];
+  [cam captureOutput:cam.captureVideoOutput
+      didOutputSampleBuffer:videoSample
+             fromConnection:connectionMock];
+  [cam captureOutput:nil didOutputSampleBuffer:audioSample fromConnection:connectionMock];
+  XCTAssert(videoAppended && audioAppended, @"Video or audio was not appended.");
+
+  CFRelease(videoSample);
+  CFRelease(audioSample);
+}
+
+- (void)testStopVideoRecordingWithCompletionMustCallCompletion {
+  FLTCam *cam = FLTCreateCamWithCaptureSessionQueue(dispatch_queue_create("testing", NULL));
+
+  id writerMock = OCMClassMock([AVAssetWriter class]);
+  OCMStub([writerMock alloc]).andReturn(writerMock);
+  OCMStub([writerMock initWithURL:OCMOCK_ANY fileType:OCMOCK_ANY error:[OCMArg setTo:nil]])
+      .andReturn(writerMock);
+  __block AVAssetWriterStatus status = AVAssetWriterStatusUnknown;
+  OCMStub([writerMock startWriting]).andDo(^(NSInvocation *invocation) {
+    status = AVAssetWriterStatusWriting;
+  });
+  OCMStub([writerMock status]).andDo(^(NSInvocation *invocation) {
+    [invocation setReturnValue:&status];
+  });
+
+  OCMStub([writerMock finishWritingWithCompletionHandler:[OCMArg checkWithBlock:^(id param) {
+                        XCTAssert(status == AVAssetWriterStatusWriting,
+                                  @"Cannot call finishWritingWithCompletionHandler when status is "
+                                  @"not AVAssetWriterStatusWriting.");
+                        void (^handler)(void) = param;
+                        handler();
+                        return YES;
+                      }]]);
+
+  [cam
+      startVideoRecordingWithCompletion:^(FlutterError *_Nullable error) {
+      }
+                  messengerForStreaming:nil];
+
+  __block BOOL completionCalled = NO;
+  [cam stopVideoRecordingWithCompletion:^(NSString *_Nullable path, FlutterError *_Nullable error) {
+    completionCalled = YES;
+  }];
+  XCTAssert(completionCalled, @"Completion was not called.");
+}
+
+- (void)testStartWritingShouldNotBeCalledBetweenSampleCreationAndAppending {
+  FLTCam *cam = FLTCreateCamWithCaptureSessionQueue(dispatch_queue_create("testing", NULL));
+  CMSampleBufferRef videoSample = FLTCreateTestSampleBuffer();
+
+  id connectionMock = OCMClassMock([AVCaptureConnection class]);
+
+  id writerMock = OCMClassMock([AVAssetWriter class]);
+  OCMStub([writerMock alloc]).andReturn(writerMock);
+  OCMStub([writerMock initWithURL:OCMOCK_ANY fileType:OCMOCK_ANY error:[OCMArg setTo:nil]])
+      .andReturn(writerMock);
+  __block BOOL startWritingCalled = NO;
+  OCMStub([writerMock startWriting]).andDo(^(NSInvocation *invocation) {
+    startWritingCalled = YES;
+  });
+
+  __block BOOL videoAppended = NO;
+  id adaptorMock = OCMClassMock([AVAssetWriterInputPixelBufferAdaptor class]);
+  OCMStub([adaptorMock assetWriterInputPixelBufferAdaptorWithAssetWriterInput:OCMOCK_ANY
+                                                  sourcePixelBufferAttributes:OCMOCK_ANY])
+      .andReturn(adaptorMock);
+  OCMStub([adaptorMock appendPixelBuffer:[OCMArg anyPointer] withPresentationTime:kCMTimeZero])
+      .ignoringNonObjectArgs()
+      .andDo(^(NSInvocation *invocation) {
+        videoAppended = YES;
+      });
+
+  [cam
+      startVideoRecordingWithCompletion:^(FlutterError *_Nullable error) {
+      }
+                  messengerForStreaming:nil];
+
   BOOL startWritingCalledBefore = startWritingCalled;
   [cam captureOutput:cam.captureVideoOutput
       didOutputSampleBuffer:videoSample
@@ -245,23 +278,6 @@
   XCTAssert(videoAppended, @"Video was not appended.");
 
   CFRelease(videoSample);
-=======
-  [cam pauseVideoRecording];
-  [cam resumeVideoRecording];
-
-  [cam captureOutput:cam.captureVideoOutput
-      didOutputSampleBuffer:videoSample
-             fromConnection:connectionMock];
-  [cam captureOutput:nil didOutputSampleBuffer:audioSample fromConnection:connectionMock];
-  [cam captureOutput:cam.captureVideoOutput
-      didOutputSampleBuffer:videoSample
-             fromConnection:connectionMock];
-  [cam captureOutput:nil didOutputSampleBuffer:audioSample fromConnection:connectionMock];
-  XCTAssert(videoAppended && audioAppended, @"Video or audio was not appended.");
-
-  CFRelease(videoSample);
-  CFRelease(audioSample);
->>>>>>> 01527175
 }
 
 @end