--- conflicted
+++ resolved
@@ -19,16 +19,10 @@
 - (void)testSampleBufferCallbackQueueMustBeCaptureSessionQueue {
   dispatch_queue_t captureSessionQueue = dispatch_queue_create("testing", NULL);
   NSError *error = nil;
-<<<<<<< HEAD
-  FLTCam *cam = FLTCreateCamWithCaptureSessionQueue(captureSessionQueue, &error);
-  XCTAssertNotNil(cam, @"FLTCreateCamWithCaptureSessionQueue must not be nil, error: %@", error);
-  XCTAssertNotNil(cam.captureVideoOutput.sampleBufferCallbackQueue, @"sampleBufferCallbackQueue must not be nil, error: %@", error);
-=======
   FLTCam *cam = FLTCreateCamWithCaptureSessionQueueWithError(captureSessionQueue, &error);
   XCTAssertNotNil(cam, @"FLTCreateCamWithCaptureSessionQueue must not be nil, error: %@", error);
   XCTAssertNotNil(cam.captureVideoOutput.sampleBufferCallbackQueue,
                   @"sampleBufferCallbackQueue must not be nil, error: %@", error);
->>>>>>> 559b8015
   if (error) {
     XCTAssertNil(error, @"FLTCreateCamWithCaptureSessionQueue error: %@", error.description);
   }
