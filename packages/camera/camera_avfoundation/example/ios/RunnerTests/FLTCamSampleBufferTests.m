--- conflicted
+++ resolved
@@ -199,7 +199,58 @@
   CFRelease(audioSample);
 }
 
-<<<<<<< HEAD
+- (void)testDidOutputSampleBufferMustNotAppendSampleWhenReadyForMoreMediaDataIsNo {
+  FLTCam *cam = FLTCreateCamWithCaptureSessionQueue(dispatch_queue_create("testing", NULL));
+  CMSampleBufferRef videoSample = FLTCreateTestSampleBuffer();
+
+  id connectionMock = OCMClassMock([AVCaptureConnection class]);
+
+  id writerMock = OCMClassMock([AVAssetWriter class]);
+  OCMStub([writerMock alloc]).andReturn(writerMock);
+  OCMStub([writerMock initWithURL:OCMOCK_ANY fileType:OCMOCK_ANY error:[OCMArg setTo:nil]])
+      .andReturn(writerMock);
+
+  __block BOOL sampleAppended = NO;
+  id adaptorMock = OCMClassMock([AVAssetWriterInputPixelBufferAdaptor class]);
+  OCMStub([adaptorMock assetWriterInputPixelBufferAdaptorWithAssetWriterInput:OCMOCK_ANY
+                                                  sourcePixelBufferAttributes:OCMOCK_ANY])
+      .andReturn(adaptorMock);
+  OCMStub([adaptorMock appendPixelBuffer:[OCMArg anyPointer] withPresentationTime:kCMTimeZero])
+      .ignoringNonObjectArgs()
+      .andDo(^(NSInvocation *invocation) {
+        sampleAppended = YES;
+      });
+
+  __block BOOL readyForMoreMediaData = NO;
+  id inputMock = OCMClassMock([AVAssetWriterInput class]);
+  OCMStub([inputMock assetWriterInputWithMediaType:OCMOCK_ANY outputSettings:OCMOCK_ANY])
+      .andReturn(inputMock);
+  OCMStub([inputMock isReadyForMoreMediaData]).andDo(^(NSInvocation *invocation) {
+    [invocation setReturnValue:&readyForMoreMediaData];
+  });
+
+  [cam
+      startVideoRecordingWithCompletion:^(FlutterError *_Nullable error) {
+      }
+                  messengerForStreaming:nil];
+
+  readyForMoreMediaData = YES;
+  sampleAppended = NO;
+  [cam captureOutput:cam.captureVideoOutput
+      didOutputSampleBuffer:videoSample
+             fromConnection:connectionMock];
+  XCTAssertTrue(sampleAppended, @"Sample was not appended.");
+
+  readyForMoreMediaData = NO;
+  sampleAppended = NO;
+  [cam captureOutput:cam.captureVideoOutput
+      didOutputSampleBuffer:videoSample
+             fromConnection:connectionMock];
+  XCTAssertFalse(sampleAppended, @"Sample cannot be appended when readyForMoreMediaData is NO.");
+
+  CFRelease(videoSample);
+}
+
 - (void)testStopVideoRecordingWithCompletionMustCallCompletion {
   FLTCam *cam = FLTCreateCamWithCaptureSessionQueue(dispatch_queue_create("testing", NULL));
 
@@ -237,9 +288,6 @@
 }
 
 - (void)testStartWritingShouldNotBeCalledBetweenSampleCreationAndAppending {
-=======
-- (void)testDidOutputSampleBufferMustNotAppendSampleWhenReadyForMoreMediaDataIsNo {
->>>>>>> 6d32b69b
   FLTCam *cam = FLTCreateCamWithCaptureSessionQueue(dispatch_queue_create("testing", NULL));
   CMSampleBufferRef videoSample = FLTCreateTestSampleBuffer();
 
@@ -249,17 +297,12 @@
   OCMStub([writerMock alloc]).andReturn(writerMock);
   OCMStub([writerMock initWithURL:OCMOCK_ANY fileType:OCMOCK_ANY error:[OCMArg setTo:nil]])
       .andReturn(writerMock);
-<<<<<<< HEAD
   __block BOOL startWritingCalled = NO;
   OCMStub([writerMock startWriting]).andDo(^(NSInvocation *invocation) {
     startWritingCalled = YES;
   });
 
   __block BOOL videoAppended = NO;
-=======
-
-  __block BOOL sampleAppended = NO;
->>>>>>> 6d32b69b
   id adaptorMock = OCMClassMock([AVAssetWriterInputPixelBufferAdaptor class]);
   OCMStub([adaptorMock assetWriterInputPixelBufferAdaptorWithAssetWriterInput:OCMOCK_ANY
                                                   sourcePixelBufferAttributes:OCMOCK_ANY])
@@ -267,29 +310,14 @@
   OCMStub([adaptorMock appendPixelBuffer:[OCMArg anyPointer] withPresentationTime:kCMTimeZero])
       .ignoringNonObjectArgs()
       .andDo(^(NSInvocation *invocation) {
-<<<<<<< HEAD
         videoAppended = YES;
       });
 
-=======
-        sampleAppended = YES;
-      });
-
-  __block BOOL readyForMoreMediaData = NO;
-  id inputMock = OCMClassMock([AVAssetWriterInput class]);
-  OCMStub([inputMock assetWriterInputWithMediaType:OCMOCK_ANY outputSettings:OCMOCK_ANY])
-      .andReturn(inputMock);
-  OCMStub([inputMock isReadyForMoreMediaData]).andDo(^(NSInvocation *invocation) {
-    [invocation setReturnValue:&readyForMoreMediaData];
-  });
-
->>>>>>> 6d32b69b
-  [cam
-      startVideoRecordingWithCompletion:^(FlutterError *_Nullable error) {
-      }
-                  messengerForStreaming:nil];
-
-<<<<<<< HEAD
+  [cam
+      startVideoRecordingWithCompletion:^(FlutterError *_Nullable error) {
+      }
+                  messengerForStreaming:nil];
+
   BOOL startWritingCalledBefore = startWritingCalled;
   [cam captureOutput:cam.captureVideoOutput
       didOutputSampleBuffer:videoSample
@@ -301,21 +329,6 @@
       didOutputSampleBuffer:videoSample
              fromConnection:connectionMock];
   XCTAssert(videoAppended, @"Video was not appended.");
-=======
-  readyForMoreMediaData = YES;
-  sampleAppended = NO;
-  [cam captureOutput:cam.captureVideoOutput
-      didOutputSampleBuffer:videoSample
-             fromConnection:connectionMock];
-  XCTAssertTrue(sampleAppended, @"Sample was not appended.");
-
-  readyForMoreMediaData = NO;
-  sampleAppended = NO;
-  [cam captureOutput:cam.captureVideoOutput
-      didOutputSampleBuffer:videoSample
-             fromConnection:connectionMock];
-  XCTAssertFalse(sampleAppended, @"Sample cannot be appended when readyForMoreMediaData is NO.");
->>>>>>> 6d32b69b
 
   CFRelease(videoSample);
 }
