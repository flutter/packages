--- conflicted
+++ resolved
@@ -51,8 +51,7 @@
   }
 
   func testExceedMaxStreamingPendingFramesCount() {
-<<<<<<< HEAD
-    let (camera, sampleBuffer) = createCamera()
+    let (camera, testAudioOutput, sampleBuffer, testAudioConnection) = createCamera()
     let handlerMock = MockImageStreamHandler()
 
     let finishStartStreamExpectation = expectation(
@@ -69,9 +68,6 @@
     waitForExpectations(timeout: 30, handler: nil)
 
     // Setup mocked event sink after the stream starts
-=======
-    let (camera, testAudioOutput, sampleBuffer, testAudioConnection) = createCamera()
->>>>>>> 97fe921b
     let streamingExpectation = expectation(
       description: "Must not call handler over maxStreamingPendingFramesCount")
 
@@ -91,8 +87,7 @@
   }
 
   func testReceivedImageStreamData() {
-<<<<<<< HEAD
-    let (camera, sampleBuffer) = createCamera()
+    let (camera, testAudioOutput, sampleBuffer, testAudioConnection) = createCamera()
     let handlerMock = MockImageStreamHandler()
 
     let finishStartStreamExpectation = expectation(
@@ -109,9 +104,6 @@
     waitForExpectations(timeout: 30, handler: nil)
 
     // Setup mocked event sink after the stream starts
-=======
-    let (camera, testAudioOutput, sampleBuffer, testAudioConnection) = createCamera()
->>>>>>> 97fe921b
     let streamingExpectation = expectation(
       description: "Must be able to call the handler again when receivedImageStreamData is called")
     handlerMock.eventSinkStub = { event in
