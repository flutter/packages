// Copyright 2013 The Flutter Authors. All rights reserved.
// Use of this source code is governed by a BSD-style license that can be
// found in the LICENSE file.

@import camera_avfoundation;
#if __has_include(<camera_avfoundation/camera_avfoundation-umbrella.h>)
@import camera_avfoundation.Test;
#endif
@import AVFoundation;
@import XCTest;

#import "CameraTestUtils.h"
#import "MockCaptureDevice.h"
#import "MockCapturePhotoOutput.h"

/// Includes test cases related to photo capture operations for FLTCam class.
@interface FLTCamPhotoCaptureTests : XCTestCase

@end

@implementation FLTCamPhotoCaptureTests

- (FLTCam *)createCamWithCaptureSessionQueue:(dispatch_queue_t)captureSessionQueue {
  FLTCamConfiguration *configuration = FLTCreateTestCameraConfiguration();
  configuration.captureSessionQueue = captureSessionQueue;
  return FLTCreateCamWithConfiguration(configuration);
}

- (void)testCaptureToFile_mustReportErrorToResultIfSavePhotoDelegateCompletionsWithError {
  XCTestExpectation *errorExpectation =
      [self expectationWithDescription:
                @"Must send error to result if save photo delegate completes with error."];

  dispatch_queue_t captureSessionQueue = dispatch_queue_create("capture_session_queue", NULL);
  dispatch_queue_set_specific(captureSessionQueue, FLTCaptureSessionQueueSpecific,
                              (void *)FLTCaptureSessionQueueSpecific, NULL);
<<<<<<< HEAD
  FLTCam *cam = [self createCamWithCaptureSessionQueue:captureSessionQueue];
  AVCapturePhotoSettings *settings = [AVCapturePhotoSettings photoSettings];
  id mockSettings = OCMClassMock([AVCapturePhotoSettings class]);
  OCMStub([mockSettings photoSettings]).andReturn(settings);
=======
  FLTCam *cam = FLTCreateCamWithCaptureSessionQueue(captureSessionQueue);
>>>>>>> fec5ec56

  NSError *error = [NSError errorWithDomain:@"test" code:0 userInfo:nil];

  MockCapturePhotoOutput *mockOutput = [[MockCapturePhotoOutput alloc] init];
  mockOutput.capturePhotoWithSettingsStub =
      ^(AVCapturePhotoSettings *settings, NSObject<AVCapturePhotoCaptureDelegate> *photoDelegate) {
        FLTSavePhotoDelegate *delegate = cam.inProgressSavePhotoDelegates[@(settings.uniqueID)];
        // Completion runs on IO queue.
        dispatch_queue_t ioQueue = dispatch_queue_create("io_queue", NULL);
        dispatch_async(ioQueue, ^{
          delegate.completionHandler(nil, error);
        });
      };
  cam.capturePhotoOutput = mockOutput;

  // `FLTCam::captureToFile` runs on capture session queue.
  dispatch_async(captureSessionQueue, ^{
    [cam captureToFileWithCompletion:^(NSString *result, FlutterError *error) {
      XCTAssertNil(result);
      XCTAssertNotNil(error);
      [errorExpectation fulfill];
    }];
  });

  [self waitForExpectationsWithTimeout:1 handler:nil];
}

- (void)testCaptureToFile_mustReportPathToResultIfSavePhotoDelegateCompletionsWithPath {
  XCTestExpectation *pathExpectation =
      [self expectationWithDescription:
                @"Must send file path to result if save photo delegate completes with file path."];

  dispatch_queue_t captureSessionQueue = dispatch_queue_create("capture_session_queue", NULL);
  dispatch_queue_set_specific(captureSessionQueue, FLTCaptureSessionQueueSpecific,
                              (void *)FLTCaptureSessionQueueSpecific, NULL);
  FLTCam *cam = [self createCamWithCaptureSessionQueue:captureSessionQueue];

  NSString *filePath = @"test";

  MockCapturePhotoOutput *mockOutput = [[MockCapturePhotoOutput alloc] init];
  mockOutput.capturePhotoWithSettingsStub =
      ^(AVCapturePhotoSettings *settings, NSObject<AVCapturePhotoCaptureDelegate> *photoDelegate) {
        FLTSavePhotoDelegate *delegate = cam.inProgressSavePhotoDelegates[@(settings.uniqueID)];
        // Completion runs on IO queue.
        dispatch_queue_t ioQueue = dispatch_queue_create("io_queue", NULL);
        dispatch_async(ioQueue, ^{
          delegate.completionHandler(filePath, nil);
        });
      };
  cam.capturePhotoOutput = mockOutput;

  // `FLTCam::captureToFile` runs on capture session queue.
  dispatch_async(captureSessionQueue, ^{
    [cam captureToFileWithCompletion:^(NSString *result, FlutterError *error) {
      XCTAssertEqual(result, filePath);
      [pathExpectation fulfill];
    }];
  });
  [self waitForExpectationsWithTimeout:1 handler:nil];
}

- (void)testCaptureToFile_mustReportFileExtensionWithHeifWhenHEVCIsAvailableAndFileFormatIsHEIF {
  XCTestExpectation *expectation =
      [self expectationWithDescription:
                @"Test must set extension to heif if availablePhotoCodecTypes contains HEVC."];
  dispatch_queue_t captureSessionQueue = dispatch_queue_create("capture_session_queue", NULL);
  dispatch_queue_set_specific(captureSessionQueue, FLTCaptureSessionQueueSpecific,
                              (void *)FLTCaptureSessionQueueSpecific, NULL);
  FLTCam *cam = [self createCamWithCaptureSessionQueue:captureSessionQueue];
  [cam setImageFileFormat:FCPPlatformImageFileFormatHeif];

  MockCapturePhotoOutput *mockOutput = [[MockCapturePhotoOutput alloc] init];
  mockOutput.availablePhotoCodecTypes = @[ AVVideoCodecTypeHEVC ];
  mockOutput.capturePhotoWithSettingsStub =
      ^(AVCapturePhotoSettings *settings, NSObject<AVCapturePhotoCaptureDelegate> *photoDelegate) {
        FLTSavePhotoDelegate *delegate = cam.inProgressSavePhotoDelegates[@(settings.uniqueID)];
        // Completion runs on IO queue.
        dispatch_queue_t ioQueue = dispatch_queue_create("io_queue", NULL);
        dispatch_async(ioQueue, ^{
          delegate.completionHandler(delegate.filePath, nil);
        });
      };
  cam.capturePhotoOutput = mockOutput;

  // `FLTCam::captureToFile` runs on capture session queue.
  dispatch_async(captureSessionQueue, ^{
    [cam captureToFileWithCompletion:^(NSString *filePath, FlutterError *error) {
      XCTAssertEqualObjects([filePath pathExtension], @"heif");
      [expectation fulfill];
    }];
  });
  [self waitForExpectationsWithTimeout:1 handler:nil];
}

- (void)testCaptureToFile_mustReportFileExtensionWithJpgWhenHEVCNotAvailableAndFileFormatIsHEIF {
  XCTestExpectation *expectation = [self
      expectationWithDescription:
          @"Test must set extension to jpg if availablePhotoCodecTypes does not contain HEVC."];
  dispatch_queue_t captureSessionQueue = dispatch_queue_create("capture_session_queue", NULL);
  dispatch_queue_set_specific(captureSessionQueue, FLTCaptureSessionQueueSpecific,
                              (void *)FLTCaptureSessionQueueSpecific, NULL);
  FLTCam *cam = [self createCamWithCaptureSessionQueue:captureSessionQueue];
  [cam setImageFileFormat:FCPPlatformImageFileFormatHeif];

  MockCapturePhotoOutput *mockOutput = [[MockCapturePhotoOutput alloc] init];
  mockOutput.capturePhotoWithSettingsStub =
      ^(AVCapturePhotoSettings *settings, NSObject<AVCapturePhotoCaptureDelegate> *photoDelegate) {
        FLTSavePhotoDelegate *delegate = cam.inProgressSavePhotoDelegates[@(settings.uniqueID)];
        // Completion runs on IO queue.
        dispatch_queue_t ioQueue = dispatch_queue_create("io_queue", NULL);
        dispatch_async(ioQueue, ^{
          delegate.completionHandler(delegate.filePath, nil);
        });
      };
  cam.capturePhotoOutput = mockOutput;

  // `FLTCam::captureToFile` runs on capture session queue.
  dispatch_async(captureSessionQueue, ^{
    [cam captureToFileWithCompletion:^(NSString *filePath, FlutterError *error) {
      XCTAssertEqualObjects([filePath pathExtension], @"jpg");
      [expectation fulfill];
    }];
  });
  [self waitForExpectationsWithTimeout:1 handler:nil];
}

- (void)testCaptureToFile_handlesTorchMode {
  XCTestExpectation *pathExpectation =
      [self expectationWithDescription:
                @"Must send file path to result if save photo delegate completes with file path."];
  XCTestExpectation *setTorchExpectation =
      [self expectationWithDescription:@"Should set torch mode to AVCaptureTorchModeOn."];

  MockCaptureDevice *captureDeviceMock = [[MockCaptureDevice alloc] init];
  captureDeviceMock.hasTorch = YES;
  captureDeviceMock.isTorchAvailable = YES;
  captureDeviceMock.torchMode = AVCaptureTorchModeAuto;
  captureDeviceMock.setTorchModeStub = ^(AVCaptureTorchMode mode) {
    if (mode == AVCaptureTorchModeOn) {
      [setTorchExpectation fulfill];
    }
  };

  dispatch_queue_t captureSessionQueue = dispatch_queue_create("capture_session_queue", NULL);
  dispatch_queue_set_specific(captureSessionQueue, FLTCaptureSessionQueueSpecific,
                              (void *)FLTCaptureSessionQueueSpecific, NULL);

  FLTCamConfiguration *configuration = FLTCreateTestCameraConfiguration();
  configuration.captureSessionQueue = captureSessionQueue;
  configuration.captureDeviceFactory = ^NSObject<FLTCaptureDevice> * { return captureDeviceMock; };
  FLTCam *cam = FLTCreateCamWithConfiguration(configuration);

  NSString *filePath = @"test";

  MockCapturePhotoOutput *mockOutput = [[MockCapturePhotoOutput alloc] init];
  mockOutput.capturePhotoWithSettingsStub =
      ^(AVCapturePhotoSettings *settings, NSObject<AVCapturePhotoCaptureDelegate> *photoDelegate) {
        FLTSavePhotoDelegate *delegate = cam.inProgressSavePhotoDelegates[@(settings.uniqueID)];
        // Completion runs on IO queue.
        dispatch_queue_t ioQueue = dispatch_queue_create("io_queue", NULL);
        dispatch_async(ioQueue, ^{
          delegate.completionHandler(filePath, nil);
        });
      };
  cam.capturePhotoOutput = mockOutput;

  // `FLTCam::captureToFile` runs on capture session queue.
  dispatch_async(captureSessionQueue, ^{
    [cam setFlashMode:FCPPlatformFlashModeTorch
        withCompletion:^(FlutterError *_){
        }];
    [cam captureToFileWithCompletion:^(NSString *result, FlutterError *error) {
      XCTAssertEqual(result, filePath);
      [pathExpectation fulfill];
    }];
  });
  [self waitForExpectationsWithTimeout:1 handler:nil];
}
@end<|MERGE_RESOLUTION|>--- conflicted
+++ resolved
@@ -34,14 +34,7 @@
   dispatch_queue_t captureSessionQueue = dispatch_queue_create("capture_session_queue", NULL);
   dispatch_queue_set_specific(captureSessionQueue, FLTCaptureSessionQueueSpecific,
                               (void *)FLTCaptureSessionQueueSpecific, NULL);
-<<<<<<< HEAD
-  FLTCam *cam = [self createCamWithCaptureSessionQueue:captureSessionQueue];
-  AVCapturePhotoSettings *settings = [AVCapturePhotoSettings photoSettings];
-  id mockSettings = OCMClassMock([AVCapturePhotoSettings class]);
-  OCMStub([mockSettings photoSettings]).andReturn(settings);
-=======
   FLTCam *cam = FLTCreateCamWithCaptureSessionQueue(captureSessionQueue);
->>>>>>> fec5ec56
 
   NSError *error = [NSError errorWithDomain:@"test" code:0 userInfo:nil];
 
