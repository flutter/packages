// Copyright 2013 The Flutter Authors. All rights reserved.
// Use of this source code is governed by a BSD-style license that can be
// found in the LICENSE file.

#import "CameraTestUtils.h"
#import <OCMock/OCMock.h>
@import AVFoundation;

FLTCam *FLTCreateCamWithCaptureSessionQueue(dispatch_queue_t captureSessionQueue) {
  return FLTCreateCamWithCaptureSessionQueueAndMediaSettings(captureSessionQueue, nil, nil);
}

FLTCam *FLTCreateCamWithCaptureSessionQueueAndMediaSettings(
    dispatch_queue_t captureSessionQueue, FLTCamMediaSettings *mediaSettings,
    FLTCamMediaSettingsAVWrapper *mediaSettingsAVWrapper) {
  if (!mediaSettings) {
    mediaSettings = [[FLTCamMediaSettings alloc] initWithFramesPerSecond:nil
                                                            videoBitrate:nil
                                                            audioBitrate:nil
                                                             enableAudio:true];
  }

  if (!mediaSettingsAVWrapper) {
    mediaSettingsAVWrapper = [[FLTCamMediaSettingsAVWrapper alloc] init];
  }

  id inputMock = OCMClassMock([AVCaptureDeviceInput class]);
  OCMStub([inputMock deviceInputWithDevice:[OCMArg any] error:[OCMArg setTo:nil]])
      .andReturn(inputMock);

  id videoSessionMock = OCMClassMock([AVCaptureSession class]);
<<<<<<< HEAD
  OCMStub([videoSessionMock beginConfiguration])
      .andDo(^(NSInvocation *invocation){
      });
  OCMStub([videoSessionMock commitConfiguration])
      .andDo(^(NSInvocation *invocation){
      });

=======
>>>>>>> 764d9974
  OCMStub([videoSessionMock addInputWithNoConnections:[OCMArg any]]);
  OCMStub([videoSessionMock canSetSessionPreset:[OCMArg any]]).andReturn(YES);

  id audioSessionMock = OCMClassMock([AVCaptureSession class]);
  OCMStub([audioSessionMock addInputWithNoConnections:[OCMArg any]]);
<<<<<<< HEAD
  OCMStub([audioSessionMock canSetSessionPreset:[OCMArg any]]).andReturn(YES);

  id fltCam = [[FLTCam alloc] initWithCameraName:@"camera"
                                resolutionPreset:@"medium"
                                   mediaSettings:mediaSettings
                          mediaSettingsAVWrapper:mediaSettingsAVWrapper
                                     orientation:UIDeviceOrientationPortrait
                             videoCaptureSession:videoSessionMock
                             audioCaptureSession:audioSessionMock
                             captureSessionQueue:captureSessionQueue
                                           error:nil];

  id captureVideoDataOutputMock = [OCMockObject niceMockForClass:[AVCaptureVideoDataOutput class]];

  OCMStub([captureVideoDataOutputMock new]).andReturn(captureVideoDataOutputMock);

  OCMStub([captureVideoDataOutputMock
              recommendedVideoSettingsForAssetWriterWithOutputFileType:AVFileTypeMPEG4])
      .andReturn(@{});

  OCMStub([captureVideoDataOutputMock sampleBufferCallbackQueue]).andReturn(captureSessionQueue);

  id videoMock = OCMClassMock([AVAssetWriterInputPixelBufferAdaptor class]);
  OCMStub([videoMock assetWriterInputPixelBufferAdaptorWithAssetWriterInput:OCMOCK_ANY
                                                sourcePixelBufferAttributes:OCMOCK_ANY])
      .andReturn(videoMock);

  id writerInputMock = [OCMockObject niceMockForClass:[AVAssetWriterInput class]];

  OCMStub([writerInputMock assetWriterInputWithMediaType:AVMediaTypeAudio
                                          outputSettings:[OCMArg any]])
      .andReturn(writerInputMock);

  OCMStub([writerInputMock assetWriterInputWithMediaType:AVMediaTypeVideo
                                          outputSettings:[OCMArg any]])
      .andReturn(writerInputMock);

  return fltCam;
}

FLTCam *FLTCreateCamWithVideoCaptureSession(AVCaptureSession *captureSession,
                                            NSString *resolutionPreset) {
  id inputMock = OCMClassMock([AVCaptureDeviceInput class]);
  OCMStub([inputMock deviceInputWithDevice:[OCMArg any] error:[OCMArg setTo:nil]])
      .andReturn(inputMock);

  id audioSessionMock = OCMClassMock([AVCaptureSession class]);
  OCMStub([audioSessionMock addInputWithNoConnections:[OCMArg any]]);
  OCMStub([audioSessionMock canSetSessionPreset:[OCMArg any]]).andReturn(YES);

  return
      [[FLTCam alloc] initWithCameraName:@"camera"
                        resolutionPreset:resolutionPreset
                           mediaSettings:[[FLTCamMediaSettings alloc] initWithFramesPerSecond:nil
                                                                                 videoBitrate:nil
                                                                                 audioBitrate:nil
                                                                                  enableAudio:true]
                  mediaSettingsAVWrapper:[[FLTCamMediaSettingsAVWrapper alloc] init]
                             orientation:UIDeviceOrientationPortrait
                     videoCaptureSession:captureSession
                     audioCaptureSession:audioSessionMock
                     captureSessionQueue:dispatch_queue_create("capture_session_queue", NULL)
                                   error:nil];
}

FLTCam *FLTCreateCamWithVideoDimensionsForFormat(
    AVCaptureSession *captureSession, NSString *resolutionPreset, AVCaptureDevice *captureDevice,
    VideoDimensionsForFormat videoDimensionsForFormat) {
  id inputMock = OCMClassMock([AVCaptureDeviceInput class]);
  OCMStub([inputMock deviceInputWithDevice:[OCMArg any] error:[OCMArg setTo:nil]])
      .andReturn(inputMock);

  id audioSessionMock = OCMClassMock([AVCaptureSession class]);
  OCMStub([audioSessionMock addInputWithNoConnections:[OCMArg any]]);
=======
>>>>>>> 764d9974
  OCMStub([audioSessionMock canSetSessionPreset:[OCMArg any]]).andReturn(YES);

  return [[FLTCam alloc]
      initWithResolutionPreset:resolutionPreset
                 mediaSettings:[[FLTCamMediaSettings alloc] initWithFramesPerSecond:nil
                                                                       videoBitrate:nil
                                                                       audioBitrate:nil
                                                                        enableAudio:true]
        mediaSettingsAVWrapper:[[FLTCamMediaSettingsAVWrapper alloc] init]
                   orientation:UIDeviceOrientationPortrait
           videoCaptureSession:captureSession
           audioCaptureSession:audioSessionMock
           captureSessionQueue:dispatch_queue_create("capture_session_queue", NULL)
          captureDeviceFactory:^AVCaptureDevice *(void) {
            return captureDevice;
          }
      videoDimensionsForFormat:videoDimensionsForFormat
                         error:nil];
}

FLTCam *FLTCreateCamWithVideoCaptureSession(AVCaptureSession *captureSession,
                                            NSString *resolutionPreset) {
  id inputMock = OCMClassMock([AVCaptureDeviceInput class]);
  OCMStub([inputMock deviceInputWithDevice:[OCMArg any] error:[OCMArg setTo:nil]])
      .andReturn(inputMock);

  id audioSessionMock = OCMClassMock([AVCaptureSession class]);
  OCMStub([audioSessionMock addInputWithNoConnections:[OCMArg any]]);
  OCMStub([audioSessionMock canSetSessionPreset:[OCMArg any]]).andReturn(YES);

  return [[FLTCam alloc] initWithCameraName:@"camera"
                           resolutionPreset:resolutionPreset
                                enableAudio:true
                                orientation:UIDeviceOrientationPortrait
                        videoCaptureSession:captureSession
                        audioCaptureSession:audioSessionMock
                        captureSessionQueue:dispatch_queue_create("capture_session_queue", NULL)
                                      error:nil];
}

FLTCam *FLTCreateCamWithVideoDimensionsForFormat(
    AVCaptureSession *captureSession, NSString *resolutionPreset, AVCaptureDevice *captureDevice,
    VideoDimensionsForFormat videoDimensionsForFormat) {
  id inputMock = OCMClassMock([AVCaptureDeviceInput class]);
  OCMStub([inputMock deviceInputWithDevice:[OCMArg any] error:[OCMArg setTo:nil]])
      .andReturn(inputMock);

  id audioSessionMock = OCMClassMock([AVCaptureSession class]);
  OCMStub([audioSessionMock addInputWithNoConnections:[OCMArg any]]);
  OCMStub([audioSessionMock canSetSessionPreset:[OCMArg any]]).andReturn(YES);

  return
      [[FLTCam alloc] initWithResolutionPreset:resolutionPreset
                                   enableAudio:true
                                   orientation:UIDeviceOrientationPortrait
                           videoCaptureSession:captureSession
                           audioCaptureSession:audioSessionMock
                           captureSessionQueue:dispatch_queue_create("capture_session_queue", NULL)
                          captureDeviceFactory:^AVCaptureDevice *(void) {
                            return captureDevice;
                          }
                      videoDimensionsForFormat:videoDimensionsForFormat
                                         error:nil];
}

CMSampleBufferRef FLTCreateTestSampleBuffer(void) {
  CVPixelBufferRef pixelBuffer;
  CVPixelBufferCreate(kCFAllocatorDefault, 100, 100, kCVPixelFormatType_32BGRA, NULL, &pixelBuffer);

  CMFormatDescriptionRef formatDescription;
  CMVideoFormatDescriptionCreateForImageBuffer(kCFAllocatorDefault, pixelBuffer,
                                               &formatDescription);

  CMSampleTimingInfo timingInfo = {CMTimeMake(1, 44100), kCMTimeZero, kCMTimeInvalid};

  CMSampleBufferRef sampleBuffer;
  CMSampleBufferCreateReadyWithImageBuffer(kCFAllocatorDefault, pixelBuffer, formatDescription,
                                           &timingInfo, &sampleBuffer);

  CFRelease(pixelBuffer);
  CFRelease(formatDescription);
  return sampleBuffer;
}

CMSampleBufferRef FLTCreateTestAudioSampleBuffer(void) {
  CMBlockBufferRef blockBuffer;
  CMBlockBufferCreateWithMemoryBlock(kCFAllocatorDefault, NULL, 100, kCFAllocatorDefault, NULL, 0,
                                     100, kCMBlockBufferAssureMemoryNowFlag, &blockBuffer);

  CMFormatDescriptionRef formatDescription;
  AudioStreamBasicDescription basicDescription = {44100, kAudioFormatLinearPCM, 0, 1, 1, 1, 1, 8};
  CMAudioFormatDescriptionCreate(kCFAllocatorDefault, &basicDescription, 0, NULL, 0, NULL, NULL,
                                 &formatDescription);

  CMSampleBufferRef sampleBuffer;
  CMAudioSampleBufferCreateReadyWithPacketDescriptions(
      kCFAllocatorDefault, blockBuffer, formatDescription, 1, kCMTimeZero, NULL, &sampleBuffer);

  CFRelease(blockBuffer);
  CFRelease(formatDescription);
  return sampleBuffer;
}<|MERGE_RESOLUTION|>--- conflicted
+++ resolved
@@ -29,7 +29,6 @@
       .andReturn(inputMock);
 
   id videoSessionMock = OCMClassMock([AVCaptureSession class]);
-<<<<<<< HEAD
   OCMStub([videoSessionMock beginConfiguration])
       .andDo(^(NSInvocation *invocation){
       });
@@ -37,14 +36,11 @@
       .andDo(^(NSInvocation *invocation){
       });
 
-=======
->>>>>>> 764d9974
   OCMStub([videoSessionMock addInputWithNoConnections:[OCMArg any]]);
   OCMStub([videoSessionMock canSetSessionPreset:[OCMArg any]]).andReturn(YES);
 
   id audioSessionMock = OCMClassMock([AVCaptureSession class]);
   OCMStub([audioSessionMock addInputWithNoConnections:[OCMArg any]]);
-<<<<<<< HEAD
   OCMStub([audioSessionMock canSetSessionPreset:[OCMArg any]]).andReturn(YES);
 
   id fltCam = [[FLTCam alloc] initWithCameraName:@"camera"
@@ -119,8 +115,6 @@
 
   id audioSessionMock = OCMClassMock([AVCaptureSession class]);
   OCMStub([audioSessionMock addInputWithNoConnections:[OCMArg any]]);
-=======
->>>>>>> 764d9974
   OCMStub([audioSessionMock canSetSessionPreset:[OCMArg any]]).andReturn(YES);
 
   return [[FLTCam alloc]
