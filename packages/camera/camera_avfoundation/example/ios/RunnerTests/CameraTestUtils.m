--- conflicted
+++ resolved
@@ -117,19 +117,6 @@
   OCMStub([audioSessionMock addInputWithNoConnections:[OCMArg any]]);
   OCMStub([audioSessionMock canSetSessionPreset:[OCMArg any]]).andReturn(YES);
 
-<<<<<<< HEAD
-  return [[FLTCam alloc] initWithCameraName:@"camera"
-                           resolutionPreset:@"medium"
-                                        fps:@(15)
-                               videoBitrate:@(200000)
-                               audioBitrate:@(32000)
-                                enableAudio:true
-                                orientation:UIDeviceOrientationPortrait
-                        videoCaptureSession:videoSessionMock
-                        audioCaptureSession:audioSessionMock
-                        captureSessionQueue:captureSessionQueue
-                                      error:nil];
-=======
   return [[FLTCam alloc]
       initWithResolutionPreset:resolutionPreset
                  mediaSettings:[[FLTCamMediaSettings alloc] initWithFramesPerSecond:nil
@@ -146,7 +133,6 @@
           }
       videoDimensionsForFormat:videoDimensionsForFormat
                          error:nil];
->>>>>>> 0eead7cb
 }
 
 CMSampleBufferRef FLTCreateTestSampleBuffer(void) {
