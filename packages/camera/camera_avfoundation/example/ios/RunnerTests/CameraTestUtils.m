--- conflicted
+++ resolved
@@ -6,9 +6,6 @@
 #import <OCMock/OCMock.h>
 @import AVFoundation;
 
-<<<<<<< HEAD
-FLTCam *FLTCreateCamWithCaptureSessionQueue(dispatch_queue_t captureSessionQueue, NSError **error) {
-=======
 FLTCam *FLTCreateCamWithCaptureSessionQueue(dispatch_queue_t captureSessionQueue) {
   NSError *error = nil;
   return FLTCreateCamWithCaptureSessionQueueWithError(captureSessionQueue, &error);
@@ -16,7 +13,6 @@
 
 FLTCam *FLTCreateCamWithCaptureSessionQueueWithError(dispatch_queue_t captureSessionQueue,
                                                      NSError **error) {
->>>>>>> 559b8015
   id inputMock = OCMClassMock([AVCaptureDeviceInput class]);
   OCMStub([inputMock deviceInputWithDevice:[OCMArg any] error:[OCMArg setTo:nil]])
       .andReturn(inputMock);
