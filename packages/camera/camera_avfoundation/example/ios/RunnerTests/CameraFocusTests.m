// Copyright 2013 The Flutter Authors. All rights reserved.
// Use of this source code is governed by a BSD-style license that can be
// found in the LICENSE file.

@import camera_avfoundation;
#if __has_include(<camera_avfoundation/camera_avfoundation-umbrella.h>)
@import camera_avfoundation.Test;
#endif
@import XCTest;
@import AVFoundation;

#import "CameraTestUtils.h"
<<<<<<< HEAD
#import "MockCaptureDevice.h"
=======
#import "MockCaptureDeviceController.h"
>>>>>>> 73857c68
#import "MockDeviceOrientationProvider.h"

@interface CameraFocusTests : XCTestCase
@property(readonly, nonatomic) FLTCam *camera;
<<<<<<< HEAD
@property(readonly, nonatomic) MockCaptureDevice *mockDevice;
=======
@property(readonly, nonatomic) MockCaptureDeviceController *mockDevice;
>>>>>>> 73857c68
@property(readonly, nonatomic) MockDeviceOrientationProvider *mockDeviceOrientationProvider;
@end

@implementation CameraFocusTests

- (void)setUp {
<<<<<<< HEAD
  MockCaptureDevice *mockDevice = [[MockCaptureDevice alloc] init];
=======
  MockCaptureDeviceController *mockDevice = [[MockCaptureDeviceController alloc] init];
>>>>>>> 73857c68
  _mockDevice = mockDevice;
  _mockDeviceOrientationProvider = [[MockDeviceOrientationProvider alloc] init];

  _camera = FLTCreateCamWithCaptureSessionQueueAndMediaSettings(
      nil, nil, nil,
<<<<<<< HEAD
      ^id<FLTCaptureDevice>(void) {
=======
      ^id<FLTCaptureDeviceControlling>(void) {
>>>>>>> 73857c68
        return mockDevice;
      },
      _mockDeviceOrientationProvider);
}

- (void)testAutoFocusWithContinuousModeSupported_ShouldSetContinuousAutoFocus {
  // AVCaptureFocusModeContinuousAutoFocus and AVCaptureFocusModeContinuousAutoFocus are supported
  _mockDevice.isFocusModeSupportedStub = ^BOOL(AVCaptureFocusMode mode) {
    return mode == AVCaptureFocusModeContinuousAutoFocus || mode == AVCaptureFocusModeAutoFocus;
  };

  __block BOOL setFocusModeContinuousAutoFocusCalled = NO;

  _mockDevice.setFocusModeStub = ^(AVCaptureFocusMode mode) {
    // Don't expect setFocusMode:AVCaptureFocusModeAutoFocus
    if (mode == AVCaptureFocusModeAutoFocus) {
      XCTFail(@"Unexpected call to setFocusMode");
    } else if (mode == AVCaptureFocusModeContinuousAutoFocus) {
      setFocusModeContinuousAutoFocusCalled = YES;
    }
  };

  // Run test
  [_camera applyFocusMode:FCPPlatformFocusModeAuto onDevice:_mockDevice];

  // Expect setFocusMode:AVCaptureFocusModeContinuousAutoFocus
  XCTAssertTrue(setFocusModeContinuousAutoFocusCalled);
}

- (void)testAutoFocusWithContinuousModeNotSupported_ShouldSetAutoFocus {
  // AVCaptureFocusModeContinuousAutoFocus is not supported
  // AVCaptureFocusModeAutoFocus is supported
  _mockDevice.isFocusModeSupportedStub = ^BOOL(AVCaptureFocusMode mode) {
    return mode == AVCaptureFocusModeAutoFocus;
  };

  __block BOOL setFocusModeAutoFocusCalled = NO;

  // Don't expect setFocusMode:AVCaptureFocusModeContinuousAutoFocus
  _mockDevice.setFocusModeStub = ^(AVCaptureFocusMode mode) {
    if (mode == AVCaptureFocusModeContinuousAutoFocus) {
      XCTFail(@"Unexpected call to setFocusMode");
    } else if (mode == AVCaptureFocusModeAutoFocus) {
      setFocusModeAutoFocusCalled = YES;
    }
  };

  // Run test
  [_camera applyFocusMode:FCPPlatformFocusModeAuto onDevice:_mockDevice];

  // Expect setFocusMode:AVCaptureFocusModeAutoFocus
  XCTAssertTrue(setFocusModeAutoFocusCalled);
}

- (void)testAutoFocusWithNoModeSupported_ShouldSetNothing {
  // No modes are supported
  _mockDevice.isFocusModeSupportedStub = ^BOOL(AVCaptureFocusMode mode) {
    return NO;
  };

  // Don't expect any setFocus
  _mockDevice.setFocusModeStub = ^(AVCaptureFocusMode mode) {
    XCTFail(@"Unexpected call to setFocusMode");
  };

  // Run test
  [_camera applyFocusMode:FCPPlatformFocusModeAuto onDevice:_mockDevice];
}

- (void)testLockedFocusWithModeSupported_ShouldSetModeAutoFocus {
  // AVCaptureFocusModeContinuousAutoFocus and AVCaptureFocusModeAutoFocus are supported
  _mockDevice.isFocusModeSupportedStub = ^BOOL(AVCaptureFocusMode mode) {
    return mode == AVCaptureFocusModeContinuousAutoFocus || mode == AVCaptureFocusModeAutoFocus;
  };

  __block BOOL setFocusModeAutoFocusCalled = NO;

  // Expect only setFocusMode:AVCaptureFocusModeAutoFocus
  _mockDevice.setFocusModeStub = ^(AVCaptureFocusMode mode) {
    if (mode == AVCaptureFocusModeContinuousAutoFocus) {
      XCTFail(@"Unexpected call to setFocusMode");
    } else if (mode == AVCaptureFocusModeAutoFocus) {
      setFocusModeAutoFocusCalled = YES;
    }
  };

  // Run test
  [_camera applyFocusMode:FCPPlatformFocusModeLocked onDevice:_mockDevice];

  XCTAssertTrue(setFocusModeAutoFocusCalled);
}

- (void)testLockedFocusWithModeNotSupported_ShouldSetNothing {
  _mockDevice.isFocusModeSupportedStub = ^BOOL(AVCaptureFocusMode mode) {
    return mode == AVCaptureFocusModeContinuousAutoFocus;
  };

  // Don't expect any setFocus
  _mockDevice.setFocusModeStub = ^(AVCaptureFocusMode mode) {
    XCTFail(@"Unexpected call to setFocusMode");
  };

  // Run test
  [_camera applyFocusMode:FCPPlatformFocusModeLocked onDevice:_mockDevice];
}

- (void)testSetFocusPointWithResult_SetsFocusPointOfInterest {
  // UI is currently in landscape left orientation
  _mockDeviceOrientationProvider.orientation = UIDeviceOrientationLandscapeLeft;
  // Focus point of interest is supported
<<<<<<< HEAD
  _mockDevice.isFocusPointOfInterestSupported = YES;
=======
  _mockDevice.focusPointOfInterestSupported = YES;
>>>>>>> 73857c68

  __block BOOL setFocusPointOfInterestCalled = NO;
  _mockDevice.setFocusPointOfInterestStub = ^(CGPoint point) {
    if (point.x == 1 && point.y == 1) {
      setFocusPointOfInterestCalled = YES;
    }
  };

  // Run test
  [_camera setFocusPoint:[FCPPlatformPoint makeWithX:1 y:1]
          withCompletion:^(FlutterError *_Nullable error){
          }];

  // Verify the focus point of interest has been set
  XCTAssertTrue(setFocusPointOfInterestCalled);
}

- (void)testSetFocusPoint_WhenNotSupported_ReturnsError {
  // UI is currently in landscape left orientation
  _mockDeviceOrientationProvider.orientation = UIDeviceOrientationLandscapeLeft;
  // Exposure point of interest is not supported
<<<<<<< HEAD
  _mockDevice.isFocusPointOfInterestSupported = NO;
=======
  _mockDevice.focusPointOfInterestSupported = NO;
>>>>>>> 73857c68

  XCTestExpectation *expectation = [self expectationWithDescription:@"Completion with error"];

  // Run
  [_camera setFocusPoint:[FCPPlatformPoint makeWithX:1 y:1]
          withCompletion:^(FlutterError *_Nullable error) {
            XCTAssertNotNil(error);
            XCTAssertEqualObjects(error.code, @"setFocusPointFailed");
            XCTAssertEqualObjects(error.message, @"Device does not have focus point capabilities");
            [expectation fulfill];
          }];

  // Verify
  [self waitForExpectationsWithTimeout:1 handler:nil];
}

@end<|MERGE_RESOLUTION|>--- conflicted
+++ resolved
@@ -10,41 +10,25 @@
 @import AVFoundation;
 
 #import "CameraTestUtils.h"
-<<<<<<< HEAD
 #import "MockCaptureDevice.h"
-=======
-#import "MockCaptureDeviceController.h"
->>>>>>> 73857c68
 #import "MockDeviceOrientationProvider.h"
 
 @interface CameraFocusTests : XCTestCase
 @property(readonly, nonatomic) FLTCam *camera;
-<<<<<<< HEAD
 @property(readonly, nonatomic) MockCaptureDevice *mockDevice;
-=======
-@property(readonly, nonatomic) MockCaptureDeviceController *mockDevice;
->>>>>>> 73857c68
 @property(readonly, nonatomic) MockDeviceOrientationProvider *mockDeviceOrientationProvider;
 @end
 
 @implementation CameraFocusTests
 
 - (void)setUp {
-<<<<<<< HEAD
   MockCaptureDevice *mockDevice = [[MockCaptureDevice alloc] init];
-=======
-  MockCaptureDeviceController *mockDevice = [[MockCaptureDeviceController alloc] init];
->>>>>>> 73857c68
   _mockDevice = mockDevice;
   _mockDeviceOrientationProvider = [[MockDeviceOrientationProvider alloc] init];
 
   _camera = FLTCreateCamWithCaptureSessionQueueAndMediaSettings(
       nil, nil, nil,
-<<<<<<< HEAD
       ^id<FLTCaptureDevice>(void) {
-=======
-      ^id<FLTCaptureDeviceControlling>(void) {
->>>>>>> 73857c68
         return mockDevice;
       },
       _mockDeviceOrientationProvider);
@@ -155,11 +139,7 @@
   // UI is currently in landscape left orientation
   _mockDeviceOrientationProvider.orientation = UIDeviceOrientationLandscapeLeft;
   // Focus point of interest is supported
-<<<<<<< HEAD
-  _mockDevice.isFocusPointOfInterestSupported = YES;
-=======
   _mockDevice.focusPointOfInterestSupported = YES;
->>>>>>> 73857c68
 
   __block BOOL setFocusPointOfInterestCalled = NO;
   _mockDevice.setFocusPointOfInterestStub = ^(CGPoint point) {
@@ -181,11 +161,7 @@
   // UI is currently in landscape left orientation
   _mockDeviceOrientationProvider.orientation = UIDeviceOrientationLandscapeLeft;
   // Exposure point of interest is not supported
-<<<<<<< HEAD
-  _mockDevice.isFocusPointOfInterestSupported = NO;
-=======
   _mockDevice.focusPointOfInterestSupported = NO;
->>>>>>> 73857c68
 
   XCTestExpectation *expectation = [self expectationWithDescription:@"Completion with error"];
 
