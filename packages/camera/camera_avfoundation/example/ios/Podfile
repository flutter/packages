# Uncomment this line to define a global platform for your project
# platform :ios, '11.0'

# CocoaPods analytics sends network stats synchronously affecting flutter build latency.
ENV['COCOAPODS_DISABLE_STATS'] = 'true'

project 'Runner', {
  'Debug' => :debug,
  'Profile' => :release,
  'Release' => :release,
}

def flutter_root
  generated_xcode_build_settings_path = File.expand_path(File.join('..', 'Flutter', 'Generated.xcconfig'), __FILE__)
  unless File.exist?(generated_xcode_build_settings_path)
    raise "#{generated_xcode_build_settings_path} must exist. If you're running pod install manually, make sure flutter pub get is executed first"
  end

  File.foreach(generated_xcode_build_settings_path) do |line|
    matches = line.match(/FLUTTER_ROOT\=(.*)/)
    return matches[1].strip if matches
  end
  raise "FLUTTER_ROOT not found in #{generated_xcode_build_settings_path}. Try deleting Generated.xcconfig, then run flutter pub get"
end

require File.expand_path(File.join('packages', 'flutter_tools', 'bin', 'podhelper'), flutter_root)

flutter_ios_podfile_setup

target 'Runner' do
  flutter_install_all_ios_pods File.dirname(File.realpath(__FILE__))

  target 'RunnerTests' do
<<<<<<< HEAD
    platform :ios, '11.0'
=======
>>>>>>> 475cf827
    inherit! :search_paths
    # Pods for testing
    pod 'OCMock', '~> 3.8.1'
  end
end

post_install do |installer|
  installer.pods_project.targets.each do |target|
    flutter_additional_ios_build_settings(target)
  end
end<|MERGE_RESOLUTION|>--- conflicted
+++ resolved
@@ -31,10 +31,6 @@
   flutter_install_all_ios_pods File.dirname(File.realpath(__FILE__))
 
   target 'RunnerTests' do
-<<<<<<< HEAD
-    platform :ios, '11.0'
-=======
->>>>>>> 475cf827
     inherit! :search_paths
     # Pods for testing
     pod 'OCMock', '~> 3.8.1'
