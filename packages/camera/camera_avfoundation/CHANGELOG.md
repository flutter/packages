--- conflicted
+++ resolved
@@ -1,12 +1,10 @@
-<<<<<<< HEAD
 ## 0.9.14
 
 * Adds support to HEIF format
-=======
+
 ## 0.9.13+7
 
 * Fixes inverted orientation strings.
->>>>>>> 7dff4f17
 
 ## 0.9.13+6
 
