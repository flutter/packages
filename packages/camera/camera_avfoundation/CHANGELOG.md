--- conflicted
+++ resolved
@@ -1,11 +1,11 @@
+## 0.9.13+5
+
+* Ignores audio samples until the first video sample arrives.
+
 ## 0.9.13+4
 
-<<<<<<< HEAD
-* Ignores audio samples until the first video sample arrives.
-=======
 * Adds pub topics to package metadata.
 * Updates minimum supported SDK version to Flutter 3.7/Dart 2.19.
->>>>>>> ef0c65ea
 
 ## 0.9.13+3
 
