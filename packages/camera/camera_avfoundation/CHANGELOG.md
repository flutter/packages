--- conflicted
+++ resolved
@@ -1,13 +1,13 @@
-## 0.9.21+2
-
-<<<<<<< HEAD
+## 0.9.21+3
+
 * Removes code for versions of iOS older than 13.0.
 * Updates minimum supported SDK version to Flutter 3.35.
-=======
+
+## 0.9.21+2
+
 * Migrates `DefaultCamera` initialization to Swift.
 * Removes unused `textureId` field of `FLTCam` class.
 * Updates minimum supported SDK version to Flutter 3.29/Dart 3.7.
->>>>>>> 5d785a06
 
 ## 0.9.21+1
 
