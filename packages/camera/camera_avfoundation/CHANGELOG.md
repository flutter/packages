--- conflicted
+++ resolved
@@ -1,11 +1,11 @@
+## 0.9.17+7
+
+* Fixes changing global audio session category to be collision free across plugins.
+
 ## 0.9.17+6
 
-<<<<<<< HEAD
-* Fixes changing global audio session category to be collision free across plugins.
-=======
 * Updates minimum supported SDK version to Flutter 3.22/Dart 3.4.
 * Removes OCMock usage from permission tests
->>>>>>> 3c3bc683
 
 ## 0.9.17+5
 
