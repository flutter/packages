<<<<<<< HEAD
## 0.9.12+1

* Clarifies explanation of endorsement in README.
=======
## 0.9.13

* Allows camera to be switched while video recording.
>>>>>>> 55f42983
* Aligns Dart and Flutter SDK constraints.

## 0.9.12

* Updates minimum Flutter version to 3.3 and iOS 11.

## 0.9.11+1

* Updates links for the merge of flutter/plugins into flutter/packages.

## 0.9.11

* Adds back use of Optional type.
* Updates minimum Flutter version to 3.0.

## 0.9.10+2

* Updates code for stricter lint checks.

## 0.9.10+1

* Updates code for stricter lint checks.

## 0.9.10

* Remove usage of deprecated quiver Optional type.

## 0.9.9

* Implements option to also stream when recording a video.

## 0.9.8+6

* Updates code for `no_leading_underscores_for_local_identifiers` lint.
* Updates minimum Flutter version to 2.10.

## 0.9.8+5

* Fixes a regression introduced in 0.9.8+4 where the stream handler is not set. 

## 0.9.8+4

* Fixes a crash due to sending orientation change events when the engine is torn down. 

## 0.9.8+3

* Fixes avoid_redundant_argument_values lint warnings and minor typos.
* Ignores missing return warnings in preparation for [upcoming analysis changes](https://github.com/flutter/flutter/issues/105750).

## 0.9.8+2

* Fixes exception in registerWith caused by the switch to an in-package method channel.

## 0.9.8+1

* Ignores deprecation warnings for upcoming styleFrom button API changes.

## 0.9.8

* Switches to internal method channel implementation.

## 0.9.7+1

* Splits from `camera` as a federated implementation.<|MERGE_RESOLUTION|>--- conflicted
+++ resolved
@@ -1,12 +1,10 @@
-<<<<<<< HEAD
-## 0.9.12+1
+## 0.9.13+1
 
 * Clarifies explanation of endorsement in README.
-=======
+
 ## 0.9.13
 
 * Allows camera to be switched while video recording.
->>>>>>> 55f42983
 * Aligns Dart and Flutter SDK constraints.
 
 ## 0.9.12
