## 0.9.14

<<<<<<< HEAD
* Adds support to HEIF format.
=======
* Remove development team from example app.
>>>>>>> da6d8721
* Updates minimum iOS version to 12.0 and minimum Flutter version to 3.16.6.

## 0.9.13+10

* Adds privacy manifest.

## 0.9.13+9

* Fixes new lint warnings.

## 0.9.13+8

* Updates example app to use non-deprecated video_player method.
* Updates minimum supported SDK version to Flutter 3.10/Dart 3.0.

## 0.9.13+7

* Fixes inverted orientation strings.

## 0.9.13+6

* Fixes incorrect use of `NSError` that could cause crashes on launch.

## 0.9.13+5

* Ignores audio samples until the first video sample arrives.

## 0.9.13+4

* Adds pub topics to package metadata.
* Updates minimum supported SDK version to Flutter 3.7/Dart 2.19.

## 0.9.13+3

* Migrates `styleFrom` usage in examples off of deprecated `primary` and `onPrimary` parameters.
* Fixes unawaited_futures violations.

## 0.9.13+2

* Removes obsolete null checks on non-nullable values.
* Updates minimum supported SDK version to Flutter 3.3/Dart 2.18.

## 0.9.13+1

* Clarifies explanation of endorsement in README.

## 0.9.13

* Allows camera to be switched while video recording.
* Aligns Dart and Flutter SDK constraints.

## 0.9.12

* Updates minimum Flutter version to 3.3 and iOS 11.

## 0.9.11+1

* Updates links for the merge of flutter/plugins into flutter/packages.

## 0.9.11

* Adds back use of Optional type.
* Updates minimum Flutter version to 3.0.

## 0.9.10+2

* Updates code for stricter lint checks.

## 0.9.10+1

* Updates code for stricter lint checks.

## 0.9.10

* Remove usage of deprecated quiver Optional type.

## 0.9.9

* Implements option to also stream when recording a video.

## 0.9.8+6

* Updates code for `no_leading_underscores_for_local_identifiers` lint.
* Updates minimum Flutter version to 2.10.

## 0.9.8+5

* Fixes a regression introduced in 0.9.8+4 where the stream handler is not set. 

## 0.9.8+4

* Fixes a crash due to sending orientation change events when the engine is torn down. 

## 0.9.8+3

* Fixes avoid_redundant_argument_values lint warnings and minor typos.
* Ignores missing return warnings in preparation for [upcoming analysis changes](https://github.com/flutter/flutter/issues/105750).

## 0.9.8+2

* Fixes exception in registerWith caused by the switch to an in-package method channel.

## 0.9.8+1

* Ignores deprecation warnings for upcoming styleFrom button API changes.

## 0.9.8

* Switches to internal method channel implementation.

## 0.9.7+1

* Splits from `camera` as a federated implementation.<|MERGE_RESOLUTION|>--- conflicted
+++ resolved
@@ -1,10 +1,7 @@
 ## 0.9.14
 
-<<<<<<< HEAD
 * Adds support to HEIF format.
-=======
 * Remove development team from example app.
->>>>>>> da6d8721
 * Updates minimum iOS version to 12.0 and minimum Flutter version to 3.16.6.
 
 ## 0.9.13+10
