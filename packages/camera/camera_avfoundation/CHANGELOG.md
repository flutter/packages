--- conflicted
+++ resolved
@@ -1,10 +1,6 @@
-<<<<<<< HEAD
-## 0.9.17+2
+## 0.9.17+4
 
 * Fixes overwriting flag MixWithOthers set by video_player.
-=======
-## NEXT
-
 * Updates minimum supported SDK version to Flutter 3.19/Dart 3.3.
 
 ## 0.9.17+3
@@ -14,7 +10,6 @@
 ## 0.9.17+2
 
 * Fixes stopVideoRecording waiting indefinitely and lag at start of video.
->>>>>>> 4fb1db04
 
 ## 0.9.17+1
 
