--- conflicted
+++ resolved
@@ -1,10 +1,10 @@
+## 0.9.13+4
+
+* Adds support to control video fps and bitrate. See `CameraController.withSettings`.
+* 
 ## 0.9.13+3
 
-<<<<<<< HEAD
-* Adds support to control video fps and bitrate. See `CameraController.withSettings`.
-=======
 * Migrates `styleFrom` usage in examples off of deprecated `primary` and `onPrimary` parameters.
->>>>>>> 08080abd
 * Fixes unawaited_futures violations.
 
 ## 0.9.13+2
