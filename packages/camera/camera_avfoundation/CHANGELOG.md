--- conflicted
+++ resolved
@@ -1,12 +1,7 @@
-<<<<<<< HEAD
 ## 0.9.13
 
 * Allows camera to be switched while video recording.
-=======
-## NEXT
-
 * Aligns Dart and Flutter SDK constraints.
->>>>>>> 789e3a72
 
 ## 0.9.12
 
