--- conflicted
+++ resolved
@@ -1,10 +1,10 @@
+## 0.9.16+4
+
+* Fixes a crash due to appending sample buffers when readyForMoreMediaData is NO
+
 ## 0.9.16+3
 
-<<<<<<< HEAD
-* Fixes a crash due to appending sample buffers when readyForMoreMediaData is NO
-=======
 * Removes unused `maxVideoDuration` code.
->>>>>>> 57d42e44
 
 ## 0.9.16+2
 
