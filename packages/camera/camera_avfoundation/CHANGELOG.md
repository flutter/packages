## 0.9.17+2

<<<<<<< HEAD
* Fixes deallocation of camera on dispose.
=======
* Fixes stopVideoRecording waiting indefinitely and lag at start of video.
>>>>>>> 9d337229

## 0.9.17+1

* Fixes a crash due to appending sample buffers when readyForMoreMediaData is NO

## 0.9.17

* Adds Swift Package Manager compatibility.

## 0.9.16+3

* Removes unused `maxVideoDuration` code.

## 0.9.16+2

* Fixes regression taking a picture in torch mode.

## 0.9.16+1

* Fixes sample times not being numeric after pause/resume.

## 0.9.16

* Converts Dart-to-host communcation to Pigeon.
* Fixes a race condition in camera disposal.

## 0.9.15+4

* Converts host-to-Dart communcation to Pigeon.

## 0.9.15+3

* Moves `pigeon` to `dev_dependencies`.

## 0.9.15+2

* Converts camera query to Pigeon.

## 0.9.15+1

* Simplifies internal handling of method channel responses.

## 0.9.15

* Adds support to control video FPS and bitrate. See `CameraController.withSettings`.

## 0.9.14+2

* Removes `_ambiguate` methods from example code.

## 0.9.14+1

* Fixes bug where max resolution preset does not produce highest available resolution on iOS.

## 0.9.14

* Adds support to HEIF format.

## 0.9.13+11

* Fixes a memory leak of sample buffer when pause and resume the video recording.
* Removes development team from example app.
* Updates minimum iOS version to 12.0 and minimum Flutter version to 3.16.6.

## 0.9.13+10

* Adds privacy manifest.

## 0.9.13+9

* Fixes new lint warnings.

## 0.9.13+8

* Updates example app to use non-deprecated video_player method.
* Updates minimum supported SDK version to Flutter 3.10/Dart 3.0.

## 0.9.13+7

* Fixes inverted orientation strings.

## 0.9.13+6

* Fixes incorrect use of `NSError` that could cause crashes on launch.

## 0.9.13+5

* Ignores audio samples until the first video sample arrives.

## 0.9.13+4

* Adds pub topics to package metadata.
* Updates minimum supported SDK version to Flutter 3.7/Dart 2.19.

## 0.9.13+3

* Migrates `styleFrom` usage in examples off of deprecated `primary` and `onPrimary` parameters.
* Fixes unawaited_futures violations.

## 0.9.13+2

* Removes obsolete null checks on non-nullable values.
* Updates minimum supported SDK version to Flutter 3.3/Dart 2.18.

## 0.9.13+1

* Clarifies explanation of endorsement in README.

## 0.9.13

* Allows camera to be switched while video recording.
* Aligns Dart and Flutter SDK constraints.

## 0.9.12

* Updates minimum Flutter version to 3.3 and iOS 11.

## 0.9.11+1

* Updates links for the merge of flutter/plugins into flutter/packages.

## 0.9.11

* Adds back use of Optional type.
* Updates minimum Flutter version to 3.0.

## 0.9.10+2

* Updates code for stricter lint checks.

## 0.9.10+1

* Updates code for stricter lint checks.

## 0.9.10

* Remove usage of deprecated quiver Optional type.

## 0.9.9

* Implements option to also stream when recording a video.

## 0.9.8+6

* Updates code for `no_leading_underscores_for_local_identifiers` lint.
* Updates minimum Flutter version to 2.10.

## 0.9.8+5

* Fixes a regression introduced in 0.9.8+4 where the stream handler is not set.

## 0.9.8+4

* Fixes a crash due to sending orientation change events when the engine is torn down.

## 0.9.8+3

* Fixes avoid_redundant_argument_values lint warnings and minor typos.
* Ignores missing return warnings in preparation for [upcoming analysis changes](https://github.com/flutter/flutter/issues/105750).

## 0.9.8+2

* Fixes exception in registerWith caused by the switch to an in-package method channel.

## 0.9.8+1

* Ignores deprecation warnings for upcoming styleFrom button API changes.

## 0.9.8

* Switches to internal method channel implementation.

## 0.9.7+1

* Splits from `camera` as a federated implementation.<|MERGE_RESOLUTION|>--- conflicted
+++ resolved
@@ -1,10 +1,10 @@
+## 0.9.12.3
+
+* Fixes deallocation of camera on dispose.
+
 ## 0.9.17+2
 
-<<<<<<< HEAD
-* Fixes deallocation of camera on dispose.
-=======
 * Fixes stopVideoRecording waiting indefinitely and lag at start of video.
->>>>>>> 9d337229
 
 ## 0.9.17+1
 
