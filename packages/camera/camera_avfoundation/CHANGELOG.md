## 0.9.13+5

<<<<<<< HEAD
* Adds support to control video fps and bitrate. See `CameraController.withSettings`.
=======
* Ignores audio samples until the first video sample arrives.
>>>>>>> 0023d019

## 0.9.13+4

* Adds pub topics to package metadata.
* Updates minimum supported SDK version to Flutter 3.7/Dart 2.19.

## 0.9.13+3

* Migrates `styleFrom` usage in examples off of deprecated `primary` and `onPrimary` parameters.
* Fixes unawaited_futures violations.

## 0.9.13+2

* Removes obsolete null checks on non-nullable values.
* Updates minimum supported SDK version to Flutter 3.3/Dart 2.18.

## 0.9.13+1

* Clarifies explanation of endorsement in README.

## 0.9.13

* Allows camera to be switched while video recording.
* Aligns Dart and Flutter SDK constraints.

## 0.9.12

* Updates minimum Flutter version to 3.3 and iOS 11.

## 0.9.11+1

* Updates links for the merge of flutter/plugins into flutter/packages.

## 0.9.11

* Adds back use of Optional type.
* Updates minimum Flutter version to 3.0.

## 0.9.10+2

* Updates code for stricter lint checks.

## 0.9.10+1

* Updates code for stricter lint checks.

## 0.9.10

* Remove usage of deprecated quiver Optional type.

## 0.9.9

* Implements option to also stream when recording a video.

## 0.9.8+6

* Updates code for `no_leading_underscores_for_local_identifiers` lint.
* Updates minimum Flutter version to 2.10.

## 0.9.8+5

* Fixes a regression introduced in 0.9.8+4 where the stream handler is not set. 

## 0.9.8+4

* Fixes a crash due to sending orientation change events when the engine is torn down. 

## 0.9.8+3

* Fixes avoid_redundant_argument_values lint warnings and minor typos.
* Ignores missing return warnings in preparation for [upcoming analysis changes](https://github.com/flutter/flutter/issues/105750).

## 0.9.8+2

* Fixes exception in registerWith caused by the switch to an in-package method channel.

## 0.9.8+1

* Ignores deprecation warnings for upcoming styleFrom button API changes.

## 0.9.8

* Switches to internal method channel implementation.

## 0.9.7+1

* Splits from `camera` as a federated implementation.<|MERGE_RESOLUTION|>--- conflicted
+++ resolved
@@ -1,10 +1,10 @@
+## 0.9.13+6
+
+* Adds support to control video fps and bitrate. See `CameraController.withSettings`.
+
 ## 0.9.13+5
 
-<<<<<<< HEAD
-* Adds support to control video fps and bitrate. See `CameraController.withSettings`.
-=======
 * Ignores audio samples until the first video sample arrives.
->>>>>>> 0023d019
 
 ## 0.9.13+4
 
