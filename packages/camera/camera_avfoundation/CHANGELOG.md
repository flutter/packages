--- conflicted
+++ resolved
@@ -1,10 +1,6 @@
-<<<<<<< HEAD
-## 0.9.17+2
+## 0.9.17+4
 
 * Adds possibility to use any supported FPS and fixes crash when using unsupported FPS.
-=======
-## NEXT
-
 * Updates minimum supported SDK version to Flutter 3.19/Dart 3.3.
 
 ## 0.9.17+3
@@ -14,7 +10,6 @@
 ## 0.9.17+2
 
 * Fixes stopVideoRecording waiting indefinitely and lag at start of video.
->>>>>>> 66e98d82
 
 ## 0.9.17+1
 
