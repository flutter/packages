<<<<<<< HEAD
## 0.9.18+12

* Fix race condition when starting image stream.
=======
## 0.9.18+13

* Migrates test utils and mocks to Swift.
* Aligns `FLTCaptureDevice` more closely with the `AVCaptureDevice` interface.

## 0.9.18+12

* Migrates test utils and mocks to Swift.
* Renames the methods of Objective-C type `FLTCaptureSession` when exported to Swift.
>>>>>>> 267ac7b6

## 0.9.18+11

* Backfills unit tests for the `FLTCam` class.
* Refactors implementation to allow mocking of `AVCaptureVideoDataOutput` in tests.

## 0.9.18+10

* Backfills unit tests for the `FLTCam` class.
* Makes `exposureMode`, `focusMode`, and `flashMode` properties of `FLTCam` private.

## 0.9.18+9

* Backfills unit tests for `CameraPlugin` class.
* Adds `minimumExposureOffset` and `maximumExposureOffset` methods to `FLTCam` class.

## 0.9.18+8

* Migrates unit tests to Swift.

## 0.9.18+7

* Fixes crash when setting `activeFormat` on `FLTCaptureDevice`.

## 0.9.18+6

* Refactors implementations to remove remaining usage of OCMock in internal testing.

## 0.9.18+5

* Migrates unit tests to Swift.

## 0.9.18+4

* Refactors implementations to reduce usage of OCMock in internal testing.

## 0.9.18+3

* Refactors implementations to reduce usage of OCMock in internal testing.

## 0.9.18+2

* Refactors implementations to reduce usage of OCMock in internal testing.

## 0.9.18+1

* Refactors implementations to reduce usage of OCMock in internal testing.

## 0.9.18

* Adds API support query for image streaming.

## 0.9.17+7

* Fixes changing global audio session category to be collision free across plugins.

## 0.9.17+6

* Updates minimum supported SDK version to Flutter 3.22/Dart 3.4.
* Removes OCMock usage from permission tests

## 0.9.17+5

* Adds ability to use any supported FPS and fixes crash when using unsupported FPS.

## 0.9.17+4

* Updates Pigeon for non-nullable collection type support.
* Updates minimum supported SDK version to Flutter 3.19/Dart 3.3.

## 0.9.17+3

* Fixes deallocation of camera on dispose.

## 0.9.17+2

* Fixes stopVideoRecording waiting indefinitely and lag at start of video.

## 0.9.17+1

* Fixes a crash due to appending sample buffers when readyForMoreMediaData is NO.

## 0.9.17

* Adds Swift Package Manager compatibility.

## 0.9.16+3

* Removes unused `maxVideoDuration` code.

## 0.9.16+2

* Fixes regression taking a picture in torch mode.

## 0.9.16+1

* Fixes sample times not being numeric after pause/resume.

## 0.9.16

* Converts Dart-to-host communcation to Pigeon.
* Fixes a race condition in camera disposal.

## 0.9.15+4

* Converts host-to-Dart communcation to Pigeon.

## 0.9.15+3

* Moves `pigeon` to `dev_dependencies`.

## 0.9.15+2

* Converts camera query to Pigeon.

## 0.9.15+1

* Simplifies internal handling of method channel responses.

## 0.9.15

* Adds support to control video FPS and bitrate. See `CameraController.withSettings`.

## 0.9.14+2

* Removes `_ambiguate` methods from example code.

## 0.9.14+1

* Fixes bug where max resolution preset does not produce highest available resolution on iOS.

## 0.9.14

* Adds support to HEIF format.

## 0.9.13+11

* Fixes a memory leak of sample buffer when pause and resume the video recording.
* Removes development team from example app.
* Updates minimum iOS version to 12.0 and minimum Flutter version to 3.16.6.

## 0.9.13+10

* Adds privacy manifest.

## 0.9.13+9

* Fixes new lint warnings.

## 0.9.13+8

* Updates example app to use non-deprecated video_player method.
* Updates minimum supported SDK version to Flutter 3.10/Dart 3.0.

## 0.9.13+7

* Fixes inverted orientation strings.

## 0.9.13+6

* Fixes incorrect use of `NSError` that could cause crashes on launch.

## 0.9.13+5

* Ignores audio samples until the first video sample arrives.

## 0.9.13+4

* Adds pub topics to package metadata.
* Updates minimum supported SDK version to Flutter 3.7/Dart 2.19.

## 0.9.13+3

* Migrates `styleFrom` usage in examples off of deprecated `primary` and `onPrimary` parameters.
* Fixes unawaited_futures violations.

## 0.9.13+2

* Removes obsolete null checks on non-nullable values.
* Updates minimum supported SDK version to Flutter 3.3/Dart 2.18.

## 0.9.13+1

* Clarifies explanation of endorsement in README.

## 0.9.13

* Allows camera to be switched while video recording.
* Aligns Dart and Flutter SDK constraints.

## 0.9.12

* Updates minimum Flutter version to 3.3 and iOS 11.

## 0.9.11+1

* Updates links for the merge of flutter/plugins into flutter/packages.

## 0.9.11

* Adds back use of Optional type.
* Updates minimum Flutter version to 3.0.

## 0.9.10+2

* Updates code for stricter lint checks.

## 0.9.10+1

* Updates code for stricter lint checks.

## 0.9.10

* Remove usage of deprecated quiver Optional type.

## 0.9.9

* Implements option to also stream when recording a video.

## 0.9.8+6

* Updates code for `no_leading_underscores_for_local_identifiers` lint.
* Updates minimum Flutter version to 2.10.

## 0.9.8+5

* Fixes a regression introduced in 0.9.8+4 where the stream handler is not set.

## 0.9.8+4

* Fixes a crash due to sending orientation change events when the engine is torn down.

## 0.9.8+3

* Fixes avoid_redundant_argument_values lint warnings and minor typos.
* Ignores missing return warnings in preparation for [upcoming analysis changes](https://github.com/flutter/flutter/issues/105750).

## 0.9.8+2

* Fixes exception in registerWith caused by the switch to an in-package method channel.

## 0.9.8+1

* Ignores deprecation warnings for upcoming styleFrom button API changes.

## 0.9.8

* Switches to internal method channel implementation.

## 0.9.7+1

* Splits from `camera` as a federated implementation.<|MERGE_RESOLUTION|>--- conflicted
+++ resolved
@@ -1,8 +1,7 @@
-<<<<<<< HEAD
-## 0.9.18+12
-
-* Fix race condition when starting image stream.
-=======
+## 0.9.18+14
+
+* Fixes race condition when starting image stream.
+
 ## 0.9.18+13
 
 * Migrates test utils and mocks to Swift.
@@ -12,7 +11,6 @@
 
 * Migrates test utils and mocks to Swift.
 * Renames the methods of Objective-C type `FLTCaptureSession` when exported to Swift.
->>>>>>> 267ac7b6
 
 ## 0.9.18+11
 
