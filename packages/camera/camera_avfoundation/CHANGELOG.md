--- conflicted
+++ resolved
@@ -1,10 +1,10 @@
+## 0.9.17+2
+
+* Fixes stopVideoRecording waiting indefinitely and lag at start of video.
+
 ## 0.9.17+1
 
-<<<<<<< HEAD
-* Fixes stopVideoRecording waiting indefinitely and lag at start of video.
-=======
 * Fixes a crash due to appending sample buffers when readyForMoreMediaData is NO
->>>>>>> 6d32b69b
 
 ## 0.9.17
 
