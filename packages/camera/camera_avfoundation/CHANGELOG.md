--- conflicted
+++ resolved
@@ -1,8 +1,3 @@
-<<<<<<< HEAD
-## 0.9.13+7
-
-* Adds support to control video fps and bitrate. See `CameraController.withSettings`.
-=======
 ## 0.9.15
 
 * Adds support to control video FPS and bitrate. See `CameraController.withSettings`.
@@ -41,7 +36,6 @@
 ## 0.9.13+7
 
 * Fixes inverted orientation strings.
->>>>>>> 0eead7cb
 
 ## 0.9.13+6
 
