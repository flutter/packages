<<<<<<< HEAD
## 0.9.17+6

* Fixes changing global audio session category to be collision free across plugins.
=======
## 0.9.17+5

* Adds ability to use any supported FPS and fixes crash when using unsupported FPS.
>>>>>>> 3458b423

## 0.9.17+4

* Updates Pigeon for non-nullable collection type support.
* Updates minimum supported SDK version to Flutter 3.19/Dart 3.3.

## 0.9.17+3

* Fixes deallocation of camera on dispose.

## 0.9.17+2

* Fixes stopVideoRecording waiting indefinitely and lag at start of video.

## 0.9.17+1

* Fixes a crash due to appending sample buffers when readyForMoreMediaData is NO.

## 0.9.17

* Adds Swift Package Manager compatibility.

## 0.9.16+3

* Removes unused `maxVideoDuration` code.

## 0.9.16+2

* Fixes regression taking a picture in torch mode.

## 0.9.16+1

* Fixes sample times not being numeric after pause/resume.

## 0.9.16

* Converts Dart-to-host communcation to Pigeon.
* Fixes a race condition in camera disposal.

## 0.9.15+4

* Converts host-to-Dart communcation to Pigeon.

## 0.9.15+3

* Moves `pigeon` to `dev_dependencies`.

## 0.9.15+2

* Converts camera query to Pigeon.

## 0.9.15+1

* Simplifies internal handling of method channel responses.

## 0.9.15

* Adds support to control video FPS and bitrate. See `CameraController.withSettings`.

## 0.9.14+2

* Removes `_ambiguate` methods from example code.

## 0.9.14+1

* Fixes bug where max resolution preset does not produce highest available resolution on iOS.

## 0.9.14

* Adds support to HEIF format.

## 0.9.13+11

* Fixes a memory leak of sample buffer when pause and resume the video recording.
* Removes development team from example app.
* Updates minimum iOS version to 12.0 and minimum Flutter version to 3.16.6.

## 0.9.13+10

* Adds privacy manifest.

## 0.9.13+9

* Fixes new lint warnings.

## 0.9.13+8

* Updates example app to use non-deprecated video_player method.
* Updates minimum supported SDK version to Flutter 3.10/Dart 3.0.

## 0.9.13+7

* Fixes inverted orientation strings.

## 0.9.13+6

* Fixes incorrect use of `NSError` that could cause crashes on launch.

## 0.9.13+5

* Ignores audio samples until the first video sample arrives.

## 0.9.13+4

* Adds pub topics to package metadata.
* Updates minimum supported SDK version to Flutter 3.7/Dart 2.19.

## 0.9.13+3

* Migrates `styleFrom` usage in examples off of deprecated `primary` and `onPrimary` parameters.
* Fixes unawaited_futures violations.

## 0.9.13+2

* Removes obsolete null checks on non-nullable values.
* Updates minimum supported SDK version to Flutter 3.3/Dart 2.18.

## 0.9.13+1

* Clarifies explanation of endorsement in README.

## 0.9.13

* Allows camera to be switched while video recording.
* Aligns Dart and Flutter SDK constraints.

## 0.9.12

* Updates minimum Flutter version to 3.3 and iOS 11.

## 0.9.11+1

* Updates links for the merge of flutter/plugins into flutter/packages.

## 0.9.11

* Adds back use of Optional type.
* Updates minimum Flutter version to 3.0.

## 0.9.10+2

* Updates code for stricter lint checks.

## 0.9.10+1

* Updates code for stricter lint checks.

## 0.9.10

* Remove usage of deprecated quiver Optional type.

## 0.9.9

* Implements option to also stream when recording a video.

## 0.9.8+6

* Updates code for `no_leading_underscores_for_local_identifiers` lint.
* Updates minimum Flutter version to 2.10.

## 0.9.8+5

* Fixes a regression introduced in 0.9.8+4 where the stream handler is not set.

## 0.9.8+4

* Fixes a crash due to sending orientation change events when the engine is torn down.

## 0.9.8+3

* Fixes avoid_redundant_argument_values lint warnings and minor typos.
* Ignores missing return warnings in preparation for [upcoming analysis changes](https://github.com/flutter/flutter/issues/105750).

## 0.9.8+2

* Fixes exception in registerWith caused by the switch to an in-package method channel.

## 0.9.8+1

* Ignores deprecation warnings for upcoming styleFrom button API changes.

## 0.9.8

* Switches to internal method channel implementation.

## 0.9.7+1

* Splits from `camera` as a federated implementation.<|MERGE_RESOLUTION|>--- conflicted
+++ resolved
@@ -1,12 +1,10 @@
-<<<<<<< HEAD
 ## 0.9.17+6
 
 * Fixes changing global audio session category to be collision free across plugins.
-=======
+
 ## 0.9.17+5
 
 * Adds ability to use any supported FPS and fixes crash when using unsupported FPS.
->>>>>>> 3458b423
 
 ## 0.9.17+4
 
