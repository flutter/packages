--- conflicted
+++ resolved
@@ -1,12 +1,10 @@
-<<<<<<< HEAD
+## NEXT
+
+* Updates minimum supported SDK version to Flutter 3.10/Dart 3.
+
 ## 0.9.14
 
 * Adds support to HEIF format
-=======
-## NEXT
-
-* Updates minimum supported SDK version to Flutter 3.10/Dart 3.0.
->>>>>>> 3c054661
 
 ## 0.9.13+7
 
