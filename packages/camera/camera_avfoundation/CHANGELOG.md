--- conflicted
+++ resolved
@@ -1,8 +1,7 @@
-<<<<<<< HEAD
-## 0.9.19
+## 0.9.22
 
 * Adds lensType in the PlatformCameraDescription
-=======
+
 ## 0.9.21+3
 
 * Removes code for versions of iOS older than 13.0.
@@ -92,7 +91,6 @@
 ## 0.9.18+14
 
 * Creates Swift Package Manager target for Swift implementation.
->>>>>>> 389c678c
 
 ## 0.9.18+13
 
@@ -162,6 +160,7 @@
 ## 0.9.17+6
 
 * Updates minimum supported SDK version to Flutter 3.22/Dart 3.4.
+* Removes OCMock usage from permission tests
 
 ## 0.9.17+5
 
