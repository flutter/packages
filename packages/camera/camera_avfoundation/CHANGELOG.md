## 0.9.22+2

<<<<<<< HEAD
* Updates examples to use the new RadioGroup API instead of deprecated Radio parameters.
=======
* Migrates `FLTCamConfiguration`, `FLTCamMediaSettingsAVWrapper` classes to Swift.
* Migrates `FLTCaptureOutput`, `FLTCapturePhotoOutput`, `FLTCaptureVideoDataOutput` protocols to Swift.
>>>>>>> 37f0bb06

## 0.9.22+1

* Fixes crash on iOS when `enableAudio` is false.

## 0.9.22

* Adds lensType in the PlatformCameraDescription

## 0.9.21+4

* Migrates `updateOrientation` and `setCaptureSessionPreset` methods to Swift.
* Removes `FLTCam` class.

## 0.9.21+3

* Removes code for versions of iOS older than 13.0.
* Updates minimum supported SDK version to Flutter 3.35.

## 0.9.21+2

* Migrates `DefaultCamera` initialization to Swift.
* Removes unused `textureId` field of `FLTCam` class.
* Updates minimum supported SDK version to Flutter 3.29/Dart 3.7.

## 0.9.21+1

* Migrates `startImageStream` and `setUpCaptureSessionForAudioIfNeeded` methods to Swift.
* Removes Objective-C implementation of `reportErrorMessage` method.

## 0.9.21

* Fixes crash when streaming is enabled during recording.

## 0.9.20+7

* Updates kotlin version to 2.2.0 to enable gradle 8.11 support.

## 0.9.20+6

* Migrates `captureToFile` and `getTemporaryFilePath` methods to Swift.
* Switches to Swift dispatch queue specific interface.

## 0.9.20+5

* Migrates `startVideoRecording`, `setUpVideoRecording`, and `setupWriter` methods to Swift.

## 0.9.20+4

* Migrates `setVideoFormat`,`stopVideoRecording`, and `stopImageStream` methods to Swift.
* Migrates stopping accelerometer updates to Swift.
* Migrates `setDescriptionWhileRecording` method to Swift.
* Adds `createConnection` method implementation to Swift.

## 0.9.20+3

* Migrates `setZoomLevel` and `setFlashMode` methods to Swift.

## 0.9.20+2

* Migrates exposure offset and zoom factor limit getters to Swift.
* Migrates `setImageFileFormat` method to Swift.
* Migrates pause and resume methods to Swift.
* Migrates capture orientation locking methods to Swift.
* Converts `setDeviceOrientation` method to property setter and migrated to Swift.

## 0.9.20+1

* Migrates lifecycle methods (`start`, `stop`, `close`) to Swift.
* Migrates exposure and focus related methods to Swift.
* Migrates `receivedImageStreamData` and `reportInitializationState` methods to Swift.

## 0.9.20

* Fixes incorrect types in image stream events.

## 0.9.19+3

* Fixes race condition when starting image stream.

## 0.9.19+2

* Adds the `Camera` Swift protocol.
* Adds `DefaultCamera`, a `FLTCam`-based implementation of the `Camera` protocol.
* Migrates sample buffer delegates and `FlutterTexture` protocol implementations to `DefaultCamera`.

## 0.9.19+1

* Adds `audioCaptureDeviceFactory` to `FLTCamConfiguration`.
* Renames the `lockCaptureOrientation` method of Objective-C type `FLTCam` when exported to Swift.
* Renames arguments of the `captureOutput` method of Objective-C type `FLTCam` when exported to Swift.
* Changes the `connection` argument type of the `captureOutput` method of the of `FLTCam` class to `AVCaptureConnection`.
* Makes `minimum/maximumAvailableZoomFactor` and `minimum/maximumExposureOffset` fields of `FLTCam` readonly.
* Updates minimum supported SDK version to Flutter 3.27/Dart 3.6.

## 0.9.19

* Migrates the CameraPlugin class to Swift.
* Fixes camera name being ignored in `setDescriptionWhileRecording`.

## 0.9.18+14

* Creates Swift Package Manager target for Swift implementation.

## 0.9.18+13

* Migrates test utils and mocks to Swift.
* Aligns `FLTCaptureDevice` more closely with the `AVCaptureDevice` interface.

## 0.9.18+12

* Migrates test utils and mocks to Swift.
* Renames the methods of Objective-C type `FLTCaptureSession` when exported to Swift.

## 0.9.18+11

* Backfills unit tests for the `FLTCam` class.
* Refactors implementation to allow mocking of `AVCaptureVideoDataOutput` in tests.

## 0.9.18+10

* Backfills unit tests for the `FLTCam` class.
* Makes `exposureMode`, `focusMode`, and `flashMode` properties of `FLTCam` private.

## 0.9.18+9

* Backfills unit tests for `CameraPlugin` class.
* Adds `minimumExposureOffset` and `maximumExposureOffset` methods to `FLTCam` class.

## 0.9.18+8

* Migrates unit tests to Swift.

## 0.9.18+7

* Fixes crash when setting `activeFormat` on `FLTCaptureDevice`.

## 0.9.18+6

* Refactors implementations to remove remaining usage of OCMock in internal testing.

## 0.9.18+5

* Migrates unit tests to Swift.

## 0.9.18+4

* Refactors implementations to reduce usage of OCMock in internal testing.

## 0.9.18+3

* Refactors implementations to reduce usage of OCMock in internal testing.

## 0.9.18+2

* Refactors implementations to reduce usage of OCMock in internal testing.

## 0.9.18+1

* Refactors implementations to reduce usage of OCMock in internal testing.

## 0.9.18

* Adds API support query for image streaming.

## 0.9.17+7

* Fixes changing global audio session category to be collision free across plugins.

## 0.9.17+6

* Updates minimum supported SDK version to Flutter 3.22/Dart 3.4.
* Removes OCMock usage from permission tests

## 0.9.17+5

* Adds ability to use any supported FPS and fixes crash when using unsupported FPS.

## 0.9.17+4

* Updates Pigeon for non-nullable collection type support.
* Updates minimum supported SDK version to Flutter 3.19/Dart 3.3.

## 0.9.17+3

* Fixes deallocation of camera on dispose.

## 0.9.17+2

* Fixes stopVideoRecording waiting indefinitely and lag at start of video.

## 0.9.17+1

* Fixes a crash due to appending sample buffers when readyForMoreMediaData is NO.

## 0.9.17

* Adds Swift Package Manager compatibility.

## 0.9.16+3

* Removes unused `maxVideoDuration` code.

## 0.9.16+2

* Fixes regression taking a picture in torch mode.

## 0.9.16+1

* Fixes sample times not being numeric after pause/resume.

## 0.9.16

* Converts Dart-to-host communcation to Pigeon.
* Fixes a race condition in camera disposal.

## 0.9.15+4

* Converts host-to-Dart communcation to Pigeon.

## 0.9.15+3

* Moves `pigeon` to `dev_dependencies`.

## 0.9.15+2

* Converts camera query to Pigeon.

## 0.9.15+1

* Simplifies internal handling of method channel responses.

## 0.9.15

* Adds support to control video FPS and bitrate. See `CameraController.withSettings`.

## 0.9.14+2

* Removes `_ambiguate` methods from example code.

## 0.9.14+1

* Fixes bug where max resolution preset does not produce highest available resolution on iOS.

## 0.9.14

* Adds support to HEIF format.

## 0.9.13+11

* Fixes a memory leak of sample buffer when pause and resume the video recording.
* Removes development team from example app.
* Updates minimum iOS version to 12.0 and minimum Flutter version to 3.16.6.

## 0.9.13+10

* Adds privacy manifest.

## 0.9.13+9

* Fixes new lint warnings.

## 0.9.13+8

* Updates example app to use non-deprecated video_player method.
* Updates minimum supported SDK version to Flutter 3.10/Dart 3.0.

## 0.9.13+7

* Fixes inverted orientation strings.

## 0.9.13+6

* Fixes incorrect use of `NSError` that could cause crashes on launch.

## 0.9.13+5

* Ignores audio samples until the first video sample arrives.

## 0.9.13+4

* Adds pub topics to package metadata.
* Updates minimum supported SDK version to Flutter 3.7/Dart 2.19.

## 0.9.13+3

* Migrates `styleFrom` usage in examples off of deprecated `primary` and `onPrimary` parameters.
* Fixes unawaited_futures violations.

## 0.9.13+2

* Removes obsolete null checks on non-nullable values.
* Updates minimum supported SDK version to Flutter 3.3/Dart 2.18.

## 0.9.13+1

* Clarifies explanation of endorsement in README.

## 0.9.13

* Allows camera to be switched while video recording.
* Aligns Dart and Flutter SDK constraints.

## 0.9.12

* Updates minimum Flutter version to 3.3 and iOS 11.

## 0.9.11+1

* Updates links for the merge of flutter/plugins into flutter/packages.

## 0.9.11

* Adds back use of Optional type.
* Updates minimum Flutter version to 3.0.

## 0.9.10+2

* Updates code for stricter lint checks.

## 0.9.10+1

* Updates code for stricter lint checks.

## 0.9.10

* Remove usage of deprecated quiver Optional type.

## 0.9.9

* Implements option to also stream when recording a video.

## 0.9.8+6

* Updates code for `no_leading_underscores_for_local_identifiers` lint.
* Updates minimum Flutter version to 2.10.

## 0.9.8+5

* Fixes a regression introduced in 0.9.8+4 where the stream handler is not set.

## 0.9.8+4

* Fixes a crash due to sending orientation change events when the engine is torn down.

## 0.9.8+3

* Fixes avoid_redundant_argument_values lint warnings and minor typos.
* Ignores missing return warnings in preparation for [upcoming analysis changes](https://github.com/flutter/flutter/issues/105750).

## 0.9.8+2

* Fixes exception in registerWith caused by the switch to an in-package method channel.

## 0.9.8+1

* Ignores deprecation warnings for upcoming styleFrom button API changes.

## 0.9.8

* Switches to internal method channel implementation.

## 0.9.7+1

* Splits from `camera` as a federated implementation.<|MERGE_RESOLUTION|>--- conflicted
+++ resolved
@@ -1,11 +1,11 @@
+## 0.9.22+3
+
+* Updates examples to use the new RadioGroup API instead of deprecated Radio parameters.
+
 ## 0.9.22+2
 
-<<<<<<< HEAD
-* Updates examples to use the new RadioGroup API instead of deprecated Radio parameters.
-=======
 * Migrates `FLTCamConfiguration`, `FLTCamMediaSettingsAVWrapper` classes to Swift.
 * Migrates `FLTCaptureOutput`, `FLTCapturePhotoOutput`, `FLTCaptureVideoDataOutput` protocols to Swift.
->>>>>>> 37f0bb06
 
 ## 0.9.22+1
 
