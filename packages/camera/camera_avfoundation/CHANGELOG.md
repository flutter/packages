## 0.9.13+6

<<<<<<< HEAD
* Adds support to control video fps and bitrate. See `CameraController.withSettings`.
=======
* Fixes incorrect use of `NSError` that could cause crashes on launch.
>>>>>>> f68661d3

## 0.9.13+5

* Ignores audio samples until the first video sample arrives.

## 0.9.13+4

* Adds pub topics to package metadata.
* Updates minimum supported SDK version to Flutter 3.7/Dart 2.19.

## 0.9.13+3

* Migrates `styleFrom` usage in examples off of deprecated `primary` and `onPrimary` parameters.
* Fixes unawaited_futures violations.

## 0.9.13+2

* Removes obsolete null checks on non-nullable values.
* Updates minimum supported SDK version to Flutter 3.3/Dart 2.18.

## 0.9.13+1

* Clarifies explanation of endorsement in README.

## 0.9.13

* Allows camera to be switched while video recording.
* Aligns Dart and Flutter SDK constraints.

## 0.9.12

* Updates minimum Flutter version to 3.3 and iOS 11.

## 0.9.11+1

* Updates links for the merge of flutter/plugins into flutter/packages.

## 0.9.11

* Adds back use of Optional type.
* Updates minimum Flutter version to 3.0.

## 0.9.10+2

* Updates code for stricter lint checks.

## 0.9.10+1

* Updates code for stricter lint checks.

## 0.9.10

* Remove usage of deprecated quiver Optional type.

## 0.9.9

* Implements option to also stream when recording a video.

## 0.9.8+6

* Updates code for `no_leading_underscores_for_local_identifiers` lint.
* Updates minimum Flutter version to 2.10.

## 0.9.8+5

* Fixes a regression introduced in 0.9.8+4 where the stream handler is not set. 

## 0.9.8+4

* Fixes a crash due to sending orientation change events when the engine is torn down. 

## 0.9.8+3

* Fixes avoid_redundant_argument_values lint warnings and minor typos.
* Ignores missing return warnings in preparation for [upcoming analysis changes](https://github.com/flutter/flutter/issues/105750).

## 0.9.8+2

* Fixes exception in registerWith caused by the switch to an in-package method channel.

## 0.9.8+1

* Ignores deprecation warnings for upcoming styleFrom button API changes.

## 0.9.8

* Switches to internal method channel implementation.

## 0.9.7+1

* Splits from `camera` as a federated implementation.<|MERGE_RESOLUTION|>--- conflicted
+++ resolved
@@ -1,10 +1,10 @@
+## 0.9.13+7
+
+* Adds support to control video fps and bitrate. See `CameraController.withSettings`.
+
 ## 0.9.13+6
 
-<<<<<<< HEAD
-* Adds support to control video fps and bitrate. See `CameraController.withSettings`.
-=======
 * Fixes incorrect use of `NSError` that could cause crashes on launch.
->>>>>>> f68661d3
 
 ## 0.9.13+5
 
