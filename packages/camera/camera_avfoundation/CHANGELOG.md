<<<<<<< HEAD
## 0.9.18+10

* Fix race condition when starting image stream
=======
## 0.9.18+11

* Backfills unit tests for the `FLTCam` class.
* Refactors implementation to allow mocking of `AVCaptureVideoDataOutput` in tests.

## 0.9.18+10

* Backfills unit tests for the `FLTCam` class.
* Makes `exposureMode`, `focusMode`, and `flashMode` properties of `FLTCam` private.
>>>>>>> cf9b0f25

## 0.9.18+9

* Backfills unit tests for `CameraPlugin` class.
* Adds `minimumExposureOffset` and `maximumExposureOffset` methods to `FLTCam` class.

## 0.9.18+8

* Migrates unit tests to Swift.

## 0.9.18+7

* Fixes crash when setting `activeFormat` on `FLTCaptureDevice`.

## 0.9.18+6

* Refactors implementations to remove remaining usage of OCMock in internal testing.

## 0.9.18+5

* Migrates unit tests to Swift.

## 0.9.18+4

* Refactors implementations to reduce usage of OCMock in internal testing.

## 0.9.18+3

* Refactors implementations to reduce usage of OCMock in internal testing.

## 0.9.18+2

* Refactors implementations to reduce usage of OCMock in internal testing.

## 0.9.18+1

* Refactors implementations to reduce usage of OCMock in internal testing.

## 0.9.18

* Adds API support query for image streaming.

## 0.9.17+7

* Fixes changing global audio session category to be collision free across plugins.

## 0.9.17+6

* Updates minimum supported SDK version to Flutter 3.22/Dart 3.4.
* Removes OCMock usage from permission tests

## 0.9.17+5

* Adds ability to use any supported FPS and fixes crash when using unsupported FPS.

## 0.9.17+4

* Updates Pigeon for non-nullable collection type support.
* Updates minimum supported SDK version to Flutter 3.19/Dart 3.3.

## 0.9.17+3

* Fixes deallocation of camera on dispose.

## 0.9.17+2

* Fixes stopVideoRecording waiting indefinitely and lag at start of video.

## 0.9.17+1

* Fixes a crash due to appending sample buffers when readyForMoreMediaData is NO.

## 0.9.17

* Adds Swift Package Manager compatibility.

## 0.9.16+3

* Removes unused `maxVideoDuration` code.

## 0.9.16+2

* Fixes regression taking a picture in torch mode.

## 0.9.16+1

* Fixes sample times not being numeric after pause/resume.

## 0.9.16

* Converts Dart-to-host communcation to Pigeon.
* Fixes a race condition in camera disposal.

## 0.9.15+4

* Converts host-to-Dart communcation to Pigeon.

## 0.9.15+3

* Moves `pigeon` to `dev_dependencies`.

## 0.9.15+2

* Converts camera query to Pigeon.

## 0.9.15+1

* Simplifies internal handling of method channel responses.

## 0.9.15

* Adds support to control video FPS and bitrate. See `CameraController.withSettings`.

## 0.9.14+2

* Removes `_ambiguate` methods from example code.

## 0.9.14+1

* Fixes bug where max resolution preset does not produce highest available resolution on iOS.

## 0.9.14

* Adds support to HEIF format.

## 0.9.13+11

* Fixes a memory leak of sample buffer when pause and resume the video recording.
* Removes development team from example app.
* Updates minimum iOS version to 12.0 and minimum Flutter version to 3.16.6.

## 0.9.13+10

* Adds privacy manifest.

## 0.9.13+9

* Fixes new lint warnings.

## 0.9.13+8

* Updates example app to use non-deprecated video_player method.
* Updates minimum supported SDK version to Flutter 3.10/Dart 3.0.

## 0.9.13+7

* Fixes inverted orientation strings.

## 0.9.13+6

* Fixes incorrect use of `NSError` that could cause crashes on launch.

## 0.9.13+5

* Ignores audio samples until the first video sample arrives.

## 0.9.13+4

* Adds pub topics to package metadata.
* Updates minimum supported SDK version to Flutter 3.7/Dart 2.19.

## 0.9.13+3

* Migrates `styleFrom` usage in examples off of deprecated `primary` and `onPrimary` parameters.
* Fixes unawaited_futures violations.

## 0.9.13+2

* Removes obsolete null checks on non-nullable values.
* Updates minimum supported SDK version to Flutter 3.3/Dart 2.18.

## 0.9.13+1

* Clarifies explanation of endorsement in README.

## 0.9.13

* Allows camera to be switched while video recording.
* Aligns Dart and Flutter SDK constraints.

## 0.9.12

* Updates minimum Flutter version to 3.3 and iOS 11.

## 0.9.11+1

* Updates links for the merge of flutter/plugins into flutter/packages.

## 0.9.11

* Adds back use of Optional type.
* Updates minimum Flutter version to 3.0.

## 0.9.10+2

* Updates code for stricter lint checks.

## 0.9.10+1

* Updates code for stricter lint checks.

## 0.9.10

* Remove usage of deprecated quiver Optional type.

## 0.9.9

* Implements option to also stream when recording a video.

## 0.9.8+6

* Updates code for `no_leading_underscores_for_local_identifiers` lint.
* Updates minimum Flutter version to 2.10.

## 0.9.8+5

* Fixes a regression introduced in 0.9.8+4 where the stream handler is not set.

## 0.9.8+4

* Fixes a crash due to sending orientation change events when the engine is torn down.

## 0.9.8+3

* Fixes avoid_redundant_argument_values lint warnings and minor typos.
* Ignores missing return warnings in preparation for [upcoming analysis changes](https://github.com/flutter/flutter/issues/105750).

## 0.9.8+2

* Fixes exception in registerWith caused by the switch to an in-package method channel.

## 0.9.8+1

* Ignores deprecation warnings for upcoming styleFrom button API changes.

## 0.9.8

* Switches to internal method channel implementation.

## 0.9.7+1

* Splits from `camera` as a federated implementation.<|MERGE_RESOLUTION|>--- conflicted
+++ resolved
@@ -1,8 +1,7 @@
-<<<<<<< HEAD
-## 0.9.18+10
-
-* Fix race condition when starting image stream
-=======
+## 0.9.18+12
+
+* Fix race condition when starting image stream.
+
 ## 0.9.18+11
 
 * Backfills unit tests for the `FLTCam` class.
@@ -12,7 +11,6 @@
 
 * Backfills unit tests for the `FLTCam` class.
 * Makes `exposureMode`, `focusMode`, and `flashMode` properties of `FLTCam` private.
->>>>>>> cf9b0f25
 
 ## 0.9.18+9
 
