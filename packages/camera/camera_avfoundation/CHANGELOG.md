<<<<<<< HEAD
## 0.9.14

* Adds support to HEIF format.
* Remove development team from example app.
=======
## 0.9.13+11

* Fixes a memory leak of sample buffer when pause and resume the video recording.
* Removes development team from example app.
>>>>>>> 29d33dec
* Updates minimum iOS version to 12.0 and minimum Flutter version to 3.16.6.

## 0.9.13+10

* Adds privacy manifest.

## 0.9.13+9

* Fixes new lint warnings.

## 0.9.13+8

* Updates example app to use non-deprecated video_player method.
* Updates minimum supported SDK version to Flutter 3.10/Dart 3.0.

## 0.9.13+7

* Fixes inverted orientation strings.

## 0.9.13+6

* Fixes incorrect use of `NSError` that could cause crashes on launch.

## 0.9.13+5

* Ignores audio samples until the first video sample arrives.

## 0.9.13+4

* Adds pub topics to package metadata.
* Updates minimum supported SDK version to Flutter 3.7/Dart 2.19.

## 0.9.13+3

* Migrates `styleFrom` usage in examples off of deprecated `primary` and `onPrimary` parameters.
* Fixes unawaited_futures violations.

## 0.9.13+2

* Removes obsolete null checks on non-nullable values.
* Updates minimum supported SDK version to Flutter 3.3/Dart 2.18.

## 0.9.13+1

* Clarifies explanation of endorsement in README.

## 0.9.13

* Allows camera to be switched while video recording.
* Aligns Dart and Flutter SDK constraints.

## 0.9.12

* Updates minimum Flutter version to 3.3 and iOS 11.

## 0.9.11+1

* Updates links for the merge of flutter/plugins into flutter/packages.

## 0.9.11

* Adds back use of Optional type.
* Updates minimum Flutter version to 3.0.

## 0.9.10+2

* Updates code for stricter lint checks.

## 0.9.10+1

* Updates code for stricter lint checks.

## 0.9.10

* Remove usage of deprecated quiver Optional type.

## 0.9.9

* Implements option to also stream when recording a video.

## 0.9.8+6

* Updates code for `no_leading_underscores_for_local_identifiers` lint.
* Updates minimum Flutter version to 2.10.

## 0.9.8+5

* Fixes a regression introduced in 0.9.8+4 where the stream handler is not set. 

## 0.9.8+4

* Fixes a crash due to sending orientation change events when the engine is torn down. 

## 0.9.8+3

* Fixes avoid_redundant_argument_values lint warnings and minor typos.
* Ignores missing return warnings in preparation for [upcoming analysis changes](https://github.com/flutter/flutter/issues/105750).

## 0.9.8+2

* Fixes exception in registerWith caused by the switch to an in-package method channel.

## 0.9.8+1

* Ignores deprecation warnings for upcoming styleFrom button API changes.

## 0.9.8

* Switches to internal method channel implementation.

## 0.9.7+1

* Splits from `camera` as a federated implementation.<|MERGE_RESOLUTION|>--- conflicted
+++ resolved
@@ -1,14 +1,11 @@
-<<<<<<< HEAD
 ## 0.9.14
 
 * Adds support to HEIF format.
-* Remove development team from example app.
-=======
+
 ## 0.9.13+11
 
 * Fixes a memory leak of sample buffer when pause and resume the video recording.
 * Removes development team from example app.
->>>>>>> 29d33dec
 * Updates minimum iOS version to 12.0 and minimum Flutter version to 3.16.6.
 
 ## 0.9.13+10
