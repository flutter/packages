--- conflicted
+++ resolved
@@ -1,10 +1,10 @@
+## 0.9.18+6
+
+* Refactors implementations to remove remaining usage of OCMock in internal testing.
+
 ## 0.9.18+5
 
-<<<<<<< HEAD
-* Refactors implementations to remove remaining usage of OCMock in internal testing.
-=======
 * Migrates unit tests to Swift.
->>>>>>> fd537938
 
 ## 0.9.18+4
 
