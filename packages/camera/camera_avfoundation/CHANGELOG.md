--- conflicted
+++ resolved
@@ -1,10 +1,10 @@
+## 0.9.17+2
+
+* Fixes overwriting flag MixWithOthers set by video_player.
+
 ## 0.9.17+1
 
-<<<<<<< HEAD
-* Fixes overwriting flag MixWithOthers set by video_player.
-=======
 * Fixes a crash due to appending sample buffers when readyForMoreMediaData is NO
->>>>>>> 6d32b69b
 
 ## 0.9.17
 
