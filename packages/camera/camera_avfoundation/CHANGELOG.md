--- conflicted
+++ resolved
@@ -1,12 +1,10 @@
-<<<<<<< HEAD
 ## 0.9.14
 
 * Adds support to HEIF format.
-=======
+
 ## 0.9.13+8
 
 * Updates example app to use non-deprecated video_player method.
->>>>>>> 23d2d9c0
 * Updates minimum supported SDK version to Flutter 3.10/Dart 3.0.
 
 ## 0.9.13+7
