--- conflicted
+++ resolved
@@ -1,8 +1,7 @@
-<<<<<<< HEAD
-## 0.9.16+3
+## 0.9.17+1
 
 * Fixes stopVideoRecording waiting indefinitely and lag at start of video.
-=======
+
 ## 0.9.17
 
 * Adds Swift Package Manager compatibility.
@@ -10,7 +9,6 @@
 ## 0.9.16+3
 
 * Removes unused `maxVideoDuration` code.
->>>>>>> 0ae6dda5
 
 ## 0.9.16+2
 
