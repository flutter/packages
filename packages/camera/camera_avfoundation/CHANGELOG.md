## 0.9.16+1

<<<<<<< HEAD
* Fixes regression taking a picture in torch mode.
=======
* Fixes sample times not being numeric after pause/resume.
>>>>>>> 8e6ac906

## 0.9.16

* Converts Dart-to-host communcation to Pigeon.
* Fixes a race condition in camera disposal.

## 0.9.15+4

* Converts host-to-Dart communcation to Pigeon.

## 0.9.15+3

* Moves `pigeon` to `dev_dependencies`.

## 0.9.15+2

* Converts camera query to Pigeon.

## 0.9.15+1

* Simplifies internal handling of method channel responses.

## 0.9.15

* Adds support to control video FPS and bitrate. See `CameraController.withSettings`.

## 0.9.14+2

* Removes `_ambiguate` methods from example code.

## 0.9.14+1

* Fixes bug where max resolution preset does not produce highest available resolution on iOS.

## 0.9.14

* Adds support to HEIF format.

## 0.9.13+11

* Fixes a memory leak of sample buffer when pause and resume the video recording.
* Removes development team from example app.
* Updates minimum iOS version to 12.0 and minimum Flutter version to 3.16.6.

## 0.9.13+10

* Adds privacy manifest.

## 0.9.13+9

* Fixes new lint warnings.

## 0.9.13+8

* Updates example app to use non-deprecated video_player method.
* Updates minimum supported SDK version to Flutter 3.10/Dart 3.0.

## 0.9.13+7

* Fixes inverted orientation strings.

## 0.9.13+6

* Fixes incorrect use of `NSError` that could cause crashes on launch.

## 0.9.13+5

* Ignores audio samples until the first video sample arrives.

## 0.9.13+4

* Adds pub topics to package metadata.
* Updates minimum supported SDK version to Flutter 3.7/Dart 2.19.

## 0.9.13+3

* Migrates `styleFrom` usage in examples off of deprecated `primary` and `onPrimary` parameters.
* Fixes unawaited_futures violations.

## 0.9.13+2

* Removes obsolete null checks on non-nullable values.
* Updates minimum supported SDK version to Flutter 3.3/Dart 2.18.

## 0.9.13+1

* Clarifies explanation of endorsement in README.

## 0.9.13

* Allows camera to be switched while video recording.
* Aligns Dart and Flutter SDK constraints.

## 0.9.12

* Updates minimum Flutter version to 3.3 and iOS 11.

## 0.9.11+1

* Updates links for the merge of flutter/plugins into flutter/packages.

## 0.9.11

* Adds back use of Optional type.
* Updates minimum Flutter version to 3.0.

## 0.9.10+2

* Updates code for stricter lint checks.

## 0.9.10+1

* Updates code for stricter lint checks.

## 0.9.10

* Remove usage of deprecated quiver Optional type.

## 0.9.9

* Implements option to also stream when recording a video.

## 0.9.8+6

* Updates code for `no_leading_underscores_for_local_identifiers` lint.
* Updates minimum Flutter version to 2.10.

## 0.9.8+5

* Fixes a regression introduced in 0.9.8+4 where the stream handler is not set.

## 0.9.8+4

* Fixes a crash due to sending orientation change events when the engine is torn down.

## 0.9.8+3

* Fixes avoid_redundant_argument_values lint warnings and minor typos.
* Ignores missing return warnings in preparation for [upcoming analysis changes](https://github.com/flutter/flutter/issues/105750).

## 0.9.8+2

* Fixes exception in registerWith caused by the switch to an in-package method channel.

## 0.9.8+1

* Ignores deprecation warnings for upcoming styleFrom button API changes.

## 0.9.8

* Switches to internal method channel implementation.

## 0.9.7+1

* Splits from `camera` as a federated implementation.<|MERGE_RESOLUTION|>--- conflicted
+++ resolved
@@ -1,10 +1,10 @@
+## 0.9.16+2
+
+* Fixes regression taking a picture in torch mode.
+
 ## 0.9.16+1
 
-<<<<<<< HEAD
-* Fixes regression taking a picture in torch mode.
-=======
 * Fixes sample times not being numeric after pause/resume.
->>>>>>> 8e6ac906
 
 ## 0.9.16
 
