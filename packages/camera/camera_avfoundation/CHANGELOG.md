## 0.9.18+7

<<<<<<< HEAD
* Migrates unit tests to Swift.
=======
* Fixes crash when setting `activeFormat` on `FLTCaptureDevice`.
>>>>>>> 8542af3d

## 0.9.18+6

* Refactors implementations to remove remaining usage of OCMock in internal testing.

## 0.9.18+5

* Migrates unit tests to Swift.

## 0.9.18+4

* Refactors implementations to reduce usage of OCMock in internal testing.

## 0.9.18+3

* Refactors implementations to reduce usage of OCMock in internal testing.

## 0.9.18+2

* Refactors implementations to reduce usage of OCMock in internal testing.

## 0.9.18+1

* Refactors implementations to reduce usage of OCMock in internal testing.

## 0.9.18

* Adds API support query for image streaming.

## 0.9.17+7

* Fixes changing global audio session category to be collision free across plugins.

## 0.9.17+6

* Updates minimum supported SDK version to Flutter 3.22/Dart 3.4.
* Removes OCMock usage from permission tests

## 0.9.17+5

* Adds ability to use any supported FPS and fixes crash when using unsupported FPS.

## 0.9.17+4

* Updates Pigeon for non-nullable collection type support.
* Updates minimum supported SDK version to Flutter 3.19/Dart 3.3.

## 0.9.17+3

* Fixes deallocation of camera on dispose.

## 0.9.17+2

* Fixes stopVideoRecording waiting indefinitely and lag at start of video.

## 0.9.17+1

* Fixes a crash due to appending sample buffers when readyForMoreMediaData is NO.

## 0.9.17

* Adds Swift Package Manager compatibility.

## 0.9.16+3

* Removes unused `maxVideoDuration` code.

## 0.9.16+2

* Fixes regression taking a picture in torch mode.

## 0.9.16+1

* Fixes sample times not being numeric after pause/resume.

## 0.9.16

* Converts Dart-to-host communcation to Pigeon.
* Fixes a race condition in camera disposal.

## 0.9.15+4

* Converts host-to-Dart communcation to Pigeon.

## 0.9.15+3

* Moves `pigeon` to `dev_dependencies`.

## 0.9.15+2

* Converts camera query to Pigeon.

## 0.9.15+1

* Simplifies internal handling of method channel responses.

## 0.9.15

* Adds support to control video FPS and bitrate. See `CameraController.withSettings`.

## 0.9.14+2

* Removes `_ambiguate` methods from example code.

## 0.9.14+1

* Fixes bug where max resolution preset does not produce highest available resolution on iOS.

## 0.9.14

* Adds support to HEIF format.

## 0.9.13+11

* Fixes a memory leak of sample buffer when pause and resume the video recording.
* Removes development team from example app.
* Updates minimum iOS version to 12.0 and minimum Flutter version to 3.16.6.

## 0.9.13+10

* Adds privacy manifest.

## 0.9.13+9

* Fixes new lint warnings.

## 0.9.13+8

* Updates example app to use non-deprecated video_player method.
* Updates minimum supported SDK version to Flutter 3.10/Dart 3.0.

## 0.9.13+7

* Fixes inverted orientation strings.

## 0.9.13+6

* Fixes incorrect use of `NSError` that could cause crashes on launch.

## 0.9.13+5

* Ignores audio samples until the first video sample arrives.

## 0.9.13+4

* Adds pub topics to package metadata.
* Updates minimum supported SDK version to Flutter 3.7/Dart 2.19.

## 0.9.13+3

* Migrates `styleFrom` usage in examples off of deprecated `primary` and `onPrimary` parameters.
* Fixes unawaited_futures violations.

## 0.9.13+2

* Removes obsolete null checks on non-nullable values.
* Updates minimum supported SDK version to Flutter 3.3/Dart 2.18.

## 0.9.13+1

* Clarifies explanation of endorsement in README.

## 0.9.13

* Allows camera to be switched while video recording.
* Aligns Dart and Flutter SDK constraints.

## 0.9.12

* Updates minimum Flutter version to 3.3 and iOS 11.

## 0.9.11+1

* Updates links for the merge of flutter/plugins into flutter/packages.

## 0.9.11

* Adds back use of Optional type.
* Updates minimum Flutter version to 3.0.

## 0.9.10+2

* Updates code for stricter lint checks.

## 0.9.10+1

* Updates code for stricter lint checks.

## 0.9.10

* Remove usage of deprecated quiver Optional type.

## 0.9.9

* Implements option to also stream when recording a video.

## 0.9.8+6

* Updates code for `no_leading_underscores_for_local_identifiers` lint.
* Updates minimum Flutter version to 2.10.

## 0.9.8+5

* Fixes a regression introduced in 0.9.8+4 where the stream handler is not set.

## 0.9.8+4

* Fixes a crash due to sending orientation change events when the engine is torn down.

## 0.9.8+3

* Fixes avoid_redundant_argument_values lint warnings and minor typos.
* Ignores missing return warnings in preparation for [upcoming analysis changes](https://github.com/flutter/flutter/issues/105750).

## 0.9.8+2

* Fixes exception in registerWith caused by the switch to an in-package method channel.

## 0.9.8+1

* Ignores deprecation warnings for upcoming styleFrom button API changes.

## 0.9.8

* Switches to internal method channel implementation.

## 0.9.7+1

* Splits from `camera` as a federated implementation.<|MERGE_RESOLUTION|>--- conflicted
+++ resolved
@@ -1,10 +1,10 @@
+## 0.9.18+8
+
+* Migrates unit tests to Swift.
+
 ## 0.9.18+7
 
-<<<<<<< HEAD
-* Migrates unit tests to Swift.
-=======
 * Fixes crash when setting `activeFormat` on `FLTCaptureDevice`.
->>>>>>> 8542af3d
 
 ## 0.9.18+6
 
