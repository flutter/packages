--- conflicted
+++ resolved
@@ -43,15 +43,8 @@
 /// @param error report to the caller if any error happened creating the camera.
 - (instancetype)initWithCameraName:(NSString *)cameraName
                   resolutionPreset:(NSString *)resolutionPreset
-<<<<<<< HEAD
-                               fps:(NSNumber *)fps
-                      videoBitrate:(NSNumber *)videoBitrate
-                      audioBitrate:(NSNumber *)audioBitrate
-                       enableAudio:(BOOL)enableAudio
-=======
                      mediaSettings:(FLTCamMediaSettings *)mediaSettings
             mediaSettingsAVWrapper:(FLTCamMediaSettingsAVWrapper *)mediaSettingsAVWrapper
->>>>>>> 0eead7cb
                        orientation:(UIDeviceOrientation)orientation
                captureSessionQueue:(dispatch_queue_t)captureSessionQueue
                              error:(NSError **)error;
