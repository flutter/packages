// Copyright 2013 The Flutter Authors. All rights reserved.
// Use of this source code is governed by a BSD-style license that can be
// found in the LICENSE file.

#import "FLTCam.h"
#import "FLTCam_Test.h"
#import "FLTSavePhotoDelegate.h"
#import "QueueUtils.h"

@import CoreMotion;
#import <libkern/OSAtomic.h>

@implementation FLTImageStreamHandler

- (instancetype)initWithCaptureSessionQueue:(dispatch_queue_t)captureSessionQueue {
  self = [super init];
  NSAssert(self, @"super init cannot be nil");
  _captureSessionQueue = captureSessionQueue;
  return self;
}

- (FlutterError *_Nullable)onCancelWithArguments:(id _Nullable)arguments {
  __weak typeof(self) weakSelf = self;
  dispatch_async(self.captureSessionQueue, ^{
    weakSelf.eventSink = nil;
  });
  return nil;
}

- (FlutterError *_Nullable)onListenWithArguments:(id _Nullable)arguments
                                       eventSink:(nonnull FlutterEventSink)events {
  __weak typeof(self) weakSelf = self;
  dispatch_async(self.captureSessionQueue, ^{
    weakSelf.eventSink = events;
  });
  return nil;
}
@end

@interface FLTCam () <AVCaptureVideoDataOutputSampleBufferDelegate,
                      AVCaptureAudioDataOutputSampleBufferDelegate>

@property(readonly, nonatomic) int64_t textureId;
@property BOOL enableAudio;
@property(nonatomic) FLTImageStreamHandler *imageStreamHandler;
@property(readonly, nonatomic) AVCaptureSession *videoCaptureSession;
@property(readonly, nonatomic) AVCaptureSession *audioCaptureSession;

@property(readonly, nonatomic) AVCaptureInput *captureVideoInput;
/// Tracks the latest pixel buffer sent from AVFoundation's sample buffer delegate callback.
/// Used to deliver the latest pixel buffer to the flutter engine via the `copyPixelBuffer` API.
@property(readwrite, nonatomic) CVPixelBufferRef latestPixelBuffer;
@property(readonly, nonatomic) CGSize captureSize;
@property(strong, nonatomic) AVAssetWriter *videoWriter;
@property(strong, nonatomic) AVAssetWriterInput *videoWriterInput;
@property(strong, nonatomic) AVAssetWriterInput *audioWriterInput;
@property(strong, nonatomic) AVAssetWriterInputPixelBufferAdaptor *assetWriterPixelBufferAdaptor;
@property(strong, nonatomic) AVCaptureVideoDataOutput *videoOutput;
@property(strong, nonatomic) AVCaptureAudioDataOutput *audioOutput;
@property(strong, nonatomic) NSString *videoRecordingPath;
@property(assign, nonatomic) BOOL isRecording;
@property(assign, nonatomic) BOOL isRecordingPaused;
@property(assign, nonatomic) BOOL videoIsDisconnected;
@property(assign, nonatomic) BOOL audioIsDisconnected;
@property(assign, nonatomic) BOOL isAudioSetup;

/// Number of frames currently pending processing.
@property(assign, nonatomic) int streamingPendingFramesCount;

/// Maximum number of frames pending processing.
@property(assign, nonatomic) int maxStreamingPendingFramesCount;

@property(assign, nonatomic) UIDeviceOrientation lockedCaptureOrientation;
@property(assign, nonatomic) CMTime lastVideoSampleTime;
@property(assign, nonatomic) CMTime lastAudioSampleTime;
@property(assign, nonatomic) CMTime videoTimeOffset;
@property(assign, nonatomic) CMTime audioTimeOffset;
@property(nonatomic) CMMotionManager *motionManager;
@property AVAssetWriterInputPixelBufferAdaptor *videoAdaptor;
/// All FLTCam's state access and capture session related operations should be on run on this queue.
@property(strong, nonatomic) dispatch_queue_t captureSessionQueue;
/// The queue on which `latestPixelBuffer` property is accessed.
/// To avoid unnecessary contention, do not access `latestPixelBuffer` on the `captureSessionQueue`.
@property(strong, nonatomic) dispatch_queue_t pixelBufferSynchronizationQueue;
/// The queue on which captured photos (not videos) are written to disk.
/// Videos are written to disk by `videoAdaptor` on an internal queue managed by AVFoundation.
@property(strong, nonatomic) dispatch_queue_t photoIOQueue;
@property(assign, nonatomic) UIDeviceOrientation deviceOrientation;
@end

@implementation FLTCam

NSString *const errorMethod = @"error";

- (instancetype)initWithCameraName:(NSString *)cameraName
                  resolutionPreset:(NSString *)resolutionPreset
                       enableAudio:(BOOL)enableAudio
                       orientation:(UIDeviceOrientation)orientation
               captureSessionQueue:(dispatch_queue_t)captureSessionQueue
                             error:(NSError **)error {
  return [self initWithCameraName:cameraName
                 resolutionPreset:resolutionPreset
                      enableAudio:enableAudio
                      orientation:orientation
              videoCaptureSession:[[AVCaptureSession alloc] init]
              audioCaptureSession:[[AVCaptureSession alloc] init]
              captureSessionQueue:captureSessionQueue
                            error:error];
}

- (instancetype)initWithCameraName:(NSString *)cameraName
                  resolutionPreset:(NSString *)resolutionPreset
                       enableAudio:(BOOL)enableAudio
                       orientation:(UIDeviceOrientation)orientation
               videoCaptureSession:(AVCaptureSession *)videoCaptureSession
               audioCaptureSession:(AVCaptureSession *)audioCaptureSession
               captureSessionQueue:(dispatch_queue_t)captureSessionQueue
                             error:(NSError **)error {
  self = [super init];
  NSAssert(self, @"super init cannot be nil");
  @try {
    _resolutionPreset = FLTGetFLTResolutionPresetForString(resolutionPreset);
  } @catch (NSError *e) {
    *error = e;
  }
  _enableAudio = enableAudio;
  _captureSessionQueue = captureSessionQueue;
  _pixelBufferSynchronizationQueue =
      dispatch_queue_create("io.flutter.camera.pixelBufferSynchronizationQueue", NULL);
  _photoIOQueue = dispatch_queue_create("io.flutter.camera.photoIOQueue", NULL);
  _videoCaptureSession = videoCaptureSession;
  _audioCaptureSession = audioCaptureSession;
  _captureDevice = [AVCaptureDevice deviceWithUniqueID:cameraName];
  _flashMode = _captureDevice.hasFlash ? FLTFlashModeAuto : FLTFlashModeOff;
  _exposureMode = FLTExposureModeAuto;
  _focusMode = FLTFocusModeAuto;
  _lockedCaptureOrientation = UIDeviceOrientationUnknown;
  _deviceOrientation = orientation;
  _videoFormat = kCVPixelFormatType_32BGRA;
  _inProgressSavePhotoDelegates = [NSMutableDictionary dictionary];

  // To limit memory consumption, limit the number of frames pending processing.
  // After some testing, 4 was determined to be the best maximum value.
  // https://github.com/flutter/plugins/pull/4520#discussion_r766335637
  _maxStreamingPendingFramesCount = 4;

  NSError *localError = nil;
  AVCaptureConnection *connection = [self createConnection:&localError];
  if (localError) {
    *error = localError;
    return nil;
  }

  [_videoCaptureSession addInputWithNoConnections:_captureVideoInput];
  [_videoCaptureSession addOutputWithNoConnections:_captureVideoOutput];
  [_videoCaptureSession addConnection:connection];

<<<<<<< HEAD
  if (@available(iOS 10.0, *)) {
    _capturePhotoOutput = [AVCapturePhotoOutput new];
    [_capturePhotoOutput setHighResolutionCaptureEnabled:YES];
    [_videoCaptureSession addOutput:_capturePhotoOutput];
  }
=======
  _capturePhotoOutput = [AVCapturePhotoOutput new];
  [_capturePhotoOutput setHighResolutionCaptureEnabled:YES];
  [_captureSession addOutput:_capturePhotoOutput];

>>>>>>> 475cf827
  _motionManager = [[CMMotionManager alloc] init];
  [_motionManager startAccelerometerUpdates];

  [self setCaptureSessionPreset:_resolutionPreset];
  [self updateOrientation];

  return self;
}

- (AVCaptureConnection *)createConnection:(NSError **)error {
  // Setup video capture input.
  _captureVideoInput = [AVCaptureDeviceInput deviceInputWithDevice:_captureDevice error:error];

  if (*error) {
    return nil;
  }

  // Setup video capture output.
  _captureVideoOutput = [AVCaptureVideoDataOutput new];
  _captureVideoOutput.videoSettings =
      @{(NSString *)kCVPixelBufferPixelFormatTypeKey : @(_videoFormat)};
  [_captureVideoOutput setAlwaysDiscardsLateVideoFrames:YES];
  [_captureVideoOutput setSampleBufferDelegate:self queue:_captureSessionQueue];

  // Setup video capture connection.
  AVCaptureConnection *connection =
      [AVCaptureConnection connectionWithInputPorts:_captureVideoInput.ports
                                             output:_captureVideoOutput];
  if ([_captureDevice position] == AVCaptureDevicePositionFront) {
    connection.videoMirrored = YES;
  }

  return connection;
}

- (void)start {
  [_videoCaptureSession startRunning];
  [_audioCaptureSession startRunning];
}

- (void)stop {
  [_videoCaptureSession stopRunning];
  [_audioCaptureSession stopRunning];
}

- (void)setVideoFormat:(OSType)videoFormat {
  _videoFormat = videoFormat;
  _captureVideoOutput.videoSettings =
      @{(NSString *)kCVPixelBufferPixelFormatTypeKey : @(videoFormat)};
}

- (void)setDeviceOrientation:(UIDeviceOrientation)orientation {
  if (_deviceOrientation == orientation) {
    return;
  }

  _deviceOrientation = orientation;
  [self updateOrientation];
}

- (void)updateOrientation {
  if (_isRecording) {
    return;
  }

  UIDeviceOrientation orientation = (_lockedCaptureOrientation != UIDeviceOrientationUnknown)
                                        ? _lockedCaptureOrientation
                                        : _deviceOrientation;

  [self updateOrientation:orientation forCaptureOutput:_capturePhotoOutput];
  [self updateOrientation:orientation forCaptureOutput:_captureVideoOutput];
}

- (void)updateOrientation:(UIDeviceOrientation)orientation
         forCaptureOutput:(AVCaptureOutput *)captureOutput {
  if (!captureOutput) {
    return;
  }

  AVCaptureConnection *connection = [captureOutput connectionWithMediaType:AVMediaTypeVideo];
  if (connection && connection.isVideoOrientationSupported) {
    connection.videoOrientation = [self getVideoOrientationForDeviceOrientation:orientation];
  }
}

- (void)captureToFile:(FLTThreadSafeFlutterResult *)result {
  AVCapturePhotoSettings *settings = [AVCapturePhotoSettings photoSettings];
  if (_resolutionPreset == FLTResolutionPresetMax) {
    [settings setHighResolutionPhotoEnabled:YES];
  }

  AVCaptureFlashMode avFlashMode = FLTGetAVCaptureFlashModeForFLTFlashMode(_flashMode);
  if (avFlashMode != -1) {
    [settings setFlashMode:avFlashMode];
  }
  NSError *error;
  NSString *path = [self getTemporaryFilePathWithExtension:@"jpg"
                                                 subfolder:@"pictures"
                                                    prefix:@"CAP_"
                                                     error:error];
  if (error) {
    [result sendError:error];
    return;
  }

  __weak typeof(self) weakSelf = self;
  FLTSavePhotoDelegate *savePhotoDelegate = [[FLTSavePhotoDelegate alloc]
           initWithPath:path
                ioQueue:self.photoIOQueue
      completionHandler:^(NSString *_Nullable path, NSError *_Nullable error) {
        typeof(self) strongSelf = weakSelf;
        if (!strongSelf) return;
        dispatch_async(strongSelf.captureSessionQueue, ^{
          // cannot use the outter `strongSelf`
          typeof(self) strongSelf = weakSelf;
          if (!strongSelf) return;
          [strongSelf.inProgressSavePhotoDelegates removeObjectForKey:@(settings.uniqueID)];
        });

        if (error) {
          [result sendError:error];
        } else {
          NSAssert(path, @"Path must not be nil if no error.");
          [result sendSuccessWithData:path];
        }
      }];

  NSAssert(dispatch_get_specific(FLTCaptureSessionQueueSpecific),
           @"save photo delegate references must be updated on the capture session queue");
  self.inProgressSavePhotoDelegates[@(settings.uniqueID)] = savePhotoDelegate;
  [self.capturePhotoOutput capturePhotoWithSettings:settings delegate:savePhotoDelegate];
}

- (AVCaptureVideoOrientation)getVideoOrientationForDeviceOrientation:
    (UIDeviceOrientation)deviceOrientation {
  if (deviceOrientation == UIDeviceOrientationPortrait) {
    return AVCaptureVideoOrientationPortrait;
  } else if (deviceOrientation == UIDeviceOrientationLandscapeLeft) {
    // Note: device orientation is flipped compared to video orientation. When UIDeviceOrientation
    // is landscape left the video orientation should be landscape right.
    return AVCaptureVideoOrientationLandscapeRight;
  } else if (deviceOrientation == UIDeviceOrientationLandscapeRight) {
    // Note: device orientation is flipped compared to video orientation. When UIDeviceOrientation
    // is landscape right the video orientation should be landscape left.
    return AVCaptureVideoOrientationLandscapeLeft;
  } else if (deviceOrientation == UIDeviceOrientationPortraitUpsideDown) {
    return AVCaptureVideoOrientationPortraitUpsideDown;
  } else {
    return AVCaptureVideoOrientationPortrait;
  }
}

- (NSString *)getTemporaryFilePathWithExtension:(NSString *)extension
                                      subfolder:(NSString *)subfolder
                                         prefix:(NSString *)prefix
                                          error:(NSError *)error {
  NSString *docDir =
      NSSearchPathForDirectoriesInDomains(NSDocumentDirectory, NSUserDomainMask, YES)[0];
  NSString *fileDir =
      [[docDir stringByAppendingPathComponent:@"camera"] stringByAppendingPathComponent:subfolder];
  NSString *fileName = [prefix stringByAppendingString:[[NSUUID UUID] UUIDString]];
  NSString *file =
      [[fileDir stringByAppendingPathComponent:fileName] stringByAppendingPathExtension:extension];

  NSFileManager *fm = [NSFileManager defaultManager];
  if (![fm fileExistsAtPath:fileDir]) {
    [[NSFileManager defaultManager] createDirectoryAtPath:fileDir
                              withIntermediateDirectories:true
                                               attributes:nil
                                                    error:&error];
    if (error) {
      return nil;
    }
  }

  return file;
}

- (void)setCaptureSessionPreset:(FLTResolutionPreset)resolutionPreset {
  switch (resolutionPreset) {
    case FLTResolutionPresetMax:
    case FLTResolutionPresetUltraHigh:
      if ([_videoCaptureSession canSetSessionPreset:AVCaptureSessionPreset3840x2160]) {
        _videoCaptureSession.sessionPreset = AVCaptureSessionPreset3840x2160;
        _previewSize = CGSizeMake(3840, 2160);
        break;
      }
      if ([_videoCaptureSession canSetSessionPreset:AVCaptureSessionPresetHigh]) {
        _videoCaptureSession.sessionPreset = AVCaptureSessionPresetHigh;
        _previewSize =
            CGSizeMake(_captureDevice.activeFormat.highResolutionStillImageDimensions.width,
                       _captureDevice.activeFormat.highResolutionStillImageDimensions.height);
        break;
      }
    case FLTResolutionPresetVeryHigh:
      if ([_videoCaptureSession canSetSessionPreset:AVCaptureSessionPreset1920x1080]) {
        _videoCaptureSession.sessionPreset = AVCaptureSessionPreset1920x1080;
        _previewSize = CGSizeMake(1920, 1080);
        break;
      }
    case FLTResolutionPresetHigh:
      if ([_videoCaptureSession canSetSessionPreset:AVCaptureSessionPreset1280x720]) {
        _videoCaptureSession.sessionPreset = AVCaptureSessionPreset1280x720;
        _previewSize = CGSizeMake(1280, 720);
        break;
      }
    case FLTResolutionPresetMedium:
      if ([_videoCaptureSession canSetSessionPreset:AVCaptureSessionPreset640x480]) {
        _videoCaptureSession.sessionPreset = AVCaptureSessionPreset640x480;
        _previewSize = CGSizeMake(640, 480);
        break;
      }
    case FLTResolutionPresetLow:
      if ([_videoCaptureSession canSetSessionPreset:AVCaptureSessionPreset352x288]) {
        _videoCaptureSession.sessionPreset = AVCaptureSessionPreset352x288;
        _previewSize = CGSizeMake(352, 288);
        break;
      }
    default:
      if ([_videoCaptureSession canSetSessionPreset:AVCaptureSessionPresetLow]) {
        _videoCaptureSession.sessionPreset = AVCaptureSessionPresetLow;
        _previewSize = CGSizeMake(352, 288);
      } else {
        NSError *error =
            [NSError errorWithDomain:NSCocoaErrorDomain
                                code:NSURLErrorUnknown
                            userInfo:@{
                              NSLocalizedDescriptionKey :
                                  @"No capture session available for current capture session."
                            }];
        @throw error;
      }
  }
  _audioCaptureSession.sessionPreset = _videoCaptureSession.sessionPreset;
}

- (void)captureOutput:(AVCaptureOutput *)output
    didOutputSampleBuffer:(CMSampleBufferRef)sampleBuffer
           fromConnection:(AVCaptureConnection *)connection {
  if (output == _captureVideoOutput) {
    CVPixelBufferRef newBuffer = CMSampleBufferGetImageBuffer(sampleBuffer);
    CFRetain(newBuffer);

    __block CVPixelBufferRef previousPixelBuffer = nil;
    // Use `dispatch_sync` to avoid unnecessary context switch under common non-contest scenarios;
    // Under rare contest scenarios, it will not block for too long since the critical section is
    // quite lightweight.
    dispatch_sync(self.pixelBufferSynchronizationQueue, ^{
      // No need weak self because it's dispatch_sync.
      previousPixelBuffer = self.latestPixelBuffer;
      self.latestPixelBuffer = newBuffer;
    });
    if (previousPixelBuffer) {
      CFRelease(previousPixelBuffer);
    }
    if (_onFrameAvailable) {
      _onFrameAvailable();
    }
  }
  if (!CMSampleBufferDataIsReady(sampleBuffer)) {
    [_methodChannel invokeMethod:errorMethod
                       arguments:@"sample buffer is not ready. Skipping sample"];
    return;
  }
  if (_isStreamingImages) {
    FlutterEventSink eventSink = _imageStreamHandler.eventSink;
    if (eventSink && (self.streamingPendingFramesCount < self.maxStreamingPendingFramesCount)) {
      self.streamingPendingFramesCount++;
      CVPixelBufferRef pixelBuffer = CMSampleBufferGetImageBuffer(sampleBuffer);
      // Must lock base address before accessing the pixel data
      CVPixelBufferLockBaseAddress(pixelBuffer, kCVPixelBufferLock_ReadOnly);

      size_t imageWidth = CVPixelBufferGetWidth(pixelBuffer);
      size_t imageHeight = CVPixelBufferGetHeight(pixelBuffer);

      NSMutableArray *planes = [NSMutableArray array];

      const Boolean isPlanar = CVPixelBufferIsPlanar(pixelBuffer);
      size_t planeCount;
      if (isPlanar) {
        planeCount = CVPixelBufferGetPlaneCount(pixelBuffer);
      } else {
        planeCount = 1;
      }

      for (int i = 0; i < planeCount; i++) {
        void *planeAddress;
        size_t bytesPerRow;
        size_t height;
        size_t width;

        if (isPlanar) {
          planeAddress = CVPixelBufferGetBaseAddressOfPlane(pixelBuffer, i);
          bytesPerRow = CVPixelBufferGetBytesPerRowOfPlane(pixelBuffer, i);
          height = CVPixelBufferGetHeightOfPlane(pixelBuffer, i);
          width = CVPixelBufferGetWidthOfPlane(pixelBuffer, i);
        } else {
          planeAddress = CVPixelBufferGetBaseAddress(pixelBuffer);
          bytesPerRow = CVPixelBufferGetBytesPerRow(pixelBuffer);
          height = CVPixelBufferGetHeight(pixelBuffer);
          width = CVPixelBufferGetWidth(pixelBuffer);
        }

        NSNumber *length = @(bytesPerRow * height);
        NSData *bytes = [NSData dataWithBytes:planeAddress length:length.unsignedIntegerValue];

        NSMutableDictionary *planeBuffer = [NSMutableDictionary dictionary];
        planeBuffer[@"bytesPerRow"] = @(bytesPerRow);
        planeBuffer[@"width"] = @(width);
        planeBuffer[@"height"] = @(height);
        planeBuffer[@"bytes"] = [FlutterStandardTypedData typedDataWithBytes:bytes];

        [planes addObject:planeBuffer];
      }
      // Lock the base address before accessing pixel data, and unlock it afterwards.
      // Done accessing the `pixelBuffer` at this point.
      CVPixelBufferUnlockBaseAddress(pixelBuffer, kCVPixelBufferLock_ReadOnly);

      NSMutableDictionary *imageBuffer = [NSMutableDictionary dictionary];
      imageBuffer[@"width"] = [NSNumber numberWithUnsignedLong:imageWidth];
      imageBuffer[@"height"] = [NSNumber numberWithUnsignedLong:imageHeight];
      imageBuffer[@"format"] = @(_videoFormat);
      imageBuffer[@"planes"] = planes;
      imageBuffer[@"lensAperture"] = [NSNumber numberWithFloat:[_captureDevice lensAperture]];
      Float64 exposureDuration = CMTimeGetSeconds([_captureDevice exposureDuration]);
      Float64 nsExposureDuration = 1000000000 * exposureDuration;
      imageBuffer[@"sensorExposureTime"] = [NSNumber numberWithInt:nsExposureDuration];
      imageBuffer[@"sensorSensitivity"] = [NSNumber numberWithFloat:[_captureDevice ISO]];

      dispatch_async(dispatch_get_main_queue(), ^{
        eventSink(imageBuffer);
      });
    }
  }
  if (_isRecording && !_isRecordingPaused) {
    if (_videoWriter.status == AVAssetWriterStatusFailed) {
      [_methodChannel invokeMethod:errorMethod
                         arguments:[NSString stringWithFormat:@"%@", _videoWriter.error]];
      return;
    }

    CFRetain(sampleBuffer);
    CMTime currentSampleTime = CMSampleBufferGetPresentationTimeStamp(sampleBuffer);

    if (_videoWriter.status != AVAssetWriterStatusWriting) {
      [_videoWriter startWriting];
      [_videoWriter startSessionAtSourceTime:currentSampleTime];
    }

    if (output == _captureVideoOutput) {
      if (_videoIsDisconnected) {
        _videoIsDisconnected = NO;

        if (_videoTimeOffset.value == 0) {
          _videoTimeOffset = CMTimeSubtract(currentSampleTime, _lastVideoSampleTime);
        } else {
          CMTime offset = CMTimeSubtract(currentSampleTime, _lastVideoSampleTime);
          _videoTimeOffset = CMTimeAdd(_videoTimeOffset, offset);
        }

        return;
      }

      _lastVideoSampleTime = currentSampleTime;

      CVPixelBufferRef nextBuffer = CMSampleBufferGetImageBuffer(sampleBuffer);
      CMTime nextSampleTime = CMTimeSubtract(_lastVideoSampleTime, _videoTimeOffset);
      [_videoAdaptor appendPixelBuffer:nextBuffer withPresentationTime:nextSampleTime];
    } else {
      CMTime dur = CMSampleBufferGetDuration(sampleBuffer);

      if (dur.value > 0) {
        currentSampleTime = CMTimeAdd(currentSampleTime, dur);
      }

      if (_audioIsDisconnected) {
        _audioIsDisconnected = NO;

        if (_audioTimeOffset.value == 0) {
          _audioTimeOffset = CMTimeSubtract(currentSampleTime, _lastAudioSampleTime);
        } else {
          CMTime offset = CMTimeSubtract(currentSampleTime, _lastAudioSampleTime);
          _audioTimeOffset = CMTimeAdd(_audioTimeOffset, offset);
        }

        return;
      }

      _lastAudioSampleTime = currentSampleTime;

      if (_audioTimeOffset.value != 0) {
        CFRelease(sampleBuffer);
        sampleBuffer = [self adjustTime:sampleBuffer by:_audioTimeOffset];
      }

      [self newAudioSample:sampleBuffer];
    }

    CFRelease(sampleBuffer);
  }
}

- (CMSampleBufferRef)adjustTime:(CMSampleBufferRef)sample by:(CMTime)offset CF_RETURNS_RETAINED {
  CMItemCount count;
  CMSampleBufferGetSampleTimingInfoArray(sample, 0, nil, &count);
  CMSampleTimingInfo *pInfo = malloc(sizeof(CMSampleTimingInfo) * count);
  CMSampleBufferGetSampleTimingInfoArray(sample, count, pInfo, &count);
  for (CMItemCount i = 0; i < count; i++) {
    pInfo[i].decodeTimeStamp = CMTimeSubtract(pInfo[i].decodeTimeStamp, offset);
    pInfo[i].presentationTimeStamp = CMTimeSubtract(pInfo[i].presentationTimeStamp, offset);
  }
  CMSampleBufferRef sout;
  CMSampleBufferCreateCopyWithNewTiming(nil, sample, count, pInfo, &sout);
  free(pInfo);
  return sout;
}

- (void)newVideoSample:(CMSampleBufferRef)sampleBuffer {
  if (_videoWriter.status != AVAssetWriterStatusWriting) {
    if (_videoWriter.status == AVAssetWriterStatusFailed) {
      [_methodChannel invokeMethod:errorMethod
                         arguments:[NSString stringWithFormat:@"%@", _videoWriter.error]];
    }
    return;
  }
  if (_videoWriterInput.readyForMoreMediaData) {
    if (![_videoWriterInput appendSampleBuffer:sampleBuffer]) {
      [_methodChannel
          invokeMethod:errorMethod
             arguments:[NSString stringWithFormat:@"%@", @"Unable to write to video input"]];
    }
  }
}

- (void)newAudioSample:(CMSampleBufferRef)sampleBuffer {
  if (_videoWriter.status != AVAssetWriterStatusWriting) {
    if (_videoWriter.status == AVAssetWriterStatusFailed) {
      [_methodChannel invokeMethod:errorMethod
                         arguments:[NSString stringWithFormat:@"%@", _videoWriter.error]];
    }
    return;
  }
  if (_audioWriterInput.readyForMoreMediaData) {
    if (![_audioWriterInput appendSampleBuffer:sampleBuffer]) {
      [_methodChannel
          invokeMethod:errorMethod
             arguments:[NSString stringWithFormat:@"%@", @"Unable to write to audio input"]];
    }
  }
}

- (void)close {
  [self stop];
  for (AVCaptureInput *input in [_videoCaptureSession inputs]) {
    [_videoCaptureSession removeInput:input];
  }
  for (AVCaptureOutput *output in [_videoCaptureSession outputs]) {
    [_videoCaptureSession removeOutput:output];
  }
  for (AVCaptureInput *input in [_audioCaptureSession inputs]) {
    [_audioCaptureSession removeInput:input];
  }
  for (AVCaptureOutput *output in [_audioCaptureSession outputs]) {
    [_audioCaptureSession removeOutput:output];
  }
}

- (void)dealloc {
  if (_latestPixelBuffer) {
    CFRelease(_latestPixelBuffer);
  }
  [_motionManager stopAccelerometerUpdates];
}

- (CVPixelBufferRef)copyPixelBuffer {
  __block CVPixelBufferRef pixelBuffer = nil;
  // Use `dispatch_sync` because `copyPixelBuffer` API requires synchronous return.
  dispatch_sync(self.pixelBufferSynchronizationQueue, ^{
    // No need weak self because it's dispatch_sync.
    pixelBuffer = self.latestPixelBuffer;
    self.latestPixelBuffer = nil;
  });
  return pixelBuffer;
}

- (void)startVideoRecordingWithResult:(FLTThreadSafeFlutterResult *)result {
  [self startVideoRecordingWithResult:result messengerForStreaming:nil];
}

- (void)startVideoRecordingWithResult:(FLTThreadSafeFlutterResult *)result
                messengerForStreaming:(nullable NSObject<FlutterBinaryMessenger> *)messenger {
  if (!_isRecording) {
    if (messenger != nil) {
      [self startImageStreamWithMessenger:messenger];
    }

    NSError *error;
    _videoRecordingPath = [self getTemporaryFilePathWithExtension:@"mp4"
                                                        subfolder:@"videos"
                                                           prefix:@"REC_"
                                                            error:error];
    if (error) {
      [result sendError:error];
      return;
    }
    if (![self setupWriterForPath:_videoRecordingPath]) {
      [result sendErrorWithCode:@"IOError" message:@"Setup Writer Failed" details:nil];
      return;
    }
    _isRecording = YES;
    _isRecordingPaused = NO;
    _videoTimeOffset = CMTimeMake(0, 1);
    _audioTimeOffset = CMTimeMake(0, 1);
    _videoIsDisconnected = NO;
    _audioIsDisconnected = NO;
    [result sendSuccess];
  } else {
    [result sendErrorWithCode:@"Error" message:@"Video is already recording" details:nil];
  }
}

- (void)stopVideoRecordingWithResult:(FLTThreadSafeFlutterResult *)result {
  if (_isRecording) {
    _isRecording = NO;

    if (_videoWriter.status != AVAssetWriterStatusUnknown) {
      [_videoWriter finishWritingWithCompletionHandler:^{
        if (self->_videoWriter.status == AVAssetWriterStatusCompleted) {
          [self updateOrientation];
          [result sendSuccessWithData:self->_videoRecordingPath];
          self->_videoRecordingPath = nil;
        } else {
          [result sendErrorWithCode:@"IOError"
                            message:@"AVAssetWriter could not finish writing!"
                            details:nil];
        }
      }];
    }
  } else {
    NSError *error =
        [NSError errorWithDomain:NSCocoaErrorDomain
                            code:NSURLErrorResourceUnavailable
                        userInfo:@{NSLocalizedDescriptionKey : @"Video is not recording!"}];
    [result sendError:error];
  }
}

- (void)pauseVideoRecordingWithResult:(FLTThreadSafeFlutterResult *)result {
  _isRecordingPaused = YES;
  _videoIsDisconnected = YES;
  _audioIsDisconnected = YES;
  [result sendSuccess];
}

- (void)resumeVideoRecordingWithResult:(FLTThreadSafeFlutterResult *)result {
  _isRecordingPaused = NO;
  [result sendSuccess];
}

- (void)lockCaptureOrientationWithResult:(FLTThreadSafeFlutterResult *)result
                             orientation:(NSString *)orientationStr {
  UIDeviceOrientation orientation;
  @try {
    orientation = FLTGetUIDeviceOrientationForString(orientationStr);
  } @catch (NSError *e) {
    [result sendError:e];
    return;
  }

  if (_lockedCaptureOrientation != orientation) {
    _lockedCaptureOrientation = orientation;
    [self updateOrientation];
  }

  [result sendSuccess];
}

- (void)unlockCaptureOrientationWithResult:(FLTThreadSafeFlutterResult *)result {
  _lockedCaptureOrientation = UIDeviceOrientationUnknown;
  [self updateOrientation];
  [result sendSuccess];
}

- (void)setFlashModeWithResult:(FLTThreadSafeFlutterResult *)result mode:(NSString *)modeStr {
  FLTFlashMode mode;
  @try {
    mode = FLTGetFLTFlashModeForString(modeStr);
  } @catch (NSError *e) {
    [result sendError:e];
    return;
  }
  if (mode == FLTFlashModeTorch) {
    if (!_captureDevice.hasTorch) {
      [result sendErrorWithCode:@"setFlashModeFailed"
                        message:@"Device does not support torch mode"
                        details:nil];
      return;
    }
    if (!_captureDevice.isTorchAvailable) {
      [result sendErrorWithCode:@"setFlashModeFailed"
                        message:@"Torch mode is currently not available"
                        details:nil];
      return;
    }
    if (_captureDevice.torchMode != AVCaptureTorchModeOn) {
      [_captureDevice lockForConfiguration:nil];
      [_captureDevice setTorchMode:AVCaptureTorchModeOn];
      [_captureDevice unlockForConfiguration];
    }
  } else {
    if (!_captureDevice.hasFlash) {
      [result sendErrorWithCode:@"setFlashModeFailed"
                        message:@"Device does not have flash capabilities"
                        details:nil];
      return;
    }
    AVCaptureFlashMode avFlashMode = FLTGetAVCaptureFlashModeForFLTFlashMode(mode);
    if (![_capturePhotoOutput.supportedFlashModes
            containsObject:[NSNumber numberWithInt:((int)avFlashMode)]]) {
      [result sendErrorWithCode:@"setFlashModeFailed"
                        message:@"Device does not support this specific flash mode"
                        details:nil];
      return;
    }
    if (_captureDevice.torchMode != AVCaptureTorchModeOff) {
      [_captureDevice lockForConfiguration:nil];
      [_captureDevice setTorchMode:AVCaptureTorchModeOff];
      [_captureDevice unlockForConfiguration];
    }
  }
  _flashMode = mode;
  [result sendSuccess];
}

- (void)setExposureModeWithResult:(FLTThreadSafeFlutterResult *)result mode:(NSString *)modeStr {
  FLTExposureMode mode;
  @try {
    mode = FLTGetFLTExposureModeForString(modeStr);
  } @catch (NSError *e) {
    [result sendError:e];
    return;
  }
  _exposureMode = mode;
  [self applyExposureMode];
  [result sendSuccess];
}

- (void)applyExposureMode {
  [_captureDevice lockForConfiguration:nil];
  switch (_exposureMode) {
    case FLTExposureModeLocked:
      [_captureDevice setExposureMode:AVCaptureExposureModeAutoExpose];
      break;
    case FLTExposureModeAuto:
      if ([_captureDevice isExposureModeSupported:AVCaptureExposureModeContinuousAutoExposure]) {
        [_captureDevice setExposureMode:AVCaptureExposureModeContinuousAutoExposure];
      } else {
        [_captureDevice setExposureMode:AVCaptureExposureModeAutoExpose];
      }
      break;
  }
  [_captureDevice unlockForConfiguration];
}

- (void)setFocusModeWithResult:(FLTThreadSafeFlutterResult *)result mode:(NSString *)modeStr {
  FLTFocusMode mode;
  @try {
    mode = FLTGetFLTFocusModeForString(modeStr);
  } @catch (NSError *e) {
    [result sendError:e];
    return;
  }
  _focusMode = mode;
  [self applyFocusMode];
  [result sendSuccess];
}

- (void)applyFocusMode {
  [self applyFocusMode:_focusMode onDevice:_captureDevice];
}

- (void)applyFocusMode:(FLTFocusMode)focusMode onDevice:(AVCaptureDevice *)captureDevice {
  [captureDevice lockForConfiguration:nil];
  switch (focusMode) {
    case FLTFocusModeLocked:
      if ([captureDevice isFocusModeSupported:AVCaptureFocusModeAutoFocus]) {
        [captureDevice setFocusMode:AVCaptureFocusModeAutoFocus];
      }
      break;
    case FLTFocusModeAuto:
      if ([captureDevice isFocusModeSupported:AVCaptureFocusModeContinuousAutoFocus]) {
        [captureDevice setFocusMode:AVCaptureFocusModeContinuousAutoFocus];
      } else if ([captureDevice isFocusModeSupported:AVCaptureFocusModeAutoFocus]) {
        [captureDevice setFocusMode:AVCaptureFocusModeAutoFocus];
      }
      break;
  }
  [captureDevice unlockForConfiguration];
}

- (void)pausePreviewWithResult:(FLTThreadSafeFlutterResult *)result {
  _isPreviewPaused = true;
  [result sendSuccess];
}

- (void)resumePreviewWithResult:(FLTThreadSafeFlutterResult *)result {
  _isPreviewPaused = false;
  [result sendSuccess];
}

- (void)setDescriptionWhileRecording:(NSString *)cameraName
                              result:(FLTThreadSafeFlutterResult *)result {
  if (!_isRecording) {
    [result sendErrorWithCode:@"setDescriptionWhileRecordingFailed"
                      message:@"Device was not recording"
                      details:nil];
    return;
  }

  _captureDevice = [AVCaptureDevice deviceWithUniqueID:cameraName];

  AVCaptureConnection *oldConnection =
      [_captureVideoOutput connectionWithMediaType:AVMediaTypeVideo];

  // Stop video capture from the old output.
  [_captureVideoOutput setSampleBufferDelegate:nil queue:nil];

  // Remove the old video capture connections.
  [_videoCaptureSession beginConfiguration];
  [_videoCaptureSession removeInput:_captureVideoInput];
  [_videoCaptureSession removeOutput:_captureVideoOutput];

  NSError *error = nil;
  AVCaptureConnection *newConnection = [self createConnection:&error];
  if (error) {
    [result sendError:error];
    return;
  }

  // Keep the same orientation the old connections had.
  if (oldConnection && newConnection.isVideoOrientationSupported) {
    newConnection.videoOrientation = oldConnection.videoOrientation;
  }

  // Add the new connections to the session.
  if (![_videoCaptureSession canAddInput:_captureVideoInput])
    [result sendErrorWithCode:@"VideoError" message:@"Unable switch video input" details:nil];
  [_videoCaptureSession addInputWithNoConnections:_captureVideoInput];
  if (![_videoCaptureSession canAddOutput:_captureVideoOutput])
    [result sendErrorWithCode:@"VideoError" message:@"Unable switch video output" details:nil];
  [_videoCaptureSession addOutputWithNoConnections:_captureVideoOutput];
  if (![_videoCaptureSession canAddConnection:newConnection])
    [result sendErrorWithCode:@"VideoError" message:@"Unable switch video connection" details:nil];
  [_videoCaptureSession addConnection:newConnection];
  [_videoCaptureSession commitConfiguration];

  [result sendSuccess];
}

- (CGPoint)getCGPointForCoordsWithOrientation:(UIDeviceOrientation)orientation
                                            x:(double)x
                                            y:(double)y {
  double oldX = x, oldY = y;
  switch (orientation) {
    case UIDeviceOrientationPortrait:  // 90 ccw
      y = 1 - oldX;
      x = oldY;
      break;
    case UIDeviceOrientationPortraitUpsideDown:  // 90 cw
      x = 1 - oldY;
      y = oldX;
      break;
    case UIDeviceOrientationLandscapeRight:  // 180
      x = 1 - x;
      y = 1 - y;
      break;
    case UIDeviceOrientationLandscapeLeft:
    default:
      // No rotation required
      break;
  }
  return CGPointMake(x, y);
}

- (void)setExposurePointWithResult:(FLTThreadSafeFlutterResult *)result x:(double)x y:(double)y {
  if (!_captureDevice.isExposurePointOfInterestSupported) {
    [result sendErrorWithCode:@"setExposurePointFailed"
                      message:@"Device does not have exposure point capabilities"
                      details:nil];
    return;
  }
  UIDeviceOrientation orientation = [[UIDevice currentDevice] orientation];
  [_captureDevice lockForConfiguration:nil];
  [_captureDevice setExposurePointOfInterest:[self getCGPointForCoordsWithOrientation:orientation
                                                                                    x:x
                                                                                    y:y]];
  [_captureDevice unlockForConfiguration];
  // Retrigger auto exposure
  [self applyExposureMode];
  [result sendSuccess];
}

- (void)setFocusPointWithResult:(FLTThreadSafeFlutterResult *)result x:(double)x y:(double)y {
  if (!_captureDevice.isFocusPointOfInterestSupported) {
    [result sendErrorWithCode:@"setFocusPointFailed"
                      message:@"Device does not have focus point capabilities"
                      details:nil];
    return;
  }
  UIDeviceOrientation orientation = [[UIDevice currentDevice] orientation];
  [_captureDevice lockForConfiguration:nil];

  [_captureDevice setFocusPointOfInterest:[self getCGPointForCoordsWithOrientation:orientation
                                                                                 x:x
                                                                                 y:y]];
  [_captureDevice unlockForConfiguration];
  // Retrigger auto focus
  [self applyFocusMode];
  [result sendSuccess];
}

- (void)setExposureOffsetWithResult:(FLTThreadSafeFlutterResult *)result offset:(double)offset {
  [_captureDevice lockForConfiguration:nil];
  [_captureDevice setExposureTargetBias:offset completionHandler:nil];
  [_captureDevice unlockForConfiguration];
  [result sendSuccessWithData:@(offset)];
}

- (void)startImageStreamWithMessenger:(NSObject<FlutterBinaryMessenger> *)messenger {
  [self startImageStreamWithMessenger:messenger
                   imageStreamHandler:[[FLTImageStreamHandler alloc]
                                          initWithCaptureSessionQueue:_captureSessionQueue]];
}

- (void)startImageStreamWithMessenger:(NSObject<FlutterBinaryMessenger> *)messenger
                   imageStreamHandler:(FLTImageStreamHandler *)imageStreamHandler {
  if (!_isStreamingImages) {
    FlutterEventChannel *eventChannel = [FlutterEventChannel
        eventChannelWithName:@"plugins.flutter.io/camera_avfoundation/imageStream"
             binaryMessenger:messenger];
    FLTThreadSafeEventChannel *threadSafeEventChannel =
        [[FLTThreadSafeEventChannel alloc] initWithEventChannel:eventChannel];

    _imageStreamHandler = imageStreamHandler;
    __weak typeof(self) weakSelf = self;
    [threadSafeEventChannel setStreamHandler:_imageStreamHandler
                                  completion:^{
                                    typeof(self) strongSelf = weakSelf;
                                    if (!strongSelf) return;

                                    dispatch_async(strongSelf.captureSessionQueue, ^{
                                      // cannot use the outter strongSelf
                                      typeof(self) strongSelf = weakSelf;
                                      if (!strongSelf) return;

                                      strongSelf.isStreamingImages = YES;
                                      strongSelf.streamingPendingFramesCount = 0;
                                    });
                                  }];
  } else {
    [_methodChannel invokeMethod:errorMethod
                       arguments:@"Images from camera are already streaming!"];
  }
}

- (void)stopImageStream {
  if (_isStreamingImages) {
    _isStreamingImages = NO;
    _imageStreamHandler = nil;
  } else {
    [_methodChannel invokeMethod:errorMethod arguments:@"Images from camera are not streaming!"];
  }
}

- (void)receivedImageStreamData {
  self.streamingPendingFramesCount--;
}

- (void)getMaxZoomLevelWithResult:(FLTThreadSafeFlutterResult *)result {
  CGFloat maxZoomFactor = [self getMaxAvailableZoomFactor];

  [result sendSuccessWithData:[NSNumber numberWithFloat:maxZoomFactor]];
}

- (void)getMinZoomLevelWithResult:(FLTThreadSafeFlutterResult *)result {
  CGFloat minZoomFactor = [self getMinAvailableZoomFactor];
  [result sendSuccessWithData:[NSNumber numberWithFloat:minZoomFactor]];
}

- (void)setZoomLevel:(CGFloat)zoom Result:(FLTThreadSafeFlutterResult *)result {
  CGFloat maxAvailableZoomFactor = [self getMaxAvailableZoomFactor];
  CGFloat minAvailableZoomFactor = [self getMinAvailableZoomFactor];

  if (maxAvailableZoomFactor < zoom || minAvailableZoomFactor > zoom) {
    NSString *errorMessage = [NSString
        stringWithFormat:@"Zoom level out of bounds (zoom level should be between %f and %f).",
                         minAvailableZoomFactor, maxAvailableZoomFactor];

    [result sendErrorWithCode:@"ZOOM_ERROR" message:errorMessage details:nil];
    return;
  }

  NSError *error = nil;
  if (![_captureDevice lockForConfiguration:&error]) {
    [result sendError:error];
    return;
  }
  _captureDevice.videoZoomFactor = zoom;
  [_captureDevice unlockForConfiguration];

  [result sendSuccess];
}

- (CGFloat)getMinAvailableZoomFactor {
  return _captureDevice.minAvailableVideoZoomFactor;
}

- (CGFloat)getMaxAvailableZoomFactor {
  return _captureDevice.maxAvailableVideoZoomFactor;
}

- (BOOL)setupWriterForPath:(NSString *)path {
  NSError *error = nil;
  NSURL *outputURL;
  if (path != nil) {
    outputURL = [NSURL fileURLWithPath:path];
  } else {
    return NO;
  }
  if (_enableAudio && !_isAudioSetup) {
    [self setUpCaptureSessionForAudio];
  }

  _videoWriter = [[AVAssetWriter alloc] initWithURL:outputURL
                                           fileType:AVFileTypeMPEG4
                                              error:&error];
  NSParameterAssert(_videoWriter);
  if (error) {
    [_methodChannel invokeMethod:errorMethod arguments:error.description];
    return NO;
  }

  NSDictionary *videoSettings = [_captureVideoOutput
      recommendedVideoSettingsForAssetWriterWithOutputFileType:AVFileTypeMPEG4];
  _videoWriterInput = [AVAssetWriterInput assetWriterInputWithMediaType:AVMediaTypeVideo
                                                         outputSettings:videoSettings];

  _videoAdaptor = [AVAssetWriterInputPixelBufferAdaptor
      assetWriterInputPixelBufferAdaptorWithAssetWriterInput:_videoWriterInput
                                 sourcePixelBufferAttributes:@{
                                   (NSString *)kCVPixelBufferPixelFormatTypeKey : @(_videoFormat)
                                 }];

  NSParameterAssert(_videoWriterInput);

  _videoWriterInput.expectsMediaDataInRealTime = YES;

  // Add the audio input
  if (_enableAudio) {
    AudioChannelLayout acl;
    bzero(&acl, sizeof(acl));
    acl.mChannelLayoutTag = kAudioChannelLayoutTag_Mono;
    NSDictionary *audioOutputSettings = nil;
    // Both type of audio inputs causes output video file to be corrupted.
    audioOutputSettings = @{
      AVFormatIDKey : [NSNumber numberWithInt:kAudioFormatMPEG4AAC],
      AVSampleRateKey : [NSNumber numberWithFloat:44100.0],
      AVNumberOfChannelsKey : [NSNumber numberWithInt:1],
      AVChannelLayoutKey : [NSData dataWithBytes:&acl length:sizeof(acl)],
    };
    _audioWriterInput = [AVAssetWriterInput assetWriterInputWithMediaType:AVMediaTypeAudio
                                                           outputSettings:audioOutputSettings];
    _audioWriterInput.expectsMediaDataInRealTime = YES;

    [_videoWriter addInput:_audioWriterInput];
    [_audioOutput setSampleBufferDelegate:self queue:_captureSessionQueue];
  }

  if (_flashMode == FLTFlashModeTorch) {
    [self.captureDevice lockForConfiguration:nil];
    [self.captureDevice setTorchMode:AVCaptureTorchModeOn];
    [self.captureDevice unlockForConfiguration];
  }

  [_videoWriter addInput:_videoWriterInput];

  [_captureVideoOutput setSampleBufferDelegate:self queue:_captureSessionQueue];

  return YES;
}

- (void)setUpCaptureSessionForAudio {
  // Don't setup audio twice or we will lose the audio.
  if (_isAudioSetup) {
    return;
  }

  NSError *error = nil;
  // Create a device input with the device and add it to the session.
  // Setup the audio input.
  AVCaptureDevice *audioDevice = [AVCaptureDevice defaultDeviceWithMediaType:AVMediaTypeAudio];
  AVCaptureDeviceInput *audioInput = [AVCaptureDeviceInput deviceInputWithDevice:audioDevice
                                                                           error:&error];
  if (error) {
    [_methodChannel invokeMethod:errorMethod arguments:error.description];
  }
  // Setup the audio output.
  _audioOutput = [[AVCaptureAudioDataOutput alloc] init];

  if ([_audioCaptureSession canAddInput:audioInput]) {
    [_audioCaptureSession addInput:audioInput];

    if ([_audioCaptureSession canAddOutput:_audioOutput]) {
      [_audioCaptureSession addOutput:_audioOutput];
      _isAudioSetup = YES;
    } else {
      [_methodChannel invokeMethod:errorMethod
                         arguments:@"Unable to add Audio input/output to session capture"];
      _isAudioSetup = NO;
    }
  }
}
@end<|MERGE_RESOLUTION|>--- conflicted
+++ resolved
@@ -155,18 +155,11 @@
   [_videoCaptureSession addOutputWithNoConnections:_captureVideoOutput];
   [_videoCaptureSession addConnection:connection];
 
-<<<<<<< HEAD
-  if (@available(iOS 10.0, *)) {
-    _capturePhotoOutput = [AVCapturePhotoOutput new];
-    [_capturePhotoOutput setHighResolutionCaptureEnabled:YES];
-    [_videoCaptureSession addOutput:_capturePhotoOutput];
-  }
-=======
   _capturePhotoOutput = [AVCapturePhotoOutput new];
   [_capturePhotoOutput setHighResolutionCaptureEnabled:YES];
-  [_captureSession addOutput:_capturePhotoOutput];
-
->>>>>>> 475cf827
+  [_videoCaptureSession addOutput:_capturePhotoOutput];
+  
+
   _motionManager = [[CMMotionManager alloc] init];
   [_motionManager startAccelerometerUpdates];
 
