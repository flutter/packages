// Copyright 2013 The Flutter Authors. All rights reserved.
// Use of this source code is governed by a BSD-style license that can be
// found in the LICENSE file.

#import "FLTCam.h"
#import "FLTCam_Test.h"
#import "FLTSavePhotoDelegate.h"
#import "QueueUtils.h"

@import CoreMotion;
#import <libkern/OSAtomic.h>

@implementation FLTImageStreamHandler

- (instancetype)initWithCaptureSessionQueue:(dispatch_queue_t)captureSessionQueue {
  self = [super init];
  NSAssert(self, @"super init cannot be nil");
  _captureSessionQueue = captureSessionQueue;
  return self;
}

- (FlutterError *_Nullable)onCancelWithArguments:(id _Nullable)arguments {
  __weak typeof(self) weakSelf = self;
  dispatch_async(self.captureSessionQueue, ^{
    weakSelf.eventSink = nil;
  });
  return nil;
}

- (FlutterError *_Nullable)onListenWithArguments:(id _Nullable)arguments
                                       eventSink:(nonnull FlutterEventSink)events {
  __weak typeof(self) weakSelf = self;
  dispatch_async(self.captureSessionQueue, ^{
    weakSelf.eventSink = events;
  });
  return nil;
}
@end

@interface FLTCam () <AVCaptureVideoDataOutputSampleBufferDelegate,
                      AVCaptureAudioDataOutputSampleBufferDelegate>

@property(readonly, nonatomic) int64_t textureId;
@property NSNumber *fps;
@property NSNumber *videoBitrate;
@property NSNumber *audioBitrate;
@property BOOL enableAudio;
@property(nonatomic) FLTImageStreamHandler *imageStreamHandler;
@property(readonly, nonatomic) AVCaptureSession *videoCaptureSession;
@property(readonly, nonatomic) AVCaptureSession *audioCaptureSession;

@property(readonly, nonatomic) AVCaptureInput *captureVideoInput;
/// Tracks the latest pixel buffer sent from AVFoundation's sample buffer delegate callback.
/// Used to deliver the latest pixel buffer to the flutter engine via the `copyPixelBuffer` API.
@property(readwrite, nonatomic) CVPixelBufferRef latestPixelBuffer;
@property(readonly, nonatomic) CGSize captureSize;
@property(strong, nonatomic) AVAssetWriter *videoWriter;
@property(strong, nonatomic) AVAssetWriterInput *videoWriterInput;
@property(strong, nonatomic) AVAssetWriterInput *audioWriterInput;
@property(strong, nonatomic) AVAssetWriterInputPixelBufferAdaptor *assetWriterPixelBufferAdaptor;
@property(strong, nonatomic) AVCaptureVideoDataOutput *videoOutput;
@property(strong, nonatomic) AVCaptureAudioDataOutput *audioOutput;
@property(strong, nonatomic) NSString *videoRecordingPath;
@property(assign, nonatomic) BOOL isRecording;
@property(assign, nonatomic) BOOL isRecordingPaused;
@property(assign, nonatomic) BOOL videoIsDisconnected;
@property(assign, nonatomic) BOOL audioIsDisconnected;
@property(assign, nonatomic) BOOL isAudioSetup;

/// Number of frames currently pending processing.
@property(assign, nonatomic) int streamingPendingFramesCount;

/// Maximum number of frames pending processing.
@property(assign, nonatomic) int maxStreamingPendingFramesCount;

@property(assign, nonatomic) UIDeviceOrientation lockedCaptureOrientation;
@property(assign, nonatomic) CMTime lastVideoSampleTime;
@property(assign, nonatomic) CMTime lastAudioSampleTime;
@property(assign, nonatomic) CMTime videoTimeOffset;
@property(assign, nonatomic) CMTime audioTimeOffset;
@property(nonatomic) CMMotionManager *motionManager;
@property AVAssetWriterInputPixelBufferAdaptor *videoAdaptor;
/// All FLTCam's state access and capture session related operations should be on run on this queue.
@property(strong, nonatomic) dispatch_queue_t captureSessionQueue;
/// The queue on which `latestPixelBuffer` property is accessed.
/// To avoid unnecessary contention, do not access `latestPixelBuffer` on the `captureSessionQueue`.
@property(strong, nonatomic) dispatch_queue_t pixelBufferSynchronizationQueue;
/// The queue on which captured photos (not videos) are written to disk.
/// Videos are written to disk by `videoAdaptor` on an internal queue managed by AVFoundation.
@property(strong, nonatomic) dispatch_queue_t photoIOQueue;
@property(assign, nonatomic) UIDeviceOrientation deviceOrientation;
@end

@implementation FLTCam

NSString *const errorMethod = @"error";

- (instancetype)initWithCameraName:(NSString *)cameraName
                  resolutionPreset:(NSString *)resolutionPreset
                               fps:(NSNumber *)fps
                      videoBitrate:(NSNumber *)videoBitrate
                      audioBitrate:(NSNumber *)audioBitrate
                       enableAudio:(BOOL)enableAudio
                       orientation:(UIDeviceOrientation)orientation
               captureSessionQueue:(dispatch_queue_t)captureSessionQueue
                             error:(NSError **)error {
  return [self initWithCameraName:cameraName
                 resolutionPreset:resolutionPreset
                              fps:fps
                     videoBitrate:videoBitrate
                     audioBitrate:audioBitrate
                      enableAudio:enableAudio
                      orientation:orientation
              videoCaptureSession:[[AVCaptureSession alloc] init]
              audioCaptureSession:[[AVCaptureSession alloc] init]
              captureSessionQueue:captureSessionQueue
                            error:error];
}

- (instancetype)initWithCameraName:(NSString *)cameraName
                  resolutionPreset:(NSString *)resolutionPreset
                               fps:(NSNumber *)fps
                      videoBitrate:(NSNumber *)videoBitrate
                      audioBitrate:(NSNumber *)audioBitrate
                       enableAudio:(BOOL)enableAudio
                       orientation:(UIDeviceOrientation)orientation
               videoCaptureSession:(AVCaptureSession *)videoCaptureSession
               audioCaptureSession:(AVCaptureSession *)audioCaptureSession
               captureSessionQueue:(dispatch_queue_t)captureSessionQueue
                             error:(NSError **)error {
  self = [super init];
  NSAssert(self, @"super init cannot be nil");
  _resolutionPreset = FLTGetFLTResolutionPresetForString(resolutionPreset);
  if (_resolutionPreset == FLTResolutionPresetInvalid) {
    *error = [NSError
        errorWithDomain:NSCocoaErrorDomain
                   code:NSURLErrorUnknown
               userInfo:@{
                 NSLocalizedDescriptionKey :
                     [NSString stringWithFormat:@"Unknown resolution preset %@", resolutionPreset]
               }];
    return nil;
  }
  _fps = fps;
  _videoBitrate = videoBitrate;
  _audioBitrate = audioBitrate;
  _enableAudio = enableAudio;
  _captureSessionQueue = captureSessionQueue;
  _pixelBufferSynchronizationQueue =
      dispatch_queue_create("io.flutter.camera.pixelBufferSynchronizationQueue", NULL);
  _photoIOQueue = dispatch_queue_create("io.flutter.camera.photoIOQueue", NULL);
  _videoCaptureSession = videoCaptureSession;
  _audioCaptureSession = audioCaptureSession;
  _captureDevice = [AVCaptureDevice deviceWithUniqueID:cameraName];
  _flashMode = _captureDevice.hasFlash ? FLTFlashModeAuto : FLTFlashModeOff;
  _exposureMode = FLTExposureModeAuto;
  _focusMode = FLTFocusModeAuto;
  _lockedCaptureOrientation = UIDeviceOrientationUnknown;
  _deviceOrientation = orientation;
  _videoFormat = kCVPixelFormatType_32BGRA;
  _inProgressSavePhotoDelegates = [NSMutableDictionary dictionary];

  // To limit memory consumption, limit the number of frames pending processing.
  // After some testing, 4 was determined to be the best maximum value.
  // https://github.com/flutter/plugins/pull/4520#discussion_r766335637
  _maxStreamingPendingFramesCount = 4;

  NSError *localError = nil;
  AVCaptureConnection *connection = [self createConnection:&localError];
  if (localError) {
    *error = localError;
    return nil;
  }

  [_videoCaptureSession addInputWithNoConnections:_captureVideoInput];
  [_videoCaptureSession addOutputWithNoConnections:_captureVideoOutput];
  [_videoCaptureSession addConnection:connection];

  _capturePhotoOutput = [AVCapturePhotoOutput new];
  [_capturePhotoOutput setHighResolutionCaptureEnabled:YES];
  [_videoCaptureSession addOutput:_capturePhotoOutput];

  _motionManager = [[CMMotionManager alloc] init];
  [_motionManager startAccelerometerUpdates];

<<<<<<< HEAD
  NSError *outError;
  if ([_captureDevice lockForConfiguration:&outError]) {
    [_videoCaptureSession beginConfiguration];

    [self setCaptureSessionPreset:_resolutionPreset];

    if (_fps) {
      _captureDevice.activeVideoMinFrameDuration = CMTimeMake(1, [_fps intValue]);
      _captureDevice.activeVideoMaxFrameDuration = CMTimeMake(1, [_fps intValue]);
    }
    [_videoCaptureSession commitConfiguration];
    [_captureDevice unlockForConfiguration];
  } else {
    NSLog(@"error locking device for frame rate change (%@)", outError);
  }

=======
  if (![self setCaptureSessionPreset:_resolutionPreset withError:error]) {
    return nil;
  }
>>>>>>> f68661d3
  [self updateOrientation];

  return self;
}

- (AVCaptureConnection *)createConnection:(NSError **)error {
  // Setup video capture input.
  _captureVideoInput = [AVCaptureDeviceInput deviceInputWithDevice:_captureDevice error:error];

  if (*error) {
    return nil;
  }

  // Setup video capture output.
  _captureVideoOutput = [AVCaptureVideoDataOutput new];
  _captureVideoOutput.videoSettings =
      @{(NSString *)kCVPixelBufferPixelFormatTypeKey : @(_videoFormat)};
  [_captureVideoOutput setAlwaysDiscardsLateVideoFrames:YES];
  [_captureVideoOutput setSampleBufferDelegate:self queue:_captureSessionQueue];

  // Setup video capture connection.
  AVCaptureConnection *connection =
      [AVCaptureConnection connectionWithInputPorts:_captureVideoInput.ports
                                             output:_captureVideoOutput];
  if ([_captureDevice position] == AVCaptureDevicePositionFront) {
    connection.videoMirrored = YES;
  }

  return connection;
}

- (void)start {
  [_videoCaptureSession startRunning];
  [_audioCaptureSession startRunning];
}

- (void)stop {
  [_videoCaptureSession stopRunning];
  [_audioCaptureSession stopRunning];
}

- (void)setVideoFormat:(OSType)videoFormat {
  _videoFormat = videoFormat;
  _captureVideoOutput.videoSettings =
      @{(NSString *)kCVPixelBufferPixelFormatTypeKey : @(videoFormat)};
}

- (void)setDeviceOrientation:(UIDeviceOrientation)orientation {
  if (_deviceOrientation == orientation) {
    return;
  }

  _deviceOrientation = orientation;
  [self updateOrientation];
}

- (void)updateOrientation {
  if (_isRecording) {
    return;
  }

  UIDeviceOrientation orientation = (_lockedCaptureOrientation != UIDeviceOrientationUnknown)
                                        ? _lockedCaptureOrientation
                                        : _deviceOrientation;

  [self updateOrientation:orientation forCaptureOutput:_capturePhotoOutput];
  [self updateOrientation:orientation forCaptureOutput:_captureVideoOutput];
}

- (void)updateOrientation:(UIDeviceOrientation)orientation
         forCaptureOutput:(AVCaptureOutput *)captureOutput {
  if (!captureOutput) {
    return;
  }

  AVCaptureConnection *connection = [captureOutput connectionWithMediaType:AVMediaTypeVideo];
  if (connection && connection.isVideoOrientationSupported) {
    connection.videoOrientation = [self getVideoOrientationForDeviceOrientation:orientation];
  }
}

- (void)captureToFile:(FLTThreadSafeFlutterResult *)result {
  AVCapturePhotoSettings *settings = [AVCapturePhotoSettings photoSettings];
  if (_resolutionPreset == FLTResolutionPresetMax) {
    [settings setHighResolutionPhotoEnabled:YES];
  }

  AVCaptureFlashMode avFlashMode = FLTGetAVCaptureFlashModeForFLTFlashMode(_flashMode);
  if (avFlashMode != -1) {
    [settings setFlashMode:avFlashMode];
  }
  NSError *error;
  NSString *path = [self getTemporaryFilePathWithExtension:@"jpg"
                                                 subfolder:@"pictures"
                                                    prefix:@"CAP_"
                                                     error:error];
  if (error) {
    [result sendError:error];
    return;
  }

  __weak typeof(self) weakSelf = self;
  FLTSavePhotoDelegate *savePhotoDelegate = [[FLTSavePhotoDelegate alloc]
           initWithPath:path
                ioQueue:self.photoIOQueue
      completionHandler:^(NSString *_Nullable path, NSError *_Nullable error) {
        typeof(self) strongSelf = weakSelf;
        if (!strongSelf) return;
        dispatch_async(strongSelf.captureSessionQueue, ^{
          // cannot use the outter `strongSelf`
          typeof(self) strongSelf = weakSelf;
          if (!strongSelf) return;
          [strongSelf.inProgressSavePhotoDelegates removeObjectForKey:@(settings.uniqueID)];
        });

        if (error) {
          [result sendError:error];
        } else {
          NSAssert(path, @"Path must not be nil if no error.");
          [result sendSuccessWithData:path];
        }
      }];

  NSAssert(dispatch_get_specific(FLTCaptureSessionQueueSpecific),
           @"save photo delegate references must be updated on the capture session queue");
  self.inProgressSavePhotoDelegates[@(settings.uniqueID)] = savePhotoDelegate;
  [self.capturePhotoOutput capturePhotoWithSettings:settings delegate:savePhotoDelegate];
}

- (AVCaptureVideoOrientation)getVideoOrientationForDeviceOrientation:
    (UIDeviceOrientation)deviceOrientation {
  if (deviceOrientation == UIDeviceOrientationPortrait) {
    return AVCaptureVideoOrientationPortrait;
  } else if (deviceOrientation == UIDeviceOrientationLandscapeLeft) {
    // Note: device orientation is flipped compared to video orientation. When UIDeviceOrientation
    // is landscape left the video orientation should be landscape right.
    return AVCaptureVideoOrientationLandscapeRight;
  } else if (deviceOrientation == UIDeviceOrientationLandscapeRight) {
    // Note: device orientation is flipped compared to video orientation. When UIDeviceOrientation
    // is landscape right the video orientation should be landscape left.
    return AVCaptureVideoOrientationLandscapeLeft;
  } else if (deviceOrientation == UIDeviceOrientationPortraitUpsideDown) {
    return AVCaptureVideoOrientationPortraitUpsideDown;
  } else {
    return AVCaptureVideoOrientationPortrait;
  }
}

- (NSString *)getTemporaryFilePathWithExtension:(NSString *)extension
                                      subfolder:(NSString *)subfolder
                                         prefix:(NSString *)prefix
                                          error:(NSError *)error {
  NSString *docDir =
      NSSearchPathForDirectoriesInDomains(NSDocumentDirectory, NSUserDomainMask, YES)[0];
  NSString *fileDir =
      [[docDir stringByAppendingPathComponent:@"camera"] stringByAppendingPathComponent:subfolder];
  NSString *fileName = [prefix stringByAppendingString:[[NSUUID UUID] UUIDString]];
  NSString *file =
      [[fileDir stringByAppendingPathComponent:fileName] stringByAppendingPathExtension:extension];

  NSFileManager *fm = [NSFileManager defaultManager];
  if (![fm fileExistsAtPath:fileDir]) {
    [[NSFileManager defaultManager] createDirectoryAtPath:fileDir
                              withIntermediateDirectories:true
                                               attributes:nil
                                                    error:&error];
    if (error) {
      return nil;
    }
  }

  return file;
}

- (BOOL)setCaptureSessionPreset:(FLTResolutionPreset)resolutionPreset withError:(NSError **)error {
  switch (resolutionPreset) {
    case FLTResolutionPresetMax:
    case FLTResolutionPresetUltraHigh:
      if ([_videoCaptureSession canSetSessionPreset:AVCaptureSessionPreset3840x2160]) {
        _videoCaptureSession.sessionPreset = AVCaptureSessionPreset3840x2160;
        _previewSize = CGSizeMake(3840, 2160);
        break;
      }
      if ([_videoCaptureSession canSetSessionPreset:AVCaptureSessionPresetHigh]) {
        _videoCaptureSession.sessionPreset = AVCaptureSessionPresetHigh;
        _previewSize =
            CGSizeMake(_captureDevice.activeFormat.highResolutionStillImageDimensions.width,
                       _captureDevice.activeFormat.highResolutionStillImageDimensions.height);
        break;
      }
    case FLTResolutionPresetVeryHigh:
      if ([_videoCaptureSession canSetSessionPreset:AVCaptureSessionPreset1920x1080]) {
        _videoCaptureSession.sessionPreset = AVCaptureSessionPreset1920x1080;
        _previewSize = CGSizeMake(1920, 1080);
        break;
      }
    case FLTResolutionPresetHigh:
      if ([_videoCaptureSession canSetSessionPreset:AVCaptureSessionPreset1280x720]) {
        _videoCaptureSession.sessionPreset = AVCaptureSessionPreset1280x720;
        _previewSize = CGSizeMake(1280, 720);
        break;
      }
    case FLTResolutionPresetMedium:
      if ([_videoCaptureSession canSetSessionPreset:AVCaptureSessionPreset640x480]) {
        _videoCaptureSession.sessionPreset = AVCaptureSessionPreset640x480;
        _previewSize = CGSizeMake(640, 480);
        break;
      }
    case FLTResolutionPresetLow:
      if ([_videoCaptureSession canSetSessionPreset:AVCaptureSessionPreset352x288]) {
        _videoCaptureSession.sessionPreset = AVCaptureSessionPreset352x288;
        _previewSize = CGSizeMake(352, 288);
        break;
      }
    default:
      if ([_videoCaptureSession canSetSessionPreset:AVCaptureSessionPresetLow]) {
        _videoCaptureSession.sessionPreset = AVCaptureSessionPresetLow;
        _previewSize = CGSizeMake(352, 288);
      } else {
        *error = [NSError errorWithDomain:NSCocoaErrorDomain
                                     code:NSURLErrorUnknown
                                 userInfo:@{
                                   NSLocalizedDescriptionKey :
                                       @"No capture session available for current capture session."
                                 }];
        return NO;
      }
  }
  _audioCaptureSession.sessionPreset = _videoCaptureSession.sessionPreset;
  return YES;
}

- (void)captureOutput:(AVCaptureOutput *)output
    didOutputSampleBuffer:(CMSampleBufferRef)sampleBuffer
           fromConnection:(AVCaptureConnection *)connection {
  if (output == _captureVideoOutput) {
    CVPixelBufferRef newBuffer = CMSampleBufferGetImageBuffer(sampleBuffer);
    CFRetain(newBuffer);

    __block CVPixelBufferRef previousPixelBuffer = nil;
    // Use `dispatch_sync` to avoid unnecessary context switch under common non-contest scenarios;
    // Under rare contest scenarios, it will not block for too long since the critical section is
    // quite lightweight.
    dispatch_sync(self.pixelBufferSynchronizationQueue, ^{
      // No need weak self because it's dispatch_sync.
      previousPixelBuffer = self.latestPixelBuffer;
      self.latestPixelBuffer = newBuffer;
    });
    if (previousPixelBuffer) {
      CFRelease(previousPixelBuffer);
    }
    if (_onFrameAvailable) {
      _onFrameAvailable();
    }
  }
  if (!CMSampleBufferDataIsReady(sampleBuffer)) {
    [_methodChannel invokeMethod:errorMethod
                       arguments:@"sample buffer is not ready. Skipping sample"];
    return;
  }
  if (_isStreamingImages) {
    FlutterEventSink eventSink = _imageStreamHandler.eventSink;
    if (eventSink && (self.streamingPendingFramesCount < self.maxStreamingPendingFramesCount)) {
      self.streamingPendingFramesCount++;
      CVPixelBufferRef pixelBuffer = CMSampleBufferGetImageBuffer(sampleBuffer);
      // Must lock base address before accessing the pixel data
      CVPixelBufferLockBaseAddress(pixelBuffer, kCVPixelBufferLock_ReadOnly);

      size_t imageWidth = CVPixelBufferGetWidth(pixelBuffer);
      size_t imageHeight = CVPixelBufferGetHeight(pixelBuffer);

      NSMutableArray *planes = [NSMutableArray array];

      const Boolean isPlanar = CVPixelBufferIsPlanar(pixelBuffer);
      size_t planeCount;
      if (isPlanar) {
        planeCount = CVPixelBufferGetPlaneCount(pixelBuffer);
      } else {
        planeCount = 1;
      }

      for (int i = 0; i < planeCount; i++) {
        void *planeAddress;
        size_t bytesPerRow;
        size_t height;
        size_t width;

        if (isPlanar) {
          planeAddress = CVPixelBufferGetBaseAddressOfPlane(pixelBuffer, i);
          bytesPerRow = CVPixelBufferGetBytesPerRowOfPlane(pixelBuffer, i);
          height = CVPixelBufferGetHeightOfPlane(pixelBuffer, i);
          width = CVPixelBufferGetWidthOfPlane(pixelBuffer, i);
        } else {
          planeAddress = CVPixelBufferGetBaseAddress(pixelBuffer);
          bytesPerRow = CVPixelBufferGetBytesPerRow(pixelBuffer);
          height = CVPixelBufferGetHeight(pixelBuffer);
          width = CVPixelBufferGetWidth(pixelBuffer);
        }

        NSNumber *length = @(bytesPerRow * height);
        NSData *bytes = [NSData dataWithBytes:planeAddress length:length.unsignedIntegerValue];

        NSMutableDictionary *planeBuffer = [NSMutableDictionary dictionary];
        planeBuffer[@"bytesPerRow"] = @(bytesPerRow);
        planeBuffer[@"width"] = @(width);
        planeBuffer[@"height"] = @(height);
        planeBuffer[@"bytes"] = [FlutterStandardTypedData typedDataWithBytes:bytes];

        [planes addObject:planeBuffer];
      }
      // Lock the base address before accessing pixel data, and unlock it afterwards.
      // Done accessing the `pixelBuffer` at this point.
      CVPixelBufferUnlockBaseAddress(pixelBuffer, kCVPixelBufferLock_ReadOnly);

      NSMutableDictionary *imageBuffer = [NSMutableDictionary dictionary];
      imageBuffer[@"width"] = [NSNumber numberWithUnsignedLong:imageWidth];
      imageBuffer[@"height"] = [NSNumber numberWithUnsignedLong:imageHeight];
      imageBuffer[@"format"] = @(_videoFormat);
      imageBuffer[@"planes"] = planes;
      imageBuffer[@"lensAperture"] = [NSNumber numberWithFloat:[_captureDevice lensAperture]];
      Float64 exposureDuration = CMTimeGetSeconds([_captureDevice exposureDuration]);
      Float64 nsExposureDuration = 1000000000 * exposureDuration;
      imageBuffer[@"sensorExposureTime"] = [NSNumber numberWithInt:nsExposureDuration];
      imageBuffer[@"sensorSensitivity"] = [NSNumber numberWithFloat:[_captureDevice ISO]];

      dispatch_async(dispatch_get_main_queue(), ^{
        eventSink(imageBuffer);
      });
    }
  }
  if (_isRecording && !_isRecordingPaused) {
    if (_videoWriter.status == AVAssetWriterStatusFailed) {
      [_methodChannel invokeMethod:errorMethod
                         arguments:[NSString stringWithFormat:@"%@", _videoWriter.error]];
      return;
    }

    // ignore audio samples until the first video sample arrives to avoid black frames
    // https://github.com/flutter/flutter/issues/57831
    if (_videoWriter.status != AVAssetWriterStatusWriting && output != _captureVideoOutput) {
      return;
    }

    CFRetain(sampleBuffer);
    CMTime currentSampleTime = CMSampleBufferGetPresentationTimeStamp(sampleBuffer);

    if (_videoWriter.status != AVAssetWriterStatusWriting) {
      [_videoWriter startWriting];
      [_videoWriter startSessionAtSourceTime:currentSampleTime];
    }

    if (output == _captureVideoOutput) {
      if (_videoIsDisconnected) {
        _videoIsDisconnected = NO;

        if (_videoTimeOffset.value == 0) {
          _videoTimeOffset = CMTimeSubtract(currentSampleTime, _lastVideoSampleTime);
        } else {
          CMTime offset = CMTimeSubtract(currentSampleTime, _lastVideoSampleTime);
          _videoTimeOffset = CMTimeAdd(_videoTimeOffset, offset);
        }

        return;
      }

      _lastVideoSampleTime = currentSampleTime;

      CVPixelBufferRef nextBuffer = CMSampleBufferGetImageBuffer(sampleBuffer);
      CMTime nextSampleTime = CMTimeSubtract(_lastVideoSampleTime, _videoTimeOffset);
      [_videoAdaptor appendPixelBuffer:nextBuffer withPresentationTime:nextSampleTime];
    } else {
      CMTime dur = CMSampleBufferGetDuration(sampleBuffer);

      if (dur.value > 0) {
        currentSampleTime = CMTimeAdd(currentSampleTime, dur);
      }

      if (_audioIsDisconnected) {
        _audioIsDisconnected = NO;

        if (_audioTimeOffset.value == 0) {
          _audioTimeOffset = CMTimeSubtract(currentSampleTime, _lastAudioSampleTime);
        } else {
          CMTime offset = CMTimeSubtract(currentSampleTime, _lastAudioSampleTime);
          _audioTimeOffset = CMTimeAdd(_audioTimeOffset, offset);
        }

        return;
      }

      _lastAudioSampleTime = currentSampleTime;

      if (_audioTimeOffset.value != 0) {
        CFRelease(sampleBuffer);
        sampleBuffer = [self adjustTime:sampleBuffer by:_audioTimeOffset];
      }

      [self newAudioSample:sampleBuffer];
    }

    CFRelease(sampleBuffer);
  }
}

- (CMSampleBufferRef)adjustTime:(CMSampleBufferRef)sample by:(CMTime)offset CF_RETURNS_RETAINED {
  CMItemCount count;
  CMSampleBufferGetSampleTimingInfoArray(sample, 0, nil, &count);
  CMSampleTimingInfo *pInfo = malloc(sizeof(CMSampleTimingInfo) * count);
  CMSampleBufferGetSampleTimingInfoArray(sample, count, pInfo, &count);
  for (CMItemCount i = 0; i < count; i++) {
    pInfo[i].decodeTimeStamp = CMTimeSubtract(pInfo[i].decodeTimeStamp, offset);
    pInfo[i].presentationTimeStamp = CMTimeSubtract(pInfo[i].presentationTimeStamp, offset);
  }
  CMSampleBufferRef sout;
  CMSampleBufferCreateCopyWithNewTiming(nil, sample, count, pInfo, &sout);
  free(pInfo);
  return sout;
}

- (void)newVideoSample:(CMSampleBufferRef)sampleBuffer {
  if (_videoWriter.status != AVAssetWriterStatusWriting) {
    if (_videoWriter.status == AVAssetWriterStatusFailed) {
      [_methodChannel invokeMethod:errorMethod
                         arguments:[NSString stringWithFormat:@"%@", _videoWriter.error]];
    }
    return;
  }
  if (_videoWriterInput.readyForMoreMediaData) {
    if (![_videoWriterInput appendSampleBuffer:sampleBuffer]) {
      [_methodChannel
          invokeMethod:errorMethod
             arguments:[NSString stringWithFormat:@"%@", @"Unable to write to video input"]];
    }
  }
}

- (void)newAudioSample:(CMSampleBufferRef)sampleBuffer {
  if (_videoWriter.status != AVAssetWriterStatusWriting) {
    if (_videoWriter.status == AVAssetWriterStatusFailed) {
      [_methodChannel invokeMethod:errorMethod
                         arguments:[NSString stringWithFormat:@"%@", _videoWriter.error]];
    }
    return;
  }
  if (_audioWriterInput.readyForMoreMediaData) {
    if (![_audioWriterInput appendSampleBuffer:sampleBuffer]) {
      [_methodChannel
          invokeMethod:errorMethod
             arguments:[NSString stringWithFormat:@"%@", @"Unable to write to audio input"]];
    }
  }
}

- (void)close {
  [self stop];
  for (AVCaptureInput *input in [_videoCaptureSession inputs]) {
    [_videoCaptureSession removeInput:input];
  }
  for (AVCaptureOutput *output in [_videoCaptureSession outputs]) {
    [_videoCaptureSession removeOutput:output];
  }
  for (AVCaptureInput *input in [_audioCaptureSession inputs]) {
    [_audioCaptureSession removeInput:input];
  }
  for (AVCaptureOutput *output in [_audioCaptureSession outputs]) {
    [_audioCaptureSession removeOutput:output];
  }
}

- (void)dealloc {
  if (_latestPixelBuffer) {
    CFRelease(_latestPixelBuffer);
  }
  [_motionManager stopAccelerometerUpdates];
}

- (CVPixelBufferRef)copyPixelBuffer {
  __block CVPixelBufferRef pixelBuffer = nil;
  // Use `dispatch_sync` because `copyPixelBuffer` API requires synchronous return.
  dispatch_sync(self.pixelBufferSynchronizationQueue, ^{
    // No need weak self because it's dispatch_sync.
    pixelBuffer = self.latestPixelBuffer;
    self.latestPixelBuffer = nil;
  });
  return pixelBuffer;
}

- (void)startVideoRecordingWithResult:(FLTThreadSafeFlutterResult *)result {
  [self startVideoRecordingWithResult:result messengerForStreaming:nil];
}

- (void)startVideoRecordingWithResult:(FLTThreadSafeFlutterResult *)result
                messengerForStreaming:(nullable NSObject<FlutterBinaryMessenger> *)messenger {
  if (!_isRecording) {
    if (messenger != nil) {
      [self startImageStreamWithMessenger:messenger];
    }

    NSError *error;
    _videoRecordingPath = [self getTemporaryFilePathWithExtension:@"mp4"
                                                        subfolder:@"videos"
                                                           prefix:@"REC_"
                                                            error:error];
    if (error) {
      [result sendError:error];
      return;
    }
    if (![self setupWriterForPath:_videoRecordingPath]) {
      [result sendErrorWithCode:@"IOError" message:@"Setup Writer Failed" details:nil];
      return;
    }
    _isRecording = YES;
    _isRecordingPaused = NO;
    _videoTimeOffset = CMTimeMake(0, 1);
    _audioTimeOffset = CMTimeMake(0, 1);
    _videoIsDisconnected = NO;
    _audioIsDisconnected = NO;
    [result sendSuccess];
  } else {
    [result sendErrorWithCode:@"Error" message:@"Video is already recording" details:nil];
  }
}

- (void)stopVideoRecordingWithResult:(FLTThreadSafeFlutterResult *)result {
  if (_isRecording) {
    _isRecording = NO;

    if (_videoWriter.status != AVAssetWriterStatusUnknown) {
      [_videoWriter finishWritingWithCompletionHandler:^{
        if (self->_videoWriter.status == AVAssetWriterStatusCompleted) {
          [self updateOrientation];
          [result sendSuccessWithData:self->_videoRecordingPath];
          self->_videoRecordingPath = nil;
        } else {
          [result sendErrorWithCode:@"IOError"
                            message:@"AVAssetWriter could not finish writing!"
                            details:nil];
        }
      }];
    }
  } else {
    NSError *error =
        [NSError errorWithDomain:NSCocoaErrorDomain
                            code:NSURLErrorResourceUnavailable
                        userInfo:@{NSLocalizedDescriptionKey : @"Video is not recording!"}];
    [result sendError:error];
  }
}

- (void)pauseVideoRecordingWithResult:(FLTThreadSafeFlutterResult *)result {
  _isRecordingPaused = YES;
  _videoIsDisconnected = YES;
  _audioIsDisconnected = YES;
  [result sendSuccess];
}

- (void)resumeVideoRecordingWithResult:(FLTThreadSafeFlutterResult *)result {
  _isRecordingPaused = NO;
  [result sendSuccess];
}

- (void)lockCaptureOrientationWithResult:(FLTThreadSafeFlutterResult *)result
                             orientation:(NSString *)orientationStr {
  UIDeviceOrientation orientation = FLTGetUIDeviceOrientationForString(orientationStr);
  // "Unknown" should never be sent, so is used to represent an unexpected
  // value.
  if (orientation == UIDeviceOrientationUnknown) {
    [result sendError:[NSError errorWithDomain:NSCocoaErrorDomain
                                          code:NSURLErrorUnknown
                                      userInfo:@{
                                        NSLocalizedDescriptionKey : [NSString
                                            stringWithFormat:@"Unknown device orientation %@",
                                                             orientationStr]
                                      }]];
    return;
  }

  if (_lockedCaptureOrientation != orientation) {
    _lockedCaptureOrientation = orientation;
    [self updateOrientation];
  }

  [result sendSuccess];
}

- (void)unlockCaptureOrientationWithResult:(FLTThreadSafeFlutterResult *)result {
  _lockedCaptureOrientation = UIDeviceOrientationUnknown;
  [self updateOrientation];
  [result sendSuccess];
}

- (void)setFlashModeWithResult:(FLTThreadSafeFlutterResult *)result mode:(NSString *)modeStr {
  FLTFlashMode mode = FLTGetFLTFlashModeForString(modeStr);
  if (mode == FLTFlashModeInvalid) {
    [result sendError:[NSError errorWithDomain:NSCocoaErrorDomain
                                          code:NSURLErrorUnknown
                                      userInfo:@{
                                        NSLocalizedDescriptionKey : [NSString
                                            stringWithFormat:@"Unknown flash mode %@", modeStr]
                                      }]];
    return;
  }
  if (mode == FLTFlashModeTorch) {
    if (!_captureDevice.hasTorch) {
      [result sendErrorWithCode:@"setFlashModeFailed"
                        message:@"Device does not support torch mode"
                        details:nil];
      return;
    }
    if (!_captureDevice.isTorchAvailable) {
      [result sendErrorWithCode:@"setFlashModeFailed"
                        message:@"Torch mode is currently not available"
                        details:nil];
      return;
    }
    if (_captureDevice.torchMode != AVCaptureTorchModeOn) {
      [_captureDevice lockForConfiguration:nil];
      [_captureDevice setTorchMode:AVCaptureTorchModeOn];
      [_captureDevice unlockForConfiguration];
    }
  } else {
    if (!_captureDevice.hasFlash) {
      [result sendErrorWithCode:@"setFlashModeFailed"
                        message:@"Device does not have flash capabilities"
                        details:nil];
      return;
    }
    AVCaptureFlashMode avFlashMode = FLTGetAVCaptureFlashModeForFLTFlashMode(mode);
    if (![_capturePhotoOutput.supportedFlashModes
            containsObject:[NSNumber numberWithInt:((int)avFlashMode)]]) {
      [result sendErrorWithCode:@"setFlashModeFailed"
                        message:@"Device does not support this specific flash mode"
                        details:nil];
      return;
    }
    if (_captureDevice.torchMode != AVCaptureTorchModeOff) {
      [_captureDevice lockForConfiguration:nil];
      [_captureDevice setTorchMode:AVCaptureTorchModeOff];
      [_captureDevice unlockForConfiguration];
    }
  }
  _flashMode = mode;
  [result sendSuccess];
}

- (void)setExposureModeWithResult:(FLTThreadSafeFlutterResult *)result mode:(NSString *)modeStr {
  FLTExposureMode mode = FLTGetFLTExposureModeForString(modeStr);
  if (mode == FLTExposureModeInvalid) {
    [result sendError:[NSError errorWithDomain:NSCocoaErrorDomain
                                          code:NSURLErrorUnknown
                                      userInfo:@{
                                        NSLocalizedDescriptionKey : [NSString
                                            stringWithFormat:@"Unknown exposure mode %@", modeStr]
                                      }]];
    return;
  }
  _exposureMode = mode;
  [self applyExposureMode];
  [result sendSuccess];
}

- (void)applyExposureMode {
  [_captureDevice lockForConfiguration:nil];
  switch (_exposureMode) {
    case FLTExposureModeLocked:
      [_captureDevice setExposureMode:AVCaptureExposureModeAutoExpose];
      break;
    case FLTExposureModeAuto:
      if ([_captureDevice isExposureModeSupported:AVCaptureExposureModeContinuousAutoExposure]) {
        [_captureDevice setExposureMode:AVCaptureExposureModeContinuousAutoExposure];
      } else {
        [_captureDevice setExposureMode:AVCaptureExposureModeAutoExpose];
      }
      break;
    case FLTExposureModeInvalid:
      // This state is not intended to be reachable; it exists only for error handling during
      // message deserialization.
      NSAssert(false, @"");
      break;
  }
  [_captureDevice unlockForConfiguration];
}

- (void)setFocusModeWithResult:(FLTThreadSafeFlutterResult *)result mode:(NSString *)modeStr {
  FLTFocusMode mode = FLTGetFLTFocusModeForString(modeStr);
  if (mode == FLTFocusModeInvalid) {
    [result sendError:[NSError errorWithDomain:NSCocoaErrorDomain
                                          code:NSURLErrorUnknown
                                      userInfo:@{
                                        NSLocalizedDescriptionKey : [NSString
                                            stringWithFormat:@"Unknown focus mode %@", modeStr]
                                      }]];
    return;
  }
  _focusMode = mode;
  [self applyFocusMode];
  [result sendSuccess];
}

- (void)applyFocusMode {
  [self applyFocusMode:_focusMode onDevice:_captureDevice];
}

- (void)applyFocusMode:(FLTFocusMode)focusMode onDevice:(AVCaptureDevice *)captureDevice {
  [captureDevice lockForConfiguration:nil];
  switch (focusMode) {
    case FLTFocusModeLocked:
      if ([captureDevice isFocusModeSupported:AVCaptureFocusModeAutoFocus]) {
        [captureDevice setFocusMode:AVCaptureFocusModeAutoFocus];
      }
      break;
    case FLTFocusModeAuto:
      if ([captureDevice isFocusModeSupported:AVCaptureFocusModeContinuousAutoFocus]) {
        [captureDevice setFocusMode:AVCaptureFocusModeContinuousAutoFocus];
      } else if ([captureDevice isFocusModeSupported:AVCaptureFocusModeAutoFocus]) {
        [captureDevice setFocusMode:AVCaptureFocusModeAutoFocus];
      }
      break;
    case FLTFocusModeInvalid:
      // This state is not intended to be reachable; it exists only for error handling during
      // message deserialization.
      NSAssert(false, @"");
      break;
  }
  [captureDevice unlockForConfiguration];
}

- (void)pausePreviewWithResult:(FLTThreadSafeFlutterResult *)result {
  _isPreviewPaused = true;
  [result sendSuccess];
}

- (void)resumePreviewWithResult:(FLTThreadSafeFlutterResult *)result {
  _isPreviewPaused = false;
  [result sendSuccess];
}

- (void)setDescriptionWhileRecording:(NSString *)cameraName
                              result:(FLTThreadSafeFlutterResult *)result {
  if (!_isRecording) {
    [result sendErrorWithCode:@"setDescriptionWhileRecordingFailed"
                      message:@"Device was not recording"
                      details:nil];
    return;
  }

  _captureDevice = [AVCaptureDevice deviceWithUniqueID:cameraName];

  AVCaptureConnection *oldConnection =
      [_captureVideoOutput connectionWithMediaType:AVMediaTypeVideo];

  // Stop video capture from the old output.
  [_captureVideoOutput setSampleBufferDelegate:nil queue:nil];

  // Remove the old video capture connections.
  [_videoCaptureSession beginConfiguration];
  [_videoCaptureSession removeInput:_captureVideoInput];
  [_videoCaptureSession removeOutput:_captureVideoOutput];

  NSError *error = nil;
  AVCaptureConnection *newConnection = [self createConnection:&error];
  if (error) {
    [result sendError:error];
    return;
  }

  // Keep the same orientation the old connections had.
  if (oldConnection && newConnection.isVideoOrientationSupported) {
    newConnection.videoOrientation = oldConnection.videoOrientation;
  }

  // Add the new connections to the session.
  if (![_videoCaptureSession canAddInput:_captureVideoInput])
    [result sendErrorWithCode:@"VideoError" message:@"Unable switch video input" details:nil];
  [_videoCaptureSession addInputWithNoConnections:_captureVideoInput];
  if (![_videoCaptureSession canAddOutput:_captureVideoOutput])
    [result sendErrorWithCode:@"VideoError" message:@"Unable switch video output" details:nil];
  [_videoCaptureSession addOutputWithNoConnections:_captureVideoOutput];
  if (![_videoCaptureSession canAddConnection:newConnection])
    [result sendErrorWithCode:@"VideoError" message:@"Unable switch video connection" details:nil];
  [_videoCaptureSession addConnection:newConnection];
  [_videoCaptureSession commitConfiguration];

  [result sendSuccess];
}

- (CGPoint)getCGPointForCoordsWithOrientation:(UIDeviceOrientation)orientation
                                            x:(double)x
                                            y:(double)y {
  double oldX = x, oldY = y;
  switch (orientation) {
    case UIDeviceOrientationPortrait:  // 90 ccw
      y = 1 - oldX;
      x = oldY;
      break;
    case UIDeviceOrientationPortraitUpsideDown:  // 90 cw
      x = 1 - oldY;
      y = oldX;
      break;
    case UIDeviceOrientationLandscapeRight:  // 180
      x = 1 - x;
      y = 1 - y;
      break;
    case UIDeviceOrientationLandscapeLeft:
    default:
      // No rotation required
      break;
  }
  return CGPointMake(x, y);
}

- (void)setExposurePointWithResult:(FLTThreadSafeFlutterResult *)result x:(double)x y:(double)y {
  if (!_captureDevice.isExposurePointOfInterestSupported) {
    [result sendErrorWithCode:@"setExposurePointFailed"
                      message:@"Device does not have exposure point capabilities"
                      details:nil];
    return;
  }
  UIDeviceOrientation orientation = [[UIDevice currentDevice] orientation];
  [_captureDevice lockForConfiguration:nil];
  [_captureDevice setExposurePointOfInterest:[self getCGPointForCoordsWithOrientation:orientation
                                                                                    x:x
                                                                                    y:y]];
  [_captureDevice unlockForConfiguration];
  // Retrigger auto exposure
  [self applyExposureMode];
  [result sendSuccess];
}

- (void)setFocusPointWithResult:(FLTThreadSafeFlutterResult *)result x:(double)x y:(double)y {
  if (!_captureDevice.isFocusPointOfInterestSupported) {
    [result sendErrorWithCode:@"setFocusPointFailed"
                      message:@"Device does not have focus point capabilities"
                      details:nil];
    return;
  }
  UIDeviceOrientation orientation = [[UIDevice currentDevice] orientation];
  [_captureDevice lockForConfiguration:nil];

  [_captureDevice setFocusPointOfInterest:[self getCGPointForCoordsWithOrientation:orientation
                                                                                 x:x
                                                                                 y:y]];
  [_captureDevice unlockForConfiguration];
  // Retrigger auto focus
  [self applyFocusMode];
  [result sendSuccess];
}

- (void)setExposureOffsetWithResult:(FLTThreadSafeFlutterResult *)result offset:(double)offset {
  [_captureDevice lockForConfiguration:nil];
  [_captureDevice setExposureTargetBias:offset completionHandler:nil];
  [_captureDevice unlockForConfiguration];
  [result sendSuccessWithData:@(offset)];
}

- (void)startImageStreamWithMessenger:(NSObject<FlutterBinaryMessenger> *)messenger {
  [self startImageStreamWithMessenger:messenger
                   imageStreamHandler:[[FLTImageStreamHandler alloc]
                                          initWithCaptureSessionQueue:_captureSessionQueue]];
}

- (void)startImageStreamWithMessenger:(NSObject<FlutterBinaryMessenger> *)messenger
                   imageStreamHandler:(FLTImageStreamHandler *)imageStreamHandler {
  if (!_isStreamingImages) {
    FlutterEventChannel *eventChannel = [FlutterEventChannel
        eventChannelWithName:@"plugins.flutter.io/camera_avfoundation/imageStream"
             binaryMessenger:messenger];
    FLTThreadSafeEventChannel *threadSafeEventChannel =
        [[FLTThreadSafeEventChannel alloc] initWithEventChannel:eventChannel];

    _imageStreamHandler = imageStreamHandler;
    __weak typeof(self) weakSelf = self;
    [threadSafeEventChannel setStreamHandler:_imageStreamHandler
                                  completion:^{
                                    typeof(self) strongSelf = weakSelf;
                                    if (!strongSelf) return;

                                    dispatch_async(strongSelf.captureSessionQueue, ^{
                                      // cannot use the outter strongSelf
                                      typeof(self) strongSelf = weakSelf;
                                      if (!strongSelf) return;

                                      strongSelf.isStreamingImages = YES;
                                      strongSelf.streamingPendingFramesCount = 0;
                                    });
                                  }];
  } else {
    [_methodChannel invokeMethod:errorMethod
                       arguments:@"Images from camera are already streaming!"];
  }
}

- (void)stopImageStream {
  if (_isStreamingImages) {
    _isStreamingImages = NO;
    _imageStreamHandler = nil;
  } else {
    [_methodChannel invokeMethod:errorMethod arguments:@"Images from camera are not streaming!"];
  }
}

- (void)receivedImageStreamData {
  self.streamingPendingFramesCount--;
}

- (void)getMaxZoomLevelWithResult:(FLTThreadSafeFlutterResult *)result {
  CGFloat maxZoomFactor = [self getMaxAvailableZoomFactor];

  [result sendSuccessWithData:[NSNumber numberWithFloat:maxZoomFactor]];
}

- (void)getMinZoomLevelWithResult:(FLTThreadSafeFlutterResult *)result {
  CGFloat minZoomFactor = [self getMinAvailableZoomFactor];
  [result sendSuccessWithData:[NSNumber numberWithFloat:minZoomFactor]];
}

- (void)setZoomLevel:(CGFloat)zoom Result:(FLTThreadSafeFlutterResult *)result {
  CGFloat maxAvailableZoomFactor = [self getMaxAvailableZoomFactor];
  CGFloat minAvailableZoomFactor = [self getMinAvailableZoomFactor];

  if (maxAvailableZoomFactor < zoom || minAvailableZoomFactor > zoom) {
    NSString *errorMessage = [NSString
        stringWithFormat:@"Zoom level out of bounds (zoom level should be between %f and %f).",
                         minAvailableZoomFactor, maxAvailableZoomFactor];

    [result sendErrorWithCode:@"ZOOM_ERROR" message:errorMessage details:nil];
    return;
  }

  NSError *error = nil;
  if (![_captureDevice lockForConfiguration:&error]) {
    [result sendError:error];
    return;
  }
  _captureDevice.videoZoomFactor = zoom;
  [_captureDevice unlockForConfiguration];

  [result sendSuccess];
}

- (CGFloat)getMinAvailableZoomFactor {
  return _captureDevice.minAvailableVideoZoomFactor;
}

- (CGFloat)getMaxAvailableZoomFactor {
  return _captureDevice.maxAvailableVideoZoomFactor;
}

- (BOOL)setupWriterForPath:(NSString *)path {
  NSError *error = nil;
  NSURL *outputURL;
  if (path != nil) {
    outputURL = [NSURL fileURLWithPath:path];
  } else {
    return NO;
  }
  if (_enableAudio && !_isAudioSetup) {
    [self setUpCaptureSessionForAudio];
  }

  _videoWriter = [[AVAssetWriter alloc] initWithURL:outputURL
                                           fileType:AVFileTypeMPEG4
                                              error:&error];
  NSParameterAssert(_videoWriter);
  if (error) {
    [_methodChannel invokeMethod:errorMethod arguments:error.description];
    return NO;
  }

  NSMutableDictionary *videoSettings = [[_captureVideoOutput
      recommendedVideoSettingsForAssetWriterWithOutputFileType:AVFileTypeMPEG4] mutableCopy];

  if (_videoBitrate || _fps) {
    NSMutableDictionary *compressionProperties = [[NSMutableDictionary alloc] init];

    if (_videoBitrate) {
      compressionProperties[AVVideoAverageBitRateKey] = _videoBitrate;
    }

    if (_fps) {
      compressionProperties[AVVideoExpectedSourceFrameRateKey] = _fps;
    }

    videoSettings[AVVideoCompressionPropertiesKey] = compressionProperties;
  }

  _videoWriterInput = [AVAssetWriterInput assetWriterInputWithMediaType:AVMediaTypeVideo
                                                         outputSettings:videoSettings];

  _videoAdaptor = [AVAssetWriterInputPixelBufferAdaptor
      assetWriterInputPixelBufferAdaptorWithAssetWriterInput:_videoWriterInput
                                 sourcePixelBufferAttributes:@{
                                   (NSString *)kCVPixelBufferPixelFormatTypeKey : @(_videoFormat)
                                 }];

  NSParameterAssert(_videoWriterInput);

  _videoWriterInput.expectsMediaDataInRealTime = YES;

  // Add the audio input
  if (_enableAudio) {
    AudioChannelLayout acl;
    bzero(&acl, sizeof(acl));
    acl.mChannelLayoutTag = kAudioChannelLayoutTag_Mono;
    NSMutableDictionary *audioOutputSettings = [@{
      AVFormatIDKey : [NSNumber numberWithInt:kAudioFormatMPEG4AAC],
      AVSampleRateKey : [NSNumber numberWithFloat:44100.0],
      AVNumberOfChannelsKey : [NSNumber numberWithInt:1],
      AVChannelLayoutKey : [NSData dataWithBytes:&acl length:sizeof(acl)],
    } mutableCopy];

    if (_audioBitrate) {
      audioOutputSettings[AVEncoderBitRateKey] = _audioBitrate;
    }

    _audioWriterInput = [AVAssetWriterInput assetWriterInputWithMediaType:AVMediaTypeAudio
                                                           outputSettings:audioOutputSettings];
    _audioWriterInput.expectsMediaDataInRealTime = YES;

    [_videoWriter addInput:_audioWriterInput];
    [_audioOutput setSampleBufferDelegate:self queue:_captureSessionQueue];
  }

  if (_flashMode == FLTFlashModeTorch) {
    [self.captureDevice lockForConfiguration:nil];
    [self.captureDevice setTorchMode:AVCaptureTorchModeOn];
    [self.captureDevice unlockForConfiguration];
  }

  [_videoWriter addInput:_videoWriterInput];

  [_captureVideoOutput setSampleBufferDelegate:self queue:_captureSessionQueue];

  return YES;
}

- (void)setUpCaptureSessionForAudio {
  // Don't setup audio twice or we will lose the audio.
  if (_isAudioSetup) {
    return;
  }

  NSError *error = nil;
  // Create a device input with the device and add it to the session.
  // Setup the audio input.
  AVCaptureDevice *audioDevice = [AVCaptureDevice defaultDeviceWithMediaType:AVMediaTypeAudio];
  AVCaptureDeviceInput *audioInput = [AVCaptureDeviceInput deviceInputWithDevice:audioDevice
                                                                           error:&error];
  if (error) {
    [_methodChannel invokeMethod:errorMethod arguments:error.description];
  }
  // Setup the audio output.
  _audioOutput = [[AVCaptureAudioDataOutput alloc] init];

  if ([_audioCaptureSession canAddInput:audioInput]) {
    [_audioCaptureSession addInput:audioInput];

    if ([_audioCaptureSession canAddOutput:_audioOutput]) {
      [_audioCaptureSession addOutput:_audioOutput];
      _isAudioSetup = YES;
    } else {
      [_methodChannel invokeMethod:errorMethod
                         arguments:@"Unable to add Audio input/output to session capture"];
      _isAudioSetup = NO;
    }
  }
}
@end<|MERGE_RESOLUTION|>--- conflicted
+++ resolved
@@ -183,28 +183,27 @@
   _motionManager = [[CMMotionManager alloc] init];
   [_motionManager startAccelerometerUpdates];
 
-<<<<<<< HEAD
   NSError *outError;
   if ([_captureDevice lockForConfiguration:&outError]) {
     [_videoCaptureSession beginConfiguration];
 
-    [self setCaptureSessionPreset:_resolutionPreset];
+    if (![self setCaptureSessionPreset:_resolutionPreset withError:error]) {
+      [_videoCaptureSession commitConfiguration];
+      [_captureDevice unlockForConfiguration];
+      return nil;
+    }
 
     if (_fps) {
       _captureDevice.activeVideoMinFrameDuration = CMTimeMake(1, [_fps intValue]);
       _captureDevice.activeVideoMaxFrameDuration = CMTimeMake(1, [_fps intValue]);
     }
+
     [_videoCaptureSession commitConfiguration];
     [_captureDevice unlockForConfiguration];
   } else {
     NSLog(@"error locking device for frame rate change (%@)", outError);
   }
 
-=======
-  if (![self setCaptureSessionPreset:_resolutionPreset withError:error]) {
-    return nil;
-  }
->>>>>>> f68661d3
   [self updateOrientation];
 
   return self;
