// Copyright 2013 The Flutter Authors. All rights reserved.
// Use of this source code is governed by a BSD-style license that can be
// found in the LICENSE file.

#import "FLTCam.h"
#import "FLTSavePhotoDelegate.h"

/// Determines the video dimensions (width and height) for a given capture device format.
/// Used in tests to mock CMVideoFormatDescriptionGetDimensions.
typedef CMVideoDimensions (^VideoDimensionsForFormat)(AVCaptureDeviceFormat *);

/// Factory block returning an AVCaptureDevice.
/// Used in tests to inject a device into FLTCam.
typedef AVCaptureDevice * (^CaptureDeviceFactory)(void);

@interface FLTImageStreamHandler : NSObject <FlutterStreamHandler>

/// The queue on which `eventSink` property should be accessed.
@property(nonatomic, strong) dispatch_queue_t captureSessionQueue;

/// The event sink to stream camera events to Dart.
///
/// The property should only be accessed on `captureSessionQueue`.
/// The block itself should be invoked on the main queue.
@property FlutterEventSink eventSink;

@end

// APIs exposed for unit testing.
@interface FLTCam ()

/// The output for video capturing.
@property(readonly, nonatomic) AVCaptureVideoDataOutput *captureVideoOutput;

/// The output for photo capturing. Exposed setter for unit tests.
@property(strong, nonatomic) AVCapturePhotoOutput *capturePhotoOutput;

/// True when images from the camera are being streamed.
@property(assign, nonatomic) BOOL isStreamingImages;

/// A dictionary to retain all in-progress FLTSavePhotoDelegates. The key of the dictionary is the
/// AVCapturePhotoSettings's uniqueID for each photo capture operation, and the value is the
/// FLTSavePhotoDelegate that handles the result of each photo capture operation. Note that photo
/// capture operations may overlap, so FLTCam has to keep track of multiple delegates in progress,
/// instead of just a single delegate reference.
@property(readonly, nonatomic)
    NSMutableDictionary<NSNumber *, FLTSavePhotoDelegate *> *inProgressSavePhotoDelegates;

/// Delegate callback when receiving a new video or audio sample.
/// Exposed for unit tests.
- (void)captureOutput:(AVCaptureOutput *)output
    didOutputSampleBuffer:(CMSampleBufferRef)sampleBuffer
           fromConnection:(AVCaptureConnection *)connection;

/// Initializes a camera instance.
/// Allows for injecting dependencies that are usually internal.
- (instancetype)initWithCameraName:(NSString *)cameraName
                  resolutionPreset:(NSString *)resolutionPreset
<<<<<<< HEAD
                               fps:(NSNumber *)fps
                      videoBitrate:(NSNumber *)videoBitrate
                      audioBitrate:(NSNumber *)audioBitrate
                       enableAudio:(BOOL)enableAudio
=======
                     mediaSettings:(FLTCamMediaSettings *)mediaSettings
            mediaSettingsAVWrapper:(FLTCamMediaSettingsAVWrapper *)mediaSettingsAVWrapper
>>>>>>> 0eead7cb
                       orientation:(UIDeviceOrientation)orientation
               videoCaptureSession:(AVCaptureSession *)videoCaptureSession
               audioCaptureSession:(AVCaptureSession *)audioCaptureSession
               captureSessionQueue:(dispatch_queue_t)captureSessionQueue
                             error:(NSError **)error;

///  Initializes a camera instance.
///  Allows for testing with specified resolution, audio preference, orientation,
///  and direct access to capture sessions and blocks.
- (instancetype)initWithResolutionPreset:(NSString *)resolutionPreset
                           mediaSettings:(FLTCamMediaSettings *)mediaSettings
                  mediaSettingsAVWrapper:(FLTCamMediaSettingsAVWrapper *)mediaSettingsAVWrapper
                             orientation:(UIDeviceOrientation)orientation
                     videoCaptureSession:(AVCaptureSession *)videoCaptureSession
                     audioCaptureSession:(AVCaptureSession *)audioCaptureSession
                     captureSessionQueue:(dispatch_queue_t)captureSessionQueue
                    captureDeviceFactory:(CaptureDeviceFactory)captureDeviceFactory
                videoDimensionsForFormat:(VideoDimensionsForFormat)videoDimensionsForFormat
                                   error:(NSError **)error;

/// Start streaming images.
- (void)startImageStreamWithMessenger:(NSObject<FlutterBinaryMessenger> *)messenger
                   imageStreamHandler:(FLTImageStreamHandler *)imageStreamHandler;

@end<|MERGE_RESOLUTION|>--- conflicted
+++ resolved
@@ -56,15 +56,8 @@
 /// Allows for injecting dependencies that are usually internal.
 - (instancetype)initWithCameraName:(NSString *)cameraName
                   resolutionPreset:(NSString *)resolutionPreset
-<<<<<<< HEAD
-                               fps:(NSNumber *)fps
-                      videoBitrate:(NSNumber *)videoBitrate
-                      audioBitrate:(NSNumber *)audioBitrate
-                       enableAudio:(BOOL)enableAudio
-=======
                      mediaSettings:(FLTCamMediaSettings *)mediaSettings
             mediaSettingsAVWrapper:(FLTCamMediaSettingsAVWrapper *)mediaSettingsAVWrapper
->>>>>>> 0eead7cb
                        orientation:(UIDeviceOrientation)orientation
                videoCaptureSession:(AVCaptureSession *)videoCaptureSession
                audioCaptureSession:(AVCaptureSession *)audioCaptureSession
