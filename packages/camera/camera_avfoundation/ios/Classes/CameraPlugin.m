// Copyright 2013 The Flutter Authors. All rights reserved.
// Use of this source code is governed by a BSD-style license that can be
// found in the LICENSE file.

#import "CameraPlugin.h"
#import "CameraPlugin_Test.h"

@import AVFoundation;

#import "CameraPermissionUtils.h"
#import "CameraProperties.h"
#import "FLTCam.h"
#import "FLTThreadSafeEventChannel.h"
#import "FLTThreadSafeFlutterResult.h"
#import "FLTThreadSafeMethodChannel.h"
#import "FLTThreadSafeTextureRegistry.h"
#import "QueueUtils.h"

@interface CameraPlugin ()
@property(readonly, nonatomic) FLTThreadSafeTextureRegistry *registry;
@property(readonly, nonatomic) NSObject<FlutterBinaryMessenger> *messenger;
@end

@implementation CameraPlugin

+ (void)registerWithRegistrar:(NSObject<FlutterPluginRegistrar> *)registrar {
  FlutterMethodChannel *channel =
      [FlutterMethodChannel methodChannelWithName:@"plugins.flutter.io/camera_avfoundation"
                                  binaryMessenger:[registrar messenger]];
  CameraPlugin *instance = [[CameraPlugin alloc] initWithRegistry:[registrar textures]
                                                        messenger:[registrar messenger]];
  [registrar addMethodCallDelegate:instance channel:channel];
}

- (instancetype)initWithRegistry:(NSObject<FlutterTextureRegistry> *)registry
                       messenger:(NSObject<FlutterBinaryMessenger> *)messenger {
  self = [super init];
  NSAssert(self, @"super init cannot be nil");
  _registry = [[FLTThreadSafeTextureRegistry alloc] initWithTextureRegistry:registry];
  _messenger = messenger;
  _captureSessionQueue = dispatch_queue_create("io.flutter.camera.captureSessionQueue", NULL);
  dispatch_queue_set_specific(_captureSessionQueue, FLTCaptureSessionQueueSpecific,
                              (void *)FLTCaptureSessionQueueSpecific, NULL);

  [self initDeviceEventMethodChannel];
  [self startOrientationListener];
  return self;
}

- (void)initDeviceEventMethodChannel {
  FlutterMethodChannel *methodChannel = [FlutterMethodChannel
      methodChannelWithName:@"plugins.flutter.io/camera_avfoundation/fromPlatform"
            binaryMessenger:_messenger];
  _deviceEventMethodChannel =
      [[FLTThreadSafeMethodChannel alloc] initWithMethodChannel:methodChannel];
}

- (void)detachFromEngineForRegistrar:(NSObject<FlutterPluginRegistrar> *)registrar {
  [UIDevice.currentDevice endGeneratingDeviceOrientationNotifications];
}

- (void)startOrientationListener {
  [[UIDevice currentDevice] beginGeneratingDeviceOrientationNotifications];
  [[NSNotificationCenter defaultCenter] addObserver:self
                                           selector:@selector(orientationChanged:)
                                               name:UIDeviceOrientationDidChangeNotification
                                             object:[UIDevice currentDevice]];
}

- (void)orientationChanged:(NSNotification *)note {
  UIDevice *device = note.object;
  UIDeviceOrientation orientation = device.orientation;

  if (orientation == UIDeviceOrientationFaceUp || orientation == UIDeviceOrientationFaceDown) {
    // Do not change when oriented flat.
    return;
  }

  __weak typeof(self) weakSelf = self;
  dispatch_async(self.captureSessionQueue, ^{
    // `FLTCam::setDeviceOrientation` must be called on capture session queue.
    [weakSelf.camera setDeviceOrientation:orientation];
    // `CameraPlugin::sendDeviceOrientation` can be called on any queue.
    [weakSelf sendDeviceOrientation:orientation];
  });
}

- (void)sendDeviceOrientation:(UIDeviceOrientation)orientation {
  [_deviceEventMethodChannel
      invokeMethod:@"orientation_changed"
         arguments:@{@"orientation" : FLTGetStringForUIDeviceOrientation(orientation)}];
}

- (void)handleMethodCall:(FlutterMethodCall *)call result:(FlutterResult)result {
  // Invoke the plugin on another dispatch queue to avoid blocking the UI.
  __weak typeof(self) weakSelf = self;
  dispatch_async(self.captureSessionQueue, ^{
    FLTThreadSafeFlutterResult *threadSafeResult =
        [[FLTThreadSafeFlutterResult alloc] initWithResult:result];
    [weakSelf handleMethodCallAsync:call result:threadSafeResult];
  });
}

- (void)handleMethodCallAsync:(FlutterMethodCall *)call
                       result:(FLTThreadSafeFlutterResult *)result {
  if ([@"availableCameras" isEqualToString:call.method]) {
    NSMutableArray *discoveryDevices =
        [@[ AVCaptureDeviceTypeBuiltInWideAngleCamera, AVCaptureDeviceTypeBuiltInTelephotoCamera ]
            mutableCopy];
    if (@available(iOS 13.0, *)) {
      [discoveryDevices addObject:AVCaptureDeviceTypeBuiltInUltraWideCamera];
    }
    AVCaptureDeviceDiscoverySession *discoverySession = [AVCaptureDeviceDiscoverySession
        discoverySessionWithDeviceTypes:discoveryDevices
                              mediaType:AVMediaTypeVideo
                               position:AVCaptureDevicePositionUnspecified];
    NSArray<AVCaptureDevice *> *devices = discoverySession.devices;
    NSMutableArray<NSDictionary<NSString *, NSObject *> *> *reply =
        [[NSMutableArray alloc] initWithCapacity:devices.count];
    for (AVCaptureDevice *device in devices) {
      NSString *lensFacing;
      switch ([device position]) {
        case AVCaptureDevicePositionBack:
          lensFacing = @"back";
          break;
        case AVCaptureDevicePositionFront:
          lensFacing = @"front";
          break;
        case AVCaptureDevicePositionUnspecified:
          lensFacing = @"external";
          break;
      }
      [reply addObject:@{
        @"name" : [device uniqueID],
        @"lensFacing" : lensFacing,
        @"sensorOrientation" : @90,
      }];
    }
    [result sendSuccessWithData:reply];
  } else if ([@"create" isEqualToString:call.method]) {
    [self handleCreateMethodCall:call result:result];
  } else if ([@"startImageStream" isEqualToString:call.method]) {
    [_camera startImageStreamWithMessenger:_messenger];
    [result sendSuccess];
  } else if ([@"stopImageStream" isEqualToString:call.method]) {
    [_camera stopImageStream];
    [result sendSuccess];
  } else if ([@"receivedImageStreamData" isEqualToString:call.method]) {
    [_camera receivedImageStreamData];
    [result sendSuccess];
  } else {
    NSDictionary *argsMap = call.arguments;
    NSUInteger cameraId = ((NSNumber *)argsMap[@"cameraId"]).unsignedIntegerValue;
    if ([@"initialize" isEqualToString:call.method]) {
      NSString *videoFormatValue = ((NSString *)argsMap[@"imageFormatGroup"]);

      [_camera setVideoFormat:FLTGetVideoFormatFromString(videoFormatValue)];

      __weak CameraPlugin *weakSelf = self;
      _camera.onFrameAvailable = ^{
        if (![weakSelf.camera isPreviewPaused]) {
          [weakSelf.registry textureFrameAvailable:cameraId];
        }
      };
      FlutterMethodChannel *methodChannel = [FlutterMethodChannel
          methodChannelWithName:
              [NSString stringWithFormat:@"plugins.flutter.io/camera_avfoundation/camera%lu",
                                         (unsigned long)cameraId]
                binaryMessenger:_messenger];
      FLTThreadSafeMethodChannel *threadSafeMethodChannel =
          [[FLTThreadSafeMethodChannel alloc] initWithMethodChannel:methodChannel];
      _camera.methodChannel = threadSafeMethodChannel;
      [threadSafeMethodChannel
          invokeMethod:@"initialized"
             arguments:@{
               @"previewWidth" : @(_camera.previewSize.width),
               @"previewHeight" : @(_camera.previewSize.height),
               @"exposureMode" : FLTGetStringForFLTExposureMode([_camera exposureMode]),
               @"focusMode" : FLTGetStringForFLTFocusMode([_camera focusMode]),
               @"exposurePointSupported" :
                   @([_camera.captureDevice isExposurePointOfInterestSupported]),
               @"focusPointSupported" : @([_camera.captureDevice isFocusPointOfInterestSupported]),
             }];
      [self sendDeviceOrientation:[UIDevice currentDevice].orientation];
      [_camera start];
      [result sendSuccess];
    } else if ([@"takePicture" isEqualToString:call.method]) {
      [_camera captureToFile:result];
    } else if ([@"dispose" isEqualToString:call.method]) {
      [_registry unregisterTexture:cameraId];
      [_camera close];
      [result sendSuccess];
    } else if ([@"prepareForVideoRecording" isEqualToString:call.method]) {
      [self.camera setUpCaptureSessionForAudio];
      [result sendSuccess];
    } else if ([@"startVideoRecording" isEqualToString:call.method]) {
      BOOL enableStream = [call.arguments[@"enableStream"] boolValue];
      if (enableStream) {
        [_camera startVideoRecordingWithResult:result messengerForStreaming:_messenger];
      } else {
        [_camera startVideoRecordingWithResult:result];
      }
    } else if ([@"stopVideoRecording" isEqualToString:call.method]) {
      [_camera stopVideoRecordingWithResult:result];
    } else if ([@"pauseVideoRecording" isEqualToString:call.method]) {
      [_camera pauseVideoRecordingWithResult:result];
    } else if ([@"resumeVideoRecording" isEqualToString:call.method]) {
      [_camera resumeVideoRecordingWithResult:result];
    } else if ([@"getMaxZoomLevel" isEqualToString:call.method]) {
      [_camera getMaxZoomLevelWithResult:result];
    } else if ([@"getMinZoomLevel" isEqualToString:call.method]) {
      [_camera getMinZoomLevelWithResult:result];
    } else if ([@"setZoomLevel" isEqualToString:call.method]) {
      CGFloat zoom = ((NSNumber *)argsMap[@"zoom"]).floatValue;
      [_camera setZoomLevel:zoom Result:result];
    } else if ([@"setFlashMode" isEqualToString:call.method]) {
      [_camera setFlashModeWithResult:result mode:call.arguments[@"mode"]];
    } else if ([@"setExposureMode" isEqualToString:call.method]) {
      [_camera setExposureModeWithResult:result mode:call.arguments[@"mode"]];
    } else if ([@"setExposurePoint" isEqualToString:call.method]) {
      BOOL reset = ((NSNumber *)call.arguments[@"reset"]).boolValue;
      double x = 0.5;
      double y = 0.5;
      if (!reset) {
        x = ((NSNumber *)call.arguments[@"x"]).doubleValue;
        y = ((NSNumber *)call.arguments[@"y"]).doubleValue;
      }
      [_camera setExposurePointWithResult:result x:x y:y];
    } else if ([@"getMinExposureOffset" isEqualToString:call.method]) {
      [result sendSuccessWithData:@(_camera.captureDevice.minExposureTargetBias)];
    } else if ([@"getMaxExposureOffset" isEqualToString:call.method]) {
      [result sendSuccessWithData:@(_camera.captureDevice.maxExposureTargetBias)];
    } else if ([@"getExposureOffsetStepSize" isEqualToString:call.method]) {
      [result sendSuccessWithData:@(0.0)];
    } else if ([@"setExposureOffset" isEqualToString:call.method]) {
      [_camera setExposureOffsetWithResult:result
                                    offset:((NSNumber *)call.arguments[@"offset"]).doubleValue];
    } else if ([@"lockCaptureOrientation" isEqualToString:call.method]) {
      [_camera lockCaptureOrientationWithResult:result orientation:call.arguments[@"orientation"]];
    } else if ([@"unlockCaptureOrientation" isEqualToString:call.method]) {
      [_camera unlockCaptureOrientationWithResult:result];
    } else if ([@"setFocusMode" isEqualToString:call.method]) {
      [_camera setFocusModeWithResult:result mode:call.arguments[@"mode"]];
    } else if ([@"setFocusPoint" isEqualToString:call.method]) {
      BOOL reset = ((NSNumber *)call.arguments[@"reset"]).boolValue;
      double x = 0.5;
      double y = 0.5;
      if (!reset) {
        x = ((NSNumber *)call.arguments[@"x"]).doubleValue;
        y = ((NSNumber *)call.arguments[@"y"]).doubleValue;
      }
      [_camera setFocusPointWithResult:result x:x y:y];
    } else if ([@"pausePreview" isEqualToString:call.method]) {
      [_camera pausePreviewWithResult:result];
    } else if ([@"resumePreview" isEqualToString:call.method]) {
      [_camera resumePreviewWithResult:result];
    } else if ([@"setDescriptionWhileRecording" isEqualToString:call.method]) {
      [_camera setDescriptionWhileRecording:(call.arguments[@"cameraName"]) result:result];
    } else if ([@"setImageFileFormat" isEqualToString:call.method]) {
      NSString *fileFormat = call.arguments[@"fileFormat"];
      [_camera setImageFileFormat:FCPGetFileFormatFromString(fileFormat)];
    } else {
      [result sendNotImplemented];
    }
  }
}

- (void)handleCreateMethodCall:(FlutterMethodCall *)call
                        result:(FLTThreadSafeFlutterResult *)result {
  // Create FLTCam only if granted camera access (and audio access if audio is enabled)
  __weak typeof(self) weakSelf = self;
  FLTRequestCameraPermissionWithCompletionHandler(^(FlutterError *error) {
    typeof(self) strongSelf = weakSelf;
    if (!strongSelf) return;

    if (error) {
      [result sendFlutterError:error];
    } else {
      // Request audio permission on `create` call with `enableAudio` argument instead of the
      // `prepareForVideoRecording` call. This is because `prepareForVideoRecording` call is
      // optional, and used as a workaround to fix a missing frame issue on iOS.
      BOOL audioEnabled = [call.arguments[@"enableAudio"] boolValue];
      if (audioEnabled) {
        // Setup audio capture session only if granted audio access.
        FLTRequestAudioPermissionWithCompletionHandler(^(FlutterError *error) {
          // cannot use the outter `strongSelf`
          typeof(self) strongSelf = weakSelf;
          if (!strongSelf) return;
          if (error) {
            [result sendFlutterError:error];
          } else {
            [strongSelf createCameraOnSessionQueueWithCreateMethodCall:call result:result];
          }
        });
      } else {
        [strongSelf createCameraOnSessionQueueWithCreateMethodCall:call result:result];
      }
    }
  });
}

// Returns number value if provided and positive, or nil.
// Used to parse values like framerates and bitrates, that are positive by nature.
// nil allows to ignore unsupported values.
+ (NSNumber *)positiveNumberValueOrNilForArgument:(NSString *)argument
                                       fromMethod:(FlutterMethodCall *)flutterMethodCall
                                            error:(NSError **)error {
  id value = flutterMethodCall.arguments[argument];

  if (!value || [value isEqual:[NSNull null]]) {
    return nil;
  }

  if (![value isKindOfClass:[NSNumber class]]) {
    if (error) {
      *error = [NSError errorWithDomain:@"ArgumentError"
                                   code:0
                               userInfo:@{
                                 NSLocalizedDescriptionKey :
                                     [NSString stringWithFormat:@"%@ should be a number", argument]
                               }];
    }
    return nil;
  }

  NSNumber *number = (NSNumber *)value;

  if (isnan([number doubleValue])) {
    if (error) {
      *error = [NSError errorWithDomain:@"ArgumentError"
                                   code:0
                               userInfo:@{
                                 NSLocalizedDescriptionKey :
                                     [NSString stringWithFormat:@"%@ should not be a nan", argument]
                               }];
    }
    return nil;
  }

  if ([number doubleValue] <= 0.0) {
    if (error) {
      *error = [NSError errorWithDomain:@"ArgumentError"
                                   code:0
                               userInfo:@{
                                 NSLocalizedDescriptionKey : [NSString
                                     stringWithFormat:@"%@ should be a positive number", argument]
                               }];
    }
    return nil;
  }

  return number;
}

- (void)createCameraOnSessionQueueWithCreateMethodCall:(FlutterMethodCall *)createMethodCall
                                                result:(FLTThreadSafeFlutterResult *)result {
  __weak typeof(self) weakSelf = self;
  dispatch_async(self.captureSessionQueue, ^{
    typeof(self) strongSelf = weakSelf;
    if (!strongSelf) return;

    NSString *cameraName = createMethodCall.arguments[@"cameraName"];
<<<<<<< HEAD
    NSNumber *fps = createMethodCall.arguments[@"fps"];
    NSNumber *videoBitrate = createMethodCall.arguments[@"videoBitrate"];
    NSNumber *audioBitrate = createMethodCall.arguments[@"audioBitrate"];
=======

    NSError *error;

    NSNumber *framesPerSecond = [CameraPlugin positiveNumberValueOrNilForArgument:@"fps"
                                                                       fromMethod:createMethodCall
                                                                            error:&error];
    if (error) {
      [result sendError:error];
      return;
    }

    NSNumber *videoBitrate = [CameraPlugin positiveNumberValueOrNilForArgument:@"videoBitrate"
                                                                    fromMethod:createMethodCall
                                                                         error:&error];
    if (error) {
      [result sendError:error];
      return;
    }

    NSNumber *audioBitrate = [CameraPlugin positiveNumberValueOrNilForArgument:@"audioBitrate"
                                                                    fromMethod:createMethodCall
                                                                         error:&error];
    if (error) {
      [result sendError:error];
      return;
    }

>>>>>>> 0eead7cb
    NSString *resolutionPreset = createMethodCall.arguments[@"resolutionPreset"];
    NSNumber *enableAudio = createMethodCall.arguments[@"enableAudio"];
    FLTCamMediaSettings *mediaSettings =
        [[FLTCamMediaSettings alloc] initWithFramesPerSecond:framesPerSecond
                                                videoBitrate:videoBitrate
                                                audioBitrate:audioBitrate
                                                 enableAudio:[enableAudio boolValue]];
    FLTCamMediaSettingsAVWrapper *mediaSettingsAVWrapper =
        [[FLTCamMediaSettingsAVWrapper alloc] init];

    FLTCam *cam = [[FLTCam alloc] initWithCameraName:cameraName
                                    resolutionPreset:resolutionPreset
<<<<<<< HEAD
                                                 fps:fps
                                        videoBitrate:videoBitrate
                                        audioBitrate:audioBitrate
                                         enableAudio:[enableAudio boolValue]
=======
                                       mediaSettings:mediaSettings
                              mediaSettingsAVWrapper:mediaSettingsAVWrapper
>>>>>>> 0eead7cb
                                         orientation:[[UIDevice currentDevice] orientation]
                                 captureSessionQueue:strongSelf.captureSessionQueue
                                               error:&error];

    if (error) {
      [result sendError:error];
    } else {
      if (strongSelf.camera) {
        [strongSelf.camera close];
      }
      strongSelf.camera = cam;
      [strongSelf.registry registerTexture:cam
                                completion:^(int64_t textureId) {
                                  [result sendSuccessWithData:@{
                                    @"cameraId" : @(textureId),
                                  }];
                                }];
    }
  });
}

@end<|MERGE_RESOLUTION|>--- conflicted
+++ resolved
@@ -360,11 +360,6 @@
     if (!strongSelf) return;
 
     NSString *cameraName = createMethodCall.arguments[@"cameraName"];
-<<<<<<< HEAD
-    NSNumber *fps = createMethodCall.arguments[@"fps"];
-    NSNumber *videoBitrate = createMethodCall.arguments[@"videoBitrate"];
-    NSNumber *audioBitrate = createMethodCall.arguments[@"audioBitrate"];
-=======
 
     NSError *error;
 
@@ -392,7 +387,6 @@
       return;
     }
 
->>>>>>> 0eead7cb
     NSString *resolutionPreset = createMethodCall.arguments[@"resolutionPreset"];
     NSNumber *enableAudio = createMethodCall.arguments[@"enableAudio"];
     FLTCamMediaSettings *mediaSettings =
@@ -405,15 +399,8 @@
 
     FLTCam *cam = [[FLTCam alloc] initWithCameraName:cameraName
                                     resolutionPreset:resolutionPreset
-<<<<<<< HEAD
-                                                 fps:fps
-                                        videoBitrate:videoBitrate
-                                        audioBitrate:audioBitrate
-                                         enableAudio:[enableAudio boolValue]
-=======
                                        mediaSettings:mediaSettings
                               mediaSettingsAVWrapper:mediaSettingsAVWrapper
->>>>>>> 0eead7cb
                                          orientation:[[UIDevice currentDevice] orientation]
                                  captureSessionQueue:strongSelf.captureSessionQueue
                                                error:&error];
