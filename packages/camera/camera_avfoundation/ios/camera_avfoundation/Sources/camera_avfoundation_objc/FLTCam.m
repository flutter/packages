// Copyright 2013 The Flutter Authors. All rights reserved.
// Use of this source code is governed by a BSD-style license that can be
// found in the LICENSE file.

#import "./include/camera_avfoundation/FLTCam.h"
#import "./include/camera_avfoundation/FLTCam_Test.h"

@import CoreMotion;
@import Flutter;
#import <libkern/OSAtomic.h>

#import "./include/camera_avfoundation/FLTCaptureConnection.h"
#import "./include/camera_avfoundation/FLTCaptureDevice.h"
#import "./include/camera_avfoundation/FLTDeviceOrientationProviding.h"
#import "./include/camera_avfoundation/FLTEventChannel.h"
#import "./include/camera_avfoundation/FLTFormatUtils.h"
#import "./include/camera_avfoundation/FLTImageStreamHandler.h"
#import "./include/camera_avfoundation/FLTSavePhotoDelegate.h"
#import "./include/camera_avfoundation/FLTThreadSafeEventChannel.h"
#import "./include/camera_avfoundation/QueueUtils.h"
#import "./include/camera_avfoundation/messages.g.h"

static FlutterError *FlutterErrorFromNSError(NSError *error) {
  return [FlutterError errorWithCode:[NSString stringWithFormat:@"Error %d", (int)error.code]
                             message:error.localizedDescription
                             details:error.domain];
}

@interface FLTCam () <AVCaptureVideoDataOutputSampleBufferDelegate,
                      AVCaptureAudioDataOutputSampleBufferDelegate>

@property(readonly, nonatomic) int64_t textureId;
@property(readonly, nonatomic) FCPPlatformMediaSettings *mediaSettings;
@property(readonly, nonatomic) FLTCamMediaSettingsAVWrapper *mediaSettingsAVWrapper;
@property(readonly, nonatomic) NSObject<FLTCaptureSession> *videoCaptureSession;
@property(readonly, nonatomic) NSObject<FLTCaptureSession> *audioCaptureSession;

@property(readonly, nonatomic) NSObject<FLTCaptureInput> *captureVideoInput;
@property(readonly, nonatomic) CGSize captureSize;
@property(strong, nonatomic)
    NSObject<FLTAssetWriterInputPixelBufferAdaptor> *assetWriterPixelBufferAdaptor;
@property(strong, nonatomic) AVCaptureVideoDataOutput *videoOutput;
@property(strong, nonatomic) AVCaptureAudioDataOutput *audioOutput;
@property(strong, nonatomic) NSString *videoRecordingPath;
@property(assign, nonatomic) BOOL isAudioSetup;

@property(assign, nonatomic) UIDeviceOrientation lockedCaptureOrientation;
@property(nonatomic) CMMotionManager *motionManager;
/// All FLTCam's state access and capture session related operations should be on run on this queue.
@property(strong, nonatomic) dispatch_queue_t captureSessionQueue;
/// The queue on which captured photos (not videos) are written to disk.
/// Videos are written to disk by `videoAdaptor` on an internal queue managed by AVFoundation.
@property(strong, nonatomic) dispatch_queue_t photoIOQueue;
@property(assign, nonatomic) UIDeviceOrientation deviceOrientation;
/// A wrapper for CMVideoFormatDescriptionGetDimensions.
/// Allows for alternate implementations in tests.
@property(nonatomic, copy) VideoDimensionsForFormat videoDimensionsForFormat;
/// A wrapper for AVCaptureDevice creation to allow for dependency injection in tests.
@property(nonatomic, copy) CaptureDeviceFactory captureDeviceFactory;
@property(nonatomic, copy) AudioCaptureDeviceFactory audioCaptureDeviceFactory;
@property(readonly, nonatomic) NSObject<FLTCaptureDeviceInputFactory> *captureDeviceInputFactory;
@property(assign, nonatomic) FCPPlatformExposureMode exposureMode;
@property(assign, nonatomic) FCPPlatformFocusMode focusMode;
@property(assign, nonatomic) FCPPlatformFlashMode flashMode;
@property(readonly, nonatomic) NSObject<FLTDeviceOrientationProviding> *deviceOrientationProvider;
@property(nonatomic, copy) AssetWriterFactory assetWriterFactory;
@property(nonatomic, copy) InputPixelBufferAdaptorFactory inputPixelBufferAdaptorFactory;
/// Reports the given error message to the Dart side of the plugin.
///
/// Can be called from any thread.
- (void)reportErrorMessage:(NSString *)errorMessage;
@end

@implementation FLTCam

NSString *const errorMethod = @"error";

- (instancetype)initWithConfiguration:(nonnull FLTCamConfiguration *)configuration
                                error:(NSError **)error {
  self = [super init];
  NSAssert(self, @"super init cannot be nil");
  _mediaSettings = configuration.mediaSettings;
  _mediaSettingsAVWrapper = configuration.mediaSettingsWrapper;

  _captureSessionQueue = configuration.captureSessionQueue;
  _photoIOQueue = dispatch_queue_create("io.flutter.camera.photoIOQueue", NULL);
  _videoCaptureSession = configuration.videoCaptureSession;
  _audioCaptureSession = configuration.audioCaptureSession;
  _captureDeviceFactory = configuration.captureDeviceFactory;
  _audioCaptureDeviceFactory = configuration.audioCaptureDeviceFactory;
  _captureDevice = _captureDeviceFactory(configuration.initialCameraName);
  _captureDeviceInputFactory = configuration.captureDeviceInputFactory;
  _videoDimensionsForFormat = configuration.videoDimensionsForFormat;
  _flashMode = _captureDevice.hasFlash ? FCPPlatformFlashModeAuto : FCPPlatformFlashModeOff;
  _exposureMode = FCPPlatformExposureModeAuto;
  _focusMode = FCPPlatformFocusModeAuto;
  _lockedCaptureOrientation = UIDeviceOrientationUnknown;
  _deviceOrientation = configuration.orientation;
  _videoFormat = kCVPixelFormatType_32BGRA;
  _inProgressSavePhotoDelegates = [NSMutableDictionary dictionary];
  _fileFormat = FCPPlatformImageFileFormatJpeg;
  _videoCaptureSession.automaticallyConfiguresApplicationAudioSession = NO;
  _audioCaptureSession.automaticallyConfiguresApplicationAudioSession = NO;
  _assetWriterFactory = configuration.assetWriterFactory;
  _inputPixelBufferAdaptorFactory = configuration.inputPixelBufferAdaptorFactory;

  NSError *localError = nil;
  AVCaptureConnection *connection = [self createConnection:&localError];
  if (localError) {
    if (error != nil) {
      *error = localError;
    }
    return nil;
  }

  [_videoCaptureSession addInputWithNoConnections:_captureVideoInput];
  [_videoCaptureSession addOutputWithNoConnections:_captureVideoOutput.avOutput];
  [_videoCaptureSession addConnection:connection];

  _capturePhotoOutput =
      [[FLTDefaultCapturePhotoOutput alloc] initWithPhotoOutput:[AVCapturePhotoOutput new]];
  [_capturePhotoOutput setHighResolutionCaptureEnabled:YES];
  [_videoCaptureSession addOutput:_capturePhotoOutput.avOutput];

  _motionManager = [[CMMotionManager alloc] init];
  [_motionManager startAccelerometerUpdates];

  _deviceOrientationProvider = configuration.deviceOrientationProvider;

  if (_mediaSettings.framesPerSecond) {
    // The frame rate can be changed only on a locked for configuration device.
    if ([_mediaSettingsAVWrapper lockDevice:_captureDevice error:error]) {
      [_mediaSettingsAVWrapper beginConfigurationForSession:_videoCaptureSession];

      // Possible values for presets are hard-coded in FLT interface having
      // corresponding AVCaptureSessionPreset counterparts.
      // If _resolutionPreset is not supported by camera there is
      // fallback to lower resolution presets.
      // If none can be selected there is error condition.
      if (![self setCaptureSessionPreset:_mediaSettings.resolutionPreset withError:error]) {
        [_videoCaptureSession commitConfiguration];
        [_captureDevice unlockForConfiguration];
        return nil;
      }

      FLTSelectBestFormatForRequestedFrameRate(_captureDevice, _mediaSettings,
                                               _videoDimensionsForFormat);

      // Set frame rate with 1/10 precision allowing not integral values.
      int fpsNominator = floor([_mediaSettings.framesPerSecond doubleValue] * 10.0);
      CMTime duration = CMTimeMake(10, fpsNominator);

      [_mediaSettingsAVWrapper setMinFrameDuration:duration onDevice:_captureDevice];
      [_mediaSettingsAVWrapper setMaxFrameDuration:duration onDevice:_captureDevice];

      [_mediaSettingsAVWrapper commitConfigurationForSession:_videoCaptureSession];
      [_mediaSettingsAVWrapper unlockDevice:_captureDevice];
    } else {
      return nil;
    }
  } else {
    // If the frame rate is not important fall to a less restrictive
    // behavior (no configuration locking).
    if (![self setCaptureSessionPreset:_mediaSettings.resolutionPreset withError:error]) {
      return nil;
    }
  }

  [self updateOrientation];

  return self;
}

- (AVCaptureConnection *)createConnection:(NSError **)error {
  // Setup video capture input.
  _captureVideoInput = [_captureDeviceInputFactory deviceInputWithDevice:_captureDevice
                                                                   error:error];

  // Test the return value of the `deviceInputWithDevice` method to see whether an error occurred.
  // Don’t just test to see whether the error pointer was set to point to an error.
  // See:
  // https://developer.apple.com/library/archive/documentation/Cocoa/Conceptual/ProgrammingWithObjectiveC/ErrorHandling/ErrorHandling.html
  if (!_captureVideoInput) {
    return nil;
  }

  // Setup video capture output.
  _captureVideoOutput = [[FLTDefaultCaptureVideoDataOutput alloc]
      initWithCaptureVideoOutput:[AVCaptureVideoDataOutput new]];
  _captureVideoOutput.videoSettings =
      @{(NSString *)kCVPixelBufferPixelFormatTypeKey : @(_videoFormat)};
  [_captureVideoOutput setAlwaysDiscardsLateVideoFrames:YES];
  [_captureVideoOutput setSampleBufferDelegate:self queue:_captureSessionQueue];

  // Setup video capture connection.
  AVCaptureConnection *connection =
      [AVCaptureConnection connectionWithInputPorts:_captureVideoInput.ports
                                             output:_captureVideoOutput.avOutput];
  if ([_captureDevice position] == AVCaptureDevicePositionFront) {
    connection.videoMirrored = YES;
  }

  return connection;
}

- (void)reportInitializationState {
  // Get all the state on the current thread, not the main thread.
  FCPPlatformCameraState *state = [FCPPlatformCameraState
         makeWithPreviewSize:[FCPPlatformSize makeWithWidth:self.previewSize.width
                                                     height:self.previewSize.height]
                exposureMode:self.exposureMode
                   focusMode:self.focusMode
      exposurePointSupported:self.captureDevice.exposurePointOfInterestSupported
         focusPointSupported:self.captureDevice.focusPointOfInterestSupported];

  __weak typeof(self) weakSelf = self;
  FLTEnsureToRunOnMainQueue(^{
    [weakSelf.dartAPI initializedWithState:state
                                completion:^(FlutterError *error){
                                    // Ignore any errors, as this is just an event broadcast.
                                }];
  });
}

- (void)start {
  [_videoCaptureSession startRunning];
  [_audioCaptureSession startRunning];
}

- (void)stop {
  [_videoCaptureSession stopRunning];
  [_audioCaptureSession stopRunning];
}

- (void)setVideoFormat:(OSType)videoFormat {
  _videoFormat = videoFormat;
  _captureVideoOutput.videoSettings =
      @{(NSString *)kCVPixelBufferPixelFormatTypeKey : @(videoFormat)};
}

- (void)setImageFileFormat:(FCPPlatformImageFileFormat)fileFormat {
  _fileFormat = fileFormat;
}

- (void)setDeviceOrientation:(UIDeviceOrientation)orientation {
  if (_deviceOrientation == orientation) {
    return;
  }

  _deviceOrientation = orientation;
  [self updateOrientation];
}

- (void)updateOrientation {
  if (_isRecording) {
    return;
  }

  UIDeviceOrientation orientation = (_lockedCaptureOrientation != UIDeviceOrientationUnknown)
                                        ? _lockedCaptureOrientation
                                        : _deviceOrientation;

  [self updateOrientation:orientation forCaptureOutput:_capturePhotoOutput];
  [self updateOrientation:orientation forCaptureOutput:_captureVideoOutput];
}

- (void)updateOrientation:(UIDeviceOrientation)orientation
         forCaptureOutput:(NSObject<FLTCaptureOutput> *)captureOutput {
  if (!captureOutput) {
    return;
  }

  NSObject<FLTCaptureConnection> *connection =
      [captureOutput connectionWithMediaType:AVMediaTypeVideo];
  if (connection && connection.isVideoOrientationSupported) {
    connection.videoOrientation = [self getVideoOrientationForDeviceOrientation:orientation];
  }
}

- (void)captureToFileWithCompletion:(void (^)(NSString *_Nullable,
                                              FlutterError *_Nullable))completion {
  AVCapturePhotoSettings *settings = [AVCapturePhotoSettings photoSettings];

  if (self.mediaSettings.resolutionPreset == FCPPlatformResolutionPresetMax) {
    [settings setHighResolutionPhotoEnabled:YES];
  }

  NSString *extension;

  BOOL isHEVCCodecAvailable =
      [self.capturePhotoOutput.availablePhotoCodecTypes containsObject:AVVideoCodecTypeHEVC];

  if (_fileFormat == FCPPlatformImageFileFormatHeif && isHEVCCodecAvailable) {
    settings =
        [AVCapturePhotoSettings photoSettingsWithFormat:@{AVVideoCodecKey : AVVideoCodecTypeHEVC}];
    extension = @"heif";
  } else {
    extension = @"jpg";
  }

  // If the flash is in torch mode, no capture-level flash setting is needed.
  if (self.flashMode != FCPPlatformFlashModeTorch) {
    [settings setFlashMode:FCPGetAVCaptureFlashModeForPigeonFlashMode(self.flashMode)];
  }
  NSError *error;
  NSString *path = [self getTemporaryFilePathWithExtension:extension
                                                 subfolder:@"pictures"
                                                    prefix:@"CAP_"
                                                     error:error];
  if (error) {
    completion(nil, FlutterErrorFromNSError(error));
    return;
  }

  __weak typeof(self) weakSelf = self;
  FLTSavePhotoDelegate *savePhotoDelegate = [[FLTSavePhotoDelegate alloc]
           initWithPath:path
                ioQueue:self.photoIOQueue
      completionHandler:^(NSString *_Nullable path, NSError *_Nullable error) {
        typeof(self) strongSelf = weakSelf;
        if (!strongSelf) return;
        dispatch_async(strongSelf.captureSessionQueue, ^{
          // cannot use the outter `strongSelf`
          typeof(self) strongSelf = weakSelf;
          if (!strongSelf) return;
          [strongSelf.inProgressSavePhotoDelegates removeObjectForKey:@(settings.uniqueID)];
        });

        if (error) {
          completion(nil, FlutterErrorFromNSError(error));
        } else {
          NSAssert(path, @"Path must not be nil if no error.");
          completion(path, nil);
        }
      }];

  NSAssert(dispatch_get_specific(FLTCaptureSessionQueueSpecific),
           @"save photo delegate references must be updated on the capture session queue");
  self.inProgressSavePhotoDelegates[@(settings.uniqueID)] = savePhotoDelegate;
  [self.capturePhotoOutput capturePhotoWithSettings:settings delegate:savePhotoDelegate];
}

- (AVCaptureVideoOrientation)getVideoOrientationForDeviceOrientation:
    (UIDeviceOrientation)deviceOrientation {
  if (deviceOrientation == UIDeviceOrientationPortrait) {
    return AVCaptureVideoOrientationPortrait;
  } else if (deviceOrientation == UIDeviceOrientationLandscapeLeft) {
    // Note: device orientation is flipped compared to video orientation. When UIDeviceOrientation
    // is landscape left the video orientation should be landscape right.
    return AVCaptureVideoOrientationLandscapeRight;
  } else if (deviceOrientation == UIDeviceOrientationLandscapeRight) {
    // Note: device orientation is flipped compared to video orientation. When UIDeviceOrientation
    // is landscape right the video orientation should be landscape left.
    return AVCaptureVideoOrientationLandscapeLeft;
  } else if (deviceOrientation == UIDeviceOrientationPortraitUpsideDown) {
    return AVCaptureVideoOrientationPortraitUpsideDown;
  } else {
    return AVCaptureVideoOrientationPortrait;
  }
}

- (NSString *)getTemporaryFilePathWithExtension:(NSString *)extension
                                      subfolder:(NSString *)subfolder
                                         prefix:(NSString *)prefix
                                          error:(NSError *)error {
  NSString *docDir =
      NSSearchPathForDirectoriesInDomains(NSDocumentDirectory, NSUserDomainMask, YES)[0];
  NSString *fileDir =
      [[docDir stringByAppendingPathComponent:@"camera"] stringByAppendingPathComponent:subfolder];
  NSString *fileName = [prefix stringByAppendingString:[[NSUUID UUID] UUIDString]];
  NSString *file =
      [[fileDir stringByAppendingPathComponent:fileName] stringByAppendingPathExtension:extension];

  NSFileManager *fm = [NSFileManager defaultManager];
  if (![fm fileExistsAtPath:fileDir]) {
    [[NSFileManager defaultManager] createDirectoryAtPath:fileDir
                              withIntermediateDirectories:true
                                               attributes:nil
                                                    error:&error];
    if (error) {
      return nil;
    }
  }

  return file;
}

- (BOOL)setCaptureSessionPreset:(FCPPlatformResolutionPreset)resolutionPreset
                      withError:(NSError **)error {
  switch (resolutionPreset) {
    case FCPPlatformResolutionPresetMax: {
      NSObject<FLTCaptureDeviceFormat> *bestFormat =
          [self highestResolutionFormatForCaptureDevice:_captureDevice];
      if (bestFormat) {
        _videoCaptureSession.sessionPreset = AVCaptureSessionPresetInputPriority;
        if ([_captureDevice lockForConfiguration:NULL]) {
          // Set the best device format found and finish the device configuration.
          _captureDevice.activeFormat = bestFormat;
          [_captureDevice unlockForConfiguration];
          break;
        }
      }
    }
    case FCPPlatformResolutionPresetUltraHigh:
      if ([_videoCaptureSession canSetSessionPreset:AVCaptureSessionPreset3840x2160]) {
        _videoCaptureSession.sessionPreset = AVCaptureSessionPreset3840x2160;
        break;
      }
      if ([_videoCaptureSession canSetSessionPreset:AVCaptureSessionPresetHigh]) {
        _videoCaptureSession.sessionPreset = AVCaptureSessionPresetHigh;
        break;
      }
    case FCPPlatformResolutionPresetVeryHigh:
      if ([_videoCaptureSession canSetSessionPreset:AVCaptureSessionPreset1920x1080]) {
        _videoCaptureSession.sessionPreset = AVCaptureSessionPreset1920x1080;
        break;
      }
    case FCPPlatformResolutionPresetHigh:
      if ([_videoCaptureSession canSetSessionPreset:AVCaptureSessionPreset1280x720]) {
        _videoCaptureSession.sessionPreset = AVCaptureSessionPreset1280x720;
        break;
      }
    case FCPPlatformResolutionPresetMedium:
      if ([_videoCaptureSession canSetSessionPreset:AVCaptureSessionPreset640x480]) {
        _videoCaptureSession.sessionPreset = AVCaptureSessionPreset640x480;
        break;
      }
    case FCPPlatformResolutionPresetLow:
      if ([_videoCaptureSession canSetSessionPreset:AVCaptureSessionPreset352x288]) {
        _videoCaptureSession.sessionPreset = AVCaptureSessionPreset352x288;
        break;
      }
    default:
      if ([_videoCaptureSession canSetSessionPreset:AVCaptureSessionPresetLow]) {
        _videoCaptureSession.sessionPreset = AVCaptureSessionPresetLow;
      } else {
        if (error != nil) {
          *error =
              [NSError errorWithDomain:NSCocoaErrorDomain
                                  code:NSURLErrorUnknown
                              userInfo:@{
                                NSLocalizedDescriptionKey :
                                    @"No capture session available for current capture session."
                              }];
        }
        return NO;
      }
  }
  CMVideoDimensions size = self.videoDimensionsForFormat(_captureDevice.activeFormat);
  _previewSize = CGSizeMake(size.width, size.height);
  _audioCaptureSession.sessionPreset = _videoCaptureSession.sessionPreset;
  return YES;
}

/// Finds the highest available resolution in terms of pixel count for the given device.
/// Preferred are formats with the same subtype as current activeFormat.
- (NSObject<FLTCaptureDeviceFormat> *)highestResolutionFormatForCaptureDevice:
    (NSObject<FLTCaptureDevice> *)captureDevice {
  FourCharCode preferredSubType =
      CMFormatDescriptionGetMediaSubType(_captureDevice.activeFormat.formatDescription);
  NSObject<FLTCaptureDeviceFormat> *bestFormat = nil;
  NSUInteger maxPixelCount = 0;
  BOOL isBestSubTypePreferred = NO;
  for (NSObject<FLTCaptureDeviceFormat> *format in _captureDevice.formats) {
    CMVideoDimensions res = self.videoDimensionsForFormat(format);
    NSUInteger height = res.height;
    NSUInteger width = res.width;
    NSUInteger pixelCount = height * width;
    FourCharCode subType = CMFormatDescriptionGetMediaSubType(format.formatDescription);
    BOOL isSubTypePreferred = subType == preferredSubType;
    if (pixelCount > maxPixelCount ||
        (pixelCount == maxPixelCount && isSubTypePreferred && !isBestSubTypePreferred)) {
      bestFormat = format;
      maxPixelCount = pixelCount;
      isBestSubTypePreferred = isSubTypePreferred;
    }
  }
  return bestFormat;
}

- (void)close {
  [self stop];
  for (AVCaptureInput *input in [_videoCaptureSession inputs]) {
    [_videoCaptureSession removeInput:[[FLTDefaultCaptureInput alloc] initWithInput:input]];
  }
  for (AVCaptureOutput *output in [_videoCaptureSession outputs]) {
    [_videoCaptureSession removeOutput:output];
  }
  for (AVCaptureInput *input in [_audioCaptureSession inputs]) {
    [_audioCaptureSession removeInput:[[FLTDefaultCaptureInput alloc] initWithInput:input]];
  }
  for (AVCaptureOutput *output in [_audioCaptureSession outputs]) {
    [_audioCaptureSession removeOutput:output];
  }
}

- (void)dealloc {
  [_motionManager stopAccelerometerUpdates];
}

<<<<<<< HEAD
- (CVPixelBufferRef)copyPixelBuffer {
  __block CVPixelBufferRef pixelBuffer = nil;
  // Use `dispatch_sync` because `copyPixelBuffer` API requires synchronous return.
  dispatch_sync(self.pixelBufferSynchronizationQueue, ^{
    // No need weak self because it's dispatch_sync.
    pixelBuffer = self.latestPixelBuffer;
    self.latestPixelBuffer = nil;
  });
  return pixelBuffer;
}

/// Main logic to setup the video recording.
- (void)videoRecordingSetupWithCompletion:(void (^)(FlutterError *_Nullable))completion {
  NSError *error;
  self->_videoRecordingPath = [self getTemporaryFilePathWithExtension:@"mp4"
                                                            subfolder:@"videos"
                                                               prefix:@"REC_"
                                                                error:error];
  if (error) {
    completion(FlutterErrorFromNSError(error));
    return;
  }
  if (![self setupWriterForPath:self->_videoRecordingPath]) {
    completion([FlutterError errorWithCode:@"IOError" message:@"Setup Writer Failed" details:nil]);
    return;
  }
  // startWriting should not be called in didOutputSampleBuffer where it can cause state
  // in which _isRecording is YES but _videoWriter.status is AVAssetWriterStatusUnknown
  // in stopVideoRecording if it is called after startVideoRecording but before
  // didOutputSampleBuffer had chance to call startWriting and lag at start of video
  // https://github.com/flutter/flutter/issues/132016
  // https://github.com/flutter/flutter/issues/151319
  [self->_videoWriter startWriting];
  self->_isFirstVideoSample = YES;
  self->_isRecording = YES;
  self->_isRecordingPaused = NO;
  self->_videoTimeOffset = CMTimeMake(0, 1);
  self->_audioTimeOffset = CMTimeMake(0, 1);
  self->_videoIsDisconnected = NO;
  self->_audioIsDisconnected = NO;
  completion(nil);
}

=======
>>>>>>> 97fe921b
- (void)startVideoRecordingWithCompletion:(void (^)(FlutterError *_Nullable))completion
                    messengerForStreaming:(nullable NSObject<FlutterBinaryMessenger> *)messenger {
  if (!_isRecording) {
    if (messenger != nil) {
      [self startImageStreamWithMessenger:messenger
                               completion:^(FlutterError *_Nullable error) {
                                 [self videoRecordingSetupWithCompletion:completion];
                               }];
      return;
    }

    [self videoRecordingSetupWithCompletion:completion];
  } else {
    completion([FlutterError errorWithCode:@"Error"
                                   message:@"Video is already recording"
                                   details:nil]);
  }
}

- (void)stopVideoRecordingWithCompletion:(void (^)(NSString *_Nullable,
                                                   FlutterError *_Nullable))completion {
  if (_isRecording) {
    _isRecording = NO;

    // when _isRecording is YES startWriting was already called so _videoWriter.status
    // is always either AVAssetWriterStatusWriting or AVAssetWriterStatusFailed and
    // finishWritingWithCompletionHandler does not throw exception so there is no need
    // to check _videoWriter.status
    [_videoWriter finishWritingWithCompletionHandler:^{
      if (self->_videoWriter.status == AVAssetWriterStatusCompleted) {
        [self updateOrientation];
        completion(self->_videoRecordingPath, nil);
        self->_videoRecordingPath = nil;
      } else {
        completion(nil, [FlutterError errorWithCode:@"IOError"
                                            message:@"AVAssetWriter could not finish writing!"
                                            details:nil]);
      }
    }];
  } else {
    NSError *error =
        [NSError errorWithDomain:NSCocoaErrorDomain
                            code:NSURLErrorResourceUnavailable
                        userInfo:@{NSLocalizedDescriptionKey : @"Video is not recording!"}];
    completion(nil, FlutterErrorFromNSError(error));
  }
}

- (void)pauseVideoRecording {
  _isRecordingPaused = YES;
  _videoIsDisconnected = YES;
  _audioIsDisconnected = YES;
}

- (void)resumeVideoRecording {
  _isRecordingPaused = NO;
}

- (void)lockCaptureOrientation:(FCPPlatformDeviceOrientation)pigeonOrientation {
  UIDeviceOrientation orientation =
      FCPGetUIDeviceOrientationForPigeonDeviceOrientation(pigeonOrientation);
  if (_lockedCaptureOrientation != orientation) {
    _lockedCaptureOrientation = orientation;
    [self updateOrientation];
  }
}

- (void)unlockCaptureOrientation {
  _lockedCaptureOrientation = UIDeviceOrientationUnknown;
  [self updateOrientation];
}

- (void)setFlashMode:(FCPPlatformFlashMode)mode
      withCompletion:(void (^)(FlutterError *_Nullable))completion {
  if (mode == FCPPlatformFlashModeTorch) {
    if (!_captureDevice.hasTorch) {
      completion([FlutterError errorWithCode:@"setFlashModeFailed"
                                     message:@"Device does not support torch mode"
                                     details:nil]);
      return;
    }
    if (!_captureDevice.isTorchAvailable) {
      completion([FlutterError errorWithCode:@"setFlashModeFailed"
                                     message:@"Torch mode is currently not available"
                                     details:nil]);
      return;
    }
    if (_captureDevice.torchMode != AVCaptureTorchModeOn) {
      [_captureDevice lockForConfiguration:nil];
      [_captureDevice setTorchMode:AVCaptureTorchModeOn];
      [_captureDevice unlockForConfiguration];
    }
  } else {
    if (!_captureDevice.hasFlash) {
      completion([FlutterError errorWithCode:@"setFlashModeFailed"
                                     message:@"Device does not have flash capabilities"
                                     details:nil]);
      return;
    }
    AVCaptureFlashMode avFlashMode = FCPGetAVCaptureFlashModeForPigeonFlashMode(mode);
    if (![_capturePhotoOutput.supportedFlashModes
            containsObject:[NSNumber numberWithInt:((int)avFlashMode)]]) {
      completion([FlutterError errorWithCode:@"setFlashModeFailed"
                                     message:@"Device does not support this specific flash mode"
                                     details:nil]);
      return;
    }
    if (_captureDevice.torchMode != AVCaptureTorchModeOff) {
      [_captureDevice lockForConfiguration:nil];
      [_captureDevice setTorchMode:AVCaptureTorchModeOff];
      [_captureDevice unlockForConfiguration];
    }
  }
  _flashMode = mode;
  completion(nil);
}

- (void)setExposureMode:(FCPPlatformExposureMode)mode {
  _exposureMode = mode;
  [self applyExposureMode];
}

- (void)applyExposureMode {
  [_captureDevice lockForConfiguration:nil];
  switch (self.exposureMode) {
    case FCPPlatformExposureModeLocked:
      // AVCaptureExposureModeAutoExpose automatically adjusts the exposure one time, and then
      // locks exposure for the device
      [_captureDevice setExposureMode:AVCaptureExposureModeAutoExpose];
      break;
    case FCPPlatformExposureModeAuto:
      if ([_captureDevice isExposureModeSupported:AVCaptureExposureModeContinuousAutoExposure]) {
        [_captureDevice setExposureMode:AVCaptureExposureModeContinuousAutoExposure];
      } else {
        [_captureDevice setExposureMode:AVCaptureExposureModeAutoExpose];
      }
      break;
  }
  [_captureDevice unlockForConfiguration];
}

- (void)setFocusMode:(FCPPlatformFocusMode)mode {
  _focusMode = mode;
  [self applyFocusMode];
}

- (void)applyFocusMode {
  [self applyFocusMode:_focusMode onDevice:_captureDevice];
}

- (void)applyFocusMode:(FCPPlatformFocusMode)focusMode
              onDevice:(NSObject<FLTCaptureDevice> *)captureDevice {
  [captureDevice lockForConfiguration:nil];
  switch (focusMode) {
    case FCPPlatformFocusModeLocked:
      // AVCaptureFocusModeAutoFocus automatically adjusts the focus one time, and then locks focus
      if ([captureDevice isFocusModeSupported:AVCaptureFocusModeAutoFocus]) {
        [captureDevice setFocusMode:AVCaptureFocusModeAutoFocus];
      }
      break;
    case FCPPlatformFocusModeAuto:
      if ([captureDevice isFocusModeSupported:AVCaptureFocusModeContinuousAutoFocus]) {
        [captureDevice setFocusMode:AVCaptureFocusModeContinuousAutoFocus];
      } else if ([captureDevice isFocusModeSupported:AVCaptureFocusModeAutoFocus]) {
        [captureDevice setFocusMode:AVCaptureFocusModeAutoFocus];
      }
      break;
  }
  [captureDevice unlockForConfiguration];
}

- (void)pausePreview {
  _isPreviewPaused = true;
}

- (void)resumePreview {
  _isPreviewPaused = false;
}

- (void)setDescriptionWhileRecording:(NSString *)cameraName
                      withCompletion:(void (^)(FlutterError *_Nullable))completion {
  if (!_isRecording) {
    completion([FlutterError errorWithCode:@"setDescriptionWhileRecordingFailed"
                                   message:@"Device was not recording"
                                   details:nil]);
    return;
  }

  _captureDevice = self.captureDeviceFactory(cameraName);

  NSObject<FLTCaptureConnection> *oldConnection =
      [_captureVideoOutput connectionWithMediaType:AVMediaTypeVideo];

  // Stop video capture from the old output.
  [_captureVideoOutput setSampleBufferDelegate:nil queue:nil];

  // Remove the old video capture connections.
  [_videoCaptureSession beginConfiguration];
  [_videoCaptureSession removeInput:_captureVideoInput];
  [_videoCaptureSession removeOutput:_captureVideoOutput.avOutput];

  NSError *error = nil;
  AVCaptureConnection *newConnection = [self createConnection:&error];
  if (error) {
    completion(FlutterErrorFromNSError(error));
    return;
  }

  // Keep the same orientation the old connections had.
  if (oldConnection && newConnection.isVideoOrientationSupported) {
    newConnection.videoOrientation = oldConnection.videoOrientation;
  }

  // Add the new connections to the session.
  if (![_videoCaptureSession canAddInput:_captureVideoInput])
    completion([FlutterError errorWithCode:@"VideoError"
                                   message:@"Unable switch video input"
                                   details:nil]);
  [_videoCaptureSession addInputWithNoConnections:_captureVideoInput];
  if (![_videoCaptureSession canAddOutput:_captureVideoOutput.avOutput])
    completion([FlutterError errorWithCode:@"VideoError"
                                   message:@"Unable switch video output"
                                   details:nil]);
  [_videoCaptureSession addOutputWithNoConnections:_captureVideoOutput.avOutput];
  if (![_videoCaptureSession canAddConnection:newConnection])
    completion([FlutterError errorWithCode:@"VideoError"
                                   message:@"Unable switch video connection"
                                   details:nil]);
  [_videoCaptureSession addConnection:newConnection];
  [_videoCaptureSession commitConfiguration];

  completion(nil);
}

- (CGPoint)CGPointForPoint:(nonnull FCPPlatformPoint *)point
           withOrientation:(UIDeviceOrientation)orientation {
  double x = point.x;
  double y = point.y;
  switch (orientation) {
    case UIDeviceOrientationPortrait:  // 90 ccw
      y = 1 - point.x;
      x = point.y;
      break;
    case UIDeviceOrientationPortraitUpsideDown:  // 90 cw
      x = 1 - point.y;
      y = point.x;
      break;
    case UIDeviceOrientationLandscapeRight:  // 180
      x = 1 - point.x;
      y = 1 - point.y;
      break;
    case UIDeviceOrientationLandscapeLeft:
    default:
      // No rotation required
      break;
  }
  return CGPointMake(x, y);
}

- (void)setExposurePoint:(FCPPlatformPoint *)point
          withCompletion:(void (^)(FlutterError *_Nullable))completion {
  if (!_captureDevice.exposurePointOfInterestSupported) {
    completion([FlutterError errorWithCode:@"setExposurePointFailed"
                                   message:@"Device does not have exposure point capabilities"
                                   details:nil]);
    return;
  }
  UIDeviceOrientation orientation = [[UIDevice currentDevice] orientation];
  [_captureDevice lockForConfiguration:nil];
  // A nil point resets to the center.
  [_captureDevice
      setExposurePointOfInterest:[self CGPointForPoint:(point
                                                            ?: [FCPPlatformPoint makeWithX:0.5
                                                                                         y:0.5])
                                       withOrientation:orientation]];
  [_captureDevice unlockForConfiguration];
  // Retrigger auto exposure
  [self applyExposureMode];
  completion(nil);
}

- (void)setFocusPoint:(FCPPlatformPoint *)point
       withCompletion:(void (^)(FlutterError *_Nullable))completion {
  if (!_captureDevice.focusPointOfInterestSupported) {
    completion([FlutterError errorWithCode:@"setFocusPointFailed"
                                   message:@"Device does not have focus point capabilities"
                                   details:nil]);
    return;
  }
  UIDeviceOrientation orientation = [_deviceOrientationProvider orientation];
  [_captureDevice lockForConfiguration:nil];
  // A nil point resets to the center.
  [_captureDevice
      setFocusPointOfInterest:[self
                                  CGPointForPoint:(point ?: [FCPPlatformPoint makeWithX:0.5 y:0.5])
                                  withOrientation:orientation]];
  [_captureDevice unlockForConfiguration];
  // Retrigger auto focus
  [self applyFocusMode];
  completion(nil);
}

- (void)setExposureOffset:(double)offset {
  [_captureDevice lockForConfiguration:nil];
  [_captureDevice setExposureTargetBias:offset completionHandler:nil];
  [_captureDevice unlockForConfiguration];
}

- (void)startImageStreamWithMessenger:(NSObject<FlutterBinaryMessenger> *)messenger
                           completion:(void (^)(FlutterError *))completion {
  [self startImageStreamWithMessenger:messenger
                   imageStreamHandler:[[FLTImageStreamHandler alloc]
                                          initWithCaptureSessionQueue:_captureSessionQueue]
                           completion:completion];
}

- (void)startImageStreamWithMessenger:(NSObject<FlutterBinaryMessenger> *)messenger
                   imageStreamHandler:(FLTImageStreamHandler *)imageStreamHandler
                           completion:(void (^)(FlutterError *))completion {
  if (!_isStreamingImages) {
    id<FLTEventChannel> eventChannel = [FlutterEventChannel
        eventChannelWithName:@"plugins.flutter.io/camera_avfoundation/imageStream"
             binaryMessenger:messenger];
    FLTThreadSafeEventChannel *threadSafeEventChannel =
        [[FLTThreadSafeEventChannel alloc] initWithEventChannel:eventChannel];

    _imageStreamHandler = imageStreamHandler;
    __weak typeof(self) weakSelf = self;
    [threadSafeEventChannel setStreamHandler:_imageStreamHandler
                                  completion:^{
                                    typeof(self) strongSelf = weakSelf;
                                    if (!strongSelf) {
                                      completion(nil);
                                      return;
                                    }

                                    dispatch_async(strongSelf.captureSessionQueue, ^{
                                      // cannot use the outter strongSelf
                                      typeof(self) strongSelf = weakSelf;
                                      if (!strongSelf) {
                                        completion(nil);
                                        return;
                                      }

                                      strongSelf.isStreamingImages = YES;
                                      strongSelf.streamingPendingFramesCount = 0;
                                      completion(nil);
                                    });
                                  }];
  } else {
    [self reportErrorMessage:@"Images from camera are already streaming!"];
    completion(nil);
  }
}

- (void)stopImageStream {
  if (_isStreamingImages) {
    _isStreamingImages = NO;
    _imageStreamHandler = nil;
  } else {
    [self reportErrorMessage:@"Images from camera are not streaming!"];
  }
}

- (void)receivedImageStreamData {
  self.streamingPendingFramesCount--;
}

- (void)setZoomLevel:(CGFloat)zoom withCompletion:(void (^)(FlutterError *_Nullable))completion {
  if (_captureDevice.maxAvailableVideoZoomFactor < zoom ||
      _captureDevice.minAvailableVideoZoomFactor > zoom) {
    NSString *errorMessage = [NSString
        stringWithFormat:@"Zoom level out of bounds (zoom level should be between %f and %f).",
                         _captureDevice.minAvailableVideoZoomFactor,
                         _captureDevice.maxAvailableVideoZoomFactor];

    completion([FlutterError errorWithCode:@"ZOOM_ERROR" message:errorMessage details:nil]);
    return;
  }

  NSError *error = nil;
  if (![_captureDevice lockForConfiguration:&error]) {
    completion(FlutterErrorFromNSError(error));
    return;
  }
  _captureDevice.videoZoomFactor = zoom;
  [_captureDevice unlockForConfiguration];

  completion(nil);
}

- (CGFloat)minimumAvailableZoomFactor {
  return _captureDevice.minAvailableVideoZoomFactor;
}

- (CGFloat)maximumAvailableZoomFactor {
  return _captureDevice.maxAvailableVideoZoomFactor;
}

- (CGFloat)minimumExposureOffset {
  return _captureDevice.minExposureTargetBias;
}

- (CGFloat)maximumExposureOffset {
  return _captureDevice.maxExposureTargetBias;
}

- (BOOL)setupWriterForPath:(NSString *)path {
  NSError *error = nil;
  NSURL *outputURL;
  if (path != nil) {
    outputURL = [NSURL fileURLWithPath:path];
  } else {
    return NO;
  }

  [self setUpCaptureSessionForAudioIfNeeded];

  _videoWriter = _assetWriterFactory(outputURL, AVFileTypeMPEG4, &error);

  NSParameterAssert(_videoWriter);
  if (error) {
    [self reportErrorMessage:error.description];
    return NO;
  }

  NSMutableDictionary<NSString *, id> *videoSettings = [[_mediaSettingsAVWrapper
      recommendedVideoSettingsForAssetWriterWithFileType:AVFileTypeMPEG4
                                               forOutput:_captureVideoOutput] mutableCopy];

  if (_mediaSettings.videoBitrate || _mediaSettings.framesPerSecond) {
    NSMutableDictionary *compressionProperties = [[NSMutableDictionary alloc] init];

    if (_mediaSettings.videoBitrate) {
      compressionProperties[AVVideoAverageBitRateKey] = _mediaSettings.videoBitrate;
    }

    if (_mediaSettings.framesPerSecond) {
      compressionProperties[AVVideoExpectedSourceFrameRateKey] = _mediaSettings.framesPerSecond;
    }

    videoSettings[AVVideoCompressionPropertiesKey] = compressionProperties;
  }

  _videoWriterInput =
      [_mediaSettingsAVWrapper assetWriterVideoInputWithOutputSettings:videoSettings];

  _videoAdaptor = _inputPixelBufferAdaptorFactory(
      _videoWriterInput, @{(NSString *)kCVPixelBufferPixelFormatTypeKey : @(_videoFormat)});

  NSParameterAssert(_videoWriterInput);

  _videoWriterInput.expectsMediaDataInRealTime = YES;

  // Add the audio input
  if (_mediaSettings.enableAudio) {
    AudioChannelLayout acl;
    bzero(&acl, sizeof(acl));
    acl.mChannelLayoutTag = kAudioChannelLayoutTag_Mono;
    NSMutableDictionary *audioOutputSettings = [@{
      AVFormatIDKey : [NSNumber numberWithInt:kAudioFormatMPEG4AAC],
      AVSampleRateKey : [NSNumber numberWithFloat:44100.0],
      AVNumberOfChannelsKey : [NSNumber numberWithInt:1],
      AVChannelLayoutKey : [NSData dataWithBytes:&acl length:sizeof(acl)],
    } mutableCopy];

    if (_mediaSettings.audioBitrate) {
      audioOutputSettings[AVEncoderBitRateKey] = _mediaSettings.audioBitrate;
    }

    _audioWriterInput =
        [_mediaSettingsAVWrapper assetWriterAudioInputWithOutputSettings:audioOutputSettings];

    _audioWriterInput.expectsMediaDataInRealTime = YES;

    [_mediaSettingsAVWrapper addInput:_audioWriterInput toAssetWriter:_videoWriter];
    [_audioOutput setSampleBufferDelegate:self queue:_captureSessionQueue];
  }

  if (self.flashMode == FCPPlatformFlashModeTorch) {
    [self.captureDevice lockForConfiguration:nil];
    [self.captureDevice setTorchMode:AVCaptureTorchModeOn];
    [self.captureDevice unlockForConfiguration];
  }

  [_mediaSettingsAVWrapper addInput:_videoWriterInput toAssetWriter:_videoWriter];

  [_captureVideoOutput setSampleBufferDelegate:self queue:_captureSessionQueue];

  return YES;
}

// This function, although slightly modified, is also in video_player_avfoundation.
// Both need to do the same thing and run on the same thread (for example main thread).
// Configure application wide audio session manually to prevent overwriting flag
// MixWithOthers by capture session.
// Only change category if it is considered an upgrade which means it can only enable
// ability to play in silent mode or ability to record audio but never disables it,
// that could affect other plugins which depend on this global state. Only change
// category or options if there is change to prevent unnecessary lags and silence.
static void upgradeAudioSessionCategory(AVAudioSessionCategory requestedCategory,
                                        AVAudioSessionCategoryOptions options) {
  NSSet *playCategories = [NSSet
      setWithObjects:AVAudioSessionCategoryPlayback, AVAudioSessionCategoryPlayAndRecord, nil];
  NSSet *recordCategories =
      [NSSet setWithObjects:AVAudioSessionCategoryRecord, AVAudioSessionCategoryPlayAndRecord, nil];
  NSSet *requiredCategories =
      [NSSet setWithObjects:requestedCategory, AVAudioSession.sharedInstance.category, nil];
  BOOL requiresPlay = [requiredCategories intersectsSet:playCategories];
  BOOL requiresRecord = [requiredCategories intersectsSet:recordCategories];
  if (requiresPlay && requiresRecord) {
    requestedCategory = AVAudioSessionCategoryPlayAndRecord;
  } else if (requiresPlay) {
    requestedCategory = AVAudioSessionCategoryPlayback;
  } else if (requiresRecord) {
    requestedCategory = AVAudioSessionCategoryRecord;
  }
  options = AVAudioSession.sharedInstance.categoryOptions | options;
  if ([requestedCategory isEqualToString:AVAudioSession.sharedInstance.category] &&
      options == AVAudioSession.sharedInstance.categoryOptions) {
    return;
  }
  [AVAudioSession.sharedInstance setCategory:requestedCategory withOptions:options error:nil];
}

- (void)setUpCaptureSessionForAudioIfNeeded {
  // Don't setup audio twice or we will lose the audio.
  if (!_mediaSettings.enableAudio || _isAudioSetup) {
    return;
  }

  NSError *error = nil;
  // Create a device input with the device and add it to the session.
  // Setup the audio input.
  NSObject<FLTCaptureDevice> *audioDevice = self.audioCaptureDeviceFactory();
  NSObject<FLTCaptureInput> *audioInput =
      [_captureDeviceInputFactory deviceInputWithDevice:audioDevice error:&error];
  if (error) {
    [self reportErrorMessage:error.description];
  }
  // Setup the audio output.
  _audioOutput = [[AVCaptureAudioDataOutput alloc] init];

  dispatch_block_t block = ^{
    // Set up options implicit to AVAudioSessionCategoryPlayback to avoid conflicts with other
    // plugins like video_player.
    upgradeAudioSessionCategory(AVAudioSessionCategoryPlayAndRecord,
                                AVAudioSessionCategoryOptionDefaultToSpeaker |
                                    AVAudioSessionCategoryOptionAllowBluetoothA2DP |
                                    AVAudioSessionCategoryOptionAllowAirPlay);
  };
  if (!NSThread.isMainThread) {
    dispatch_sync(dispatch_get_main_queue(), block);
  } else {
    block();
  }

  if ([_audioCaptureSession canAddInput:audioInput]) {
    [_audioCaptureSession addInput:audioInput];

    if ([_audioCaptureSession canAddOutput:_audioOutput]) {
      [_audioCaptureSession addOutput:_audioOutput];
      _isAudioSetup = YES;
    } else {
      [self reportErrorMessage:@"Unable to add Audio input/output to session capture"];
      _isAudioSetup = NO;
    }
  }
}

- (void)reportErrorMessage:(NSString *)errorMessage {
  __weak typeof(self) weakSelf = self;
  FLTEnsureToRunOnMainQueue(^{
    [weakSelf.dartAPI reportError:errorMessage
                       completion:^(FlutterError *error){
                           // Ignore any errors, as this is just an event broadcast.
                       }];
  });
}

@end<|MERGE_RESOLUTION|>--- conflicted
+++ resolved
@@ -498,20 +498,11 @@
   [_motionManager stopAccelerometerUpdates];
 }
 
-<<<<<<< HEAD
-- (CVPixelBufferRef)copyPixelBuffer {
-  __block CVPixelBufferRef pixelBuffer = nil;
-  // Use `dispatch_sync` because `copyPixelBuffer` API requires synchronous return.
-  dispatch_sync(self.pixelBufferSynchronizationQueue, ^{
-    // No need weak self because it's dispatch_sync.
-    pixelBuffer = self.latestPixelBuffer;
-    self.latestPixelBuffer = nil;
-  });
-  return pixelBuffer;
-}
 
 /// Main logic to setup the video recording.
 - (void)videoRecordingSetupWithCompletion:(void (^)(FlutterError *_Nullable))completion {
+
+/*
   NSError *error;
   self->_videoRecordingPath = [self getTemporaryFilePathWithExtension:@"mp4"
                                                             subfolder:@"videos"
@@ -540,10 +531,42 @@
   self->_videoIsDisconnected = NO;
   self->_audioIsDisconnected = NO;
   completion(nil);
-}
-
-=======
->>>>>>> 97fe921b
+
+*/
+
+  NSError *error;
+    _videoRecordingPath = [self getTemporaryFilePathWithExtension:@"mp4"
+                                                        subfolder:@"videos"
+                                                           prefix:@"REC_"
+                                                            error:error];
+    if (error) {
+      completion(FlutterErrorFromNSError(error));
+      return;
+    }
+    if (![self setupWriterForPath:_videoRecordingPath]) {
+      completion([FlutterError errorWithCode:@"IOError"
+                                     message:@"Setup Writer Failed"
+                                     details:nil]);
+      return;
+    }
+    // startWriting should not be called in didOutputSampleBuffer where it can cause state
+    // in which _isRecording is YES but _videoWriter.status is AVAssetWriterStatusUnknown
+    // in stopVideoRecording if it is called after startVideoRecording but before
+    // didOutputSampleBuffer had chance to call startWriting and lag at start of video
+    // https://github.com/flutter/flutter/issues/132016
+    // https://github.com/flutter/flutter/issues/151319
+    [_videoWriter startWriting];
+    _isFirstVideoSample = YES;
+    _isRecording = YES;
+    _isRecordingPaused = NO;
+    _videoTimeOffset = CMTimeMake(0, 1);
+    _audioTimeOffset = CMTimeMake(0, 1);
+    _videoIsDisconnected = NO;
+    _audioIsDisconnected = NO;
+    completion(nil);
+
+}
+
 - (void)startVideoRecordingWithCompletion:(void (^)(FlutterError *_Nullable))completion
                     messengerForStreaming:(nullable NSObject<FlutterBinaryMessenger> *)messenger {
   if (!_isRecording) {
