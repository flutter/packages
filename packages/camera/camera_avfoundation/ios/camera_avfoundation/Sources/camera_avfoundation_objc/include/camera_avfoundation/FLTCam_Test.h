--- conflicted
+++ resolved
@@ -31,14 +31,6 @@
 @property(readonly, nonatomic)
     NSMutableDictionary<NSNumber *, FLTSavePhotoDelegate *> *inProgressSavePhotoDelegates;
 
-<<<<<<< HEAD
-/// Delegate callback when receiving a new video or audio sample.
-/// Exposed for unit tests.
-- (void)captureOutput:(AVCaptureOutput *)output
-    didOutputSampleBuffer:(CMSampleBufferRef)sampleBuffer
-           fromConnection:(NSObject<FLTCaptureConnection> *)connection;
-=======
->>>>>>> 97fe921b
 /// Start streaming images.
 - (void)startImageStreamWithMessenger:(NSObject<FlutterBinaryMessenger> *)messenger
                    imageStreamHandler:(FLTImageStreamHandler *)imageStreamHandler
