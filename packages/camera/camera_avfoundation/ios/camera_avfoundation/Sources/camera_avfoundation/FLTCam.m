// Copyright 2013 The Flutter Authors. All rights reserved.
// Use of this source code is governed by a BSD-style license that can be
// found in the LICENSE file.

#import "./include/camera_avfoundation/FLTCam.h"
#import "./include/camera_avfoundation/FLTCam_Test.h"

@import CoreMotion;
@import Flutter;
#import <libkern/OSAtomic.h>

#import "./include/camera_avfoundation/FLTCaptureConnection.h"
#import "./include/camera_avfoundation/FLTCaptureDevice.h"
#import "./include/camera_avfoundation/FLTDeviceOrientationProviding.h"
#import "./include/camera_avfoundation/FLTEventChannel.h"
#import "./include/camera_avfoundation/FLTSavePhotoDelegate.h"
#import "./include/camera_avfoundation/FLTThreadSafeEventChannel.h"
#import "./include/camera_avfoundation/QueueUtils.h"
#import "./include/camera_avfoundation/messages.g.h"

static FlutterError *FlutterErrorFromNSError(NSError *error) {
  return [FlutterError errorWithCode:[NSString stringWithFormat:@"Error %d", (int)error.code]
                             message:error.localizedDescription
                             details:error.domain];
}

@implementation FLTImageStreamHandler

- (instancetype)initWithCaptureSessionQueue:(dispatch_queue_t)captureSessionQueue {
  self = [super init];
  NSAssert(self, @"super init cannot be nil");
  _captureSessionQueue = captureSessionQueue;
  return self;
}

- (FlutterError *_Nullable)onCancelWithArguments:(id _Nullable)arguments {
  __weak typeof(self) weakSelf = self;
  dispatch_async(self.captureSessionQueue, ^{
    weakSelf.eventSink = nil;
  });
  return nil;
}

- (FlutterError *_Nullable)onListenWithArguments:(id _Nullable)arguments
                                       eventSink:(nonnull FlutterEventSink)events {
  __weak typeof(self) weakSelf = self;
  dispatch_async(self.captureSessionQueue, ^{
    weakSelf.eventSink = events;
  });
  return nil;
}
@end

@interface FLTCam () <AVCaptureVideoDataOutputSampleBufferDelegate,
                      AVCaptureAudioDataOutputSampleBufferDelegate>

@property(readonly, nonatomic) int64_t textureId;
@property(readonly, nonatomic) FCPPlatformMediaSettings *mediaSettings;
@property(readonly, nonatomic) FLTCamMediaSettingsAVWrapper *mediaSettingsAVWrapper;
@property(nonatomic) FLTImageStreamHandler *imageStreamHandler;
<<<<<<< HEAD
=======
@property(readonly, nonatomic) NSObject<FLTCaptureSession> *videoCaptureSession;
@property(readonly, nonatomic) NSObject<FLTCaptureSession> *audioCaptureSession;
>>>>>>> 84ef2012

@property(readonly, nonatomic) NSObject<FLTCaptureInput> *captureVideoInput;
/// Tracks the latest pixel buffer sent from AVFoundation's sample buffer delegate callback.
/// Used to deliver the latest pixel buffer to the flutter engine via the `copyPixelBuffer` API.
@property(readwrite, nonatomic) CVPixelBufferRef latestPixelBuffer;
@property(readonly, nonatomic) CGSize captureSize;
@property(strong, nonatomic) NSObject<FLTAssetWriter> *videoWriter;
@property(strong, nonatomic) NSObject<FLTAssetWriterInput> *videoWriterInput;
@property(strong, nonatomic) NSObject<FLTAssetWriterInput> *audioWriterInput;
@property(strong, nonatomic)
    NSObject<FLTAssetWriterInputPixelBufferAdaptor> *assetWriterPixelBufferAdaptor;
@property(strong, nonatomic) AVCaptureVideoDataOutput *videoOutput;
@property(strong, nonatomic) AVCaptureAudioDataOutput *audioOutput;
@property(strong, nonatomic) NSString *videoRecordingPath;
@property(assign, nonatomic) BOOL isFirstVideoSample;
@property(assign, nonatomic) BOOL isRecording;
@property(assign, nonatomic) BOOL isRecordingPaused;
@property(assign, nonatomic) BOOL isRecordingDisconnected;
@property(assign, nonatomic) BOOL isAudioSetup;

/// Number of frames currently pending processing.
@property(assign, nonatomic) int streamingPendingFramesCount;

/// Maximum number of frames pending processing.
@property(assign, nonatomic) int maxStreamingPendingFramesCount;

@property(assign, nonatomic) UIDeviceOrientation lockedCaptureOrientation;
@property(assign, nonatomic) CMTime recordingTimeOffset;
@property(assign, nonatomic) CMTime lastSampleEndTime;
@property(nonatomic) AVCaptureOutput *outputForOffsetAdjusting;
@property(assign, nonatomic) CMTime lastAppendedVideoSampleTime;
@property(nonatomic) CMMotionManager *motionManager;
@property NSObject<FLTAssetWriterInputPixelBufferAdaptor> *videoAdaptor;
/// All FLTCam's state access and capture session related operations should be on run on this queue.
@property(strong, nonatomic) dispatch_queue_t captureSessionQueue;
/// The queue on which `latestPixelBuffer` property is accessed.
/// To avoid unnecessary contention, do not access `latestPixelBuffer` on the `captureSessionQueue`.
@property(strong, nonatomic) dispatch_queue_t pixelBufferSynchronizationQueue;
/// The queue on which captured photos (not videos) are written to disk.
/// Videos are written to disk by `videoAdaptor` on an internal queue managed by AVFoundation.
@property(strong, nonatomic) dispatch_queue_t photoIOQueue;
@property(assign, nonatomic) UIDeviceOrientation deviceOrientation;
/// A wrapper for CMVideoFormatDescriptionGetDimensions.
/// Allows for alternate implementations in tests.
@property(nonatomic, copy) VideoDimensionsForFormat videoDimensionsForFormat;
/// A wrapper for AVCaptureDevice creation to allow for dependency injection in tests.
@property(nonatomic, copy) CaptureDeviceFactory captureDeviceFactory;
@property(readonly, nonatomic) NSObject<FLTCaptureDeviceInputFactory> *captureDeviceInputFactory;
@property(assign, nonatomic) FCPPlatformExposureMode exposureMode;
@property(assign, nonatomic) FCPPlatformFocusMode focusMode;
@property(assign, nonatomic) FCPPlatformFlashMode flashMode;
@property(readonly, nonatomic) NSObject<FLTDeviceOrientationProviding> *deviceOrientationProvider;
@property(nonatomic, copy) AssetWriterFactory assetWriterFactory;
@property(nonatomic, copy) InputPixelBufferAdaptorFactory inputPixelBufferAdaptorFactory;
/// Reports the given error message to the Dart side of the plugin.
///
/// Can be called from any thread.
- (void)reportErrorMessage:(NSString *)errorMessage;
@end

@implementation FLTCam

NSString *const errorMethod = @"error";

// Returns frame rate supported by format closest to targetFrameRate.
static double bestFrameRateForFormat(NSObject<FLTCaptureDeviceFormat> *format,
                                     double targetFrameRate) {
  double bestFrameRate = 0;
  double minDistance = DBL_MAX;
  for (NSObject<FLTFrameRateRange> *range in format.videoSupportedFrameRateRanges) {
    double frameRate = MIN(MAX(targetFrameRate, range.minFrameRate), range.maxFrameRate);
    double distance = fabs(frameRate - targetFrameRate);
    if (distance < minDistance) {
      bestFrameRate = frameRate;
      minDistance = distance;
    }
  }
  return bestFrameRate;
}

// Finds format with same resolution as current activeFormat in captureDevice for which
// bestFrameRateForFormat returned frame rate closest to mediaSettings.framesPerSecond.
// Preferred are formats with the same subtype as current activeFormat. Sets this format
// as activeFormat and also updates mediaSettings.framesPerSecond to value which
// bestFrameRateForFormat returned for that format.
static void selectBestFormatForRequestedFrameRate(
    NSObject<FLTCaptureDevice> *captureDevice, FCPPlatformMediaSettings *mediaSettings,
    VideoDimensionsForFormat videoDimensionsForFormat) {
  CMVideoDimensions targetResolution = videoDimensionsForFormat(captureDevice.activeFormat);
  double targetFrameRate = mediaSettings.framesPerSecond.doubleValue;
  FourCharCode preferredSubType =
      CMFormatDescriptionGetMediaSubType(captureDevice.activeFormat.formatDescription);
  NSObject<FLTCaptureDeviceFormat> *bestFormat = captureDevice.activeFormat;
  double bestFrameRate = bestFrameRateForFormat(bestFormat, targetFrameRate);
  double minDistance = fabs(bestFrameRate - targetFrameRate);
  BOOL isBestSubTypePreferred = YES;
  for (NSObject<FLTCaptureDeviceFormat> *format in captureDevice.formats) {
    CMVideoDimensions resolution = videoDimensionsForFormat(format);
    if (resolution.width != targetResolution.width ||
        resolution.height != targetResolution.height) {
      continue;
    }
    double frameRate = bestFrameRateForFormat(format, targetFrameRate);
    double distance = fabs(frameRate - targetFrameRate);
    FourCharCode subType = CMFormatDescriptionGetMediaSubType(format.formatDescription);
    BOOL isSubTypePreferred = subType == preferredSubType;
    if (distance < minDistance ||
        (distance == minDistance && isSubTypePreferred && !isBestSubTypePreferred)) {
      bestFormat = format;
      bestFrameRate = frameRate;
      minDistance = distance;
      isBestSubTypePreferred = isSubTypePreferred;
    }
  }
  captureDevice.activeFormat = bestFormat;
  mediaSettings.framesPerSecond = @(bestFrameRate);
}

- (instancetype)initWithConfiguration:(nonnull FLTCamConfiguration *)configuration
                                error:(NSError **)error {
  self = [super init];
  NSAssert(self, @"super init cannot be nil");
  _mediaSettings = configuration.mediaSettings;
  _mediaSettingsAVWrapper = configuration.mediaSettingsWrapper;

  _captureSessionQueue = configuration.captureSessionQueue;
  _pixelBufferSynchronizationQueue =
      dispatch_queue_create("io.flutter.camera.pixelBufferSynchronizationQueue", NULL);
  _photoIOQueue = dispatch_queue_create("io.flutter.camera.photoIOQueue", NULL);
  _videoCaptureSession = configuration.videoCaptureSession;
  _audioCaptureSession = configuration.audioCaptureSession;
  _captureDeviceFactory = configuration.captureDeviceFactory;
  _captureDevice = _captureDeviceFactory();
  _captureDeviceInputFactory = configuration.captureDeviceInputFactory;
  _videoDimensionsForFormat = configuration.videoDimensionsForFormat;
  _flashMode = _captureDevice.hasFlash ? FCPPlatformFlashModeAuto : FCPPlatformFlashModeOff;
  _exposureMode = FCPPlatformExposureModeAuto;
  _focusMode = FCPPlatformFocusModeAuto;
  _lockedCaptureOrientation = UIDeviceOrientationUnknown;
  _deviceOrientation = configuration.orientation;
  _videoFormat = kCVPixelFormatType_32BGRA;
  _inProgressSavePhotoDelegates = [NSMutableDictionary dictionary];
  _fileFormat = FCPPlatformImageFileFormatJpeg;
  _videoCaptureSession.automaticallyConfiguresApplicationAudioSession = NO;
  _audioCaptureSession.automaticallyConfiguresApplicationAudioSession = NO;
  _assetWriterFactory = configuration.assetWriterFactory;
  _inputPixelBufferAdaptorFactory = configuration.inputPixelBufferAdaptorFactory;

  // To limit memory consumption, limit the number of frames pending processing.
  // After some testing, 4 was determined to be the best maximum value.
  // https://github.com/flutter/plugins/pull/4520#discussion_r766335637
  _maxStreamingPendingFramesCount = 4;

  NSError *localError = nil;
  AVCaptureConnection *connection = [self createConnection:&localError];
  if (localError) {
    if (error != nil) {
      *error = localError;
    }
    return nil;
  }

  [_videoCaptureSession addInputWithNoConnections:_captureVideoInput];
  [_videoCaptureSession addOutputWithNoConnections:_captureVideoOutput.avOutput];
  [_videoCaptureSession addConnection:connection];

  _capturePhotoOutput =
      [[FLTDefaultCapturePhotoOutput alloc] initWithPhotoOutput:[AVCapturePhotoOutput new]];
  [_capturePhotoOutput setHighResolutionCaptureEnabled:YES];
  [_videoCaptureSession addOutput:_capturePhotoOutput.avOutput];

  _motionManager = [[CMMotionManager alloc] init];
  [_motionManager startAccelerometerUpdates];

  _deviceOrientationProvider = configuration.deviceOrientationProvider;

  if (_mediaSettings.framesPerSecond) {
    // The frame rate can be changed only on a locked for configuration device.
    if ([_mediaSettingsAVWrapper lockDevice:_captureDevice error:error]) {
      [_mediaSettingsAVWrapper beginConfigurationForSession:_videoCaptureSession];

      // Possible values for presets are hard-coded in FLT interface having
      // corresponding AVCaptureSessionPreset counterparts.
      // If _resolutionPreset is not supported by camera there is
      // fallback to lower resolution presets.
      // If none can be selected there is error condition.
      if (![self setCaptureSessionPreset:_mediaSettings.resolutionPreset withError:error]) {
        [_videoCaptureSession commitConfiguration];
        [_captureDevice unlockForConfiguration];
        return nil;
      }

      selectBestFormatForRequestedFrameRate(_captureDevice, _mediaSettings,
                                            _videoDimensionsForFormat);

      // Set frame rate with 1/10 precision allowing not integral values.
      int fpsNominator = floor([_mediaSettings.framesPerSecond doubleValue] * 10.0);
      CMTime duration = CMTimeMake(10, fpsNominator);

      [_mediaSettingsAVWrapper setMinFrameDuration:duration onDevice:_captureDevice];
      [_mediaSettingsAVWrapper setMaxFrameDuration:duration onDevice:_captureDevice];

      [_mediaSettingsAVWrapper commitConfigurationForSession:_videoCaptureSession];
      [_mediaSettingsAVWrapper unlockDevice:_captureDevice];
    } else {
      return nil;
    }
  } else {
    // If the frame rate is not important fall to a less restrictive
    // behavior (no configuration locking).
    if (![self setCaptureSessionPreset:_mediaSettings.resolutionPreset withError:error]) {
      return nil;
    }
  }

  [self updateOrientation];

  // Handle video and audio interruptions and errors.
  // https://github.com/flutter/flutter/issues/151253
  for (AVCaptureSession *session in @[ _videoCaptureSession, _audioCaptureSession ]) {
    [NSNotificationCenter.defaultCenter addObserver:self
                                           selector:@selector(captureSessionWasInterrupted:)
                                               name:AVCaptureSessionWasInterruptedNotification
                                             object:session];

    [NSNotificationCenter.defaultCenter addObserver:self
                                           selector:@selector(captureSessionRuntimeError:)
                                               name:AVCaptureSessionRuntimeErrorNotification
                                             object:session];
  }

  return self;
}

- (void)captureSessionWasInterrupted:(NSNotification *)notification {
  _isRecordingDisconnected = YES;
}

- (void)captureSessionRuntimeError:(NSNotification *)notification {
  [self reportErrorMessage:[NSString
                                stringWithFormat:@"%@",
                                                 notification.userInfo[AVCaptureSessionErrorKey]]];
}

- (AVCaptureConnection *)createConnection:(NSError **)error {
  // Setup video capture input.
  _captureVideoInput = [_captureDeviceInputFactory deviceInputWithDevice:_captureDevice
                                                                   error:error];

  // Test the return value of the `deviceInputWithDevice` method to see whether an error occurred.
  // Don’t just test to see whether the error pointer was set to point to an error.
  // See:
  // https://developer.apple.com/library/archive/documentation/Cocoa/Conceptual/ProgrammingWithObjectiveC/ErrorHandling/ErrorHandling.html
  if (!_captureVideoInput) {
    return nil;
  }

  // Setup video capture output.
  _captureVideoOutput = [[FLTDefaultCaptureVideoDataOutput alloc]
      initWithCaptureVideoOutput:[AVCaptureVideoDataOutput new]];
  _captureVideoOutput.videoSettings =
      @{(NSString *)kCVPixelBufferPixelFormatTypeKey : @(_videoFormat)};
  [_captureVideoOutput setAlwaysDiscardsLateVideoFrames:YES];
  [_captureVideoOutput setSampleBufferDelegate:self queue:_captureSessionQueue];

  // Setup video capture connection.
  AVCaptureConnection *connection =
      [AVCaptureConnection connectionWithInputPorts:_captureVideoInput.ports
                                             output:_captureVideoOutput.avOutput];
  if ([_captureDevice position] == AVCaptureDevicePositionFront) {
    connection.videoMirrored = YES;
  }

  return connection;
}

- (void)reportInitializationState {
  // Get all the state on the current thread, not the main thread.
  FCPPlatformCameraState *state = [FCPPlatformCameraState
         makeWithPreviewSize:[FCPPlatformSize makeWithWidth:self.previewSize.width
                                                     height:self.previewSize.height]
                exposureMode:self.exposureMode
                   focusMode:self.focusMode
      exposurePointSupported:self.captureDevice.exposurePointOfInterestSupported
         focusPointSupported:self.captureDevice.focusPointOfInterestSupported];

  __weak typeof(self) weakSelf = self;
  FLTEnsureToRunOnMainQueue(^{
    [weakSelf.dartAPI initializedWithState:state
                                completion:^(FlutterError *error){
                                    // Ignore any errors, as this is just an event broadcast.
                                }];
  });
}

- (void)start {
  [_videoCaptureSession startRunning];
  [_audioCaptureSession startRunning];
}

- (void)stop {
  [_videoCaptureSession stopRunning];
  [_audioCaptureSession stopRunning];
}

- (void)setVideoFormat:(OSType)videoFormat {
  _videoFormat = videoFormat;
  _captureVideoOutput.videoSettings =
      @{(NSString *)kCVPixelBufferPixelFormatTypeKey : @(videoFormat)};
}

- (void)setImageFileFormat:(FCPPlatformImageFileFormat)fileFormat {
  _fileFormat = fileFormat;
}

- (void)setDeviceOrientation:(UIDeviceOrientation)orientation {
  if (_deviceOrientation == orientation) {
    return;
  }

  _deviceOrientation = orientation;
  [self updateOrientation];
}

- (void)updateOrientation {
  if (_isRecording) {
    return;
  }

  UIDeviceOrientation orientation = (_lockedCaptureOrientation != UIDeviceOrientationUnknown)
                                        ? _lockedCaptureOrientation
                                        : _deviceOrientation;

  [self updateOrientation:orientation forCaptureOutput:_capturePhotoOutput];
  [self updateOrientation:orientation forCaptureOutput:_captureVideoOutput];
}

- (void)updateOrientation:(UIDeviceOrientation)orientation
         forCaptureOutput:(NSObject<FLTCaptureOutput> *)captureOutput {
  if (!captureOutput) {
    return;
  }

  NSObject<FLTCaptureConnection> *connection =
      [captureOutput connectionWithMediaType:AVMediaTypeVideo];
  if (connection && connection.isVideoOrientationSupported) {
    connection.videoOrientation = [self getVideoOrientationForDeviceOrientation:orientation];
  }
}

- (void)captureToFileWithCompletion:(void (^)(NSString *_Nullable,
                                              FlutterError *_Nullable))completion {
  AVCapturePhotoSettings *settings = [AVCapturePhotoSettings photoSettings];

  if (self.mediaSettings.resolutionPreset == FCPPlatformResolutionPresetMax) {
    [settings setHighResolutionPhotoEnabled:YES];
  }

  NSString *extension;

  BOOL isHEVCCodecAvailable =
      [self.capturePhotoOutput.availablePhotoCodecTypes containsObject:AVVideoCodecTypeHEVC];

  if (_fileFormat == FCPPlatformImageFileFormatHeif && isHEVCCodecAvailable) {
    settings =
        [AVCapturePhotoSettings photoSettingsWithFormat:@{AVVideoCodecKey : AVVideoCodecTypeHEVC}];
    extension = @"heif";
  } else {
    extension = @"jpg";
  }

  // If the flash is in torch mode, no capture-level flash setting is needed.
  if (self.flashMode != FCPPlatformFlashModeTorch) {
    [settings setFlashMode:FCPGetAVCaptureFlashModeForPigeonFlashMode(self.flashMode)];
  }
  NSError *error;
  NSString *path = [self getTemporaryFilePathWithExtension:extension
                                                 subfolder:@"pictures"
                                                    prefix:@"CAP_"
                                                     error:error];
  if (error) {
    completion(nil, FlutterErrorFromNSError(error));
    return;
  }

  __weak typeof(self) weakSelf = self;
  FLTSavePhotoDelegate *savePhotoDelegate = [[FLTSavePhotoDelegate alloc]
           initWithPath:path
                ioQueue:self.photoIOQueue
      completionHandler:^(NSString *_Nullable path, NSError *_Nullable error) {
        typeof(self) strongSelf = weakSelf;
        if (!strongSelf) return;
        dispatch_async(strongSelf.captureSessionQueue, ^{
          // cannot use the outter `strongSelf`
          typeof(self) strongSelf = weakSelf;
          if (!strongSelf) return;
          [strongSelf.inProgressSavePhotoDelegates removeObjectForKey:@(settings.uniqueID)];
        });

        if (error) {
          completion(nil, FlutterErrorFromNSError(error));
        } else {
          NSAssert(path, @"Path must not be nil if no error.");
          completion(path, nil);
        }
      }];

  NSAssert(dispatch_get_specific(FLTCaptureSessionQueueSpecific),
           @"save photo delegate references must be updated on the capture session queue");
  self.inProgressSavePhotoDelegates[@(settings.uniqueID)] = savePhotoDelegate;
  [self.capturePhotoOutput capturePhotoWithSettings:settings delegate:savePhotoDelegate];
}

- (AVCaptureVideoOrientation)getVideoOrientationForDeviceOrientation:
    (UIDeviceOrientation)deviceOrientation {
  if (deviceOrientation == UIDeviceOrientationPortrait) {
    return AVCaptureVideoOrientationPortrait;
  } else if (deviceOrientation == UIDeviceOrientationLandscapeLeft) {
    // Note: device orientation is flipped compared to video orientation. When UIDeviceOrientation
    // is landscape left the video orientation should be landscape right.
    return AVCaptureVideoOrientationLandscapeRight;
  } else if (deviceOrientation == UIDeviceOrientationLandscapeRight) {
    // Note: device orientation is flipped compared to video orientation. When UIDeviceOrientation
    // is landscape right the video orientation should be landscape left.
    return AVCaptureVideoOrientationLandscapeLeft;
  } else if (deviceOrientation == UIDeviceOrientationPortraitUpsideDown) {
    return AVCaptureVideoOrientationPortraitUpsideDown;
  } else {
    return AVCaptureVideoOrientationPortrait;
  }
}

- (NSString *)getTemporaryFilePathWithExtension:(NSString *)extension
                                      subfolder:(NSString *)subfolder
                                         prefix:(NSString *)prefix
                                          error:(NSError *)error {
  NSString *docDir =
      NSSearchPathForDirectoriesInDomains(NSDocumentDirectory, NSUserDomainMask, YES)[0];
  NSString *fileDir =
      [[docDir stringByAppendingPathComponent:@"camera"] stringByAppendingPathComponent:subfolder];
  NSString *fileName = [prefix stringByAppendingString:[[NSUUID UUID] UUIDString]];
  NSString *file =
      [[fileDir stringByAppendingPathComponent:fileName] stringByAppendingPathExtension:extension];

  NSFileManager *fm = [NSFileManager defaultManager];
  if (![fm fileExistsAtPath:fileDir]) {
    [[NSFileManager defaultManager] createDirectoryAtPath:fileDir
                              withIntermediateDirectories:true
                                               attributes:nil
                                                    error:&error];
    if (error) {
      return nil;
    }
  }

  return file;
}

- (BOOL)setCaptureSessionPreset:(FCPPlatformResolutionPreset)resolutionPreset
                      withError:(NSError **)error {
  switch (resolutionPreset) {
    case FCPPlatformResolutionPresetMax: {
      NSObject<FLTCaptureDeviceFormat> *bestFormat =
          [self highestResolutionFormatForCaptureDevice:_captureDevice];
      if (bestFormat) {
        _videoCaptureSession.sessionPreset = AVCaptureSessionPresetInputPriority;
        if ([_captureDevice lockForConfiguration:NULL]) {
          // Set the best device format found and finish the device configuration.
          _captureDevice.activeFormat = bestFormat;
          [_captureDevice unlockForConfiguration];
          break;
        }
      }
    }
    case FCPPlatformResolutionPresetUltraHigh:
      if ([_videoCaptureSession canSetSessionPreset:AVCaptureSessionPreset3840x2160]) {
        _videoCaptureSession.sessionPreset = AVCaptureSessionPreset3840x2160;
        break;
      }
      if ([_videoCaptureSession canSetSessionPreset:AVCaptureSessionPresetHigh]) {
        _videoCaptureSession.sessionPreset = AVCaptureSessionPresetHigh;
        break;
      }
    case FCPPlatformResolutionPresetVeryHigh:
      if ([_videoCaptureSession canSetSessionPreset:AVCaptureSessionPreset1920x1080]) {
        _videoCaptureSession.sessionPreset = AVCaptureSessionPreset1920x1080;
        break;
      }
    case FCPPlatformResolutionPresetHigh:
      if ([_videoCaptureSession canSetSessionPreset:AVCaptureSessionPreset1280x720]) {
        _videoCaptureSession.sessionPreset = AVCaptureSessionPreset1280x720;
        break;
      }
    case FCPPlatformResolutionPresetMedium:
      if ([_videoCaptureSession canSetSessionPreset:AVCaptureSessionPreset640x480]) {
        _videoCaptureSession.sessionPreset = AVCaptureSessionPreset640x480;
        break;
      }
    case FCPPlatformResolutionPresetLow:
      if ([_videoCaptureSession canSetSessionPreset:AVCaptureSessionPreset352x288]) {
        _videoCaptureSession.sessionPreset = AVCaptureSessionPreset352x288;
        break;
      }
    default:
      if ([_videoCaptureSession canSetSessionPreset:AVCaptureSessionPresetLow]) {
        _videoCaptureSession.sessionPreset = AVCaptureSessionPresetLow;
      } else {
        if (error != nil) {
          *error =
              [NSError errorWithDomain:NSCocoaErrorDomain
                                  code:NSURLErrorUnknown
                              userInfo:@{
                                NSLocalizedDescriptionKey :
                                    @"No capture session available for current capture session."
                              }];
        }
        return NO;
      }
  }
  CMVideoDimensions size = self.videoDimensionsForFormat(_captureDevice.activeFormat);
  _previewSize = CGSizeMake(size.width, size.height);
  _audioCaptureSession.sessionPreset = _videoCaptureSession.sessionPreset;
  return YES;
}

/// Finds the highest available resolution in terms of pixel count for the given device.
/// Preferred are formats with the same subtype as current activeFormat.
- (NSObject<FLTCaptureDeviceFormat> *)highestResolutionFormatForCaptureDevice:
    (NSObject<FLTCaptureDevice> *)captureDevice {
  FourCharCode preferredSubType =
      CMFormatDescriptionGetMediaSubType(_captureDevice.activeFormat.formatDescription);
  NSObject<FLTCaptureDeviceFormat> *bestFormat = nil;
  NSUInteger maxPixelCount = 0;
  BOOL isBestSubTypePreferred = NO;
  for (NSObject<FLTCaptureDeviceFormat> *format in _captureDevice.formats) {
    CMVideoDimensions res = self.videoDimensionsForFormat(format);
    NSUInteger height = res.height;
    NSUInteger width = res.width;
    NSUInteger pixelCount = height * width;
    FourCharCode subType = CMFormatDescriptionGetMediaSubType(format.formatDescription);
    BOOL isSubTypePreferred = subType == preferredSubType;
    if (pixelCount > maxPixelCount ||
        (pixelCount == maxPixelCount && isSubTypePreferred && !isBestSubTypePreferred)) {
      bestFormat = format;
      maxPixelCount = pixelCount;
      isBestSubTypePreferred = isSubTypePreferred;
    }
  }
  return bestFormat;
}

- (void)captureOutput:(AVCaptureOutput *)output
    didOutputSampleBuffer:(CMSampleBufferRef)sampleBuffer
           fromConnection:(NSObject<FLTCaptureConnection> *)connection {
  if (output == _captureVideoOutput.avOutput) {
    CVPixelBufferRef newBuffer = CMSampleBufferGetImageBuffer(sampleBuffer);
    CFRetain(newBuffer);

    __block CVPixelBufferRef previousPixelBuffer = nil;
    // Use `dispatch_sync` to avoid unnecessary context switch under common non-contest scenarios;
    // Under rare contest scenarios, it will not block for too long since the critical section is
    // quite lightweight.
    dispatch_sync(self.pixelBufferSynchronizationQueue, ^{
      // No need weak self because it's dispatch_sync.
      previousPixelBuffer = self.latestPixelBuffer;
      self.latestPixelBuffer = newBuffer;
    });
    if (previousPixelBuffer) {
      CFRelease(previousPixelBuffer);
    }
    if (_onFrameAvailable) {
      _onFrameAvailable();
    }
  }
  if (!CMSampleBufferDataIsReady(sampleBuffer)) {
    [self reportErrorMessage:@"sample buffer is not ready. Skipping sample"];
    return;
  }
  if (_isStreamingImages) {
    FlutterEventSink eventSink = _imageStreamHandler.eventSink;
    if (eventSink && (self.streamingPendingFramesCount < self.maxStreamingPendingFramesCount)) {
      self.streamingPendingFramesCount++;
      CVPixelBufferRef pixelBuffer = CMSampleBufferGetImageBuffer(sampleBuffer);
      // Must lock base address before accessing the pixel data
      CVPixelBufferLockBaseAddress(pixelBuffer, kCVPixelBufferLock_ReadOnly);

      size_t imageWidth = CVPixelBufferGetWidth(pixelBuffer);
      size_t imageHeight = CVPixelBufferGetHeight(pixelBuffer);

      NSMutableArray *planes = [NSMutableArray array];

      const Boolean isPlanar = CVPixelBufferIsPlanar(pixelBuffer);
      size_t planeCount;
      if (isPlanar) {
        planeCount = CVPixelBufferGetPlaneCount(pixelBuffer);
      } else {
        planeCount = 1;
      }

      for (int i = 0; i < planeCount; i++) {
        void *planeAddress;
        size_t bytesPerRow;
        size_t height;
        size_t width;

        if (isPlanar) {
          planeAddress = CVPixelBufferGetBaseAddressOfPlane(pixelBuffer, i);
          bytesPerRow = CVPixelBufferGetBytesPerRowOfPlane(pixelBuffer, i);
          height = CVPixelBufferGetHeightOfPlane(pixelBuffer, i);
          width = CVPixelBufferGetWidthOfPlane(pixelBuffer, i);
        } else {
          planeAddress = CVPixelBufferGetBaseAddress(pixelBuffer);
          bytesPerRow = CVPixelBufferGetBytesPerRow(pixelBuffer);
          height = CVPixelBufferGetHeight(pixelBuffer);
          width = CVPixelBufferGetWidth(pixelBuffer);
        }

        NSNumber *length = @(bytesPerRow * height);
        NSData *bytes = [NSData dataWithBytes:planeAddress length:length.unsignedIntegerValue];

        NSMutableDictionary *planeBuffer = [NSMutableDictionary dictionary];
        planeBuffer[@"bytesPerRow"] = @(bytesPerRow);
        planeBuffer[@"width"] = @(width);
        planeBuffer[@"height"] = @(height);
        planeBuffer[@"bytes"] = [FlutterStandardTypedData typedDataWithBytes:bytes];

        [planes addObject:planeBuffer];
      }
      // Lock the base address before accessing pixel data, and unlock it afterwards.
      // Done accessing the `pixelBuffer` at this point.
      CVPixelBufferUnlockBaseAddress(pixelBuffer, kCVPixelBufferLock_ReadOnly);

      NSMutableDictionary *imageBuffer = [NSMutableDictionary dictionary];
      imageBuffer[@"width"] = [NSNumber numberWithUnsignedLong:imageWidth];
      imageBuffer[@"height"] = [NSNumber numberWithUnsignedLong:imageHeight];
      imageBuffer[@"format"] = @(_videoFormat);
      imageBuffer[@"planes"] = planes;
      imageBuffer[@"lensAperture"] = [NSNumber numberWithFloat:[_captureDevice lensAperture]];
      Float64 exposureDuration = CMTimeGetSeconds([_captureDevice exposureDuration]);
      Float64 nsExposureDuration = 1000000000 * exposureDuration;
      imageBuffer[@"sensorExposureTime"] = [NSNumber numberWithInt:nsExposureDuration];
      imageBuffer[@"sensorSensitivity"] = [NSNumber numberWithFloat:[_captureDevice ISO]];

      dispatch_async(dispatch_get_main_queue(), ^{
        eventSink(imageBuffer);
      });
    }
  }
  if (_isRecording && !_isRecordingPaused && _videoCaptureSession.running &&
      _audioCaptureSession.running) {
    if (_videoWriter.status == AVAssetWriterStatusFailed) {
      [self reportErrorMessage:[NSString stringWithFormat:@"%@", _videoWriter.error]];
      return;
    }

<<<<<<< HEAD
    // do not append sample buffer when readyForMoreMediaData is NO to avoid crash
    // https://github.com/flutter/flutter/issues/132073
    if (output == _captureVideoOutput) {
      if (!_videoWriterInput.readyForMoreMediaData) {
        return;
      }
    } else {
      // ignore audio samples until the first video sample arrives to avoid black frames
      // https://github.com/flutter/flutter/issues/57831
      if (_isFirstVideoSample || !_audioWriterInput.readyForMoreMediaData) {
        return;
      }
      _outputForOffsetAdjusting = output;
=======
    // ignore audio samples until the first video sample arrives to avoid black frames
    // https://github.com/flutter/flutter/issues/57831
    if (_isFirstVideoSample && output != _captureVideoOutput.avOutput) {
      return;
>>>>>>> 84ef2012
    }

    CMTime sampleTime = CMSampleBufferGetPresentationTimeStamp(sampleBuffer);

    if (_isFirstVideoSample) {
      [_videoWriter startSessionAtSourceTime:sampleTime];
      // fix sample times not being numeric when pause/resume happens before first sample buffer
      // arrives
      // https://github.com/flutter/flutter/issues/132014
      _isRecordingDisconnected = NO;
      _isFirstVideoSample = NO;
    }

<<<<<<< HEAD
    CMTime currentSampleEndTime = sampleTime;
    CMTime dur = CMSampleBufferGetDuration(sampleBuffer);
    if (CMTIME_IS_NUMERIC(dur)) {
      currentSampleEndTime = CMTimeAdd(currentSampleEndTime, dur);
    }
=======
    if (output == _captureVideoOutput.avOutput) {
      if (_videoIsDisconnected) {
        _videoIsDisconnected = NO;

        if (_videoTimeOffset.value == 0) {
          _videoTimeOffset = CMTimeSubtract(currentSampleTime, _lastVideoSampleTime);
        } else {
          CMTime offset = CMTimeSubtract(currentSampleTime, _lastVideoSampleTime);
          _videoTimeOffset = CMTimeAdd(_videoTimeOffset, offset);
        }
>>>>>>> 84ef2012

    // Use a single time offset for both video and audio.
    // https://github.com/flutter/flutter/issues/149978
    if (_isRecordingDisconnected) {
      if (output == _outputForOffsetAdjusting) {
        CMTime offset = CMTimeSubtract(currentSampleEndTime, _lastSampleEndTime);
        _recordingTimeOffset = CMTimeAdd(_recordingTimeOffset, offset);
        _lastSampleEndTime = currentSampleEndTime;
        _isRecordingDisconnected = NO;
      }
      return;
    }

    if (output == _outputForOffsetAdjusting) {
      _lastSampleEndTime = currentSampleEndTime;
    }

    if (output == _captureVideoOutput) {
      CVPixelBufferRef nextBuffer = CMSampleBufferGetImageBuffer(sampleBuffer);
      CMTime nextSampleTime = CMTimeSubtract(sampleTime, _recordingTimeOffset);
      if (CMTIME_COMPARE_INLINE(nextSampleTime, >, _lastAppendedVideoSampleTime)) {
        [_videoAdaptor appendPixelBuffer:nextBuffer withPresentationTime:nextSampleTime];
        _lastAppendedVideoSampleTime = nextSampleTime;
      }
    } else {
      if (_recordingTimeOffset.value != 0) {
        CMSampleBufferRef adjustedSampleBuffer =
            [self copySampleBufferWithAdjustedTime:sampleBuffer by:_recordingTimeOffset];
        [self newAudioSample:adjustedSampleBuffer];
        CFRelease(adjustedSampleBuffer);
      } else {
        [self newAudioSample:sampleBuffer];
      }
    }
  }
}

- (CMSampleBufferRef)copySampleBufferWithAdjustedTime:(CMSampleBufferRef)sample by:(CMTime)offset {
  CMItemCount count;
  CMSampleBufferGetSampleTimingInfoArray(sample, 0, nil, &count);
  CMSampleTimingInfo *pInfo = malloc(sizeof(CMSampleTimingInfo) * count);
  CMSampleBufferGetSampleTimingInfoArray(sample, count, pInfo, &count);
  for (CMItemCount i = 0; i < count; i++) {
    pInfo[i].decodeTimeStamp = CMTimeSubtract(pInfo[i].decodeTimeStamp, offset);
    pInfo[i].presentationTimeStamp = CMTimeSubtract(pInfo[i].presentationTimeStamp, offset);
  }
  CMSampleBufferRef sout;
  CMSampleBufferCreateCopyWithNewTiming(nil, sample, count, pInfo, &sout);
  free(pInfo);
  return sout;
}

- (void)newVideoSample:(CMSampleBufferRef)sampleBuffer {
  if (_videoWriter.status != AVAssetWriterStatusWriting) {
    if (_videoWriter.status == AVAssetWriterStatusFailed) {
      [self reportErrorMessage:[NSString stringWithFormat:@"%@", _videoWriter.error]];
    }
    return;
  }
  if (![_videoWriterInput appendSampleBuffer:sampleBuffer]) {
    [self reportErrorMessage:@"Unable to write to video input"];
  }
}

- (void)newAudioSample:(CMSampleBufferRef)sampleBuffer {
  if (_videoWriter.status != AVAssetWriterStatusWriting) {
    if (_videoWriter.status == AVAssetWriterStatusFailed) {
      [self reportErrorMessage:[NSString stringWithFormat:@"%@", _videoWriter.error]];
    }
    return;
  }
  if (![_audioWriterInput appendSampleBuffer:sampleBuffer]) {
    [self reportErrorMessage:@"Unable to write to audio input"];
  }
}

- (void)close {
  [self stop];
  for (AVCaptureInput *input in [_videoCaptureSession inputs]) {
    [_videoCaptureSession removeInput:[[FLTDefaultCaptureInput alloc] initWithInput:input]];
  }
  for (AVCaptureOutput *output in [_videoCaptureSession outputs]) {
    [_videoCaptureSession removeOutput:output];
  }
  for (AVCaptureInput *input in [_audioCaptureSession inputs]) {
    [_audioCaptureSession removeInput:[[FLTDefaultCaptureInput alloc] initWithInput:input]];
  }
  for (AVCaptureOutput *output in [_audioCaptureSession outputs]) {
    [_audioCaptureSession removeOutput:output];
  }
}

- (void)dealloc {
  if (_latestPixelBuffer) {
    CFRelease(_latestPixelBuffer);
  }
  [_motionManager stopAccelerometerUpdates];
  [NSNotificationCenter.defaultCenter removeObserver:self];
}

- (CVPixelBufferRef)copyPixelBuffer {
  __block CVPixelBufferRef pixelBuffer = nil;
  // Use `dispatch_sync` because `copyPixelBuffer` API requires synchronous return.
  dispatch_sync(self.pixelBufferSynchronizationQueue, ^{
    // No need weak self because it's dispatch_sync.
    pixelBuffer = self.latestPixelBuffer;
    self.latestPixelBuffer = nil;
  });
  return pixelBuffer;
}

- (void)startVideoRecordingWithCompletion:(void (^)(FlutterError *_Nullable))completion
                    messengerForStreaming:(nullable NSObject<FlutterBinaryMessenger> *)messenger {
  if (!_isRecording) {
    if (messenger != nil) {
      [self startImageStreamWithMessenger:messenger];
    }

    NSError *error;
    _videoRecordingPath = [self getTemporaryFilePathWithExtension:@"mp4"
                                                        subfolder:@"videos"
                                                           prefix:@"REC_"
                                                            error:error];
    if (error) {
      completion(FlutterErrorFromNSError(error));
      return;
    }
    if (![self setupWriterForPath:_videoRecordingPath]) {
      completion([FlutterError errorWithCode:@"IOError"
                                     message:@"Setup Writer Failed"
                                     details:nil]);
      return;
    }
    // startWriting should not be called in didOutputSampleBuffer where it can cause state
    // in which _isRecording is YES but _videoWriter.status is AVAssetWriterStatusUnknown
    // in stopVideoRecording if it is called after startVideoRecording but before
    // didOutputSampleBuffer had chance to call startWriting and lag at start of video
    // https://github.com/flutter/flutter/issues/132016
    // https://github.com/flutter/flutter/issues/151319
    [_videoWriter startWriting];
    _isFirstVideoSample = YES;
    _isRecording = YES;
    _isRecordingPaused = NO;
    _isRecordingDisconnected = NO;
    _recordingTimeOffset = CMTimeMake(0, 1);
    _outputForOffsetAdjusting = _captureVideoOutput;
    _lastAppendedVideoSampleTime = kCMTimeNegativeInfinity;
    completion(nil);
  } else {
    completion([FlutterError errorWithCode:@"Error"
                                   message:@"Video is already recording"
                                   details:nil]);
  }
}

- (void)stopVideoRecordingWithCompletion:(void (^)(NSString *_Nullable,
                                                   FlutterError *_Nullable))completion {
  if (_isRecording) {
    _isRecording = NO;

    // when _isRecording is YES startWriting was already called so _videoWriter.status
    // is always either AVAssetWriterStatusWriting or AVAssetWriterStatusFailed and
    // finishWritingWithCompletionHandler does not throw exception so there is no need
    // to check _videoWriter.status
    [_videoWriter finishWritingWithCompletionHandler:^{
      if (self->_videoWriter.status == AVAssetWriterStatusCompleted) {
        [self updateOrientation];
        completion(self->_videoRecordingPath, nil);
        self->_videoRecordingPath = nil;
      } else {
        completion(nil, [FlutterError errorWithCode:@"IOError"
                                            message:@"AVAssetWriter could not finish writing!"
                                            details:nil]);
      }
    }];
  } else {
    NSError *error =
        [NSError errorWithDomain:NSCocoaErrorDomain
                            code:NSURLErrorResourceUnavailable
                        userInfo:@{NSLocalizedDescriptionKey : @"Video is not recording!"}];
    completion(nil, FlutterErrorFromNSError(error));
  }
}

- (void)pauseVideoRecording {
  _isRecordingPaused = YES;
  _isRecordingDisconnected = YES;
}

- (void)resumeVideoRecording {
  _isRecordingPaused = NO;
}

- (void)lockCaptureOrientation:(FCPPlatformDeviceOrientation)pigeonOrientation {
  UIDeviceOrientation orientation =
      FCPGetUIDeviceOrientationForPigeonDeviceOrientation(pigeonOrientation);
  if (_lockedCaptureOrientation != orientation) {
    _lockedCaptureOrientation = orientation;
    [self updateOrientation];
  }
}

- (void)unlockCaptureOrientation {
  _lockedCaptureOrientation = UIDeviceOrientationUnknown;
  [self updateOrientation];
}

- (void)setFlashMode:(FCPPlatformFlashMode)mode
      withCompletion:(void (^)(FlutterError *_Nullable))completion {
  if (mode == FCPPlatformFlashModeTorch) {
    if (!_captureDevice.hasTorch) {
      completion([FlutterError errorWithCode:@"setFlashModeFailed"
                                     message:@"Device does not support torch mode"
                                     details:nil]);
      return;
    }
    if (!_captureDevice.isTorchAvailable) {
      completion([FlutterError errorWithCode:@"setFlashModeFailed"
                                     message:@"Torch mode is currently not available"
                                     details:nil]);
      return;
    }
    if (_captureDevice.torchMode != AVCaptureTorchModeOn) {
      [_captureDevice lockForConfiguration:nil];
      [_captureDevice setTorchMode:AVCaptureTorchModeOn];
      [_captureDevice unlockForConfiguration];
    }
  } else {
    if (!_captureDevice.hasFlash) {
      completion([FlutterError errorWithCode:@"setFlashModeFailed"
                                     message:@"Device does not have flash capabilities"
                                     details:nil]);
      return;
    }
    AVCaptureFlashMode avFlashMode = FCPGetAVCaptureFlashModeForPigeonFlashMode(mode);
    if (![_capturePhotoOutput.supportedFlashModes
            containsObject:[NSNumber numberWithInt:((int)avFlashMode)]]) {
      completion([FlutterError errorWithCode:@"setFlashModeFailed"
                                     message:@"Device does not support this specific flash mode"
                                     details:nil]);
      return;
    }
    if (_captureDevice.torchMode != AVCaptureTorchModeOff) {
      [_captureDevice lockForConfiguration:nil];
      [_captureDevice setTorchMode:AVCaptureTorchModeOff];
      [_captureDevice unlockForConfiguration];
    }
  }
  _flashMode = mode;
  completion(nil);
}

- (void)setExposureMode:(FCPPlatformExposureMode)mode {
  _exposureMode = mode;
  [self applyExposureMode];
}

- (void)applyExposureMode {
  [_captureDevice lockForConfiguration:nil];
  switch (self.exposureMode) {
    case FCPPlatformExposureModeLocked:
      // AVCaptureExposureModeAutoExpose automatically adjusts the exposure one time, and then
      // locks exposure for the device
      [_captureDevice setExposureMode:AVCaptureExposureModeAutoExpose];
      break;
    case FCPPlatformExposureModeAuto:
      if ([_captureDevice isExposureModeSupported:AVCaptureExposureModeContinuousAutoExposure]) {
        [_captureDevice setExposureMode:AVCaptureExposureModeContinuousAutoExposure];
      } else {
        [_captureDevice setExposureMode:AVCaptureExposureModeAutoExpose];
      }
      break;
  }
  [_captureDevice unlockForConfiguration];
}

- (void)setFocusMode:(FCPPlatformFocusMode)mode {
  _focusMode = mode;
  [self applyFocusMode];
}

- (void)applyFocusMode {
  [self applyFocusMode:_focusMode onDevice:_captureDevice];
}

- (void)applyFocusMode:(FCPPlatformFocusMode)focusMode
              onDevice:(NSObject<FLTCaptureDevice> *)captureDevice {
  [captureDevice lockForConfiguration:nil];
  switch (focusMode) {
    case FCPPlatformFocusModeLocked:
      // AVCaptureFocusModeAutoFocus automatically adjusts the focus one time, and then locks focus
      if ([captureDevice isFocusModeSupported:AVCaptureFocusModeAutoFocus]) {
        [captureDevice setFocusMode:AVCaptureFocusModeAutoFocus];
      }
      break;
    case FCPPlatformFocusModeAuto:
      if ([captureDevice isFocusModeSupported:AVCaptureFocusModeContinuousAutoFocus]) {
        [captureDevice setFocusMode:AVCaptureFocusModeContinuousAutoFocus];
      } else if ([captureDevice isFocusModeSupported:AVCaptureFocusModeAutoFocus]) {
        [captureDevice setFocusMode:AVCaptureFocusModeAutoFocus];
      }
      break;
  }
  [captureDevice unlockForConfiguration];
}

- (void)pausePreview {
  _isPreviewPaused = true;
}

- (void)resumePreview {
  _isPreviewPaused = false;
}

- (void)setDescriptionWhileRecording:(NSString *)cameraName
                      withCompletion:(void (^)(FlutterError *_Nullable))completion {
  if (!_isRecording) {
    completion([FlutterError errorWithCode:@"setDescriptionWhileRecordingFailed"
                                   message:@"Device was not recording"
                                   details:nil]);
    return;
  }

  _captureDevice = self.captureDeviceFactory();

  NSObject<FLTCaptureConnection> *oldConnection =
      [_captureVideoOutput connectionWithMediaType:AVMediaTypeVideo];

  // Stop video capture from the old output.
  [_captureVideoOutput setSampleBufferDelegate:nil queue:nil];

  // Remove the old video capture connections.
  [_videoCaptureSession beginConfiguration];
  [_videoCaptureSession removeInput:_captureVideoInput];
  [_videoCaptureSession removeOutput:_captureVideoOutput.avOutput];

  NSError *error = nil;
  AVCaptureConnection *newConnection = [self createConnection:&error];
  if (error) {
    completion(FlutterErrorFromNSError(error));
    return;
  }

  // Keep the same orientation the old connections had.
  if (oldConnection && newConnection.isVideoOrientationSupported) {
    newConnection.videoOrientation = oldConnection.videoOrientation;
  }

  // Add the new connections to the session.
  if (![_videoCaptureSession canAddInput:_captureVideoInput])
    completion([FlutterError errorWithCode:@"VideoError"
                                   message:@"Unable switch video input"
                                   details:nil]);
  [_videoCaptureSession addInputWithNoConnections:_captureVideoInput];
  if (![_videoCaptureSession canAddOutput:_captureVideoOutput.avOutput])
    completion([FlutterError errorWithCode:@"VideoError"
                                   message:@"Unable switch video output"
                                   details:nil]);
  [_videoCaptureSession addOutputWithNoConnections:_captureVideoOutput.avOutput];
  if (![_videoCaptureSession canAddConnection:newConnection])
    completion([FlutterError errorWithCode:@"VideoError"
                                   message:@"Unable switch video connection"
                                   details:nil]);
  [_videoCaptureSession addConnection:newConnection];
  [_videoCaptureSession commitConfiguration];

  completion(nil);
}

- (CGPoint)CGPointForPoint:(nonnull FCPPlatformPoint *)point
           withOrientation:(UIDeviceOrientation)orientation {
  double x = point.x;
  double y = point.y;
  switch (orientation) {
    case UIDeviceOrientationPortrait:  // 90 ccw
      y = 1 - point.x;
      x = point.y;
      break;
    case UIDeviceOrientationPortraitUpsideDown:  // 90 cw
      x = 1 - point.y;
      y = point.x;
      break;
    case UIDeviceOrientationLandscapeRight:  // 180
      x = 1 - point.x;
      y = 1 - point.y;
      break;
    case UIDeviceOrientationLandscapeLeft:
    default:
      // No rotation required
      break;
  }
  return CGPointMake(x, y);
}

- (void)setExposurePoint:(FCPPlatformPoint *)point
          withCompletion:(void (^)(FlutterError *_Nullable))completion {
  if (!_captureDevice.exposurePointOfInterestSupported) {
    completion([FlutterError errorWithCode:@"setExposurePointFailed"
                                   message:@"Device does not have exposure point capabilities"
                                   details:nil]);
    return;
  }
  UIDeviceOrientation orientation = [[UIDevice currentDevice] orientation];
  [_captureDevice lockForConfiguration:nil];
  // A nil point resets to the center.
  [_captureDevice
      setExposurePointOfInterest:[self CGPointForPoint:(point
                                                            ?: [FCPPlatformPoint makeWithX:0.5
                                                                                         y:0.5])
                                       withOrientation:orientation]];
  [_captureDevice unlockForConfiguration];
  // Retrigger auto exposure
  [self applyExposureMode];
  completion(nil);
}

- (void)setFocusPoint:(FCPPlatformPoint *)point
       withCompletion:(void (^)(FlutterError *_Nullable))completion {
  if (!_captureDevice.focusPointOfInterestSupported) {
    completion([FlutterError errorWithCode:@"setFocusPointFailed"
                                   message:@"Device does not have focus point capabilities"
                                   details:nil]);
    return;
  }
  UIDeviceOrientation orientation = [_deviceOrientationProvider orientation];
  [_captureDevice lockForConfiguration:nil];
  // A nil point resets to the center.
  [_captureDevice
      setFocusPointOfInterest:[self
                                  CGPointForPoint:(point ?: [FCPPlatformPoint makeWithX:0.5 y:0.5])
                                  withOrientation:orientation]];
  [_captureDevice unlockForConfiguration];
  // Retrigger auto focus
  [self applyFocusMode];
  completion(nil);
}

- (void)setExposureOffset:(double)offset {
  [_captureDevice lockForConfiguration:nil];
  [_captureDevice setExposureTargetBias:offset completionHandler:nil];
  [_captureDevice unlockForConfiguration];
}

- (void)startImageStreamWithMessenger:(NSObject<FlutterBinaryMessenger> *)messenger {
  [self startImageStreamWithMessenger:messenger
                   imageStreamHandler:[[FLTImageStreamHandler alloc]
                                          initWithCaptureSessionQueue:_captureSessionQueue]];
}

- (void)startImageStreamWithMessenger:(NSObject<FlutterBinaryMessenger> *)messenger
                   imageStreamHandler:(FLTImageStreamHandler *)imageStreamHandler {
  if (!_isStreamingImages) {
    id<FLTEventChannel> eventChannel = [FlutterEventChannel
        eventChannelWithName:@"plugins.flutter.io/camera_avfoundation/imageStream"
             binaryMessenger:messenger];
    FLTThreadSafeEventChannel *threadSafeEventChannel =
        [[FLTThreadSafeEventChannel alloc] initWithEventChannel:eventChannel];

    _imageStreamHandler = imageStreamHandler;
    __weak typeof(self) weakSelf = self;
    [threadSafeEventChannel setStreamHandler:_imageStreamHandler
                                  completion:^{
                                    typeof(self) strongSelf = weakSelf;
                                    if (!strongSelf) return;

                                    dispatch_async(strongSelf.captureSessionQueue, ^{
                                      // cannot use the outter strongSelf
                                      typeof(self) strongSelf = weakSelf;
                                      if (!strongSelf) return;

                                      strongSelf.isStreamingImages = YES;
                                      strongSelf.streamingPendingFramesCount = 0;
                                    });
                                  }];
  } else {
    [self reportErrorMessage:@"Images from camera are already streaming!"];
  }
}

- (void)stopImageStream {
  if (_isStreamingImages) {
    _isStreamingImages = NO;
    _imageStreamHandler = nil;
  } else {
    [self reportErrorMessage:@"Images from camera are not streaming!"];
  }
}

- (void)receivedImageStreamData {
  self.streamingPendingFramesCount--;
}

- (void)setZoomLevel:(CGFloat)zoom withCompletion:(void (^)(FlutterError *_Nullable))completion {
  if (_captureDevice.maxAvailableVideoZoomFactor < zoom ||
      _captureDevice.minAvailableVideoZoomFactor > zoom) {
    NSString *errorMessage = [NSString
        stringWithFormat:@"Zoom level out of bounds (zoom level should be between %f and %f).",
                         _captureDevice.minAvailableVideoZoomFactor,
                         _captureDevice.maxAvailableVideoZoomFactor];

    completion([FlutterError errorWithCode:@"ZOOM_ERROR" message:errorMessage details:nil]);
    return;
  }

  NSError *error = nil;
  if (![_captureDevice lockForConfiguration:&error]) {
    completion(FlutterErrorFromNSError(error));
    return;
  }
  _captureDevice.videoZoomFactor = zoom;
  [_captureDevice unlockForConfiguration];

  completion(nil);
}

- (CGFloat)minimumAvailableZoomFactor {
  return _captureDevice.minAvailableVideoZoomFactor;
}

- (CGFloat)maximumAvailableZoomFactor {
  return _captureDevice.maxAvailableVideoZoomFactor;
}

- (CGFloat)minimumExposureOffset {
  return _captureDevice.minExposureTargetBias;
}

- (CGFloat)maximumExposureOffset {
  return _captureDevice.maxExposureTargetBias;
}

- (BOOL)setupWriterForPath:(NSString *)path {
  NSError *error = nil;
  NSURL *outputURL;
  if (path != nil) {
    outputURL = [NSURL fileURLWithPath:path];
  } else {
    return NO;
  }

  [self setUpCaptureSessionForAudioIfNeeded];

  _videoWriter = _assetWriterFactory(outputURL, AVFileTypeMPEG4, &error);

  NSParameterAssert(_videoWriter);
  if (error) {
    [self reportErrorMessage:error.description];
    return NO;
  }

  NSMutableDictionary<NSString *, id> *videoSettings = [[_mediaSettingsAVWrapper
      recommendedVideoSettingsForAssetWriterWithFileType:AVFileTypeMPEG4
                                               forOutput:_captureVideoOutput] mutableCopy];

  if (_mediaSettings.videoBitrate || _mediaSettings.framesPerSecond) {
    NSMutableDictionary *compressionProperties = [[NSMutableDictionary alloc] init];

    if (_mediaSettings.videoBitrate) {
      compressionProperties[AVVideoAverageBitRateKey] = _mediaSettings.videoBitrate;
    }

    if (_mediaSettings.framesPerSecond) {
      compressionProperties[AVVideoExpectedSourceFrameRateKey] = _mediaSettings.framesPerSecond;
    }

    videoSettings[AVVideoCompressionPropertiesKey] = compressionProperties;
  }

  _videoWriterInput =
      [_mediaSettingsAVWrapper assetWriterVideoInputWithOutputSettings:videoSettings];

  _videoAdaptor = _inputPixelBufferAdaptorFactory(
      _videoWriterInput, @{(NSString *)kCVPixelBufferPixelFormatTypeKey : @(_videoFormat)});

  NSParameterAssert(_videoWriterInput);

  _videoWriterInput.expectsMediaDataInRealTime = YES;

  // Add the audio input
  if (_mediaSettings.enableAudio) {
    AudioChannelLayout acl;
    bzero(&acl, sizeof(acl));
    acl.mChannelLayoutTag = kAudioChannelLayoutTag_Mono;
    NSMutableDictionary *audioOutputSettings = [@{
      AVFormatIDKey : [NSNumber numberWithInt:kAudioFormatMPEG4AAC],
      AVSampleRateKey : [NSNumber numberWithFloat:44100.0],
      AVNumberOfChannelsKey : [NSNumber numberWithInt:1],
      AVChannelLayoutKey : [NSData dataWithBytes:&acl length:sizeof(acl)],
    } mutableCopy];

    if (_mediaSettings.audioBitrate) {
      audioOutputSettings[AVEncoderBitRateKey] = _mediaSettings.audioBitrate;
    }

    _audioWriterInput =
        [_mediaSettingsAVWrapper assetWriterAudioInputWithOutputSettings:audioOutputSettings];

    _audioWriterInput.expectsMediaDataInRealTime = YES;

    [_mediaSettingsAVWrapper addInput:_audioWriterInput toAssetWriter:_videoWriter];
    [_audioOutput setSampleBufferDelegate:self queue:_captureSessionQueue];
  }

  if (self.flashMode == FCPPlatformFlashModeTorch) {
    [self.captureDevice lockForConfiguration:nil];
    [self.captureDevice setTorchMode:AVCaptureTorchModeOn];
    [self.captureDevice unlockForConfiguration];
  }

  [_mediaSettingsAVWrapper addInput:_videoWriterInput toAssetWriter:_videoWriter];

  [_captureVideoOutput setSampleBufferDelegate:self queue:_captureSessionQueue];

  return YES;
}

// This function, although slightly modified, is also in video_player_avfoundation.
// Both need to do the same thing and run on the same thread (for example main thread).
// Configure application wide audio session manually to prevent overwriting flag
// MixWithOthers by capture session.
// Only change category if it is considered an upgrade which means it can only enable
// ability to play in silent mode or ability to record audio but never disables it,
// that could affect other plugins which depend on this global state. Only change
// category or options if there is change to prevent unnecessary lags and silence.
static void upgradeAudioSessionCategory(AVAudioSessionCategory requestedCategory,
                                        AVAudioSessionCategoryOptions options) {
  NSSet *playCategories = [NSSet
      setWithObjects:AVAudioSessionCategoryPlayback, AVAudioSessionCategoryPlayAndRecord, nil];
  NSSet *recordCategories =
      [NSSet setWithObjects:AVAudioSessionCategoryRecord, AVAudioSessionCategoryPlayAndRecord, nil];
  NSSet *requiredCategories =
      [NSSet setWithObjects:requestedCategory, AVAudioSession.sharedInstance.category, nil];
  BOOL requiresPlay = [requiredCategories intersectsSet:playCategories];
  BOOL requiresRecord = [requiredCategories intersectsSet:recordCategories];
  if (requiresPlay && requiresRecord) {
    requestedCategory = AVAudioSessionCategoryPlayAndRecord;
  } else if (requiresPlay) {
    requestedCategory = AVAudioSessionCategoryPlayback;
  } else if (requiresRecord) {
    requestedCategory = AVAudioSessionCategoryRecord;
  }
  options = AVAudioSession.sharedInstance.categoryOptions | options;
  if ([requestedCategory isEqualToString:AVAudioSession.sharedInstance.category] &&
      options == AVAudioSession.sharedInstance.categoryOptions) {
    return;
  }
  [AVAudioSession.sharedInstance setCategory:requestedCategory withOptions:options error:nil];
}

- (void)setUpCaptureSessionForAudioIfNeeded {
  // Don't setup audio twice or we will lose the audio.
  if (!_mediaSettings.enableAudio || _isAudioSetup) {
    return;
  }

  NSError *error = nil;
  // Create a device input with the device and add it to the session.
  // Setup the audio input.
  NSObject<FLTCaptureDevice> *audioDevice = [[FLTDefaultCaptureDevice alloc]
      initWithDevice:[AVCaptureDevice defaultDeviceWithMediaType:AVMediaTypeAudio]];
  NSObject<FLTCaptureInput> *audioInput =
      [_captureDeviceInputFactory deviceInputWithDevice:audioDevice error:&error];
  if (error) {
    [self reportErrorMessage:error.description];
  }
  // Setup the audio output.
  _audioOutput = [[AVCaptureAudioDataOutput alloc] init];

  dispatch_block_t block = ^{
    // Set up options implicit to AVAudioSessionCategoryPlayback to avoid conflicts with other
    // plugins like video_player.
    upgradeAudioSessionCategory(AVAudioSessionCategoryPlayAndRecord,
                                AVAudioSessionCategoryOptionDefaultToSpeaker |
                                    AVAudioSessionCategoryOptionAllowBluetoothA2DP |
                                    AVAudioSessionCategoryOptionAllowAirPlay);
  };
  if (!NSThread.isMainThread) {
    dispatch_sync(dispatch_get_main_queue(), block);
  } else {
    block();
  }

  if ([_audioCaptureSession canAddInput:audioInput]) {
    [_audioCaptureSession addInput:audioInput];

    if ([_audioCaptureSession canAddOutput:_audioOutput]) {
      [_audioCaptureSession addOutput:_audioOutput];
      _isAudioSetup = YES;
    } else {
      [self reportErrorMessage:@"Unable to add Audio input/output to session capture"];
      _isAudioSetup = NO;
    }
  }
}

- (void)reportErrorMessage:(NSString *)errorMessage {
  __weak typeof(self) weakSelf = self;
  FLTEnsureToRunOnMainQueue(^{
    [weakSelf.dartAPI reportError:errorMessage
                       completion:^(FlutterError *error){
                           // Ignore any errors, as this is just an event broadcast.
                       }];
  });
}

@end<|MERGE_RESOLUTION|>--- conflicted
+++ resolved
@@ -58,11 +58,6 @@
 @property(readonly, nonatomic) FCPPlatformMediaSettings *mediaSettings;
 @property(readonly, nonatomic) FLTCamMediaSettingsAVWrapper *mediaSettingsAVWrapper;
 @property(nonatomic) FLTImageStreamHandler *imageStreamHandler;
-<<<<<<< HEAD
-=======
-@property(readonly, nonatomic) NSObject<FLTCaptureSession> *videoCaptureSession;
-@property(readonly, nonatomic) NSObject<FLTCaptureSession> *audioCaptureSession;
->>>>>>> 84ef2012
 
 @property(readonly, nonatomic) NSObject<FLTCaptureInput> *captureVideoInput;
 /// Tracks the latest pixel buffer sent from AVFoundation's sample buffer delegate callback.
@@ -282,16 +277,16 @@
 
   // Handle video and audio interruptions and errors.
   // https://github.com/flutter/flutter/issues/151253
-  for (AVCaptureSession *session in @[ _videoCaptureSession, _audioCaptureSession ]) {
+  for (NSObject<FLTCaptureSession> *session in @[ _videoCaptureSession, _audioCaptureSession ]) {
     [NSNotificationCenter.defaultCenter addObserver:self
                                            selector:@selector(captureSessionWasInterrupted:)
                                                name:AVCaptureSessionWasInterruptedNotification
-                                             object:session];
+                                             object:session.captureSession];
 
     [NSNotificationCenter.defaultCenter addObserver:self
                                            selector:@selector(captureSessionRuntimeError:)
                                                name:AVCaptureSessionRuntimeErrorNotification
-                                             object:session];
+                                             object:session.captureSession];
   }
 
   return self;
@@ -718,10 +713,9 @@
       return;
     }
 
-<<<<<<< HEAD
     // do not append sample buffer when readyForMoreMediaData is NO to avoid crash
     // https://github.com/flutter/flutter/issues/132073
-    if (output == _captureVideoOutput) {
+    if (output == _captureVideoOutput.avOutput) {
       if (!_videoWriterInput.readyForMoreMediaData) {
         return;
       }
@@ -732,12 +726,6 @@
         return;
       }
       _outputForOffsetAdjusting = output;
-=======
-    // ignore audio samples until the first video sample arrives to avoid black frames
-    // https://github.com/flutter/flutter/issues/57831
-    if (_isFirstVideoSample && output != _captureVideoOutput.avOutput) {
-      return;
->>>>>>> 84ef2012
     }
 
     CMTime sampleTime = CMSampleBufferGetPresentationTimeStamp(sampleBuffer);
@@ -751,24 +739,11 @@
       _isFirstVideoSample = NO;
     }
 
-<<<<<<< HEAD
     CMTime currentSampleEndTime = sampleTime;
     CMTime dur = CMSampleBufferGetDuration(sampleBuffer);
     if (CMTIME_IS_NUMERIC(dur)) {
       currentSampleEndTime = CMTimeAdd(currentSampleEndTime, dur);
     }
-=======
-    if (output == _captureVideoOutput.avOutput) {
-      if (_videoIsDisconnected) {
-        _videoIsDisconnected = NO;
-
-        if (_videoTimeOffset.value == 0) {
-          _videoTimeOffset = CMTimeSubtract(currentSampleTime, _lastVideoSampleTime);
-        } else {
-          CMTime offset = CMTimeSubtract(currentSampleTime, _lastVideoSampleTime);
-          _videoTimeOffset = CMTimeAdd(_videoTimeOffset, offset);
-        }
->>>>>>> 84ef2012
 
     // Use a single time offset for both video and audio.
     // https://github.com/flutter/flutter/issues/149978
@@ -786,7 +761,7 @@
       _lastSampleEndTime = currentSampleEndTime;
     }
 
-    if (output == _captureVideoOutput) {
+    if (output == _captureVideoOutput.avOutput) {
       CVPixelBufferRef nextBuffer = CMSampleBufferGetImageBuffer(sampleBuffer);
       CMTime nextSampleTime = CMTimeSubtract(sampleTime, _recordingTimeOffset);
       if (CMTIME_COMPARE_INLINE(nextSampleTime, >, _lastAppendedVideoSampleTime)) {
@@ -914,7 +889,7 @@
     _isRecordingPaused = NO;
     _isRecordingDisconnected = NO;
     _recordingTimeOffset = CMTimeMake(0, 1);
-    _outputForOffsetAdjusting = _captureVideoOutput;
+    _outputForOffsetAdjusting = _captureVideoOutput.avOutput;
     _lastAppendedVideoSampleTime = kCMTimeNegativeInfinity;
     completion(nil);
   } else {
