--- conflicted
+++ resolved
@@ -631,20 +631,8 @@
   }
 
   Future<void> onNewCameraSelected(CameraDescription cameraDescription) async {
-<<<<<<< HEAD
-    final CameraController? oldController = controller;
-    if (oldController != null) {
-      // `controller` needs to be set to null before getting disposed,
-      // to avoid a race condition when we use the controller that is being
-      // disposed. This happens when camera permission dialog shows up,
-      // which triggers `didChangeAppLifecycleState`, which disposes and
-      // re-creates the controller.
-      controller = null;
-      await oldController.dispose();
-=======
     if (controller != null) {
       return controller!.setDescription(cameraDescription);
->>>>>>> a480c9f8
     } else {
       return _initializeCameraController(cameraDescription);
     }
@@ -652,11 +640,7 @@
 
   Future<void> _initializeCameraController(
       CameraDescription cameraDescription) async {
-<<<<<<< HEAD
     final CameraController cameraController = CameraController.withSettings(
-=======
-    final CameraController cameraController = CameraController(
->>>>>>> a480c9f8
       cameraDescription,
       mediaSettings: MediaSettings(
         resolutionPreset: ResolutionPreset.low,
