--- conflicted
+++ resolved
@@ -166,16 +166,12 @@
 
     final CameraController controller = CameraController.withSettings(
       cameras[0],
-<<<<<<< HEAD
-      mediaSettings: const MediaSettings(resolutionPreset: ResolutionPreset.low),
-=======
       mediaSettings: const MediaSettings(
         resolutionPreset: ResolutionPreset.low,
         fps: 15,
         videoBitrate: 200000,
         audioBitrate: 32000,
       ),
->>>>>>> 8fcf1ae4
     );
 
     await controller.initialize();
@@ -229,16 +225,12 @@
 
       final CameraController controller = CameraController.withSettings(
         cameras[0],
-<<<<<<< HEAD
-        mediaSettings: const MediaSettings(resolutionPreset: ResolutionPreset.low),
-=======
         mediaSettings: const MediaSettings(
           resolutionPreset: ResolutionPreset.low,
           fps: 15,
           videoBitrate: 200000,
           audioBitrate: 32000,
         ),
->>>>>>> 8fcf1ae4
       );
 
       await controller.initialize();
@@ -269,16 +261,12 @@
       ImageFormatGroup? imageFormatGroup) async {
     final CameraController controller = CameraController.withSettings(
       cameras.first,
-<<<<<<< HEAD
-      mediaSettings: const MediaSettings(resolutionPreset: ResolutionPreset.low),
-=======
       mediaSettings: const MediaSettings(
         resolutionPreset: ResolutionPreset.low,
         fps: 15,
         videoBitrate: 200000,
         audioBitrate: 32000,
       ),
->>>>>>> 8fcf1ae4
       imageFormatGroup: imageFormatGroup,
     );
 
