name: camera
description: A Flutter plugin for controlling the camera. Supports previewing
  the camera feed, capturing images and video, and streaming image buffers to
  Dart.
repository: https://github.com/flutter/packages/tree/main/packages/camera/camera
issue_tracker: https://github.com/flutter/flutter/issues?q=is%3Aissue+is%3Aopen+label%3A%22p%3A+camera%22
<<<<<<< HEAD
version: 0.10.6
=======
version: 0.10.5+5
>>>>>>> fd84e654

environment:
  sdk: ">=2.19.0 <4.0.0"
  flutter: ">=3.7.0"

flutter:
  plugin:
    platforms:
      android:
        default_package: camera_android
      ios:
        default_package: camera_avfoundation
      web:
        default_package: camera_web

dependencies:
  camera_android: ^0.10.7
  camera_avfoundation: ^0.9.13+2
  camera_platform_interface: ^2.5.1
  camera_web: ^0.3.1
  flutter:
    sdk: flutter
  flutter_plugin_android_lifecycle: ^2.0.2
  quiver: ^3.0.0

dev_dependencies:
  flutter_test:
    sdk: flutter
  mockito: 5.4.1
  plugin_platform_interface: ^2.0.0
  video_player: ^2.0.0

<<<<<<< HEAD
# FOR TESTING AND INITIAL REVIEW ONLY. DO NOT MERGE.
# See https://github.com/flutter/flutter/wiki/Contributing-to-Plugins-and-Packages#changing-federated-plugins
dependency_overrides:
   {
    camera_avfoundation: {path: ../../camera/camera_avfoundation},
    camera_platform_interface: {path: ../../camera/camera_platform_interface},
   }
=======
topics:
  - camera
>>>>>>> fd84e654
<|MERGE_RESOLUTION|>--- conflicted
+++ resolved
@@ -4,11 +4,7 @@
   Dart.
 repository: https://github.com/flutter/packages/tree/main/packages/camera/camera
 issue_tracker: https://github.com/flutter/flutter/issues?q=is%3Aissue+is%3Aopen+label%3A%22p%3A+camera%22
-<<<<<<< HEAD
 version: 0.10.6
-=======
-version: 0.10.5+5
->>>>>>> fd84e654
 
 environment:
   sdk: ">=2.19.0 <4.0.0"
@@ -41,15 +37,13 @@
   plugin_platform_interface: ^2.0.0
   video_player: ^2.0.0
 
-<<<<<<< HEAD
+topics:
+  - camera
+
 # FOR TESTING AND INITIAL REVIEW ONLY. DO NOT MERGE.
 # See https://github.com/flutter/flutter/wiki/Contributing-to-Plugins-and-Packages#changing-federated-plugins
 dependency_overrides:
    {
     camera_avfoundation: {path: ../../camera/camera_avfoundation},
     camera_platform_interface: {path: ../../camera/camera_platform_interface},
-   }
-=======
-topics:
-  - camera
->>>>>>> fd84e654
+   }