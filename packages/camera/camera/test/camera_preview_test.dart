--- conflicted
+++ resolved
@@ -34,12 +34,11 @@
   void debugCheckIsDisposed() {}
 
   @override
-<<<<<<< HEAD
   CameraDescription get description => const CameraDescription(
       name: '', lensDirection: CameraLensDirection.back, sensorOrientation: 0);
-=======
+
+  @override
   bool get enableAudio => false;
->>>>>>> a480c9f8
 
   @override
   Future<double> getExposureOffsetStepSize() async => 1.0;
