<<<<<<< HEAD
## 0.10.6

* Adds support to HEIF format to iOS
=======
## NEXT

* Updates minimum supported SDK version to Flutter 3.10/Dart 3.0.
>>>>>>> 3c054661

## 0.10.5+5

* Fixes bug where old camera resources were not disposed when switching between camera descriptions.
* Fixes bug where _deviceOrientationSubscription was recreated every time the camera description was
  changed.

## 0.10.5+4

* Adds pub topics to package metadata.
* Updates minimum supported SDK version to Flutter 3.7/Dart 2.19.

## 0.10.5+3

* Migrates `styleFrom` usage in examples off of deprecated `primary` and `onPrimary` parameters.

## 0.10.5+2

* Fixes unawaited_futures violations.

## 0.10.5+1

* Removes obsolete null checks on non-nullable values.

## 0.10.5

* Adds NV21 as an image streaming option for Android.

## 0.10.4

* Allows camera to be switched while video recording.
* Updates minimum Flutter version to 3.3.
* Aligns Dart and Flutter SDK constraints.

## 0.10.3+2

* Updates iOS minimum version in README.

## 0.10.3+1

* Updates links for the merge of flutter/plugins into flutter/packages.

## 0.10.3

* Adds back use of Optional type.

## 0.10.2+1

* Updates code for stricter lint checks.

## 0.10.2

* Implements option to also stream when recording a video.

## 0.10.1

* Remove usage of deprecated quiver Optional type.

## 0.10.0+5

* Updates code for stricter lint checks.

## 0.10.0+4

* Removes usage of `_ambiguate` method in example.
* Updates minimum Flutter version to 3.0.

## 0.10.0+3

* Updates code for `no_leading_underscores_for_local_identifiers` lint.

## 0.10.0+2

* Updates imports for `prefer_relative_imports`.
* Updates minimum Flutter version to 2.10.

## 0.10.0+1

* Fixes avoid_redundant_argument_values lint warnings and minor typos.

## 0.10.0

* **Breaking Change** Bumps default camera_web package version, which updates permission exception code from `cameraPermission` to `CameraAccessDenied`.
* **Breaking Change** Bumps default camera_android package version, which updates permission exception code from `cameraPermission` to
  `CameraAccessDenied` and `AudioAccessDenied`.
* Ignores unnecessary import warnings in preparation for [upcoming Flutter changes](https://github.com/flutter/flutter/pull/106316).

## 0.9.8+1

* Ignores deprecation warnings for upcoming styleFrom button API changes.

## 0.9.8

* Moves Android and iOS implementations to federated packages.
* Ignores unnecessary import warnings in preparation for [upcoming Flutter changes](https://github.com/flutter/flutter/pull/104231).

## 0.9.7+1

* Moves streaming implementation to the platform interface package.

## 0.9.7

* Returns all the available cameras on iOS.

## 0.9.6

* Adds audio access permission handling logic on iOS to fix an issue with `prepareForVideoRecording` not awaiting for the audio permission request result.

## 0.9.5+1

* Suppresses warnings for pre-iOS-11 codepaths.

## 0.9.5

* Adds camera access permission handling logic on iOS to fix a related crash when using the camera for the first time.

## 0.9.4+24

* Fixes preview orientation when pausing preview with locked orientation.

## 0.9.4+23

* Minor fixes for new analysis options.

## 0.9.4+22

* Removes unnecessary imports.
* Fixes library_private_types_in_public_api, sort_child_properties_last and use_key_in_widget_constructors
  lint warnings.

## 0.9.4+21

* Fixes README code samples.

## 0.9.4+20

* Fixes an issue with the orientation of videos recorded in landscape on Android.

## 0.9.4+19

* Migrate deprecated Scaffold SnackBar methods to ScaffoldMessenger.

## 0.9.4+18

* Fixes a crash in iOS when streaming on low-performance devices.

## 0.9.4+17

* Removes obsolete information from README, and adds OS support table.

## 0.9.4+16

* Fixes a bug resulting in a `CameraAccessException` that prevents image
  capture on some Android devices.

## 0.9.4+15

* Uses dispatch queue for pixel buffer synchronization on iOS.
* Minor iOS internal code cleanup related to queue helper functions.

## 0.9.4+14

* Restores compatibility with Flutter 2.5 and 2.8.

## 0.9.4+13

* Updates iOS camera's photo capture delegate reference on a background queue to prevent potential race conditions, and some related internal code cleanup.

## 0.9.4+12

* Skips unnecessary AppDelegate setup for unit tests on iOS.
* Internal code cleanup for stricter analysis options.

## 0.9.4+11

* Manages iOS camera's orientation-related states on a background queue to prevent potential race conditions.

## 0.9.4+10

* iOS performance improvement by moving file writing from the main queue to a background IO queue.

## 0.9.4+9

* iOS performance improvement by moving sample buffer handling from the main queue to a background session queue.
* Minor iOS internal code cleanup related to camera class and its delegate.
* Minor iOS internal code cleanup related to resolution preset, video format, focus mode, exposure mode and device orientation.
* Minor iOS internal code cleanup related to flash mode.

## 0.9.4+8

* Fixes a bug where ImageFormatGroup was ignored in `startImageStream` on iOS.

## 0.9.4+7

* Fixes a crash in iOS when passing null queue pointer into AVFoundation API due to race condition.
* Minor iOS internal code cleanup related to dispatch queue.

## 0.9.4+6

* Fixes a crash in iOS when using image stream due to calling Flutter engine API on non-main thread.

## 0.9.4+5

* Fixes bug where calling a method after the camera was closed resulted in a Java `IllegalStateException` exception.
* Fixes integration tests.

## 0.9.4+4

* Change Android compileSdkVersion to 31.
* Remove usages of deprecated Android API `CamcorderProfile`.
* Update gradle version to 7.0.2 on Android.

## 0.9.4+3

* Fix registerTexture and result being called on background thread on iOS.

## 0.9.4+2

* Updated package description;
* Refactor unit test on iOS to make it compatible with new restrictions in Xcode 13 which only supports the use of the `XCUIDevice` in Xcode UI tests.

## 0.9.4+1

* Fixed Android implementation throwing IllegalStateException when switching to a different activity.

## 0.9.4

* Add web support by endorsing `package:camera_web`.

## 0.9.3+1

* Remove iOS 9 availability check around ultra high capture sessions.

## 0.9.3

* Update minimum Flutter SDK to 2.5 and iOS deployment target to 9.0.

## 0.9.2+2

* Ensure that setting the exposure offset returns the new offset value on Android.

## 0.9.2+1

* Fixed camera controller throwing an exception when being replaced in the preview widget.

## 0.9.2

* Added functions to pause and resume the camera preview.

## 0.9.1+1

* Replace `device_info` reference with `device_info_plus` in the [README.md](README.md)

## 0.9.1

* Added `lensAperture`, `sensorExposureTime` and `sensorSensitivity` properties to the `CameraImage` dto.

## 0.9.0

* Complete rewrite of Android plugin to fix many capture, focus, flash, orientation and exposure issues.
* Fixed crash when opening front-facing cameras on some legacy android devices like Sony XZ.
* Android Flash mode works with full precapture sequence.
* Updated Android lint settings.

## 0.8.1+7

* Fix device orientation sometimes not affecting the camera preview orientation.

## 0.8.1+6

* Remove references to the Android V1 embedding.

## 0.8.1+5

* Make sure the `setFocusPoint` and `setExposurePoint` coordinates work correctly in all orientations on iOS (instead of only in portrait mode).

## 0.8.1+4

* Silenced warnings that may occur during build when using a very
  recent version of Flutter relating to null safety.

## 0.8.1+3

* Do not change camera orientation when iOS device is flat.

## 0.8.1+2

* Fix iOS crash when selecting an unsupported FocusMode.

## 0.8.1+1

* Migrate maven repository from jcenter to mavenCentral.

## 0.8.1

* Solved a rotation issue on iOS which caused the default preview to be displayed as landscape right instead of portrait.

## 0.8.0

* Stable null safety release.
* Solved delay when using the zoom feature on iOS.
* Added a timeout to the pre-capture sequence on Android to prevent crashes when the camera cannot get a focus.
* Updates the example code listed in the [README.md](README.md), so it runs without errors when you simply copy/ paste it into a Flutter App.

## 0.7.0+4

* Fix crash when taking picture with orientation lock

## 0.7.0+3

* Clockwise rotation of focus point in android

## 0.7.0+2

* Fix example reference in README.
* Revert compileSdkVersion back to 29 (from 30) as this is causing problems with add-to-app configurations.

## 0.7.0+1

* Ensure communication from JAVA to Dart is done on the main UI thread.

## 0.7.0

* BREAKING CHANGE: `CameraValue.aspectRatio` now returns `width / height` rather than `height / width`. [(commit)](https://github.com/flutter/plugins/commit/100c7470d4066b1d0f8f7e4ec6d7c943e736f970)
  * Added support for capture orientation locking on Android and iOS.
  * Fixed camera preview not rotating correctly on Android and iOS.
  * Fixed camera preview sometimes appearing stretched on Android and iOS.
  * Fixed videos & photos saving with the incorrect rotation on iOS.
* New Features:
  * Adds auto focus support for Android and iOS implementations. [(commmit)](https://github.com/flutter/plugins/commit/71a831790220f898bf8120c8a23840ac6e742db5)
  * Adds ImageFormat selection for ImageStream and Video(iOS only). [(commit)](https://github.com/flutter/plugins/commit/da1b4638b750a5ff832d7be86a42831c42c6d6c0)
* Bug Fixes:
  * Fixes crash when taking a picture on iOS devices without flash. [(commit)](https://github.com/flutter/plugins/commit/831344490984b1feec007afc9c8595d80b6c13f4)
  * Make sure the configured zoom scale is copied over to the final capture builder on Android. Fixes the issue where the preview is zoomed but the final picture is not. [(commit)](https://github.com/flutter/plugins/commit/5916f55664e1772a4c3f0c02c5c71fc11e491b76)
  * Fixes crash with using inner camera on some Android devices. [(commit)](https://github.com/flutter/plugins/commit/980b674cb4020c1927917426211a87e275346d5e)
  * Improved error feedback by differentiating between uninitialized and disposed camera controllers. [(commit)](https://github.com/flutter/plugins/commit/d0b7109f6b00a0eda03506fed2c74cc123ffc6f3)
  * Fixes picture captures causing a crash on some Huawei devices. [(commit)](https://github.com/flutter/plugins/commit/6d18db83f00f4861ffe485aba2d1f8aa08845ce6)

## 0.6.4+5

* Update the example app: remove the deprecated `RaisedButton` and `FlatButton` widgets.

## 0.6.4+4

* Set camera auto focus enabled by default.

## 0.6.4+3

* Detect if selected camera supports auto focus and act accordingly on Android. This solves a problem where front facing cameras are not capturing the picture because auto focus is not supported.

## 0.6.4+2

* Set ImageStreamReader listener to null to prevent stale images when streaming images.

## 0.6.4+1

* Added closeCaptureSession() to stopVideoRecording in Camera.java to fix an Android 6 crash.

## 0.6.4

* Adds auto exposure support for Android and iOS implementations.

## 0.6.3+4

* Revert previous dependency update: Changed dependency on camera_platform_interface to >=1.04 <1.1.0.

## 0.6.3+3

* Updated dependency on camera_platform_interface to ^1.2.0.

## 0.6.3+2

* Fixes crash on Android which occurs after video recording has stopped just before taking a picture.

## 0.6.3+1

* Fixes flash & torch modes not working on some Android devices.

## 0.6.3

* Adds torch mode as a flash mode for Android and iOS implementations.

## 0.6.2+1

* Fix the API documentation for the `CameraController.takePicture` method.

## 0.6.2

* Add zoom support for Android and iOS implementations.

## 0.6.1+1

* Added implementation of the `didFinishProcessingPhoto` on iOS which allows saving image metadata (EXIF) on iOS 11 and up.

## 0.6.1

* Add flash support for Android and iOS implementations.

## 0.6.0+2

* Fix outdated links across a number of markdown files ([#3276](https://github.com/flutter/plugins/pull/3276))

## 0.6.0+1

Updated README to inform users that iOS 10.0+ is needed for use

## 0.6.0

As part of implementing federated architecture and making the interface compatible with the web this version contains the following **breaking changes**:

Method changes in `CameraController`:
- The `takePicture` method no longer accepts the `path` parameter, but instead returns the captured image as an instance of the `XFile` class;
- The `startVideoRecording` method no longer accepts the `filePath`. Instead the recorded video is now returned as a `XFile` instance when the `stopVideoRecording` method completes;
- The `stopVideoRecording` method now returns the captured video when it completes;
- Added the `buildPreview` method which is now used to implement the CameraPreview widget.

## 0.5.8+19

* Update Flutter SDK constraint.

## 0.5.8+18

* Suppress unchecked warning in Android tests which prevented the tests to compile.

## 0.5.8+17

* Added Android 30 support.

## 0.5.8+16

* Moved package to camera/camera subdir, to allow for federated implementations.

## 0.5.8+15

* Added the `debugCheckIsDisposed` method which can be used in debug mode to validate if the `CameraController` class has been disposed.

## 0.5.8+14

* Changed the order of the setters for `mediaRecorder` in `MediaRecorderBuilder.java` to make it more readable.

## 0.5.8+13

* Added Dartdocs for all public APIs.

## 0.5.8+12

* Added information of video not working correctly on Android emulators to `README.md`.

## 0.5.8+11

* Fix rare nullptr exception on Android.
* Updated README.md with information about handling App lifecycle changes.

## 0.5.8+10

* Suppress the `deprecated_member_use` warning in the example app for `ScaffoldMessenger.showSnackBar`.

## 0.5.8+9

* Update android compileSdkVersion to 29.

## 0.5.8+8

* Fixed garbled audio (in video) by setting audio encoding bitrate.

## 0.5.8+7

* Keep handling deprecated Android v1 classes for backward compatibility.

## 0.5.8+6

* Avoiding uses or overrides a deprecated API in CameraPlugin.java.

## 0.5.8+5

* Fix compilation/availability issues on iOS.

## 0.5.8+4

* Fixed bug caused by casting a `CameraAccessException` on Android.

## 0.5.8+3

* Fix bug in usage example in README.md

## 0.5.8+2

* Post-v2 embedding cleanups.

## 0.5.8+1

* Update lower bound of dart dependency to 2.1.0.

## 0.5.8

* Remove Android dependencies fallback.
* Require Flutter SDK 1.12.13+hotfix.5 or greater.

## 0.5.7+5

* Replace deprecated `getFlutterEngine` call on Android.

## 0.5.7+4

* Add `pedantic` to dev_dependency.

## 0.5.7+3

* Fix an Android crash when permissions are requested multiple times.

## 0.5.7+2

* Remove the deprecated `author:` field from pubspec.yaml
* Migrate the plugin to the pubspec platforms manifest.
* Require Flutter SDK 1.10.0 or greater.

## 0.5.7+1

* Fix example null exception.

## 0.5.7

* Fix unawaited futures.

## 0.5.6+4

* Android: Use CameraDevice.TEMPLATE_RECORD to improve image streaming.

## 0.5.6+3

* Remove AndroidX warning.

## 0.5.6+2

* Include lifecycle dependency as a compileOnly one on Android to resolve
  potential version conflicts with other transitive libraries.

## 0.5.6+1

* Android: Use android.arch.lifecycle instead of androidx.lifecycle:lifecycle in `build.gradle` to support apps that has not been migrated to AndroidX.

## 0.5.6

* Add support for the v2 Android embedding. This shouldn't affect existing
  functionality.

## 0.5.5+1

* Fix event type check

## 0.5.5

* Define clang modules for iOS.

## 0.5.4+3

* Update and migrate iOS example project.

## 0.5.4+2

* Fix Android NullPointerException on devices with only front-facing camera.

## 0.5.4+1

* Fix Android pause and resume video crash when executing in APIs below 24.

## 0.5.4

* Add feature to pause and resume video recording.

## 0.5.3+1

* Fix too large request code for FragmentActivity users.

## 0.5.3

* Added new quality presets.
* Now all quality presets can be used to control image capture quality.

## 0.5.2+2

* Fix memory leak related to not unregistering stream handler in FlutterEventChannel when disposing camera.

## 0.5.2+1

* Fix bug that prevented video recording with audio.

## 0.5.2

* Added capability to disable audio for the `CameraController`. (e.g. `CameraController(_, _,
 enableAudio: false);`)

## 0.5.1

* Can now be compiled with earlier Android sdks below 21 when
`<uses-sdk tools:overrideLibrary="io.flutter.plugins.camera"/>` has been added to the project
`AndroidManifest.xml`. For sdks below 21, the plugin won't be registered and calls to it will throw
a `MissingPluginException.`

## 0.5.0

* **Breaking Change** This plugin no longer handles closing and opening the camera on Android
  lifecycle changes. Please use `WidgetsBindingObserver` to control camera resources on lifecycle
  changes. See example project for example using `WidgetsBindingObserver`.

## 0.4.3+2

* Bump the minimum Flutter version to 1.2.0.
* Add template type parameter to `invokeMethod` calls.

## 0.4.3+1

* Catch additional `Exception`s from Android and throw as `CameraException`s.

## 0.4.3

* Add capability to prepare the capture session for video recording on iOS.

## 0.4.2

* Add sensor orientation value to `CameraDescription`.

## 0.4.1

* Camera methods are ran in a background thread on iOS.

## 0.4.0+3

* Fixed a crash when the plugin is registered by a background FlutterView.

## 0.4.0+2

* Fix orientation of captured photos when camera is used for the first time on Android.

## 0.4.0+1

* Remove categories.

## 0.4.0

* **Breaking Change** Change iOS image stream format to `ImageFormatGroup.bgra8888` from
  `ImageFormatGroup.yuv420`.

## 0.3.0+4

* Fixed bug causing black screen on some Android devices.

## 0.3.0+3

* Log a more detailed warning at build time about the previous AndroidX
  migration.

## 0.3.0+2

* Fix issue with calculating iOS image orientation in certain edge cases.

## 0.3.0+1

* Remove initial method call invocation from static camera method.

## 0.3.0

* **Breaking change**. Migrate from the deprecated original Android Support
  Library to AndroidX. This shouldn't result in any functional changes, but it
  requires any Android apps using this plugin to [also
  migrate](https://developer.android.com/jetpack/androidx/migrate) if they're
  using the original support library.

## 0.2.9+1

* Fix a crash when failing to start preview.

## 0.2.9

* Save photo orientation data on iOS.

## 0.2.8

* Add access to the image stream from Dart.
* Use `cameraController.startImageStream(listener)` to process the images.

## 0.2.7

* Fix issue with crash when the physical device's orientation is unknown.

## 0.2.6

* Update the camera to use the physical device's orientation instead of the UI
  orientation on Android.

## 0.2.5

* Fix preview and video size with satisfying conditions of multiple outputs.

## 0.2.4

* Unregister the activity lifecycle callbacks when disposing the camera.

## 0.2.3

* Added path_provider and video_player as dev dependencies because the example uses them.
* Updated example path_provider version to get Dart 2 support.

## 0.2.2

* iOS image capture is done in high quality (full camera size)

## 0.2.1

* Updated Gradle tooling to match Android Studio 3.1.2.

## 0.2.0

* Added support for video recording.
* Changed the example app to add video recording.

A lot of **breaking changes** in this version:

Getter changes:
 - Removed `isStarted`
 - Renamed `initialized` to `isInitialized`
 - Added `isRecordingVideo`

Method changes:
 - Renamed `capture` to `takePicture`
 - Removed `start` (the preview starts automatically when `initialize` is called)
 - Added `startVideoRecording(String filePath)`
 - Removed `stop` (the preview stops automatically when `dispose` is called)
 - Added `stopVideoRecording`

## 0.1.2

* Fix Dart 2 runtime errors.

## 0.1.1

* Fix Dart 2 runtime error.

## 0.1.0

* **Breaking change**. Set SDK constraints to match the Flutter beta release.

## 0.0.4

* Revert regression of `CameraController.capture()` introduced in v. 0.0.3.

## 0.0.3

* Improved resource cleanup on Android. Avoids crash on Activity restart.
* Made the Future returned by `CameraController.dispose()` and `CameraController.capture()` actually complete on
  Android.

## 0.0.2

* Simplified and upgraded Android project template to Android SDK 27.
* Moved Android package to io.flutter.plugins.
* Fixed warnings from the Dart 2.0 analyzer.

## 0.0.1

* Initial release<|MERGE_RESOLUTION|>--- conflicted
+++ resolved
@@ -1,12 +1,6 @@
-<<<<<<< HEAD
-## 0.10.6
-
-* Adds support to HEIF format to iOS
-=======
 ## NEXT
 
-* Updates minimum supported SDK version to Flutter 3.10/Dart 3.0.
->>>>>>> 3c054661
+* Updates minimum supported SDK version to Flutter 3.10/Dart 3.
 
 ## 0.10.5+5
 
