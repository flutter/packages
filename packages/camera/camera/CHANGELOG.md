--- conflicted
+++ resolved
@@ -1,13 +1,11 @@
-<<<<<<< HEAD
 ## 0.10.6
 
 * Adds support to control video fps and bitrate. See `CameraController.withSettings`.
-=======
+
 ## 0.10.5+4
 
 * Adds pub topics to package metadata.
 * Updates minimum supported SDK version to Flutter 3.7/Dart 2.19.
->>>>>>> b8b84b23
 
 ## 0.10.5+3
 
