--- conflicted
+++ resolved
@@ -1,10 +1,7 @@
 ## 0.10.4
 
-<<<<<<< HEAD
 * Adds support to control video fps and bitrate.
-=======
 * Allows camera to be switched while video recording.
->>>>>>> a480c9f8
 * Updates minimum Flutter version to 3.3.
 * Aligns Dart and Flutter SDK constraints.
 
