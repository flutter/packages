--- conflicted
+++ resolved
@@ -1,10 +1,7 @@
 ## 0.10.4
 
-<<<<<<< HEAD
 * Adds NV21 as an image streaming option for Android.
-=======
 * Updates minimum Flutter version to 3.3.
->>>>>>> 3df3ba52
 * Aligns Dart and Flutter SDK constraints.
 
 ## 0.10.3+2
