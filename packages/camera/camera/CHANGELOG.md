<<<<<<< HEAD
## 0.10.4

* Adds NV21 as an image streaming option for Android.
=======
## 0.10.3+1

* Updates links for the merge of flutter/plugins into flutter/packages.
>>>>>>> 13ee644b

## 0.10.3

* Adds back use of Optional type.

## 0.10.2+1

* Updates code for stricter lint checks.

## 0.10.2

* Implements option to also stream when recording a video.

## 0.10.1

* Remove usage of deprecated quiver Optional type.

## 0.10.0+5

* Updates code for stricter lint checks.

## 0.10.0+4

* Removes usage of `_ambiguate` method in example.
* Updates minimum Flutter version to 3.0.

## 0.10.0+3

* Updates code for `no_leading_underscores_for_local_identifiers` lint.

## 0.10.0+2

* Updates imports for `prefer_relative_imports`.
* Updates minimum Flutter version to 2.10.

## 0.10.0+1

* Fixes avoid_redundant_argument_values lint warnings and minor typos.

## 0.10.0

* **Breaking Change** Bumps default camera_web package version, which updates permission exception code from `cameraPermission` to `CameraAccessDenied`.
* **Breaking Change** Bumps default camera_android package version, which updates permission exception code from `cameraPermission` to
  `CameraAccessDenied` and `AudioAccessDenied`.
* Ignores unnecessary import warnings in preparation for [upcoming Flutter changes](https://github.com/flutter/flutter/pull/106316).

## 0.9.8+1

* Ignores deprecation warnings for upcoming styleFrom button API changes.

## 0.9.8

* Moves Android and iOS implementations to federated packages.
* Ignores unnecessary import warnings in preparation for [upcoming Flutter changes](https://github.com/flutter/flutter/pull/104231).

## 0.9.7+1

* Moves streaming implementation to the platform interface package.

## 0.9.7

* Returns all the available cameras on iOS.

## 0.9.6

* Adds audio access permission handling logic on iOS to fix an issue with `prepareForVideoRecording` not awaiting for the audio permission request result.

## 0.9.5+1

* Suppresses warnings for pre-iOS-11 codepaths.

## 0.9.5

* Adds camera access permission handling logic on iOS to fix a related crash when using the camera for the first time.

## 0.9.4+24

* Fixes preview orientation when pausing preview with locked orientation.

## 0.9.4+23

* Minor fixes for new analysis options.

## 0.9.4+22

* Removes unnecessary imports.
* Fixes library_private_types_in_public_api, sort_child_properties_last and use_key_in_widget_constructors
  lint warnings.

## 0.9.4+21

* Fixes README code samples.

## 0.9.4+20

* Fixes an issue with the orientation of videos recorded in landscape on Android.

## 0.9.4+19

* Migrate deprecated Scaffold SnackBar methods to ScaffoldMessenger.

## 0.9.4+18

* Fixes a crash in iOS when streaming on low-performance devices.

## 0.9.4+17

* Removes obsolete information from README, and adds OS support table.

## 0.9.4+16

* Fixes a bug resulting in a `CameraAccessException` that prevents image
  capture on some Android devices.

## 0.9.4+15

* Uses dispatch queue for pixel buffer synchronization on iOS.
* Minor iOS internal code cleanup related to queue helper functions.

## 0.9.4+14

* Restores compatibility with Flutter 2.5 and 2.8.

## 0.9.4+13

* Updates iOS camera's photo capture delegate reference on a background queue to prevent potential race conditions, and some related internal code cleanup.

## 0.9.4+12

* Skips unnecessary AppDelegate setup for unit tests on iOS.
* Internal code cleanup for stricter analysis options.

## 0.9.4+11

* Manages iOS camera's orientation-related states on a background queue to prevent potential race conditions.

## 0.9.4+10

* iOS performance improvement by moving file writing from the main queue to a background IO queue.

## 0.9.4+9

* iOS performance improvement by moving sample buffer handling from the main queue to a background session queue.
* Minor iOS internal code cleanup related to camera class and its delegate.
* Minor iOS internal code cleanup related to resolution preset, video format, focus mode, exposure mode and device orientation.
* Minor iOS internal code cleanup related to flash mode.

## 0.9.4+8

* Fixes a bug where ImageFormatGroup was ignored in `startImageStream` on iOS.

## 0.9.4+7

* Fixes a crash in iOS when passing null queue pointer into AVFoundation API due to race condition.
* Minor iOS internal code cleanup related to dispatch queue.

## 0.9.4+6

* Fixes a crash in iOS when using image stream due to calling Flutter engine API on non-main thread.

## 0.9.4+5

* Fixes bug where calling a method after the camera was closed resulted in a Java `IllegalStateException` exception.
* Fixes integration tests.

## 0.9.4+4

* Change Android compileSdkVersion to 31.
* Remove usages of deprecated Android API `CamcorderProfile`.
* Update gradle version to 7.0.2 on Android.

## 0.9.4+3

* Fix registerTexture and result being called on background thread on iOS.

## 0.9.4+2

* Updated package description;
* Refactor unit test on iOS to make it compatible with new restrictions in Xcode 13 which only supports the use of the `XCUIDevice` in Xcode UI tests.

## 0.9.4+1

* Fixed Android implementation throwing IllegalStateException when switching to a different activity.

## 0.9.4

* Add web support by endorsing `package:camera_web`.

## 0.9.3+1

* Remove iOS 9 availability check around ultra high capture sessions.

## 0.9.3

* Update minimum Flutter SDK to 2.5 and iOS deployment target to 9.0.

## 0.9.2+2

* Ensure that setting the exposure offset returns the new offset value on Android.

## 0.9.2+1

* Fixed camera controller throwing an exception when being replaced in the preview widget.

## 0.9.2

* Added functions to pause and resume the camera preview.

## 0.9.1+1

* Replace `device_info` reference with `device_info_plus` in the [README.md](README.md)

## 0.9.1

* Added `lensAperture`, `sensorExposureTime` and `sensorSensitivity` properties to the `CameraImage` dto.

## 0.9.0

* Complete rewrite of Android plugin to fix many capture, focus, flash, orientation and exposure issues.
* Fixed crash when opening front-facing cameras on some legacy android devices like Sony XZ.
* Android Flash mode works with full precapture sequence.
* Updated Android lint settings.

## 0.8.1+7

* Fix device orientation sometimes not affecting the camera preview orientation.

## 0.8.1+6

* Remove references to the Android V1 embedding.

## 0.8.1+5

* Make sure the `setFocusPoint` and `setExposurePoint` coordinates work correctly in all orientations on iOS (instead of only in portrait mode).

## 0.8.1+4

* Silenced warnings that may occur during build when using a very
  recent version of Flutter relating to null safety.

## 0.8.1+3

* Do not change camera orientation when iOS device is flat.

## 0.8.1+2

* Fix iOS crash when selecting an unsupported FocusMode.

## 0.8.1+1

* Migrate maven repository from jcenter to mavenCentral.

## 0.8.1

* Solved a rotation issue on iOS which caused the default preview to be displayed as landscape right instead of portrait.

## 0.8.0

* Stable null safety release.
* Solved delay when using the zoom feature on iOS.
* Added a timeout to the pre-capture sequence on Android to prevent crashes when the camera cannot get a focus.
* Updates the example code listed in the [README.md](README.md), so it runs without errors when you simply copy/ paste it into a Flutter App.

## 0.7.0+4

* Fix crash when taking picture with orientation lock

## 0.7.0+3

* Clockwise rotation of focus point in android

## 0.7.0+2

* Fix example reference in README.
* Revert compileSdkVersion back to 29 (from 30) as this is causing problems with add-to-app configurations.

## 0.7.0+1

* Ensure communication from JAVA to Dart is done on the main UI thread.

## 0.7.0

* BREAKING CHANGE: `CameraValue.aspectRatio` now returns `width / height` rather than `height / width`. [(commit)](https://github.com/flutter/plugins/commit/100c7470d4066b1d0f8f7e4ec6d7c943e736f970)
  * Added support for capture orientation locking on Android and iOS.
  * Fixed camera preview not rotating correctly on Android and iOS.
  * Fixed camera preview sometimes appearing stretched on Android and iOS.
  * Fixed videos & photos saving with the incorrect rotation on iOS.
* New Features:
  * Adds auto focus support for Android and iOS implementations. [(commmit)](https://github.com/flutter/plugins/commit/71a831790220f898bf8120c8a23840ac6e742db5)
  * Adds ImageFormat selection for ImageStream and Video(iOS only). [(commit)](https://github.com/flutter/plugins/commit/da1b4638b750a5ff832d7be86a42831c42c6d6c0)
* Bug Fixes:
  * Fixes crash when taking a picture on iOS devices without flash. [(commit)](https://github.com/flutter/plugins/commit/831344490984b1feec007afc9c8595d80b6c13f4)
  * Make sure the configured zoom scale is copied over to the final capture builder on Android. Fixes the issue where the preview is zoomed but the final picture is not. [(commit)](https://github.com/flutter/plugins/commit/5916f55664e1772a4c3f0c02c5c71fc11e491b76)
  * Fixes crash with using inner camera on some Android devices. [(commit)](https://github.com/flutter/plugins/commit/980b674cb4020c1927917426211a87e275346d5e)
  * Improved error feedback by differentiating between uninitialized and disposed camera controllers. [(commit)](https://github.com/flutter/plugins/commit/d0b7109f6b00a0eda03506fed2c74cc123ffc6f3)
  * Fixes picture captures causing a crash on some Huawei devices. [(commit)](https://github.com/flutter/plugins/commit/6d18db83f00f4861ffe485aba2d1f8aa08845ce6)

## 0.6.4+5

* Update the example app: remove the deprecated `RaisedButton` and `FlatButton` widgets.

## 0.6.4+4

* Set camera auto focus enabled by default.

## 0.6.4+3

* Detect if selected camera supports auto focus and act accordingly on Android. This solves a problem where front facing cameras are not capturing the picture because auto focus is not supported.

## 0.6.4+2

* Set ImageStreamReader listener to null to prevent stale images when streaming images.

## 0.6.4+1

* Added closeCaptureSession() to stopVideoRecording in Camera.java to fix an Android 6 crash.

## 0.6.4

* Adds auto exposure support for Android and iOS implementations.

## 0.6.3+4

* Revert previous dependency update: Changed dependency on camera_platform_interface to >=1.04 <1.1.0.

## 0.6.3+3

* Updated dependency on camera_platform_interface to ^1.2.0.

## 0.6.3+2

* Fixes crash on Android which occurs after video recording has stopped just before taking a picture.

## 0.6.3+1

* Fixes flash & torch modes not working on some Android devices.

## 0.6.3

* Adds torch mode as a flash mode for Android and iOS implementations.

## 0.6.2+1

* Fix the API documentation for the `CameraController.takePicture` method.

## 0.6.2

* Add zoom support for Android and iOS implementations.

## 0.6.1+1

* Added implementation of the `didFinishProcessingPhoto` on iOS which allows saving image metadata (EXIF) on iOS 11 and up.

## 0.6.1

* Add flash support for Android and iOS implementations.

## 0.6.0+2

* Fix outdated links across a number of markdown files ([#3276](https://github.com/flutter/plugins/pull/3276))

## 0.6.0+1

Updated README to inform users that iOS 10.0+ is needed for use

## 0.6.0

As part of implementing federated architecture and making the interface compatible with the web this version contains the following **breaking changes**:

Method changes in `CameraController`:
- The `takePicture` method no longer accepts the `path` parameter, but instead returns the captured image as an instance of the `XFile` class;
- The `startVideoRecording` method no longer accepts the `filePath`. Instead the recorded video is now returned as a `XFile` instance when the `stopVideoRecording` method completes;
- The `stopVideoRecording` method now returns the captured video when it completes;
- Added the `buildPreview` method which is now used to implement the CameraPreview widget.

## 0.5.8+19

* Update Flutter SDK constraint.

## 0.5.8+18

* Suppress unchecked warning in Android tests which prevented the tests to compile.

## 0.5.8+17

* Added Android 30 support.

## 0.5.8+16

* Moved package to camera/camera subdir, to allow for federated implementations.

## 0.5.8+15

* Added the `debugCheckIsDisposed` method which can be used in debug mode to validate if the `CameraController` class has been disposed.

## 0.5.8+14

* Changed the order of the setters for `mediaRecorder` in `MediaRecorderBuilder.java` to make it more readable.

## 0.5.8+13

* Added Dartdocs for all public APIs.

## 0.5.8+12

* Added information of video not working correctly on Android emulators to `README.md`.

## 0.5.8+11

* Fix rare nullptr exception on Android.
* Updated README.md with information about handling App lifecycle changes.

## 0.5.8+10

* Suppress the `deprecated_member_use` warning in the example app for `ScaffoldMessenger.showSnackBar`.

## 0.5.8+9

* Update android compileSdkVersion to 29.

## 0.5.8+8

* Fixed garbled audio (in video) by setting audio encoding bitrate.

## 0.5.8+7

* Keep handling deprecated Android v1 classes for backward compatibility.

## 0.5.8+6

* Avoiding uses or overrides a deprecated API in CameraPlugin.java.

## 0.5.8+5

* Fix compilation/availability issues on iOS.

## 0.5.8+4

* Fixed bug caused by casting a `CameraAccessException` on Android.

## 0.5.8+3

* Fix bug in usage example in README.md

## 0.5.8+2

* Post-v2 embedding cleanups.

## 0.5.8+1

* Update lower bound of dart dependency to 2.1.0.

## 0.5.8

* Remove Android dependencies fallback.
* Require Flutter SDK 1.12.13+hotfix.5 or greater.

## 0.5.7+5

* Replace deprecated `getFlutterEngine` call on Android.

## 0.5.7+4

* Add `pedantic` to dev_dependency.

## 0.5.7+3

* Fix an Android crash when permissions are requested multiple times.

## 0.5.7+2

* Remove the deprecated `author:` field from pubspec.yaml
* Migrate the plugin to the pubspec platforms manifest.
* Require Flutter SDK 1.10.0 or greater.

## 0.5.7+1

* Fix example null exception.

## 0.5.7

* Fix unawaited futures.

## 0.5.6+4

* Android: Use CameraDevice.TEMPLATE_RECORD to improve image streaming.

## 0.5.6+3

* Remove AndroidX warning.

## 0.5.6+2

* Include lifecycle dependency as a compileOnly one on Android to resolve
  potential version conflicts with other transitive libraries.

## 0.5.6+1

* Android: Use android.arch.lifecycle instead of androidx.lifecycle:lifecycle in `build.gradle` to support apps that has not been migrated to AndroidX.

## 0.5.6

* Add support for the v2 Android embedding. This shouldn't affect existing
  functionality.

## 0.5.5+1

* Fix event type check

## 0.5.5

* Define clang modules for iOS.

## 0.5.4+3

* Update and migrate iOS example project.

## 0.5.4+2

* Fix Android NullPointerException on devices with only front-facing camera.

## 0.5.4+1

* Fix Android pause and resume video crash when executing in APIs below 24.

## 0.5.4

* Add feature to pause and resume video recording.

## 0.5.3+1

* Fix too large request code for FragmentActivity users.

## 0.5.3

* Added new quality presets.
* Now all quality presets can be used to control image capture quality.

## 0.5.2+2

* Fix memory leak related to not unregistering stream handler in FlutterEventChannel when disposing camera.

## 0.5.2+1

* Fix bug that prevented video recording with audio.

## 0.5.2

* Added capability to disable audio for the `CameraController`. (e.g. `CameraController(_, _,
 enableAudio: false);`)

## 0.5.1

* Can now be compiled with earlier Android sdks below 21 when
`<uses-sdk tools:overrideLibrary="io.flutter.plugins.camera"/>` has been added to the project
`AndroidManifest.xml`. For sdks below 21, the plugin won't be registered and calls to it will throw
a `MissingPluginException.`

## 0.5.0

* **Breaking Change** This plugin no longer handles closing and opening the camera on Android
  lifecycle changes. Please use `WidgetsBindingObserver` to control camera resources on lifecycle
  changes. See example project for example using `WidgetsBindingObserver`.

## 0.4.3+2

* Bump the minimum Flutter version to 1.2.0.
* Add template type parameter to `invokeMethod` calls.

## 0.4.3+1

* Catch additional `Exception`s from Android and throw as `CameraException`s.

## 0.4.3

* Add capability to prepare the capture session for video recording on iOS.

## 0.4.2

* Add sensor orientation value to `CameraDescription`.

## 0.4.1

* Camera methods are ran in a background thread on iOS.

## 0.4.0+3

* Fixed a crash when the plugin is registered by a background FlutterView.

## 0.4.0+2

* Fix orientation of captured photos when camera is used for the first time on Android.

## 0.4.0+1

* Remove categories.

## 0.4.0

* **Breaking Change** Change iOS image stream format to `ImageFormatGroup.bgra8888` from
  `ImageFormatGroup.yuv420`.

## 0.3.0+4

* Fixed bug causing black screen on some Android devices.

## 0.3.0+3

* Log a more detailed warning at build time about the previous AndroidX
  migration.

## 0.3.0+2

* Fix issue with calculating iOS image orientation in certain edge cases.

## 0.3.0+1

* Remove initial method call invocation from static camera method.

## 0.3.0

* **Breaking change**. Migrate from the deprecated original Android Support
  Library to AndroidX. This shouldn't result in any functional changes, but it
  requires any Android apps using this plugin to [also
  migrate](https://developer.android.com/jetpack/androidx/migrate) if they're
  using the original support library.

## 0.2.9+1

* Fix a crash when failing to start preview.

## 0.2.9

* Save photo orientation data on iOS.

## 0.2.8

* Add access to the image stream from Dart.
* Use `cameraController.startImageStream(listener)` to process the images.

## 0.2.7

* Fix issue with crash when the physical device's orientation is unknown.

## 0.2.6

* Update the camera to use the physical device's orientation instead of the UI
  orientation on Android.

## 0.2.5

* Fix preview and video size with satisfying conditions of multiple outputs.

## 0.2.4

* Unregister the activity lifecycle callbacks when disposing the camera.

## 0.2.3

* Added path_provider and video_player as dev dependencies because the example uses them.
* Updated example path_provider version to get Dart 2 support.

## 0.2.2

* iOS image capture is done in high quality (full camera size)

## 0.2.1

* Updated Gradle tooling to match Android Studio 3.1.2.

## 0.2.0

* Added support for video recording.
* Changed the example app to add video recording.

A lot of **breaking changes** in this version:

Getter changes:
 - Removed `isStarted`
 - Renamed `initialized` to `isInitialized`
 - Added `isRecordingVideo`

Method changes:
 - Renamed `capture` to `takePicture`
 - Removed `start` (the preview starts automatically when `initialize` is called)
 - Added `startVideoRecording(String filePath)`
 - Removed `stop` (the preview stops automatically when `dispose` is called)
 - Added `stopVideoRecording`

## 0.1.2

* Fix Dart 2 runtime errors.

## 0.1.1

* Fix Dart 2 runtime error.

## 0.1.0

* **Breaking change**. Set SDK constraints to match the Flutter beta release.

## 0.0.4

* Revert regression of `CameraController.capture()` introduced in v. 0.0.3.

## 0.0.3

* Improved resource cleanup on Android. Avoids crash on Activity restart.
* Made the Future returned by `CameraController.dispose()` and `CameraController.capture()` actually complete on
  Android.

## 0.0.2

* Simplified and upgraded Android project template to Android SDK 27.
* Moved Android package to io.flutter.plugins.
* Fixed warnings from the Dart 2.0 analyzer.

## 0.0.1

* Initial release<|MERGE_RESOLUTION|>--- conflicted
+++ resolved
@@ -1,12 +1,10 @@
-<<<<<<< HEAD
 ## 0.10.4
 
 * Adds NV21 as an image streaming option for Android.
-=======
+
 ## 0.10.3+1
 
 * Updates links for the merge of flutter/plugins into flutter/packages.
->>>>>>> 13ee644b
 
 ## 0.10.3
 
