--- conflicted
+++ resolved
@@ -1,8 +1,3 @@
-<<<<<<< HEAD
-## 0.11.2
-
-* Updates `camera_avfoundation` dependency to ^0.9.19 to include support for querying available lens types on iOS.
-=======
 ## NEXT
 
 * Updates minimum supported SDK version to Flutter 3.29/Dart 3.7.
@@ -12,7 +7,6 @@
 
 * Fixes overflowed toggles in the camera example.
 * Fixes `CameraLensType` export.
->>>>>>> 389c678c
 
 ## 0.11.1
 
