--- conflicted
+++ resolved
@@ -1,13 +1,11 @@
-<<<<<<< HEAD
 ## 0.11.0
 
 * **Breaking Change** Changes the Android implementation of the camera plugin from `camera_android`
   to `camera_android_camerax`. To continue using `camera_android`, use `camera <0.11.0`.
-=======
+
 ## 0.10.6
 
 * Adds support to control video fps and bitrate. See `CameraController` constructor.
->>>>>>> 79d733cf
 * Updates minimum supported SDK version to Flutter 3.13/Dart 3.1.
 * Updates support matrix in README to indicate that iOS 11 is no longer supported.
 * Clients on versions of Flutter that still support iOS 11 can continue to use this
