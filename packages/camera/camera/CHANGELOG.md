--- conflicted
+++ resolved
@@ -1,10 +1,10 @@
+## 0.10.5
+
+* Allows camera to be switched while video recording.
+
 ## 0.10.4
 
-<<<<<<< HEAD
-* Allows camera to be switched while video recording.
-=======
 * Updates minimum Flutter version to 3.3.
->>>>>>> e1f3257f
 * Aligns Dart and Flutter SDK constraints.
 
 ## 0.10.3+2
