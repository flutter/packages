--- conflicted
+++ resolved
@@ -1,8 +1,3 @@
-<<<<<<< HEAD
-## 0.10.3+3
-
-* Add lint ignore.
-=======
 ## 0.10.5
 
 * Adds NV21 as an image streaming option for Android.
@@ -10,7 +5,6 @@
 ## 0.10.4
 
 * Allows camera to be switched while video recording.
->>>>>>> 090a3afa
 * Updates minimum Flutter version to 3.3.
 * Aligns Dart and Flutter SDK constraints.
 
