--- conflicted
+++ resolved
@@ -1,12 +1,12 @@
-<<<<<<< HEAD
+
 ## 0.11.1
 
 * Adds support for image streaming from windows platforms.
-=======
+
 ## 0.11.0+2
 
 * Updates minimum supported SDK version to Flutter 3.19/Dart 3.3.
->>>>>>> cc7b5fc7
+
 
 ## 0.11.0+1
 
