--- conflicted
+++ resolved
@@ -234,24 +234,18 @@
   /// Creates a new camera controller in an uninitialized state.
   /// Deprecated, use [withSettings].
   CameraController(
-<<<<<<< HEAD
-    this.description,
+    CameraDescription description,
     ResolutionPreset resolutionPreset, {
     bool enableAudio = true,
     this.imageFormatGroup,
   })  : mediaSettings = MediaSettings(
             resolutionPreset: resolutionPreset, enableAudio: enableAudio),
-        super(const CameraValue.uninitialized());
+        super(const CameraValue.uninitialized(description));
 
   /// Creates a new camera controller in an uninitialized state, using specified media settings like fps and bitrate.
   CameraController.withSettings(
     this.description, {
     this.mediaSettings,
-=======
-    CameraDescription description,
-    this.resolutionPreset, {
-    this.enableAudio = true,
->>>>>>> a480c9f8
     this.imageFormatGroup,
   }) : super(CameraValue.uninitialized(description));
 
