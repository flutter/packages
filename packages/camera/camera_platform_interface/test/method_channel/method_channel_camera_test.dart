--- conflicted
+++ resolved
@@ -22,32 +22,25 @@
     group('Creation, Initialization & Disposal Tests', () {
       test('Should send creation data and receive back a camera id', () async {
         // Arrange
-        final MethodChannelMock cameraMockChannel = MethodChannelMock(
-            channelName: 'plugins.flutter.io/camera',
-            methods: <String, dynamic>{
-              'create': <String, dynamic>{
-                'cameraId': 1,
-                'imageFormatGroup': 'unknown',
-              }
-            });
+        final MethodChannelMock cameraMockChannel =
+            MethodChannelMock(channelName: 'plugins.flutter.io/camera', methods: <String, dynamic>{
+          'create': <String, dynamic>{
+            'cameraId': 1,
+            'imageFormatGroup': 'unknown',
+          }
+        });
         final MethodChannelCamera camera = MethodChannelCamera();
 
         // Act
         final int cameraId = await camera.createCameraWithSettings(
           const CameraDescription(
-              name: 'Test',
-              lensDirection: CameraLensDirection.back,
-              sensorOrientation: 0),
-<<<<<<< HEAD
+              name: 'Test', lensDirection: CameraLensDirection.back, sensorOrientation: 0),
           const MediaSettings(
             resolutionPreset: ResolutionPreset.low,
             fps: 15,
             videoBitrate: 200000,
             audioBitrate: 32000,
           ),
-=======
-          MediaSettings.low(enableAudio: false),
->>>>>>> 8a55d872
         );
 
         // Assert
@@ -67,18 +60,14 @@
         expect(cameraId, 1);
       });
 
-      test(
-          'Should throw CameraException when create throws a PlatformException',
-          () {
-        // Arrange
-        MethodChannelMock(
-            channelName: 'plugins.flutter.io/camera',
-            methods: <String, dynamic>{
-              'create': PlatformException(
-                code: 'TESTING_ERROR_CODE',
-                message: 'Mock error message used during testing.',
-              )
-            });
+      test('Should throw CameraException when create throws a PlatformException', () {
+        // Arrange
+        MethodChannelMock(channelName: 'plugins.flutter.io/camera', methods: <String, dynamic>{
+          'create': PlatformException(
+            code: 'TESTING_ERROR_CODE',
+            message: 'Mock error message used during testing.',
+          )
+        });
         final MethodChannelCamera camera = MethodChannelCamera();
 
         // Act
@@ -89,7 +78,6 @@
               lensDirection: CameraLensDirection.back,
               sensorOrientation: 0,
             ),
-<<<<<<< HEAD
             const MediaSettings(
               resolutionPreset: ResolutionPreset.low,
               fps: 15,
@@ -97,32 +85,24 @@
               audioBitrate: 32000,
               enableAudio: true,
             ),
-=======
-            MediaSettings.low(),
->>>>>>> 8a55d872
           ),
           throwsA(
             isA<CameraException>()
-                .having(
-                    (CameraException e) => e.code, 'code', 'TESTING_ERROR_CODE')
+                .having((CameraException e) => e.code, 'code', 'TESTING_ERROR_CODE')
                 .having((CameraException e) => e.description, 'description',
                     'Mock error message used during testing.'),
           ),
         );
       });
 
-      test(
-          'Should throw CameraException when create throws a PlatformException',
-          () {
-        // Arrange
-        MethodChannelMock(
-            channelName: 'plugins.flutter.io/camera',
-            methods: <String, dynamic>{
-              'create': PlatformException(
-                code: 'TESTING_ERROR_CODE',
-                message: 'Mock error message used during testing.',
-              )
-            });
+      test('Should throw CameraException when create throws a PlatformException', () {
+        // Arrange
+        MethodChannelMock(channelName: 'plugins.flutter.io/camera', methods: <String, dynamic>{
+          'create': PlatformException(
+            code: 'TESTING_ERROR_CODE',
+            message: 'Mock error message used during testing.',
+          )
+        });
         final MethodChannelCamera camera = MethodChannelCamera();
 
         // Act
@@ -133,7 +113,6 @@
               lensDirection: CameraLensDirection.back,
               sensorOrientation: 0,
             ),
-<<<<<<< HEAD
             const MediaSettings(
               resolutionPreset: ResolutionPreset.low,
               fps: 15,
@@ -141,14 +120,10 @@
               audioBitrate: 32000,
               enableAudio: true,
             ),
-=======
-            MediaSettings.low(),
->>>>>>> 8a55d872
           ),
           throwsA(
             isA<CameraException>()
-                .having(
-                    (CameraException e) => e.code, 'code', 'TESTING_ERROR_CODE')
+                .having((CameraException e) => e.code, 'code', 'TESTING_ERROR_CODE')
                 .having((CameraException e) => e.description, 'description',
                     'Mock error message used during testing.'),
           ),
@@ -175,8 +150,7 @@
             () => camera.initializeCamera(0),
             throwsA(
               isA<CameraException>()
-                  .having((CameraException e) => e.code, 'code',
-                      'TESTING_ERROR_CODE')
+                  .having((CameraException e) => e.code, 'code', 'TESTING_ERROR_CODE')
                   .having(
                     (CameraException e) => e.description,
                     'description',
@@ -189,15 +163,14 @@
 
       test('Should send initialization data', () async {
         // Arrange
-        final MethodChannelMock cameraMockChannel = MethodChannelMock(
-            channelName: 'plugins.flutter.io/camera',
-            methods: <String, dynamic>{
-              'create': <String, dynamic>{
-                'cameraId': 1,
-                'imageFormatGroup': 'unknown',
-              },
-              'initialize': null
-            });
+        final MethodChannelMock cameraMockChannel =
+            MethodChannelMock(channelName: 'plugins.flutter.io/camera', methods: <String, dynamic>{
+          'create': <String, dynamic>{
+            'cameraId': 1,
+            'imageFormatGroup': 'unknown',
+          },
+          'initialize': null
+        });
         final MethodChannelCamera camera = MethodChannelCamera();
         final int cameraId = await camera.createCameraWithSettings(
           const CameraDescription(
@@ -205,7 +178,6 @@
             lensDirection: CameraLensDirection.back,
             sensorOrientation: 0,
           ),
-<<<<<<< HEAD
           const MediaSettings(
             resolutionPreset: ResolutionPreset.low,
             fps: 15,
@@ -213,9 +185,6 @@
             audioBitrate: 32000,
             enableAudio: true,
           ),
-=======
-          MediaSettings.low(),
->>>>>>> 8a55d872
         );
 
         // Act
@@ -247,13 +216,12 @@
 
       test('Should send a disposal call on dispose', () async {
         // Arrange
-        final MethodChannelMock cameraMockChannel = MethodChannelMock(
-            channelName: 'plugins.flutter.io/camera',
-            methods: <String, dynamic>{
-              'create': <String, dynamic>{'cameraId': 1},
-              'initialize': null,
-              'dispose': <String, dynamic>{'cameraId': 1}
-            });
+        final MethodChannelMock cameraMockChannel =
+            MethodChannelMock(channelName: 'plugins.flutter.io/camera', methods: <String, dynamic>{
+          'create': <String, dynamic>{'cameraId': 1},
+          'initialize': null,
+          'dispose': <String, dynamic>{'cameraId': 1}
+        });
 
         final MethodChannelCamera camera = MethodChannelCamera();
         final int cameraId = await camera.createCameraWithSettings(
@@ -262,7 +230,6 @@
             lensDirection: CameraLensDirection.back,
             sensorOrientation: 0,
           ),
-<<<<<<< HEAD
           const MediaSettings(
             resolutionPreset: ResolutionPreset.low,
             fps: 15,
@@ -270,9 +237,6 @@
             audioBitrate: 32000,
             enableAudio: true,
           ),
-=======
-          MediaSettings.low(),
->>>>>>> 8a55d872
         );
         final Future<void> initializeFuture = camera.initializeCamera(cameraId);
         camera.cameraEventStreamController.add(CameraInitializedEvent(
@@ -320,7 +284,6 @@
             lensDirection: CameraLensDirection.back,
             sensorOrientation: 0,
           ),
-<<<<<<< HEAD
           const MediaSettings(
             resolutionPreset: ResolutionPreset.low,
             fps: 15,
@@ -328,9 +291,6 @@
             audioBitrate: 32000,
             enableAudio: true,
           ),
-=======
-          MediaSettings.low(),
->>>>>>> 8a55d872
         );
         final Future<void> initializeFuture = camera.initializeCamera(cameraId);
         camera.cameraEventStreamController.add(CameraInitializedEvent(
@@ -347,8 +307,7 @@
 
       test('Should receive initialized event', () async {
         // Act
-        final Stream<CameraInitializedEvent> eventStream =
-            camera.onCameraInitialized(cameraId);
+        final Stream<CameraInitializedEvent> eventStream = camera.onCameraInitialized(cameraId);
         final StreamQueue<CameraInitializedEvent> streamQueue =
             StreamQueue<CameraInitializedEvent>(eventStream);
 
@@ -362,8 +321,7 @@
           FocusMode.auto,
           true,
         );
-        await camera.handleCameraMethodCall(
-            MethodCall('initialized', event.toJson()), cameraId);
+        await camera.handleCameraMethodCall(MethodCall('initialized', event.toJson()), cameraId);
 
         // Assert
         expect(await streamQueue.next, event);
@@ -405,19 +363,15 @@
 
       test('Should receive camera closing events', () async {
         // Act
-        final Stream<CameraClosingEvent> eventStream =
-            camera.onCameraClosing(cameraId);
+        final Stream<CameraClosingEvent> eventStream = camera.onCameraClosing(cameraId);
         final StreamQueue<CameraClosingEvent> streamQueue =
             StreamQueue<CameraClosingEvent>(eventStream);
 
         // Emit test events
         final CameraClosingEvent event = CameraClosingEvent(cameraId);
-        await camera.handleCameraMethodCall(
-            MethodCall('camera_closing', event.toJson()), cameraId);
-        await camera.handleCameraMethodCall(
-            MethodCall('camera_closing', event.toJson()), cameraId);
-        await camera.handleCameraMethodCall(
-            MethodCall('camera_closing', event.toJson()), cameraId);
+        await camera.handleCameraMethodCall(MethodCall('camera_closing', event.toJson()), cameraId);
+        await camera.handleCameraMethodCall(MethodCall('camera_closing', event.toJson()), cameraId);
+        await camera.handleCameraMethodCall(MethodCall('camera_closing', event.toJson()), cameraId);
 
         // Assert
         expect(await streamQueue.next, event);
@@ -430,20 +384,15 @@
 
       test('Should receive camera error events', () async {
         // Act
-        final Stream<CameraErrorEvent> errorStream =
-            camera.onCameraError(cameraId);
+        final Stream<CameraErrorEvent> errorStream = camera.onCameraError(cameraId);
         final StreamQueue<CameraErrorEvent> streamQueue =
             StreamQueue<CameraErrorEvent>(errorStream);
 
         // Emit test events
-        final CameraErrorEvent event =
-            CameraErrorEvent(cameraId, 'Error Description');
-        await camera.handleCameraMethodCall(
-            MethodCall('error', event.toJson()), cameraId);
-        await camera.handleCameraMethodCall(
-            MethodCall('error', event.toJson()), cameraId);
-        await camera.handleCameraMethodCall(
-            MethodCall('error', event.toJson()), cameraId);
+        final CameraErrorEvent event = CameraErrorEvent(cameraId, 'Error Description');
+        await camera.handleCameraMethodCall(MethodCall('error', event.toJson()), cameraId);
+        await camera.handleCameraMethodCall(MethodCall('error', event.toJson()), cameraId);
+        await camera.handleCameraMethodCall(MethodCall('error', event.toJson()), cameraId);
 
         // Assert
         expect(await streamQueue.next, event);
@@ -464,12 +413,9 @@
         // Emit test events
         const DeviceOrientationChangedEvent event =
             DeviceOrientationChangedEvent(DeviceOrientation.portraitUp);
-        await camera.handleDeviceMethodCall(
-            MethodCall('orientation_changed', event.toJson()));
-        await camera.handleDeviceMethodCall(
-            MethodCall('orientation_changed', event.toJson()));
-        await camera.handleDeviceMethodCall(
-            MethodCall('orientation_changed', event.toJson()));
+        await camera.handleDeviceMethodCall(MethodCall('orientation_changed', event.toJson()));
+        await camera.handleDeviceMethodCall(MethodCall('orientation_changed', event.toJson()));
+        await camera.handleDeviceMethodCall(MethodCall('orientation_changed', event.toJson()));
 
         // Assert
         expect(await streamQueue.next, event);
@@ -500,7 +446,6 @@
             lensDirection: CameraLensDirection.back,
             sensorOrientation: 0,
           ),
-<<<<<<< HEAD
           const MediaSettings(
             resolutionPreset: ResolutionPreset.low,
             fps: 15,
@@ -508,9 +453,6 @@
             audioBitrate: 32000,
             enableAudio: true,
           ),
-=======
-          MediaSettings.low(),
->>>>>>> 8a55d872
         );
         final Future<void> initializeFuture = camera.initializeCamera(cameraId);
         camera.cameraEventStreamController.add(
@@ -527,20 +469,11 @@
         await initializeFuture;
       });
 
-      test('Should fetch CameraDescription instances for available cameras',
-          () async {
+      test('Should fetch CameraDescription instances for available cameras', () async {
         // Arrange
         final List<dynamic> returnData = <dynamic>[
-          <String, dynamic>{
-            'name': 'Test 1',
-            'lensFacing': 'front',
-            'sensorOrientation': 1
-          },
-          <String, dynamic>{
-            'name': 'Test 2',
-            'lensFacing': 'back',
-            'sensorOrientation': 2
-          }
+          <String, dynamic>{'name': 'Test 1', 'lensFacing': 'front', 'sensorOrientation': 1},
+          <String, dynamic>{'name': 'Test 2', 'lensFacing': 'back', 'sensorOrientation': 2}
         ];
         final MethodChannelMock channel = MethodChannelMock(
           channelName: 'plugins.flutter.io/camera',
@@ -560,34 +493,28 @@
               (returnData[i] as Map<dynamic, dynamic>).cast<String, Object?>();
           final CameraDescription cameraDescription = CameraDescription(
             name: typedData['name']! as String,
-            lensDirection:
-                parseCameraLensDirection(typedData['lensFacing']! as String),
+            lensDirection: parseCameraLensDirection(typedData['lensFacing']! as String),
             sensorOrientation: typedData['sensorOrientation']! as int,
           );
           expect(cameras[i], cameraDescription);
         }
       });
 
-      test(
-          'Should throw CameraException when availableCameras throws a PlatformException',
-          () {
-        // Arrange
-        MethodChannelMock(
-            channelName: 'plugins.flutter.io/camera',
-            methods: <String, dynamic>{
-              'availableCameras': PlatformException(
-                code: 'TESTING_ERROR_CODE',
-                message: 'Mock error message used during testing.',
-              )
-            });
+      test('Should throw CameraException when availableCameras throws a PlatformException', () {
+        // Arrange
+        MethodChannelMock(channelName: 'plugins.flutter.io/camera', methods: <String, dynamic>{
+          'availableCameras': PlatformException(
+            code: 'TESTING_ERROR_CODE',
+            message: 'Mock error message used during testing.',
+          )
+        });
 
         // Act
         expect(
           camera.availableCameras,
           throwsA(
             isA<CameraException>()
-                .having(
-                    (CameraException e) => e.code, 'code', 'TESTING_ERROR_CODE')
+                .having((CameraException e) => e.code, 'code', 'TESTING_ERROR_CODE')
                 .having((CameraException e) => e.description, 'description',
                     'Mock error message used during testing.'),
           ),
@@ -657,22 +584,17 @@
 
         // Act
         const CameraDescription cameraDescription = CameraDescription(
-            name: 'Test',
-            lensDirection: CameraLensDirection.back,
-            sensorOrientation: 0);
+            name: 'Test', lensDirection: CameraLensDirection.back, sensorOrientation: 0);
         await camera.setDescriptionWhileRecording(cameraDescription);
 
         // Assert
         expect(channel.log, <Matcher>[
           isMethodCall('setDescriptionWhileRecording',
-              arguments: <String, Object?>{
-                'cameraName': cameraDescription.name
-              }),
-        ]);
-      });
-
-      test('Should pass maxVideoDuration when starting recording a video',
-          () async {
+              arguments: <String, Object?>{'cameraName': cameraDescription.name}),
+        ]);
+      });
+
+      test('Should pass maxVideoDuration when starting recording a video', () async {
         // Arrange
         final MethodChannelMock channel = MethodChannelMock(
           channelName: 'plugins.flutter.io/camera',
@@ -765,22 +687,14 @@
 
         // Assert
         expect(channel.log, <Matcher>[
-          isMethodCall('setFlashMode', arguments: <String, Object?>{
-            'cameraId': cameraId,
-            'mode': 'torch'
-          }),
-          isMethodCall('setFlashMode', arguments: <String, Object?>{
-            'cameraId': cameraId,
-            'mode': 'always'
-          }),
-          isMethodCall('setFlashMode', arguments: <String, Object?>{
-            'cameraId': cameraId,
-            'mode': 'auto'
-          }),
-          isMethodCall('setFlashMode', arguments: <String, Object?>{
-            'cameraId': cameraId,
-            'mode': 'off'
-          }),
+          isMethodCall('setFlashMode',
+              arguments: <String, Object?>{'cameraId': cameraId, 'mode': 'torch'}),
+          isMethodCall('setFlashMode',
+              arguments: <String, Object?>{'cameraId': cameraId, 'mode': 'always'}),
+          isMethodCall('setFlashMode',
+              arguments: <String, Object?>{'cameraId': cameraId, 'mode': 'auto'}),
+          isMethodCall('setFlashMode',
+              arguments: <String, Object?>{'cameraId': cameraId, 'mode': 'off'}),
         ]);
       });
 
@@ -797,14 +711,10 @@
 
         // Assert
         expect(channel.log, <Matcher>[
-          isMethodCall('setExposureMode', arguments: <String, Object?>{
-            'cameraId': cameraId,
-            'mode': 'auto'
-          }),
-          isMethodCall('setExposureMode', arguments: <String, Object?>{
-            'cameraId': cameraId,
-            'mode': 'locked'
-          }),
+          isMethodCall('setExposureMode',
+              arguments: <String, Object?>{'cameraId': cameraId, 'mode': 'auto'}),
+          isMethodCall('setExposureMode',
+              arguments: <String, Object?>{'cameraId': cameraId, 'mode': 'locked'}),
         ]);
       });
 
@@ -844,8 +754,7 @@
         );
 
         // Act
-        final double minExposureOffset =
-            await camera.getMinExposureOffset(cameraId);
+        final double minExposureOffset = await camera.getMinExposureOffset(cameraId);
 
         // Assert
         expect(minExposureOffset, 2.0);
@@ -864,8 +773,7 @@
         );
 
         // Act
-        final double maxExposureOffset =
-            await camera.getMaxExposureOffset(cameraId);
+        final double maxExposureOffset = await camera.getMaxExposureOffset(cameraId);
 
         // Assert
         expect(maxExposureOffset, 2.0);
@@ -884,16 +792,14 @@
         );
 
         // Act
-        final double stepSize =
-            await camera.getExposureOffsetStepSize(cameraId);
+        final double stepSize = await camera.getExposureOffsetStepSize(cameraId);
 
         // Assert
         expect(stepSize, 0.25);
         expect(channel.log, <Matcher>[
-          isMethodCall('getExposureOffsetStepSize',
-              arguments: <String, Object?>{
-                'cameraId': cameraId,
-              }),
+          isMethodCall('getExposureOffsetStepSize', arguments: <String, Object?>{
+            'cameraId': cameraId,
+          }),
         ]);
       });
 
@@ -905,8 +811,7 @@
         );
 
         // Act
-        final double actualOffset =
-            await camera.setExposureOffset(cameraId, 0.5);
+        final double actualOffset = await camera.setExposureOffset(cameraId, 0.5);
 
         // Assert
         expect(actualOffset, 0.6);
@@ -931,14 +836,10 @@
 
         // Assert
         expect(channel.log, <Matcher>[
-          isMethodCall('setFocusMode', arguments: <String, Object?>{
-            'cameraId': cameraId,
-            'mode': 'auto'
-          }),
-          isMethodCall('setFocusMode', arguments: <String, Object?>{
-            'cameraId': cameraId,
-            'mode': 'locked'
-          }),
+          isMethodCall('setFocusMode',
+              arguments: <String, Object?>{'cameraId': cameraId, 'mode': 'auto'}),
+          isMethodCall('setFocusMode',
+              arguments: <String, Object?>{'cameraId': cameraId, 'mode': 'locked'}),
         ]);
       });
 
@@ -979,13 +880,10 @@
         expect((widget as Texture).textureId, cameraId);
       });
 
-      test('Should throw MissingPluginException when handling unknown method',
-          () {
+      test('Should throw MissingPluginException when handling unknown method', () {
         final MethodChannelCamera camera = MethodChannelCamera();
 
-        expect(
-            () => camera.handleCameraMethodCall(
-                const MethodCall('unknown_method'), 1),
+        expect(() => camera.handleCameraMethodCall(const MethodCall('unknown_method'), 1),
             throwsA(isA<MissingPluginException>()));
       });
 
@@ -1044,8 +942,7 @@
         ]);
       });
 
-      test('Should throw CameraException when illegal zoom level is supplied',
-          () async {
+      test('Should throw CameraException when illegal zoom level is supplied', () async {
         // Arrange
         MethodChannelMock(
           channelName: 'plugins.flutter.io/camera',
@@ -1062,8 +959,8 @@
             () => camera.setZoomLevel(cameraId, -1.0),
             throwsA(isA<CameraException>()
                 .having((CameraException e) => e.code, 'code', 'ZOOM_ERROR')
-                .having((CameraException e) => e.description, 'description',
-                    'Illegal zoom error')));
+                .having(
+                    (CameraException e) => e.description, 'description', 'Illegal zoom error')));
       });
 
       test('Should lock the capture orientation', () async {
@@ -1074,15 +971,12 @@
         );
 
         // Act
-        await camera.lockCaptureOrientation(
-            cameraId, DeviceOrientation.portraitUp);
-
-        // Assert
-        expect(channel.log, <Matcher>[
-          isMethodCall('lockCaptureOrientation', arguments: <String, Object?>{
-            'cameraId': cameraId,
-            'orientation': 'portraitUp'
-          }),
+        await camera.lockCaptureOrientation(cameraId, DeviceOrientation.portraitUp);
+
+        // Assert
+        expect(channel.log, <Matcher>[
+          isMethodCall('lockCaptureOrientation',
+              arguments: <String, Object?>{'cameraId': cameraId, 'orientation': 'portraitUp'}),
         ]);
       });
 
@@ -1115,8 +1009,7 @@
 
         // Assert
         expect(channel.log, <Matcher>[
-          isMethodCall('pausePreview',
-              arguments: <String, Object?>{'cameraId': cameraId}),
+          isMethodCall('pausePreview', arguments: <String, Object?>{'cameraId': cameraId}),
         ]);
       });
 
@@ -1132,8 +1025,7 @@
 
         // Assert
         expect(channel.log, <Matcher>[
-          isMethodCall('resumePreview',
-              arguments: <String, Object?>{'cameraId': cameraId}),
+          isMethodCall('resumePreview', arguments: <String, Object?>{'cameraId': cameraId}),
         ]);
       });
 
@@ -1148,9 +1040,8 @@
         );
 
         // Act
-        final StreamSubscription<CameraImageData> subscription = camera
-            .onStreamedFrameAvailable(cameraId)
-            .listen((CameraImageData imageData) {});
+        final StreamSubscription<CameraImageData> subscription =
+            camera.onStreamedFrameAvailable(cameraId).listen((CameraImageData imageData) {});
 
         // Assert
         expect(channel.log, <Matcher>[
@@ -1171,9 +1062,8 @@
         );
 
         // Act
-        final StreamSubscription<CameraImageData> subscription = camera
-            .onStreamedFrameAvailable(cameraId)
-            .listen((CameraImageData imageData) {});
+        final StreamSubscription<CameraImageData> subscription =
+            camera.onStreamedFrameAvailable(cameraId).listen((CameraImageData imageData) {});
         await subscription.cancel();
 
         // Assert
