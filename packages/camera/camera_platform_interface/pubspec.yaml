--- conflicted
+++ resolved
@@ -7,11 +7,7 @@
 version: 2.5.0
 
 environment:
-<<<<<<< HEAD
-  sdk: ">=2.17.0 <3.0.0"
-=======
   sdk: ">=2.17.0 <4.0.0"
->>>>>>> 789f6795
   flutter: ">=3.0.0"
 
 dependencies:
