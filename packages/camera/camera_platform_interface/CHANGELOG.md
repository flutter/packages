--- conflicted
+++ resolved
@@ -1,12 +1,7 @@
-<<<<<<< HEAD
 ## 2.5.0
 
 * Adds NV21 as an image stream format (suitable for Android).
-=======
-## NEXT
-
 * Aligns Dart and Flutter SDK constraints.
->>>>>>> c0a53520
 
 ## 2.4.1
 
