<<<<<<< HEAD
## 2.7.0

* Adds support to HEIF format for iOS.
=======
## NEXT

* Updates minimum supported SDK version to Flutter 3.10/Dart 3.0.
>>>>>>> 3c054661

## 2.6.0

* Adds support to control video fps and bitrate. See `CameraPlatform.createCameraWithSettings`.

## 2.5.2

* Adds pub topics to package metadata.
* Updates minimum supported SDK version to Flutter 3.7/Dart 2.19.

## 2.5.1

* Removes obsolete null checks on non-nullable values.
* Updates minimum supported SDK version to Flutter 3.3/Dart 2.18.

## 2.5.0

* Adds NV21 as an image stream format (suitable for Android).
* Aligns Dart and Flutter SDK constraints.

## 2.4.1

* Updates links for the merge of flutter/plugins into flutter/packages.

## 2.4.0

* Allows camera to be switched while video recording.
* Updates minimum Flutter version to 3.0.

## 2.3.4

* Updates code for stricter lint checks.

## 2.3.3

* Updates code for stricter lint checks.

## 2.3.2

* Updates MethodChannelCamera to have startVideoRecording call the newer startVideoCapturing.

## 2.3.1

* Exports VideoCaptureOptions to allow dependencies to implement concurrent stream and record.

## 2.3.0

* Adds new capture method for a camera to allow concurrent streaming and recording.

## 2.2.2

* Updates code for `no_leading_underscores_for_local_identifiers` lint.

## 2.2.1

* Updates imports for `prefer_relative_imports`.
* Updates minimum Flutter version to 2.10.
* Fixes avoid_redundant_argument_values lint warnings and minor typos.
* Ignores unnecessary import warnings in preparation for [upcoming Flutter changes](https://github.com/flutter/flutter/pull/104231).
* Ignores missing return warnings in preparation for [upcoming analysis changes](https://github.com/flutter/flutter/issues/105750).

## 2.2.0

* Adds image streaming to the platform interface.
* Removes unnecessary imports.

## 2.1.6

* Adopts `Object.hash`.
* Removes obsolete dependency on `pedantic`.

## 2.1.5

* Fixes asynchronous exceptions handling of the `initializeCamera` method.

## 2.1.4

* Removes dependency on `meta`.

## 2.1.3

*  Update to use the `verify` method introduced in platform_plugin_interface 2.1.0.

## 2.1.2

* Adopts new analysis options and fixes all violations.

## 2.1.1

* Add web-relevant docs to platform interface code.

## 2.1.0

* Introduces interface methods for pausing and resuming the camera preview.

## 2.0.1

* Update platform_plugin_interface version requirement.

## 2.0.0

- Stable null safety release.

## 1.6.0

- Added VideoRecordedEvent to support ending a video recording in the native implementation.

## 1.5.0

- Introduces interface methods for locking and unlocking the capture orientation.
- Introduces interface method for listening to the device orientation.

## 1.4.0

- Added interface methods to support auto focus.

## 1.3.0

- Introduces an option to set the image format when initializing.

## 1.2.0

- Added interface to support automatic exposure.

## 1.1.0

- Added an optional `maxVideoDuration` parameter to the `startVideoRecording` method, which allows implementations to limit the duration of a video recording.

## 1.0.4

- Added the torch option to the FlashMode enum, which when implemented indicates the flash light should be turned on continuously.

## 1.0.3

- Update Flutter SDK constraint.

## 1.0.2

- Added interface methods to support zoom features.

## 1.0.1

- Added interface methods for setting flash mode.

## 1.0.0

- Initial open-source release<|MERGE_RESOLUTION|>--- conflicted
+++ resolved
@@ -1,12 +1,10 @@
-<<<<<<< HEAD
+## NEXT
+
+* Updates minimum supported SDK version to Flutter 3.10/Dart 3.
+
 ## 2.7.0
 
 * Adds support to HEIF format for iOS.
-=======
-## NEXT
-
-* Updates minimum supported SDK version to Flutter 3.10/Dart 3.0.
->>>>>>> 3c054661
 
 ## 2.6.0
 
