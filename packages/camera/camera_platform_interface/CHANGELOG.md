<<<<<<< HEAD
## NEXT

* Add support to HEIC format on take picture (only iOS).
=======
## 2.5.2

* Adds pub topics to package metadata.
* Updates minimum supported SDK version to Flutter 3.7/Dart 2.19.
>>>>>>> fd84e654

## 2.5.1

* Removes obsolete null checks on non-nullable values.
* Updates minimum supported SDK version to Flutter 3.3/Dart 2.18.

## 2.5.0

* Adds NV21 as an image stream format (suitable for Android).
* Aligns Dart and Flutter SDK constraints.

## 2.4.1

* Updates links for the merge of flutter/plugins into flutter/packages.

## 2.4.0

* Allows camera to be switched while video recording.
* Updates minimum Flutter version to 3.0.

## 2.3.4

* Updates code for stricter lint checks.

## 2.3.3

* Updates code for stricter lint checks.

## 2.3.2

* Updates MethodChannelCamera to have startVideoRecording call the newer startVideoCapturing.

## 2.3.1

* Exports VideoCaptureOptions to allow dependencies to implement concurrent stream and record.

## 2.3.0

* Adds new capture method for a camera to allow concurrent streaming and recording.

## 2.2.2

* Updates code for `no_leading_underscores_for_local_identifiers` lint.

## 2.2.1

* Updates imports for `prefer_relative_imports`.
* Updates minimum Flutter version to 2.10.
* Fixes avoid_redundant_argument_values lint warnings and minor typos.
* Ignores unnecessary import warnings in preparation for [upcoming Flutter changes](https://github.com/flutter/flutter/pull/104231).
* Ignores missing return warnings in preparation for [upcoming analysis changes](https://github.com/flutter/flutter/issues/105750).

## 2.2.0

* Adds image streaming to the platform interface.
* Removes unnecessary imports.

## 2.1.6

* Adopts `Object.hash`.
* Removes obsolete dependency on `pedantic`.

## 2.1.5

* Fixes asynchronous exceptions handling of the `initializeCamera` method.

## 2.1.4

* Removes dependency on `meta`.

## 2.1.3

*  Update to use the `verify` method introduced in platform_plugin_interface 2.1.0.

## 2.1.2

* Adopts new analysis options and fixes all violations.

## 2.1.1

* Add web-relevant docs to platform interface code.

## 2.1.0

* Introduces interface methods for pausing and resuming the camera preview.

## 2.0.1

* Update platform_plugin_interface version requirement.

## 2.0.0

- Stable null safety release.

## 1.6.0

- Added VideoRecordedEvent to support ending a video recording in the native implementation.

## 1.5.0

- Introduces interface methods for locking and unlocking the capture orientation.
- Introduces interface method for listening to the device orientation.

## 1.4.0

- Added interface methods to support auto focus.

## 1.3.0

- Introduces an option to set the image format when initializing.

## 1.2.0

- Added interface to support automatic exposure.

## 1.1.0

- Added an optional `maxVideoDuration` parameter to the `startVideoRecording` method, which allows implementations to limit the duration of a video recording.

## 1.0.4

- Added the torch option to the FlashMode enum, which when implemented indicates the flash light should be turned on continuously.

## 1.0.3

- Update Flutter SDK constraint.

## 1.0.2

- Added interface methods to support zoom features.

## 1.0.1

- Added interface methods for setting flash mode.

## 1.0.0

- Initial open-source release<|MERGE_RESOLUTION|>--- conflicted
+++ resolved
@@ -1,13 +1,11 @@
-<<<<<<< HEAD
-## NEXT
+## 0.10.6
 
-* Add support to HEIC format on take picture (only iOS).
-=======
+* Add support to HEIC format to iOS
+
 ## 2.5.2
 
 * Adds pub topics to package metadata.
 * Updates minimum supported SDK version to Flutter 3.7/Dart 2.19.
->>>>>>> fd84e654
 
 ## 2.5.1
 
