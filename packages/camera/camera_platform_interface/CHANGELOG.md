## 2.6.0

<<<<<<< HEAD
* Adds support to control video fps and bitrate. See `CameraController.withSettings`.
=======
* Adds support to control video fps and bitrate. See `CameraPlatform.createCameraWithSettings`.
>>>>>>> 3cc6e26e

## 2.5.2

* Adds pub topics to package metadata.
* Updates minimum supported SDK version to Flutter 3.7/Dart 2.19.

## 2.5.1

* Removes obsolete null checks on non-nullable values.
* Updates minimum supported SDK version to Flutter 3.3/Dart 2.18.

## 2.5.0

* Adds NV21 as an image stream format (suitable for Android).
* Aligns Dart and Flutter SDK constraints.

## 2.4.1

* Updates links for the merge of flutter/plugins into flutter/packages.

## 2.4.0

* Allows camera to be switched while video recording.
* Updates minimum Flutter version to 3.0.

## 2.3.4

* Updates code for stricter lint checks.

## 2.3.3

* Updates code for stricter lint checks.

## 2.3.2

* Updates MethodChannelCamera to have startVideoRecording call the newer startVideoCapturing.

## 2.3.1

* Exports VideoCaptureOptions to allow dependencies to implement concurrent stream and record.

## 2.3.0

* Adds new capture method for a camera to allow concurrent streaming and recording.

## 2.2.2

* Updates code for `no_leading_underscores_for_local_identifiers` lint.

## 2.2.1

* Updates imports for `prefer_relative_imports`.
* Updates minimum Flutter version to 2.10.
* Fixes avoid_redundant_argument_values lint warnings and minor typos.
* Ignores unnecessary import warnings in preparation for [upcoming Flutter changes](https://github.com/flutter/flutter/pull/104231).
* Ignores missing return warnings in preparation for [upcoming analysis changes](https://github.com/flutter/flutter/issues/105750).

## 2.2.0

* Adds image streaming to the platform interface.
* Removes unnecessary imports.

## 2.1.6

* Adopts `Object.hash`.
* Removes obsolete dependency on `pedantic`.

## 2.1.5

* Fixes asynchronous exceptions handling of the `initializeCamera` method.

## 2.1.4

* Removes dependency on `meta`.

## 2.1.3

*  Update to use the `verify` method introduced in platform_plugin_interface 2.1.0.

## 2.1.2

* Adopts new analysis options and fixes all violations.

## 2.1.1

* Add web-relevant docs to platform interface code.

## 2.1.0

* Introduces interface methods for pausing and resuming the camera preview.

## 2.0.1

* Update platform_plugin_interface version requirement.

## 2.0.0

- Stable null safety release.

## 1.6.0

- Added VideoRecordedEvent to support ending a video recording in the native implementation.

## 1.5.0

- Introduces interface methods for locking and unlocking the capture orientation.
- Introduces interface method for listening to the device orientation.

## 1.4.0

- Added interface methods to support auto focus.

## 1.3.0

- Introduces an option to set the image format when initializing.

## 1.2.0

- Added interface to support automatic exposure.

## 1.1.0

- Added an optional `maxVideoDuration` parameter to the `startVideoRecording` method, which allows implementations to limit the duration of a video recording.

## 1.0.4

- Added the torch option to the FlashMode enum, which when implemented indicates the flash light should be turned on continuously.

## 1.0.3

- Update Flutter SDK constraint.

## 1.0.2

- Added interface methods to support zoom features.

## 1.0.1

- Added interface methods for setting flash mode.

## 1.0.0

- Initial open-source release<|MERGE_RESOLUTION|>--- conflicted
+++ resolved
@@ -1,10 +1,6 @@
 ## 2.6.0
 
-<<<<<<< HEAD
-* Adds support to control video fps and bitrate. See `CameraController.withSettings`.
-=======
 * Adds support to control video fps and bitrate. See `CameraPlatform.createCameraWithSettings`.
->>>>>>> 3cc6e26e
 
 ## 2.5.2
 
