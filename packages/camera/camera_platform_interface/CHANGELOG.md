<<<<<<< HEAD
## 2.6.0

* Adds support to control video fps and bitrate. See `CameraController.withSettings`.
=======
## 2.5.2

* Adds pub topics to package metadata.
* Updates minimum supported SDK version to Flutter 3.7/Dart 2.19.
>>>>>>> b8b84b23

## 2.5.1

* Removes obsolete null checks on non-nullable values.
* Updates minimum supported SDK version to Flutter 3.3/Dart 2.18.

## 2.5.0

* Adds NV21 as an image stream format (suitable for Android).
* Aligns Dart and Flutter SDK constraints.

## 2.4.1

* Updates links for the merge of flutter/plugins into flutter/packages.

## 2.4.0

* Allows camera to be switched while video recording.
* Updates minimum Flutter version to 3.0.

## 2.3.4

* Updates code for stricter lint checks.

## 2.3.3

* Updates code for stricter lint checks.

## 2.3.2

* Updates MethodChannelCamera to have startVideoRecording call the newer startVideoCapturing.

## 2.3.1

* Exports VideoCaptureOptions to allow dependencies to implement concurrent stream and record.

## 2.3.0

* Adds new capture method for a camera to allow concurrent streaming and recording.

## 2.2.2

* Updates code for `no_leading_underscores_for_local_identifiers` lint.

## 2.2.1

* Updates imports for `prefer_relative_imports`.
* Updates minimum Flutter version to 2.10.
* Fixes avoid_redundant_argument_values lint warnings and minor typos.
* Ignores unnecessary import warnings in preparation for [upcoming Flutter changes](https://github.com/flutter/flutter/pull/104231).
* Ignores missing return warnings in preparation for [upcoming analysis changes](https://github.com/flutter/flutter/issues/105750).

## 2.2.0

* Adds image streaming to the platform interface.
* Removes unnecessary imports.

## 2.1.6

* Adopts `Object.hash`.
* Removes obsolete dependency on `pedantic`.

## 2.1.5

* Fixes asynchronous exceptions handling of the `initializeCamera` method.

## 2.1.4

* Removes dependency on `meta`.

## 2.1.3

*  Update to use the `verify` method introduced in platform_plugin_interface 2.1.0.

## 2.1.2

* Adopts new analysis options and fixes all violations.

## 2.1.1

* Add web-relevant docs to platform interface code.

## 2.1.0

* Introduces interface methods for pausing and resuming the camera preview.

## 2.0.1

* Update platform_plugin_interface version requirement.

## 2.0.0

- Stable null safety release.

## 1.6.0

- Added VideoRecordedEvent to support ending a video recording in the native implementation.

## 1.5.0

- Introduces interface methods for locking and unlocking the capture orientation.
- Introduces interface method for listening to the device orientation.

## 1.4.0

- Added interface methods to support auto focus.

## 1.3.0

- Introduces an option to set the image format when initializing.

## 1.2.0

- Added interface to support automatic exposure.

## 1.1.0

- Added an optional `maxVideoDuration` parameter to the `startVideoRecording` method, which allows implementations to limit the duration of a video recording.

## 1.0.4

- Added the torch option to the FlashMode enum, which when implemented indicates the flash light should be turned on continuously.

## 1.0.3

- Update Flutter SDK constraint.

## 1.0.2

- Added interface methods to support zoom features.

## 1.0.1

- Added interface methods for setting flash mode.

## 1.0.0

- Initial open-source release<|MERGE_RESOLUTION|>--- conflicted
+++ resolved
@@ -1,13 +1,11 @@
-<<<<<<< HEAD
 ## 2.6.0
 
 * Adds support to control video fps and bitrate. See `CameraController.withSettings`.
-=======
+
 ## 2.5.2
 
 * Adds pub topics to package metadata.
 * Updates minimum supported SDK version to Flutter 3.7/Dart 2.19.
->>>>>>> b8b84b23
 
 ## 2.5.1
 
