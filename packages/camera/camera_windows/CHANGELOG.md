--- conflicted
+++ resolved
@@ -1,13 +1,11 @@
-<<<<<<< HEAD
 ## 0.2.6
 
 * Reverts streaming frame support, as the implementation was incorrect and never
   exposed.
-=======
+
 ## 0.2.5+1
 
 * Updates C++ to Dart communication to use Pigeon.
->>>>>>> 2c8f2267
 * Updates minimum supported SDK version to Flutter 3.19/Dart 3.3.
 
 ## 0.2.5
