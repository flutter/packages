--- conflicted
+++ resolved
@@ -1,11 +1,11 @@
+## 0.2.1+9
+
+* Adds support to control video fps and bitrate. See `CameraController.withSettings`.
+
 ## 0.2.1+8
 
-<<<<<<< HEAD
-* Adds support to control video fps and bitrate. See `CameraController.withSettings`.
-=======
 * Adds pub topics to package metadata.
 * Updates minimum supported SDK version to Flutter 3.7/Dart 2.19.
->>>>>>> b8b84b23
 
 ## 0.2.1+7
 
