--- conflicted
+++ resolved
@@ -1,12 +1,11 @@
+## 0.2.6+4
+
+* Removes usage of the deprecated and ignored `maxVideoDuration` in the example.
+
 ## 0.2.6+3
 
-<<<<<<< HEAD
-* Removes usage of the deprecated and ignored `maxVideoDuration` in the example.
-* Updates minimum supported SDK version to Flutter 3.29/Dart 3.7.
-=======
 * Updates to Pigeon 26.
 * Updates minimum supported SDK version to Flutter 3.32/Dart 3.8.
->>>>>>> 4b04fd70
 
 ## 0.2.6+2
 
