--- conflicted
+++ resolved
@@ -2,11 +2,7 @@
 description: A Flutter plugin for getting information about and controlling the camera on Windows.
 repository: https://github.com/flutter/packages/tree/main/packages/camera/camera_windows
 issue_tracker: https://github.com/flutter/flutter/issues?q=is%3Aissue+is%3Aopen+label%3A%22p%3A+camera%22
-<<<<<<< HEAD
-version: 0.2.1+9
-=======
 version: 0.2.2
->>>>>>> 0eead7cb
 
 environment:
   sdk: ^3.1.0
@@ -22,10 +18,6 @@
 
 dependencies:
   camera_platform_interface: ^2.6.0
-<<<<<<< HEAD
-
-=======
->>>>>>> 0eead7cb
   cross_file: ^0.3.1
   flutter:
     sdk: flutter
