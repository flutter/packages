--- conflicted
+++ resolved
@@ -88,14 +88,8 @@
   // resolution_preset: Maximum capture resolution height.
   virtual bool InitCaptureDevice(TextureRegistrar* texture_registrar,
                                  const std::string& device_id,
-<<<<<<< HEAD
-                                 bool record_audio,
-                                 ResolutionPreset resolution_preset, int fps,
-                                 int video_bitrate, int audio_bitrate) = 0;
-=======
                                  ResolutionPreset resolution_preset,
                                  const RecordSettings& record_settings) = 0;
->>>>>>> 0eead7cb
 
   // Returns preview frame width
   virtual uint32_t GetPreviewWidth() const = 0;
@@ -143,15 +137,9 @@
 
   // CaptureController
   bool InitCaptureDevice(TextureRegistrar* texture_registrar,
-<<<<<<< HEAD
-                         const std::string& device_id, bool record_audio,
-                         ResolutionPreset resolution_preset, int fps,
-                         int video_bitrate, int audio_bitrate) override;
-=======
                          const std::string& device_id,
                          ResolutionPreset resolution_preset,
                          const RecordSettings& record_settings) override;
->>>>>>> 0eead7cb
   uint32_t GetPreviewWidth() const override { return preview_frame_width_; }
   uint32_t GetPreviewHeight() const override { return preview_frame_height_; }
   void StartPreview() override;
@@ -260,13 +248,7 @@
   CaptureEngineState capture_engine_state_ =
       CaptureEngineState::kNotInitialized;
   ResolutionPreset resolution_preset_ = ResolutionPreset::kMedium;
-<<<<<<< HEAD
-  int fps_ = -1;
-  int video_bitrate_ = -1;
-  int audio_bitrate_ = -1;
-=======
   RecordSettings media_settings_;
->>>>>>> 0eead7cb
   ComPtr<IMFCaptureEngine> capture_engine_;
   ComPtr<CaptureEngineListener> capture_engine_callback_handler_;
   ComPtr<IMFDXGIDeviceManager> dxgi_device_manager_;
