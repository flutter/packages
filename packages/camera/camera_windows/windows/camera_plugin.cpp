// Copyright 2013 The Flutter Authors. All rights reserved.
// Use of this source code is governed by a BSD-style license that can be
// found in the LICENSE file.

#include "camera_plugin.h"

#include <flutter/flutter_view.h>
#include <flutter/method_channel.h>
#include <flutter/event_channel.h>
#include <flutter/plugin_registrar_windows.h>
#include <flutter/standard_method_codec.h>
#include <flutter/event_stream_handler_functions.h>
#include <mfapi.h>
#include <mfidl.h>
#include <shlobj.h>
#include <shobjidl.h>
#include <windows.h>

#include <cassert>
#include <chrono>
#include <memory>

#include <iostream>

#include "capture_device_info.h"
#include "com_heap_ptr.h"
#include "messages.g.h"
#include "string_utils.h"

namespace camera_windows {
using flutter::EncodableList;
using flutter::EncodableMap;
using flutter::EncodableValue;

namespace {

<<<<<<< HEAD
// Channel events
constexpr char kChannelName[] = "plugins.flutter.io/camera_windows";
constexpr char kFrameEventChannelName[] = "plugins.flutter.io/camera_android/imageStream";

constexpr char kAvailableCamerasMethod[] = "availableCameras";
constexpr char kCreateMethod[] = "create";
constexpr char kInitializeMethod[] = "initialize";
constexpr char kTakePictureMethod[] = "takePicture";
constexpr char kStartVideoRecordingMethod[] = "startVideoRecording";
constexpr char kStopVideoRecordingMethod[] = "stopVideoRecording";
constexpr char kStartImageStreamingMethod[] = "startImageStream";
constexpr char kStopImageStreamingMethod[] = "stopImageStream";

constexpr char kPausePreview[] = "pausePreview";
constexpr char kResumePreview[] = "resumePreview";
constexpr char kDisposeMethod[] = "dispose";

constexpr char kCameraNameKey[] = "cameraName";
constexpr char kResolutionPresetKey[] = "resolutionPreset";
constexpr char kFpsKey[] = "fps";
constexpr char kVideoBitrateKey[] = "videoBitrate";
constexpr char kAudioBitrateKey[] = "audioBitrate";
constexpr char kEnableAudioKey[] = "enableAudio";

constexpr char kCameraIdKey[] = "cameraId";
constexpr char kMaxVideoDurationKey[] = "maxVideoDuration";

constexpr char kResolutionPresetValueLow[] = "low";
constexpr char kResolutionPresetValueMedium[] = "medium";
constexpr char kResolutionPresetValueHigh[] = "high";
constexpr char kResolutionPresetValueVeryHigh[] = "veryHigh";
constexpr char kResolutionPresetValueUltraHigh[] = "ultraHigh";
constexpr char kResolutionPresetValueMax[] = "max";

const std::string kPictureCaptureExtension = "jpeg";
const std::string kVideoCaptureExtension = "mp4";

std::unique_ptr<flutter::EventSink<flutter::EncodableValue>> event_sink;

// Looks for |key| in |map|, returning the associated value if it is present, or
// a nullptr if not.
const EncodableValue* ValueOrNull(const EncodableMap& map, const char* key) {
  auto it = map.find(EncodableValue(key));
  if (it == map.end()) {
    return nullptr;
  }
  return &(it->second);
}

// Looks for |key| in |map|, returning the associated int64 value if it is
// present, or std::nullopt if not.
std::optional<int64_t> GetInt64ValueOrNull(const EncodableMap& map,
                                           const char* key) {
  auto value = ValueOrNull(map, key);
  if (!value) {
    return std::nullopt;
  }

  if (std::holds_alternative<int32_t>(*value)) {
    return static_cast<int64_t>(std::get<int32_t>(*value));
  }
  auto val64 = std::get_if<int64_t>(value);
  if (!val64) {
    return std::nullopt;
  }
  return *val64;
}

// Parses resolution preset argument to enum value.
ResolutionPreset ParseResolutionPreset(const std::string& resolution_preset) {
  if (resolution_preset.compare(kResolutionPresetValueLow) == 0) {
    return ResolutionPreset::kLow;
  } else if (resolution_preset.compare(kResolutionPresetValueMedium) == 0) {
    return ResolutionPreset::kMedium;
  } else if (resolution_preset.compare(kResolutionPresetValueHigh) == 0) {
    return ResolutionPreset::kHigh;
  } else if (resolution_preset.compare(kResolutionPresetValueVeryHigh) == 0) {
    return ResolutionPreset::kVeryHigh;
  } else if (resolution_preset.compare(kResolutionPresetValueUltraHigh) == 0) {
    return ResolutionPreset::kUltraHigh;
  } else if (resolution_preset.compare(kResolutionPresetValueMax) == 0) {
    return ResolutionPreset::kMax;
  }
  return ResolutionPreset::kAuto;
}

=======
const std::string kPictureCaptureExtension = "jpeg";
const std::string kVideoCaptureExtension = "mp4";

>>>>>>> 01527175
// Builds CaptureDeviceInfo object from given device holding device name and id.
std::unique_ptr<CaptureDeviceInfo> GetDeviceInfo(IMFActivate* device) {
  assert(device);
  auto device_info = std::make_unique<CaptureDeviceInfo>();
  ComHeapPtr<wchar_t> name;
  UINT32 name_size;

  HRESULT hr = device->GetAllocatedString(MF_DEVSOURCE_ATTRIBUTE_FRIENDLY_NAME,
                                          &name, &name_size);
  if (FAILED(hr)) {
    return device_info;
  }

  ComHeapPtr<wchar_t> id;
  UINT32 id_size;
  hr = device->GetAllocatedString(
      MF_DEVSOURCE_ATTRIBUTE_SOURCE_TYPE_VIDCAP_SYMBOLIC_LINK, &id, &id_size);

  if (FAILED(hr)) {
    return device_info;
  }

  device_info->SetDisplayName(Utf8FromUtf16(std::wstring(name, name_size)));
  device_info->SetDeviceID(Utf8FromUtf16(std::wstring(id, id_size)));
  return device_info;
}

// Builds datetime string from current time.
// Used as part of the filenames for captured pictures and videos.
std::string GetCurrentTimeString() {
  std::chrono::system_clock::duration now =
      std::chrono::system_clock::now().time_since_epoch();

  auto s = std::chrono::duration_cast<std::chrono::seconds>(now).count();
  auto ms =
      std::chrono::duration_cast<std::chrono::milliseconds>(now).count() % 1000;

  struct tm newtime;
  localtime_s(&newtime, &s);

  std::string time_start = "";
  time_start.resize(80);
  size_t len =
      strftime(&time_start[0], time_start.size(), "%Y_%m%d_%H%M%S_", &newtime);
  if (len > 0) {
    time_start.resize(len);
  }

  // Add milliseconds to make sure the filename is unique
  return time_start + std::to_string(ms);
}

// Builds file path for picture capture.
std::optional<std::string> GetFilePathForPicture() {
  ComHeapPtr<wchar_t> known_folder_path;
  HRESULT hr = SHGetKnownFolderPath(FOLDERID_Pictures, KF_FLAG_CREATE, nullptr,
                                    &known_folder_path);
  if (FAILED(hr)) {
    return std::nullopt;
  }

  std::string path = Utf8FromUtf16(std::wstring(known_folder_path));

  return path + "\\" + "PhotoCapture_" + GetCurrentTimeString() + "." +
         kPictureCaptureExtension;
}

// Builds file path for video capture.
std::optional<std::string> GetFilePathForVideo() {
  ComHeapPtr<wchar_t> known_folder_path;
  HRESULT hr = SHGetKnownFolderPath(FOLDERID_Videos, KF_FLAG_CREATE, nullptr,
                                    &known_folder_path);
  if (FAILED(hr)) {
    return std::nullopt;
  }

  std::string path = Utf8FromUtf16(std::wstring(known_folder_path));

  return path + "\\" + "VideoCapture_" + GetCurrentTimeString() + "." +
         kVideoCaptureExtension;
}
}  // namespace

// static
void CameraPlugin::RegisterWithRegistrar(
    flutter::PluginRegistrarWindows* registrar) {
<<<<<<< HEAD
  auto channel = std::make_unique<flutter::MethodChannel<>>(
      registrar->messenger(), kChannelName,
      &flutter::StandardMethodCodec::GetInstance());
  auto frameEventchannel = std::make_unique<flutter::EventChannel<>>(
                registrar->messenger(), kFrameEventChannelName,
                &flutter::StandardMethodCodec::GetInstance());

  std::unique_ptr<CameraPlugin> plugin = std::make_unique<CameraPlugin>(
      registrar->texture_registrar(), registrar->messenger());

  channel->SetMethodCallHandler(
      [plugin_pointer = plugin.get()](const auto& call, auto result) {
        plugin_pointer->HandleMethodCall(call, std::move(result));
      });
  auto event_channel_handler = std::make_unique<flutter::StreamHandlerFunctions<>>(
          [](auto arguments, auto events) {
              event_sink = std::move(events);
              return nullptr;
          },
        [](auto arguments) {
            event_sink.reset();
            return nullptr;
        });
  frameEventchannel->SetStreamHandler(std::move(event_channel_handler));
=======
  std::unique_ptr<CameraPlugin> plugin = std::make_unique<CameraPlugin>(
      registrar->texture_registrar(), registrar->messenger());

  CameraApi::SetUp(registrar->messenger(), plugin.get());
>>>>>>> 01527175

  registrar->AddPlugin(std::move(plugin));
}

CameraPlugin::CameraPlugin(flutter::TextureRegistrar* texture_registrar,
                           flutter::BinaryMessenger* messenger)
    : texture_registrar_(texture_registrar),
      messenger_(messenger),
      camera_factory_(std::make_unique<CameraFactoryImpl>()) {}

CameraPlugin::CameraPlugin(flutter::TextureRegistrar* texture_registrar,
                           flutter::BinaryMessenger* messenger,
                           std::unique_ptr<CameraFactory> camera_factory)
    : texture_registrar_(texture_registrar),
      messenger_(messenger),
      camera_factory_(std::move(camera_factory)) {}

CameraPlugin::~CameraPlugin() {}

<<<<<<< HEAD
void CameraPlugin::HandleMethodCall(
    const flutter::MethodCall<>& method_call,
    std::unique_ptr<flutter::MethodResult<>> result) {
  const std::string& method_name = method_call.method_name();

  if (method_name.compare(kAvailableCamerasMethod) == 0) {
    return AvailableCamerasMethodHandler(std::move(result));
  } else if (method_name.compare(kCreateMethod) == 0) {
    const auto* arguments =
        std::get_if<flutter::EncodableMap>(method_call.arguments());
    assert(arguments);

    return CreateMethodHandler(*arguments, std::move(result));
  } else if (method_name.compare(kInitializeMethod) == 0) {
    const auto* arguments =
        std::get_if<flutter::EncodableMap>(method_call.arguments());
    assert(arguments);

    return this->InitializeMethodHandler(*arguments, std::move(result));
  } else if (method_name.compare(kTakePictureMethod) == 0) {
    const auto* arguments =
        std::get_if<flutter::EncodableMap>(method_call.arguments());
    assert(arguments);

    return TakePictureMethodHandler(*arguments, std::move(result));
  } else if (method_name.compare(kStartVideoRecordingMethod) == 0) {
    const auto* arguments =
        std::get_if<flutter::EncodableMap>(method_call.arguments());
    assert(arguments);

    return StartVideoRecordingMethodHandler(*arguments, std::move(result));
  } else if (method_name.compare(kStopVideoRecordingMethod) == 0) {
    const auto* arguments =
        std::get_if<flutter::EncodableMap>(method_call.arguments());
    assert(arguments);

    return StopVideoRecordingMethodHandler(*arguments, std::move(result));
  } else if (method_name.compare(kStartImageStreamingMethod) == 0) {
      const auto* arguments =
              std::get_if<flutter::EncodableMap>(method_call.arguments());
      assert(arguments);

      return StartImageStreamingMethodHandler(*arguments, std::move(result));
  } else if (method_name.compare(kStopImageStreamingMethod) == 0) {
      const auto* arguments =
              std::get_if<flutter::EncodableMap>(method_call.arguments());
      assert(arguments);

      return StopImageStreamingMethodHandler(*arguments, std::move(result));
  } else if (method_name.compare(kPausePreview) == 0) {
      const auto* arguments =
          std::get_if<flutter::EncodableMap>(method_call.arguments());
      assert(arguments);

      return PausePreviewMethodHandler(*arguments, std::move(result));
  } else if (method_name.compare(kResumePreview) == 0) {
    const auto* arguments =
        std::get_if<flutter::EncodableMap>(method_call.arguments());
    assert(arguments);

    return ResumePreviewMethodHandler(*arguments, std::move(result));
  } else if (method_name.compare(kDisposeMethod) == 0) {
    const auto* arguments =
        std::get_if<flutter::EncodableMap>(method_call.arguments());
    assert(arguments);

    return DisposeMethodHandler(*arguments, std::move(result));
  } else {
    result->NotImplemented();
  }
}

=======
>>>>>>> 01527175
Camera* CameraPlugin::GetCameraByDeviceId(std::string& device_id) {
  for (auto it = begin(cameras_); it != end(cameras_); ++it) {
    if ((*it)->HasDeviceId(device_id)) {
      return it->get();
    }
  }
  return nullptr;
}

Camera* CameraPlugin::GetCameraByCameraId(int64_t camera_id) {
  for (auto it = begin(cameras_); it != end(cameras_); ++it) {
    if ((*it)->HasCameraId(camera_id)) {
      return it->get();
    }
  }
  return nullptr;
}

void CameraPlugin::DisposeCameraByCameraId(int64_t camera_id) {
  for (auto it = begin(cameras_); it != end(cameras_); ++it) {
    if ((*it)->HasCameraId(camera_id)) {
      cameras_.erase(it);
      return;
    }
  }
}

ErrorOr<flutter::EncodableList> CameraPlugin::GetAvailableCameras() {
  // Enumerate devices.
  ComHeapPtr<IMFActivate*> devices;
  UINT32 count = 0;
  if (!this->EnumerateVideoCaptureDeviceSources(&devices, &count)) {
    // No need to free devices here, since allocation failed.
    return FlutterError("System error", "Failed to get available cameras");
  }

  // Format found devices to the response.
  EncodableList devices_list;
  for (UINT32 i = 0; i < count; ++i) {
    auto device_info = GetDeviceInfo(devices[i]);
    auto deviceName = device_info->GetUniqueDeviceName();

    devices_list.push_back(EncodableValue(deviceName));
  }

  return devices_list;
}

bool CameraPlugin::EnumerateVideoCaptureDeviceSources(IMFActivate*** devices,
                                                      UINT32* count) {
  return CaptureControllerImpl::EnumerateVideoCaptureDeviceSources(devices,
                                                                   count);
}

void CameraPlugin::Create(const std::string& camera_name,
                          const PlatformMediaSettings& settings,
                          std::function<void(ErrorOr<int64_t> reply)> result) {
  auto device_info = std::make_unique<CaptureDeviceInfo>();
  if (!device_info->ParseDeviceInfoFromCameraName(camera_name)) {
    return result(FlutterError("camera_error",
                               "Cannot parse device info from " + camera_name));
  }

  auto device_id = device_info->GetDeviceId();
  if (GetCameraByDeviceId(device_id)) {
    return result(
        FlutterError("camera_error",
                     "Camera with given device id already exists. Existing "
                     "camera must be disposed before creating it again."));
  }

  std::unique_ptr<camera_windows::Camera> camera =
      camera_factory_->CreateCamera(device_id);

  if (camera->HasPendingResultByType(PendingResultType::kCreateCamera)) {
    return result(
        FlutterError("camera_error", "Pending camera creation request exists"));
  }

  if (camera->AddPendingIntResult(PendingResultType::kCreateCamera,
                                  std::move(result))) {
    bool initialized =
        camera->InitCamera(texture_registrar_, messenger_, settings);
    if (initialized) {
      cameras_.push_back(std::move(camera));
    }
  }
}

void CameraPlugin::Initialize(
    int64_t camera_id,
    std::function<void(ErrorOr<PlatformSize> reply)> result) {
  auto camera = GetCameraByCameraId(camera_id);
  if (!camera) {
    return result(FlutterError("camera_error", "Camera not created"));
  }

  if (camera->HasPendingResultByType(PendingResultType::kInitialize)) {
    return result(
        FlutterError("camera_error", "Pending initialization request exists"));
  }

  if (camera->AddPendingSizeResult(PendingResultType::kInitialize,
                                   std::move(result))) {
    auto cc = camera->GetCaptureController();
    assert(cc);
    cc->StartPreview();
  }
}

void CameraPlugin::PausePreview(
    int64_t camera_id,
    std::function<void(std::optional<FlutterError> reply)> result) {
  auto camera = GetCameraByCameraId(camera_id);
  if (!camera) {
    return result(FlutterError("camera_error", "Camera not created"));
  }

  if (camera->HasPendingResultByType(PendingResultType::kPausePreview)) {
    return result(
        FlutterError("camera_error", "Pending pause preview request exists"));
  }

  if (camera->AddPendingVoidResult(PendingResultType::kPausePreview,
                                   std::move(result))) {
    auto cc = camera->GetCaptureController();
    assert(cc);
    cc->PausePreview();
  }
}

void CameraPlugin::ResumePreview(
    int64_t camera_id,
    std::function<void(std::optional<FlutterError> reply)> result) {
  auto camera = GetCameraByCameraId(camera_id);
  if (!camera) {
    return result(FlutterError("camera_error", "Camera not created"));
  }

  if (camera->HasPendingResultByType(PendingResultType::kResumePreview)) {
    return result(
        FlutterError("camera_error", "Pending resume preview request exists"));
  }

  if (camera->AddPendingVoidResult(PendingResultType::kResumePreview,
                                   std::move(result))) {
    auto cc = camera->GetCaptureController();
    assert(cc);
    cc->ResumePreview();
  }
}

void CameraPlugin::StartVideoRecording(
    int64_t camera_id, const PlatformVideoCaptureOptions& options,
    std::function<void(std::optional<FlutterError> reply)> result) {
  auto camera = GetCameraByCameraId(camera_id);
  if (!camera) {
    return result(FlutterError("camera_error", "Camera not created"));
  }

  if (camera->HasPendingResultByType(PendingResultType::kStartRecord)) {
    return result(
        FlutterError("camera_error", "Pending start recording request exists"));
  }

  int64_t max_video_duration_ms = -1;
  const int64_t* requested_max_video_duration_ms =
      options.max_duration_milliseconds();

  if (requested_max_video_duration_ms != nullptr) {
    max_video_duration_ms = *requested_max_video_duration_ms;
  }

  std::optional<std::string> path = GetFilePathForVideo();
  if (path) {
    if (camera->AddPendingVoidResult(PendingResultType::kStartRecord,
                                     std::move(result))) {
      auto cc = camera->GetCaptureController();
      assert(cc);
      cc->StartRecord(*path, max_video_duration_ms);
    }
  } else {
    return result(
        FlutterError("system_error", "Failed to get path for video capture"));
  }
}

void CameraPlugin::StopVideoRecording(
    int64_t camera_id, std::function<void(ErrorOr<std::string> reply)> result) {
  auto camera = GetCameraByCameraId(camera_id);
  if (!camera) {
    return result(FlutterError("camera_error", "Camera not created"));
  }

  if (camera->HasPendingResultByType(PendingResultType::kStopRecord)) {
    return result(
        FlutterError("camera_error", "Pending stop recording request exists"));
  }

  if (camera->AddPendingStringResult(PendingResultType::kStopRecord,
                                     std::move(result))) {
    auto cc = camera->GetCaptureController();
    assert(cc);
    cc->StopRecord();
  }
}
void CameraPlugin::StartImageStreamingMethodHandler(
            const EncodableMap& args, std::unique_ptr<flutter::MethodResult<>> result) {
    std::optional<int64_t> camera_id = GetInt64ValueOrNull(args, kCameraIdKey);
    if (!camera_id) {
        return result->Error("argument_error",
                             std::string(kCameraIdKey) + " missing");
    }
    //check if request already exists
    Camera* camera = GetCameraByCameraId(*camera_id);
    if (!camera) {
        return result->Error("camera_error", "Camera not created");
    }
    if (camera->HasPendingResultByType(PendingResultType::kStartStream)) {
        return result->Error("camera_error",
                             "Pending start stream request exists");
    }

    if (!event_sink) {
        return result->Error("camera_error",
                             "Unable to make event channel from windows");
    }

    if (camera->AddPendingResult(PendingResultType::kStartStream,
                                 std::move(result))) {
        CaptureController* cc = camera->GetCaptureController();
        assert(cc);
        cc->StartImageStream(std::move(event_sink));
    }
}

void CameraPlugin::StopImageStreamingMethodHandler(
            const EncodableMap& args, std::unique_ptr<flutter::MethodResult<>> result) {
    std::optional<int64_t> camera_id = GetInt64ValueOrNull(args, kCameraIdKey); //get camera id
    if (!camera_id) {
        return result->Error("argument_error",
                             std::string(kCameraIdKey) + " missing");
    }
    //check if request already exists
    Camera* camera = GetCameraByCameraId(*camera_id);
    if (!camera) {
        return result->Error("camera_error", "Camera not created");
    }
    if (camera->HasPendingResultByType(PendingResultType::kStartStream)) {
        return result->Error("camera_error",
                             "Pending start stream request exists");
    }

    if (!event_sink) {
        return result->Error("camera_error",
                             "Unable to make event channel from windows");
    }

    if (camera->AddPendingResult(PendingResultType::kStartStream,
                                 std::move(result))) {
        CaptureController* cc = camera->GetCaptureController();
        assert(cc);
        cc->StopImageStream();
    }
}

void CameraPlugin::TakePicture(
    int64_t camera_id, std::function<void(ErrorOr<std::string> reply)> result) {
  auto camera = GetCameraByCameraId(camera_id);
  if (!camera) {
    return result(FlutterError("camera_error", "Camera not created"));
  }

  if (camera->HasPendingResultByType(PendingResultType::kTakePicture)) {
    return result(
        FlutterError("camera_error", "Pending take picture request exists"));
  }

  std::optional<std::string> path = GetFilePathForPicture();
  if (path) {
    if (camera->AddPendingStringResult(PendingResultType::kTakePicture,
                                       std::move(result))) {
      auto cc = camera->GetCaptureController();
      assert(cc);
      cc->TakePicture(*path);
    }
  } else {
    return result(
        FlutterError("system_error", "Failed to get capture path for picture"));
  }
}

std::optional<FlutterError> CameraPlugin::Dispose(int64_t camera_id) {
  DisposeCameraByCameraId(camera_id);
  return std::nullopt;
}

}  // namespace camera_windows<|MERGE_RESOLUTION|>--- conflicted
+++ resolved
@@ -6,10 +6,8 @@
 
 #include <flutter/flutter_view.h>
 #include <flutter/method_channel.h>
-#include <flutter/event_channel.h>
 #include <flutter/plugin_registrar_windows.h>
 #include <flutter/standard_method_codec.h>
-#include <flutter/event_stream_handler_functions.h>
 #include <mfapi.h>
 #include <mfidl.h>
 #include <shlobj.h>
@@ -20,8 +18,6 @@
 #include <chrono>
 #include <memory>
 
-#include <iostream>
-
 #include "capture_device_info.h"
 #include "com_heap_ptr.h"
 #include "messages.g.h"
@@ -34,98 +30,9 @@
 
 namespace {
 
-<<<<<<< HEAD
-// Channel events
-constexpr char kChannelName[] = "plugins.flutter.io/camera_windows";
-constexpr char kFrameEventChannelName[] = "plugins.flutter.io/camera_android/imageStream";
-
-constexpr char kAvailableCamerasMethod[] = "availableCameras";
-constexpr char kCreateMethod[] = "create";
-constexpr char kInitializeMethod[] = "initialize";
-constexpr char kTakePictureMethod[] = "takePicture";
-constexpr char kStartVideoRecordingMethod[] = "startVideoRecording";
-constexpr char kStopVideoRecordingMethod[] = "stopVideoRecording";
-constexpr char kStartImageStreamingMethod[] = "startImageStream";
-constexpr char kStopImageStreamingMethod[] = "stopImageStream";
-
-constexpr char kPausePreview[] = "pausePreview";
-constexpr char kResumePreview[] = "resumePreview";
-constexpr char kDisposeMethod[] = "dispose";
-
-constexpr char kCameraNameKey[] = "cameraName";
-constexpr char kResolutionPresetKey[] = "resolutionPreset";
-constexpr char kFpsKey[] = "fps";
-constexpr char kVideoBitrateKey[] = "videoBitrate";
-constexpr char kAudioBitrateKey[] = "audioBitrate";
-constexpr char kEnableAudioKey[] = "enableAudio";
-
-constexpr char kCameraIdKey[] = "cameraId";
-constexpr char kMaxVideoDurationKey[] = "maxVideoDuration";
-
-constexpr char kResolutionPresetValueLow[] = "low";
-constexpr char kResolutionPresetValueMedium[] = "medium";
-constexpr char kResolutionPresetValueHigh[] = "high";
-constexpr char kResolutionPresetValueVeryHigh[] = "veryHigh";
-constexpr char kResolutionPresetValueUltraHigh[] = "ultraHigh";
-constexpr char kResolutionPresetValueMax[] = "max";
-
 const std::string kPictureCaptureExtension = "jpeg";
 const std::string kVideoCaptureExtension = "mp4";
 
-std::unique_ptr<flutter::EventSink<flutter::EncodableValue>> event_sink;
-
-// Looks for |key| in |map|, returning the associated value if it is present, or
-// a nullptr if not.
-const EncodableValue* ValueOrNull(const EncodableMap& map, const char* key) {
-  auto it = map.find(EncodableValue(key));
-  if (it == map.end()) {
-    return nullptr;
-  }
-  return &(it->second);
-}
-
-// Looks for |key| in |map|, returning the associated int64 value if it is
-// present, or std::nullopt if not.
-std::optional<int64_t> GetInt64ValueOrNull(const EncodableMap& map,
-                                           const char* key) {
-  auto value = ValueOrNull(map, key);
-  if (!value) {
-    return std::nullopt;
-  }
-
-  if (std::holds_alternative<int32_t>(*value)) {
-    return static_cast<int64_t>(std::get<int32_t>(*value));
-  }
-  auto val64 = std::get_if<int64_t>(value);
-  if (!val64) {
-    return std::nullopt;
-  }
-  return *val64;
-}
-
-// Parses resolution preset argument to enum value.
-ResolutionPreset ParseResolutionPreset(const std::string& resolution_preset) {
-  if (resolution_preset.compare(kResolutionPresetValueLow) == 0) {
-    return ResolutionPreset::kLow;
-  } else if (resolution_preset.compare(kResolutionPresetValueMedium) == 0) {
-    return ResolutionPreset::kMedium;
-  } else if (resolution_preset.compare(kResolutionPresetValueHigh) == 0) {
-    return ResolutionPreset::kHigh;
-  } else if (resolution_preset.compare(kResolutionPresetValueVeryHigh) == 0) {
-    return ResolutionPreset::kVeryHigh;
-  } else if (resolution_preset.compare(kResolutionPresetValueUltraHigh) == 0) {
-    return ResolutionPreset::kUltraHigh;
-  } else if (resolution_preset.compare(kResolutionPresetValueMax) == 0) {
-    return ResolutionPreset::kMax;
-  }
-  return ResolutionPreset::kAuto;
-}
-
-=======
-const std::string kPictureCaptureExtension = "jpeg";
-const std::string kVideoCaptureExtension = "mp4";
-
->>>>>>> 01527175
 // Builds CaptureDeviceInfo object from given device holding device name and id.
 std::unique_ptr<CaptureDeviceInfo> GetDeviceInfo(IMFActivate* device) {
   assert(device);
@@ -212,37 +119,10 @@
 // static
 void CameraPlugin::RegisterWithRegistrar(
     flutter::PluginRegistrarWindows* registrar) {
-<<<<<<< HEAD
-  auto channel = std::make_unique<flutter::MethodChannel<>>(
-      registrar->messenger(), kChannelName,
-      &flutter::StandardMethodCodec::GetInstance());
-  auto frameEventchannel = std::make_unique<flutter::EventChannel<>>(
-                registrar->messenger(), kFrameEventChannelName,
-                &flutter::StandardMethodCodec::GetInstance());
-
   std::unique_ptr<CameraPlugin> plugin = std::make_unique<CameraPlugin>(
       registrar->texture_registrar(), registrar->messenger());
 
-  channel->SetMethodCallHandler(
-      [plugin_pointer = plugin.get()](const auto& call, auto result) {
-        plugin_pointer->HandleMethodCall(call, std::move(result));
-      });
-  auto event_channel_handler = std::make_unique<flutter::StreamHandlerFunctions<>>(
-          [](auto arguments, auto events) {
-              event_sink = std::move(events);
-              return nullptr;
-          },
-        [](auto arguments) {
-            event_sink.reset();
-            return nullptr;
-        });
-  frameEventchannel->SetStreamHandler(std::move(event_channel_handler));
-=======
-  std::unique_ptr<CameraPlugin> plugin = std::make_unique<CameraPlugin>(
-      registrar->texture_registrar(), registrar->messenger());
-
   CameraApi::SetUp(registrar->messenger(), plugin.get());
->>>>>>> 01527175
 
   registrar->AddPlugin(std::move(plugin));
 }
@@ -262,81 +142,6 @@
 
 CameraPlugin::~CameraPlugin() {}
 
-<<<<<<< HEAD
-void CameraPlugin::HandleMethodCall(
-    const flutter::MethodCall<>& method_call,
-    std::unique_ptr<flutter::MethodResult<>> result) {
-  const std::string& method_name = method_call.method_name();
-
-  if (method_name.compare(kAvailableCamerasMethod) == 0) {
-    return AvailableCamerasMethodHandler(std::move(result));
-  } else if (method_name.compare(kCreateMethod) == 0) {
-    const auto* arguments =
-        std::get_if<flutter::EncodableMap>(method_call.arguments());
-    assert(arguments);
-
-    return CreateMethodHandler(*arguments, std::move(result));
-  } else if (method_name.compare(kInitializeMethod) == 0) {
-    const auto* arguments =
-        std::get_if<flutter::EncodableMap>(method_call.arguments());
-    assert(arguments);
-
-    return this->InitializeMethodHandler(*arguments, std::move(result));
-  } else if (method_name.compare(kTakePictureMethod) == 0) {
-    const auto* arguments =
-        std::get_if<flutter::EncodableMap>(method_call.arguments());
-    assert(arguments);
-
-    return TakePictureMethodHandler(*arguments, std::move(result));
-  } else if (method_name.compare(kStartVideoRecordingMethod) == 0) {
-    const auto* arguments =
-        std::get_if<flutter::EncodableMap>(method_call.arguments());
-    assert(arguments);
-
-    return StartVideoRecordingMethodHandler(*arguments, std::move(result));
-  } else if (method_name.compare(kStopVideoRecordingMethod) == 0) {
-    const auto* arguments =
-        std::get_if<flutter::EncodableMap>(method_call.arguments());
-    assert(arguments);
-
-    return StopVideoRecordingMethodHandler(*arguments, std::move(result));
-  } else if (method_name.compare(kStartImageStreamingMethod) == 0) {
-      const auto* arguments =
-              std::get_if<flutter::EncodableMap>(method_call.arguments());
-      assert(arguments);
-
-      return StartImageStreamingMethodHandler(*arguments, std::move(result));
-  } else if (method_name.compare(kStopImageStreamingMethod) == 0) {
-      const auto* arguments =
-              std::get_if<flutter::EncodableMap>(method_call.arguments());
-      assert(arguments);
-
-      return StopImageStreamingMethodHandler(*arguments, std::move(result));
-  } else if (method_name.compare(kPausePreview) == 0) {
-      const auto* arguments =
-          std::get_if<flutter::EncodableMap>(method_call.arguments());
-      assert(arguments);
-
-      return PausePreviewMethodHandler(*arguments, std::move(result));
-  } else if (method_name.compare(kResumePreview) == 0) {
-    const auto* arguments =
-        std::get_if<flutter::EncodableMap>(method_call.arguments());
-    assert(arguments);
-
-    return ResumePreviewMethodHandler(*arguments, std::move(result));
-  } else if (method_name.compare(kDisposeMethod) == 0) {
-    const auto* arguments =
-        std::get_if<flutter::EncodableMap>(method_call.arguments());
-    assert(arguments);
-
-    return DisposeMethodHandler(*arguments, std::move(result));
-  } else {
-    result->NotImplemented();
-  }
-}
-
-=======
->>>>>>> 01527175
 Camera* CameraPlugin::GetCameraByDeviceId(std::string& device_id) {
   for (auto it = begin(cameras_); it != end(cameras_); ++it) {
     if ((*it)->HasDeviceId(device_id)) {
@@ -543,65 +348,6 @@
     cc->StopRecord();
   }
 }
-void CameraPlugin::StartImageStreamingMethodHandler(
-            const EncodableMap& args, std::unique_ptr<flutter::MethodResult<>> result) {
-    std::optional<int64_t> camera_id = GetInt64ValueOrNull(args, kCameraIdKey);
-    if (!camera_id) {
-        return result->Error("argument_error",
-                             std::string(kCameraIdKey) + " missing");
-    }
-    //check if request already exists
-    Camera* camera = GetCameraByCameraId(*camera_id);
-    if (!camera) {
-        return result->Error("camera_error", "Camera not created");
-    }
-    if (camera->HasPendingResultByType(PendingResultType::kStartStream)) {
-        return result->Error("camera_error",
-                             "Pending start stream request exists");
-    }
-
-    if (!event_sink) {
-        return result->Error("camera_error",
-                             "Unable to make event channel from windows");
-    }
-
-    if (camera->AddPendingResult(PendingResultType::kStartStream,
-                                 std::move(result))) {
-        CaptureController* cc = camera->GetCaptureController();
-        assert(cc);
-        cc->StartImageStream(std::move(event_sink));
-    }
-}
-
-void CameraPlugin::StopImageStreamingMethodHandler(
-            const EncodableMap& args, std::unique_ptr<flutter::MethodResult<>> result) {
-    std::optional<int64_t> camera_id = GetInt64ValueOrNull(args, kCameraIdKey); //get camera id
-    if (!camera_id) {
-        return result->Error("argument_error",
-                             std::string(kCameraIdKey) + " missing");
-    }
-    //check if request already exists
-    Camera* camera = GetCameraByCameraId(*camera_id);
-    if (!camera) {
-        return result->Error("camera_error", "Camera not created");
-    }
-    if (camera->HasPendingResultByType(PendingResultType::kStartStream)) {
-        return result->Error("camera_error",
-                             "Pending start stream request exists");
-    }
-
-    if (!event_sink) {
-        return result->Error("camera_error",
-                             "Unable to make event channel from windows");
-    }
-
-    if (camera->AddPendingResult(PendingResultType::kStartStream,
-                                 std::move(result))) {
-        CaptureController* cc = camera->GetCaptureController();
-        assert(cc);
-        cc->StopImageStream();
-    }
-}
 
 void CameraPlugin::TakePicture(
     int64_t camera_id, std::function<void(ErrorOr<std::string> reply)> result) {
