--- conflicted
+++ resolved
@@ -30,38 +30,6 @@
 
 namespace {
 
-<<<<<<< HEAD
-// Channel events
-constexpr char kChannelName[] = "plugins.flutter.io/camera_windows";
-
-constexpr char kAvailableCamerasMethod[] = "availableCameras";
-constexpr char kCreateMethod[] = "create";
-constexpr char kInitializeMethod[] = "initialize";
-constexpr char kTakePictureMethod[] = "takePicture";
-constexpr char kStartVideoRecordingMethod[] = "startVideoRecording";
-constexpr char kStopVideoRecordingMethod[] = "stopVideoRecording";
-constexpr char kPausePreview[] = "pausePreview";
-constexpr char kResumePreview[] = "resumePreview";
-constexpr char kDisposeMethod[] = "dispose";
-
-constexpr char kCameraNameKey[] = "cameraName";
-constexpr char kResolutionPresetKey[] = "resolutionPreset";
-constexpr char kFpsKey[] = "fps";
-constexpr char kVideoBitrateKey[] = "videoBitrate";
-constexpr char kAudioBitrateKey[] = "audioBitrate";
-constexpr char kEnableAudioKey[] = "enableAudio";
-
-constexpr char kCameraIdKey[] = "cameraId";
-
-constexpr char kResolutionPresetValueLow[] = "low";
-constexpr char kResolutionPresetValueMedium[] = "medium";
-constexpr char kResolutionPresetValueHigh[] = "high";
-constexpr char kResolutionPresetValueVeryHigh[] = "veryHigh";
-constexpr char kResolutionPresetValueUltraHigh[] = "ultraHigh";
-constexpr char kResolutionPresetValueMax[] = "max";
-
-=======
->>>>>>> 8e6ac906
 const std::string kPictureCaptureExtension = "jpeg";
 const std::string kVideoCaptureExtension = "mp4";
 
@@ -327,7 +295,7 @@
 }
 
 void CameraPlugin::StartVideoRecording(
-    int64_t camera_id, const PlatformVideoCaptureOptions& options,
+    int64_t camera_id,
     std::function<void(std::optional<FlutterError> reply)> result) {
   auto camera = GetCameraByCameraId(camera_id);
   if (!camera) {
@@ -339,17 +307,6 @@
         FlutterError("camera_error", "Pending start recording request exists"));
   }
 
-<<<<<<< HEAD
-=======
-  int64_t max_video_duration_ms = -1;
-  const int64_t* requested_max_video_duration_ms =
-      options.max_duration_milliseconds();
-
-  if (requested_max_video_duration_ms != nullptr) {
-    max_video_duration_ms = *requested_max_video_duration_ms;
-  }
-
->>>>>>> 8e6ac906
   std::optional<std::string> path = GetFilePathForVideo();
   if (path) {
     if (camera->AddPendingVoidResult(PendingResultType::kStartRecord,
