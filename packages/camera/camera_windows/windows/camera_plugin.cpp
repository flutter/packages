--- conflicted
+++ resolved
@@ -402,21 +402,6 @@
     }
 
     const auto* fps_argument = std::get_if<int>(ValueOrNull(args, kFpsKey));
-<<<<<<< HEAD
-    int fps = fps_argument ? *fps_argument : -1;
-
-    const auto* video_bitrate_argument =
-        std::get_if<int>(ValueOrNull(args, kVideoBitrateKey));
-    int video_bitrate = video_bitrate_argument ? *video_bitrate_argument : -1;
-
-    const auto* audio_bitrate_argument =
-        std::get_if<int>(ValueOrNull(args, kAudioBitrateKey));
-    int audio_bitrate = audio_bitrate_argument ? *audio_bitrate_argument : -1;
-
-    bool initialized = camera->InitCamera(texture_registrar_, messenger_,
-                                          *record_audio, resolution_preset, fps,
-                                          video_bitrate, audio_bitrate);
-=======
     const auto* video_bitrate_argument =
         std::get_if<int>(ValueOrNull(args, kVideoBitrateKey));
     const auto* audio_bitrate_argument =
@@ -435,7 +420,6 @@
 
     bool initialized = camera->InitCamera(texture_registrar_, messenger_,
                                           resolution_preset, record_settings);
->>>>>>> 0eead7cb
     if (initialized) {
       cameras_.push_back(std::move(camera));
     }
