// Copyright 2013 The Flutter Authors. All rights reserved.
// Use of this source code is governed by a BSD-style license that can be
// found in the LICENSE file.

#include "camera.h"

namespace camera_windows {
using flutter::EncodableList;
using flutter::EncodableMap;
using flutter::EncodableValue;

// Camera channel events.
constexpr char kCameraMethodChannelBaseName[] =
    "plugins.flutter.io/camera_windows/camera";
constexpr char kCameraClosingEvent[] = "camera_closing";
constexpr char kErrorEvent[] = "error";

// Camera error codes
constexpr char kCameraAccessDenied[] = "CameraAccessDenied";
constexpr char kCameraError[] = "camera_error";
constexpr char kPluginDisposed[] = "plugin_disposed";

std::string GetErrorCode(CameraResult result) {
  assert(result != CameraResult::kSuccess);

  switch (result) {
    case CameraResult::kAccessDenied:
      return kCameraAccessDenied;

    case CameraResult::kSuccess:
    case CameraResult::kError:
    default:
      return kCameraError;
  }
}

CameraImpl::CameraImpl(const std::string& device_id)
    : device_id_(device_id), Camera(device_id) {}

CameraImpl::~CameraImpl() {
  // Sends camera closing event.
  OnCameraClosing();

  capture_controller_ = nullptr;
  SendErrorForPendingResults(kPluginDisposed,
                             "Plugin disposed before request was handled");
}

bool CameraImpl::InitCamera(flutter::TextureRegistrar* texture_registrar,
                            flutter::BinaryMessenger* messenger,
                            const PlatformMediaSettings& media_settings) {
  auto capture_controller_factory =
      std::make_unique<CaptureControllerFactoryImpl>();
  return InitCamera(std::move(capture_controller_factory), texture_registrar,
                    messenger, media_settings);
}

bool CameraImpl::InitCamera(
    std::unique_ptr<CaptureControllerFactory> capture_controller_factory,
    flutter::TextureRegistrar* texture_registrar,
    flutter::BinaryMessenger* messenger,
    const PlatformMediaSettings& media_settings) {
  assert(!device_id_.empty());
  messenger_ = messenger;
  capture_controller_ =
      capture_controller_factory->CreateCaptureController(this);
  return capture_controller_->InitCaptureDevice(texture_registrar, device_id_,
                                                media_settings);
}

bool CameraImpl::AddPendingVoidResult(
    PendingResultType type,
    std::function<void(std::optional<FlutterError> reply)> result) {
  assert(result);
  return AddPendingResult(type, result);
}

bool CameraImpl::AddPendingIntResult(
    PendingResultType type,
    std::function<void(ErrorOr<int64_t> reply)> result) {
  assert(result);
  return AddPendingResult(type, result);
}

bool CameraImpl::AddPendingStringResult(
    PendingResultType type,
    std::function<void(ErrorOr<std::string> reply)> result) {
  assert(result);
  return AddPendingResult(type, result);
}

bool CameraImpl::AddPendingSizeResult(
    PendingResultType type,
    std::function<void(ErrorOr<PlatformSize> reply)> result) {
  assert(result);
  return AddPendingResult(type, result);
}

bool CameraImpl::AddPendingResult(PendingResultType type,
                                  CameraImpl::AsyncResult result) {
  auto it = pending_results_.find(type);
  if (it != pending_results_.end()) {
    std::visit(
        [](auto&& r) {
          r(FlutterError("Duplicate request", "Method handler already called"));
        },
        result);
    return false;
  }

  pending_results_.insert(std::make_pair(type, std::move(result)));
  return true;
}

std::function<void(std::optional<FlutterError> reply)>
CameraImpl::GetPendingVoidResultByType(PendingResultType type) {
  std::optional<AsyncResult> result = GetPendingResultByType(type);
  if (!result) {
    return nullptr;
  }
  return std::get<std::function<void(std::optional<FlutterError>)>>(
      result.value());
}

std::function<void(ErrorOr<int64_t> reply)>
CameraImpl::GetPendingIntResultByType(PendingResultType type) {
  std::optional<AsyncResult> result = GetPendingResultByType(type);
  if (!result) {
    return nullptr;
  }
  return std::get<std::function<void(ErrorOr<int64_t>)>>(result.value());
}

std::function<void(ErrorOr<std::string> reply)>
CameraImpl::GetPendingStringResultByType(PendingResultType type) {
  std::optional<AsyncResult> result = GetPendingResultByType(type);
  if (!result) {
    return nullptr;
  }
  return std::get<std::function<void(ErrorOr<std::string>)>>(result.value());
}

std::function<void(ErrorOr<PlatformSize> reply)>
CameraImpl::GetPendingSizeResultByType(PendingResultType type) {
  std::optional<AsyncResult> result = GetPendingResultByType(type);
  if (!result) {
    return nullptr;
  }
  return std::get<std::function<void(ErrorOr<PlatformSize>)>>(result.value());
}

std::optional<CameraImpl::AsyncResult> CameraImpl::GetPendingResultByType(
    PendingResultType type) {
  auto it = pending_results_.find(type);
  if (it == pending_results_.end()) {
    return std::nullopt;
  }
  CameraImpl::AsyncResult result = std::move(it->second);
  pending_results_.erase(it);
  return result;
}

bool CameraImpl::HasPendingResultByType(PendingResultType type) const {
  auto it = pending_results_.find(type);
  return it != pending_results_.end();
}

void CameraImpl::SendErrorForPendingResults(const std::string& error_code,
                                            const std::string& description) {
  for (const auto& pending_result : pending_results_) {
    std::visit(
        [&error_code, &description](auto&& result) {
          result(FlutterError(error_code, description));
        },
        pending_result.second);
  }
  pending_results_.clear();
}

MethodChannel<>* CameraImpl::GetMethodChannel() {
  assert(messenger_);
  assert(camera_id_);

  // Use existing channel if initialized
  if (camera_channel_) {
    return camera_channel_.get();
  }

  auto channel_name =
      std::string(kCameraMethodChannelBaseName) + std::to_string(camera_id_);

  camera_channel_ = std::make_unique<flutter::MethodChannel<>>(
      messenger_, channel_name, &flutter::StandardMethodCodec::GetInstance());

  return camera_channel_.get();
}

void CameraImpl::OnCreateCaptureEngineSucceeded(int64_t texture_id) {
  // Use texture id as camera id
  camera_id_ = texture_id;
  auto pending_result =
      GetPendingIntResultByType(PendingResultType::kCreateCamera);
  if (pending_result) {
    pending_result(texture_id);
  }
}

void CameraImpl::OnCreateCaptureEngineFailed(CameraResult result,
                                             const std::string& error) {
  auto pending_result =
      GetPendingIntResultByType(PendingResultType::kCreateCamera);
  if (pending_result) {
    std::string error_code = GetErrorCode(result);
    pending_result(FlutterError(error_code, error));
  }
}

void CameraImpl::OnStartPreviewSucceeded(int32_t width, int32_t height) {
  auto pending_result =
      GetPendingSizeResultByType(PendingResultType::kInitialize);
  if (pending_result) {
    pending_result(
        PlatformSize(static_cast<double>(width), static_cast<double>(height)));
  }
};

void CameraImpl::OnStartPreviewFailed(CameraResult result,
                                      const std::string& error) {
  auto pending_result =
      GetPendingSizeResultByType(PendingResultType::kInitialize);
  if (pending_result) {
    std::string error_code = GetErrorCode(result);
    pending_result(FlutterError(error_code, error));
  }
};

void CameraImpl::OnResumePreviewSucceeded() {
  auto pending_result =
      GetPendingVoidResultByType(PendingResultType::kResumePreview);
  if (pending_result) {
    pending_result(std::nullopt);
  }
}

void CameraImpl::OnResumePreviewFailed(CameraResult result,
                                       const std::string& error) {
  auto pending_result =
      GetPendingVoidResultByType(PendingResultType::kResumePreview);
  if (pending_result) {
    std::string error_code = GetErrorCode(result);
    pending_result(FlutterError(error_code, error));
  }
}

void CameraImpl::OnPausePreviewSucceeded() {
  auto pending_result =
      GetPendingVoidResultByType(PendingResultType::kPausePreview);
  if (pending_result) {
    pending_result(std::nullopt);
  }
}

void CameraImpl::OnPausePreviewFailed(CameraResult result,
                                      const std::string& error) {
  auto pending_result =
      GetPendingVoidResultByType(PendingResultType::kPausePreview);
  if (pending_result) {
    std::string error_code = GetErrorCode(result);
    pending_result(FlutterError(error_code, error));
  }
}

void CameraImpl::OnStartRecordSucceeded() {
  auto pending_result =
      GetPendingVoidResultByType(PendingResultType::kStartRecord);
  if (pending_result) {
    pending_result(std::nullopt);
  }
};

void CameraImpl::OnStartRecordFailed(CameraResult result,
                                     const std::string& error) {
  auto pending_result =
      GetPendingVoidResultByType(PendingResultType::kStartRecord);
  if (pending_result) {
    std::string error_code = GetErrorCode(result);
    pending_result(FlutterError(error_code, error));
  }
};

void CameraImpl::OnStopRecordSucceeded(const std::string& file_path) {
  auto pending_result =
      GetPendingStringResultByType(PendingResultType::kStopRecord);
  if (pending_result) {
    pending_result(file_path);
  }
};

void CameraImpl::OnStopRecordFailed(CameraResult result,
                                    const std::string& error) {
  auto pending_result =
      GetPendingStringResultByType(PendingResultType::kStopRecord);
  if (pending_result) {
    std::string error_code = GetErrorCode(result);
    pending_result(FlutterError(error_code, error));
  }
};

void CameraImpl::OnTakePictureSucceeded(const std::string& file_path) {
  auto pending_result =
      GetPendingStringResultByType(PendingResultType::kTakePicture);
  if (pending_result) {
    pending_result(file_path);
  }
};

<<<<<<< HEAD
=======
void CameraImpl::OnTakePictureFailed(CameraResult result,
                                     const std::string& error) {
  auto pending_take_picture_result =
      GetPendingStringResultByType(PendingResultType::kTakePicture);
  if (pending_take_picture_result) {
    std::string error_code = GetErrorCode(result);
    pending_take_picture_result(FlutterError(error_code, error));
  }
};

void CameraImpl::OnVideoRecordSucceeded(const std::string& file_path,
                                        int64_t video_duration_ms) {
  if (messenger_ && camera_id_ >= 0) {
    auto channel = GetMethodChannel();

    std::unique_ptr<EncodableValue> message_data =
        std::make_unique<EncodableValue>(
            EncodableMap({{EncodableValue("path"), EncodableValue(file_path)},
                          {EncodableValue("maxVideoDuration"),
                           EncodableValue(video_duration_ms)}}));

    channel->InvokeMethod(kVideoRecordedEvent, std::move(message_data));
  }
}

void CameraImpl::OnVideoRecordFailed(CameraResult result,
                                     const std::string& error){};

>>>>>>> 8e6ac906
void CameraImpl::OnCaptureError(CameraResult result, const std::string& error) {
  if (messenger_ && camera_id_ >= 0) {
    auto channel = GetMethodChannel();

    std::unique_ptr<EncodableValue> message_data =
        std::make_unique<EncodableValue>(EncodableMap(
            {{EncodableValue("description"), EncodableValue(error)}}));
    channel->InvokeMethod(kErrorEvent, std::move(message_data));
  }

  std::string error_code = GetErrorCode(result);
  SendErrorForPendingResults(error_code, error);
}

void CameraImpl::OnTakePictureFailed(CameraResult result,
                                     const std::string& error) {
  auto pending_take_picture_result =
      GetPendingResultByType(PendingResultType::kTakePicture);
  if (pending_take_picture_result) {
    std::string error_code = GetErrorCode(result);
    pending_take_picture_result->Error(error_code, error);
  }
};

void CameraImpl::OnCameraClosing() {
  if (messenger_ && camera_id_ >= 0) {
    auto channel = GetMethodChannel();
    channel->InvokeMethod(kCameraClosingEvent,
                          std::move(std::make_unique<EncodableValue>()));
  }
}

}  // namespace camera_windows<|MERGE_RESOLUTION|>--- conflicted
+++ resolved
@@ -314,37 +314,6 @@
   }
 };
 
-<<<<<<< HEAD
-=======
-void CameraImpl::OnTakePictureFailed(CameraResult result,
-                                     const std::string& error) {
-  auto pending_take_picture_result =
-      GetPendingStringResultByType(PendingResultType::kTakePicture);
-  if (pending_take_picture_result) {
-    std::string error_code = GetErrorCode(result);
-    pending_take_picture_result(FlutterError(error_code, error));
-  }
-};
-
-void CameraImpl::OnVideoRecordSucceeded(const std::string& file_path,
-                                        int64_t video_duration_ms) {
-  if (messenger_ && camera_id_ >= 0) {
-    auto channel = GetMethodChannel();
-
-    std::unique_ptr<EncodableValue> message_data =
-        std::make_unique<EncodableValue>(
-            EncodableMap({{EncodableValue("path"), EncodableValue(file_path)},
-                          {EncodableValue("maxVideoDuration"),
-                           EncodableValue(video_duration_ms)}}));
-
-    channel->InvokeMethod(kVideoRecordedEvent, std::move(message_data));
-  }
-}
-
-void CameraImpl::OnVideoRecordFailed(CameraResult result,
-                                     const std::string& error){};
-
->>>>>>> 8e6ac906
 void CameraImpl::OnCaptureError(CameraResult result, const std::string& error) {
   if (messenger_ && camera_id_ >= 0) {
     auto channel = GetMethodChannel();
