--- conflicted
+++ resolved
@@ -615,50 +615,5 @@
   EXPECT_TRUE(result_called);
 }
 
-<<<<<<< HEAD
-=======
-TEST(Camera, OnVideoRecordSucceededInvokesCameraChannelEvent) {
-  std::unique_ptr<CameraImpl> camera =
-      std::make_unique<CameraImpl>(MOCK_DEVICE_ID);
-  std::unique_ptr<MockCaptureControllerFactory> capture_controller_factory =
-      std::make_unique<MockCaptureControllerFactory>();
-
-  std::unique_ptr<MockBinaryMessenger> binary_messenger =
-      std::make_unique<MockBinaryMessenger>();
-
-  const std::string file_path = "C:\\temp\\filename.mp4";
-  const int64_t camera_id = 12345;
-  std::string camera_channel =
-      std::string("plugins.flutter.io/camera_windows/camera") +
-      std::to_string(camera_id);
-  const int64_t video_duration = 1000000;
-
-  EXPECT_CALL(*capture_controller_factory, CreateCaptureController)
-      .Times(1)
-      .WillOnce(
-          []() { return std::make_unique<NiceMock<MockCaptureController>>(); });
-
-  // TODO: test binary content.
-  // First time is video record success message,
-  // and second is camera closing message.
-  EXPECT_CALL(*binary_messenger, Send(Eq(camera_channel), _, _, _)).Times(2);
-
-  PlatformMediaSettings media_settings(PlatformResolutionPreset::max, false);
-
-  // Init camera with mock capture controller factory
-  camera->InitCamera(std::move(capture_controller_factory),
-                     std::make_unique<MockTextureRegistrar>().get(),
-                     binary_messenger.get(), media_settings);
-
-  // Pass camera id for camera
-  camera->OnCreateCaptureEngineSucceeded(camera_id);
-
-  camera->OnVideoRecordSucceeded(file_path, video_duration);
-
-  // Dispose camera before message channel.
-  camera = nullptr;
-}
-
->>>>>>> 8e6ac906
 }  // namespace test
 }  // namespace camera_windows