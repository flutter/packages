// Copyright 2013 The Flutter Authors. All rights reserved.
// Use of this source code is governed by a BSD-style license that can be
// found in the LICENSE file.

#include "camera.h"

#include <flutter/method_call.h>
#include <flutter/method_result_functions.h>
#include <flutter/standard_method_codec.h>
#include <flutter/texture_registrar.h>
#include <gmock/gmock.h>
#include <gtest/gtest.h>
#include <windows.h>

#include <functional>
#include <memory>
#include <string>

#include "mocks.h"

namespace camera_windows {
using ::testing::_;
using ::testing::Eq;
using ::testing::NiceMock;
using ::testing::Pointee;
using ::testing::Return;

namespace test {

TEST(Camera, InitCameraCreatesCaptureController) {
  std::unique_ptr<CameraImpl> camera =
      std::make_unique<CameraImpl>(MOCK_DEVICE_ID);
  std::unique_ptr<MockCaptureControllerFactory> capture_controller_factory =
      std::make_unique<MockCaptureControllerFactory>();

  EXPECT_CALL(*capture_controller_factory, CreateCaptureController)
      .Times(1)
      .WillOnce([]() {
        std::unique_ptr<NiceMock<MockCaptureController>> capture_controller =
            std::make_unique<NiceMock<MockCaptureController>>();

        EXPECT_CALL(*capture_controller, InitCaptureDevice)
            .Times(1)
            .WillOnce(Return(true));

        return capture_controller;
      });

  EXPECT_TRUE(camera->GetCaptureController() == nullptr);

  RecordSettings record_settings(false);
  record_settings.fps = 5;
  record_settings.video_bitrate = 200000;
  record_settings.audio_bitrate = 32000;

  // Init camera with mock capture controller factory
  bool result =
      camera->InitCamera(std::move(capture_controller_factory),
                         std::make_unique<MockTextureRegistrar>().get(),
<<<<<<< HEAD
                         std::make_unique<MockBinaryMessenger>().get(), false,
                         ResolutionPreset::kAuto, 5, 200000, 32000);
=======
                         std::make_unique<MockBinaryMessenger>().get(),
                         ResolutionPreset::kAuto, record_settings);
>>>>>>> 0eead7cb
  EXPECT_TRUE(result);
  EXPECT_TRUE(camera->GetCaptureController() != nullptr);
}

TEST(Camera, InitCameraReportsFailure) {
  std::unique_ptr<CameraImpl> camera =
      std::make_unique<CameraImpl>(MOCK_DEVICE_ID);
  std::unique_ptr<MockCaptureControllerFactory> capture_controller_factory =
      std::make_unique<MockCaptureControllerFactory>();

  EXPECT_CALL(*capture_controller_factory, CreateCaptureController)
      .Times(1)
      .WillOnce([]() {
        std::unique_ptr<NiceMock<MockCaptureController>> capture_controller =
            std::make_unique<NiceMock<MockCaptureController>>();

        EXPECT_CALL(*capture_controller, InitCaptureDevice)
            .Times(1)
            .WillOnce(Return(false));

        return capture_controller;
      });

  EXPECT_TRUE(camera->GetCaptureController() == nullptr);

  RecordSettings record_settings(false);
  record_settings.fps = 5;
  record_settings.video_bitrate = 200000;
  record_settings.audio_bitrate = 32000;

  // Init camera with mock capture controller factory
  bool result =
      camera->InitCamera(std::move(capture_controller_factory),
                         std::make_unique<MockTextureRegistrar>().get(),
<<<<<<< HEAD
                         std::make_unique<MockBinaryMessenger>().get(), false,
                         ResolutionPreset::kAuto, 5, 200000, 32000);
=======
                         std::make_unique<MockBinaryMessenger>().get(),
                         ResolutionPreset::kAuto, record_settings);
>>>>>>> 0eead7cb
  EXPECT_FALSE(result);
  EXPECT_TRUE(camera->GetCaptureController() != nullptr);
}

TEST(Camera, AddPendingResultReturnsErrorForDuplicates) {
  std::unique_ptr<CameraImpl> camera =
      std::make_unique<CameraImpl>(MOCK_DEVICE_ID);
  std::unique_ptr<MockMethodResult> first_pending_result =
      std::make_unique<MockMethodResult>();
  std::unique_ptr<MockMethodResult> second_pending_result =
      std::make_unique<MockMethodResult>();

  EXPECT_CALL(*first_pending_result, ErrorInternal).Times(0);
  EXPECT_CALL(*first_pending_result, SuccessInternal);
  EXPECT_CALL(*second_pending_result, ErrorInternal).Times(1);

  camera->AddPendingResult(PendingResultType::kCreateCamera,
                           std::move(first_pending_result));

  // This should fail
  camera->AddPendingResult(PendingResultType::kCreateCamera,
                           std::move(second_pending_result));

  // Mark pending result as succeeded
  camera->OnCreateCaptureEngineSucceeded(0);
}

TEST(Camera, OnCreateCaptureEngineSucceededReturnsCameraId) {
  std::unique_ptr<CameraImpl> camera =
      std::make_unique<CameraImpl>(MOCK_DEVICE_ID);
  std::unique_ptr<MockMethodResult> result =
      std::make_unique<MockMethodResult>();

  const int64_t texture_id = 12345;

  EXPECT_CALL(*result, ErrorInternal).Times(0);
  EXPECT_CALL(
      *result,
      SuccessInternal(Pointee(EncodableValue(EncodableMap(
          {{EncodableValue("cameraId"), EncodableValue(texture_id)}})))));

  camera->AddPendingResult(PendingResultType::kCreateCamera, std::move(result));

  camera->OnCreateCaptureEngineSucceeded(texture_id);
}

TEST(Camera, CreateCaptureEngineReportsError) {
  std::unique_ptr<CameraImpl> camera =
      std::make_unique<CameraImpl>(MOCK_DEVICE_ID);
  std::unique_ptr<MockMethodResult> result =
      std::make_unique<MockMethodResult>();

  const std::string error_text = "error_text";

  EXPECT_CALL(*result, SuccessInternal).Times(0);
  EXPECT_CALL(*result, ErrorInternal(Eq("camera_error"), Eq(error_text), _));

  camera->AddPendingResult(PendingResultType::kCreateCamera, std::move(result));

  camera->OnCreateCaptureEngineFailed(CameraResult::kError, error_text);
}

TEST(Camera, CreateCaptureEngineReportsAccessDenied) {
  std::unique_ptr<CameraImpl> camera =
      std::make_unique<CameraImpl>(MOCK_DEVICE_ID);
  std::unique_ptr<MockMethodResult> result =
      std::make_unique<MockMethodResult>();

  const std::string error_text = "error_text";

  EXPECT_CALL(*result, SuccessInternal).Times(0);
  EXPECT_CALL(*result,
              ErrorInternal(Eq("CameraAccessDenied"), Eq(error_text), _));

  camera->AddPendingResult(PendingResultType::kCreateCamera, std::move(result));

  camera->OnCreateCaptureEngineFailed(CameraResult::kAccessDenied, error_text);
}

TEST(Camera, OnStartPreviewSucceededReturnsFrameSize) {
  std::unique_ptr<CameraImpl> camera =
      std::make_unique<CameraImpl>(MOCK_DEVICE_ID);
  std::unique_ptr<MockMethodResult> result =
      std::make_unique<MockMethodResult>();

  const int32_t width = 123;
  const int32_t height = 456;

  EXPECT_CALL(*result, ErrorInternal).Times(0);
  EXPECT_CALL(
      *result,
      SuccessInternal(Pointee(EncodableValue(EncodableMap({
          {EncodableValue("previewWidth"), EncodableValue((float)width)},
          {EncodableValue("previewHeight"), EncodableValue((float)height)},
      })))));

  camera->AddPendingResult(PendingResultType::kInitialize, std::move(result));

  camera->OnStartPreviewSucceeded(width, height);
}

TEST(Camera, StartPreviewReportsError) {
  std::unique_ptr<CameraImpl> camera =
      std::make_unique<CameraImpl>(MOCK_DEVICE_ID);
  std::unique_ptr<MockMethodResult> result =
      std::make_unique<MockMethodResult>();

  const std::string error_text = "error_text";

  EXPECT_CALL(*result, SuccessInternal).Times(0);
  EXPECT_CALL(*result, ErrorInternal(Eq("camera_error"), Eq(error_text), _));

  camera->AddPendingResult(PendingResultType::kInitialize, std::move(result));

  camera->OnStartPreviewFailed(CameraResult::kError, error_text);
}

TEST(Camera, StartPreviewReportsAccessDenied) {
  std::unique_ptr<CameraImpl> camera =
      std::make_unique<CameraImpl>(MOCK_DEVICE_ID);
  std::unique_ptr<MockMethodResult> result =
      std::make_unique<MockMethodResult>();

  const std::string error_text = "error_text";

  EXPECT_CALL(*result, SuccessInternal).Times(0);
  EXPECT_CALL(*result,
              ErrorInternal(Eq("CameraAccessDenied"), Eq(error_text), _));

  camera->AddPendingResult(PendingResultType::kInitialize, std::move(result));

  camera->OnStartPreviewFailed(CameraResult::kAccessDenied, error_text);
}

TEST(Camera, OnPausePreviewSucceededReturnsSuccess) {
  std::unique_ptr<CameraImpl> camera =
      std::make_unique<CameraImpl>(MOCK_DEVICE_ID);
  std::unique_ptr<MockMethodResult> result =
      std::make_unique<MockMethodResult>();

  EXPECT_CALL(*result, ErrorInternal).Times(0);
  EXPECT_CALL(*result, SuccessInternal(nullptr));

  camera->AddPendingResult(PendingResultType::kPausePreview, std::move(result));

  camera->OnPausePreviewSucceeded();
}

TEST(Camera, PausePreviewReportsError) {
  std::unique_ptr<CameraImpl> camera =
      std::make_unique<CameraImpl>(MOCK_DEVICE_ID);
  std::unique_ptr<MockMethodResult> result =
      std::make_unique<MockMethodResult>();

  const std::string error_text = "error_text";

  EXPECT_CALL(*result, SuccessInternal).Times(0);
  EXPECT_CALL(*result, ErrorInternal(Eq("camera_error"), Eq(error_text), _));

  camera->AddPendingResult(PendingResultType::kPausePreview, std::move(result));

  camera->OnPausePreviewFailed(CameraResult::kError, error_text);
}

TEST(Camera, PausePreviewReportsAccessDenied) {
  std::unique_ptr<CameraImpl> camera =
      std::make_unique<CameraImpl>(MOCK_DEVICE_ID);
  std::unique_ptr<MockMethodResult> result =
      std::make_unique<MockMethodResult>();

  const std::string error_text = "error_text";

  EXPECT_CALL(*result, SuccessInternal).Times(0);
  EXPECT_CALL(*result,
              ErrorInternal(Eq("CameraAccessDenied"), Eq(error_text), _));

  camera->AddPendingResult(PendingResultType::kPausePreview, std::move(result));

  camera->OnPausePreviewFailed(CameraResult::kAccessDenied, error_text);
}

TEST(Camera, OnResumePreviewSucceededReturnsSuccess) {
  std::unique_ptr<CameraImpl> camera =
      std::make_unique<CameraImpl>(MOCK_DEVICE_ID);
  std::unique_ptr<MockMethodResult> result =
      std::make_unique<MockMethodResult>();

  EXPECT_CALL(*result, ErrorInternal).Times(0);
  EXPECT_CALL(*result, SuccessInternal(nullptr));

  camera->AddPendingResult(PendingResultType::kResumePreview,
                           std::move(result));

  camera->OnResumePreviewSucceeded();
}

TEST(Camera, ResumePreviewReportsError) {
  std::unique_ptr<CameraImpl> camera =
      std::make_unique<CameraImpl>(MOCK_DEVICE_ID);
  std::unique_ptr<MockMethodResult> result =
      std::make_unique<MockMethodResult>();

  const std::string error_text = "error_text";

  EXPECT_CALL(*result, SuccessInternal).Times(0);
  EXPECT_CALL(*result, ErrorInternal(Eq("camera_error"), Eq(error_text), _));

  camera->AddPendingResult(PendingResultType::kResumePreview,
                           std::move(result));

  camera->OnResumePreviewFailed(CameraResult::kError, error_text);
}

TEST(Camera, OnResumePreviewPermissionFailureReturnsError) {
  std::unique_ptr<CameraImpl> camera =
      std::make_unique<CameraImpl>(MOCK_DEVICE_ID);
  std::unique_ptr<MockMethodResult> result =
      std::make_unique<MockMethodResult>();

  const std::string error_text = "error_text";

  EXPECT_CALL(*result, SuccessInternal).Times(0);
  EXPECT_CALL(*result,
              ErrorInternal(Eq("CameraAccessDenied"), Eq(error_text), _));

  camera->AddPendingResult(PendingResultType::kResumePreview,
                           std::move(result));

  camera->OnResumePreviewFailed(CameraResult::kAccessDenied, error_text);
}

TEST(Camera, OnStartRecordSucceededReturnsSuccess) {
  std::unique_ptr<CameraImpl> camera =
      std::make_unique<CameraImpl>(MOCK_DEVICE_ID);
  std::unique_ptr<MockMethodResult> result =
      std::make_unique<MockMethodResult>();

  EXPECT_CALL(*result, ErrorInternal).Times(0);
  EXPECT_CALL(*result, SuccessInternal(nullptr));

  camera->AddPendingResult(PendingResultType::kStartRecord, std::move(result));

  camera->OnStartRecordSucceeded();
}

TEST(Camera, StartRecordReportsError) {
  std::unique_ptr<CameraImpl> camera =
      std::make_unique<CameraImpl>(MOCK_DEVICE_ID);
  std::unique_ptr<MockMethodResult> result =
      std::make_unique<MockMethodResult>();

  const std::string error_text = "error_text";

  EXPECT_CALL(*result, SuccessInternal).Times(0);
  EXPECT_CALL(*result, ErrorInternal(Eq("camera_error"), Eq(error_text), _));

  camera->AddPendingResult(PendingResultType::kStartRecord, std::move(result));

  camera->OnStartRecordFailed(CameraResult::kError, error_text);
}

TEST(Camera, StartRecordReportsAccessDenied) {
  std::unique_ptr<CameraImpl> camera =
      std::make_unique<CameraImpl>(MOCK_DEVICE_ID);
  std::unique_ptr<MockMethodResult> result =
      std::make_unique<MockMethodResult>();

  const std::string error_text = "error_text";

  EXPECT_CALL(*result, SuccessInternal).Times(0);
  EXPECT_CALL(*result,
              ErrorInternal(Eq("CameraAccessDenied"), Eq(error_text), _));

  camera->AddPendingResult(PendingResultType::kStartRecord, std::move(result));

  camera->OnStartRecordFailed(CameraResult::kAccessDenied, error_text);
}

TEST(Camera, OnStopRecordSucceededReturnsSuccess) {
  std::unique_ptr<CameraImpl> camera =
      std::make_unique<CameraImpl>(MOCK_DEVICE_ID);
  std::unique_ptr<MockMethodResult> result =
      std::make_unique<MockMethodResult>();

  const std::string file_path = "C:\temp\filename.mp4";

  EXPECT_CALL(*result, ErrorInternal).Times(0);
  EXPECT_CALL(*result, SuccessInternal(Pointee(EncodableValue(file_path))));

  camera->AddPendingResult(PendingResultType::kStopRecord, std::move(result));

  camera->OnStopRecordSucceeded(file_path);
}

TEST(Camera, StopRecordReportsError) {
  std::unique_ptr<CameraImpl> camera =
      std::make_unique<CameraImpl>(MOCK_DEVICE_ID);
  std::unique_ptr<MockMethodResult> result =
      std::make_unique<MockMethodResult>();

  const std::string error_text = "error_text";

  EXPECT_CALL(*result, SuccessInternal).Times(0);
  EXPECT_CALL(*result, ErrorInternal(Eq("camera_error"), Eq(error_text), _));

  camera->AddPendingResult(PendingResultType::kStopRecord, std::move(result));

  camera->OnStopRecordFailed(CameraResult::kError, error_text);
}

TEST(Camera, StopRecordReportsAccessDenied) {
  std::unique_ptr<CameraImpl> camera =
      std::make_unique<CameraImpl>(MOCK_DEVICE_ID);
  std::unique_ptr<MockMethodResult> result =
      std::make_unique<MockMethodResult>();

  const std::string error_text = "error_text";

  EXPECT_CALL(*result, SuccessInternal).Times(0);
  EXPECT_CALL(*result,
              ErrorInternal(Eq("CameraAccessDenied"), Eq(error_text), _));

  camera->AddPendingResult(PendingResultType::kStopRecord, std::move(result));

  camera->OnStopRecordFailed(CameraResult::kAccessDenied, error_text);
}

TEST(Camera, OnTakePictureSucceededReturnsSuccess) {
  std::unique_ptr<CameraImpl> camera =
      std::make_unique<CameraImpl>(MOCK_DEVICE_ID);
  std::unique_ptr<MockMethodResult> result =
      std::make_unique<MockMethodResult>();

  const std::string file_path = "C:\\temp\\filename.jpeg";

  EXPECT_CALL(*result, ErrorInternal).Times(0);
  EXPECT_CALL(*result, SuccessInternal(Pointee(EncodableValue(file_path))));

  camera->AddPendingResult(PendingResultType::kTakePicture, std::move(result));

  camera->OnTakePictureSucceeded(file_path);
}

TEST(Camera, TakePictureReportsError) {
  std::unique_ptr<CameraImpl> camera =
      std::make_unique<CameraImpl>(MOCK_DEVICE_ID);
  std::unique_ptr<MockMethodResult> result =
      std::make_unique<MockMethodResult>();

  const std::string error_text = "error_text";

  EXPECT_CALL(*result, SuccessInternal).Times(0);
  EXPECT_CALL(*result, ErrorInternal(Eq("camera_error"), Eq(error_text), _));

  camera->AddPendingResult(PendingResultType::kTakePicture, std::move(result));

  camera->OnTakePictureFailed(CameraResult::kError, error_text);
}

TEST(Camera, TakePictureReportsAccessDenied) {
  std::unique_ptr<CameraImpl> camera =
      std::make_unique<CameraImpl>(MOCK_DEVICE_ID);
  std::unique_ptr<MockMethodResult> result =
      std::make_unique<MockMethodResult>();

  const std::string error_text = "error_text";

  EXPECT_CALL(*result, SuccessInternal).Times(0);
  EXPECT_CALL(*result,
              ErrorInternal(Eq("CameraAccessDenied"), Eq(error_text), _));

  camera->AddPendingResult(PendingResultType::kTakePicture, std::move(result));

  camera->OnTakePictureFailed(CameraResult::kAccessDenied, error_text);
}

TEST(Camera, OnVideoRecordSucceededInvokesCameraChannelEvent) {
  std::unique_ptr<CameraImpl> camera =
      std::make_unique<CameraImpl>(MOCK_DEVICE_ID);
  std::unique_ptr<MockCaptureControllerFactory> capture_controller_factory =
      std::make_unique<MockCaptureControllerFactory>();

  std::unique_ptr<MockBinaryMessenger> binary_messenger =
      std::make_unique<MockBinaryMessenger>();

  const std::string file_path = "C:\\temp\\filename.mp4";
  const int64_t camera_id = 12345;
  std::string camera_channel =
      std::string("plugins.flutter.io/camera_windows/camera") +
      std::to_string(camera_id);
  const int64_t video_duration = 1000000;

  EXPECT_CALL(*capture_controller_factory, CreateCaptureController)
      .Times(1)
      .WillOnce(
          []() { return std::make_unique<NiceMock<MockCaptureController>>(); });

  // TODO: test binary content.
  // First time is video record success message,
  // and second is camera closing message.
  EXPECT_CALL(*binary_messenger, Send(Eq(camera_channel), _, _, _)).Times(2);

  RecordSettings record_settings;
  record_settings.record_audio = false;
  record_settings.fps = 5;
  record_settings.video_bitrate = 200000;
  record_settings.audio_bitrate = 32000;

  // Init camera with mock capture controller factory
  camera->InitCamera(std::move(capture_controller_factory),
                     std::make_unique<MockTextureRegistrar>().get(),
<<<<<<< HEAD
                     binary_messenger.get(), false, ResolutionPreset::kAuto, 5,
                     200000, 32000);
=======
                     binary_messenger.get(), ResolutionPreset::kAuto,
                     record_settings);
>>>>>>> 0eead7cb

  // Pass camera id for camera
  camera->OnCreateCaptureEngineSucceeded(camera_id);

  camera->OnVideoRecordSucceeded(file_path, video_duration);

  // Dispose camera before message channel.
  camera = nullptr;
}

}  // namespace test
}  // namespace camera_windows<|MERGE_RESOLUTION|>--- conflicted
+++ resolved
@@ -57,13 +57,8 @@
   bool result =
       camera->InitCamera(std::move(capture_controller_factory),
                          std::make_unique<MockTextureRegistrar>().get(),
-<<<<<<< HEAD
-                         std::make_unique<MockBinaryMessenger>().get(), false,
-                         ResolutionPreset::kAuto, 5, 200000, 32000);
-=======
                          std::make_unique<MockBinaryMessenger>().get(),
                          ResolutionPreset::kAuto, record_settings);
->>>>>>> 0eead7cb
   EXPECT_TRUE(result);
   EXPECT_TRUE(camera->GetCaptureController() != nullptr);
 }
@@ -98,13 +93,8 @@
   bool result =
       camera->InitCamera(std::move(capture_controller_factory),
                          std::make_unique<MockTextureRegistrar>().get(),
-<<<<<<< HEAD
-                         std::make_unique<MockBinaryMessenger>().get(), false,
-                         ResolutionPreset::kAuto, 5, 200000, 32000);
-=======
                          std::make_unique<MockBinaryMessenger>().get(),
                          ResolutionPreset::kAuto, record_settings);
->>>>>>> 0eead7cb
   EXPECT_FALSE(result);
   EXPECT_TRUE(camera->GetCaptureController() != nullptr);
 }
@@ -516,13 +506,8 @@
   // Init camera with mock capture controller factory
   camera->InitCamera(std::move(capture_controller_factory),
                      std::make_unique<MockTextureRegistrar>().get(),
-<<<<<<< HEAD
-                     binary_messenger.get(), false, ResolutionPreset::kAuto, 5,
-                     200000, 32000);
-=======
                      binary_messenger.get(), ResolutionPreset::kAuto,
                      record_settings);
->>>>>>> 0eead7cb
 
   // Pass camera id for camera
   camera->OnCreateCaptureEngineSucceeded(camera_id);
