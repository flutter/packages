--- conflicted
+++ resolved
@@ -205,15 +205,9 @@
 
   MOCK_METHOD(bool, InitCamera,
               (flutter::TextureRegistrar * texture_registrar,
-<<<<<<< HEAD
-               flutter::BinaryMessenger* messenger, bool record_audio,
-               ResolutionPreset resolution_preset, int fps, int video_bitrate,
-               int audio_bitrate),
-=======
                flutter::BinaryMessenger* messenger,
                ResolutionPreset resolution_preset,
                const RecordSettings& record_settings),
->>>>>>> 0eead7cb
               (override));
 
   std::unique_ptr<CaptureController> capture_controller_;
@@ -242,14 +236,8 @@
 
   MOCK_METHOD(bool, InitCaptureDevice,
               (flutter::TextureRegistrar * texture_registrar,
-<<<<<<< HEAD
-               const std::string& device_id, bool record_audio,
-               ResolutionPreset resolution_preset, int fps, int video_bitrate,
-               int audio_bitrate),
-=======
                const std::string& device_id, ResolutionPreset resolution_preset,
                const RecordSettings& record_settings),
->>>>>>> 0eead7cb
               (override));
 
   MOCK_METHOD(uint32_t, GetPreviewWidth, (), (const override));
