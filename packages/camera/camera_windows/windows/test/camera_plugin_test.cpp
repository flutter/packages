// Copyright 2013 The Flutter Authors. All rights reserved.
// Use of this source code is governed by a BSD-style license that can be
// found in the LICENSE file.

#include "camera_plugin.h"

#include <flutter/method_call.h>
#include <flutter/method_result_functions.h>
#include <flutter/standard_method_codec.h>
#include <flutter/texture_registrar.h>
#include <gmock/gmock.h>
#include <gtest/gtest.h>
#include <windows.h>

#include <functional>
#include <memory>
#include <string>

#include "mocks.h"

namespace camera_windows {
namespace test {

using flutter::EncodableMap;
using flutter::EncodableValue;
using ::testing::_;
using ::testing::DoAll;
using ::testing::EndsWith;
using ::testing::Eq;
using ::testing::Pointee;
using ::testing::Return;

void MockInitCamera(MockCamera* camera, bool success) {
  EXPECT_CALL(*camera,
              HasPendingResultByType(Eq(PendingResultType::kCreateCamera)))
      .Times(1)
      .WillOnce(Return(false));

  EXPECT_CALL(*camera,
              AddPendingIntResult(Eq(PendingResultType::kCreateCamera), _))
      .Times(1)
      .WillOnce([camera](PendingResultType type,
                         std::function<void(ErrorOr<int64_t> reply)> result) {
        camera->pending_int_result_ = result;
        return true;
      });

  EXPECT_CALL(*camera, HasDeviceId(Eq(camera->device_id_)))
      .WillRepeatedly(Return(true));

  EXPECT_CALL(*camera, InitCamera)
      .Times(1)
      .WillOnce([camera, success](flutter::TextureRegistrar* texture_registrar,
                                  flutter::BinaryMessenger* messenger,
                                  const PlatformMediaSettings& media_settings) {
        assert(camera->pending_int_result_);
        if (success) {
          camera->pending_int_result_(1);
          return true;
        } else {
          camera->pending_int_result_(
              FlutterError("camera_error", "InitCamera failed."));
          return false;
        }
      });
}

TEST(CameraPlugin, AvailableCamerasHandlerSuccessIfNoCameras) {
  std::unique_ptr<MockTextureRegistrar> texture_registrar_ =
      std::make_unique<MockTextureRegistrar>();
  std::unique_ptr<MockBinaryMessenger> messenger_ =
      std::make_unique<MockBinaryMessenger>();
  std::unique_ptr<MockCameraFactory> camera_factory_ =
      std::make_unique<MockCameraFactory>();

  MockCameraPlugin plugin(texture_registrar_.get(), messenger_.get(),
                          std::move(camera_factory_));

  EXPECT_CALL(plugin, EnumerateVideoCaptureDeviceSources)
      .Times(1)
      .WillOnce([](IMFActivate*** devices, UINT32* count) {
        *count = 0U;
        *devices = static_cast<IMFActivate**>(
            CoTaskMemAlloc(sizeof(IMFActivate*) * (*count)));
        return true;
      });

  ErrorOr<flutter::EncodableList> result = plugin.GetAvailableCameras();

  EXPECT_FALSE(result.has_error());
  EXPECT_EQ(result.value().size(), 0);
}

TEST(CameraPlugin, AvailableCamerasHandlerErrorIfFailsToEnumerateDevices) {
  std::unique_ptr<MockTextureRegistrar> texture_registrar_ =
      std::make_unique<MockTextureRegistrar>();
  std::unique_ptr<MockBinaryMessenger> messenger_ =
      std::make_unique<MockBinaryMessenger>();
  std::unique_ptr<MockCameraFactory> camera_factory_ =
      std::make_unique<MockCameraFactory>();

  MockCameraPlugin plugin(texture_registrar_.get(), messenger_.get(),
                          std::move(camera_factory_));

  EXPECT_CALL(plugin, EnumerateVideoCaptureDeviceSources)
      .Times(1)
      .WillOnce([](IMFActivate*** devices, UINT32* count) { return false; });

  ErrorOr<flutter::EncodableList> result = plugin.GetAvailableCameras();

  EXPECT_TRUE(result.has_error());
}

TEST(CameraPlugin, CreateHandlerCallsInitCamera) {
  std::unique_ptr<MockTextureRegistrar> texture_registrar_ =
      std::make_unique<MockTextureRegistrar>();
  std::unique_ptr<MockBinaryMessenger> messenger_ =
      std::make_unique<MockBinaryMessenger>();
  std::unique_ptr<MockCameraFactory> camera_factory_ =
      std::make_unique<MockCameraFactory>();
  std::unique_ptr<MockCamera> camera =
      std::make_unique<MockCamera>(MOCK_DEVICE_ID);

  MockInitCamera(camera.get(), true);

  // Move mocked camera to the factory to be passed
  // for plugin with CreateCamera function.
  camera_factory_->pending_camera_ = std::move(camera);

  EXPECT_CALL(*camera_factory_, CreateCamera(MOCK_DEVICE_ID));

  CameraPlugin plugin(texture_registrar_.get(), messenger_.get(),
                      std::move(camera_factory_));

  bool result_called = false;
  std::function<void(ErrorOr<int64_t>)> create_result =
      [&result_called](ErrorOr<int64_t> reply) {
        EXPECT_FALSE(result_called);  // Ensure only one reply call.
        result_called = true;
        EXPECT_FALSE(reply.has_error());
        EXPECT_EQ(reply.value(), 1);
      };

  plugin.Create(MOCK_CAMERA_NAME,
                PlatformMediaSettings(PlatformResolutionPreset::max, true),
                std::move(create_result));

  EXPECT_TRUE(result_called);
}

TEST(CameraPlugin, CreateHandlerErrorOnInvalidDeviceId) {
  std::unique_ptr<MockTextureRegistrar> texture_registrar_ =
      std::make_unique<MockTextureRegistrar>();
  std::unique_ptr<MockBinaryMessenger> messenger_ =
      std::make_unique<MockBinaryMessenger>();
  std::unique_ptr<MockCameraFactory> camera_factory_ =
      std::make_unique<MockCameraFactory>();

  CameraPlugin plugin(texture_registrar_.get(), messenger_.get(),
                      std::move(camera_factory_));

  bool result_called = false;
  std::function<void(ErrorOr<int64_t>)> create_result =
      [&result_called](ErrorOr<int64_t> reply) {
        EXPECT_FALSE(result_called);  // Ensure only one reply call.
        result_called = true;
        EXPECT_TRUE(reply.has_error());
      };

  plugin.Create(MOCK_INVALID_CAMERA_NAME,
                PlatformMediaSettings(PlatformResolutionPreset::max, true),
                std::move(create_result));

  EXPECT_TRUE(result_called);
}

TEST(CameraPlugin, CreateHandlerErrorOnExistingDeviceId) {
  std::unique_ptr<MockTextureRegistrar> texture_registrar_ =
      std::make_unique<MockTextureRegistrar>();
  std::unique_ptr<MockBinaryMessenger> messenger_ =
      std::make_unique<MockBinaryMessenger>();
  std::unique_ptr<MockCameraFactory> camera_factory_ =
      std::make_unique<MockCameraFactory>();
  std::unique_ptr<MockCamera> camera =
      std::make_unique<MockCamera>(MOCK_DEVICE_ID);

  MockInitCamera(camera.get(), true);

  // Move mocked camera to the factory to be passed
  // for plugin with CreateCamera function.
  camera_factory_->pending_camera_ = std::move(camera);

  EXPECT_CALL(*camera_factory_, CreateCamera(MOCK_DEVICE_ID));

  CameraPlugin plugin(texture_registrar_.get(), messenger_.get(),
                      std::move(camera_factory_));

  bool first_result_called = false;
  std::function<void(ErrorOr<int64_t>)> first_create_result =
      [&first_result_called](ErrorOr<int64_t> reply) {
        EXPECT_FALSE(first_result_called);  // Ensure only one reply call.
        first_result_called = true;
        EXPECT_FALSE(reply.has_error());
        EXPECT_EQ(reply.value(), 1);
      };

  PlatformMediaSettings media_settings(PlatformResolutionPreset::max, true);
  plugin.Create(MOCK_CAMERA_NAME, media_settings,
                std::move(first_create_result));

  EXPECT_TRUE(first_result_called);

  bool second_result_called = false;
  std::function<void(ErrorOr<int64_t>)> second_create_result =
      [&second_result_called](ErrorOr<int64_t> reply) {
        EXPECT_FALSE(second_result_called);  // Ensure only one reply call.
        second_result_called = true;
        EXPECT_TRUE(reply.has_error());
      };

  plugin.Create(MOCK_CAMERA_NAME, media_settings,
                std::move(second_create_result));

  EXPECT_TRUE(second_result_called);
}

TEST(CameraPlugin, CreateHandlerAllowsRetry) {
  std::unique_ptr<MockTextureRegistrar> texture_registrar_ =
      std::make_unique<MockTextureRegistrar>();
  std::unique_ptr<MockBinaryMessenger> messenger_ =
      std::make_unique<MockBinaryMessenger>();
  std::unique_ptr<MockCameraFactory> camera_factory_ =
      std::make_unique<MockCameraFactory>();

  // The camera will fail initialization once and then succeed.
  EXPECT_CALL(*camera_factory_, CreateCamera(MOCK_DEVICE_ID))
      .Times(2)
      .WillOnce([](const std::string& device_id) {
        std::unique_ptr<MockCamera> first_camera =
            std::make_unique<MockCamera>(MOCK_DEVICE_ID);

        MockInitCamera(first_camera.get(), false);

        return first_camera;
      })
      .WillOnce([](const std::string& device_id) {
        std::unique_ptr<MockCamera> second_camera =
            std::make_unique<MockCamera>(MOCK_DEVICE_ID);

        MockInitCamera(second_camera.get(), true);

        return second_camera;
      });

  CameraPlugin plugin(texture_registrar_.get(), messenger_.get(),
                      std::move(camera_factory_));

  bool first_result_called = false;
  std::function<void(ErrorOr<int64_t>)> first_create_result =
      [&first_result_called](ErrorOr<int64_t> reply) {
        EXPECT_FALSE(first_result_called);  // Ensure only one reply call.
        first_result_called = true;
        EXPECT_TRUE(reply.has_error());
      };

  PlatformMediaSettings media_settings(PlatformResolutionPreset::max, true);
  plugin.Create(MOCK_CAMERA_NAME, media_settings,
                std::move(first_create_result));

  EXPECT_TRUE(first_result_called);

  bool second_result_called = false;
  std::function<void(ErrorOr<int64_t>)> second_create_result =
      [&second_result_called](ErrorOr<int64_t> reply) {
        EXPECT_FALSE(second_result_called);  // Ensure only one reply call.
        second_result_called = true;
        EXPECT_FALSE(reply.has_error());
        EXPECT_EQ(reply.value(), 1);
      };

  plugin.Create(MOCK_CAMERA_NAME, media_settings,
                std::move(second_create_result));

  EXPECT_TRUE(second_result_called);
}

TEST(CameraPlugin, InitializeHandlerCallStartPreview) {
  int64_t mock_camera_id = 1234;

  std::unique_ptr<MockCamera> camera =
      std::make_unique<MockCamera>(MOCK_DEVICE_ID);

  std::unique_ptr<MockCaptureController> capture_controller =
      std::make_unique<MockCaptureController>();

  EXPECT_CALL(*camera, HasCameraId(Eq(mock_camera_id)))
      .Times(1)
      .WillOnce([cam = camera.get()](int64_t camera_id) {
        return cam->camera_id_ == camera_id;
      });

  EXPECT_CALL(*camera,
              HasPendingResultByType(Eq(PendingResultType::kInitialize)))
      .Times(1)
      .WillOnce(Return(false));

  EXPECT_CALL(*camera,
              AddPendingSizeResult(Eq(PendingResultType::kInitialize), _))
      .Times(1)
      .WillOnce([cam = camera.get()](
                    PendingResultType type,
                    std::function<void(ErrorOr<PlatformSize>)> result) {
        cam->pending_size_result_ = std::move(result);
        return true;
      });

  EXPECT_CALL(*camera, GetCaptureController)
      .Times(1)
      .WillOnce([cam = camera.get()]() {
        assert(cam->pending_size_result_);
        return cam->capture_controller_.get();
      });

  EXPECT_CALL(*capture_controller, StartPreview())
      .Times(1)
      .WillOnce([cam = camera.get()]() {
        assert(cam->pending_size_result_);
        return cam->pending_size_result_(PlatformSize(800, 600));
      });

  camera->camera_id_ = mock_camera_id;
  camera->capture_controller_ = std::move(capture_controller);

  MockCameraPlugin plugin(std::make_unique<MockTextureRegistrar>().get(),
                          std::make_unique<MockBinaryMessenger>().get(),
                          std::make_unique<MockCameraFactory>());

  // Add mocked camera to plugins camera list.
  plugin.AddCamera(std::move(camera));

  bool result_called = false;
  std::function<void(ErrorOr<PlatformSize>)> initialize_result =
      [&result_called](ErrorOr<PlatformSize> reply) {
        EXPECT_FALSE(result_called);  // Ensure only one reply call.
        result_called = true;
        EXPECT_FALSE(reply.has_error());
      };

  plugin.Initialize(mock_camera_id, std::move(initialize_result));

  EXPECT_TRUE(result_called);
}

TEST(CameraPlugin, InitializeHandlerErrorOnInvalidCameraId) {
  int64_t mock_camera_id = 1234;
  int64_t missing_camera_id = 5678;

  std::unique_ptr<MockCamera> camera =
      std::make_unique<MockCamera>(MOCK_DEVICE_ID);

  std::unique_ptr<MockCaptureController> capture_controller =
      std::make_unique<MockCaptureController>();

  EXPECT_CALL(*camera, HasCameraId)
      .Times(1)
      .WillOnce([cam = camera.get()](int64_t camera_id) {
        return cam->camera_id_ == camera_id;
      });

  EXPECT_CALL(*camera, HasPendingResultByType).Times(0);
  EXPECT_CALL(*camera, AddPendingSizeResult).Times(0);
  EXPECT_CALL(*camera, GetCaptureController).Times(0);
  EXPECT_CALL(*capture_controller, StartPreview).Times(0);

  camera->camera_id_ = mock_camera_id;

  MockCameraPlugin plugin(std::make_unique<MockTextureRegistrar>().get(),
                          std::make_unique<MockBinaryMessenger>().get(),
                          std::make_unique<MockCameraFactory>());

  // Add mocked camera to plugins camera list.
  plugin.AddCamera(std::move(camera));

  bool result_called = false;
  std::function<void(ErrorOr<PlatformSize>)> initialize_result =
      [&result_called](ErrorOr<PlatformSize> reply) {
        EXPECT_FALSE(result_called);  // Ensure only one reply call.
        result_called = true;
        EXPECT_TRUE(reply.has_error());
      };

  plugin.Initialize(missing_camera_id, std::move(initialize_result));

  EXPECT_TRUE(result_called);
}

TEST(CameraPlugin, TakePictureHandlerCallsTakePictureWithPath) {
  int64_t mock_camera_id = 1234;

  std::unique_ptr<MockCamera> camera =
      std::make_unique<MockCamera>(MOCK_DEVICE_ID);

  std::unique_ptr<MockCaptureController> capture_controller =
      std::make_unique<MockCaptureController>();

  EXPECT_CALL(*camera, HasCameraId(Eq(mock_camera_id)))
      .Times(1)
      .WillOnce([cam = camera.get()](int64_t camera_id) {
        return cam->camera_id_ == camera_id;
      });

  EXPECT_CALL(*camera,
              HasPendingResultByType(Eq(PendingResultType::kTakePicture)))
      .Times(1)
      .WillOnce(Return(false));

  EXPECT_CALL(*camera,
              AddPendingStringResult(Eq(PendingResultType::kTakePicture), _))
      .Times(1)
      .WillOnce([cam = camera.get()](
                    PendingResultType type,
                    std::function<void(ErrorOr<std::string>)> result) {
        cam->pending_string_result_ = std::move(result);
        return true;
      });

  EXPECT_CALL(*camera, GetCaptureController)
      .Times(1)
      .WillOnce([cam = camera.get()]() {
        assert(cam->pending_string_result_);
        return cam->capture_controller_.get();
      });

  EXPECT_CALL(*capture_controller, TakePicture(EndsWith(".jpeg")))
      .Times(1)
      .WillOnce([cam = camera.get()](const std::string& file_path) {
        assert(cam->pending_string_result_);
        return cam->pending_string_result_(file_path);
      });

  camera->camera_id_ = mock_camera_id;
  camera->capture_controller_ = std::move(capture_controller);

  MockCameraPlugin plugin(std::make_unique<MockTextureRegistrar>().get(),
                          std::make_unique<MockBinaryMessenger>().get(),
                          std::make_unique<MockCameraFactory>());

  // Add mocked camera to plugins camera list.
  plugin.AddCamera(std::move(camera));

  bool result_called = false;
  std::function<void(ErrorOr<std::string>)> take_picture_result =
      [&result_called](ErrorOr<std::string> reply) {
        EXPECT_FALSE(result_called);  // Ensure only one reply call.
        result_called = true;
        EXPECT_FALSE(reply.has_error());
      };

  plugin.TakePicture(mock_camera_id, std::move(take_picture_result));

  EXPECT_TRUE(result_called);
}

TEST(CameraPlugin, TakePictureHandlerErrorOnInvalidCameraId) {
  int64_t mock_camera_id = 1234;
  int64_t missing_camera_id = 5678;

  std::unique_ptr<MockCamera> camera =
      std::make_unique<MockCamera>(MOCK_DEVICE_ID);

  std::unique_ptr<MockCaptureController> capture_controller =
      std::make_unique<MockCaptureController>();

  EXPECT_CALL(*camera, HasCameraId)
      .Times(1)
      .WillOnce([cam = camera.get()](int64_t camera_id) {
        return cam->camera_id_ == camera_id;
      });

  EXPECT_CALL(*camera, HasPendingResultByType).Times(0);
  EXPECT_CALL(*camera, AddPendingStringResult).Times(0);
  EXPECT_CALL(*camera, GetCaptureController).Times(0);
  EXPECT_CALL(*capture_controller, TakePicture).Times(0);

  camera->camera_id_ = mock_camera_id;

  MockCameraPlugin plugin(std::make_unique<MockTextureRegistrar>().get(),
                          std::make_unique<MockBinaryMessenger>().get(),
                          std::make_unique<MockCameraFactory>());

  // Add mocked camera to plugins camera list.
  plugin.AddCamera(std::move(camera));

  bool result_called = false;
  std::function<void(ErrorOr<std::string>)> take_picture_result =
      [&result_called](ErrorOr<std::string> reply) {
        EXPECT_FALSE(result_called);  // Ensure only one reply call.
        result_called = true;
        EXPECT_TRUE(reply.has_error());
      };

  plugin.TakePicture(missing_camera_id, std::move(take_picture_result));

  EXPECT_TRUE(result_called);
}

TEST(CameraPlugin, StartVideoRecordingHandlerCallsStartRecordWithPath) {
  int64_t mock_camera_id = 1234;

  std::unique_ptr<MockCamera> camera =
      std::make_unique<MockCamera>(MOCK_DEVICE_ID);

  std::unique_ptr<MockCaptureController> capture_controller =
      std::make_unique<MockCaptureController>();

  EXPECT_CALL(*camera, HasCameraId(Eq(mock_camera_id)))
      .Times(1)
      .WillOnce([cam = camera.get()](int64_t camera_id) {
        return cam->camera_id_ == camera_id;
      });

  EXPECT_CALL(*camera,
              HasPendingResultByType(Eq(PendingResultType::kStartRecord)))
      .Times(1)
      .WillOnce(Return(false));

  EXPECT_CALL(*camera,
              AddPendingVoidResult(Eq(PendingResultType::kStartRecord), _))
      .Times(1)
      .WillOnce([cam = camera.get()](
                    PendingResultType type,
                    std::function<void(std::optional<FlutterError>)> result) {
        cam->pending_void_result_ = std::move(result);
        return true;
      });

  EXPECT_CALL(*camera, GetCaptureController)
      .Times(1)
      .WillOnce([cam = camera.get()]() {
        assert(cam->pending_void_result_);
        return cam->capture_controller_.get();
      });

  EXPECT_CALL(*capture_controller, StartRecord(EndsWith(".mp4")))
      .Times(1)
<<<<<<< HEAD
      .WillOnce([cam = camera.get()](const std::string& file_path) {
        assert(cam->pending_result_);
        return cam->pending_result_->Success();
=======
      .WillOnce([cam = camera.get()](const std::string& file_path,
                                     int64_t max_video_duration_ms) {
        assert(cam->pending_void_result_);
        return cam->pending_void_result_(std::nullopt);
      });

  camera->camera_id_ = mock_camera_id;
  camera->capture_controller_ = std::move(capture_controller);

  MockCameraPlugin plugin(std::make_unique<MockTextureRegistrar>().get(),
                          std::make_unique<MockBinaryMessenger>().get(),
                          std::make_unique<MockCameraFactory>());

  // Add mocked camera to plugins camera list.
  plugin.AddCamera(std::move(camera));

  bool result_called = false;
  std::function<void(std::optional<FlutterError>)> start_video_result =
      [&result_called](std::optional<FlutterError> reply) {
        EXPECT_FALSE(result_called);  // Ensure only one reply call.
        result_called = true;
        EXPECT_FALSE(reply);
      };

  plugin.StartVideoRecording(mock_camera_id, PlatformVideoCaptureOptions(),
                             std::move(start_video_result));

  EXPECT_TRUE(result_called);
}

TEST(CameraPlugin,
     StartVideoRecordingHandlerCallsStartRecordWithPathAndCaptureDuration) {
  int64_t mock_camera_id = 1234;
  int64_t mock_video_duration = 100000;

  std::unique_ptr<MockCamera> camera =
      std::make_unique<MockCamera>(MOCK_DEVICE_ID);

  std::unique_ptr<MockCaptureController> capture_controller =
      std::make_unique<MockCaptureController>();

  EXPECT_CALL(*camera, HasCameraId(Eq(mock_camera_id)))
      .Times(1)
      .WillOnce([cam = camera.get()](int64_t camera_id) {
        return cam->camera_id_ == camera_id;
      });

  EXPECT_CALL(*camera,
              HasPendingResultByType(Eq(PendingResultType::kStartRecord)))
      .Times(1)
      .WillOnce(Return(false));

  EXPECT_CALL(*camera,
              AddPendingVoidResult(Eq(PendingResultType::kStartRecord), _))
      .Times(1)
      .WillOnce([cam = camera.get()](
                    PendingResultType type,
                    std::function<void(std::optional<FlutterError>)> result) {
        cam->pending_void_result_ = std::move(result);
        return true;
      });

  EXPECT_CALL(*camera, GetCaptureController)
      .Times(1)
      .WillOnce([cam = camera.get()]() {
        assert(cam->pending_void_result_);
        return cam->capture_controller_.get();
      });

  EXPECT_CALL(*capture_controller,
              StartRecord(EndsWith(".mp4"), Eq(mock_video_duration)))
      .Times(1)
      .WillOnce([cam = camera.get()](const std::string& file_path,
                                     int64_t max_video_duration_ms) {
        assert(cam->pending_void_result_);
        return cam->pending_void_result_(std::nullopt);
>>>>>>> 8e6ac906
      });

  camera->camera_id_ = mock_camera_id;
  camera->capture_controller_ = std::move(capture_controller);

  MockCameraPlugin plugin(std::make_unique<MockTextureRegistrar>().get(),
                          std::make_unique<MockBinaryMessenger>().get(),
                          std::make_unique<MockCameraFactory>());

  // Add mocked camera to plugins camera list.
  plugin.AddCamera(std::move(camera));

  bool result_called = false;
  std::function<void(std::optional<FlutterError>)> start_video_result =
      [&result_called](std::optional<FlutterError> reply) {
        EXPECT_FALSE(result_called);  // Ensure only one reply call.
        result_called = true;
        EXPECT_FALSE(reply);
      };

<<<<<<< HEAD
  EncodableMap args = {
      {EncodableValue("cameraId"), EncodableValue(mock_camera_id)},
  };
=======
  plugin.StartVideoRecording(mock_camera_id,
                             PlatformVideoCaptureOptions(&mock_video_duration),
                             std::move(start_video_result));
>>>>>>> 8e6ac906

  EXPECT_TRUE(result_called);
}

TEST(CameraPlugin, StartVideoRecordingHandlerErrorOnInvalidCameraId) {
  int64_t mock_camera_id = 1234;
  int64_t missing_camera_id = 5678;

  std::unique_ptr<MockCamera> camera =
      std::make_unique<MockCamera>(MOCK_DEVICE_ID);

  std::unique_ptr<MockCaptureController> capture_controller =
      std::make_unique<MockCaptureController>();

  EXPECT_CALL(*camera, HasCameraId)
      .Times(1)
      .WillOnce([cam = camera.get()](int64_t camera_id) {
        return cam->camera_id_ == camera_id;
      });

  EXPECT_CALL(*camera, HasPendingResultByType).Times(0);
  EXPECT_CALL(*camera, AddPendingVoidResult).Times(0);
  EXPECT_CALL(*camera, GetCaptureController).Times(0);
  EXPECT_CALL(*capture_controller, StartRecord(_)).Times(0);

  camera->camera_id_ = mock_camera_id;

  MockCameraPlugin plugin(std::make_unique<MockTextureRegistrar>().get(),
                          std::make_unique<MockBinaryMessenger>().get(),
                          std::make_unique<MockCameraFactory>());

  // Add mocked camera to plugins camera list.
  plugin.AddCamera(std::move(camera));

  bool result_called = false;
  std::function<void(std::optional<FlutterError>)> start_video_result =
      [&result_called](std::optional<FlutterError> reply) {
        EXPECT_FALSE(result_called);  // Ensure only one reply call.
        result_called = true;
        EXPECT_TRUE(reply);
      };

  plugin.StartVideoRecording(missing_camera_id, PlatformVideoCaptureOptions(),
                             std::move(start_video_result));

  EXPECT_TRUE(result_called);
}

TEST(CameraPlugin, StopVideoRecordingHandlerCallsStopRecord) {
  int64_t mock_camera_id = 1234;
  std::string mock_video_path = "path/to/video.mpeg";

  std::unique_ptr<MockCamera> camera =
      std::make_unique<MockCamera>(MOCK_DEVICE_ID);

  std::unique_ptr<MockCaptureController> capture_controller =
      std::make_unique<MockCaptureController>();

  EXPECT_CALL(*camera, HasCameraId(Eq(mock_camera_id)))
      .Times(1)
      .WillOnce([cam = camera.get()](int64_t camera_id) {
        return cam->camera_id_ == camera_id;
      });

  EXPECT_CALL(*camera,
              HasPendingResultByType(Eq(PendingResultType::kStopRecord)))
      .Times(1)
      .WillOnce(Return(false));

  EXPECT_CALL(*camera,
              AddPendingStringResult(Eq(PendingResultType::kStopRecord), _))
      .Times(1)
      .WillOnce([cam = camera.get()](
                    PendingResultType type,
                    std::function<void(ErrorOr<std::string>)> result) {
        cam->pending_string_result_ = std::move(result);
        return true;
      });

  EXPECT_CALL(*camera, GetCaptureController)
      .Times(1)
      .WillOnce([cam = camera.get()]() {
        assert(cam->pending_string_result_);
        return cam->capture_controller_.get();
      });

  EXPECT_CALL(*capture_controller, StopRecord)
      .Times(1)
      .WillOnce([cam = camera.get(), mock_video_path]() {
        assert(cam->pending_string_result_);
        return cam->pending_string_result_(mock_video_path);
      });

  camera->camera_id_ = mock_camera_id;
  camera->capture_controller_ = std::move(capture_controller);

  MockCameraPlugin plugin(std::make_unique<MockTextureRegistrar>().get(),
                          std::make_unique<MockBinaryMessenger>().get(),
                          std::make_unique<MockCameraFactory>());

  // Add mocked camera to plugins camera list.
  plugin.AddCamera(std::move(camera));

  bool result_called = false;
  std::function<void(ErrorOr<std::string>)> stop_recording_result =
      [&result_called, mock_video_path](ErrorOr<std::string> reply) {
        EXPECT_FALSE(result_called);  // Ensure only one reply call.
        result_called = true;
        EXPECT_FALSE(reply.has_error());
        EXPECT_EQ(reply.value(), mock_video_path);
      };

  plugin.StopVideoRecording(mock_camera_id, std::move(stop_recording_result));

  EXPECT_TRUE(result_called);
}

TEST(CameraPlugin, StopVideoRecordingHandlerErrorOnInvalidCameraId) {
  int64_t mock_camera_id = 1234;
  int64_t missing_camera_id = 5678;

  std::unique_ptr<MockCamera> camera =
      std::make_unique<MockCamera>(MOCK_DEVICE_ID);

  std::unique_ptr<MockCaptureController> capture_controller =
      std::make_unique<MockCaptureController>();

  EXPECT_CALL(*camera, HasCameraId)
      .Times(1)
      .WillOnce([cam = camera.get()](int64_t camera_id) {
        return cam->camera_id_ == camera_id;
      });

  EXPECT_CALL(*camera, HasPendingResultByType).Times(0);
  EXPECT_CALL(*camera, AddPendingStringResult).Times(0);
  EXPECT_CALL(*camera, GetCaptureController).Times(0);
  EXPECT_CALL(*capture_controller, StopRecord).Times(0);

  camera->camera_id_ = mock_camera_id;

  MockCameraPlugin plugin(std::make_unique<MockTextureRegistrar>().get(),
                          std::make_unique<MockBinaryMessenger>().get(),
                          std::make_unique<MockCameraFactory>());

  // Add mocked camera to plugins camera list.
  plugin.AddCamera(std::move(camera));

  bool result_called = false;
  std::function<void(ErrorOr<std::string>)> stop_recording_result =
      [&result_called](ErrorOr<std::string> reply) {
        EXPECT_FALSE(result_called);  // Ensure only one reply call.
        result_called = true;
        EXPECT_TRUE(reply.has_error());
      };

  plugin.StopVideoRecording(missing_camera_id,
                            std::move(stop_recording_result));

  EXPECT_TRUE(result_called);
}

TEST(CameraPlugin, ResumePreviewHandlerCallsResumePreview) {
  int64_t mock_camera_id = 1234;

  std::unique_ptr<MockCamera> camera =
      std::make_unique<MockCamera>(MOCK_DEVICE_ID);

  std::unique_ptr<MockCaptureController> capture_controller =
      std::make_unique<MockCaptureController>();

  EXPECT_CALL(*camera, HasCameraId(Eq(mock_camera_id)))
      .Times(1)
      .WillOnce([cam = camera.get()](int64_t camera_id) {
        return cam->camera_id_ == camera_id;
      });

  EXPECT_CALL(*camera,
              HasPendingResultByType(Eq(PendingResultType::kResumePreview)))
      .Times(1)
      .WillOnce(Return(false));

  EXPECT_CALL(*camera,
              AddPendingVoidResult(Eq(PendingResultType::kResumePreview), _))
      .Times(1)
      .WillOnce([cam = camera.get()](
                    PendingResultType type,
                    std::function<void(std::optional<FlutterError>)> result) {
        cam->pending_void_result_ = std::move(result);
        return true;
      });

  EXPECT_CALL(*camera, GetCaptureController)
      .Times(1)
      .WillOnce([cam = camera.get()]() {
        assert(cam->pending_void_result_);
        return cam->capture_controller_.get();
      });

  EXPECT_CALL(*capture_controller, ResumePreview)
      .Times(1)
      .WillOnce([cam = camera.get()]() {
        assert(cam->pending_void_result_);
        return cam->pending_void_result_(std::nullopt);
      });

  camera->camera_id_ = mock_camera_id;
  camera->capture_controller_ = std::move(capture_controller);

  MockCameraPlugin plugin(std::make_unique<MockTextureRegistrar>().get(),
                          std::make_unique<MockBinaryMessenger>().get(),
                          std::make_unique<MockCameraFactory>());

  // Add mocked camera to plugins camera list.
  plugin.AddCamera(std::move(camera));

  bool result_called = false;
  std::function<void(std::optional<FlutterError>)> resume_preview_result =
      [&result_called](std::optional<FlutterError> reply) {
        EXPECT_FALSE(result_called);  // Ensure only one reply call.
        result_called = true;
        EXPECT_FALSE(reply);
      };

  plugin.ResumePreview(mock_camera_id, std::move(resume_preview_result));

  EXPECT_TRUE(result_called);
}

TEST(CameraPlugin, ResumePreviewHandlerErrorOnInvalidCameraId) {
  int64_t mock_camera_id = 1234;
  int64_t missing_camera_id = 5678;

  std::unique_ptr<MockCamera> camera =
      std::make_unique<MockCamera>(MOCK_DEVICE_ID);

  std::unique_ptr<MockCaptureController> capture_controller =
      std::make_unique<MockCaptureController>();

  EXPECT_CALL(*camera, HasCameraId)
      .Times(1)
      .WillOnce([cam = camera.get()](int64_t camera_id) {
        return cam->camera_id_ == camera_id;
      });

  EXPECT_CALL(*camera, HasPendingResultByType).Times(0);
  EXPECT_CALL(*camera, AddPendingVoidResult).Times(0);
  EXPECT_CALL(*camera, GetCaptureController).Times(0);
  EXPECT_CALL(*capture_controller, ResumePreview).Times(0);

  camera->camera_id_ = mock_camera_id;

  MockCameraPlugin plugin(std::make_unique<MockTextureRegistrar>().get(),
                          std::make_unique<MockBinaryMessenger>().get(),
                          std::make_unique<MockCameraFactory>());

  // Add mocked camera to plugins camera list.
  plugin.AddCamera(std::move(camera));

  bool result_called = false;
  std::function<void(std::optional<FlutterError>)> resume_preview_result =
      [&result_called](std::optional<FlutterError> reply) {
        EXPECT_FALSE(result_called);  // Ensure only one reply call.
        result_called = true;
        EXPECT_TRUE(reply);
      };

  plugin.ResumePreview(missing_camera_id, std::move(resume_preview_result));

  EXPECT_TRUE(result_called);
}

TEST(CameraPlugin, PausePreviewHandlerCallsPausePreview) {
  int64_t mock_camera_id = 1234;

  std::unique_ptr<MockCamera> camera =
      std::make_unique<MockCamera>(MOCK_DEVICE_ID);

  std::unique_ptr<MockCaptureController> capture_controller =
      std::make_unique<MockCaptureController>();

  EXPECT_CALL(*camera, HasCameraId(Eq(mock_camera_id)))
      .Times(1)
      .WillOnce([cam = camera.get()](int64_t camera_id) {
        return cam->camera_id_ == camera_id;
      });

  EXPECT_CALL(*camera,
              HasPendingResultByType(Eq(PendingResultType::kPausePreview)))
      .Times(1)
      .WillOnce(Return(false));

  EXPECT_CALL(*camera,
              AddPendingVoidResult(Eq(PendingResultType::kPausePreview), _))
      .Times(1)
      .WillOnce([cam = camera.get()](
                    PendingResultType type,
                    std::function<void(std::optional<FlutterError>)> result) {
        cam->pending_void_result_ = std::move(result);
        return true;
      });

  EXPECT_CALL(*camera, GetCaptureController)
      .Times(1)
      .WillOnce([cam = camera.get()]() {
        assert(cam->pending_void_result_);
        return cam->capture_controller_.get();
      });

  EXPECT_CALL(*capture_controller, PausePreview)
      .Times(1)
      .WillOnce([cam = camera.get()]() {
        assert(cam->pending_void_result_);
        return cam->pending_void_result_(std::nullopt);
      });

  camera->camera_id_ = mock_camera_id;
  camera->capture_controller_ = std::move(capture_controller);

  MockCameraPlugin plugin(std::make_unique<MockTextureRegistrar>().get(),
                          std::make_unique<MockBinaryMessenger>().get(),
                          std::make_unique<MockCameraFactory>());

  // Add mocked camera to plugins camera list.
  plugin.AddCamera(std::move(camera));

  bool result_called = false;
  std::function<void(std::optional<FlutterError>)> pause_preview_result =
      [&result_called](std::optional<FlutterError> reply) {
        EXPECT_FALSE(result_called);  // Ensure only one reply call.
        result_called = true;
        EXPECT_FALSE(reply);
      };

  plugin.PausePreview(mock_camera_id, std::move(pause_preview_result));

  EXPECT_TRUE(result_called);
}

TEST(CameraPlugin, PausePreviewHandlerErrorOnInvalidCameraId) {
  int64_t mock_camera_id = 1234;
  int64_t missing_camera_id = 5678;

  std::unique_ptr<MockCamera> camera =
      std::make_unique<MockCamera>(MOCK_DEVICE_ID);

  std::unique_ptr<MockCaptureController> capture_controller =
      std::make_unique<MockCaptureController>();

  EXPECT_CALL(*camera, HasCameraId)
      .Times(1)
      .WillOnce([cam = camera.get()](int64_t camera_id) {
        return cam->camera_id_ == camera_id;
      });

  EXPECT_CALL(*camera, HasPendingResultByType).Times(0);
  EXPECT_CALL(*camera, AddPendingVoidResult).Times(0);
  EXPECT_CALL(*camera, GetCaptureController).Times(0);
  EXPECT_CALL(*capture_controller, PausePreview).Times(0);

  camera->camera_id_ = mock_camera_id;

  MockCameraPlugin plugin(std::make_unique<MockTextureRegistrar>().get(),
                          std::make_unique<MockBinaryMessenger>().get(),
                          std::make_unique<MockCameraFactory>());

  // Add mocked camera to plugins camera list.
  plugin.AddCamera(std::move(camera));

  bool result_called = false;
  std::function<void(std::optional<FlutterError>)> pause_preview_result =
      [&result_called](std::optional<FlutterError> reply) {
        EXPECT_FALSE(result_called);  // Ensure only one reply call.
        result_called = true;
        EXPECT_TRUE(reply);
      };

  plugin.PausePreview(missing_camera_id, std::move(pause_preview_result));

  EXPECT_TRUE(result_called);
}

}  // namespace test
}  // namespace camera_windows<|MERGE_RESOLUTION|>--- conflicted
+++ resolved
@@ -543,13 +543,7 @@
 
   EXPECT_CALL(*capture_controller, StartRecord(EndsWith(".mp4")))
       .Times(1)
-<<<<<<< HEAD
       .WillOnce([cam = camera.get()](const std::string& file_path) {
-        assert(cam->pending_result_);
-        return cam->pending_result_->Success();
-=======
-      .WillOnce([cam = camera.get()](const std::string& file_path,
-                                     int64_t max_video_duration_ms) {
         assert(cam->pending_void_result_);
         return cam->pending_void_result_(std::nullopt);
       });
@@ -578,10 +572,53 @@
   EXPECT_TRUE(result_called);
 }
 
-TEST(CameraPlugin,
-     StartVideoRecordingHandlerCallsStartRecordWithPathAndCaptureDuration) {
-  int64_t mock_camera_id = 1234;
-  int64_t mock_video_duration = 100000;
+TEST(CameraPlugin, StartVideoRecordingHandlerErrorOnInvalidCameraId) {
+  int64_t mock_camera_id = 1234;
+  int64_t missing_camera_id = 5678;
+
+  std::unique_ptr<MockCamera> camera =
+      std::make_unique<MockCamera>(MOCK_DEVICE_ID);
+
+  std::unique_ptr<MockCaptureController> capture_controller =
+      std::make_unique<MockCaptureController>();
+
+  EXPECT_CALL(*camera, HasCameraId)
+      .Times(1)
+      .WillOnce([cam = camera.get()](int64_t camera_id) {
+        return cam->camera_id_ == camera_id;
+      });
+
+  EXPECT_CALL(*camera, HasPendingResultByType).Times(0);
+  EXPECT_CALL(*camera, AddPendingVoidResult).Times(0);
+  EXPECT_CALL(*camera, GetCaptureController).Times(0);
+  EXPECT_CALL(*capture_controller, StartRecord(_)).Times(0);
+
+  camera->camera_id_ = mock_camera_id;
+
+  MockCameraPlugin plugin(std::make_unique<MockTextureRegistrar>().get(),
+                          std::make_unique<MockBinaryMessenger>().get(),
+                          std::make_unique<MockCameraFactory>());
+
+  // Add mocked camera to plugins camera list.
+  plugin.AddCamera(std::move(camera));
+
+  bool result_called = false;
+  std::function<void(std::optional<FlutterError>)> start_video_result =
+      [&result_called](std::optional<FlutterError> reply) {
+        EXPECT_FALSE(result_called);  // Ensure only one reply call.
+        result_called = true;
+        EXPECT_TRUE(reply);
+      };
+
+  plugin.StartVideoRecording(missing_camera_id, PlatformVideoCaptureOptions(),
+                             std::move(start_video_result));
+
+  EXPECT_TRUE(result_called);
+}
+
+TEST(CameraPlugin, StopVideoRecordingHandlerCallsStopRecord) {
+  int64_t mock_camera_id = 1234;
+  std::string mock_video_path = "path/to/video.mpeg";
 
   std::unique_ptr<MockCamera> camera =
       std::make_unique<MockCamera>(MOCK_DEVICE_ID);
@@ -596,12 +633,124 @@
       });
 
   EXPECT_CALL(*camera,
-              HasPendingResultByType(Eq(PendingResultType::kStartRecord)))
+              HasPendingResultByType(Eq(PendingResultType::kStopRecord)))
       .Times(1)
       .WillOnce(Return(false));
 
   EXPECT_CALL(*camera,
-              AddPendingVoidResult(Eq(PendingResultType::kStartRecord), _))
+              AddPendingStringResult(Eq(PendingResultType::kStopRecord), _))
+      .Times(1)
+      .WillOnce([cam = camera.get()](
+                    PendingResultType type,
+                    std::function<void(ErrorOr<std::string>)> result) {
+        cam->pending_string_result_ = std::move(result);
+        return true;
+      });
+
+  EXPECT_CALL(*camera, GetCaptureController)
+      .Times(1)
+      .WillOnce([cam = camera.get()]() {
+        assert(cam->pending_string_result_);
+        return cam->capture_controller_.get();
+      });
+
+  EXPECT_CALL(*capture_controller, StopRecord)
+      .Times(1)
+      .WillOnce([cam = camera.get(), mock_video_path]() {
+        assert(cam->pending_string_result_);
+        return cam->pending_string_result_(mock_video_path);
+      });
+
+  camera->camera_id_ = mock_camera_id;
+  camera->capture_controller_ = std::move(capture_controller);
+
+  MockCameraPlugin plugin(std::make_unique<MockTextureRegistrar>().get(),
+                          std::make_unique<MockBinaryMessenger>().get(),
+                          std::make_unique<MockCameraFactory>());
+
+  // Add mocked camera to plugins camera list.
+  plugin.AddCamera(std::move(camera));
+
+  bool result_called = false;
+  std::function<void(ErrorOr<std::string>)> stop_recording_result =
+      [&result_called, mock_video_path](ErrorOr<std::string> reply) {
+        EXPECT_FALSE(result_called);  // Ensure only one reply call.
+        result_called = true;
+        EXPECT_FALSE(reply.has_error());
+        EXPECT_EQ(reply.value(), mock_video_path);
+      };
+
+  plugin.StopVideoRecording(mock_camera_id, std::move(stop_recording_result));
+
+  EXPECT_TRUE(result_called);
+}
+
+TEST(CameraPlugin, StopVideoRecordingHandlerErrorOnInvalidCameraId) {
+  int64_t mock_camera_id = 1234;
+  int64_t missing_camera_id = 5678;
+
+  std::unique_ptr<MockCamera> camera =
+      std::make_unique<MockCamera>(MOCK_DEVICE_ID);
+
+  std::unique_ptr<MockCaptureController> capture_controller =
+      std::make_unique<MockCaptureController>();
+
+  EXPECT_CALL(*camera, HasCameraId)
+      .Times(1)
+      .WillOnce([cam = camera.get()](int64_t camera_id) {
+        return cam->camera_id_ == camera_id;
+      });
+
+  EXPECT_CALL(*camera, HasPendingResultByType).Times(0);
+  EXPECT_CALL(*camera, AddPendingStringResult).Times(0);
+  EXPECT_CALL(*camera, GetCaptureController).Times(0);
+  EXPECT_CALL(*capture_controller, StopRecord).Times(0);
+
+  camera->camera_id_ = mock_camera_id;
+
+  MockCameraPlugin plugin(std::make_unique<MockTextureRegistrar>().get(),
+                          std::make_unique<MockBinaryMessenger>().get(),
+                          std::make_unique<MockCameraFactory>());
+
+  // Add mocked camera to plugins camera list.
+  plugin.AddCamera(std::move(camera));
+
+  bool result_called = false;
+  std::function<void(ErrorOr<std::string>)> stop_recording_result =
+      [&result_called](ErrorOr<std::string> reply) {
+        EXPECT_FALSE(result_called);  // Ensure only one reply call.
+        result_called = true;
+        EXPECT_TRUE(reply.has_error());
+      };
+
+  plugin.StopVideoRecording(missing_camera_id,
+                            std::move(stop_recording_result));
+
+  EXPECT_TRUE(result_called);
+}
+
+TEST(CameraPlugin, ResumePreviewHandlerCallsResumePreview) {
+  int64_t mock_camera_id = 1234;
+
+  std::unique_ptr<MockCamera> camera =
+      std::make_unique<MockCamera>(MOCK_DEVICE_ID);
+
+  std::unique_ptr<MockCaptureController> capture_controller =
+      std::make_unique<MockCaptureController>();
+
+  EXPECT_CALL(*camera, HasCameraId(Eq(mock_camera_id)))
+      .Times(1)
+      .WillOnce([cam = camera.get()](int64_t camera_id) {
+        return cam->camera_id_ == camera_id;
+      });
+
+  EXPECT_CALL(*camera,
+              HasPendingResultByType(Eq(PendingResultType::kResumePreview)))
+      .Times(1)
+      .WillOnce(Return(false));
+
+  EXPECT_CALL(*camera,
+              AddPendingVoidResult(Eq(PendingResultType::kResumePreview), _))
       .Times(1)
       .WillOnce([cam = camera.get()](
                     PendingResultType type,
@@ -617,14 +766,11 @@
         return cam->capture_controller_.get();
       });
 
-  EXPECT_CALL(*capture_controller,
-              StartRecord(EndsWith(".mp4"), Eq(mock_video_duration)))
-      .Times(1)
-      .WillOnce([cam = camera.get()](const std::string& file_path,
-                                     int64_t max_video_duration_ms) {
+  EXPECT_CALL(*capture_controller, ResumePreview)
+      .Times(1)
+      .WillOnce([cam = camera.get()]() {
         assert(cam->pending_void_result_);
         return cam->pending_void_result_(std::nullopt);
->>>>>>> 8e6ac906
       });
 
   camera->camera_id_ = mock_camera_id;
@@ -638,27 +784,19 @@
   plugin.AddCamera(std::move(camera));
 
   bool result_called = false;
-  std::function<void(std::optional<FlutterError>)> start_video_result =
+  std::function<void(std::optional<FlutterError>)> resume_preview_result =
       [&result_called](std::optional<FlutterError> reply) {
         EXPECT_FALSE(result_called);  // Ensure only one reply call.
         result_called = true;
         EXPECT_FALSE(reply);
       };
 
-<<<<<<< HEAD
-  EncodableMap args = {
-      {EncodableValue("cameraId"), EncodableValue(mock_camera_id)},
-  };
-=======
-  plugin.StartVideoRecording(mock_camera_id,
-                             PlatformVideoCaptureOptions(&mock_video_duration),
-                             std::move(start_video_result));
->>>>>>> 8e6ac906
-
-  EXPECT_TRUE(result_called);
-}
-
-TEST(CameraPlugin, StartVideoRecordingHandlerErrorOnInvalidCameraId) {
+  plugin.ResumePreview(mock_camera_id, std::move(resume_preview_result));
+
+  EXPECT_TRUE(result_called);
+}
+
+TEST(CameraPlugin, ResumePreviewHandlerErrorOnInvalidCameraId) {
   int64_t mock_camera_id = 1234;
   int64_t missing_camera_id = 5678;
 
@@ -677,34 +815,32 @@
   EXPECT_CALL(*camera, HasPendingResultByType).Times(0);
   EXPECT_CALL(*camera, AddPendingVoidResult).Times(0);
   EXPECT_CALL(*camera, GetCaptureController).Times(0);
-  EXPECT_CALL(*capture_controller, StartRecord(_)).Times(0);
-
-  camera->camera_id_ = mock_camera_id;
-
-  MockCameraPlugin plugin(std::make_unique<MockTextureRegistrar>().get(),
-                          std::make_unique<MockBinaryMessenger>().get(),
-                          std::make_unique<MockCameraFactory>());
-
-  // Add mocked camera to plugins camera list.
-  plugin.AddCamera(std::move(camera));
-
-  bool result_called = false;
-  std::function<void(std::optional<FlutterError>)> start_video_result =
+  EXPECT_CALL(*capture_controller, ResumePreview).Times(0);
+
+  camera->camera_id_ = mock_camera_id;
+
+  MockCameraPlugin plugin(std::make_unique<MockTextureRegistrar>().get(),
+                          std::make_unique<MockBinaryMessenger>().get(),
+                          std::make_unique<MockCameraFactory>());
+
+  // Add mocked camera to plugins camera list.
+  plugin.AddCamera(std::move(camera));
+
+  bool result_called = false;
+  std::function<void(std::optional<FlutterError>)> resume_preview_result =
       [&result_called](std::optional<FlutterError> reply) {
         EXPECT_FALSE(result_called);  // Ensure only one reply call.
         result_called = true;
         EXPECT_TRUE(reply);
       };
 
-  plugin.StartVideoRecording(missing_camera_id, PlatformVideoCaptureOptions(),
-                             std::move(start_video_result));
-
-  EXPECT_TRUE(result_called);
-}
-
-TEST(CameraPlugin, StopVideoRecordingHandlerCallsStopRecord) {
-  int64_t mock_camera_id = 1234;
-  std::string mock_video_path = "path/to/video.mpeg";
+  plugin.ResumePreview(missing_camera_id, std::move(resume_preview_result));
+
+  EXPECT_TRUE(result_called);
+}
+
+TEST(CameraPlugin, PausePreviewHandlerCallsPausePreview) {
+  int64_t mock_camera_id = 1234;
 
   std::unique_ptr<MockCamera> camera =
       std::make_unique<MockCamera>(MOCK_DEVICE_ID);
@@ -719,124 +855,12 @@
       });
 
   EXPECT_CALL(*camera,
-              HasPendingResultByType(Eq(PendingResultType::kStopRecord)))
+              HasPendingResultByType(Eq(PendingResultType::kPausePreview)))
       .Times(1)
       .WillOnce(Return(false));
 
   EXPECT_CALL(*camera,
-              AddPendingStringResult(Eq(PendingResultType::kStopRecord), _))
-      .Times(1)
-      .WillOnce([cam = camera.get()](
-                    PendingResultType type,
-                    std::function<void(ErrorOr<std::string>)> result) {
-        cam->pending_string_result_ = std::move(result);
-        return true;
-      });
-
-  EXPECT_CALL(*camera, GetCaptureController)
-      .Times(1)
-      .WillOnce([cam = camera.get()]() {
-        assert(cam->pending_string_result_);
-        return cam->capture_controller_.get();
-      });
-
-  EXPECT_CALL(*capture_controller, StopRecord)
-      .Times(1)
-      .WillOnce([cam = camera.get(), mock_video_path]() {
-        assert(cam->pending_string_result_);
-        return cam->pending_string_result_(mock_video_path);
-      });
-
-  camera->camera_id_ = mock_camera_id;
-  camera->capture_controller_ = std::move(capture_controller);
-
-  MockCameraPlugin plugin(std::make_unique<MockTextureRegistrar>().get(),
-                          std::make_unique<MockBinaryMessenger>().get(),
-                          std::make_unique<MockCameraFactory>());
-
-  // Add mocked camera to plugins camera list.
-  plugin.AddCamera(std::move(camera));
-
-  bool result_called = false;
-  std::function<void(ErrorOr<std::string>)> stop_recording_result =
-      [&result_called, mock_video_path](ErrorOr<std::string> reply) {
-        EXPECT_FALSE(result_called);  // Ensure only one reply call.
-        result_called = true;
-        EXPECT_FALSE(reply.has_error());
-        EXPECT_EQ(reply.value(), mock_video_path);
-      };
-
-  plugin.StopVideoRecording(mock_camera_id, std::move(stop_recording_result));
-
-  EXPECT_TRUE(result_called);
-}
-
-TEST(CameraPlugin, StopVideoRecordingHandlerErrorOnInvalidCameraId) {
-  int64_t mock_camera_id = 1234;
-  int64_t missing_camera_id = 5678;
-
-  std::unique_ptr<MockCamera> camera =
-      std::make_unique<MockCamera>(MOCK_DEVICE_ID);
-
-  std::unique_ptr<MockCaptureController> capture_controller =
-      std::make_unique<MockCaptureController>();
-
-  EXPECT_CALL(*camera, HasCameraId)
-      .Times(1)
-      .WillOnce([cam = camera.get()](int64_t camera_id) {
-        return cam->camera_id_ == camera_id;
-      });
-
-  EXPECT_CALL(*camera, HasPendingResultByType).Times(0);
-  EXPECT_CALL(*camera, AddPendingStringResult).Times(0);
-  EXPECT_CALL(*camera, GetCaptureController).Times(0);
-  EXPECT_CALL(*capture_controller, StopRecord).Times(0);
-
-  camera->camera_id_ = mock_camera_id;
-
-  MockCameraPlugin plugin(std::make_unique<MockTextureRegistrar>().get(),
-                          std::make_unique<MockBinaryMessenger>().get(),
-                          std::make_unique<MockCameraFactory>());
-
-  // Add mocked camera to plugins camera list.
-  plugin.AddCamera(std::move(camera));
-
-  bool result_called = false;
-  std::function<void(ErrorOr<std::string>)> stop_recording_result =
-      [&result_called](ErrorOr<std::string> reply) {
-        EXPECT_FALSE(result_called);  // Ensure only one reply call.
-        result_called = true;
-        EXPECT_TRUE(reply.has_error());
-      };
-
-  plugin.StopVideoRecording(missing_camera_id,
-                            std::move(stop_recording_result));
-
-  EXPECT_TRUE(result_called);
-}
-
-TEST(CameraPlugin, ResumePreviewHandlerCallsResumePreview) {
-  int64_t mock_camera_id = 1234;
-
-  std::unique_ptr<MockCamera> camera =
-      std::make_unique<MockCamera>(MOCK_DEVICE_ID);
-
-  std::unique_ptr<MockCaptureController> capture_controller =
-      std::make_unique<MockCaptureController>();
-
-  EXPECT_CALL(*camera, HasCameraId(Eq(mock_camera_id)))
-      .Times(1)
-      .WillOnce([cam = camera.get()](int64_t camera_id) {
-        return cam->camera_id_ == camera_id;
-      });
-
-  EXPECT_CALL(*camera,
-              HasPendingResultByType(Eq(PendingResultType::kResumePreview)))
-      .Times(1)
-      .WillOnce(Return(false));
-
-  EXPECT_CALL(*camera,
-              AddPendingVoidResult(Eq(PendingResultType::kResumePreview), _))
+              AddPendingVoidResult(Eq(PendingResultType::kPausePreview), _))
       .Times(1)
       .WillOnce([cam = camera.get()](
                     PendingResultType type,
@@ -852,116 +876,6 @@
         return cam->capture_controller_.get();
       });
 
-  EXPECT_CALL(*capture_controller, ResumePreview)
-      .Times(1)
-      .WillOnce([cam = camera.get()]() {
-        assert(cam->pending_void_result_);
-        return cam->pending_void_result_(std::nullopt);
-      });
-
-  camera->camera_id_ = mock_camera_id;
-  camera->capture_controller_ = std::move(capture_controller);
-
-  MockCameraPlugin plugin(std::make_unique<MockTextureRegistrar>().get(),
-                          std::make_unique<MockBinaryMessenger>().get(),
-                          std::make_unique<MockCameraFactory>());
-
-  // Add mocked camera to plugins camera list.
-  plugin.AddCamera(std::move(camera));
-
-  bool result_called = false;
-  std::function<void(std::optional<FlutterError>)> resume_preview_result =
-      [&result_called](std::optional<FlutterError> reply) {
-        EXPECT_FALSE(result_called);  // Ensure only one reply call.
-        result_called = true;
-        EXPECT_FALSE(reply);
-      };
-
-  plugin.ResumePreview(mock_camera_id, std::move(resume_preview_result));
-
-  EXPECT_TRUE(result_called);
-}
-
-TEST(CameraPlugin, ResumePreviewHandlerErrorOnInvalidCameraId) {
-  int64_t mock_camera_id = 1234;
-  int64_t missing_camera_id = 5678;
-
-  std::unique_ptr<MockCamera> camera =
-      std::make_unique<MockCamera>(MOCK_DEVICE_ID);
-
-  std::unique_ptr<MockCaptureController> capture_controller =
-      std::make_unique<MockCaptureController>();
-
-  EXPECT_CALL(*camera, HasCameraId)
-      .Times(1)
-      .WillOnce([cam = camera.get()](int64_t camera_id) {
-        return cam->camera_id_ == camera_id;
-      });
-
-  EXPECT_CALL(*camera, HasPendingResultByType).Times(0);
-  EXPECT_CALL(*camera, AddPendingVoidResult).Times(0);
-  EXPECT_CALL(*camera, GetCaptureController).Times(0);
-  EXPECT_CALL(*capture_controller, ResumePreview).Times(0);
-
-  camera->camera_id_ = mock_camera_id;
-
-  MockCameraPlugin plugin(std::make_unique<MockTextureRegistrar>().get(),
-                          std::make_unique<MockBinaryMessenger>().get(),
-                          std::make_unique<MockCameraFactory>());
-
-  // Add mocked camera to plugins camera list.
-  plugin.AddCamera(std::move(camera));
-
-  bool result_called = false;
-  std::function<void(std::optional<FlutterError>)> resume_preview_result =
-      [&result_called](std::optional<FlutterError> reply) {
-        EXPECT_FALSE(result_called);  // Ensure only one reply call.
-        result_called = true;
-        EXPECT_TRUE(reply);
-      };
-
-  plugin.ResumePreview(missing_camera_id, std::move(resume_preview_result));
-
-  EXPECT_TRUE(result_called);
-}
-
-TEST(CameraPlugin, PausePreviewHandlerCallsPausePreview) {
-  int64_t mock_camera_id = 1234;
-
-  std::unique_ptr<MockCamera> camera =
-      std::make_unique<MockCamera>(MOCK_DEVICE_ID);
-
-  std::unique_ptr<MockCaptureController> capture_controller =
-      std::make_unique<MockCaptureController>();
-
-  EXPECT_CALL(*camera, HasCameraId(Eq(mock_camera_id)))
-      .Times(1)
-      .WillOnce([cam = camera.get()](int64_t camera_id) {
-        return cam->camera_id_ == camera_id;
-      });
-
-  EXPECT_CALL(*camera,
-              HasPendingResultByType(Eq(PendingResultType::kPausePreview)))
-      .Times(1)
-      .WillOnce(Return(false));
-
-  EXPECT_CALL(*camera,
-              AddPendingVoidResult(Eq(PendingResultType::kPausePreview), _))
-      .Times(1)
-      .WillOnce([cam = camera.get()](
-                    PendingResultType type,
-                    std::function<void(std::optional<FlutterError>)> result) {
-        cam->pending_void_result_ = std::move(result);
-        return true;
-      });
-
-  EXPECT_CALL(*camera, GetCaptureController)
-      .Times(1)
-      .WillOnce([cam = camera.get()]() {
-        assert(cam->pending_void_result_);
-        return cam->capture_controller_.get();
-      });
-
   EXPECT_CALL(*capture_controller, PausePreview)
       .Times(1)
       .WillOnce([cam = camera.get()]() {
