// Copyright 2013 The Flutter Authors. All rights reserved.
// Use of this source code is governed by a BSD-style license that can be
// found in the LICENSE file.

#ifndef PACKAGES_CAMERA_CAMERA_WINDOWS_WINDOWS_RECORD_HANDLER_H_
#define PACKAGES_CAMERA_CAMERA_WINDOWS_WINDOWS_RECORD_HANDLER_H_

#include <mfapi.h>
#include <mfcaptureengine.h>
#include <wrl/client.h>

#include <cassert>
#include <memory>
#include <optional>
#include <string>

#include "messages.g.h"

namespace camera_windows {
using Microsoft::WRL::ComPtr;

// States that the record handler can be in.
//
// When created, the handler starts in |kNotStarted| state and transtions in
// sequential order through the states.
enum class RecordState { kNotStarted, kStarting, kRunning, kStopping };

// Handler for video recording via the camera.
//
// Handles record sink initialization and manages the state of video recording.
class RecordHandler {
 public:
  explicit RecordHandler(const PlatformMediaSettings& media_settings)
      : media_settings_(media_settings) {}

  virtual ~RecordHandler() = default;

  // Prevent copying.
  RecordHandler(RecordHandler const&) = delete;
  RecordHandler& operator=(RecordHandler const&) = delete;

  // Initializes record sink and requests capture engine to start recording.
  //
  // Sets record state to: starting.
  //
  // file_path:       A string that hold file path for video capture.
  // capture_engine:  A pointer to capture engine instance. Used to start
  //                  the actual recording.
  // base_media_type: A pointer to base media type used as a base
  //                  for the actual video capture media type.
  HRESULT StartRecord(const std::string& file_path,
                      IMFCaptureEngine* capture_engine,
                      IMFMediaType* base_media_type);

  // Stops existing recording.
  //
  // capture_engine:  A pointer to capture engine instance. Used to stop
  //                  the ongoing recording.
  HRESULT StopRecord(IMFCaptureEngine* capture_engine);

  // Set the record handler recording state to: running.
  void OnRecordStarted();

  // Resets the record handler state and
  // sets recording state to: not started.
  void OnRecordStopped();

  // Returns true if new recording can be started.
  bool CanStart() const { return recording_state_ == RecordState::kNotStarted; }

  // Returns true if recording can be stopped.
  bool CanStop() const { return recording_state_ == RecordState::kRunning; }

  // Returns the filesystem path of the video recording.
  std::string GetRecordPath() const { return file_path_; }

  // Returns the duration of the video recording in microseconds.
  uint64_t GetRecordedDuration() const { return recording_duration_us_; }

  // Calculates new recording time from capture timestamp.
  void UpdateRecordingTime(uint64_t timestamp);

 private:
  // Initializes record sink for video file capture.
  HRESULT InitRecordSink(IMFCaptureEngine* capture_engine,
                         IMFMediaType* base_media_type);

<<<<<<< HEAD
  const RecordSettings media_settings_;
=======
  const PlatformMediaSettings media_settings_;
  int64_t max_video_duration_ms_ = -1;
>>>>>>> 8e6ac906
  int64_t recording_start_timestamp_us_ = -1;
  uint64_t recording_duration_us_ = 0;
  std::string file_path_;
  RecordState recording_state_ = RecordState::kNotStarted;
  ComPtr<IMFCaptureRecordSink> record_sink_;
};

}  // namespace camera_windows

#endif  // PACKAGES_CAMERA_CAMERA_WINDOWS_WINDOWS_RECORD_HANDLER_H_<|MERGE_RESOLUTION|>--- conflicted
+++ resolved
@@ -85,12 +85,7 @@
   HRESULT InitRecordSink(IMFCaptureEngine* capture_engine,
                          IMFMediaType* base_media_type);
 
-<<<<<<< HEAD
-  const RecordSettings media_settings_;
-=======
   const PlatformMediaSettings media_settings_;
-  int64_t max_video_duration_ms_ = -1;
->>>>>>> 8e6ac906
   int64_t recording_start_timestamp_us_ = -1;
   uint64_t recording_duration_us_ = 0;
   std::string file_path_;
