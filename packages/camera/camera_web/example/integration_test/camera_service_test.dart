// Copyright 2013 The Flutter Authors. All rights reserved.
// Use of this source code is governed by a BSD-style license that can be
// found in the LICENSE file.

<<<<<<< HEAD
import 'dart:async';
import 'dart:html';
import 'dart:js_util' as js_util;
=======
// ignore_for_file: only_throw_errors

import 'dart:js_interop';
import 'dart:js_interop_unsafe';
>>>>>>> 4fd562d6

import 'package:camera_platform_interface/camera_platform_interface.dart';
// ignore_for_file: implementation_imports
import 'package:camera_web/src/camera.dart';
import 'package:camera_web/src/camera_service.dart';
import 'package:camera_web/src/shims/dart_js_util.dart';
import 'package:camera_web/src/types/types.dart';
import 'package:flutter/services.dart';
import 'package:flutter_test/flutter_test.dart';
import 'package:integration_test/integration_test.dart';
import 'package:mocktail/mocktail.dart';
import 'package:web/web.dart' as web;

import 'helpers/helpers.dart';

void main() {
  IntegrationTestWidgetsFlutterBinding.ensureInitialized();

  group('CameraService', () {
    const int cameraId = 1;

    late MockWindow mockWindow;
    late MockNavigator mockNavigator;
    late MockMediaDevices mockMediaDevices;

    late web.Window window;
    late web.Navigator navigator;
    late web.MediaDevices mediaDevices;

    late JsUtil jsUtil;

    late CameraService cameraService;

    setUp(() async {
      mockWindow = MockWindow();
      mockNavigator = MockNavigator();
      mockMediaDevices = MockMediaDevices();

      window = createJSInteropWrapper(mockWindow) as web.Window;
      navigator = createJSInteropWrapper(mockNavigator) as web.Navigator;
      mediaDevices =
          createJSInteropWrapper(mockMediaDevices) as web.MediaDevices;

      mockWindow.navigator = navigator;
      mockNavigator.mediaDevices = mediaDevices;

      jsUtil = MockJsUtil();

      registerFallbackValue(createJSInteropWrapper(MockWindow()));

      // Mock JsUtil to return the real getProperty from dart:js_util.
      when<dynamic>(() => jsUtil.getProperty(any(), any())).thenAnswer(
        (Invocation invocation) =>
            (invocation.positionalArguments[0] as JSObject)
                .getProperty(invocation.positionalArguments[1] as JSAny),
      );

      cameraService = CameraService()..window = window;
    });

    group('getMediaStreamForOptions', () {
      testWidgets(
          'calls MediaDevices.getUserMedia '
          'with provided options', (WidgetTester tester) async {
        late final web.MediaStreamConstraints? capturedConstraints;
        mockMediaDevices.getUserMedia =
            ([web.MediaStreamConstraints? constraints]) {
          capturedConstraints = constraints;
          final web.MediaStream stream =
              createJSInteropWrapper(FakeMediaStream(<web.MediaStreamTrack>[]))
                  as web.MediaStream;
          return Future<web.MediaStream>.value(stream).toJS;
        }.toJS;

        final CameraOptions options = CameraOptions(
          video: VideoConstraints(
            facingMode: FacingModeConstraint.exact(CameraType.user),
            width: const VideoSizeConstraint(ideal: 200),
          ),
        );

        await cameraService.getMediaStreamForOptions(options);

        expect(
          capturedConstraints?.video.dartify(),
          equals(options.video.toMediaStreamConstraints().dartify()),
        );
        expect(
          capturedConstraints?.audio.dartify(),
          equals(options.audio.toMediaStreamConstraints().dartify()),
        );
      });

      group('throws CameraWebException', () {
        testWidgets(
            'with notFound error '
            'when MediaDevices.getUserMedia throws DomException '
            'with NotFoundError', (WidgetTester tester) async {
          mockMediaDevices.getUserMedia = ([web.MediaStreamConstraints? _]) {
            throw web.DOMException('', 'NotFoundError');
            // ignore: dead_code
            return Future<web.MediaStream>.value(web.MediaStream()).toJS;
          }.toJS;

          expect(
            () => cameraService.getMediaStreamForOptions(
              const CameraOptions(),
              cameraId: cameraId,
            ),
            throwsA(
              isA<CameraWebException>()
                  .having((CameraWebException e) => e.cameraId, 'cameraId',
                      cameraId)
                  .having((CameraWebException e) => e.code, 'code',
                      CameraErrorCode.notFound),
            ),
          );
        });

        testWidgets(
            'with notFound error '
            'when MediaDevices.getUserMedia throws DomException '
            'with DevicesNotFoundError', (WidgetTester tester) async {
          mockMediaDevices.getUserMedia = ([web.MediaStreamConstraints? _]) {
            throw web.DOMException('', 'DevicesNotFoundError');
            // ignore: dead_code
            return Future<web.MediaStream>.value(web.MediaStream()).toJS;
          }.toJS;

          expect(
            () => cameraService.getMediaStreamForOptions(
              const CameraOptions(),
              cameraId: cameraId,
            ),
            throwsA(
              isA<CameraWebException>()
                  .having((CameraWebException e) => e.cameraId, 'cameraId',
                      cameraId)
                  .having((CameraWebException e) => e.code, 'code',
                      CameraErrorCode.notFound),
            ),
          );
        });

        testWidgets(
            'with notReadable error '
            'when MediaDevices.getUserMedia throws DomException '
            'with NotReadableError', (WidgetTester tester) async {
          mockMediaDevices.getUserMedia = ([web.MediaStreamConstraints? _]) {
            throw web.DOMException('', 'NotReadableError');
            // ignore: dead_code
            return Future<web.MediaStream>.value(web.MediaStream()).toJS;
          }.toJS;
          expect(
            () => cameraService.getMediaStreamForOptions(
              const CameraOptions(),
              cameraId: cameraId,
            ),
            throwsA(
              isA<CameraWebException>()
                  .having((CameraWebException e) => e.cameraId, 'cameraId',
                      cameraId)
                  .having((CameraWebException e) => e.code, 'code',
                      CameraErrorCode.notReadable),
            ),
          );
        });

        testWidgets(
            'with notReadable error '
            'when MediaDevices.getUserMedia throws DomException '
            'with TrackStartError', (WidgetTester tester) async {
          mockMediaDevices.getUserMedia = ([web.MediaStreamConstraints? _]) {
            throw web.DOMException('', 'TrackStartError');
            // ignore: dead_code
            return Future<web.MediaStream>.value(web.MediaStream()).toJS;
          }.toJS;

          expect(
            () => cameraService.getMediaStreamForOptions(
              const CameraOptions(),
              cameraId: cameraId,
            ),
            throwsA(
              isA<CameraWebException>()
                  .having((CameraWebException e) => e.cameraId, 'cameraId',
                      cameraId)
                  .having((CameraWebException e) => e.code, 'code',
                      CameraErrorCode.notReadable),
            ),
          );
        });

        testWidgets(
            'with overconstrained error '
            'when MediaDevices.getUserMedia throws DomException '
            'with OverconstrainedError', (WidgetTester tester) async {
          mockMediaDevices.getUserMedia = ([web.MediaStreamConstraints? _]) {
            throw web.DOMException('', 'OverconstrainedError');
            // ignore: dead_code
            return Future<web.MediaStream>.value(web.MediaStream()).toJS;
          }.toJS;

          expect(
            () => cameraService.getMediaStreamForOptions(
              const CameraOptions(),
              cameraId: cameraId,
            ),
            throwsA(
              isA<CameraWebException>()
                  .having((CameraWebException e) => e.cameraId, 'cameraId',
                      cameraId)
                  .having((CameraWebException e) => e.code, 'code',
                      CameraErrorCode.overconstrained),
            ),
          );
        });

        testWidgets(
            'with overconstrained error '
            'when MediaDevices.getUserMedia throws DomException '
            'with ConstraintNotSatisfiedError', (WidgetTester tester) async {
          mockMediaDevices.getUserMedia = ([web.MediaStreamConstraints? _]) {
            throw web.DOMException('', 'ConstraintNotSatisfiedError');
            // ignore: dead_code
            return Future<web.MediaStream>.value(web.MediaStream()).toJS;
          }.toJS;

          expect(
            () => cameraService.getMediaStreamForOptions(
              const CameraOptions(),
              cameraId: cameraId,
            ),
            throwsA(
              isA<CameraWebException>()
                  .having((CameraWebException e) => e.cameraId, 'cameraId',
                      cameraId)
                  .having((CameraWebException e) => e.code, 'code',
                      CameraErrorCode.overconstrained),
            ),
          );
        });

        testWidgets(
            'with permissionDenied error '
            'when MediaDevices.getUserMedia throws DomException '
            'with NotAllowedError', (WidgetTester tester) async {
          mockMediaDevices.getUserMedia = ([web.MediaStreamConstraints? _]) {
            throw web.DOMException('', 'NotAllowedError');
            // ignore: dead_code
            return Future<web.MediaStream>.value(web.MediaStream()).toJS;
          }.toJS;

          expect(
            () => cameraService.getMediaStreamForOptions(
              const CameraOptions(),
              cameraId: cameraId,
            ),
            throwsA(
              isA<CameraWebException>()
                  .having((CameraWebException e) => e.cameraId, 'cameraId',
                      cameraId)
                  .having((CameraWebException e) => e.code, 'code',
                      CameraErrorCode.permissionDenied),
            ),
          );
        });

        testWidgets(
            'with permissionDenied error '
            'when MediaDevices.getUserMedia throws DomException '
            'with PermissionDeniedError', (WidgetTester tester) async {
          mockMediaDevices.getUserMedia = ([web.MediaStreamConstraints? _]) {
            throw web.DOMException('', 'PermissionDeniedError');
            // ignore: dead_code
            return Future<web.MediaStream>.value(web.MediaStream()).toJS;
          }.toJS;

          expect(
            () => cameraService.getMediaStreamForOptions(
              const CameraOptions(),
              cameraId: cameraId,
            ),
            throwsA(
              isA<CameraWebException>()
                  .having((CameraWebException e) => e.cameraId, 'cameraId',
                      cameraId)
                  .having((CameraWebException e) => e.code, 'code',
                      CameraErrorCode.permissionDenied),
            ),
          );
        });

        testWidgets(
            'with type error '
            'when MediaDevices.getUserMedia throws DomException '
            'with TypeError', (WidgetTester tester) async {
          mockMediaDevices.getUserMedia = ([web.MediaStreamConstraints? _]) {
            throw web.DOMException('', 'TypeError');
            // ignore: dead_code
            return Future<web.MediaStream>.value(web.MediaStream()).toJS;
          }.toJS;

          expect(
            () => cameraService.getMediaStreamForOptions(
              const CameraOptions(),
              cameraId: cameraId,
            ),
            throwsA(
              isA<CameraWebException>()
                  .having((CameraWebException e) => e.cameraId, 'cameraId',
                      cameraId)
                  .having((CameraWebException e) => e.code, 'code',
                      CameraErrorCode.type),
            ),
          );
        });

        testWidgets(
            'with abort error '
            'when MediaDevices.getUserMedia throws DomException '
            'with AbortError', (WidgetTester tester) async {
          mockMediaDevices.getUserMedia = ([web.MediaStreamConstraints? _]) {
            throw web.DOMException('', 'AbortError');
            // ignore: dead_code
            return Future<web.MediaStream>.value(web.MediaStream()).toJS;
          }.toJS;

          expect(
            () => cameraService.getMediaStreamForOptions(
              const CameraOptions(),
              cameraId: cameraId,
            ),
            throwsA(
              isA<CameraWebException>()
                  .having((CameraWebException e) => e.cameraId, 'cameraId',
                      cameraId)
                  .having((CameraWebException e) => e.code, 'code',
                      CameraErrorCode.abort),
            ),
          );
        });

        testWidgets(
            'with security error '
            'when MediaDevices.getUserMedia throws DomException '
            'with SecurityError', (WidgetTester tester) async {
          mockMediaDevices.getUserMedia = ([web.MediaStreamConstraints? _]) {
            throw web.DOMException('', 'SecurityError');
            // ignore: dead_code
            return Future<web.MediaStream>.value(web.MediaStream()).toJS;
          }.toJS;

          expect(
            () => cameraService.getMediaStreamForOptions(
              const CameraOptions(),
              cameraId: cameraId,
            ),
            throwsA(
              isA<CameraWebException>()
                  .having((CameraWebException e) => e.cameraId, 'cameraId',
                      cameraId)
                  .having((CameraWebException e) => e.code, 'code',
                      CameraErrorCode.security),
            ),
          );
        });

        testWidgets(
            'with unknown error '
            'when MediaDevices.getUserMedia throws DomException '
            'with an unknown error', (WidgetTester tester) async {
          mockMediaDevices.getUserMedia = ([web.MediaStreamConstraints? _]) {
            throw web.DOMException('', 'Unknown');
            // ignore: dead_code
            return Future<web.MediaStream>.value(web.MediaStream()).toJS;
          }.toJS;

          expect(
            () => cameraService.getMediaStreamForOptions(
              const CameraOptions(),
              cameraId: cameraId,
            ),
            throwsA(
              isA<CameraWebException>()
                  .having((CameraWebException e) => e.cameraId, 'cameraId',
                      cameraId)
                  .having((CameraWebException e) => e.code, 'code',
                      CameraErrorCode.unknown),
            ),
          );
        });

        testWidgets(
            'with unknown error '
            'when MediaDevices.getUserMedia throws an unknown exception',
            (WidgetTester tester) async {
          mockMediaDevices.getUserMedia = ([web.MediaStreamConstraints? _]) {
            throw Exception();
            // ignore: dead_code
            return Future<web.MediaStream>.value(web.MediaStream()).toJS;
          }.toJS;

          expect(
            () => cameraService.getMediaStreamForOptions(
              const CameraOptions(),
              cameraId: cameraId,
            ),
            throwsA(
              isA<CameraWebException>()
                  .having((CameraWebException e) => e.cameraId, 'cameraId',
                      cameraId)
                  .having((CameraWebException e) => e.code, 'code',
                      CameraErrorCode.unknown),
            ),
          );
        });
      });
    });

    group('getZoomLevelCapabilityForCamera', () {
      late Camera camera;
      late MockMediaStreamTrack mockVideoTrack;
      late List<web.MediaStreamTrack> videoTracks;

      setUp(() {
        camera = MockCamera();
        mockVideoTrack = MockMediaStreamTrack();
        videoTracks = <web.MediaStreamTrack>[
          createJSInteropWrapper(mockVideoTrack) as web.MediaStreamTrack,
          createJSInteropWrapper(MockMediaStreamTrack())
              as web.MediaStreamTrack,
        ];

        when(() => camera.textureId).thenReturn(0);
        when(() => camera.stream).thenReturn(
          createJSInteropWrapper(FakeMediaStream(videoTracks))
              as web.MediaStream,
        );

        cameraService.jsUtil = jsUtil;
      });

      testWidgets(
          'returns the zoom level capability '
          'based on the first video track', (WidgetTester tester) async {
        mockMediaDevices.getSupportedConstraints = () {
          return web.MediaTrackSupportedConstraints(zoom: true);
        }.toJS;

        mockVideoTrack.getCapabilities = () {
          return web.MediaTrackCapabilities(
            zoom: web.MediaSettingsRange(min: 100, max: 400, step: 2),
          );
        }.toJS;

        final ZoomLevelCapability zoomLevelCapability =
            cameraService.getZoomLevelCapabilityForCamera(camera);

        expect(zoomLevelCapability.minimum, equals(100.0));
        expect(zoomLevelCapability.maximum, equals(400.0));
        expect(zoomLevelCapability.videoTrack, equals(videoTracks.first));
      });

      group('throws CameraWebException', () {
        testWidgets(
            'with zoomLevelNotSupported error '
            'when the zoom level is not supported '
            'in the browser', (WidgetTester tester) async {
          mockMediaDevices.getSupportedConstraints = () {
            return web.MediaTrackSupportedConstraints(zoom: false);
          }.toJS;

          mockVideoTrack.getCapabilities = () {
            return web.MediaTrackCapabilities(
              zoom: web.MediaSettingsRange(min: 100, max: 400, step: 2),
            );
          }.toJS;

          expect(
            () => cameraService.getZoomLevelCapabilityForCamera(camera),
            throwsA(
              isA<CameraWebException>()
                  .having(
                    (CameraWebException e) => e.cameraId,
                    'cameraId',
                    camera.textureId,
                  )
                  .having(
                    (CameraWebException e) => e.code,
                    'code',
                    CameraErrorCode.zoomLevelNotSupported,
                  ),
            ),
          );
        });

        testWidgets(
            'with notStarted error '
            'when the camera stream has not been initialized',
            (WidgetTester tester) async {
          mockMediaDevices.getSupportedConstraints = () {
            return web.MediaTrackSupportedConstraints(zoom: true);
          }.toJS;

          // Create a camera stream with no video tracks.
          when(() => camera.stream).thenReturn(
            createJSInteropWrapper(FakeMediaStream(<web.MediaStreamTrack>[]))
                as web.MediaStream,
          );

          expect(
            () => cameraService.getZoomLevelCapabilityForCamera(camera),
            throwsA(
              isA<CameraWebException>()
                  .having(
                    (CameraWebException e) => e.cameraId,
                    'cameraId',
                    camera.textureId,
                  )
                  .having(
                    (CameraWebException e) => e.code,
                    'code',
                    CameraErrorCode.notStarted,
                  ),
            ),
          );
        });
      });
    });

    group('getFacingModeForVideoTrack', () {
      setUp(() {
        cameraService.jsUtil = jsUtil;
      });

      testWidgets(
          'returns null '
          'when the facing mode is not supported', (WidgetTester tester) async {
        mockMediaDevices.getSupportedConstraints = () {
          return web.MediaTrackSupportedConstraints(facingMode: false);
        }.toJS;

        final String? facingMode = cameraService.getFacingModeForVideoTrack(
          createJSInteropWrapper(MockMediaStreamTrack())
              as web.MediaStreamTrack,
        );

        expect(facingMode, isNull);
      });

      group('when the facing mode is supported', () {
        late MockMediaStreamTrack mockVideoTrack;
        late web.MediaStreamTrack videoTrack;

        setUp(() {
          mockVideoTrack = MockMediaStreamTrack();
          videoTrack =
              createJSInteropWrapper(mockVideoTrack) as web.MediaStreamTrack;

          when(() => jsUtil.hasProperty(videoTrack, 'getCapabilities'.toJS))
              .thenReturn(true);

          mockMediaDevices.getSupportedConstraints = () {
            return web.MediaTrackSupportedConstraints(facingMode: true);
          }.toJS;
        });

        testWidgets(
            'returns an appropriate facing mode '
            'based on the video track settings', (WidgetTester tester) async {
          mockVideoTrack.getSettings = () {
            return web.MediaTrackSettings(facingMode: 'user');
          }.toJS;

          final String? facingMode =
              cameraService.getFacingModeForVideoTrack(videoTrack);

          expect(facingMode, equals('user'));
        });

        testWidgets(
            'returns an appropriate facing mode '
            'based on the video track capabilities '
            'when the facing mode setting is empty',
            (WidgetTester tester) async {
          mockVideoTrack.getSettings = () {
            return web.MediaTrackSettings(facingMode: '');
          }.toJS;
          mockVideoTrack.getCapabilities = () {
            return web.MediaTrackCapabilities(
              facingMode: <JSString>['environment'.toJS, 'left'.toJS].toJS,
            );
          }.toJS;

          when(() => jsUtil.hasProperty(videoTrack, 'getCapabilities'.toJS))
              .thenReturn(true);

          final String? facingMode =
              cameraService.getFacingModeForVideoTrack(videoTrack);

          expect(facingMode, equals('environment'));
        });

        testWidgets(
            'returns null '
            'when the facing mode setting '
            'and capabilities are empty', (WidgetTester tester) async {
          mockVideoTrack.getSettings = () {
            return web.MediaTrackSettings(facingMode: '');
          }.toJS;
          mockVideoTrack.getCapabilities = () {
            return web.MediaTrackCapabilities(facingMode: <JSString>[].toJS);
          }.toJS;

          final String? facingMode =
              cameraService.getFacingModeForVideoTrack(videoTrack);

          expect(facingMode, isNull);
        });

        testWidgets(
            'returns null '
            'when the facing mode setting is empty and '
            'the video track capabilities are not supported',
            (WidgetTester tester) async {
          mockVideoTrack.getSettings = () {
            return web.MediaTrackSettings(facingMode: '');
          }.toJS;

          when(() => jsUtil.hasProperty(videoTrack, 'getCapabilities'.toJS))
              .thenReturn(false);

          final String? facingMode =
              cameraService.getFacingModeForVideoTrack(videoTrack);

          expect(facingMode, isNull);
        });
      });
    });

    group('mapFacingModeToLensDirection', () {
      testWidgets(
          'returns front '
          'when the facing mode is user', (WidgetTester tester) async {
        expect(
          cameraService.mapFacingModeToLensDirection('user'),
          equals(CameraLensDirection.front),
        );
      });

      testWidgets(
          'returns back '
          'when the facing mode is environment', (WidgetTester tester) async {
        expect(
          cameraService.mapFacingModeToLensDirection('environment'),
          equals(CameraLensDirection.back),
        );
      });

      testWidgets(
          'returns external '
          'when the facing mode is left', (WidgetTester tester) async {
        expect(
          cameraService.mapFacingModeToLensDirection('left'),
          equals(CameraLensDirection.external),
        );
      });

      testWidgets(
          'returns external '
          'when the facing mode is right', (WidgetTester tester) async {
        expect(
          cameraService.mapFacingModeToLensDirection('right'),
          equals(CameraLensDirection.external),
        );
      });
    });

    group('mapFacingModeToCameraType', () {
      testWidgets(
          'returns user '
          'when the facing mode is user', (WidgetTester tester) async {
        expect(
          cameraService.mapFacingModeToCameraType('user'),
          equals(CameraType.user),
        );
      });

      testWidgets(
          'returns environment '
          'when the facing mode is environment', (WidgetTester tester) async {
        expect(
          cameraService.mapFacingModeToCameraType('environment'),
          equals(CameraType.environment),
        );
      });

      testWidgets(
          'returns user '
          'when the facing mode is left', (WidgetTester tester) async {
        expect(
          cameraService.mapFacingModeToCameraType('left'),
          equals(CameraType.user),
        );
      });

      testWidgets(
          'returns user '
          'when the facing mode is right', (WidgetTester tester) async {
        expect(
          cameraService.mapFacingModeToCameraType('right'),
          equals(CameraType.user),
        );
      });
    });

    group('mapResolutionPresetToSize', () {
      testWidgets(
          'returns 4096x2160 '
          'when the resolution preset is max', (WidgetTester tester) async {
        expect(
          cameraService.mapResolutionPresetToSize(ResolutionPreset.max),
          equals(const Size(4096, 2160)),
        );
      });

      testWidgets(
          'returns 4096x2160 '
          'when the resolution preset is ultraHigh',
          (WidgetTester tester) async {
        expect(
          cameraService.mapResolutionPresetToSize(ResolutionPreset.ultraHigh),
          equals(const Size(4096, 2160)),
        );
      });

      testWidgets(
          'returns 1920x1080 '
          'when the resolution preset is veryHigh',
          (WidgetTester tester) async {
        expect(
          cameraService.mapResolutionPresetToSize(ResolutionPreset.veryHigh),
          equals(const Size(1920, 1080)),
        );
      });

      testWidgets(
          'returns 1280x720 '
          'when the resolution preset is high', (WidgetTester tester) async {
        expect(
          cameraService.mapResolutionPresetToSize(ResolutionPreset.high),
          equals(const Size(1280, 720)),
        );
      });

      testWidgets(
          'returns 720x480 '
          'when the resolution preset is medium', (WidgetTester tester) async {
        expect(
          cameraService.mapResolutionPresetToSize(ResolutionPreset.medium),
          equals(const Size(720, 480)),
        );
      });

      testWidgets(
          'returns 320x240 '
          'when the resolution preset is low', (WidgetTester tester) async {
        expect(
          cameraService.mapResolutionPresetToSize(ResolutionPreset.low),
          equals(const Size(320, 240)),
        );
      });
    });

    group('mapDeviceOrientationToOrientationType', () {
      testWidgets(
          'returns portraitPrimary '
          'when the device orientation is portraitUp',
          (WidgetTester tester) async {
        expect(
          cameraService.mapDeviceOrientationToOrientationType(
            DeviceOrientation.portraitUp,
          ),
          equals(OrientationType.portraitPrimary),
        );
      });

      testWidgets(
          'returns landscapePrimary '
          'when the device orientation is landscapeLeft',
          (WidgetTester tester) async {
        expect(
          cameraService.mapDeviceOrientationToOrientationType(
            DeviceOrientation.landscapeLeft,
          ),
          equals(OrientationType.landscapePrimary),
        );
      });

      testWidgets(
          'returns portraitSecondary '
          'when the device orientation is portraitDown',
          (WidgetTester tester) async {
        expect(
          cameraService.mapDeviceOrientationToOrientationType(
            DeviceOrientation.portraitDown,
          ),
          equals(OrientationType.portraitSecondary),
        );
      });

      testWidgets(
          'returns landscapeSecondary '
          'when the device orientation is landscapeRight',
          (WidgetTester tester) async {
        expect(
          cameraService.mapDeviceOrientationToOrientationType(
            DeviceOrientation.landscapeRight,
          ),
          equals(OrientationType.landscapeSecondary),
        );
      });
    });

    group('mapOrientationTypeToDeviceOrientation', () {
      testWidgets(
          'returns portraitUp '
          'when the orientation type is portraitPrimary',
          (WidgetTester tester) async {
        expect(
          cameraService.mapOrientationTypeToDeviceOrientation(
            OrientationType.portraitPrimary,
          ),
          equals(DeviceOrientation.portraitUp),
        );
      });

      testWidgets(
          'returns landscapeLeft '
          'when the orientation type is landscapePrimary',
          (WidgetTester tester) async {
        expect(
          cameraService.mapOrientationTypeToDeviceOrientation(
            OrientationType.landscapePrimary,
          ),
          equals(DeviceOrientation.landscapeLeft),
        );
      });

      testWidgets(
          'returns portraitDown '
          'when the orientation type is portraitSecondary',
          (WidgetTester tester) async {
        expect(
          cameraService.mapOrientationTypeToDeviceOrientation(
            OrientationType.portraitSecondary,
          ),
          equals(DeviceOrientation.portraitDown),
        );
      });

      testWidgets(
          'returns portraitDown '
          'when the orientation type is portraitSecondary',
          (WidgetTester tester) async {
        expect(
          cameraService.mapOrientationTypeToDeviceOrientation(
            OrientationType.portraitSecondary,
          ),
          equals(DeviceOrientation.portraitDown),
        );
      });

      testWidgets(
          'returns landscapeRight '
          'when the orientation type is landscapeSecondary',
          (WidgetTester tester) async {
        expect(
          cameraService.mapOrientationTypeToDeviceOrientation(
            OrientationType.landscapeSecondary,
          ),
          equals(DeviceOrientation.landscapeRight),
        );
      });

      testWidgets(
          'returns portraitUp '
          'for an unknown orientation type', (WidgetTester tester) async {
        expect(
          cameraService.mapOrientationTypeToDeviceOrientation(
            'unknown',
          ),
          equals(DeviceOrientation.portraitUp),
        );
      });
    });

    group('camera image stream', () {
      setUp(
        () {
          cameraService.jsUtil = jsUtil;
        },
      );
      testWidgets(
        'returns true if broswer has OffscreenCanvas '
        'otherwise false',
        (WidgetTester widgetTester) async {
          when(
            () => jsUtil.hasProperty(window, 'OffscreenCanvas'),
          ).thenReturn(true);
          final bool hasOffScreenCanvas =
              cameraService.hasPropertyOffScreenCanvas();
          expect(
            hasOffScreenCanvas,
            true,
          );
          when(
            () => jsUtil.hasProperty(window, 'OffscreenCanvas'),
          ).thenReturn(false);
          final bool hasNotOffScreenCanvas =
              cameraService.hasPropertyOffScreenCanvas();
          expect(
            hasNotOffScreenCanvas,
            false,
          );
        },
      );
      testWidgets(
        'returns Camera Image of Size '
        'when videoElement is of Size',
        (WidgetTester widgetTester) async {
          const Size size = Size(10, 10);
          final Completer<void> completer = Completer<void>();
          final VideoElement videoElement = getVideoElementWithBlankStream(size)
            ..onLoadedMetadata.listen((_) {
              completer.complete();
            })
            ..load();
          await completer.future;
          final CameraImageData cameraImageData = cameraService.takeFrame(
            videoElement,
            canUseOffscreenCanvas: true,
          );
          expect(
            size,
            Size(
              cameraImageData.width.toDouble(),
              cameraImageData.height.toDouble(),
            ),
          );
        },
      );
    });
  });
}<|MERGE_RESOLUTION|>--- conflicted
+++ resolved
@@ -2,16 +2,11 @@
 // Use of this source code is governed by a BSD-style license that can be
 // found in the LICENSE file.
 
-<<<<<<< HEAD
+// ignore_for_file: only_throw_errors
+
 import 'dart:async';
-import 'dart:html';
-import 'dart:js_util' as js_util;
-=======
-// ignore_for_file: only_throw_errors
-
 import 'dart:js_interop';
 import 'dart:js_interop_unsafe';
->>>>>>> 4fd562d6
 
 import 'package:camera_platform_interface/camera_platform_interface.dart';
 // ignore_for_file: implementation_imports
@@ -921,7 +916,10 @@
         'otherwise false',
         (WidgetTester widgetTester) async {
           when(
-            () => jsUtil.hasProperty(window, 'OffscreenCanvas'),
+            () => jsUtil.hasProperty(
+              window,
+              'OffscreenCanvas'.toJS,
+            ),
           ).thenReturn(true);
           final bool hasOffScreenCanvas =
               cameraService.hasPropertyOffScreenCanvas();
@@ -930,7 +928,10 @@
             true,
           );
           when(
-            () => jsUtil.hasProperty(window, 'OffscreenCanvas'),
+            () => jsUtil.hasProperty(
+              window,
+              'OffscreenCanvas'.toJS,
+            ),
           ).thenReturn(false);
           final bool hasNotOffScreenCanvas =
               cameraService.hasPropertyOffScreenCanvas();
@@ -946,11 +947,12 @@
         (WidgetTester widgetTester) async {
           const Size size = Size(10, 10);
           final Completer<void> completer = Completer<void>();
-          final VideoElement videoElement = getVideoElementWithBlankStream(size)
-            ..onLoadedMetadata.listen((_) {
-              completer.complete();
-            })
-            ..load();
+          final web.VideoElement videoElement =
+              getVideoElementWithBlankStream(size)
+                ..onLoadedMetadata.listen((_) {
+                  completer.complete();
+                })
+                ..load();
           await completer.future;
           final CameraImageData cameraImageData = cameraService.takeFrame(
             videoElement,
