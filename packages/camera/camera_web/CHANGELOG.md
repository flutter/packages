## 0.3.6

<<<<<<< HEAD
* Supporting camera image stream on web.
* Updates minimum supported SDK version to Flutter 3.22/Dart 3.4.
=======
* Updates minimum supported SDK version to Flutter 3.29/Dart 3.7.
>>>>>>> e86c7633

## 0.3.5

* Migrates to package:web to support WASM
* Updates minimum supported SDK version to Flutter 3.19/Dart 3.3.

## 0.3.4

* Removes `maxVideoDuration`/`maxDuration`, as the feature was never exposed at
  the app-facing package level, and is deprecated at the platform interface
  level.
* Updates minimum supported SDK version to Flutter 3.16/Dart 3.2.

## 0.3.3

* Adds support to control video FPS and bitrate. See `CameraController.withSettings`.
* Updates minimum supported SDK version to Flutter 3.13/Dart 3.1.

## 0.3.2+4

* Updates minimum supported SDK version to Flutter 3.10/Dart 3.0.
* Fixes new lint warnings.

## 0.3.2+3

* Migrates to `dart:ui_web` APIs.
* Updates minimum supported SDK version to Flutter 3.13.0/Dart 3.1.0.

## 0.3.2+2

* Adds pub topics to package metadata.
* Updates minimum supported SDK version to Flutter 3.7/Dart 2.19.

## 0.3.2+1

* Updates README to improve example of `Image` creation.

## 0.3.2

* Changes `availableCameras` to not ask for the microphone permission.

## 0.3.1+4

* Removes obsolete null checks on non-nullable values.
* Updates minimum supported SDK version to Flutter 3.3/Dart 2.18.

## 0.3.1+3

* Clarifies explanation of endorsement in README.
* Aligns Dart and Flutter SDK constraints.

## 0.3.1+2

* Updates links for the merge of flutter/plugins into flutter/packages.
* Updates minimum Flutter version to 3.0.

## 0.3.1+1

* Updates code for stricter lint checks.

## 0.3.1

* Updates to latest camera platform interface, and fails if user attempts to use streaming with recording (since streaming is currently unsupported on web).

## 0.3.0+1

* Updates imports for `prefer_relative_imports`.
* Updates minimum Flutter version to 2.10.
* Fixes avoid_redundant_argument_values lint warnings and minor typos.
* Ignores unnecessary import warnings in preparation for [upcoming Flutter changes](https://github.com/flutter/flutter/pull/106316).

## 0.3.0

* **BREAKING CHANGE**: Renames error code `cameraPermission` to `CameraAccessDenied` to be consistent with other platforms.

## 0.2.1+6

* Minor fixes for new analysis options.

## 0.2.1+5

* Fixes library_private_types_in_public_api, sort_child_properties_last and use_key_in_widget_constructors
  lint warnings.

## 0.2.1+4

* Migrates from `ui.hash*` to `Object.hash*`.
* Updates minimum Flutter version for changes in 0.2.1+3.

## 0.2.1+3

* Internal code cleanup for stricter analysis options.

## 0.2.1+2

* Fixes cameraNotReadable error that prevented access to the camera on some Android devices when initializing a camera.
* Implemented support for new Dart SDKs with an async requestFullscreen API.

## 0.2.1+1

* Update usage documentation.

## 0.2.1

* Add video recording functionality.
* Fix cameraNotReadable error that prevented access to the camera on some Android devices.

## 0.2.0

* Initial release, adapted from the Flutter [I/O Photobooth](https://photobooth.flutter.dev/) project.<|MERGE_RESOLUTION|>--- conflicted
+++ resolved
@@ -1,118 +1,114 @@
 ## 0.3.6
 
-<<<<<<< HEAD
-* Supporting camera image stream on web.
-* Updates minimum supported SDK version to Flutter 3.22/Dart 3.4.
-=======
-* Updates minimum supported SDK version to Flutter 3.29/Dart 3.7.
->>>>>>> e86c7633
+- Supporting camera image stream on web.
+- Updates minimum supported SDK version to Flutter 3.29/Dart 3.7.
 
 ## 0.3.5
 
-* Migrates to package:web to support WASM
-* Updates minimum supported SDK version to Flutter 3.19/Dart 3.3.
+- Migrates to package:web to support WASM
+- Updates minimum supported SDK version to Flutter 3.19/Dart 3.3.
 
 ## 0.3.4
 
-* Removes `maxVideoDuration`/`maxDuration`, as the feature was never exposed at
+- Removes `maxVideoDuration`/`maxDuration`, as the feature was never exposed at
   the app-facing package level, and is deprecated at the platform interface
   level.
-* Updates minimum supported SDK version to Flutter 3.16/Dart 3.2.
+- Updates minimum supported SDK version to Flutter 3.16/Dart 3.2.
 
 ## 0.3.3
 
-* Adds support to control video FPS and bitrate. See `CameraController.withSettings`.
-* Updates minimum supported SDK version to Flutter 3.13/Dart 3.1.
+- Adds support to control video FPS and bitrate. See `CameraController.withSettings`.
+- Updates minimum supported SDK version to Flutter 3.13/Dart 3.1.
 
 ## 0.3.2+4
 
-* Updates minimum supported SDK version to Flutter 3.10/Dart 3.0.
-* Fixes new lint warnings.
+- Updates minimum supported SDK version to Flutter 3.10/Dart 3.0.
+- Fixes new lint warnings.
 
 ## 0.3.2+3
 
-* Migrates to `dart:ui_web` APIs.
-* Updates minimum supported SDK version to Flutter 3.13.0/Dart 3.1.0.
+- Migrates to `dart:ui_web` APIs.
+- Updates minimum supported SDK version to Flutter 3.13.0/Dart 3.1.0.
 
 ## 0.3.2+2
 
-* Adds pub topics to package metadata.
-* Updates minimum supported SDK version to Flutter 3.7/Dart 2.19.
+- Adds pub topics to package metadata.
+- Updates minimum supported SDK version to Flutter 3.7/Dart 2.19.
 
 ## 0.3.2+1
 
-* Updates README to improve example of `Image` creation.
+- Updates README to improve example of `Image` creation.
 
 ## 0.3.2
 
-* Changes `availableCameras` to not ask for the microphone permission.
+- Changes `availableCameras` to not ask for the microphone permission.
 
 ## 0.3.1+4
 
-* Removes obsolete null checks on non-nullable values.
-* Updates minimum supported SDK version to Flutter 3.3/Dart 2.18.
+- Removes obsolete null checks on non-nullable values.
+- Updates minimum supported SDK version to Flutter 3.3/Dart 2.18.
 
 ## 0.3.1+3
 
-* Clarifies explanation of endorsement in README.
-* Aligns Dart and Flutter SDK constraints.
+- Clarifies explanation of endorsement in README.
+- Aligns Dart and Flutter SDK constraints.
 
 ## 0.3.1+2
 
-* Updates links for the merge of flutter/plugins into flutter/packages.
-* Updates minimum Flutter version to 3.0.
+- Updates links for the merge of flutter/plugins into flutter/packages.
+- Updates minimum Flutter version to 3.0.
 
 ## 0.3.1+1
 
-* Updates code for stricter lint checks.
+- Updates code for stricter lint checks.
 
 ## 0.3.1
 
-* Updates to latest camera platform interface, and fails if user attempts to use streaming with recording (since streaming is currently unsupported on web).
+- Updates to latest camera platform interface, and fails if user attempts to use streaming with recording (since streaming is currently unsupported on web).
 
 ## 0.3.0+1
 
-* Updates imports for `prefer_relative_imports`.
-* Updates minimum Flutter version to 2.10.
-* Fixes avoid_redundant_argument_values lint warnings and minor typos.
-* Ignores unnecessary import warnings in preparation for [upcoming Flutter changes](https://github.com/flutter/flutter/pull/106316).
+- Updates imports for `prefer_relative_imports`.
+- Updates minimum Flutter version to 2.10.
+- Fixes avoid_redundant_argument_values lint warnings and minor typos.
+- Ignores unnecessary import warnings in preparation for [upcoming Flutter changes](https://github.com/flutter/flutter/pull/106316).
 
 ## 0.3.0
 
-* **BREAKING CHANGE**: Renames error code `cameraPermission` to `CameraAccessDenied` to be consistent with other platforms.
+- **BREAKING CHANGE**: Renames error code `cameraPermission` to `CameraAccessDenied` to be consistent with other platforms.
 
 ## 0.2.1+6
 
-* Minor fixes for new analysis options.
+- Minor fixes for new analysis options.
 
 ## 0.2.1+5
 
-* Fixes library_private_types_in_public_api, sort_child_properties_last and use_key_in_widget_constructors
+- Fixes library_private_types_in_public_api, sort_child_properties_last and use_key_in_widget_constructors
   lint warnings.
 
 ## 0.2.1+4
 
-* Migrates from `ui.hash*` to `Object.hash*`.
-* Updates minimum Flutter version for changes in 0.2.1+3.
+- Migrates from `ui.hash*` to `Object.hash*`.
+- Updates minimum Flutter version for changes in 0.2.1+3.
 
 ## 0.2.1+3
 
-* Internal code cleanup for stricter analysis options.
+- Internal code cleanup for stricter analysis options.
 
 ## 0.2.1+2
 
-* Fixes cameraNotReadable error that prevented access to the camera on some Android devices when initializing a camera.
-* Implemented support for new Dart SDKs with an async requestFullscreen API.
+- Fixes cameraNotReadable error that prevented access to the camera on some Android devices when initializing a camera.
+- Implemented support for new Dart SDKs with an async requestFullscreen API.
 
 ## 0.2.1+1
 
-* Update usage documentation.
+- Update usage documentation.
 
 ## 0.2.1
 
-* Add video recording functionality.
-* Fix cameraNotReadable error that prevented access to the camera on some Android devices.
+- Add video recording functionality.
+- Fix cameraNotReadable error that prevented access to the camera on some Android devices.
 
 ## 0.2.0
 
-* Initial release, adapted from the Flutter [I/O Photobooth](https://photobooth.flutter.dev/) project.+- Initial release, adapted from the Flutter [I/O Photobooth](https://photobooth.flutter.dev/) project.