## 0.3.5+1

<<<<<<< HEAD
* Updates minimum supported SDK version to Flutter 3.29/Dart 3.7.
* Fixes camera initialization failure on Firefox Android by using `{video: true}` instead of `{video: {}}` when no video constraints are specified.
=======
* Updates minimum supported SDK version to Flutter 3.32/Dart 3.8.
>>>>>>> 7b153c9f

## 0.3.5

* Migrates to package:web to support WASM
* Updates minimum supported SDK version to Flutter 3.19/Dart 3.3.

## 0.3.4

* Removes `maxVideoDuration`/`maxDuration`, as the feature was never exposed at
  the app-facing package level, and is deprecated at the platform interface
  level.
* Updates minimum supported SDK version to Flutter 3.16/Dart 3.2.

## 0.3.3

* Adds support to control video FPS and bitrate. See `CameraController.withSettings`.
* Updates minimum supported SDK version to Flutter 3.13/Dart 3.1.

## 0.3.2+4

* Updates minimum supported SDK version to Flutter 3.10/Dart 3.0.
* Fixes new lint warnings.

## 0.3.2+3

* Migrates to `dart:ui_web` APIs.
* Updates minimum supported SDK version to Flutter 3.13.0/Dart 3.1.0.

## 0.3.2+2

* Adds pub topics to package metadata.
* Updates minimum supported SDK version to Flutter 3.7/Dart 2.19.

## 0.3.2+1

* Updates README to improve example of `Image` creation.

## 0.3.2

* Changes `availableCameras` to not ask for the microphone permission.

## 0.3.1+4

* Removes obsolete null checks on non-nullable values.
* Updates minimum supported SDK version to Flutter 3.3/Dart 2.18.

## 0.3.1+3

* Clarifies explanation of endorsement in README.
* Aligns Dart and Flutter SDK constraints.

## 0.3.1+2

* Updates links for the merge of flutter/plugins into flutter/packages.
* Updates minimum Flutter version to 3.0.

## 0.3.1+1

* Updates code for stricter lint checks.

## 0.3.1

* Updates to latest camera platform interface, and fails if user attempts to use streaming with recording (since streaming is currently unsupported on web).

## 0.3.0+1

* Updates imports for `prefer_relative_imports`.
* Updates minimum Flutter version to 2.10.
* Fixes avoid_redundant_argument_values lint warnings and minor typos.
* Ignores unnecessary import warnings in preparation for [upcoming Flutter changes](https://github.com/flutter/flutter/pull/106316).

## 0.3.0

* **BREAKING CHANGE**: Renames error code `cameraPermission` to `CameraAccessDenied` to be consistent with other platforms.

## 0.2.1+6

* Minor fixes for new analysis options.

## 0.2.1+5

* Fixes library_private_types_in_public_api, sort_child_properties_last and use_key_in_widget_constructors
  lint warnings.

## 0.2.1+4

* Migrates from `ui.hash*` to `Object.hash*`.
* Updates minimum Flutter version for changes in 0.2.1+3.

## 0.2.1+3

* Internal code cleanup for stricter analysis options.

## 0.2.1+2

* Fixes cameraNotReadable error that prevented access to the camera on some Android devices when initializing a camera.
* Implemented support for new Dart SDKs with an async requestFullscreen API.

## 0.2.1+1

* Update usage documentation.

## 0.2.1

* Add video recording functionality.
* Fix cameraNotReadable error that prevented access to the camera on some Android devices.

## 0.2.0

* Initial release, adapted from the Flutter [I/O Photobooth](https://photobooth.flutter.dev/) project.<|MERGE_RESOLUTION|>--- conflicted
+++ resolved
@@ -1,11 +1,7 @@
 ## 0.3.5+1
 
-<<<<<<< HEAD
-* Updates minimum supported SDK version to Flutter 3.29/Dart 3.7.
+* Updates minimum supported SDK version to Flutter 3.32/Dart 3.8.
 * Fixes camera initialization failure on Firefox Android by using `{video: true}` instead of `{video: {}}` when no video constraints are specified.
-=======
-* Updates minimum supported SDK version to Flutter 3.32/Dart 3.8.
->>>>>>> 7b153c9f
 
 ## 0.3.5
 
