--- conflicted
+++ resolved
@@ -1,14 +1,9 @@
 ## 0.3.4
 
-<<<<<<< HEAD
-- Supporting camera image stream on web.
-- Updates minimum supported SDK version to Flutter 3.16/Dart 3.2.
-=======
-* Removes `maxVideoDuration`/`maxDuration`, as the feature was never exposed at
+- Removes `maxVideoDuration`/`maxDuration`, as the feature was never exposed at
   the app-facing package level, and is deprecated at the platform interface
   level.
-* Updates minimum supported SDK version to Flutter 3.16/Dart 3.2.
->>>>>>> 96f870ec
+- Updates minimum supported SDK version to Flutter 3.16/Dart 3.2.
 
 ## 0.3.3
 
