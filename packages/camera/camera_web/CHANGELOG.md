--- conflicted
+++ resolved
@@ -1,13 +1,10 @@
 ## 0.3.3
 
-<<<<<<< HEAD
 * Adds support to control video FPS and bitrate. See `CameraController.withSettings`.
-=======
 * Updates minimum supported SDK version to Flutter 3.13/Dart 3.1.
 
 ## 0.3.2+4
 
->>>>>>> 764d9974
 * Updates minimum supported SDK version to Flutter 3.10/Dart 3.0.
 * Fixes new lint warnings.
 
