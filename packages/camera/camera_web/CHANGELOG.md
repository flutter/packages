## 0.3.2+1

<<<<<<< HEAD
* Adds support to control video fps and bitrate. See `CameraController.withSettings`.
=======
* Updates README to improve example of `Image` creation.
>>>>>>> 08080abd

## 0.3.2

* Changes `availableCameras` to not ask for the microphone permission.

## 0.3.1+4

* Removes obsolete null checks on non-nullable values.
* Updates minimum supported SDK version to Flutter 3.3/Dart 2.18.

## 0.3.1+3

* Clarifies explanation of endorsement in README.
* Aligns Dart and Flutter SDK constraints.

## 0.3.1+2

* Updates links for the merge of flutter/plugins into flutter/packages.
* Updates minimum Flutter version to 3.0.

## 0.3.1+1

* Updates code for stricter lint checks.

## 0.3.1

* Updates to latest camera platform interface, and fails if user attempts to use streaming with recording (since streaming is currently unsupported on web).

## 0.3.0+1

* Updates imports for `prefer_relative_imports`.
* Updates minimum Flutter version to 2.10.
* Fixes avoid_redundant_argument_values lint warnings and minor typos.
* Ignores unnecessary import warnings in preparation for [upcoming Flutter changes](https://github.com/flutter/flutter/pull/106316).

## 0.3.0

* **BREAKING CHANGE**: Renames error code `cameraPermission` to `CameraAccessDenied` to be consistent with other platforms.

## 0.2.1+6

* Minor fixes for new analysis options.

## 0.2.1+5

* Fixes library_private_types_in_public_api, sort_child_properties_last and use_key_in_widget_constructors
  lint warnings.

## 0.2.1+4

* Migrates from `ui.hash*` to `Object.hash*`.
* Updates minimum Flutter version for changes in 0.2.1+3.

## 0.2.1+3

* Internal code cleanup for stricter analysis options.

## 0.2.1+2

* Fixes cameraNotReadable error that prevented access to the camera on some Android devices when initializing a camera.
* Implemented support for new Dart SDKs with an async requestFullscreen API.

## 0.2.1+1

* Update usage documentation.

## 0.2.1

* Add video recording functionality.
* Fix cameraNotReadable error that prevented access to the camera on some Android devices.

## 0.2.0

* Initial release, adapted from the Flutter [I/O Photobooth](https://photobooth.flutter.dev/) project.<|MERGE_RESOLUTION|>--- conflicted
+++ resolved
@@ -1,10 +1,10 @@
+## 0.3.2+2
+
+* Adds support to control video fps and bitrate. See `CameraController.withSettings`.
+
 ## 0.3.2+1
 
-<<<<<<< HEAD
-* Adds support to control video fps and bitrate. See `CameraController.withSettings`.
-=======
 * Updates README to improve example of `Image` creation.
->>>>>>> 08080abd
 
 ## 0.3.2
 
