<<<<<<< HEAD
## 0.3.1+5

* Updates README to improve example of `Image` creation.
=======
## 0.3.2

* Changes `availableCameras` to not ask for the microphone permission.
>>>>>>> 11bb9ec7

## 0.3.1+4

* Removes obsolete null checks on non-nullable values.
* Updates minimum supported SDK version to Flutter 3.3/Dart 2.18.

## 0.3.1+3

* Clarifies explanation of endorsement in README.
* Aligns Dart and Flutter SDK constraints.

## 0.3.1+2

* Updates links for the merge of flutter/plugins into flutter/packages.
* Updates minimum Flutter version to 3.0.

## 0.3.1+1

* Updates code for stricter lint checks.

## 0.3.1

* Updates to latest camera platform interface, and fails if user attempts to use streaming with recording (since streaming is currently unsupported on web).

## 0.3.0+1

* Updates imports for `prefer_relative_imports`.
* Updates minimum Flutter version to 2.10.
* Fixes avoid_redundant_argument_values lint warnings and minor typos.
* Ignores unnecessary import warnings in preparation for [upcoming Flutter changes](https://github.com/flutter/flutter/pull/106316).

## 0.3.0

* **BREAKING CHANGE**: Renames error code `cameraPermission` to `CameraAccessDenied` to be consistent with other platforms.

## 0.2.1+6

* Minor fixes for new analysis options.

## 0.2.1+5

* Fixes library_private_types_in_public_api, sort_child_properties_last and use_key_in_widget_constructors
  lint warnings.

## 0.2.1+4

* Migrates from `ui.hash*` to `Object.hash*`.
* Updates minimum Flutter version for changes in 0.2.1+3.

## 0.2.1+3

* Internal code cleanup for stricter analysis options.

## 0.2.1+2

* Fixes cameraNotReadable error that prevented access to the camera on some Android devices when initializing a camera.
* Implemented support for new Dart SDKs with an async requestFullscreen API.

## 0.2.1+1

* Update usage documentation.

## 0.2.1

* Add video recording functionality.
* Fix cameraNotReadable error that prevented access to the camera on some Android devices.

## 0.2.0

* Initial release, adapted from the Flutter [I/O Photobooth](https://photobooth.flutter.dev/) project.<|MERGE_RESOLUTION|>--- conflicted
+++ resolved
@@ -1,12 +1,10 @@
-<<<<<<< HEAD
-## 0.3.1+5
+## 0.3.2+1
 
 * Updates README to improve example of `Image` creation.
-=======
+
 ## 0.3.2
 
 * Changes `availableCameras` to not ask for the microphone permission.
->>>>>>> 11bb9ec7
 
 ## 0.3.1+4
 
