--- conflicted
+++ resolved
@@ -1,17 +1,12 @@
-<<<<<<< HEAD
-## 0.3.5
+## 0.3.6
 
 - Supporting camera image stream on web.
-=======
-## NEXT
-
-* Updates minimum supported SDK version to Flutter 3.22/Dart 3.4.
+- Updates minimum supported SDK version to Flutter 3.22/Dart 3.4.
 
 ## 0.3.5
 
-* Migrates to package:web to support WASM
-* Updates minimum supported SDK version to Flutter 3.19/Dart 3.3.
->>>>>>> 4fd562d6
+- Migrates to package:web to support WASM
+- Updates minimum supported SDK version to Flutter 3.19/Dart 3.3.
 
 ## 0.3.4
 
