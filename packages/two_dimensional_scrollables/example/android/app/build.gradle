plugins {
    id "com.android.application"
    id "org.jetbrains.kotlin.android"
    id "dev.flutter.flutter-gradle-plugin"
}

android {
    namespace = "dev.flutter.packages.two_dimensional_scrollables.example"
    compileSdk = flutter.compileSdkVersion
    ndkVersion = flutter.ndkVersion

    compileOptions {
        sourceCompatibility = JavaVersion.VERSION_17
        targetCompatibility = JavaVersion.VERSION_17
    }

    kotlinOptions {
<<<<<<< HEAD
        jvmTarget = "11"
=======
        jvmTarget = JavaVersion.VERSION_17.toString()
>>>>>>> d062181a
    }

    sourceSets {
        main.java.srcDirs += "src/main/kotlin"
    }

    defaultConfig {
        // TODO: Specify your own unique Application ID (https://developer.android.com/studio/build/application-id.html).
        applicationId = "com.example.example"
        // You can update the following values to match your application needs.
        // For more information, see: https://docs.flutter.dev/deployment/android#reviewing-the-build-configuration.
        minSdk = flutter.minSdkVersion
        targetSdk = flutter.targetSdkVersion
        versionCode = flutter.versionCode
        versionName = flutter.versionName
    }

    buildTypes {
        release {
            // TODO: Add your own signing config for the release build.
            // Signing with the debug keys for now, so `flutter run --release` works.
            signingConfig = signingConfigs.debug
        }
    }
    namespace = 'com.example.example'
}

flutter {
<<<<<<< HEAD
    source = "../.."
=======
    source = '../..'
>>>>>>> d062181a
}<|MERGE_RESOLUTION|>--- conflicted
+++ resolved
@@ -15,11 +15,7 @@
     }
 
     kotlinOptions {
-<<<<<<< HEAD
         jvmTarget = "11"
-=======
-        jvmTarget = JavaVersion.VERSION_17.toString()
->>>>>>> d062181a
     }
 
     sourceSets {
@@ -48,9 +44,5 @@
 }
 
 flutter {
-<<<<<<< HEAD
     source = "../.."
-=======
-    source = '../..'
->>>>>>> d062181a
 }