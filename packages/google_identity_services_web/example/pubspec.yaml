--- conflicted
+++ resolved
@@ -4,24 +4,15 @@
 version: 0.0.1
 
 environment:
-<<<<<<< HEAD
-  flutter: ^3.16.0
-  sdk: ^3.2.0
-=======
   flutter: ">=3.16.0"
   sdk: ">=3.2.0 <4.0.0"
->>>>>>> 80aa46a5
 
 dependencies:
   flutter:
     sdk: flutter
   google_identity_services_web:
     path: ../
-<<<<<<< HEAD
-  http: ^1.1.2
-=======
   http: ">=0.13.0 <2.0.0"
->>>>>>> 80aa46a5
   web: ">=0.3.0 <0.5.0"
 
 dev_dependencies:
