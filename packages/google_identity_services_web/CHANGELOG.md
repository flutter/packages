--- conflicted
+++ resolved
@@ -1,8 +1,7 @@
-<<<<<<< HEAD
-## 0.3.0
+## NEXT
 
 * Updates minimum supported SDK version to Flutter 3.10/Dart 3.0.
-=======
+
 ## 0.3.0+1
 
 * Corrects 0.3.0 changelog entry about the minimum Flutter/Dart dependencies.
@@ -10,7 +9,6 @@
 ## 0.3.0
 
 * Updates minimum supported SDK version to Flutter 3.16/Dart 3.2.
->>>>>>> 80aa46a5
 * Migrates from `package:js`/`dart:html` to `package:web` so this package can
   compile to WASM.
 * Performs the following **breaking API changes (in bold)** and other fixes to
