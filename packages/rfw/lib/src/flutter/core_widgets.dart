--- conflicted
+++ resolved
@@ -274,11 +274,7 @@
   'ClipRRect': (BuildContext context, DataSource source) {
     return ClipRRect(
       borderRadius: ArgumentDecoders.borderRadius(source, ['borderRadius']) ?? BorderRadius.zero,
-<<<<<<< HEAD
       // CustomClipper<RRect> clipper,
-=======
-      // clipper,
->>>>>>> a23eeb10
       clipBehavior: ArgumentDecoders.enumValue<Clip>(Clip.values, source, ['clipBehavior']) ?? Clip.antiAlias,
       child: source.optionalChild(['child']),
     );
