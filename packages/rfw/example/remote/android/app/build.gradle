plugins {
    id "com.android.application"
    id "org.jetbrains.kotlin.android"
    id "dev.flutter.flutter-gradle-plugin"
}

def localProperties = new Properties()
def localPropertiesFile = rootProject.file('local.properties')
if (localPropertiesFile.exists()) {
    localPropertiesFile.withReader('UTF-8') { reader ->
        localProperties.load(reader)
    }
}

def flutterVersionCode = localProperties.getProperty('flutter.versionCode')
if (flutterVersionCode == null) {
    flutterVersionCode = '1'
}

def flutterVersionName = localProperties.getProperty('flutter.versionName')
if (flutterVersionName == null) {
    flutterVersionName = '1.0'
}

android {
<<<<<<< HEAD
    namespace = 'dev.flutter.rfw.examples.remote'
=======
    namespace = "dev.flutter.rfw.examples.remote"
>>>>>>> 287739d0
    compileSdk = flutter.compileSdkVersion

    compileOptions {
        sourceCompatibility = JavaVersion.VERSION_11
        targetCompatibility = JavaVersion.VERSION_11
    }

    kotlinOptions {
        jvmTarget = '11'
    }

    sourceSets {
        main.java.srcDirs += 'src/main/kotlin'
    }

    defaultConfig {
        // TODO: Specify your own unique Application ID (https://developer.android.com/studio/build/application-id.html).
        applicationId "dev.flutter.rfw.examples.remote"
        minSdkVersion flutter.minSdkVersion
        targetSdkVersion flutter.targetSdkVersion
        versionCode flutterVersionCode.toInteger()
        versionName flutterVersionName
    }

    buildTypes {
        release {
            // TODO: Add your own signing config for the release build.
            // Signing with the debug keys for now, so `flutter run --release` works.
            signingConfig = signingConfigs.debug
        }
    }
}

flutter {
    source = '../..'
}<|MERGE_RESOLUTION|>--- conflicted
+++ resolved
@@ -23,11 +23,7 @@
 }
 
 android {
-<<<<<<< HEAD
-    namespace = 'dev.flutter.rfw.examples.remote'
-=======
     namespace = "dev.flutter.rfw.examples.remote"
->>>>>>> 287739d0
     compileSdk = flutter.compileSdkVersion
 
     compileOptions {
