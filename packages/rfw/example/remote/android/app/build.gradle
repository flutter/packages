plugins {
    id "com.android.application"
    id "org.jetbrains.kotlin.android"
    id "dev.flutter.flutter-gradle-plugin"
}
android {
    namespace = "dev.flutter.rfw.examples.remote"
    compileSdk = flutter.compileSdkVersion

    compileOptions {
        sourceCompatibility = JavaVersion.VERSION_17
        targetCompatibility = JavaVersion.VERSION_17
    }

    kotlinOptions {
<<<<<<< HEAD
        jvmTarget = "11"
=======
        jvmTarget = JavaVersion.VERSION_17.toString()
>>>>>>> d062181a
    }

    sourceSets {
        main.java.srcDirs += "src/main/kotlin"
    }

    defaultConfig {
        // TODO: Specify your own unique Application ID (https://developer.android.com/studio/build/application-id.html).
        applicationId = "dev.flutter.rfw.examples.remote"
        minSdk = flutter.minSdkVersion
        targetSdk = flutter.targetSdkVersion
        versionCode = flutter.versionCode
        versionName = flutter.versionName
    }

    buildTypes {
        release {
            // TODO: Add your own signing config for the release build.
            // Signing with the debug keys for now, so `flutter run --release` works.
            signingConfig = signingConfigs.debug
        }
    }
}

flutter {
<<<<<<< HEAD
    source = "../.."
=======
    source = '../..'
>>>>>>> d062181a
}<|MERGE_RESOLUTION|>--- conflicted
+++ resolved
@@ -13,11 +13,7 @@
     }
 
     kotlinOptions {
-<<<<<<< HEAD
-        jvmTarget = "11"
-=======
         jvmTarget = JavaVersion.VERSION_17.toString()
->>>>>>> d062181a
     }
 
     sourceSets {
@@ -43,9 +39,5 @@
 }
 
 flutter {
-<<<<<<< HEAD
     source = "../.."
-=======
-    source = '../..'
->>>>>>> d062181a
 }