--- conflicted
+++ resolved
@@ -1,14 +1,13 @@
-<<<<<<< HEAD
-## 1.0.27
-* Adds `Slider` material widget
-=======
+## 1.0.29
+
+* Adds support for the `Slider` Material widget.
+
 ## 1.0.28
 
 * Updates documentation to WidgetStateProperty and ButtonBar.
 
 ## 1.0.27
 * Adds support for `DecorationImage.filterQuality`.
->>>>>>> 84fd510d
 
 ## 1.0.26
 * Supports overriding the error widget builder.
