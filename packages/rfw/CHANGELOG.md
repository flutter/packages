## 1.0.18
<<<<<<< HEAD
* Add `DropdownButton` and `ClipRRect` widgets to rfw widget library.
=======

* Exposes `WidgetLibrary`s registered in `Runtime`.
* Exposes widgets map in `LocalWidgetLibrary`.
>>>>>>> 8fbdf65d

## 1.0.17

* Adds support for tracking source locations of `BlobNode`s and
  finding `BlobNode`s from the widget tree (`BlobNode.source` and
  `Runtime.blobNodeFor` respectively).

## 1.0.16

* Updates minimum supported SDK version to Flutter 3.10/Dart 3.0.
* Fixes lint warnings.

## 1.0.15

* Updates README.md to point to the CONTRIBUTING.md file.
* Introduces CONTRIBUTING.md, and adds more information about golden testing.

## 1.0.14

* Adds pub topics to package metadata.

## 1.0.13

* Block comments in RFW's text format. (`/*...*/`)

## 1.0.12

* Improves web compatibility.
* Updates minimum supported SDK version to Flutter 3.7/Dart 2.19.
* Adds more testing to restore coverage to 100%.
* Removes some dead code.

## 1.0.11

* Adds more documentation in the README.md file!
* Adds automated verification of the sample code in the README.

## 1.0.10

* Fixes stale ignore: `prefer_const_constructors`.
* Updates minimum supported SDK version to Flutter 3.10/Dart 3.0.
* Changes package internals to avoid explicit `as Uint8List` downcast.

## 1.0.9

* Updates minimum supported SDK version to Flutter 3.3/Dart 2.18.
* Aligns Dart and Flutter SDK constraints.
* Fixes a typo in the API documentation that broke the formatting.

## 1.0.8

* Removes use of `runtimeType.toString()`.
* Updates code to fix strict-cast violations.

## 1.0.7

* Updates README.

## 1.0.6

* Temporarily lowers test coverage minimum to fix flutter roll.
* Disables golden testing due to https://github.com/flutter/flutter/issues/106205.
* Fixes lint warnings.

## 1.0.5

* Fixes URL in document.

## 1.0.4

* Migrates from `ui.hash*` to `Object.hash*`.

## 1.0.3

* Transitions internal testing from a command line lcov tool to a
  Dart tool. No effect on consumers.
* Removes unsupported platforms from the wasm example.
* Updates for non-nullable bindings.

## 1.0.2

* Mentions FractionallySizedBox in documentation.

## 1.0.1

* Improves documentation.
* Provides constants for the file signatures.
* Minor efficiency improvements.
* Fixes `unnecessary_import` lint errors.
* Adds one more core widget, FractionallySizedBox.

## 1.0.0

* Initial release.<|MERGE_RESOLUTION|>--- conflicted
+++ resolved
@@ -1,11 +1,9 @@
+## 1.0.19
+* Add `DropdownButton` and `ClipRRect` widgets to rfw widget library.
+
 ## 1.0.18
-<<<<<<< HEAD
-* Add `DropdownButton` and `ClipRRect` widgets to rfw widget library.
-=======
-
 * Exposes `WidgetLibrary`s registered in `Runtime`.
 * Exposes widgets map in `LocalWidgetLibrary`.
->>>>>>> 8fbdf65d
 
 ## 1.0.17
 
