## 1.0.13

<<<<<<< HEAD
* Adds pub topics to package metadata.
=======
* Block comments in RFW's text format. (`/*...*/`)
>>>>>>> d7d3150e

## 1.0.12

* Improves web compatibility.
* Updates minimum supported SDK version to Flutter 3.7/Dart 2.19.
* Adds more testing to restore coverage to 100%.
* Removes some dead code.

## 1.0.11

* Adds more documentation in the README.md file!
* Adds automated verification of the sample code in the README.

## 1.0.10

* Fixes stale ignore: `prefer_const_constructors`.
* Updates minimum supported SDK version to Flutter 3.10/Dart 3.0.
* Changes package internals to avoid explicit `as Uint8List` downcast.

## 1.0.9

* Updates minimum supported SDK version to Flutter 3.3/Dart 2.18.
* Aligns Dart and Flutter SDK constraints.
* Fixes a typo in the API documentation that broke the formatting.

## 1.0.8

* Removes use of `runtimeType.toString()`.
* Updates code to fix strict-cast violations.

## 1.0.7

* Updates README.

## 1.0.6

* Temporarily lowers test coverage minimum to fix flutter roll.
* Disables golden testing due to https://github.com/flutter/flutter/issues/106205.
* Fixes lint warnings.

## 1.0.5

* Fixes URL in document.

## 1.0.4

* Migrates from `ui.hash*` to `Object.hash*`.

## 1.0.3

* Transitions internal testing from a command line lcov tool to a
  Dart tool. No effect on consumers.
* Removes unsupported platforms from the wasm example.
* Updates for non-nullable bindings.

## 1.0.2

* Mentions FractionallySizedBox in documentation.

## 1.0.1

* Improves documentation.
* Provides constants for the file signatures.
* Minor efficiency improvements.
* Fixes `unnecessary_import` lint errors.
* Adds one more core widget, FractionallySizedBox.

## 1.0.0

* Initial release.<|MERGE_RESOLUTION|>--- conflicted
+++ resolved
@@ -1,10 +1,10 @@
+## 1.0.14
+
+* Adds pub topics to package metadata.
+
 ## 1.0.13
 
-<<<<<<< HEAD
-* Adds pub topics to package metadata.
-=======
 * Block comments in RFW's text format. (`/*...*/`)
->>>>>>> d7d3150e
 
 ## 1.0.12
 
