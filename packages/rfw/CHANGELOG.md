## 1.0.32

<<<<<<< HEAD
* Updates broken links in README.md.
* Updates minimum supported SDK version to Flutter 3.29/Dart 3.7.
=======
* Updates minimum supported SDK version to Flutter 3.32/Dart 3.8.
>>>>>>> 34746bb6
* Removes the wasm example.

## 1.0.31

* Updates minimum supported SDK version to Flutter 3.22/Dart 3.4.
* Fixes an issue where Widget Builders didn't work properly with Loops.

## 1.0.30

* Adds `missing_code_block_language_in_doc_comment` lint.
* Updates minimum supported SDK version to Flutter 3.19/Dart 3.3.

## 1.0.29

* Adds support for the `Slider` Material widget.

## 1.0.28

* Updates documentation to WidgetStateProperty and ButtonBar.

## 1.0.27
* Adds support for `DecorationImage.filterQuality`.

## 1.0.26
* Supports overriding the error widget builder.

## 1.0.25
* Adds support for wildget builders.

## 1.0.24

* Adds `InkResponse` material widget.
* Adds `Material` material widget.
* Adds the `child` to `Opacity` core widget.
* Implements more `InkWell` parameters.

## 1.0.23

* Replaces usage of deprecated Flutter APIs.

## 1.0.22

* Adds more testing to restore coverage to 100%.
* Format documentation.

## 1.0.21

* Adds support for subscribing to the root of a `DynamicContent` object.

## 1.0.20

* Adds `OverflowBox` material widget.
* Updates `ButtonBar` material widget implementation.

## 1.0.19

* Add `DropdownButton` and `ClipRRect` widgets to rfw widget library.

## 1.0.18

* Exposes `WidgetLibrary`s registered in `Runtime`.
* Exposes widgets map in `LocalWidgetLibrary`.

## 1.0.17

* Adds support for tracking source locations of `BlobNode`s and
  finding `BlobNode`s from the widget tree (`BlobNode.source` and
  `Runtime.blobNodeFor` respectively).

## 1.0.16

* Updates minimum supported SDK version to Flutter 3.10/Dart 3.0.
* Fixes lint warnings.

## 1.0.15

* Updates README.md to point to the CONTRIBUTING.md file.
* Introduces CONTRIBUTING.md, and adds more information about golden testing.

## 1.0.14

* Adds pub topics to package metadata.

## 1.0.13

* Block comments in RFW's text format. (`/*...*/`)

## 1.0.12

* Improves web compatibility.
* Updates minimum supported SDK version to Flutter 3.7/Dart 2.19.
* Adds more testing to restore coverage to 100%.
* Removes some dead code.

## 1.0.11

* Adds more documentation in the README.md file!
* Adds automated verification of the sample code in the README.

## 1.0.10

* Fixes stale ignore: `prefer_const_constructors`.
* Updates minimum supported SDK version to Flutter 3.10/Dart 3.0.
* Changes package internals to avoid explicit `as Uint8List` downcast.

## 1.0.9

* Updates minimum supported SDK version to Flutter 3.3/Dart 2.18.
* Aligns Dart and Flutter SDK constraints.
* Fixes a typo in the API documentation that broke the formatting.

## 1.0.8

* Removes use of `runtimeType.toString()`.
* Updates code to fix strict-cast violations.

## 1.0.7

* Updates README.

## 1.0.6

* Temporarily lowers test coverage minimum to fix flutter roll.
* Disables golden testing due to https://github.com/flutter/flutter/issues/106205.
* Fixes lint warnings.

## 1.0.5

* Fixes URL in document.

## 1.0.4

* Migrates from `ui.hash*` to `Object.hash*`.

## 1.0.3

* Transitions internal testing from a command line lcov tool to a
  Dart tool. No effect on consumers.
* Removes unsupported platforms from the wasm example.
* Updates for non-nullable bindings.

## 1.0.2

* Mentions FractionallySizedBox in documentation.

## 1.0.1

* Improves documentation.
* Provides constants for the file signatures.
* Minor efficiency improvements.
* Fixes `unnecessary_import` lint errors.
* Adds one more core widget, FractionallySizedBox.

## 1.0.0

* Initial release.<|MERGE_RESOLUTION|>--- conflicted
+++ resolved
@@ -1,11 +1,7 @@
 ## 1.0.32
 
-<<<<<<< HEAD
 * Updates broken links in README.md.
-* Updates minimum supported SDK version to Flutter 3.29/Dart 3.7.
-=======
 * Updates minimum supported SDK version to Flutter 3.32/Dart 3.8.
->>>>>>> 34746bb6
 * Removes the wasm example.
 
 ## 1.0.31
