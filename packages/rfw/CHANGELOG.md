--- conflicted
+++ resolved
@@ -11,11 +11,7 @@
 * Transitions internal testing from a command line lcov tool to a
   Dart tool. No effect on consumers.
 * Removes unsupported platforms from the wasm example.
-<<<<<<< HEAD
-* Disable golden testing.
-=======
 * Updates for non-nullable bindings.
->>>>>>> 1470baec
 
 ## 1.0.2
 
