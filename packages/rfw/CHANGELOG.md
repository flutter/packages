--- conflicted
+++ resolved
@@ -1,11 +1,6 @@
-<<<<<<< HEAD
 ## 1.0.16
-* Add a wasm web example
-=======
-## NEXT
-
+* Adds a wasm web example
 * Updates minimum supported SDK version to Flutter 3.10/Dart 3.0.
->>>>>>> 702d4972
 
 ## 1.0.15
 
