name: vector_graphics
description: A vector graphics rendering package for Flutter using a binary encoding.
repository: https://github.com/flutter/packages/tree/main/packages/vector_graphics
issue_tracker: https://github.com/flutter/flutter/issues?q=is%3Aissue+is%3Aopen+label%3A%22p%3A+vector_graphics%22
version: 1.1.14

environment:
  sdk: ^3.4.0
  flutter: ">=3.22.0"

dependencies:
  flutter:
    sdk: flutter
  http: ^1.0.0
  vector_graphics_codec: ^1.1.11+1

dev_dependencies:
  flutter_test:
    sdk: flutter
<<<<<<< HEAD
  # See https://github.com/flutter/flutter/issues/157626
  vector_graphics_compiler: ^1.1.13
=======
  vector_graphics_compiler: ^1.1.11+1
>>>>>>> bb5a2581

platforms:
  android:
  ios:
  linux:
  macos:
  web:
  windows:

topics:
  - svg
  - vector-graphics<|MERGE_RESOLUTION|>--- conflicted
+++ resolved
@@ -17,12 +17,7 @@
 dev_dependencies:
   flutter_test:
     sdk: flutter
-<<<<<<< HEAD
-  # See https://github.com/flutter/flutter/issues/157626
-  vector_graphics_compiler: ^1.1.13
-=======
   vector_graphics_compiler: ^1.1.11+1
->>>>>>> bb5a2581
 
 platforms:
   android:
