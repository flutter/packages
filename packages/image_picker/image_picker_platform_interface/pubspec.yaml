--- conflicted
+++ resolved
@@ -4,19 +4,11 @@
 issue_tracker: https://github.com/flutter/flutter/issues?q=is%3Aissue+is%3Aopen+label%3A%22p%3A+image_picker%22
 # NOTE: We strongly prefer non-breaking changes, even at the expense of a
 # less-clean API. See https://flutter.dev/go/platform-interface-breaking-changes
-<<<<<<< HEAD
-version: 2.9.2
+version: 2.9.4
 
 environment:
-  sdk: ">=3.3.0 <4.0.0"
-  flutter: ">=3.7.0"
-=======
-version: 2.9.3
-
-environment:
-  sdk: ^3.1.0
-  flutter: ">=3.13.0"
->>>>>>> b4d8ad71
+  sdk: ^3.3.0
+  flutter: ">=3.19.0"
 
 dependencies:
   cross_file: ^0.3.1+1
