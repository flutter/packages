## 2.7.0

* Adds `CameraDelegatingImagePickerPlatform` as a base class for platform
  implementations that don't support `ImageSource.camera`, but allow for an-
  implementation to be provided at the application level via implementation
  of `CameraDelegatingImagePickerPlatform`.
* Adds `supportsImageSource` to check source support at runtime.
<<<<<<< HEAD
=======

## 2.6.4

* Adds compatibility with `http` 1.0.
>>>>>>> 914d120d
* Updates minimum supported SDK version to Flutter 3.3/Dart 2.18.
* Aligns Dart and Flutter SDK constraints.

## 2.6.3

* Updates links for the merge of flutter/plugins into flutter/packages.
* Updates minimum Flutter version to 3.0.

## 2.6.2

* Updates imports for `prefer_relative_imports`.
* Updates minimum Flutter version to 2.10.
* Fixes avoid_redundant_argument_values lint warnings and minor typos.

## 2.6.1

* Exports new types added for `getMultiImageWithOptions` in 2.6.0.

## 2.6.0

* Deprecates `getMultiImage` in favor of a new method `getMultiImageWithOptions`.
    * Adds `requestFullMetadata` option that allows disabling extra permission requests
      on certain platforms.
    * Moves optional image picking parameters to `MultiImagePickerOptions` class.

## 2.5.0

* Deprecates `getImage` in favor of a new method `getImageFromSource`.
    * Adds `requestFullMetadata` option that allows disabling extra permission requests
      on certain platforms.
    * Moves optional image picking parameters to `ImagePickerOptions` class.
* Minor fixes for new analysis options.

## 2.4.4

* Internal code cleanup for stricter analysis options.

## 2.4.3

* Removes dependency on `meta`.

## 2.4.2

* Update to use the `verify` method introduced in plugin_platform_interface 2.1.0.

## 2.4.1

* Reverts the changes from 2.4.0, which was a breaking change that
  was incorrectly marked as a non-breaking change.

## 2.4.0

* Add `forceFullMetadata` option to `pickImage`.
  * To keep this non-breaking `forceFullMetadata` defaults to `true`, so the plugin tries
   to get the full image metadata which may require extra permission requests on certain platforms.
  * If `forceFullMetadata` is set to `false`, the plugin fetches the image in a way that reduces
   permission requests from the platform (e.g on iOS the plugin won’t ask for the `NSPhotoLibraryUsageDescription` permission).

## 2.3.0

* Updated `LostDataResponse` to include a `files` property, in case more than one file was recovered.

## 2.2.0

* Added new methods that return `XFile` (from `package:cross_file`)
  * `getImage` (will deprecate `pickImage`)
  * `getVideo` (will deprecate `pickVideo`)
  * `getMultiImage` (will deprecate `pickMultiImage`)

_`PickedFile` will also be marked as deprecated in an upcoming release._

## 2.1.0

* Add `pickMultiImage` method.

## 2.0.1

* Update platform_plugin_interface version requirement.

## 2.0.0

* Migrate to null safety.
* Breaking Changes:
    * Removed the deprecated methods: `ImagePickerPlatform.retrieveLostDataAsDartIoFile`,`ImagePickerPlatform.pickImagePath` and `ImagePickerPlatform.pickVideoPath`.
    * Removed deprecated class: `LostDataResponse`.

## 1.1.6

* Fix test asset file location.

## 1.1.5

* Update Flutter SDK constraint.

## 1.1.4

* Pass `Uri`s to `package:http` methods, instead of strings, in preparation for a major version update in `http`.

## 1.1.3

* Update documentation of `pickImage()` regarding HEIC images.

## 1.1.2

* Update documentation of `pickImage()` regarding compression support for specific image types.

## 1.1.1

* Update documentation of getImage() about Android's disability to preference front/rear camera.

## 1.1.0

* Introduce PickedFile type for the new API.

## 1.0.1

* Update lower bound of dart dependency to 2.1.0.

## 1.0.0

* Initial release.<|MERGE_RESOLUTION|>--- conflicted
+++ resolved
@@ -5,13 +5,10 @@
   implementation to be provided at the application level via implementation
   of `CameraDelegatingImagePickerPlatform`.
 * Adds `supportsImageSource` to check source support at runtime.
-<<<<<<< HEAD
-=======
 
 ## 2.6.4
 
 * Adds compatibility with `http` 1.0.
->>>>>>> 914d120d
 * Updates minimum supported SDK version to Flutter 3.3/Dart 2.18.
 * Aligns Dart and Flutter SDK constraints.
 
