<<<<<<< HEAD
## 2.9.2

* Migrates away from deprecated `UnmodifiableUint8ListView`.
=======
## NEXT

* Updates minimum supported SDK version to Flutter 3.13/Dart 3.1.

## 2.9.3

* Updates minimum required plugin_platform_interface version to 2.1.7.

## 2.9.2

* Updates minimum supported SDK version to Flutter 3.10/Dart 3.0.
* Fixes new lint warnings.
>>>>>>> b4d8ad71

## 2.9.1

* Adds pub topics to package metadata.
* Updates minimum supported SDK version to Flutter 3.7/Dart 2.19.

## 2.9.0

* Formally deprecates all methods that have been replaced with newer variants.

## 2.8.0

* Adds `getMedia` method.

## 2.7.0

* Adds `CameraDelegatingImagePickerPlatform` as a base class for platform
  implementations that don't support `ImageSource.camera`, but allow for an-
  implementation to be provided at the application level via implementation
  of `CameraDelegatingImagePickerPlatform`.
* Adds `supportsImageSource` to check source support at runtime.

## 2.6.4

* Adds compatibility with `http` 1.0.
* Updates minimum supported SDK version to Flutter 3.3/Dart 2.18.
* Aligns Dart and Flutter SDK constraints.

## 2.6.3

* Updates links for the merge of flutter/plugins into flutter/packages.
* Updates minimum Flutter version to 3.0.

## 2.6.2

* Updates imports for `prefer_relative_imports`.
* Updates minimum Flutter version to 2.10.
* Fixes avoid_redundant_argument_values lint warnings and minor typos.

## 2.6.1

* Exports new types added for `getMultiImageWithOptions` in 2.6.0.

## 2.6.0

* Deprecates `getMultiImage` in favor of a new method `getMultiImageWithOptions`.
    * Adds `requestFullMetadata` option that allows disabling extra permission requests
      on certain platforms.
    * Moves optional image picking parameters to `MultiImagePickerOptions` class.

## 2.5.0

* Deprecates `getImage` in favor of a new method `getImageFromSource`.
    * Adds `requestFullMetadata` option that allows disabling extra permission requests
      on certain platforms.
    * Moves optional image picking parameters to `ImagePickerOptions` class.
* Minor fixes for new analysis options.

## 2.4.4

* Internal code cleanup for stricter analysis options.

## 2.4.3

* Removes dependency on `meta`.

## 2.4.2

* Update to use the `verify` method introduced in plugin_platform_interface 2.1.0.

## 2.4.1

* Reverts the changes from 2.4.0, which was a breaking change that
  was incorrectly marked as a non-breaking change.

## 2.4.0

* Add `forceFullMetadata` option to `pickImage`.
  * To keep this non-breaking `forceFullMetadata` defaults to `true`, so the plugin tries
   to get the full image metadata which may require extra permission requests on certain platforms.
  * If `forceFullMetadata` is set to `false`, the plugin fetches the image in a way that reduces
   permission requests from the platform (e.g on iOS the plugin won’t ask for the `NSPhotoLibraryUsageDescription` permission).

## 2.3.0

* Updated `LostDataResponse` to include a `files` property, in case more than one file was recovered.

## 2.2.0

* Added new methods that return `XFile` (from `package:cross_file`)
  * `getImage` (will deprecate `pickImage`)
  * `getVideo` (will deprecate `pickVideo`)
  * `getMultiImage` (will deprecate `pickMultiImage`)

_`PickedFile` will also be marked as deprecated in an upcoming release._

## 2.1.0

* Add `pickMultiImage` method.

## 2.0.1

* Update platform_plugin_interface version requirement.

## 2.0.0

* Migrate to null safety.
* Breaking Changes:
    * Removed the deprecated methods: `ImagePickerPlatform.retrieveLostDataAsDartIoFile`,`ImagePickerPlatform.pickImagePath` and `ImagePickerPlatform.pickVideoPath`.
    * Removed deprecated class: `LostDataResponse`.

## 1.1.6

* Fix test asset file location.

## 1.1.5

* Update Flutter SDK constraint.

## 1.1.4

* Pass `Uri`s to `package:http` methods, instead of strings, in preparation for a major version update in `http`.

## 1.1.3

* Update documentation of `pickImage()` regarding HEIC images.

## 1.1.2

* Update documentation of `pickImage()` regarding compression support for specific image types.

## 1.1.1

* Update documentation of getImage() about Android's disability to preference front/rear camera.

## 1.1.0

* Introduce PickedFile type for the new API.

## 1.0.1

* Update lower bound of dart dependency to 2.1.0.

## 1.0.0

* Initial release.<|MERGE_RESOLUTION|>--- conflicted
+++ resolved
@@ -1,8 +1,7 @@
-<<<<<<< HEAD
-## 2.9.2
+## 2.9.4
 
 * Migrates away from deprecated `UnmodifiableUint8ListView`.
-=======
+
 ## NEXT
 
 * Updates minimum supported SDK version to Flutter 3.13/Dart 3.1.
@@ -15,7 +14,6 @@
 
 * Updates minimum supported SDK version to Flutter 3.10/Dart 3.0.
 * Fixes new lint warnings.
->>>>>>> b4d8ad71
 
 ## 2.9.1
 
