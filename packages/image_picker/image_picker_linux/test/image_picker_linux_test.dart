--- conflicted
+++ resolved
@@ -148,7 +148,6 @@
       );
     });
 
-<<<<<<< HEAD
     test(
       'getVideo throws StateError when source is camera with no delegate',
       () async {
@@ -158,23 +157,20 @@
         );
       },
     );
-=======
-    test('getVideo throws StateError when source is camera with no delegate',
-        () async {
-      await expectLater(
-          plugin.getVideo(source: ImageSource.camera), throwsStateError);
-    });
-
-    test('getMultiVideoWithOptions passes the accepted type groups correctly',
-        () async {
-      await plugin.getMultiVideoWithOptions();
-
-      final VerificationResult result = verify(
+
+    test(
+      'getMultiVideoWithOptions passes the accepted type groups correctly',
+      () async {
+        await plugin.getMultiVideoWithOptions();
+
+        final VerificationResult result = verify(
           mockFileSelectorPlatform.openFiles(
-              acceptedTypeGroups: captureAnyNamed('acceptedTypeGroups')));
-      expect(capturedTypeGroups(result)[0].mimeTypes, <String>['video/*']);
-    });
->>>>>>> 65be884b
+            acceptedTypeGroups: captureAnyNamed('acceptedTypeGroups'),
+          ),
+        );
+        expect(capturedTypeGroups(result)[0].mimeTypes, <String>['video/*']);
+      },
+    );
   });
 
   group('media', () {
