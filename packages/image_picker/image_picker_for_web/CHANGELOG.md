--- conflicted
+++ resolved
@@ -1,11 +1,11 @@
+## NEXT
+
+* Updates minimum supported SDK version to Flutter 3.29/Dart 3.7.
+
 ## 3.1.0
 
-<<<<<<< HEAD
-* Updates minimum supported SDK version to Flutter 3.29/Dart 3.7.
-=======
 * Adds support for `getMultiVideoWithOptions`.
 * Updates minimum supported SDK version to Flutter 3.27/Dart 3.6.
->>>>>>> 65be884b
 
 ## 3.0.6
 
