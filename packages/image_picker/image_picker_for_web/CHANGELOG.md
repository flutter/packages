--- conflicted
+++ resolved
@@ -1,12 +1,11 @@
-## 3.0.2
+## 3.0.3
 
-<<<<<<< HEAD
 * Migrates package and tests to `platform:web`.
 * Updates minimum supported SDK version to Flutter 3.16.0/Dart 3.2.0.
-=======
+
+## 3.0.2
 * Updates minimum supported SDK version to Flutter 3.10/Dart 3.0.
 * Removes input element after completion
->>>>>>> b9b6d38e
 
 ## 3.0.1
 
