--- conflicted
+++ resolved
@@ -1,10 +1,6 @@
 ## 0.8.13
 
-<<<<<<< HEAD
-* Adds support for `getMultiVideo`.
-=======
 * Adds support for `getMultiVideoWithOptions`.
->>>>>>> b26262b5
 
 ## 0.8.12+25
 
