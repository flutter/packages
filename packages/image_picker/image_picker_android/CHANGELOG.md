--- conflicted
+++ resolved
@@ -1,20 +1,18 @@
-<<<<<<< HEAD
+## 0.8.13+7
+
+* Removes reference to internal `isSystemPickerAvailable$activity_release()` method.
+
+## 0.8.13+6
+
+* Fixes typo in limit parameter validation error message.
+
+## 0.8.13+5
+
+* Updates Java compatibility version to 17 and minimum supported SDK version to Flutter 3.35/Dart 3.9.
+
 ## 0.8.13+4
 
-* Removes reference to internal `isSystemPickerAvailable$activity_release()` method.
-=======
-## 0.8.13+6
-
-* Fixes typo in limit parameter validation error message.
-
-## 0.8.13+5
-
-* Updates Java compatibility version to 17 and minimum supported SDK version to Flutter 3.35/Dart 3.9.
-
-## 0.8.13+4
-
 * Resolves Gradle 9 deprecations.
->>>>>>> 1715f0e9
 
 ## 0.8.13+3
 
