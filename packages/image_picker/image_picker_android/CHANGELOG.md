--- conflicted
+++ resolved
@@ -1,12 +1,10 @@
-<<<<<<< HEAD
-## 0.8.8
+## 0.8.7+2
 
 * Fixes a crash case when picking an image with a display name that does not contain a period.
-=======
+
 ## 0.8.7+1
 
 * Bumps org.jetbrains.kotlin:kotlin-bom from 1.8.21 to 1.8.22.
->>>>>>> 3b2c4413
 
 ## 0.8.7
 
