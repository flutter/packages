<<<<<<< HEAD
## 0.8.6+13

* Bumps androidx.activity:activity from 1.6.1 to 1.7.0.
=======
## 0.8.6+14

* Fixes Java warnings.

## 0.8.6+13

* Fixes `BuildContext` handling in example.
>>>>>>> eabaaccd

## 0.8.6+12

* Improves image resizing performance by decoding Bitmap only when needed.

## 0.8.6+11

* Updates gradle to 7.6.1.
* Updates gradle, AGP and fixes some lint errors.

## 0.8.6+10

* Offloads picker result handling to separate thread.

## 0.8.6+9

* Fixes compatibility with AGP versions older than 4.2.

## 0.8.6+8

* Adds a namespace for compatibility with AGP 8.0.

## 0.8.6+7

* Fixes handling of non-bitmap image types.
* Updates minimum Flutter version to 3.3.

## 0.8.6+6

* Bumps androidx.core:core from 1.8.0 to 1.9.0.

## 0.8.6+5

* Fixes case when file extension returned from the OS does not match its real mime type.

## 0.8.6+4

* Bumps androidx.exifinterface:exifinterface from 1.3.3 to 1.3.6.

## 0.8.6+3

* Switches to Pigeon for internal implementation.

## 0.8.6+2

* Fixes null pointer exception in `saveResult`.

## 0.8.6+1

* Refactors code in preparation for adopting Pigeon.

## 0.8.6

* Adds `usePhotoPickerAndroid` options.

## 0.8.5+10

* Clarifies explanation of endorsement in README.
* Aligns Dart and Flutter SDK constraints.

## 0.8.5+9

* Fixes compilation warnings.
* Updates compileSdkVersion to 33.

## 0.8.5+8

* Adds Android 13 photo picker functionality if SDK version is at least 33.
* Bumps compileSdkVersion from 31 to 33

## 0.8.5+7

* Updates links for the merge of flutter/plugins into flutter/packages.

## 0.8.5+6

* Updates minimum Flutter version to 3.0.
* Fixes names of picked files to match original filenames where possible.

## 0.8.5+5

* Updates code for stricter lint checks.

## 0.8.5+4

* Fixes null cast exception when restoring a cancelled selection.

## 0.8.5+3

* Updates minimum Flutter version to 2.10.
* Bumps gradle from 7.1.2 to 7.2.1.

## 0.8.5+2

* Updates `image_picker_platform_interface` constraint to the correct minimum
  version.

## 0.8.5+1

* Switches to an internal method channel implementation.

## 0.8.5

* Updates gradle to 7.1.2.

## 0.8.4+13

* Minor fixes for new analysis options.

## 0.8.4+12

* Fixes library_private_types_in_public_api, sort_child_properties_last and use_key_in_widget_constructors
  lint warnings.

## 0.8.4+11

* Splits from `image_picker` as a federated implementation.<|MERGE_RESOLUTION|>--- conflicted
+++ resolved
@@ -1,8 +1,7 @@
-<<<<<<< HEAD
-## 0.8.6+13
+## 0.8.6+15
 
 * Bumps androidx.activity:activity from 1.6.1 to 1.7.0.
-=======
+
 ## 0.8.6+14
 
 * Fixes Java warnings.
@@ -10,7 +9,6 @@
 ## 0.8.6+13
 
 * Fixes `BuildContext` handling in example.
->>>>>>> eabaaccd
 
 ## 0.8.6+12
 
