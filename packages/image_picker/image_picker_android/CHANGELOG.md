## 0.8.13+3

<<<<<<< HEAD
* Bumps com.android.tools.build:gradle from 8.12.1 to 8.13.0.
=======
* Bumps androidx.exifinterface:exifinterface from 1.3.7 to 1.4.1.
>>>>>>> 7ff1b38e

## 0.8.13+2

* Updates minimum supported SDK version to Flutter 3.35.
* Removes obsolete code related to supporting SDK <24.

## 0.8.13+1

* Bumps com.android.tools.build:gradle to 8.12.1.
* Updates minimum supported SDK version to Flutter 3.29/Dart 3.7.

## 0.8.13

* Adds support for `getMultiVideoWithOptions`.

## 0.8.12+25

* Updates kotlin version to 2.2.0 to enable gradle 8.11 support.

## 0.8.12+24

* Updates `androidx.activity:activity` to 1.10.1.

## 0.8.12+23

* Removes obsolete code related to supporting SDK <21.

## 0.8.12+22

* Updates compileSdk 34 to flutter.compileSdkVersion.

## 0.8.12+21

* Ensures that platform messages on background queues are handled in order.

## 0.8.12+20

* Updates androidx.annotation:annotation to 1.9.1.

## 0.8.12+19

* Updates androidx.activity:activity to 1.9.3.

## 0.8.12+18

* Fixes a security issue related to improperly trusting filenames provided by a `ContentProvider`.

## 0.8.12+17

* Bumps androidx.annotation:annotation from 1.8.2 to 1.9.0.

## 0.8.12+16

* Updates Pigeon for non-nullable collection type support.

## 0.8.12+15

* Updates Java compatibility version to 11.

## 0.8.12+14

* Bumps androidx.activity:activity from 1.9.1 to 1.9.2.

## 0.8.12+13

* Removes dependency on org.jetbrains.kotlin:kotlin-bom.
* Updates minimum supported SDK version to Flutter 3.24/Dart 3.5.

## 0.8.12+12

* Bumps androidx.annotation:annotation from 1.8.1 to 1.8.2.

## 0.8.12+11

* Bumps androidx.annotation:annotation from 1.8.0 to 1.8.1.

## 0.8.12+10

* Bumps androidx.activity:activity from 1.9.0 to 1.9.1.

## 0.8.12+9

* Bumps androidx.annotation:annotation from 1.7.1 to 1.8.0.

## 0.8.12+8

* Updates lint checks to ignore NewerVersionAvailable.

## 0.8.12+7

* Bumps androidx.activity:activity from 1.8.2 to 1.9.0.

## 0.8.12+6

* Bumps androidx.activity:activity from 1.7.2 to 1.8.2.

## 0.8.12+5

* Updates Android Gradle Plugin to 8.5.1.

## 0.8.12+4

* Bumps androidx.core:core from 1.10.1 to 1.13.1.

## 0.8.12+3

* Update documentation to note that limit is not always supported.

## 0.8.12+2

* Updates minimum supported SDK version to Flutter 3.22/Dart 3.4.
* Removes support for apps using the v1 Android embedding.

## 0.8.12+1

* Fixes another app crash case on Android 12+, and refactors getting of paths from intents.

## 0.8.12

* Fixes app crashes on Android 12+ caused by selecting images with size 0.

## 0.8.11

* Updates documentation to note that Android Photo Picker use is not optional on Android 13+.

## 0.8.10

* Adds limit parameter to `MediaOptions` and `MultiImagePickerOptions` that sets a limit to how many media or image items can be selected.

## 0.8.9+6

* Updates minSdkVersion to 19.
* Updates minimum supported SDK version to Flutter 3.16/Dart 3.2.

## 0.8.9+5

* Bumps androidx.exifinterface:exifinterface from 1.3.6 to 1.3.7.

## 0.8.9+4

* Minimizes scope of deprecation warning suppression to only the versions where it is required.
* Updates minimum supported SDK version to Flutter 3.13/Dart 3.1.
* Updates compileSdk version to 34.

## 0.8.9+3

* Bumps androidx.annotation:annotation from 1.7.0 to 1.7.1.

## 0.8.9+2

* Fixes new lint warnings.

## 0.8.9+1

* Updates plugin and example Gradle versions to 7.6.3.

## 0.8.9

* Fixes resizing bug and updates rounding to be more accurate.
* Updates minimum supported SDK version to Flutter 3.10/Dart 3.0.

## 0.8.8+2

* Updates annotations lib to 1.7.0.

## 0.8.8+1

* Fixes NullPointerException on pre-Android 13 devices when using Android Photo Picker to pick image or video.

## 0.8.8

* Adds additional category II and III exif tags to be copied during photo resize.

## 0.8.7+5

* Adds pub topics to package metadata.
* Updates minimum supported SDK version to Flutter 3.7/Dart 2.19.

## 0.8.7+4

* Updates the example to use the latest versions of the platform interface APIs.

## 0.8.7+3

* Bumps androidx.activity:activity from 1.7.1 to 1.7.2.

## 0.8.7+2

* Fixes a crash case when picking an image with a display name that does not contain a period.

## 0.8.7+1

* Bumps org.jetbrains.kotlin:kotlin-bom from 1.8.21 to 1.8.22.

## 0.8.7

* Adds `getMedia` method.

## 0.8.6+20

* Bumps androidx.activity:activity from 1.7.0 to 1.7.1.

## 0.8.6+19

* Bumps androidx.core:core from 1.9.0 to 1.10.1.

## 0.8.6+18

* Bumps org.jetbrains.kotlin:kotlin-bom from 1.8.10 to 1.8.21.

## 0.8.6+17

* Moves disk accesses to background thread.

## 0.8.6+16

* Fixes crashes caused by `SecurityException` when calling `getPathFromUri()`.

## 0.8.6+15

* Bumps androidx.activity:activity from 1.6.1 to 1.7.0.

## 0.8.6+14

* Fixes Java warnings.

## 0.8.6+13

* Fixes `BuildContext` handling in example.

## 0.8.6+12

* Improves image resizing performance by decoding Bitmap only when needed.

## 0.8.6+11

* Updates gradle to 7.6.1.
* Updates gradle, AGP and fixes some lint errors.

## 0.8.6+10

* Offloads picker result handling to separate thread.

## 0.8.6+9

* Fixes compatibility with AGP versions older than 4.2.

## 0.8.6+8

* Adds a namespace for compatibility with AGP 8.0.

## 0.8.6+7

* Fixes handling of non-bitmap image types.
* Updates minimum Flutter version to 3.3.

## 0.8.6+6

* Bumps androidx.core:core from 1.8.0 to 1.9.0.

## 0.8.6+5

* Fixes case when file extension returned from the OS does not match its real mime type.

## 0.8.6+4

* Bumps androidx.exifinterface:exifinterface from 1.3.3 to 1.3.6.

## 0.8.6+3

* Switches to Pigeon for internal implementation.

## 0.8.6+2

* Fixes null pointer exception in `saveResult`.

## 0.8.6+1

* Refactors code in preparation for adopting Pigeon.

## 0.8.6

* Adds `usePhotoPickerAndroid` options.

## 0.8.5+10

* Clarifies explanation of endorsement in README.
* Aligns Dart and Flutter SDK constraints.

## 0.8.5+9

* Fixes compilation warnings.
* Updates compileSdkVersion to 33.

## 0.8.5+8

* Adds Android 13 photo picker functionality if SDK version is at least 33.
* Bumps compileSdkVersion from 31 to 33

## 0.8.5+7

* Updates links for the merge of flutter/plugins into flutter/packages.

## 0.8.5+6

* Updates minimum Flutter version to 3.0.
* Fixes names of picked files to match original filenames where possible.

## 0.8.5+5

* Updates code for stricter lint checks.

## 0.8.5+4

* Fixes null cast exception when restoring a cancelled selection.

## 0.8.5+3

* Updates minimum Flutter version to 2.10.
* Bumps gradle from 7.1.2 to 7.2.1.

## 0.8.5+2

* Updates `image_picker_platform_interface` constraint to the correct minimum
  version.

## 0.8.5+1

* Switches to an internal method channel implementation.

## 0.8.5

* Updates gradle to 7.1.2.

## 0.8.4+13

* Minor fixes for new analysis options.

## 0.8.4+12

* Fixes library_private_types_in_public_api, sort_child_properties_last and use_key_in_widget_constructors
  lint warnings.

## 0.8.4+11

* Splits from `image_picker` as a federated implementation.<|MERGE_RESOLUTION|>--- conflicted
+++ resolved
@@ -1,10 +1,10 @@
+## 0.8.13+4
+
+* Bumps com.android.tools.build:gradle from 8.12.1 to 8.13.0.
+
 ## 0.8.13+3
 
-<<<<<<< HEAD
-* Bumps com.android.tools.build:gradle from 8.12.1 to 8.13.0.
-=======
 * Bumps androidx.exifinterface:exifinterface from 1.3.7 to 1.4.1.
->>>>>>> 7ff1b38e
 
 ## 0.8.13+2
 
