<<<<<<< HEAD
## 0.8.13+6

* Bumps androidx.activity:activity from 1.10.1 to 1.11.0.
=======
## 0.8.13+8

* Updates to Pigeon 26.

## 0.8.13+7

* Removes reference to internal `isSystemPickerAvailable$activity_release()` method.

## 0.8.13+6

* Fixes typo in limit parameter validation error message.
>>>>>>> 18b9cc5f

## 0.8.13+5

* Updates Java compatibility version to 17 and minimum supported SDK version to Flutter 3.35/Dart 3.9.

## 0.8.13+4

* Resolves Gradle 9 deprecations.

## 0.8.13+3

* Bumps androidx.exifinterface:exifinterface from 1.3.7 to 1.4.1.

## 0.8.13+2

* Updates minimum supported SDK version to Flutter 3.35.
* Removes obsolete code related to supporting SDK <24.

## 0.8.13+1

* Bumps com.android.tools.build:gradle to 8.12.1.
* Updates minimum supported SDK version to Flutter 3.29/Dart 3.7.

## 0.8.13

* Adds support for `getMultiVideoWithOptions`.

## 0.8.12+25

* Updates kotlin version to 2.2.0 to enable gradle 8.11 support.

## 0.8.12+24

* Updates `androidx.activity:activity` to 1.10.1.

## 0.8.12+23

* Removes obsolete code related to supporting SDK <21.

## 0.8.12+22

* Updates compileSdk 34 to flutter.compileSdkVersion.

## 0.8.12+21

* Ensures that platform messages on background queues are handled in order.

## 0.8.12+20

* Updates androidx.annotation:annotation to 1.9.1.

## 0.8.12+19

* Updates androidx.activity:activity to 1.9.3.

## 0.8.12+18

* Fixes a security issue related to improperly trusting filenames provided by a `ContentProvider`.

## 0.8.12+17

* Bumps androidx.annotation:annotation from 1.8.2 to 1.9.0.

## 0.8.12+16

* Updates Pigeon for non-nullable collection type support.

## 0.8.12+15

* Updates Java compatibility version to 11.

## 0.8.12+14

* Bumps androidx.activity:activity from 1.9.1 to 1.9.2.

## 0.8.12+13

* Removes dependency on org.jetbrains.kotlin:kotlin-bom.
* Updates minimum supported SDK version to Flutter 3.24/Dart 3.5.

## 0.8.12+12

* Bumps androidx.annotation:annotation from 1.8.1 to 1.8.2.

## 0.8.12+11

* Bumps androidx.annotation:annotation from 1.8.0 to 1.8.1.

## 0.8.12+10

* Bumps androidx.activity:activity from 1.9.0 to 1.9.1.

## 0.8.12+9

* Bumps androidx.annotation:annotation from 1.7.1 to 1.8.0.

## 0.8.12+8

* Updates lint checks to ignore NewerVersionAvailable.

## 0.8.12+7

* Bumps androidx.activity:activity from 1.8.2 to 1.9.0.

## 0.8.12+6

* Bumps androidx.activity:activity from 1.7.2 to 1.8.2.

## 0.8.12+5

* Updates Android Gradle Plugin to 8.5.1.

## 0.8.12+4

* Bumps androidx.core:core from 1.10.1 to 1.13.1.

## 0.8.12+3

* Update documentation to note that limit is not always supported.

## 0.8.12+2

* Updates minimum supported SDK version to Flutter 3.22/Dart 3.4.
* Removes support for apps using the v1 Android embedding.

## 0.8.12+1

* Fixes another app crash case on Android 12+, and refactors getting of paths from intents.

## 0.8.12

* Fixes app crashes on Android 12+ caused by selecting images with size 0.

## 0.8.11

* Updates documentation to note that Android Photo Picker use is not optional on Android 13+.

## 0.8.10

* Adds limit parameter to `MediaOptions` and `MultiImagePickerOptions` that sets a limit to how many media or image items can be selected.

## 0.8.9+6

* Updates minSdkVersion to 19.
* Updates minimum supported SDK version to Flutter 3.16/Dart 3.2.

## 0.8.9+5

* Bumps androidx.exifinterface:exifinterface from 1.3.6 to 1.3.7.

## 0.8.9+4

* Minimizes scope of deprecation warning suppression to only the versions where it is required.
* Updates minimum supported SDK version to Flutter 3.13/Dart 3.1.
* Updates compileSdk version to 34.

## 0.8.9+3

* Bumps androidx.annotation:annotation from 1.7.0 to 1.7.1.

## 0.8.9+2

* Fixes new lint warnings.

## 0.8.9+1

* Updates plugin and example Gradle versions to 7.6.3.

## 0.8.9

* Fixes resizing bug and updates rounding to be more accurate.
* Updates minimum supported SDK version to Flutter 3.10/Dart 3.0.

## 0.8.8+2

* Updates annotations lib to 1.7.0.

## 0.8.8+1

* Fixes NullPointerException on pre-Android 13 devices when using Android Photo Picker to pick image or video.

## 0.8.8

* Adds additional category II and III exif tags to be copied during photo resize.

## 0.8.7+5

* Adds pub topics to package metadata.
* Updates minimum supported SDK version to Flutter 3.7/Dart 2.19.

## 0.8.7+4

* Updates the example to use the latest versions of the platform interface APIs.

## 0.8.7+3

* Bumps androidx.activity:activity from 1.7.1 to 1.7.2.

## 0.8.7+2

* Fixes a crash case when picking an image with a display name that does not contain a period.

## 0.8.7+1

* Bumps org.jetbrains.kotlin:kotlin-bom from 1.8.21 to 1.8.22.

## 0.8.7

* Adds `getMedia` method.

## 0.8.6+20

* Bumps androidx.activity:activity from 1.7.0 to 1.7.1.

## 0.8.6+19

* Bumps androidx.core:core from 1.9.0 to 1.10.1.

## 0.8.6+18

* Bumps org.jetbrains.kotlin:kotlin-bom from 1.8.10 to 1.8.21.

## 0.8.6+17

* Moves disk accesses to background thread.

## 0.8.6+16

* Fixes crashes caused by `SecurityException` when calling `getPathFromUri()`.

## 0.8.6+15

* Bumps androidx.activity:activity from 1.6.1 to 1.7.0.

## 0.8.6+14

* Fixes Java warnings.

## 0.8.6+13

* Fixes `BuildContext` handling in example.

## 0.8.6+12

* Improves image resizing performance by decoding Bitmap only when needed.

## 0.8.6+11

* Updates gradle to 7.6.1.
* Updates gradle, AGP and fixes some lint errors.

## 0.8.6+10

* Offloads picker result handling to separate thread.

## 0.8.6+9

* Fixes compatibility with AGP versions older than 4.2.

## 0.8.6+8

* Adds a namespace for compatibility with AGP 8.0.

## 0.8.6+7

* Fixes handling of non-bitmap image types.
* Updates minimum Flutter version to 3.3.

## 0.8.6+6

* Bumps androidx.core:core from 1.8.0 to 1.9.0.

## 0.8.6+5

* Fixes case when file extension returned from the OS does not match its real mime type.

## 0.8.6+4

* Bumps androidx.exifinterface:exifinterface from 1.3.3 to 1.3.6.

## 0.8.6+3

* Switches to Pigeon for internal implementation.

## 0.8.6+2

* Fixes null pointer exception in `saveResult`.

## 0.8.6+1

* Refactors code in preparation for adopting Pigeon.

## 0.8.6

* Adds `usePhotoPickerAndroid` options.

## 0.8.5+10

* Clarifies explanation of endorsement in README.
* Aligns Dart and Flutter SDK constraints.

## 0.8.5+9

* Fixes compilation warnings.
* Updates compileSdkVersion to 33.

## 0.8.5+8

* Adds Android 13 photo picker functionality if SDK version is at least 33.
* Bumps compileSdkVersion from 31 to 33

## 0.8.5+7

* Updates links for the merge of flutter/plugins into flutter/packages.

## 0.8.5+6

* Updates minimum Flutter version to 3.0.
* Fixes names of picked files to match original filenames where possible.

## 0.8.5+5

* Updates code for stricter lint checks.

## 0.8.5+4

* Fixes null cast exception when restoring a cancelled selection.

## 0.8.5+3

* Updates minimum Flutter version to 2.10.
* Bumps gradle from 7.1.2 to 7.2.1.

## 0.8.5+2

* Updates `image_picker_platform_interface` constraint to the correct minimum
  version.

## 0.8.5+1

* Switches to an internal method channel implementation.

## 0.8.5

* Updates gradle to 7.1.2.

## 0.8.4+13

* Minor fixes for new analysis options.

## 0.8.4+12

* Fixes library_private_types_in_public_api, sort_child_properties_last and use_key_in_widget_constructors
  lint warnings.

## 0.8.4+11

* Splits from `image_picker` as a federated implementation.<|MERGE_RESOLUTION|>--- conflicted
+++ resolved
@@ -1,20 +1,18 @@
-<<<<<<< HEAD
+## 0.8.13+9
+
+* Bumps androidx.activity:activity from 1.10.1 to 1.11.0.
+
+## 0.8.13+8
+
+* Updates to Pigeon 26.
+
+## 0.8.13+7
+
+* Removes reference to internal `isSystemPickerAvailable$activity_release()` method.
+
 ## 0.8.13+6
 
-* Bumps androidx.activity:activity from 1.10.1 to 1.11.0.
-=======
-## 0.8.13+8
-
-* Updates to Pigeon 26.
-
-## 0.8.13+7
-
-* Removes reference to internal `isSystemPickerAvailable$activity_release()` method.
-
-## 0.8.13+6
-
 * Fixes typo in limit parameter validation error message.
->>>>>>> 18b9cc5f
 
 ## 0.8.13+5
 
