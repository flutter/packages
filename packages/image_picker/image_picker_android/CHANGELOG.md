--- conflicted
+++ resolved
@@ -1,8 +1,7 @@
-<<<<<<< HEAD
-## 0.8.12+2
+## 0.8.12+9
 
 * Bumps androidx.annotation:annotation from 1.7.1 to 1.8.0.
-=======
+
 ## 0.8.12+8
 
 * Updates lint checks to ignore NewerVersionAvailable.
@@ -31,7 +30,6 @@
 
 * Updates minimum supported SDK version to Flutter 3.22/Dart 3.4.
 * Removes support for apps using the v1 Android embedding.
->>>>>>> efe47da4
 
 ## 0.8.12+1
 
