--- conflicted
+++ resolved
@@ -1,10 +1,10 @@
+## 0.8.6+18
+
+* Bumps org.jetbrains.kotlin:kotlin-bom from 1.8.10 to 1.8.21.
+
 ## 0.8.6+17
 
-<<<<<<< HEAD
-* Bumps org.jetbrains.kotlin:kotlin-bom from 1.8.10 to 1.8.21.
-=======
 * Moves disk accesses to background thread.
->>>>>>> f0513ae1
 
 ## 0.8.6+16
 
