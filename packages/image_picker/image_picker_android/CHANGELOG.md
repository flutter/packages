--- conflicted
+++ resolved
@@ -1,12 +1,10 @@
-<<<<<<< HEAD
 ## NEXT
 
 * Updates compileSdk version to 34.
-=======
+
 ## 0.8.9+3
 
 * Bumps androidx.annotation:annotation from 1.7.0 to 1.7.1.
->>>>>>> 8255fbed
 
 ## 0.8.9+2
 
