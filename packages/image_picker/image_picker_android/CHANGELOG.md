--- conflicted
+++ resolved
@@ -1,8 +1,7 @@
-<<<<<<< HEAD
-## 0.8.6+2
+## 0.8.6+5
 
 * Fixes case when file extension returned from the OS does not match its real mime type.
-=======
+
 ## 0.8.6+4
 
 * Bumps androidx.exifinterface:exifinterface from 1.3.3 to 1.3.6.
@@ -14,7 +13,6 @@
 ## 0.8.6+2
 
 * Fixes null pointer exception in `saveResult`.
->>>>>>> 784291b4
 
 ## 0.8.6+1
 
