--- conflicted
+++ resolved
@@ -1,12 +1,11 @@
-<<<<<<< HEAD
-## 0.8.8+3
-=======
+## 0.8.9+1
+
+* Updates plugin and example Gradle versions to 7.6.3.
+
 ## 0.8.9
->>>>>>> b5958e2a
 
 * Fixes resizing bug and updates rounding to be more accurate.
 * Updates minimum supported SDK version to Flutter 3.10/Dart 3.0.
-* Updates plugin and example Gradle versions to 7.6.3.
 
 ## 0.8.8+2
 
