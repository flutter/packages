<<<<<<< HEAD
## 0.8.6+1

* Improved Bitmap resizing.
=======
## 0.8.6+5

* Fixes case when file extension returned from the OS does not match its real mime type.

## 0.8.6+4

* Bumps androidx.exifinterface:exifinterface from 1.3.3 to 1.3.6.

## 0.8.6+3

* Switches to Pigeon for internal implementation.

## 0.8.6+2

* Fixes null pointer exception in `saveResult`.

## 0.8.6+1

* Refactors code in preparation for adopting Pigeon.
>>>>>>> 998bb29c

## 0.8.6

* Adds `usePhotoPickerAndroid` options.

## 0.8.5+10

* Clarifies explanation of endorsement in README.
* Aligns Dart and Flutter SDK constraints.

## 0.8.5+9

* Fixes compilation warnings.
* Updates compileSdkVersion to 33.

## 0.8.5+8

* Adds Android 13 photo picker functionality if SDK version is at least 33.
* Bumps compileSdkVersion from 31 to 33

## 0.8.5+7

* Updates links for the merge of flutter/plugins into flutter/packages.

## 0.8.5+6

* Updates minimum Flutter version to 3.0.
* Fixes names of picked files to match original filenames where possible.

## 0.8.5+5

* Updates code for stricter lint checks.

## 0.8.5+4

* Fixes null cast exception when restoring a cancelled selection.

## 0.8.5+3

* Updates minimum Flutter version to 2.10.
* Bumps gradle from 7.1.2 to 7.2.1.

## 0.8.5+2

* Updates `image_picker_platform_interface` constraint to the correct minimum
  version.

## 0.8.5+1

* Switches to an internal method channel implementation.

## 0.8.5

* Updates gradle to 7.1.2.

## 0.8.4+13

* Minor fixes for new analysis options.

## 0.8.4+12

* Fixes library_private_types_in_public_api, sort_child_properties_last and use_key_in_widget_constructors
  lint warnings.

## 0.8.4+11

* Splits from `image_picker` as a federated implementation.<|MERGE_RESOLUTION|>--- conflicted
+++ resolved
@@ -1,8 +1,7 @@
-<<<<<<< HEAD
-## 0.8.6+1
+## 0.8.6+6
 
 * Improved Bitmap resizing.
-=======
+
 ## 0.8.6+5
 
 * Fixes case when file extension returned from the OS does not match its real mime type.
@@ -22,7 +21,6 @@
 ## 0.8.6+1
 
 * Refactors code in preparation for adopting Pigeon.
->>>>>>> 998bb29c
 
 ## 0.8.6
 
