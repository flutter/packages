--- conflicted
+++ resolved
@@ -1,12 +1,10 @@
-<<<<<<< HEAD
 ## 0.8.13
 
 * Adds support for `getMultiVideo`.
-=======
+
 ## 0.8.12+25
 
 * Updates kotlin version to 2.2.0 to enable gradle 8.11 support.
->>>>>>> 34948d11
 
 ## 0.8.12+24
 
