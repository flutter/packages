plugins {
    id "com.android.application"
    id "org.jetbrains.kotlin.android"
    id "dev.flutter.flutter-gradle-plugin"
}

def localProperties = new Properties()
def localPropertiesFile = rootProject.file('local.properties')
if (localPropertiesFile.exists()) {
    localPropertiesFile.withReader('UTF-8') { reader ->
        localProperties.load(reader)
    }
}

def flutterVersionCode = localProperties.getProperty('flutter.versionCode')
if (flutterVersionCode == null) {
    flutterVersionCode = '1'
}

def flutterVersionName = localProperties.getProperty('flutter.versionName')
if (flutterVersionName == null) {
    flutterVersionName = '1.0'
}

android {
<<<<<<< HEAD
    namespace = 'io.flutter.plugins.imagepickerexample'
=======
    namespace = "io.flutter.plugins.imagepickerexample"
>>>>>>> 287739d0
    compileSdk = flutter.compileSdkVersion
    testOptions.unitTests.includeAndroidResources = true


    defaultConfig {
        applicationId "io.flutter.plugins.imagepicker.example"
        minSdkVersion flutter.minSdkVersion
        targetSdkVersion flutter.targetSdkVersion
        versionCode flutterVersionCode.toInteger()
        versionName flutterVersionName
        testInstrumentationRunner "androidx.test.runner.AndroidJUnitRunner"
    }

    buildTypes {
        release {
            // TODO: Add your own signing config for the release build.
            // Signing with the debug keys for now, so `flutter run --release` works.
            signingConfig = signingConfigs.debug
        }
    }
    lint {
        disable 'InvalidPackage'
    }

    testOptions {
        unitTests.returnDefaultValues = true
    }
}

flutter {
    source = '../..'
}

dependencies {
    testImplementation("junit:junit:4.13.2")
    androidTestImplementation("androidx.test:runner:1.2.0")
    androidTestImplementation("androidx.test.espresso:espresso-core:3.2.0")
    implementation(project(':image_picker_android'))
    implementation(project(':espresso'))
    api("androidx.test:core:1.4.0")
}<|MERGE_RESOLUTION|>--- conflicted
+++ resolved
@@ -23,11 +23,7 @@
 }
 
 android {
-<<<<<<< HEAD
-    namespace = 'io.flutter.plugins.imagepickerexample'
-=======
     namespace = "io.flutter.plugins.imagepickerexample"
->>>>>>> 287739d0
     compileSdk = flutter.compileSdkVersion
     testOptions.unitTests.includeAndroidResources = true
 
