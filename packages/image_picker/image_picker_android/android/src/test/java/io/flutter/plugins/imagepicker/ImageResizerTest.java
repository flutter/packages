// Copyright 2013 The Flutter Authors. All rights reserved.
// Use of this source code is governed by a BSD-style license that can be
// found in the LICENSE file.

package io.flutter.plugins.imagepicker;

import static org.hamcrest.MatcherAssert.assertThat;
import static org.hamcrest.core.IsEqual.equalTo;
<<<<<<< HEAD
import static org.junit.Assert.assertFalse;
import static org.junit.Assert.assertTrue;
import static org.mockito.ArgumentMatchers.anyString;
import static org.mockito.Mockito.mockStatic;
import static org.mockito.Mockito.times;
=======
import static org.junit.Assert.assertNotNull;
>>>>>>> 44207e78

import android.graphics.Bitmap;
import android.graphics.BitmapFactory;
import java.io.File;
import java.io.IOException;
import java.util.List;
import org.junit.After;
import org.junit.Before;
import org.junit.Test;
import org.junit.rules.TemporaryFolder;
import org.junit.runner.RunWith;
<<<<<<< HEAD
import org.mockito.ArgumentCaptor;
=======
>>>>>>> 44207e78
import org.mockito.MockedStatic;
import org.mockito.Mockito;
import org.mockito.MockitoAnnotations;
import org.robolectric.RobolectricTestRunner;

// RobolectricTestRunner always creates a default mock bitmap when reading from file. So we cannot actually test the scaling.
// But we can still test whether the original or scaled file is created.
@RunWith(RobolectricTestRunner.class)
public class ImageResizerTest {

  ImageResizer resizer;
  File imageFile;
  File svgImageFile;
  File externalDirectory;
  Bitmap originalImageBitmap;

  AutoCloseable mockCloseable;

  @Before
  public void setUp() throws IOException {
    mockCloseable = MockitoAnnotations.openMocks(this);
    imageFile = new File(getClass().getClassLoader().getResource("pngImage.png").getFile());
    svgImageFile = new File(getClass().getClassLoader().getResource("flutter_image.svg").getFile());
    originalImageBitmap = BitmapFactory.decodeFile(imageFile.getPath());
    TemporaryFolder temporaryFolder = new TemporaryFolder();
    temporaryFolder.create();
    externalDirectory = temporaryFolder.newFolder("image_picker_testing_path");
    resizer = new ImageResizer(externalDirectory, new ExifDataCopier());
  }

  @After
  public void tearDown() throws Exception {
    mockCloseable.close();
  }

  @Test
  public void onResizeImageIfNeeded_whenQualityIsMax_shouldNotResize_returnTheUnscaledFile() {
    String outputFile = resizer.resizeImageIfNeeded(imageFile.getPath(), null, null, 100);
    assertThat(outputFile, equalTo(imageFile.getPath()));
  }

  @Test
  public void onResizeImageIfNeeded_whenQualityIsNotMax_shouldResize_returnResizedFile() {
    String outputFile = resizer.resizeImageIfNeeded(imageFile.getPath(), null, null, 50);
    assertThat(outputFile, equalTo(externalDirectory.getPath() + "/scaled_pngImage.png"));
  }

  @Test
  public void onResizeImageIfNeeded_whenWidthIsNotNull_shouldResize_returnResizedFile() {
    String outputFile = resizer.resizeImageIfNeeded(imageFile.getPath(), 50.0, null, 100);
    assertThat(outputFile, equalTo(externalDirectory.getPath() + "/scaled_pngImage.png"));
  }

  @Test
  public void onResizeImageIfNeeded_whenHeightIsNotNull_shouldResize_returnResizedFile() {
    String outputFile = resizer.resizeImageIfNeeded(imageFile.getPath(), null, 50.0, 100);
    assertThat(outputFile, equalTo(externalDirectory.getPath() + "/scaled_pngImage.png"));
  }

  @Test
  public void onResizeImageIfNeeded_whenParentDirectoryDoesNotExists_shouldNotCrash() {
    File nonExistentDirectory = new File(externalDirectory, "/nonExistent");
    ImageResizer invalidResizer = new ImageResizer(nonExistentDirectory, new ExifDataCopier());
    String outputFile = invalidResizer.resizeImageIfNeeded(imageFile.getPath(), null, 50.0, 100);
    assertThat(outputFile, equalTo(nonExistentDirectory.getPath() + "/scaled_pngImage.png"));
  }

  @Test
<<<<<<< HEAD
  public void onResizeImageIfNeeded_whenResizeIsNotNecessary_shouldOnlyQueryBitmapDimensions() {
    try (MockedStatic<BitmapFactory> mockBitmapFactory =
        mockStatic(BitmapFactory.class, Mockito.CALLS_REAL_METHODS)) {
      String outputFile = resizer.resizeImageIfNeeded(imageFile.getPath(), null, null, 100);
      ArgumentCaptor<BitmapFactory.Options> argument =
          ArgumentCaptor.forClass(BitmapFactory.Options.class);
      mockBitmapFactory.verify(() -> BitmapFactory.decodeFile(anyString(), argument.capture()));
      BitmapFactory.Options capturedOptions = argument.getValue();
      assertTrue(capturedOptions.inJustDecodeBounds);
    }
  }

  @Test
  public void onResizeImageIfNeeded_whenResizeIsNecessary_shouldDecodeBitmapPixels() {
    try (MockedStatic<BitmapFactory> mockBitmapFactory =
        mockStatic(BitmapFactory.class, Mockito.CALLS_REAL_METHODS)) {
      String outputFile = resizer.resizeImageIfNeeded(imageFile.getPath(), 50.0, 50.0, 100);
      ArgumentCaptor<BitmapFactory.Options> argument =
          ArgumentCaptor.forClass(BitmapFactory.Options.class);
      mockBitmapFactory.verify(
          () -> BitmapFactory.decodeFile(anyString(), argument.capture()), times(2));
      List<BitmapFactory.Options> capturedOptions = argument.getAllValues();
      assertTrue(capturedOptions.get(0).inJustDecodeBounds);
      assertFalse(capturedOptions.get(1).inJustDecodeBounds);
=======
  public void onResizeImageIfNeeded_whenImagePathIsNotBitmap_shouldReturnPathAndNotNull() {
    String nonBitmapImagePath = svgImageFile.getPath();

    // Mock the static method
    try (MockedStatic<BitmapFactory> mockedBitmapFactory =
        Mockito.mockStatic(BitmapFactory.class)) {
      // Configure the method to return null when called with a non-bitmap image
      mockedBitmapFactory
          .when(() -> BitmapFactory.decodeFile(nonBitmapImagePath, null))
          .thenReturn(null);

      String resizedImagePath = resizer.resizeImageIfNeeded(nonBitmapImagePath, null, null, 100);

      assertNotNull(resizedImagePath);
      assertThat(resizedImagePath, equalTo(nonBitmapImagePath));
>>>>>>> 44207e78
    }
  }
}<|MERGE_RESOLUTION|>--- conflicted
+++ resolved
@@ -6,15 +6,12 @@
 
 import static org.hamcrest.MatcherAssert.assertThat;
 import static org.hamcrest.core.IsEqual.equalTo;
-<<<<<<< HEAD
 import static org.junit.Assert.assertFalse;
+import static org.junit.Assert.assertNotNull;
 import static org.junit.Assert.assertTrue;
 import static org.mockito.ArgumentMatchers.anyString;
 import static org.mockito.Mockito.mockStatic;
 import static org.mockito.Mockito.times;
-=======
-import static org.junit.Assert.assertNotNull;
->>>>>>> 44207e78
 
 import android.graphics.Bitmap;
 import android.graphics.BitmapFactory;
@@ -26,10 +23,7 @@
 import org.junit.Test;
 import org.junit.rules.TemporaryFolder;
 import org.junit.runner.RunWith;
-<<<<<<< HEAD
 import org.mockito.ArgumentCaptor;
-=======
->>>>>>> 44207e78
 import org.mockito.MockedStatic;
 import org.mockito.Mockito;
 import org.mockito.MockitoAnnotations;
@@ -98,7 +92,25 @@
   }
 
   @Test
-<<<<<<< HEAD
+  public void onResizeImageIfNeeded_whenImagePathIsNotBitmap_shouldReturnPathAndNotNull() {
+    String nonBitmapImagePath = svgImageFile.getPath();
+
+    // Mock the static method
+    try (MockedStatic<BitmapFactory> mockedBitmapFactory =
+        Mockito.mockStatic(BitmapFactory.class)) {
+      // Configure the method to return null when called with a non-bitmap image
+      mockedBitmapFactory
+          .when(() -> BitmapFactory.decodeFile(nonBitmapImagePath, null))
+          .thenReturn(null);
+
+      String resizedImagePath = resizer.resizeImageIfNeeded(nonBitmapImagePath, null, null, 100);
+
+      assertNotNull(resizedImagePath);
+      assertThat(resizedImagePath, equalTo(nonBitmapImagePath));
+    }
+  }
+
+  @Test
   public void onResizeImageIfNeeded_whenResizeIsNotNecessary_shouldOnlyQueryBitmapDimensions() {
     try (MockedStatic<BitmapFactory> mockBitmapFactory =
         mockStatic(BitmapFactory.class, Mockito.CALLS_REAL_METHODS)) {
@@ -123,23 +135,6 @@
       List<BitmapFactory.Options> capturedOptions = argument.getAllValues();
       assertTrue(capturedOptions.get(0).inJustDecodeBounds);
       assertFalse(capturedOptions.get(1).inJustDecodeBounds);
-=======
-  public void onResizeImageIfNeeded_whenImagePathIsNotBitmap_shouldReturnPathAndNotNull() {
-    String nonBitmapImagePath = svgImageFile.getPath();
-
-    // Mock the static method
-    try (MockedStatic<BitmapFactory> mockedBitmapFactory =
-        Mockito.mockStatic(BitmapFactory.class)) {
-      // Configure the method to return null when called with a non-bitmap image
-      mockedBitmapFactory
-          .when(() -> BitmapFactory.decodeFile(nonBitmapImagePath, null))
-          .thenReturn(null);
-
-      String resizedImagePath = resizer.resizeImageIfNeeded(nonBitmapImagePath, null, null, 100);
-
-      assertNotNull(resizedImagePath);
-      assertThat(resizedImagePath, equalTo(nonBitmapImagePath));
->>>>>>> 44207e78
     }
   }
 }