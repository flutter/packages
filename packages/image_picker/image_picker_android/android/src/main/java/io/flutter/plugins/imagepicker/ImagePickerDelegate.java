--- conflicted
+++ resolved
@@ -707,27 +707,11 @@
 
   private void handleChooseMediaResult(int resultCode, Intent intent) {
     if (resultCode == Activity.RESULT_OK && intent != null) {
-<<<<<<< HEAD
       ArrayList<MediaPath> paths = getPathsFromIntent(intent, true);
       // If there's no valid Uri, return an error
       if (paths == null) {
         finishWithError("no_valid_media_uri", "Cannot find the selected media.");
         return;
-=======
-      ArrayList<MediaPath> paths = new ArrayList<>();
-      if (intent.getClipData() != null) {
-        for (int i = 0; i < intent.getClipData().getItemCount(); i++) {
-          Uri uri = intent.getClipData().getItemAt(i).getUri();
-          String path = fileUtils.getPathFromUri(activity, uri);
-          String mimeType = activity.getContentResolver().getType(uri);
-          paths.add(new MediaPath(path, mimeType));
-        }
-      } else {
-        Uri uri = intent.getData();
-        if (uri != null) {
-          paths.add(new MediaPath(fileUtils.getPathFromUri(activity, uri), null));
-        }
->>>>>>> 1412041f
       }
 
       handleMediaResult(paths);
