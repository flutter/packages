--- conflicted
+++ resolved
@@ -30,20 +30,11 @@
    * <p>If no resizing is needed, returns the path for the original image.
    */
   String resizeImageIfNeeded(
-<<<<<<< HEAD
-      String imagePath,
-      @Nullable Double maxWidth,
-      @Nullable Double maxHeight,
-      @Nullable Integer imageQuality) {
+      String imagePath, @Nullable Double maxWidth, @Nullable Double maxHeight, int imageQuality) {
     BitmapFactory.Options queryOptions = new BitmapFactory.Options();
     queryOptions.inJustDecodeBounds = true;
     decodeFile(imagePath, queryOptions);
     if (queryOptions.outWidth == -1 || queryOptions.outHeight == -1) {
-=======
-      String imagePath, @Nullable Double maxWidth, @Nullable Double maxHeight, int imageQuality) {
-    Bitmap bmp = decodeFile(imagePath);
-    if (bmp == null) {
->>>>>>> 998bb29c
       return null;
     }
     boolean shouldScale = maxWidth != null || maxHeight != null || imageQuality < 100;
@@ -78,11 +69,6 @@
     double originalWidth = bmp.getWidth() * 1.0;
     double originalHeight = bmp.getHeight() * 1.0;
 
-<<<<<<< HEAD
-    if (!isImageQualityValid(imageQuality)) {
-      imageQuality = 100;
-    }
-
     Point size = calculateSize(originalWidth, originalHeight, maxWidth, maxHeight);
     Bitmap scaledBmp = createScaledBitmap(bmp, size.x, size.y, false);
     File file =
@@ -92,8 +78,7 @@
 
   private Point calculateSize(
       Double originalWidth, Double originalHeight, Double maxWidth, Double maxHeight) {
-=======
->>>>>>> 998bb29c
+
     boolean hasMaxWidth = maxWidth != null;
     boolean hasMaxHeight = maxHeight != null;
 
@@ -156,11 +141,6 @@
     return Bitmap.createScaledBitmap(bmp, width, height, filter);
   }
 
-<<<<<<< HEAD
-  private boolean isImageQualityValid(Integer imageQuality) {
-    return imageQuality != null && imageQuality > 0 && imageQuality < 100;
-  }
-
   private int calculateInSampleSize(BitmapFactory.Options options, int reqWidth, int reqHeight) {
     final int height = options.outHeight;
     final int width = options.outWidth;
@@ -175,8 +155,6 @@
     return inSampleSize;
   }
 
-=======
->>>>>>> 998bb29c
   private File createImageOnExternalDirectory(String name, Bitmap bitmap, int imageQuality)
       throws IOException {
     ByteArrayOutputStream outputStream = new ByteArrayOutputStream();
