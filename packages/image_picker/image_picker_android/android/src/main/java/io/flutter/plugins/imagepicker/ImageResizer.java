--- conflicted
+++ resolved
@@ -31,15 +31,9 @@
    */
   String resizeImageIfNeeded(
       String imagePath, @Nullable Double maxWidth, @Nullable Double maxHeight, int imageQuality) {
-<<<<<<< HEAD
     SizeFCompat originalSize = readFileDimensions(imagePath);
     if (originalSize.getWidth() == -1 || originalSize.getHeight() == -1) {
-      return null;
-=======
-    Bitmap bmp = decodeFile(imagePath);
-    if (bmp == null) {
       return imagePath;
->>>>>>> 44207e78
     }
     boolean shouldScale = maxWidth != null || maxHeight != null || imageQuality < 100;
     if (!shouldScale) {
