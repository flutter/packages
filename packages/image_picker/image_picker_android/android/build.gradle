--- conflicted
+++ resolved
@@ -38,13 +38,8 @@
         disable 'AndroidGradlePluginVersion', 'InvalidPackage', 'GradleDependency', 'NewerVersionAvailable'
     }
     dependencies {
-<<<<<<< HEAD
-        implementation 'androidx.core:core:1.10.1'
+        implementation 'androidx.core:core:1.13.1'
         implementation 'androidx.annotation:annotation:1.8.0'
-=======
-        implementation 'androidx.core:core:1.13.1'
-        implementation 'androidx.annotation:annotation:1.7.1'
->>>>>>> efe47da4
         implementation 'androidx.exifinterface:exifinterface:1.3.7'
         implementation 'androidx.activity:activity:1.9.0'
         // org.jetbrains.kotlin:kotlin-bom artifact purpose is to align kotlin stdlib and related code versions.
