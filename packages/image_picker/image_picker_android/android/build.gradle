group 'io.flutter.plugins.imagepicker'
version '1.0-SNAPSHOT'

buildscript {
    repositories {
        google()
        mavenCentral()
    }

    dependencies {
        classpath 'com.android.tools.build:gradle:7.2.1'
    }
}

rootProject.allprojects {
    repositories {
        google()
        mavenCentral()
    }
}

apply plugin: 'com.android.library'

android {
    // Conditional for compatibility with AGP <4.2.
    if (project.android.hasProperty("namespace")) {
        namespace 'io.flutter.plugins.imagepicker'
    }
    compileSdkVersion 33

    defaultConfig {
        minSdkVersion 16
        testInstrumentationRunner "androidx.test.runner.AndroidJUnitRunner"
    }
    lintOptions {
        checkAllWarnings true
        warningsAsErrors true
        disable 'AndroidGradlePluginVersion', 'InvalidPackage', 'GradleDependency'
    }
    dependencies {
<<<<<<< HEAD
        implementation 'androidx.core:core:1.12.0'
        implementation 'androidx.annotation:annotation:1.3.0'
=======
        implementation 'androidx.core:core:1.10.1'
        implementation 'androidx.annotation:annotation:1.7.0'
>>>>>>> 378e7000
        implementation 'androidx.exifinterface:exifinterface:1.3.6'
        implementation 'androidx.activity:activity:1.7.2'
        // org.jetbrains.kotlin:kotlin-bom artifact purpose is to align kotlin stdlib and related code versions.
        // See: https://youtrack.jetbrains.com/issue/KT-55297/kotlin-stdlib-should-declare-constraints-on-kotlin-stdlib-jdk8-and-kotlin-stdlib-jdk7
        implementation(platform("org.jetbrains.kotlin:kotlin-bom:1.8.22"))

        testImplementation 'junit:junit:4.13.2'
        testImplementation 'org.mockito:mockito-core:5.1.1'
        testImplementation 'androidx.test:core:1.4.0'
        testImplementation "org.robolectric:robolectric:4.10.3"
    }

    compileOptions {
        sourceCompatibility JavaVersion.VERSION_1_8
        targetCompatibility JavaVersion.VERSION_1_8
    }

    testOptions {
        unitTests.includeAndroidResources = true
        unitTests.returnDefaultValues = true
        unitTests.all {
            testLogging {
               events "passed", "skipped", "failed", "standardOut", "standardError"
               outputs.upToDateWhen {false}
               showStandardStreams = true
            }
        }
    }
}<|MERGE_RESOLUTION|>--- conflicted
+++ resolved
@@ -38,13 +38,8 @@
         disable 'AndroidGradlePluginVersion', 'InvalidPackage', 'GradleDependency'
     }
     dependencies {
-<<<<<<< HEAD
         implementation 'androidx.core:core:1.12.0'
-        implementation 'androidx.annotation:annotation:1.3.0'
-=======
-        implementation 'androidx.core:core:1.10.1'
         implementation 'androidx.annotation:annotation:1.7.0'
->>>>>>> 378e7000
         implementation 'androidx.exifinterface:exifinterface:1.3.6'
         implementation 'androidx.activity:activity:1.7.2'
         // org.jetbrains.kotlin:kotlin-bom artifact purpose is to align kotlin stdlib and related code versions.
