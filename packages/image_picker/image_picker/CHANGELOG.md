--- conflicted
+++ resolved
@@ -1,13 +1,13 @@
+## 0.8.9
+
+* Adds `getMedia` and `getMultipleMedia` methods.
+
 ## 0.8.8
 
-<<<<<<< HEAD
-* Adds `getMedia` and `getMultipleMedia` methods.
-=======
 * Adds initial support for Windows, macOS, and Linux.
     * See README for current desktop limitations.
 * Adds `supportsImageSource` to allow runtime checks for whether a given source
   is supported by the current platform's implementation.
->>>>>>> c34ca5db
 
 ## 0.8.7+5
 
