--- conflicted
+++ resolved
@@ -1,12 +1,10 @@
-<<<<<<< HEAD
 ## NEXT
 
 * Update compileSdkVersion to 33.
-=======
+
 ## 0.8.6+4
 
 * Updates iOS minimum version in README.
->>>>>>> 09544999
 
 ## 0.8.6+3
 
