<<<<<<< HEAD
## 0.8.8

* Adds initial support for Windows, macOS, and Linux.
    * See README for current desktop limitations.
* Adds `supportsImageSource` to allow runtime checks for whether a given source
  is supported by the current platform's implementation.
=======
## 0.8.7+5

* Fixes `BuildContext` handling in example.
>>>>>>> da722190

## 0.8.7+4

* Updates README to mention usage of `launchMode: singleInstance` for Android.

## 0.8.7+3

* Adds handling of unsupported image types to the example.

## 0.8.7+2

* Updates minimum Flutter version to 3.3.
* Fixes a broken link in the example related to `image_picker_for_web`.

## 0.8.7+1

* Updates README to use code excerpts.

## 0.8.7

* Adds `usePhotoPickerAndroid` options.
* Aligns Dart and Flutter SDK constraints.

## 0.8.6+4

* Updates iOS minimum version in README.

## 0.8.6+3

* Updates links for the merge of flutter/plugins into flutter/packages.

## 0.8.6+2

* Updates `NSPhotoLibraryUsageDescription` description in README.

* Updates minimum Flutter version to 3.0.

## 0.8.6+1

* Updates code for stricter lint checks.

## 0.8.6

* Updates minimum Flutter version to 2.10.
* Fixes avoid_redundant_argument_values lint warnings and minor typos.
* Adds `requestFullMetadata` option to `pickImage`, so images on iOS can be picked without `Photo Library Usage` permission.

## 0.8.5+3

* Adds argument error assertions to the app-facing package, to ensure
  consistency across platform implementations.
* Updates tests to use a mock platform instead of relying on default
  method channel implementation internals.

## 0.8.5+2

* Minor fixes for new analysis options.

## 0.8.5+1

* Fixes library_private_types_in_public_api, sort_child_properties_last and use_key_in_widget_constructors
  lint warnings.

## 0.8.5

* Moves Android and iOS implementations to federated packages.
* Adds OS version support information to README.

## 0.8.4+11

* Fixes Activity leak.

## 0.8.4+10

* iOS: allows picking images with WebP format.

## 0.8.4+9

* Internal code cleanup for stricter analysis options.

## 0.8.4+8

* Configures the `UIImagePicker` to default to gallery instead of camera when
picking multiple images on pre-iOS 14 devices.

## 0.8.4+7

* Refactors unit test to expose private interface via a separate test header instead of the inline declaration.

## 0.8.4+6

* Fixes minor type issues in iOS implementation.

## 0.8.4+5

* Improves the documentation on handling MainActivity being killed by the Android OS.
* Updates Android compileSdkVersion to 31.
* Fix iOS RunnerUITests search paths.

## 0.8.4+4

* Fix typos in README.md.

## 0.8.4+3

* Suppress a unchecked cast build warning.

## 0.8.4+2

* Update minimum Flutter SDK to 2.5 and iOS deployment target to 9.0.

## 0.8.4+1

* Fix README Example for `ImagePickerCache` to cache multiple files.

## 0.8.4

* Update `ImagePickerCache` to cache multiple files.

## 0.8.3+3

* Fix pickImage not returning a value on iOS when dismissing PHPicker sheet by swiping.
* Updated Android lint settings.

## 0.8.3+2

* Fix using Camera as image source on Android 11+

## 0.8.3+1

* Fixed README Example.

## 0.8.3

* Move `ImagePickerFromLimitedGalleryUITests` to `RunnerUITests` target.
* Improved handling of bad image data when applying metadata changes on iOS.

## 0.8.2

* Added new methods that return `package:cross_file` `XFile` instances. [Docs](https://pub.dev/documentation/cross_file/latest/index.html).
* Deprecate methods that return `PickedFile` instances:
  * `getImage`: use **`pickImage`** instead.
  * `getVideo`: use **`pickVideo`** instead.
  * `getMultiImage`: use **`pickMultiImage`** instead.
  * `getLostData`: use **`retrieveLostData`** instead.

## 0.8.1+4

* Fixes an issue where `preferredCameraDevice` option is not working for `getVideo` method.
* Refactor unit tests that were device-only before.

## 0.8.1+3

* Fix image picker causing a crash when the cache directory is deleted.

## 0.8.1+2

* Update the example app to support the multi-image feature.

## 0.8.1+1

* Expose errors thrown in `pickImage` and `pickVideo` docs.

## 0.8.1

* Add a new method `getMultiImage` to allow picking multiple images on iOS 14 or higher
and Android 4.3 or higher. Returns only 1 image for lower versions of iOS and Android.
* Known issue: On Android, `getLostData` will only get the last picked image when picking multiple images,
see: [#84634](https://github.com/flutter/flutter/issues/84634).

## 0.8.0+4

* Cleaned up the README example

## 0.8.0+3

* Readded request for camera permissions.

## 0.8.0+2

* Fix a rotation problem where when camera is chosen as a source and additional parameters are added.

## 0.8.0+1

* Removed redundant request for camera permissions.

## 0.8.0

* BREAKING CHANGE: Changed storage location for captured images and videos to internal cache on Android,
to comply with new Google Play storage requirements. This means developers are responsible for moving
the image or video to a different location in case more permanent storage is required. Other applications
will no longer be able to access images or videos captured unless they are moved to a publicly accessible location.
* Updated Mockito to fix Android tests.

## 0.7.5+4
* Migrate maven repo from jcenter to mavenCentral.

## 0.7.5+3
* Localize `UIAlertController` strings.

## 0.7.5+2
* Implement `UIAlertController` with a preferredStyle of `UIAlertControllerStyleAlert` since `UIAlertView` is deprecated.

## 0.7.5+1

* Fixes a rotation problem where Select Photos limited access is chosen but the image that is picked
is not included selected photos and image is scaled.

## 0.7.5

* Fixes an issue where image rotation is wrong when Select Photos chose and image is scaled.
* Migrate to PHPicker for iOS 14 and higher versions to pick image from the photo library.
* Implement the limited permission to pick photo from the photo library when Select Photo is chosen.

## 0.7.4

* Update flutter_plugin_android_lifecycle dependency to 2.0.1 to fix an R8 issue
  on some versions.

## 0.7.3

* Endorse image_picker_for_web.

## 0.7.2+1

* Android: fixes an issue where videos could be wrongly picked with `.jpg` extension.

## 0.7.2

* Run CocoaPods iOS tests in RunnerUITests target.

## 0.7.1

* Update platform_plugin_interface version requirement.

## 0.7.0

* Migrate to nullsafety
* Breaking Changes:
    * Removed the deprecated methods: `ImagePicker.pickImage`, `ImagePicker.pickVideo`,
`ImagePicker.retrieveLostData`

## 0.6.7+22

* iOS: update XCUITests to separate each test session.

## 0.6.7+21

* Update the example app: remove the deprecated `RaisedButton` and `FlatButton` widgets.

## 0.6.7+20

* Updated README.md to show the new Android API requirements.

## 0.6.7+19

* Do not copy static field to another static field.

## 0.6.7+18

* Fix outdated links across a number of markdown files ([#3276](https://github.com/flutter/plugins/pull/3276))

## 0.6.7+17

* iOS: fix `User-facing text should use localized string macro` warning.

## 0.6.7+16

* Update Flutter SDK constraint.

## 0.6.7+15

* Fix element type in XCUITests to look for staticText type when searching for texts.
  * See https://github.com/flutter/flutter/issues/71927
* Minor update in XCUITests to search for different elements on iOS 14 and above.

## 0.6.7+14

* Set up XCUITests.

## 0.6.7+13

* Update documentation of `getImage()` about HEIC images.

## 0.6.7+12

* Update android compileSdkVersion to 29.

## 0.6.7+11

* Keep handling deprecated Android v1 classes for backward compatibility.

## 0.6.7+10

* Updated documentation with code that does not throw an error when image is not picked.

## 0.6.7+9

* Updated the ExifInterface to the AndroidX version to support more file formats;
* Update documentation of `getImage()` regarding compression support for specific image types.

## 0.6.7+8

* Update documentation of getImage() about Android's disability to preference front/rear camera.

## 0.6.7+7

* Updating documentation to use isEmpty check.

## 0.6.7+6

* Update package:e2e -> package:integration_test

## 0.6.7+5

* Update package:e2e reference to use the local version in the flutter/plugins
  repository.


## 0.6.7+4

* Support iOS simulator x86_64 architecture.

## 0.6.7+3

* Fixes to the example app:
  * Make videos in web start muted. This allows auto-play across browsers.
  * Prevent the app from disposing of video controllers too early.

## 0.6.7+2

* iOS: Fixes unpresentable album/image picker if window's root view controller is already presenting other view controller.

## 0.6.7+1

* Add web support to the example app.

## 0.6.7

* Utilize the new platform_interface package.
* **This change marks old methods as `deprecated`. Please check the README for migration instructions to the new API.**

## 0.6.6+5

* Pin the version of the platform interface to 1.0.0 until the plugin refactor
is ready to go.

## 0.6.6+4

* Fix bug, sometimes double click cancel button will crash.

## 0.6.6+3

* Update README

## 0.6.6+2

* Update lower bound of dart dependency to 2.1.0.

## 0.6.6+1

* Android: always use URI to get image/video data.

## 0.6.6

* Use the new platform_interface package.

## 0.6.5+3

* Move core plugin to a subdirectory to allow for federation.

## 0.6.5+2

* iOS: Fixes crash when an image in the gallery is tapped more than once.

## 0.6.5+1

* Fix CocoaPods podspec lint warnings.

## 0.6.5

* Set maximum duration for video recording.
* Fix some existing XCTests.

## 0.6.4

* Add a new parameter to select preferred camera device.

## 0.6.3+4

* Make the pedantic dev_dependency explicit.

## 0.6.3+3

* Android: Fix a crash when `externalFilesDirectory` does not exist.

## 0.6.3+2

* Bump RoboElectric dependency to 4.3.1 and update resource usage.

## 0.6.3+1

* Fix an issue that the example app won't launch the image picker after Android V2 embedding migration.

## 0.6.3

* Support Android V2 embedding.
* Migrate to using the new e2e test binding.

## 0.6.2+3

* Remove the deprecated `author:` field from pubspec.yaml
* Migrate the plugin to the pubspec platforms manifest.
* Require Flutter SDK 1.10.0 or greater.

## 0.6.2+2

* Android: Revert the image file return logic when the image doesn't have to be scaled. Fix a rotation regression caused by 0.6.2+1
* Example App: Add a dialog to enter `maxWidth`, `maxHeight` or `quality` when picking image.

## 0.6.2+1

* Android: Fix a crash when a non-image file is picked.
* Android: Fix unwanted bitmap scaling.

## 0.6.2

* iOS: Fixes an issue where picking content from Gallery would result in a crash on iOS 13.

## 0.6.1+11

* Stability and Maintainability: update documentations, add unit tests.

## 0.6.1+10

* iOS: Fix image orientation problems when scaling images.

## 0.6.1+9

* Remove AndroidX warning.

## 0.6.1+8

* Fix iOS build and analyzer warnings.

## 0.6.1+7

* Android: Fix ImagePickerPlugin#onCreate casting context which causes exception.

## 0.6.1+6

* Define clang module for iOS

## 0.6.1+5

* Update and migrate iOS example project.

## 0.6.1+4

* Android: Fix a regression where the `retrieveLostImage` does not work anymore.
* Set up Android unit test to test `ImagePickerCache` and added image quality caching tests.

## 0.6.1+3

* Bugfix iOS: Fix orientation of the picked image after scaling.
* Remove unnecessary code that tried to normalize the orientation.
* Trivial XCTest code fix.

## 0.6.1+2

* Replace dependency on `androidx.legacy:legacy-support-v4:1.0.0` with `androidx.core:core:1.0.2`

## 0.6.1+1

* Add dependency on `androidx.annotation:annotation:1.0.0`.

## 0.6.1

* New feature : Get images with custom quality. While picking images, user can pass `imageQuality`
parameter to compress image.

## 0.6.0+20

* Android: Migrated information cache methods to use instance methods.

## 0.6.0+19

* Android: Fix memory leak due not unregistering ActivityLifecycleCallbacks.

## 0.6.0+18

* Fix video play in example and update video_player plugin dependency.

## 0.6.0+17

* iOS: Fix a crash when user captures image from the camera with devices under iOS 11.

## 0.6.0+16

* iOS Simulator: fix hang after trying to take an image from the non-existent camera.

## 0.6.0+15

* Android: throws an exception when permissions denied instead of ignoring.

## 0.6.0+14

* Fix typo in README.

## 0.6.0+13

* Bugfix Android: Fix a crash occurs in some scenarios when user picks up image from gallery.

## 0.6.0+12

* Use class instead of struct for `GIFInfo` in iOS implementation.

## 0.6.0+11

* Don't use module imports.

## 0.6.0+10

* iOS: support picking GIF from gallery.

## 0.6.0+9

* Add missing template type parameter to `invokeMethod` calls.
* Bump minimum Flutter version to 1.5.0.
* Replace invokeMethod with invokeMapMethod wherever necessary.

## 0.6.0+8

* Bugfix: Add missed return statement into the image_picker example.

## 0.6.0+7

* iOS: Rename objects to follow Objective-C naming convention to avoid conflicts with other iOS library/frameworks.

## 0.6.0+6

* iOS: Picked image now has all the correct meta data from the original image, includes GPS, orientation and etc.

## 0.6.0+5

* iOS: Add missing import.

## 0.6.0+4

* iOS: Using first byte to determine original image type.
* iOS: Added XCTest target.
* iOS: The picked image now has the correct EXIF data copied from the original image.

## 0.6.0+3

* Android: fixed assertion failures due to reply messages that were sent on the wrong thread.

## 0.6.0+2

* Android: images are saved with their real extension instead of always using `.jpg`.

## 0.6.0+1

* Android: Using correct suffix syntax when picking image from remote url.

## 0.6.0

* Breaking change iOS: Returned `File` objects when picking videos now always holds the correct path. Before this change, the path returned could have `file://` prepended to it.

## 0.5.4+3

* Fix the example app failing to load picked video.

## 0.5.4+2

* Request Camera permission if it present in Manifest on Android >= M.

## 0.5.4+1

* Bugfix iOS: Cancel button not visible in gallery, if camera was accessed first.

## 0.5.4

* Add `retrieveLostData` to retrieve lost data after MainActivity is killed.

## 0.5.3+2

* Android: fix a crash when the MainActivity is destroyed after selecting the image/video.

## 0.5.3+1

* Update minimum deploy iOS version to 8.0.

## 0.5.3

* Fixed incorrect path being returned from Google Photos on Android.

## 0.5.2

* Check iOS camera authorizationStatus and return an error, if the access was
  denied.

## 0.5.1

* Android: Do not delete original image after scaling if the image is from gallery.

## 0.5.0+9

* Remove unnecessary temp video file path.

## 0.5.0+8

* Fixed wrong GooglePhotos authority of image Uri.

## 0.5.0+7

* Fix a crash when selecting images from yandex.disk and dropbox.

## 0.5.0+6

* Delete the original image if it was scaled.

## 0.5.0+5

* Remove unnecessary camera permission.

## 0.5.0+4

* Preserve transparency when saving images.

## 0.5.0+3

* Fixed an Android crash when Image Picker is registered without an activity.

## 0.5.0+2

* Log a more detailed warning at build time about the previous AndroidX
  migration.

## 0.5.0+1

* Fix a crash when user calls the plugin in quick succession on Android.

## 0.5.0

* **Breaking change**. Migrate from the deprecated original Android Support
  Library to AndroidX. This shouldn't result in any functional changes, but it
  requires any Android apps using this plugin to [also
  migrate](https://developer.android.com/jetpack/androidx/migrate) if they're
  using the original support library.

## 0.4.12+1

* Fix a crash when selecting downloaded images from image picker on certain devices.

## 0.4.12

* Fix a crash when user tap the image mutiple times.

## 0.4.11

* Use `api` to define `support-v4` dependency to allow automatic version resolution.

## 0.4.10

* Depend on full `support-v4` library for ease of use (fixes conflicts with Firebase and libraries)

## 0.4.9

* Bugfix: on iOS prevent to appear one pixel white line on resized image.

## 0.4.8

* Replace the full `com.android.support:appcompat-v7` dependency with `com.android.support:support-core-utils`, which results in smaller APK sizes.
* Upgrade support library to 27.1.1

## 0.4.7

* Added missing video_player package dev dependency.

## 0.4.6

* Added support for picking remote images.

## 0.4.5

* Bugfixes, code cleanup, more test coverage.

## 0.4.4

* Updated Gradle tooling to match Android Studio 3.1.2.

## 0.4.3

* Bugfix: on iOS the `pickVideo` method will now return null when the user cancels picking a video.

## 0.4.2

* Added support for picking videos.
* Updated example app to show video preview.

## 0.4.1

* Bugfix: the `pickImage` method will now return null when the user cancels picking the image, instead of hanging indefinitely.
* Removed the third party library dependency for taking pictures with the camera.

## 0.4.0

* **Breaking change**. The `source` parameter for the `pickImage` is now required. Also, the `ImageSource.any` option doesn't exist anymore.
* Use the native Android image gallery for picking images instead of a custom UI.

## 0.3.1

* Bugfix: Android version correctly asks for runtime camera permission when using `ImageSource.camera`.

## 0.3.0

* **Breaking change**. Set SDK constraints to match the Flutter beta release.

## 0.2.1

* Simplified and upgraded Android project template to Android SDK 27.
* Updated package description.

## 0.2.0

* **Breaking change**. Upgraded to Gradle 4.1 and Android Studio Gradle plugin
  3.0.1. Older Flutter projects need to upgrade their Gradle setup as well in
  order to use this version of the plugin. Instructions can be found
  [here](https://github.com/flutter/flutter/wiki/Updating-Flutter-projects-to-Gradle-4.1-and-Android-Studio-Gradle-plugin-3.0.1).

## 0.1.5

* Added FLT prefix to iOS types

## 0.1.4

* Bugfix: canceling image picking threw exception.
* Bugfix: errors in plugin state management.

## 0.1.3

* Added optional source argument to pickImage for controlling where the image comes from.

## 0.1.2

* Added optional maxWidth and maxHeight arguments to pickImage.

## 0.1.1

* Updated Gradle repositories declaration to avoid the need for manual configuration
  in the consuming app.

## 0.1.0+1

* Updated readme and description in pubspec.yaml

## 0.1.0

* Updated dependencies
* **Breaking Change**: You need to add a maven section with the "https://maven.google.com" endpoint to the repository section of your `android/build.gradle`. For example:
```gradle
allprojects {
    repositories {
        jcenter()
        maven {                              // NEW
            url "https://maven.google.com"   // NEW
        }                                    // NEW
    }
}
```

## 0.0.3

* Fix for crash on iPad when showing the Camera/Gallery selection dialog

## 0.0.2+2

* Updated README

## 0.0.2+1

* Updated README

## 0.0.2

* Fix crash when trying to access camera on a device without camera (e.g. the Simulator)

## 0.0.1

* Initial Release<|MERGE_RESOLUTION|>--- conflicted
+++ resolved
@@ -1,15 +1,13 @@
-<<<<<<< HEAD
 ## 0.8.8
 
 * Adds initial support for Windows, macOS, and Linux.
     * See README for current desktop limitations.
 * Adds `supportsImageSource` to allow runtime checks for whether a given source
   is supported by the current platform's implementation.
-=======
+
 ## 0.8.7+5
 
 * Fixes `BuildContext` handling in example.
->>>>>>> da722190
 
 ## 0.8.7+4
 
