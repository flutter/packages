--- conflicted
+++ resolved
@@ -1,11 +1,11 @@
+## NEXT
+
+* Updates minimum supported SDK version to Flutter 3.29/Dart 3.7.
+
 ## 1.2.0
 
-<<<<<<< HEAD
-* Updates minimum supported SDK version to Flutter 3.29/Dart 3.7.
-=======
 * Adds `pickMultiVideo` to allow selecting multiple videos from the gallery.
 * Updates minimum supported SDK version to Flutter 3.27/Dart 3.6.
->>>>>>> 65be884b
 
 ## 1.1.2
 
