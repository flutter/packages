## 1.0.3

<<<<<<< HEAD
* Updates README to fix broken link.
=======
* Adds pub topics to package metadata.
>>>>>>> b4985e25
* Updates minimum supported SDK version to Flutter 3.7/Dart 2.19.

## 1.0.2

* Adds compatibility with `image_picker_for_web` 3.0.

## 1.0.1

* Rolls platform implementations to ensure that `pickMedia` and
  `pickMultipleMedia` have platform implementations.

## 1.0.0

* **BREAKING CHANGE**: Removes the deprecated `get*` methods. Clients who have
  not already done so will need to migrate to the `pick*` versions that use
  `XFile` rather than `PickedFile` for return values.
    * As this is the only change, we encourage authors of published packages
      that depend on `image_picker` to consider using a constraint of
      `'>=0.8.9 <2.0.0'` rather than `^1.0.0` when updating dependencies, to
      avoid conflicts with packages that have not yet updated.

## 0.8.9

* Adds `pickMedia` and `pickMultipleMedia` methods.

## 0.8.8

* Adds initial support for Windows, macOS, and Linux.
    * See README for current desktop limitations.
* Adds `supportsImageSource` to allow runtime checks for whether a given source
  is supported by the current platform's implementation.

## 0.8.7+5

* Fixes `BuildContext` handling in example.

## 0.8.7+4

* Updates README to mention usage of `launchMode: singleInstance` for Android.

## 0.8.7+3

* Adds handling of unsupported image types to the example.

## 0.8.7+2

* Updates minimum Flutter version to 3.3.
* Fixes a broken link in the example related to `image_picker_for_web`.

## 0.8.7+1

* Updates README to use code excerpts.

## 0.8.7

* Adds `usePhotoPickerAndroid` options.
* Aligns Dart and Flutter SDK constraints.

## 0.8.6+4

* Updates iOS minimum version in README.

## 0.8.6+3

* Updates links for the merge of flutter/plugins into flutter/packages.

## 0.8.6+2

* Updates `NSPhotoLibraryUsageDescription` description in README.

* Updates minimum Flutter version to 3.0.

## 0.8.6+1

* Updates code for stricter lint checks.

## 0.8.6

* Updates minimum Flutter version to 2.10.
* Fixes avoid_redundant_argument_values lint warnings and minor typos.
* Adds `requestFullMetadata` option to `pickImage`, so images on iOS can be picked without `Photo Library Usage` permission.

## 0.8.5+3

* Adds argument error assertions to the app-facing package, to ensure
  consistency across platform implementations.
* Updates tests to use a mock platform instead of relying on default
  method channel implementation internals.

## 0.8.5+2

* Minor fixes for new analysis options.

## 0.8.5+1

* Fixes library_private_types_in_public_api, sort_child_properties_last and use_key_in_widget_constructors
  lint warnings.

## 0.8.5

* Moves Android and iOS implementations to federated packages.
* Adds OS version support information to README.

## 0.8.4+11

* Fixes Activity leak.

## 0.8.4+10

* iOS: allows picking images with WebP format.

## 0.8.4+9

* Internal code cleanup for stricter analysis options.

## 0.8.4+8

* Configures the `UIImagePicker` to default to gallery instead of camera when
picking multiple images on pre-iOS 14 devices.

## 0.8.4+7

* Refactors unit test to expose private interface via a separate test header instead of the inline declaration.

## 0.8.4+6

* Fixes minor type issues in iOS implementation.

## 0.8.4+5

* Improves the documentation on handling MainActivity being killed by the Android OS.
* Updates Android compileSdkVersion to 31.
* Fix iOS RunnerUITests search paths.

## 0.8.4+4

* Fix typos in README.md.

## 0.8.4+3

* Suppress a unchecked cast build warning.

## 0.8.4+2

* Update minimum Flutter SDK to 2.5 and iOS deployment target to 9.0.

## 0.8.4+1

* Fix README Example for `ImagePickerCache` to cache multiple files.

## 0.8.4

* Update `ImagePickerCache` to cache multiple files.

## 0.8.3+3

* Fix pickImage not returning a value on iOS when dismissing PHPicker sheet by swiping.
* Updated Android lint settings.

## 0.8.3+2

* Fix using Camera as image source on Android 11+

## 0.8.3+1

* Fixed README Example.

## 0.8.3

* Move `ImagePickerFromLimitedGalleryUITests` to `RunnerUITests` target.
* Improved handling of bad image data when applying metadata changes on iOS.

## 0.8.2

* Added new methods that return `package:cross_file` `XFile` instances. [Docs](https://pub.dev/documentation/cross_file/latest/index.html).
* Deprecate methods that return `PickedFile` instances:
  * `getImage`: use **`pickImage`** instead.
  * `getVideo`: use **`pickVideo`** instead.
  * `getMultiImage`: use **`pickMultiImage`** instead.
  * `getLostData`: use **`retrieveLostData`** instead.

## 0.8.1+4

* Fixes an issue where `preferredCameraDevice` option is not working for `getVideo` method.
* Refactor unit tests that were device-only before.

## 0.8.1+3

* Fix image picker causing a crash when the cache directory is deleted.

## 0.8.1+2

* Update the example app to support the multi-image feature.

## 0.8.1+1

* Expose errors thrown in `pickImage` and `pickVideo` docs.

## 0.8.1

* Add a new method `getMultiImage` to allow picking multiple images on iOS 14 or higher
and Android 4.3 or higher. Returns only 1 image for lower versions of iOS and Android.
* Known issue: On Android, `getLostData` will only get the last picked image when picking multiple images,
see: [#84634](https://github.com/flutter/flutter/issues/84634).

## 0.8.0+4

* Cleaned up the README example

## 0.8.0+3

* Readded request for camera permissions.

## 0.8.0+2

* Fix a rotation problem where when camera is chosen as a source and additional parameters are added.

## 0.8.0+1

* Removed redundant request for camera permissions.

## 0.8.0

* BREAKING CHANGE: Changed storage location for captured images and videos to internal cache on Android,
to comply with new Google Play storage requirements. This means developers are responsible for moving
the image or video to a different location in case more permanent storage is required. Other applications
will no longer be able to access images or videos captured unless they are moved to a publicly accessible location.
* Updated Mockito to fix Android tests.

## 0.7.5+4
* Migrate maven repo from jcenter to mavenCentral.

## 0.7.5+3
* Localize `UIAlertController` strings.

## 0.7.5+2
* Implement `UIAlertController` with a preferredStyle of `UIAlertControllerStyleAlert` since `UIAlertView` is deprecated.

## 0.7.5+1

* Fixes a rotation problem where Select Photos limited access is chosen but the image that is picked
is not included selected photos and image is scaled.

## 0.7.5

* Fixes an issue where image rotation is wrong when Select Photos chose and image is scaled.
* Migrate to PHPicker for iOS 14 and higher versions to pick image from the photo library.
* Implement the limited permission to pick photo from the photo library when Select Photo is chosen.

## 0.7.4

* Update flutter_plugin_android_lifecycle dependency to 2.0.1 to fix an R8 issue
  on some versions.

## 0.7.3

* Endorse image_picker_for_web.

## 0.7.2+1

* Android: fixes an issue where videos could be wrongly picked with `.jpg` extension.

## 0.7.2

* Run CocoaPods iOS tests in RunnerUITests target.

## 0.7.1

* Update platform_plugin_interface version requirement.

## 0.7.0

* Migrate to nullsafety
* Breaking Changes:
    * Removed the deprecated methods: `ImagePicker.pickImage`, `ImagePicker.pickVideo`,
`ImagePicker.retrieveLostData`

## 0.6.7+22

* iOS: update XCUITests to separate each test session.

## 0.6.7+21

* Update the example app: remove the deprecated `RaisedButton` and `FlatButton` widgets.

## 0.6.7+20

* Updated README.md to show the new Android API requirements.

## 0.6.7+19

* Do not copy static field to another static field.

## 0.6.7+18

* Fix outdated links across a number of markdown files ([#3276](https://github.com/flutter/plugins/pull/3276))

## 0.6.7+17

* iOS: fix `User-facing text should use localized string macro` warning.

## 0.6.7+16

* Update Flutter SDK constraint.

## 0.6.7+15

* Fix element type in XCUITests to look for staticText type when searching for texts.
  * See https://github.com/flutter/flutter/issues/71927
* Minor update in XCUITests to search for different elements on iOS 14 and above.

## 0.6.7+14

* Set up XCUITests.

## 0.6.7+13

* Update documentation of `getImage()` about HEIC images.

## 0.6.7+12

* Update android compileSdkVersion to 29.

## 0.6.7+11

* Keep handling deprecated Android v1 classes for backward compatibility.

## 0.6.7+10

* Updated documentation with code that does not throw an error when image is not picked.

## 0.6.7+9

* Updated the ExifInterface to the AndroidX version to support more file formats;
* Update documentation of `getImage()` regarding compression support for specific image types.

## 0.6.7+8

* Update documentation of getImage() about Android's disability to preference front/rear camera.

## 0.6.7+7

* Updating documentation to use isEmpty check.

## 0.6.7+6

* Update package:e2e -> package:integration_test

## 0.6.7+5

* Update package:e2e reference to use the local version in the flutter/plugins
  repository.


## 0.6.7+4

* Support iOS simulator x86_64 architecture.

## 0.6.7+3

* Fixes to the example app:
  * Make videos in web start muted. This allows auto-play across browsers.
  * Prevent the app from disposing of video controllers too early.

## 0.6.7+2

* iOS: Fixes unpresentable album/image picker if window's root view controller is already presenting other view controller.

## 0.6.7+1

* Add web support to the example app.

## 0.6.7

* Utilize the new platform_interface package.
* **This change marks old methods as `deprecated`. Please check the README for migration instructions to the new API.**

## 0.6.6+5

* Pin the version of the platform interface to 1.0.0 until the plugin refactor
is ready to go.

## 0.6.6+4

* Fix bug, sometimes double click cancel button will crash.

## 0.6.6+3

* Update README

## 0.6.6+2

* Update lower bound of dart dependency to 2.1.0.

## 0.6.6+1

* Android: always use URI to get image/video data.

## 0.6.6

* Use the new platform_interface package.

## 0.6.5+3

* Move core plugin to a subdirectory to allow for federation.

## 0.6.5+2

* iOS: Fixes crash when an image in the gallery is tapped more than once.

## 0.6.5+1

* Fix CocoaPods podspec lint warnings.

## 0.6.5

* Set maximum duration for video recording.
* Fix some existing XCTests.

## 0.6.4

* Add a new parameter to select preferred camera device.

## 0.6.3+4

* Make the pedantic dev_dependency explicit.

## 0.6.3+3

* Android: Fix a crash when `externalFilesDirectory` does not exist.

## 0.6.3+2

* Bump RoboElectric dependency to 4.3.1 and update resource usage.

## 0.6.3+1

* Fix an issue that the example app won't launch the image picker after Android V2 embedding migration.

## 0.6.3

* Support Android V2 embedding.
* Migrate to using the new e2e test binding.

## 0.6.2+3

* Remove the deprecated `author:` field from pubspec.yaml
* Migrate the plugin to the pubspec platforms manifest.
* Require Flutter SDK 1.10.0 or greater.

## 0.6.2+2

* Android: Revert the image file return logic when the image doesn't have to be scaled. Fix a rotation regression caused by 0.6.2+1
* Example App: Add a dialog to enter `maxWidth`, `maxHeight` or `quality` when picking image.

## 0.6.2+1

* Android: Fix a crash when a non-image file is picked.
* Android: Fix unwanted bitmap scaling.

## 0.6.2

* iOS: Fixes an issue where picking content from Gallery would result in a crash on iOS 13.

## 0.6.1+11

* Stability and Maintainability: update documentations, add unit tests.

## 0.6.1+10

* iOS: Fix image orientation problems when scaling images.

## 0.6.1+9

* Remove AndroidX warning.

## 0.6.1+8

* Fix iOS build and analyzer warnings.

## 0.6.1+7

* Android: Fix ImagePickerPlugin#onCreate casting context which causes exception.

## 0.6.1+6

* Define clang module for iOS

## 0.6.1+5

* Update and migrate iOS example project.

## 0.6.1+4

* Android: Fix a regression where the `retrieveLostImage` does not work anymore.
* Set up Android unit test to test `ImagePickerCache` and added image quality caching tests.

## 0.6.1+3

* Bugfix iOS: Fix orientation of the picked image after scaling.
* Remove unnecessary code that tried to normalize the orientation.
* Trivial XCTest code fix.

## 0.6.1+2

* Replace dependency on `androidx.legacy:legacy-support-v4:1.0.0` with `androidx.core:core:1.0.2`

## 0.6.1+1

* Add dependency on `androidx.annotation:annotation:1.0.0`.

## 0.6.1

* New feature : Get images with custom quality. While picking images, user can pass `imageQuality`
parameter to compress image.

## 0.6.0+20

* Android: Migrated information cache methods to use instance methods.

## 0.6.0+19

* Android: Fix memory leak due not unregistering ActivityLifecycleCallbacks.

## 0.6.0+18

* Fix video play in example and update video_player plugin dependency.

## 0.6.0+17

* iOS: Fix a crash when user captures image from the camera with devices under iOS 11.

## 0.6.0+16

* iOS Simulator: fix hang after trying to take an image from the non-existent camera.

## 0.6.0+15

* Android: throws an exception when permissions denied instead of ignoring.

## 0.6.0+14

* Fix typo in README.

## 0.6.0+13

* Bugfix Android: Fix a crash occurs in some scenarios when user picks up image from gallery.

## 0.6.0+12

* Use class instead of struct for `GIFInfo` in iOS implementation.

## 0.6.0+11

* Don't use module imports.

## 0.6.0+10

* iOS: support picking GIF from gallery.

## 0.6.0+9

* Add missing template type parameter to `invokeMethod` calls.
* Bump minimum Flutter version to 1.5.0.
* Replace invokeMethod with invokeMapMethod wherever necessary.

## 0.6.0+8

* Bugfix: Add missed return statement into the image_picker example.

## 0.6.0+7

* iOS: Rename objects to follow Objective-C naming convention to avoid conflicts with other iOS library/frameworks.

## 0.6.0+6

* iOS: Picked image now has all the correct meta data from the original image, includes GPS, orientation and etc.

## 0.6.0+5

* iOS: Add missing import.

## 0.6.0+4

* iOS: Using first byte to determine original image type.
* iOS: Added XCTest target.
* iOS: The picked image now has the correct EXIF data copied from the original image.

## 0.6.0+3

* Android: fixed assertion failures due to reply messages that were sent on the wrong thread.

## 0.6.0+2

* Android: images are saved with their real extension instead of always using `.jpg`.

## 0.6.0+1

* Android: Using correct suffix syntax when picking image from remote url.

## 0.6.0

* Breaking change iOS: Returned `File` objects when picking videos now always holds the correct path. Before this change, the path returned could have `file://` prepended to it.

## 0.5.4+3

* Fix the example app failing to load picked video.

## 0.5.4+2

* Request Camera permission if it present in Manifest on Android >= M.

## 0.5.4+1

* Bugfix iOS: Cancel button not visible in gallery, if camera was accessed first.

## 0.5.4

* Add `retrieveLostData` to retrieve lost data after MainActivity is killed.

## 0.5.3+2

* Android: fix a crash when the MainActivity is destroyed after selecting the image/video.

## 0.5.3+1

* Update minimum deploy iOS version to 8.0.

## 0.5.3

* Fixed incorrect path being returned from Google Photos on Android.

## 0.5.2

* Check iOS camera authorizationStatus and return an error, if the access was
  denied.

## 0.5.1

* Android: Do not delete original image after scaling if the image is from gallery.

## 0.5.0+9

* Remove unnecessary temp video file path.

## 0.5.0+8

* Fixed wrong GooglePhotos authority of image Uri.

## 0.5.0+7

* Fix a crash when selecting images from yandex.disk and dropbox.

## 0.5.0+6

* Delete the original image if it was scaled.

## 0.5.0+5

* Remove unnecessary camera permission.

## 0.5.0+4

* Preserve transparency when saving images.

## 0.5.0+3

* Fixed an Android crash when Image Picker is registered without an activity.

## 0.5.0+2

* Log a more detailed warning at build time about the previous AndroidX
  migration.

## 0.5.0+1

* Fix a crash when user calls the plugin in quick succession on Android.

## 0.5.0

* **Breaking change**. Migrate from the deprecated original Android Support
  Library to AndroidX. This shouldn't result in any functional changes, but it
  requires any Android apps using this plugin to [also
  migrate](https://developer.android.com/jetpack/androidx/migrate) if they're
  using the original support library.

## 0.4.12+1

* Fix a crash when selecting downloaded images from image picker on certain devices.

## 0.4.12

* Fix a crash when user tap the image mutiple times.

## 0.4.11

* Use `api` to define `support-v4` dependency to allow automatic version resolution.

## 0.4.10

* Depend on full `support-v4` library for ease of use (fixes conflicts with Firebase and libraries)

## 0.4.9

* Bugfix: on iOS prevent to appear one pixel white line on resized image.

## 0.4.8

* Replace the full `com.android.support:appcompat-v7` dependency with `com.android.support:support-core-utils`, which results in smaller APK sizes.
* Upgrade support library to 27.1.1

## 0.4.7

* Added missing video_player package dev dependency.

## 0.4.6

* Added support for picking remote images.

## 0.4.5

* Bugfixes, code cleanup, more test coverage.

## 0.4.4

* Updated Gradle tooling to match Android Studio 3.1.2.

## 0.4.3

* Bugfix: on iOS the `pickVideo` method will now return null when the user cancels picking a video.

## 0.4.2

* Added support for picking videos.
* Updated example app to show video preview.

## 0.4.1

* Bugfix: the `pickImage` method will now return null when the user cancels picking the image, instead of hanging indefinitely.
* Removed the third party library dependency for taking pictures with the camera.

## 0.4.0

* **Breaking change**. The `source` parameter for the `pickImage` is now required. Also, the `ImageSource.any` option doesn't exist anymore.
* Use the native Android image gallery for picking images instead of a custom UI.

## 0.3.1

* Bugfix: Android version correctly asks for runtime camera permission when using `ImageSource.camera`.

## 0.3.0

* **Breaking change**. Set SDK constraints to match the Flutter beta release.

## 0.2.1

* Simplified and upgraded Android project template to Android SDK 27.
* Updated package description.

## 0.2.0

* **Breaking change**. Upgraded to Gradle 4.1 and Android Studio Gradle plugin
  3.0.1. Older Flutter projects need to upgrade their Gradle setup as well in
  order to use this version of the plugin. Instructions can be found
  [here](https://github.com/flutter/flutter/wiki/Updating-Flutter-projects-to-Gradle-4.1-and-Android-Studio-Gradle-plugin-3.0.1).

## 0.1.5

* Added FLT prefix to iOS types

## 0.1.4

* Bugfix: canceling image picking threw exception.
* Bugfix: errors in plugin state management.

## 0.1.3

* Added optional source argument to pickImage for controlling where the image comes from.

## 0.1.2

* Added optional maxWidth and maxHeight arguments to pickImage.

## 0.1.1

* Updated Gradle repositories declaration to avoid the need for manual configuration
  in the consuming app.

## 0.1.0+1

* Updated readme and description in pubspec.yaml

## 0.1.0

* Updated dependencies
* **Breaking Change**: You need to add a maven section with the "https://maven.google.com" endpoint to the repository section of your `android/build.gradle`. For example:
```gradle
allprojects {
    repositories {
        jcenter()
        maven {                              // NEW
            url "https://maven.google.com"   // NEW
        }                                    // NEW
    }
}
```

## 0.0.3

* Fix for crash on iPad when showing the Camera/Gallery selection dialog

## 0.0.2+2

* Updated README

## 0.0.2+1

* Updated README

## 0.0.2

* Fix crash when trying to access camera on a device without camera (e.g. the Simulator)

## 0.0.1

* Initial Release<|MERGE_RESOLUTION|>--- conflicted
+++ resolved
@@ -1,10 +1,10 @@
+## 1.0.4
+
+* Updates README to fix broken link.
+
 ## 1.0.3
 
-<<<<<<< HEAD
-* Updates README to fix broken link.
-=======
 * Adds pub topics to package metadata.
->>>>>>> b4985e25
 * Updates minimum supported SDK version to Flutter 3.7/Dart 2.19.
 
 ## 1.0.2
