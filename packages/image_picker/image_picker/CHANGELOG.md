--- conflicted
+++ resolved
@@ -1,5 +1,7 @@
-<<<<<<< HEAD
-=======
+## 0.8.7+5
+
+* Remove lint ignore.
+
 ## 0.8.7+4
 
 * Updates README to mention usage of `launchMode: singleInstance` for Android.
@@ -8,7 +10,6 @@
 
 * Adds handling of unsupported image types to the example.
 
->>>>>>> 090a3afa
 ## 0.8.7+2
 
 * Add lint ignore.
