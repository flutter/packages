name: image_picker
description: Flutter plugin for selecting images from the Android and iOS image
  library, and taking new pictures with the camera.
repository: https://github.com/flutter/packages/tree/main/packages/image_picker/image_picker
issue_tracker: https://github.com/flutter/flutter/issues?q=is%3Aissue+is%3Aopen+label%3A%22p%3A+image_picker%22
<<<<<<< HEAD
version: 0.8.8
=======
version: 0.8.7+5
>>>>>>> da722190

environment:
  sdk: ">=2.18.0 <4.0.0"
  flutter: ">=3.3.0"

flutter:
  plugin:
    platforms:
      android:
        default_package: image_picker_android
      ios:
        default_package: image_picker_ios
      linux:
        default_package: image_picker_linux
      macos:
        default_package: image_picker_macos
      web:
        default_package: image_picker_for_web
      windows:
        default_package: image_picker_windows

dependencies:
  flutter:
    sdk: flutter
  image_picker_android: ^0.8.4+11
  image_picker_for_web: ^2.1.0
  image_picker_ios: ^0.8.6+1
  image_picker_linux: ^0.2.0
  image_picker_macos: ^0.2.0
  image_picker_platform_interface: ^2.6.1
  image_picker_windows: ^0.2.0

dev_dependencies:
  build_runner: ^2.1.10
  cross_file: ^0.3.1+1 # Mockito generates a direct include.
  flutter_test:
    sdk: flutter
<<<<<<< HEAD
  mockito: 5.4.0
  plugin_platform_interface: ^2.0.0

# FOR TESTING AND INITIAL REVIEW ONLY. DO NOT MERGE.
# See https://github.com/flutter/flutter/wiki/Contributing-to-Plugins-and-Packages#changing-federated-plugins
dependency_overrides:
   image_picker_linux: {path: ../../image_picker/image_picker_linux}
   image_picker_macos: {path: ../../image_picker/image_picker_macos}
   image_picker_platform_interface: {path: ../../image_picker/image_picker_platform_interface}
   image_picker_windows: {path: ../../image_picker/image_picker_windows}
=======
  mockito: 5.4.1
  plugin_platform_interface: ^2.0.0
>>>>>>> da722190
<|MERGE_RESOLUTION|>--- conflicted
+++ resolved
@@ -3,11 +3,7 @@
   library, and taking new pictures with the camera.
 repository: https://github.com/flutter/packages/tree/main/packages/image_picker/image_picker
 issue_tracker: https://github.com/flutter/flutter/issues?q=is%3Aissue+is%3Aopen+label%3A%22p%3A+image_picker%22
-<<<<<<< HEAD
 version: 0.8.8
-=======
-version: 0.8.7+5
->>>>>>> da722190
 
 environment:
   sdk: ">=2.18.0 <4.0.0"
@@ -45,8 +41,7 @@
   cross_file: ^0.3.1+1 # Mockito generates a direct include.
   flutter_test:
     sdk: flutter
-<<<<<<< HEAD
-  mockito: 5.4.0
+  mockito: 5.4.1
   plugin_platform_interface: ^2.0.0
 
 # FOR TESTING AND INITIAL REVIEW ONLY. DO NOT MERGE.
@@ -55,8 +50,4 @@
    image_picker_linux: {path: ../../image_picker/image_picker_linux}
    image_picker_macos: {path: ../../image_picker/image_picker_macos}
    image_picker_platform_interface: {path: ../../image_picker/image_picker_platform_interface}
-   image_picker_windows: {path: ../../image_picker/image_picker_windows}
-=======
-  mockito: 5.4.1
-  plugin_platform_interface: ^2.0.0
->>>>>>> da722190
+   image_picker_windows: {path: ../../image_picker/image_picker_windows}