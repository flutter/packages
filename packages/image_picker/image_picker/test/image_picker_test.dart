--- conflicted
+++ resolved
@@ -588,7 +588,6 @@
       });
     });
 
-<<<<<<< HEAD
     group('#Media', () {
       setUp(() {
         when(
@@ -943,16 +942,15 @@
           ));
         });
       });
-=======
-    test('supportsImageSource calls through to platform', () async {
-      final ImagePicker picker = ImagePicker();
-      when(mockPlatform.supportsImageSource(any)).thenReturn(true);
-
-      final bool supported = picker.supportsImageSource(ImageSource.camera);
-
-      expect(supported, true);
-      verify(mockPlatform.supportsImageSource(ImageSource.camera));
->>>>>>> c34ca5db
+      test('supportsImageSource calls through to platform', () async {
+        final ImagePicker picker = ImagePicker();
+        when(mockPlatform.supportsImageSource(any)).thenReturn(true);
+
+        final bool supported = picker.supportsImageSource(ImageSource.camera);
+
+        expect(supported, true);
+        verify(mockPlatform.supportsImageSource(ImageSource.camera));
+      });
     });
   });
 }