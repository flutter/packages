--- conflicted
+++ resolved
@@ -342,7 +342,6 @@
               child: const Icon(Icons.video_library),
             ),
           ),
-<<<<<<< HEAD
           if (_picker.supportsImageSource(ImageSource.camera))
             Padding(
               padding: const EdgeInsets.only(top: 16.0),
@@ -350,25 +349,12 @@
                 backgroundColor: Colors.red,
                 onPressed: () {
                   isVideo = true;
-                  _onImageButtonPressed(ImageSource.camera);
+                  _onImageButtonPressed(ImageSource.camera, context: context);
                 },
                 heroTag: 'video1',
                 tooltip: 'Take a Video',
                 child: const Icon(Icons.videocam),
               ),
-=======
-          Padding(
-            padding: const EdgeInsets.only(top: 16.0),
-            child: FloatingActionButton(
-              backgroundColor: Colors.red,
-              onPressed: () {
-                isVideo = true;
-                _onImageButtonPressed(ImageSource.camera, context: context);
-              },
-              heroTag: 'video1',
-              tooltip: 'Take a Video',
-              child: const Icon(Icons.videocam),
->>>>>>> da722190
             ),
         ],
       ),
