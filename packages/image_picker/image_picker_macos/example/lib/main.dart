// Copyright 2013 The Flutter Authors. All rights reserved.
// Use of this source code is governed by a BSD-style license that can be
// found in the LICENSE file.

// ignore_for_file: public_member_api_docs

import 'dart:async';
import 'dart:io';

import 'package:flutter/material.dart';
import 'package:image_picker_platform_interface/image_picker_platform_interface.dart';
import 'package:mime/mime.dart';
import 'package:video_player/video_player.dart';

void main() {
  runApp(const MyApp());
}

class MyApp extends StatelessWidget {
  const MyApp({super.key});

  @override
  Widget build(BuildContext context) {
    return const MaterialApp(
      title: 'Image Picker Demo',
      home: MyHomePage(title: 'Image Picker Example'),
    );
  }
}

class MyHomePage extends StatefulWidget {
  const MyHomePage({super.key, this.title});

  final String? title;

  @override
  State<MyHomePage> createState() => _MyHomePageState();
}

class _MyHomePageState extends State<MyHomePage> {
  List<XFile>? _mediaFileList;

  // This must be called from within a setState() callback
  void _setImageFileListFromFile(XFile? value) {
    _mediaFileList = value == null ? null : <XFile>[value];
  }

  dynamic _pickImageError;
  bool _isVideo = false;

  VideoPlayerController? _controller;
  VideoPlayerController? _toBeDisposed;
  String? _retrieveDataError;

  final ImagePickerPlatform _picker = ImagePickerPlatform.instance;
  final TextEditingController maxWidthController = TextEditingController();
  final TextEditingController maxHeightController = TextEditingController();
  final TextEditingController qualityController = TextEditingController();

  Future<void> _playVideo(XFile? file) async {
    if (file != null && mounted) {
      await _disposeVideoController();
      final VideoPlayerController controller = VideoPlayerController.file(
        File(file.path),
      );
      _controller = controller;
      await controller.setVolume(1.0);
      await controller.initialize();
      await controller.setLooping(true);
      await controller.play();
      setState(() {});
    }
  }

  Future<void> _onImageButtonPressed(
    ImageSource source, {
    required BuildContext context,
    bool allowMultiple = false,
    bool isMedia = false,
  }) async {
    if (_controller != null) {
      await _controller!.setVolume(0.0);
    }
    if (context.mounted) {
      if (_isVideo) {
<<<<<<< HEAD
        final XFile? file = await _picker.getVideo(
          source: source,
          maxDuration: const Duration(seconds: 10),
        );
        await _playVideo(file);
      } else if (isMultiImage) {
        await _displayPickImageDialog(context, (
          double? maxWidth,
          double? maxHeight,
          int? quality,
        ) async {
          try {
            final List<XFile> pickedFileList =
                isMedia
                    ? await _picker.getMedia(
                      options: MediaOptions(
                        allowMultiple: isMultiImage,
                        imageOptions: ImageOptions(
                          maxWidth: maxWidth,
                          maxHeight: maxHeight,
                          imageQuality: quality,
                        ),
                      ),
                    )
                    : await _picker.getMultiImageWithOptions(
                      options: MultiImagePickerOptions(
                        imageOptions: ImageOptions(
                          maxWidth: maxWidth,
                          maxHeight: maxHeight,
                          imageQuality: quality,
                        ),
                      ),
                    );
=======
        final List<XFile> files;
        if (allowMultiple) {
          files = await _picker.getMultiVideoWithOptions();
        } else {
          final XFile? file = await _picker.getVideo(
              source: source, maxDuration: const Duration(seconds: 10));
          files = <XFile>[if (file != null) file];
        }
        if (files.isNotEmpty && context.mounted) {
          _showPickedSnackBar(context, files);
          // Just play the first file, to keep the example simple.
          await _playVideo(files.first);
        }
      } else if (allowMultiple) {
        await _displayPickImageDialog(context,
            (double? maxWidth, double? maxHeight, int? quality) async {
          try {
            final ImageOptions imageOptions = ImageOptions(
              maxWidth: maxWidth,
              maxHeight: maxHeight,
              imageQuality: quality,
            );
            final List<XFile> pickedFileList = isMedia
                ? await _picker.getMedia(
                    options: MediaOptions(
                      allowMultiple: allowMultiple,
                      imageOptions: imageOptions,
                    ),
                  )
                : await _picker.getMultiImageWithOptions(
                    options: MultiImagePickerOptions(
                      imageOptions: imageOptions,
                    ),
                  );
            if (pickedFileList.isNotEmpty && context.mounted) {
              _showPickedSnackBar(context, pickedFileList);
            }
>>>>>>> 65be884b
            setState(() {
              _mediaFileList = pickedFileList;
            });
          } catch (e) {
            setState(() {
              _pickImageError = e;
            });
          }
        });
      } else if (isMedia) {
        await _displayPickImageDialog(context, (
          double? maxWidth,
          double? maxHeight,
          int? quality,
        ) async {
          try {
            final List<XFile> pickedFileList = <XFile>[];
<<<<<<< HEAD
            final XFile? media = _firstOrNull(
              await _picker.getMedia(
                options: MediaOptions(
                  allowMultiple: isMultiImage,
=======
            final XFile? media = _firstOrNull(await _picker.getMedia(
              options: MediaOptions(
                  allowMultiple: allowMultiple,
>>>>>>> 65be884b
                  imageOptions: ImageOptions(
                    maxWidth: maxWidth,
                    maxHeight: maxHeight,
                    imageQuality: quality,
                  ),
                ),
              ),
            );

            if (media != null) {
              pickedFileList.add(media);
              setState(() {
                _mediaFileList = pickedFileList;
              });
            }
          } catch (e) {
            setState(() => _pickImageError = e);
          }
        });
      } else {
        await _displayPickImageDialog(context, (
          double? maxWidth,
          double? maxHeight,
          int? quality,
        ) async {
          try {
            final XFile? pickedFile = await _picker.getImageFromSource(
              source: source,
              options: ImagePickerOptions(
                maxWidth: maxWidth,
                maxHeight: maxHeight,
                imageQuality: quality,
              ),
            );
            if (pickedFile != null && context.mounted) {
              _showPickedSnackBar(context, <XFile>[pickedFile]);
            }
            setState(() => _setImageFileListFromFile(pickedFile));
          } catch (e) {
            setState(() => _pickImageError = e);
          }
        });
      }
    }
  }

  @override
  void deactivate() {
    if (_controller != null) {
      _controller!.setVolume(0.0);
      _controller!.pause();
    }
    super.deactivate();
  }

  @override
  void dispose() {
    _disposeVideoController();
    maxWidthController.dispose();
    maxHeightController.dispose();
    qualityController.dispose();
    super.dispose();
  }

  Future<void> _disposeVideoController() async {
    if (_toBeDisposed != null) {
      await _toBeDisposed!.dispose();
    }
    _toBeDisposed = _controller;
    _controller = null;
  }

  Widget _previewVideo() {
    final Text? retrieveError = _getRetrieveErrorWidget();
    if (retrieveError != null) {
      return retrieveError;
    }
    if (_controller == null) {
      return const Text(
        'You have not yet picked a video',
        textAlign: TextAlign.center,
      );
    }
    return Padding(
      padding: const EdgeInsets.all(10.0),
      child: AspectRatioVideo(_controller),
    );
  }

  Widget _previewImages() {
    final Text? retrieveError = _getRetrieveErrorWidget();
    if (retrieveError != null) {
      return retrieveError;
    }
    if (_mediaFileList != null) {
      return Semantics(
        label: 'image_picker_example_picked_images',
        child: ListView.builder(
          key: UniqueKey(),
          itemBuilder: (BuildContext context, int index) {
            final XFile image = _mediaFileList![index];
            final String? mime = lookupMimeType(_mediaFileList![index].path);
<<<<<<< HEAD
            return Semantics(
              label: 'image_picker_example_picked_image',
              child:
                  mime == null || mime.startsWith('image/')
                      ? Image.file(
                        File(_mediaFileList![index].path),
                        errorBuilder: (
                          BuildContext context,
                          Object error,
                          StackTrace? stackTrace,
                        ) {
                          return const Center(
                            child: Text('This image type is not supported'),
                          );
                        },
                      )
                      : _buildInlineVideoPlayer(index),
=======
            return Column(
              mainAxisSize: MainAxisSize.min,
              children: <Widget>[
                Text(image.name,
                    key: const Key('image_picker_example_picked_image_name')),
                Semantics(
                  label: 'image_picker_example_picked_image',
                  child: mime == null || mime.startsWith('image/')
                      ? Image.file(
                          File(_mediaFileList![index].path),
                          errorBuilder: (BuildContext context, Object error,
                              StackTrace? stackTrace) {
                            return const Center(
                                child:
                                    Text('This image type is not supported'));
                          },
                        )
                      : _buildInlineVideoPlayer(index),
                ),
              ],
>>>>>>> 65be884b
            );
          },
          itemCount: _mediaFileList!.length,
        ),
      );
    } else if (_pickImageError != null) {
      return Text(
        'Pick image error: $_pickImageError',
        textAlign: TextAlign.center,
      );
    } else {
      return const Text(
        'You have not yet picked an image.',
        textAlign: TextAlign.center,
      );
    }
  }

  Widget _buildInlineVideoPlayer(int index) {
<<<<<<< HEAD
    final VideoPlayerController controller = VideoPlayerController.file(
      File(_mediaFileList![index].path),
    );
    const double volume = 1.0;
    controller.setVolume(volume);
=======
    final VideoPlayerController controller =
        VideoPlayerController.file(File(_mediaFileList![index].path));
    controller.setVolume(1.0);
>>>>>>> 65be884b
    controller.initialize();
    controller.setLooping(true);
    controller.play();
    return Center(child: AspectRatioVideo(controller));
  }

  Widget _handlePreview() {
    if (_isVideo) {
      return _previewVideo();
    } else {
      return _previewImages();
    }
  }

  @override
  Widget build(BuildContext context) {
    return Scaffold(
      appBar: AppBar(title: Text(widget.title!)),
      body: Align(alignment: Alignment.topCenter, child: _handlePreview()),
      floatingActionButton: Column(
        mainAxisAlignment: MainAxisAlignment.end,
        children: <Widget>[
          Semantics(
            label: 'image_picker_example_from_gallery',
            child: FloatingActionButton.extended(
              key: const Key('image_picker_example_from_gallery'),
              onPressed: () {
                _isVideo = false;
                _onImageButtonPressed(ImageSource.gallery, context: context);
              },
              heroTag: 'image0',
              tooltip: 'Pick image from gallery',
              label: const Text('Pick image from gallery'),
              icon: const Icon(Icons.photo),
            ),
          ),
          Padding(
            padding: const EdgeInsets.only(top: 16.0),
            child: FloatingActionButton.extended(
              onPressed: () {
                _isVideo = false;
                _onImageButtonPressed(
                  ImageSource.gallery,
                  context: context,
                  allowMultiple: true,
                );
              },
              heroTag: 'image1',
              tooltip: 'Pick multiple images',
              label: const Text('Pick multiple images'),
              icon: const Icon(Icons.photo_library),
            ),
          ),
          Padding(
            padding: const EdgeInsets.only(top: 16.0),
            child: FloatingActionButton.extended(
              onPressed: () {
                _isVideo = false;
                _onImageButtonPressed(
                  ImageSource.gallery,
                  context: context,
                  isMedia: true,
                );
              },
              heroTag: 'media',
              tooltip: 'Pick item from gallery',
              label: const Text('Pick item from gallery'),
              icon: const Icon(Icons.photo_outlined),
            ),
          ),
          Padding(
            padding: const EdgeInsets.only(top: 16.0),
            child: FloatingActionButton.extended(
              onPressed: () {
                _isVideo = false;
                _onImageButtonPressed(
                  ImageSource.gallery,
                  context: context,
                  allowMultiple: true,
                  isMedia: true,
                );
              },
              heroTag: 'multipleMedia',
              tooltip: 'Pick multiple items',
              label: const Text('Pick multiple items'),
              icon: const Icon(Icons.photo_library_outlined),
            ),
          ),
          if (_picker.supportsImageSource(ImageSource.camera))
            Padding(
              padding: const EdgeInsets.only(top: 16.0),
              child: FloatingActionButton.extended(
                onPressed: () {
                  _isVideo = false;
                  _onImageButtonPressed(ImageSource.camera, context: context);
                },
                heroTag: 'image2',
                tooltip: 'Take a photo',
                label: const Text('Take a photo'),
                icon: const Icon(Icons.camera_alt),
              ),
            ),
          Padding(
            padding: const EdgeInsets.only(top: 16.0),
            child: FloatingActionButton.extended(
              backgroundColor: Colors.red,
              onPressed: () {
                _isVideo = true;
                _onImageButtonPressed(ImageSource.gallery, context: context);
              },
              heroTag: 'video',
              tooltip: 'Pick video from gallery',
              label: const Text('Pick video from gallery'),
              icon: const Icon(Icons.video_file),
            ),
          ),
          Padding(
            padding: const EdgeInsets.only(top: 16.0),
            child: FloatingActionButton.extended(
              backgroundColor: Colors.red,
              onPressed: () {
                _isVideo = true;
                _onImageButtonPressed(ImageSource.gallery,
                    context: context, allowMultiple: true);
              },
              heroTag: 'multiVideo',
              tooltip: 'Pick multiple videos',
              label: const Text('Pick multiple videos'),
              icon: const Icon(Icons.video_library),
            ),
          ),
          if (_picker.supportsImageSource(ImageSource.camera))
            Padding(
              padding: const EdgeInsets.only(top: 16.0),
              child: FloatingActionButton.extended(
                backgroundColor: Colors.red,
                onPressed: () {
                  _isVideo = true;
                  _onImageButtonPressed(ImageSource.camera, context: context);
                },
                heroTag: 'takeVideo',
                tooltip: 'Take a video',
                label: const Text('Take a video'),
                icon: const Icon(Icons.videocam),
              ),
            ),
        ],
      ),
    );
  }

  Text? _getRetrieveErrorWidget() {
    if (_retrieveDataError != null) {
      final Text result = Text(_retrieveDataError!);
      _retrieveDataError = null;
      return result;
    }
    return null;
  }

  Future<void> _displayPickImageDialog(
    BuildContext context,
    OnPickImageCallback onPick,
  ) async {
    return showDialog(
      context: context,
      builder: (BuildContext context) {
        return AlertDialog(
          title: const Text('Add optional parameters'),
          content: Column(
            children: <Widget>[
              TextField(
                controller: maxWidthController,
                keyboardType: const TextInputType.numberWithOptions(
                  decimal: true,
                ),
                decoration: const InputDecoration(
                  hintText: 'Enter maxWidth if desired',
                ),
              ),
              TextField(
                controller: maxHeightController,
                keyboardType: const TextInputType.numberWithOptions(
                  decimal: true,
                ),
                decoration: const InputDecoration(
                  hintText: 'Enter maxHeight if desired',
                ),
              ),
              TextField(
                controller: qualityController,
                keyboardType: TextInputType.number,
                decoration: const InputDecoration(
                  hintText: 'Enter quality if desired',
                ),
              ),
            ],
          ),
          actions: <Widget>[
            TextButton(
              child: const Text('CANCEL'),
              onPressed: () {
                Navigator.of(context).pop();
              },
            ),
            TextButton(
              child: const Text('PICK'),
              onPressed: () {
                final double? width =
                    maxWidthController.text.isNotEmpty
                        ? double.parse(maxWidthController.text)
                        : null;
                final double? height =
                    maxHeightController.text.isNotEmpty
                        ? double.parse(maxHeightController.text)
                        : null;
                final int? quality =
                    qualityController.text.isNotEmpty
                        ? int.parse(qualityController.text)
                        : null;
                onPick(width, height, quality);
                Navigator.of(context).pop();
              },
            ),
          ],
        );
      },
    );
  }

  void _showPickedSnackBar(BuildContext context, List<XFile> files) {
    ScaffoldMessenger.of(context).showSnackBar(SnackBar(
      content: Text('Picked: ${files.map((XFile it) => it.name).join(',')}'),
      duration: const Duration(seconds: 2),
    ));
  }
}

typedef OnPickImageCallback =
    void Function(double? maxWidth, double? maxHeight, int? quality);

class AspectRatioVideo extends StatefulWidget {
  const AspectRatioVideo(this.controller, {super.key});

  final VideoPlayerController? controller;

  @override
  AspectRatioVideoState createState() => AspectRatioVideoState();
}

class AspectRatioVideoState extends State<AspectRatioVideo> {
  VideoPlayerController? get controller => widget.controller;
  bool initialized = false;

  void _onVideoControllerUpdate() {
    if (!mounted) {
      return;
    }
    if (initialized != controller!.value.isInitialized) {
      initialized = controller!.value.isInitialized;
      setState(() {});
    }
  }

  @override
  void initState() {
    super.initState();
    controller!.addListener(_onVideoControllerUpdate);
  }

  @override
  void dispose() {
    controller!.removeListener(_onVideoControllerUpdate);
    super.dispose();
  }

  @override
  Widget build(BuildContext context) {
    if (initialized) {
      return Center(
        child: AspectRatio(
          aspectRatio: controller!.value.aspectRatio,
          child: VideoPlayer(controller!),
        ),
      );
    } else {
      return Container();
    }
  }
}

T? _firstOrNull<T>(List<T> list) {
  return list.isEmpty ? null : list.first;
}<|MERGE_RESOLUTION|>--- conflicted
+++ resolved
@@ -83,47 +83,14 @@
     }
     if (context.mounted) {
       if (_isVideo) {
-<<<<<<< HEAD
-        final XFile? file = await _picker.getVideo(
-          source: source,
-          maxDuration: const Duration(seconds: 10),
-        );
-        await _playVideo(file);
-      } else if (isMultiImage) {
-        await _displayPickImageDialog(context, (
-          double? maxWidth,
-          double? maxHeight,
-          int? quality,
-        ) async {
-          try {
-            final List<XFile> pickedFileList =
-                isMedia
-                    ? await _picker.getMedia(
-                      options: MediaOptions(
-                        allowMultiple: isMultiImage,
-                        imageOptions: ImageOptions(
-                          maxWidth: maxWidth,
-                          maxHeight: maxHeight,
-                          imageQuality: quality,
-                        ),
-                      ),
-                    )
-                    : await _picker.getMultiImageWithOptions(
-                      options: MultiImagePickerOptions(
-                        imageOptions: ImageOptions(
-                          maxWidth: maxWidth,
-                          maxHeight: maxHeight,
-                          imageQuality: quality,
-                        ),
-                      ),
-                    );
-=======
         final List<XFile> files;
         if (allowMultiple) {
           files = await _picker.getMultiVideoWithOptions();
         } else {
           final XFile? file = await _picker.getVideo(
-              source: source, maxDuration: const Duration(seconds: 10));
+            source: source,
+            maxDuration: const Duration(seconds: 10),
+          );
           files = <XFile>[if (file != null) file];
         }
         if (files.isNotEmpty && context.mounted) {
@@ -132,30 +99,33 @@
           await _playVideo(files.first);
         }
       } else if (allowMultiple) {
-        await _displayPickImageDialog(context,
-            (double? maxWidth, double? maxHeight, int? quality) async {
+        await _displayPickImageDialog(context, (
+          double? maxWidth,
+          double? maxHeight,
+          int? quality,
+        ) async {
           try {
             final ImageOptions imageOptions = ImageOptions(
               maxWidth: maxWidth,
               maxHeight: maxHeight,
               imageQuality: quality,
             );
-            final List<XFile> pickedFileList = isMedia
-                ? await _picker.getMedia(
-                    options: MediaOptions(
-                      allowMultiple: allowMultiple,
-                      imageOptions: imageOptions,
-                    ),
-                  )
-                : await _picker.getMultiImageWithOptions(
-                    options: MultiImagePickerOptions(
-                      imageOptions: imageOptions,
-                    ),
-                  );
+            final List<XFile> pickedFileList =
+                isMedia
+                    ? await _picker.getMedia(
+                      options: MediaOptions(
+                        allowMultiple: allowMultiple,
+                        imageOptions: imageOptions,
+                      ),
+                    )
+                    : await _picker.getMultiImageWithOptions(
+                      options: MultiImagePickerOptions(
+                        imageOptions: imageOptions,
+                      ),
+                    );
             if (pickedFileList.isNotEmpty && context.mounted) {
               _showPickedSnackBar(context, pickedFileList);
             }
->>>>>>> 65be884b
             setState(() {
               _mediaFileList = pickedFileList;
             });
@@ -173,16 +143,10 @@
         ) async {
           try {
             final List<XFile> pickedFileList = <XFile>[];
-<<<<<<< HEAD
             final XFile? media = _firstOrNull(
               await _picker.getMedia(
                 options: MediaOptions(
-                  allowMultiple: isMultiImage,
-=======
-            final XFile? media = _firstOrNull(await _picker.getMedia(
-              options: MediaOptions(
                   allowMultiple: allowMultiple,
->>>>>>> 65be884b
                   imageOptions: ImageOptions(
                     maxWidth: maxWidth,
                     maxHeight: maxHeight,
@@ -285,46 +249,32 @@
           itemBuilder: (BuildContext context, int index) {
             final XFile image = _mediaFileList![index];
             final String? mime = lookupMimeType(_mediaFileList![index].path);
-<<<<<<< HEAD
-            return Semantics(
-              label: 'image_picker_example_picked_image',
-              child:
-                  mime == null || mime.startsWith('image/')
-                      ? Image.file(
-                        File(_mediaFileList![index].path),
-                        errorBuilder: (
-                          BuildContext context,
-                          Object error,
-                          StackTrace? stackTrace,
-                        ) {
-                          return const Center(
-                            child: Text('This image type is not supported'),
-                          );
-                        },
-                      )
-                      : _buildInlineVideoPlayer(index),
-=======
             return Column(
               mainAxisSize: MainAxisSize.min,
               children: <Widget>[
-                Text(image.name,
-                    key: const Key('image_picker_example_picked_image_name')),
+                Text(
+                  image.name,
+                  key: const Key('image_picker_example_picked_image_name'),
+                ),
                 Semantics(
                   label: 'image_picker_example_picked_image',
-                  child: mime == null || mime.startsWith('image/')
-                      ? Image.file(
-                          File(_mediaFileList![index].path),
-                          errorBuilder: (BuildContext context, Object error,
-                              StackTrace? stackTrace) {
-                            return const Center(
-                                child:
-                                    Text('This image type is not supported'));
-                          },
-                        )
-                      : _buildInlineVideoPlayer(index),
+                  child:
+                      mime == null || mime.startsWith('image/')
+                          ? Image.file(
+                            File(_mediaFileList![index].path),
+                            errorBuilder: (
+                              BuildContext context,
+                              Object error,
+                              StackTrace? stackTrace,
+                            ) {
+                              return const Center(
+                                child: Text('This image type is not supported'),
+                              );
+                            },
+                          )
+                          : _buildInlineVideoPlayer(index),
                 ),
               ],
->>>>>>> 65be884b
             );
           },
           itemCount: _mediaFileList!.length,
@@ -344,17 +294,10 @@
   }
 
   Widget _buildInlineVideoPlayer(int index) {
-<<<<<<< HEAD
     final VideoPlayerController controller = VideoPlayerController.file(
       File(_mediaFileList![index].path),
     );
-    const double volume = 1.0;
-    controller.setVolume(volume);
-=======
-    final VideoPlayerController controller =
-        VideoPlayerController.file(File(_mediaFileList![index].path));
     controller.setVolume(1.0);
->>>>>>> 65be884b
     controller.initialize();
     controller.setLooping(true);
     controller.play();
@@ -477,8 +420,11 @@
               backgroundColor: Colors.red,
               onPressed: () {
                 _isVideo = true;
-                _onImageButtonPressed(ImageSource.gallery,
-                    context: context, allowMultiple: true);
+                _onImageButtonPressed(
+                  ImageSource.gallery,
+                  context: context,
+                  allowMultiple: true,
+                );
               },
               heroTag: 'multiVideo',
               tooltip: 'Pick multiple videos',
@@ -586,10 +532,12 @@
   }
 
   void _showPickedSnackBar(BuildContext context, List<XFile> files) {
-    ScaffoldMessenger.of(context).showSnackBar(SnackBar(
-      content: Text('Picked: ${files.map((XFile it) => it.name).join(',')}'),
-      duration: const Duration(seconds: 2),
-    ));
+    ScaffoldMessenger.of(context).showSnackBar(
+      SnackBar(
+        content: Text('Picked: ${files.map((XFile it) => it.name).join(',')}'),
+        duration: const Duration(seconds: 2),
+      ),
+    );
   }
 }
 
