// Copyright 2013 The Flutter Authors. All rights reserved.
// Use of this source code is governed by a BSD-style license that can be
// found in the LICENSE file.

// ignore_for_file: public_member_api_docs

import 'dart:async';
import 'dart:io';

import 'package:flutter/material.dart';
import 'package:image_picker_platform_interface/image_picker_platform_interface.dart';
import 'package:video_player/video_player.dart';

void main() {
  runApp(const MyApp());
}

class MyApp extends StatelessWidget {
  const MyApp({super.key});

  @override
  Widget build(BuildContext context) {
    return const MaterialApp(
      title: 'Image Picker Demo',
      home: MyHomePage(title: 'Image Picker Example'),
    );
  }
}

class MyHomePage extends StatefulWidget {
  const MyHomePage({super.key, this.title});

  final String? title;

  @override
  State<MyHomePage> createState() => _MyHomePageState();
}

class _MyHomePageState extends State<MyHomePage> {
<<<<<<< HEAD
  List<PickedFile>? _mediaFileList;

  // This must be called from within a setState() callback
  void _setImageFileListFromFile(PickedFile? value) {
    _mediaFileList = value == null ? null : <PickedFile>[value];
=======
  List<XFile>? _imageFileList;

  // This must be called from within a setState() callback
  void _setImageFileListFromFile(XFile? value) {
    _imageFileList = value == null ? null : <XFile>[value];
>>>>>>> ecf2b680
  }

  dynamic _pickImageError;
  bool _isVideo = false;

  VideoPlayerController? _controller;
  VideoPlayerController? _toBeDisposed;
  String? _retrieveDataError;

  final ImagePickerPlatform _picker = ImagePickerPlatform.instance;
  final TextEditingController maxWidthController = TextEditingController();
  final TextEditingController maxHeightController = TextEditingController();
  final TextEditingController qualityController = TextEditingController();

  Future<void> _playVideo(XFile? file) async {
    if (file != null && mounted) {
      await _disposeVideoController();
      final VideoPlayerController controller =
          VideoPlayerController.file(File(file.path));
      _controller = controller;
      await controller.setVolume(1.0);
      await controller.initialize();
      await controller.setLooping(true);
      await controller.play();
      setState(() {});
    }
  }

  Future<void> _handleMultiImagePicked(BuildContext context) async {
    await _displayPickImageDialog(context,
        (double? maxWidth, double? maxHeight, int? quality) async {
      try {
        final List<XFile>? pickedFileList = await _picker.getMultiImage(
          maxWidth: maxWidth,
          maxHeight: maxHeight,
          imageQuality: quality,
        );
        setState(() {
          _mediaFileList = pickedFileList;
        });
      } catch (e) {
        setState(() {
          _pickImageError = e;
        });
      }
    });
  }

  Future<void> _handleSingleImagePicked(
      BuildContext context, ImageSource source) async {
    await _displayPickImageDialog(context,
        (double? maxWidth, double? maxHeight, int? quality) async {
      try {
        final XFile? pickedFile = await _picker.getImageFromSource(
          source: source,
          options: ImagePickerOptions(
            maxWidth: maxWidth,
            maxHeight: maxHeight,
            imageQuality: quality,
          ),
        );
        setState(() {
          _setImageFileListFromFile(pickedFile);
        });
      } catch (e) {
        setState(() {
          _pickImageError = e;
        });
      }
    });
  }

  Future<void> _onImageButtonPressed(ImageSource source,
      {required BuildContext context, bool isMultiImage = false}) async {
    if (_controller != null) {
      await _controller!.setVolume(0.0);
    }
    if (context.mounted) {
      if (_isVideo) {
        final XFile? file = await _picker.getVideo(
            source: source, maxDuration: const Duration(seconds: 10));
        await _playVideo(file);
      } else if (isMultiImage) {
        await _handleMultiImagePicked(context);
      } else {
        await _handleSingleImagePicked(context, source);
      }
    }
  }

  @override
  void deactivate() {
    if (_controller != null) {
      _controller!.setVolume(0.0);
      _controller!.pause();
    }
    super.deactivate();
  }

  @override
  void dispose() {
    _disposeVideoController();
    maxWidthController.dispose();
    maxHeightController.dispose();
    qualityController.dispose();
    super.dispose();
  }

  Future<void> _disposeVideoController() async {
    if (_toBeDisposed != null) {
      await _toBeDisposed!.dispose();
    }
    _toBeDisposed = _controller;
    _controller = null;
  }

  Widget _previewVideo() {
    final Text? retrieveError = _getRetrieveErrorWidget();
    if (retrieveError != null) {
      return retrieveError;
    }
    if (_controller == null) {
      return const Text(
        'You have not yet picked a video',
        textAlign: TextAlign.center,
      );
    }
    return Padding(
      padding: const EdgeInsets.all(10.0),
      child: AspectRatioVideo(_controller),
    );
  }

  Widget _previewImages() {
    final Text? retrieveError = _getRetrieveErrorWidget();
    if (retrieveError != null) {
      return retrieveError;
    }
    if (_mediaFileList != null) {
      return Semantics(
        label: 'image_picker_example_picked_images',
        child: ListView.builder(
          key: UniqueKey(),
          itemBuilder: (BuildContext context, int index) {
            return Semantics(
              label: 'image_picker_example_picked_image',
              child: Image.file(File(_mediaFileList![index].path)),
            );
          },
          itemCount: _mediaFileList!.length,
        ),
      );
    } else if (_pickImageError != null) {
      return Text(
        'Pick image error: $_pickImageError',
        textAlign: TextAlign.center,
      );
    } else {
      return const Text(
        'You have not yet picked an image.',
        textAlign: TextAlign.center,
      );
    }
  }

  Widget _handlePreview() {
    if (_isVideo) {
      return _previewVideo();
    } else {
      return _previewImages();
    }
  }

  @override
  Widget build(BuildContext context) {
    return Scaffold(
      appBar: AppBar(
        title: Text(widget.title!),
      ),
      body: Center(
        child: _handlePreview(),
      ),
      floatingActionButton: Column(
        mainAxisAlignment: MainAxisAlignment.end,
        children: <Widget>[
          Semantics(
            label: 'image_picker_example_from_gallery',
            child: FloatingActionButton(
              onPressed: () {
                _isVideo = false;
                _onImageButtonPressed(ImageSource.gallery, context: context);
              },
              heroTag: 'image0',
              tooltip: 'Pick Image from gallery',
              child: const Icon(Icons.photo),
            ),
          ),
          Padding(
            padding: const EdgeInsets.only(top: 16.0),
            child: FloatingActionButton(
              onPressed: () {
                _isVideo = false;
                _onImageButtonPressed(
                  ImageSource.gallery,
                  context: context,
                  isMultiImage: true,
                );
              },
              heroTag: 'image1',
              tooltip: 'Pick Multiple Image from gallery',
              child: const Icon(Icons.photo_library),
            ),
          ),
          if (_picker.supportsImageSource(ImageSource.camera))
            Padding(
              padding: const EdgeInsets.only(top: 16.0),
              child: FloatingActionButton(
                onPressed: () {
                  _isVideo = false;
                  _onImageButtonPressed(ImageSource.camera, context: context);
                },
                heroTag: 'image2',
                tooltip: 'Take a Photo',
                child: const Icon(Icons.camera_alt),
              ),
            ),
          Padding(
            padding: const EdgeInsets.only(top: 16.0),
            child: FloatingActionButton(
              backgroundColor: Colors.red,
              onPressed: () {
                _isVideo = true;
                _onImageButtonPressed(ImageSource.gallery, context: context);
              },
              heroTag: 'video0',
              tooltip: 'Pick Video from gallery',
              child: const Icon(Icons.video_library),
            ),
          ),
          if (_picker.supportsImageSource(ImageSource.camera))
            Padding(
              padding: const EdgeInsets.only(top: 16.0),
              child: FloatingActionButton(
                backgroundColor: Colors.red,
                onPressed: () {
                  _isVideo = true;
                  _onImageButtonPressed(ImageSource.camera, context: context);
                },
                heroTag: 'video1',
                tooltip: 'Take a Video',
                child: const Icon(Icons.videocam),
              ),
            ),
        ],
      ),
    );
  }

  Text? _getRetrieveErrorWidget() {
    if (_retrieveDataError != null) {
      final Text result = Text(_retrieveDataError!);
      _retrieveDataError = null;
      return result;
    }
    return null;
  }

  Future<void> _displayPickImageDialog(
      BuildContext context, OnPickImageCallback onPick) async {
    return showDialog(
        context: context,
        builder: (BuildContext context) {
          return AlertDialog(
            title: const Text('Add optional parameters'),
            content: Column(
              children: <Widget>[
                TextField(
                  controller: maxWidthController,
                  keyboardType:
                      const TextInputType.numberWithOptions(decimal: true),
                  decoration: const InputDecoration(
                      hintText: 'Enter maxWidth if desired'),
                ),
                TextField(
                  controller: maxHeightController,
                  keyboardType:
                      const TextInputType.numberWithOptions(decimal: true),
                  decoration: const InputDecoration(
                      hintText: 'Enter maxHeight if desired'),
                ),
                TextField(
                  controller: qualityController,
                  keyboardType: TextInputType.number,
                  decoration: const InputDecoration(
                      hintText: 'Enter quality if desired'),
                ),
              ],
            ),
            actions: <Widget>[
              TextButton(
                child: const Text('CANCEL'),
                onPressed: () {
                  Navigator.of(context).pop();
                },
              ),
              TextButton(
                  child: const Text('PICK'),
                  onPressed: () {
                    final double? width = maxWidthController.text.isNotEmpty
                        ? double.parse(maxWidthController.text)
                        : null;
                    final double? height = maxHeightController.text.isNotEmpty
                        ? double.parse(maxHeightController.text)
                        : null;
                    final int? quality = qualityController.text.isNotEmpty
                        ? int.parse(qualityController.text)
                        : null;
                    onPick(width, height, quality);
                    Navigator.of(context).pop();
                  }),
            ],
          );
        });
  }
}

typedef OnPickImageCallback = void Function(
    double? maxWidth, double? maxHeight, int? quality);

class AspectRatioVideo extends StatefulWidget {
  const AspectRatioVideo(this.controller, {super.key});

  final VideoPlayerController? controller;

  @override
  AspectRatioVideoState createState() => AspectRatioVideoState();
}

class AspectRatioVideoState extends State<AspectRatioVideo> {
  VideoPlayerController? get controller => widget.controller;
  bool initialized = false;

  void _onVideoControllerUpdate() {
    if (!mounted) {
      return;
    }
    if (initialized != controller!.value.isInitialized) {
      initialized = controller!.value.isInitialized;
      setState(() {});
    }
  }

  @override
  void initState() {
    super.initState();
    controller!.addListener(_onVideoControllerUpdate);
  }

  @override
  void dispose() {
    controller!.removeListener(_onVideoControllerUpdate);
    super.dispose();
  }

  @override
  Widget build(BuildContext context) {
    if (initialized) {
      return Center(
        child: AspectRatio(
          aspectRatio: controller!.value.aspectRatio,
          child: VideoPlayer(controller!),
        ),
      );
    } else {
      return Container();
    }
  }
}<|MERGE_RESOLUTION|>--- conflicted
+++ resolved
@@ -37,19 +37,11 @@
 }
 
 class _MyHomePageState extends State<MyHomePage> {
-<<<<<<< HEAD
-  List<PickedFile>? _mediaFileList;
-
-  // This must be called from within a setState() callback
-  void _setImageFileListFromFile(PickedFile? value) {
-    _mediaFileList = value == null ? null : <PickedFile>[value];
-=======
-  List<XFile>? _imageFileList;
+  List<XFile>? _mediaFileList;
 
   // This must be called from within a setState() callback
   void _setImageFileListFromFile(XFile? value) {
-    _imageFileList = value == null ? null : <XFile>[value];
->>>>>>> ecf2b680
+    _mediaFileList = value == null ? null : <XFile>[value];
   }
 
   dynamic _pickImageError;
