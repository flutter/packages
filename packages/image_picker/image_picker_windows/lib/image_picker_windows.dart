--- conflicted
+++ resolved
@@ -53,11 +53,8 @@
     ImagePickerPlatform.instance = ImagePickerWindows();
   }
 
-<<<<<<< HEAD
-=======
   // This is soft-deprecated in the platform interface, and is only implemented
   // for compatibility. Callers should be using getImageFromSource.
->>>>>>> 6565f17b
   @override
   Future<PickedFile?> pickImage({
     required ImageSource source,
@@ -79,11 +76,8 @@
     return null;
   }
 
-<<<<<<< HEAD
-=======
   // This is soft-deprecated in the platform interface, and is only implemented
   // for compatibility. Callers should be using getVideo.
->>>>>>> 6565f17b
   @override
   Future<PickedFile?> pickVideo({
     required ImageSource source,
@@ -100,11 +94,8 @@
     return null;
   }
 
-<<<<<<< HEAD
-=======
   // This is soft-deprecated in the platform interface, and is only implemented
   // for compatibility. Callers should be using getImageFromSource.
->>>>>>> 6565f17b
   @override
   Future<XFile?> getImage({
     required ImageSource source,
@@ -148,11 +139,7 @@
   }
 
   // `preferredCameraDevice` and `maxDuration` arguments are not currently
-<<<<<<< HEAD
-  // supported. If any of these arguments is supplied, they will be silently
-=======
   // supported. If either of these arguments are supplied, they will be silently
->>>>>>> 6565f17b
   // ignored.
   //
   // If source is `ImageSource.camera`, a `StateError` will be thrown
@@ -182,11 +169,7 @@
   }
 
   // `maxWidth`, `maxHeight`, and `imageQuality` arguments are not currently
-<<<<<<< HEAD
-  // supported. If any of these arguments is supplied, they will be silently
-=======
   // supported. If any of these arguments are supplied, they will be silently
->>>>>>> 6565f17b
   // ignored.
   @override
   Future<List<XFile>> getMultiImage({
