--- conflicted
+++ resolved
@@ -1,15 +1,17 @@
-<<<<<<< HEAD
-## 0.8.7+3
+## 0.8.7+5
 
-* Add lint ignore.
-=======
+* Remove lint ignore.
+
+## 0.8.7+4
+
+* Remove lint ignore.
+
 ## NEXT
 * Updates metadata unit test to work on iOS 16.2.
 
 ## 0.8.7+3
 
 * Updates pigeon to fix warnings with clang 15.
->>>>>>> 090a3afa
 * Updates minimum Flutter version to 3.3.
 
 ## 0.8.7+2
