--- conflicted
+++ resolved
@@ -1,10 +1,6 @@
 ## 0.8.13
 
-<<<<<<< HEAD
-* Adds support for `getMultiVideo`.
-=======
 * Adds support for `getMultiVideoWithOptions`.
->>>>>>> b26262b5
 * Updates minimum supported SDK version to Flutter 3.27/Dart 3.6.
 * Adds photo to Photos library during test to support iOS 26.
 
