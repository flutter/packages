## 0.8.8+1

<<<<<<< HEAD
* Adds pub topics to package metadata.
=======
* Fixes exception when canceling pickMultipleMedia.
>>>>>>> 94ba82ce
* Updates minimum supported SDK version to Flutter 3.7/Dart 2.19.

## 0.8.8

* Adds `getMedia` and `getMultipleMedia` methods.

## 0.8.7+4

* Fixes `BuildContext` handling in example.
* Updates metadata unit test to work on iOS 16.2.

## 0.8.7+3

* Updates pigeon to fix warnings with clang 15.
* Updates minimum Flutter version to 3.3.

## 0.8.7+2

* Updates to `pigeon` version 9.

## 0.8.7+1

* Clarifies explanation of endorsement in README.
* Aligns Dart and Flutter SDK constraints.

## 0.8.7

* Updates minimum Flutter version to 3.3 and iOS 11.

## 0.8.6+9

* Updates links for the merge of flutter/plugins into flutter/packages.

## 0.8.6+8

* Fixes issue with images sometimes changing to incorrect orientation.

## 0.8.6+7

* Fixes issue where GIF file would not animate without `Photo Library Usage` permissions. Fixes issue where PNG and GIF files were converted to JPG, but only when they are do not have `Photo Library Usage` permissions.
* Updates minimum Flutter version to 3.0.

## 0.8.6+6

* Updates code for stricter lint checks.

## 0.8.6+5

* Fixes crash when `imageQuality` is set.

## 0.8.6+4

* Fixes authorization status check for iOS14+ so it includes `PHAuthorizationStatusLimited`.

## 0.8.6+3

* Returns error on image load failure.

## 0.8.6+2

* Fixes issue where selectable images of certain types (such as ProRAW images) could not be loaded.

## 0.8.6+1

* Fixes issue with crashing the app when picking images with PHPicker without providing `Photo Library Usage` permission.

## 0.8.6

* Adds `requestFullMetadata` option to `pickImage`, so images on iOS can be picked without `Photo Library Usage` permission.
* Updates minimum Flutter version to 2.10.

## 0.8.5+6

* Updates description.
* Ignores unnecessary import warnings in preparation for [upcoming Flutter changes](https://github.com/flutter/flutter/pull/106316).

## 0.8.5+5

* Adds non-deprecated codepaths for iOS 13+.

## 0.8.5+4

* Suppresses warnings for pre-iOS-11 codepaths.

## 0.8.5+3

* Fixes 'messages.g.h' file not found.

## 0.8.5+2

* Minor fixes for new analysis options.

## 0.8.5+1

* Removes unnecessary imports.
* Fixes library_private_types_in_public_api, sort_child_properties_last and use_key_in_widget_constructors
  lint warnings.

## 0.8.5

* Switches to an in-package method channel based on Pigeon.
* Fixes invalid casts when selecting multiple images on versions of iOS before
  14.0.

## 0.8.4+11

* Splits from `image_picker` as a federated implementation.<|MERGE_RESOLUTION|>--- conflicted
+++ resolved
@@ -1,10 +1,10 @@
+## 0.8.8+2
+
+* Adds pub topics to package metadata.
+
 ## 0.8.8+1
 
-<<<<<<< HEAD
-* Adds pub topics to package metadata.
-=======
 * Fixes exception when canceling pickMultipleMedia.
->>>>>>> 94ba82ce
 * Updates minimum supported SDK version to Flutter 3.7/Dart 2.19.
 
 ## 0.8.8
