## 0.8.8+3

<<<<<<< HEAD
* Updates to Pigeon 13.
=======
* Fixes a possible crash when calling a picker method while another is waiting on permissions.
>>>>>>> c9fec61b

## 0.8.8+2

* Adds pub topics to package metadata.

## 0.8.8+1

* Fixes exception when canceling pickMultipleMedia.
* Updates minimum supported SDK version to Flutter 3.7/Dart 2.19.

## 0.8.8

* Adds `getMedia` and `getMultipleMedia` methods.

## 0.8.7+4

* Fixes `BuildContext` handling in example.
* Updates metadata unit test to work on iOS 16.2.

## 0.8.7+3

* Updates pigeon to fix warnings with clang 15.
* Updates minimum Flutter version to 3.3.

## 0.8.7+2

* Updates to `pigeon` version 9.

## 0.8.7+1

* Clarifies explanation of endorsement in README.
* Aligns Dart and Flutter SDK constraints.

## 0.8.7

* Updates minimum Flutter version to 3.3 and iOS 11.

## 0.8.6+9

* Updates links for the merge of flutter/plugins into flutter/packages.

## 0.8.6+8

* Fixes issue with images sometimes changing to incorrect orientation.

## 0.8.6+7

* Fixes issue where GIF file would not animate without `Photo Library Usage` permissions. Fixes issue where PNG and GIF files were converted to JPG, but only when they are do not have `Photo Library Usage` permissions.
* Updates minimum Flutter version to 3.0.

## 0.8.6+6

* Updates code for stricter lint checks.

## 0.8.6+5

* Fixes crash when `imageQuality` is set.

## 0.8.6+4

* Fixes authorization status check for iOS14+ so it includes `PHAuthorizationStatusLimited`.

## 0.8.6+3

* Returns error on image load failure.

## 0.8.6+2

* Fixes issue where selectable images of certain types (such as ProRAW images) could not be loaded.

## 0.8.6+1

* Fixes issue with crashing the app when picking images with PHPicker without providing `Photo Library Usage` permission.

## 0.8.6

* Adds `requestFullMetadata` option to `pickImage`, so images on iOS can be picked without `Photo Library Usage` permission.
* Updates minimum Flutter version to 2.10.

## 0.8.5+6

* Updates description.
* Ignores unnecessary import warnings in preparation for [upcoming Flutter changes](https://github.com/flutter/flutter/pull/106316).

## 0.8.5+5

* Adds non-deprecated codepaths for iOS 13+.

## 0.8.5+4

* Suppresses warnings for pre-iOS-11 codepaths.

## 0.8.5+3

* Fixes 'messages.g.h' file not found.

## 0.8.5+2

* Minor fixes for new analysis options.

## 0.8.5+1

* Removes unnecessary imports.
* Fixes library_private_types_in_public_api, sort_child_properties_last and use_key_in_widget_constructors
  lint warnings.

## 0.8.5

* Switches to an in-package method channel based on Pigeon.
* Fixes invalid casts when selecting multiple images on versions of iOS before
  14.0.

## 0.8.4+11

* Splits from `image_picker` as a federated implementation.<|MERGE_RESOLUTION|>--- conflicted
+++ resolved
@@ -1,10 +1,10 @@
+## 0.8.8+4
+
+* Updates to Pigeon 13.
+
 ## 0.8.8+3
 
-<<<<<<< HEAD
-* Updates to Pigeon 13.
-=======
 * Fixes a possible crash when calling a picker method while another is waiting on permissions.
->>>>>>> c9fec61b
 
 ## 0.8.8+2
 
