name: image_picker_ios
description: iOS implementation of the image_picker plugin.
repository: https://github.com/flutter/packages/tree/main/packages/image_picker/image_picker_ios
issue_tracker: https://github.com/flutter/flutter/issues?q=is%3Aissue+is%3Aopen+label%3A%22p%3A+image_picker%22
version: 0.8.12+1

environment:
  sdk: ^3.3.0
  flutter: ">=3.19.0"

flutter:
  plugin:
    implements: image_picker
    platforms:
      ios:
        dartPluginClass: ImagePickerIOS
        pluginClass: FLTImagePickerPlugin

dependencies:
  flutter:
    sdk: flutter
  image_picker_platform_interface: ^2.10.0

dev_dependencies:
  flutter_test:
    sdk: flutter
<<<<<<< HEAD
  mockito: 5.4.4
  pigeon: ^22.4.1
=======
  mockito: ^5.4.4
  pigeon: ^17.0.0
>>>>>>> 8fbf4cda

topics:
  - camera
  - image-picker
  - files
  - file-selection<|MERGE_RESOLUTION|>--- conflicted
+++ resolved
@@ -24,13 +24,8 @@
 dev_dependencies:
   flutter_test:
     sdk: flutter
-<<<<<<< HEAD
-  mockito: 5.4.4
+  mockito: ^5.4.4
   pigeon: ^22.4.1
-=======
-  mockito: ^5.4.4
-  pigeon: ^17.0.0
->>>>>>> 8fbf4cda
 
 topics:
   - camera
