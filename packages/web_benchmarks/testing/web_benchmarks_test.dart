// Copyright 2013 The Flutter Authors. All rights reserved.
// Use of this source code is governed by a BSD-style license that can be
// found in the LICENSE file.

import 'dart:convert' show JsonEncoder;
import 'dart:io';

import 'package:test/test.dart';

import 'package:web_benchmarks/server.dart';
import 'package:web_benchmarks/src/common.dart';

Future<void> main() async {
  test('Can run a web benchmark', () async {
    await _runBenchmarks(
      benchmarkNames: <String>['scroll', 'page', 'tap'],
      entryPoint: 'lib/benchmarks/runner.dart',
    );
  }, timeout: Timeout.none);

  test('Can run a web benchmark with an alternate initial page', () async {
    await _runBenchmarks(
      benchmarkNames: <String>['simple'],
      entryPoint: 'lib/benchmarks/runner_simple.dart',
      initialPage: 'index.html#about',
    );
  }, timeout: Timeout.none);
<<<<<<< HEAD
}

=======

  test('Can run a web benchmark with wasm', () async {
    await _runBenchmarks(
      benchmarkNames: <String>['simple'],
      entryPoint: 'lib/benchmarks/runner_simple.dart',
      compilationOptions: const CompilationOptions(useWasm: true),
    );
  }, timeout: Timeout.none);
}

>>>>>>> 80aa46a5
Future<void> _runBenchmarks({
  required List<String> benchmarkNames,
  required String entryPoint,
  String initialPage = defaultInitialPage,
<<<<<<< HEAD
=======
  CompilationOptions compilationOptions = const CompilationOptions(),
>>>>>>> 80aa46a5
}) async {
  final BenchmarkResults taskResult = await serveWebBenchmark(
    benchmarkAppDirectory: Directory('testing/test_app'),
    entryPoint: entryPoint,
<<<<<<< HEAD
    useCanvasKit: false,
    treeShakeIcons: false,
    initialPage: initialPage,
=======
    treeShakeIcons: false,
    initialPage: initialPage,
    compilationOptions: compilationOptions,
>>>>>>> 80aa46a5
  );

  for (final String benchmarkName in benchmarkNames) {
    for (final String metricName in <String>[
      'preroll_frame',
      'apply_frame',
      'drawFrameDuration',
    ]) {
      for (final String valueName in <String>[
        'average',
        'outlierAverage',
        'outlierRatio',
        'noise',
      ]) {
        expect(
          taskResult.scores[benchmarkName]!.where((BenchmarkScore score) =>
              score.metric == '$metricName.$valueName'),
          hasLength(1),
        );
      }
    }
    expect(
      taskResult.scores[benchmarkName]!.where(
          (BenchmarkScore score) => score.metric == 'totalUiFrame.average'),
      hasLength(1),
    );
  }

  expect(
    const JsonEncoder.withIndent('  ').convert(taskResult.toJson()),
    isA<String>(),
  );
}<|MERGE_RESOLUTION|>--- conflicted
+++ resolved
@@ -25,10 +25,6 @@
       initialPage: 'index.html#about',
     );
   }, timeout: Timeout.none);
-<<<<<<< HEAD
-}
-
-=======
 
   test('Can run a web benchmark with wasm', () async {
     await _runBenchmarks(
@@ -39,28 +35,18 @@
   }, timeout: Timeout.none);
 }
 
->>>>>>> 80aa46a5
 Future<void> _runBenchmarks({
   required List<String> benchmarkNames,
   required String entryPoint,
   String initialPage = defaultInitialPage,
-<<<<<<< HEAD
-=======
   CompilationOptions compilationOptions = const CompilationOptions(),
->>>>>>> 80aa46a5
 }) async {
   final BenchmarkResults taskResult = await serveWebBenchmark(
     benchmarkAppDirectory: Directory('testing/test_app'),
     entryPoint: entryPoint,
-<<<<<<< HEAD
-    useCanvasKit: false,
-    treeShakeIcons: false,
-    initialPage: initialPage,
-=======
     treeShakeIcons: false,
     initialPage: initialPage,
     compilationOptions: compilationOptions,
->>>>>>> 80aa46a5
   );
 
   for (final String benchmarkName in benchmarkNames) {
