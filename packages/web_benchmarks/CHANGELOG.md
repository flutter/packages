<<<<<<< HEAD
=======
## 1.1.0

* Adds `computeAverage` and `computeDelta` methods to support analysis of benchmark results.

## 1.0.1

* Adds `parse` constructors for the `BenchmarkResults` and `BenchmarkScore` classes.

## 1.0.0

* **Breaking change:** replace the `useCanvasKit` parameter in the `serveWebBenchmark`
method with a new parameter `compilationOptions`, which allows you to:
  * specify the web renderer to use for the benchmark app (html, canvaskit, or skwasm)
  * specify whether to use WebAssembly to build the benchmark app
* **Breaking change:** `serveWebBenchmark` now uses `canvaskit` instead of `html` as the
default web renderer.

>>>>>>> 80aa46a5
## 0.1.0+11

* Migrates benchmark recorder from `dart:html` to `package:web` to support WebAssembly.

## 0.1.0+10

* Ensure the benchmark client reloads with the proper `initialPage`.
* Migrates benchmark recorder away from deprecated `js_util` APIs.

## 0.1.0+9

* Updates minimum supported SDK version to Flutter 3.10/Dart 3.0.
* Adds an optional parameter `initialPage` to `serveWebBenchmark`.

## 0.1.0+8

* Adds an optional parameter `treeShakeIcons` to `serveWebBenchmark`.
* Adds a required and named parameter `treeShakeIcons` to `BenchmarkServer`.

## 0.1.0+7

* Updates `package:process` version constraints.

## 0.1.0+6

* Adds pub topics to package metadata.
* Updates minimum supported SDK version to Flutter 3.7/Dart 2.19.

## 0.1.0+5

* Fixes unawaited_futures violations.

## 0.1.0+4

* Removes obsolete null checks on non-nullable values.
* Updates minimum supported SDK version to Flutter 3.3/Dart 2.18.

## 0.1.0+3

* Migrates from SingletonFlutterWindow to PlatformDispatcher API.

## 0.1.0+2

* Updates code to fix strict-cast violations.

## 0.1.0+1

* Fixes lint warnings.

## 0.1.0

* Migrates to null safety.
* **BREAKING CHANGES**:
    * Required parameters are non-nullable.

## 0.0.7+1

* Updates text theme parameters to avoid deprecation issues.

## 0.0.7

* Updates BlinkTraceEvents to match with changes in Chromium v89+

## 0.0.6

* Update implementation of `_RecordingWidgetsBinding` to match the [new Binding API](https://github.com/flutter/flutter/blob/master/packages/flutter/lib/src/foundation/binding.dart#L96-L128)

## 0.0.5

* Updated dependencies to allow broader versions for upstream packages.

## 0.0.4

* Updated dependencies to allow broader versions for upstream packages.

## 0.0.3

* Fixed benchmarks failing due to trace format change for begin frame.

## 0.0.2

* Improve console messages.

## 0.0.1 - Initial release.

* Provide a benchmark server (host-side) and a benchmark client (browser-side).<|MERGE_RESOLUTION|>--- conflicted
+++ resolved
@@ -1,5 +1,3 @@
-<<<<<<< HEAD
-=======
 ## 1.1.0
 
 * Adds `computeAverage` and `computeDelta` methods to support analysis of benchmark results.
@@ -17,7 +15,6 @@
 * **Breaking change:** `serveWebBenchmark` now uses `canvaskit` instead of `html` as the
 default web renderer.
 
->>>>>>> 80aa46a5
 ## 0.1.0+11
 
 * Migrates benchmark recorder from `dart:html` to `package:web` to support WebAssembly.
