// Copyright 2013 The Flutter Authors. All rights reserved.
// Use of this source code is governed by a BSD-style license that can be
// found in the LICENSE file.

import 'dart:async';
import 'dart:io' as io;

import 'package:logging/logging.dart';

import 'src/benchmark_result.dart';
import 'src/common.dart';
<<<<<<< HEAD
=======
import 'src/compilation_options.dart';
>>>>>>> 80aa46a5
import 'src/runner.dart';

export 'src/benchmark_result.dart';
export 'src/compilation_options.dart';

/// The default port number used by the local benchmark server.
const int defaultBenchmarkServerPort = 9999;

/// The default port number used for Chrome DevTool Protocol.
const int defaultChromeDebugPort = 10000;

/// Builds and serves a Flutter Web app, collects raw benchmark data and
/// summarizes the result as a [BenchmarkResult].
///
/// [benchmarkAppDirectory] is the directory containing the app that's being
/// benchmarked. The app is expected to use `package:web_benchmarks/client.dart`
/// and call the `runBenchmarks` function to run the benchmarks.
///
/// [entryPoint] is the path to the main app file that runs the benchmark. It
/// can be different (and typically is) from the production entry point of the
/// app.
///
/// If [useCanvasKit] is true, builds the app in CanvasKit mode.
///
/// [benchmarkServerPort] is the port this benchmark server serves the app on.
/// By default uses [defaultBenchmarkServerPort].
///
/// [chromeDebugPort] is the port Chrome uses for DevTool Protocol used to
/// extract tracing data. By default uses [defaultChromeDebugPort].
///
/// If [headless] is true, runs Chrome without UI. In particular, this is
/// useful in environments (e.g. CI) that doesn't have a display.
Future<BenchmarkResults> serveWebBenchmark({
  required io.Directory benchmarkAppDirectory,
  required String entryPoint,
  int benchmarkServerPort = defaultBenchmarkServerPort,
  int chromeDebugPort = defaultChromeDebugPort,
  bool headless = true,
  bool treeShakeIcons = true,
  String initialPage = defaultInitialPage,
<<<<<<< HEAD
=======
  CompilationOptions compilationOptions = const CompilationOptions(),
>>>>>>> 80aa46a5
}) async {
  // Reduce logging level. Otherwise, package:webkit_inspection_protocol is way too spammy.
  Logger.root.level = Level.INFO;

  return BenchmarkServer(
    benchmarkAppDirectory: benchmarkAppDirectory,
    entryPoint: entryPoint,
    benchmarkServerPort: benchmarkServerPort,
    chromeDebugPort: chromeDebugPort,
    headless: headless,
    compilationOptions: compilationOptions,
    treeShakeIcons: treeShakeIcons,
    initialPage: initialPage,
  ).run();
}<|MERGE_RESOLUTION|>--- conflicted
+++ resolved
@@ -9,10 +9,7 @@
 
 import 'src/benchmark_result.dart';
 import 'src/common.dart';
-<<<<<<< HEAD
-=======
 import 'src/compilation_options.dart';
->>>>>>> 80aa46a5
 import 'src/runner.dart';
 
 export 'src/benchmark_result.dart';
@@ -53,10 +50,7 @@
   bool headless = true,
   bool treeShakeIcons = true,
   String initialPage = defaultInitialPage,
-<<<<<<< HEAD
-=======
   CompilationOptions compilationOptions = const CompilationOptions(),
->>>>>>> 80aa46a5
 }) async {
   // Reduce logging level. Otherwise, package:webkit_inspection_protocol is way too spammy.
   Logger.root.level = Level.INFO;
