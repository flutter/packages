--- conflicted
+++ resolved
@@ -1,9 +1,3 @@
-<<<<<<< HEAD
-## NEXT
-
-* Updates minimum supported SDK version to Flutter 3.10/Dart 3.0.
-
-=======
 ## 2.3.0
 * Adds `InAppBrowserConfiguration` parameter to `LaunchOptions`, to configure in-app browser views, such as Android Custom Tabs or `SFSafariViewController`.
 * Adds `showTitle` parameter to `InAppBrowserConfiguration` in order to control web-page title visibility.
@@ -13,7 +7,6 @@
 * Updates minimum supported SDK version to Flutter 3.10/Dart 3.0.
 * Fixes new lint warnings.
 
->>>>>>> 1ad83a22
 ## 2.2.0
 
 * Adds a new `inAppBrowserView` launch mode, to distinguish in-app browser
