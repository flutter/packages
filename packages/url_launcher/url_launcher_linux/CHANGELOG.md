<<<<<<< HEAD
## 3.1.1

* Implements `launchUrl`.
* Simplifies method channel interface by removing unused elements.
=======
## NEXT

* Updates minimum supported SDK version to Flutter 3.10/Dart 3.0.
>>>>>>> d9ee0bf7

## 3.1.0

* Implements `supportsMode` and `supportsCloseForMode`.

## 3.0.6

* Adds pub topics to package metadata.
* Updates minimum supported SDK version to Flutter 3.7/Dart 2.19.

## 3.0.5

* Sets a cmake_policy compatibility version to fix build warnings.

## 3.0.4

* Clarifies explanation of endorsement in README.
* Aligns Dart and Flutter SDK constraints.

## 3.0.3

* Updates links for the merge of flutter/plugins into flutter/packages.
* Updates minimum Flutter version to 3.0.

## 3.0.2

* Updates code for stricter lint checks.
* Updates minimum Flutter version to 2.10.

## 3.0.1

* Fixes library_private_types_in_public_api, sort_child_properties_last and use_key_in_widget_constructors
  lint warnings.

## 3.0.0

* Changes the major version since, due to a typo in `default_package` in
  existing versions of `url_launcher`, requiring Dart registration in this
  package is in practice a breaking change.
  * Does not include any API changes; clients can allow both 2.x or 3.x.

## 2.0.4

* **\[Retracted\]** Switches to an in-package method channel implementation.

## 2.0.3

* Updates code for new analysis options.
* Fix minor memory leak in Linux url_launcher tests.
* Fixes canLaunch detection for URIs addressing on local or network file systems

## 2.0.2

* Replaced reference to `shared_preferences` plugin with the `url_launcher` in the README.

## 2.0.1

* Updated installation instructions in README.

## 2.0.0

* Migrate to null safety.
* Update the example app: remove the deprecated `RaisedButton` and `FlatButton` widgets.
* Fix outdated links across a number of markdown files ([#3276](https://github.com/flutter/plugins/pull/3276))
* Set `implementation` in pubspec.yaml

## 0.0.2+1

* Update Flutter SDK constraint.

## 0.0.2

* Update integration test examples to use `testWidgets` instead of `test`.

## 0.0.1+4

* Update Dart SDK constraint in example.

## 0.0.1+3

* Add a missing include.

## 0.0.1+2

* Check in linux/ directory for example/

# 0.0.1+1
* README update for endorsement by url_launcher.

# 0.0.1
* The initial implementation of url_launcher for Linux<|MERGE_RESOLUTION|>--- conflicted
+++ resolved
@@ -1,13 +1,8 @@
-<<<<<<< HEAD
 ## 3.1.1
 
 * Implements `launchUrl`.
 * Simplifies method channel interface by removing unused elements.
-=======
-## NEXT
-
 * Updates minimum supported SDK version to Flutter 3.10/Dart 3.0.
->>>>>>> d9ee0bf7
 
 ## 3.1.0
 
