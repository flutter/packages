--- conflicted
+++ resolved
@@ -1,11 +1,11 @@
+## NEXT
+
+* Updates minimum supported SDK version to Flutter 3.16.0/Dart 3.2.0.
+
 ## 6.2.2
 
-<<<<<<< HEAD
-* Updates example app Gradle version to 7.6.3.
-=======
 * Adds a link about web limitations to the `url_launcher_web` package in the
   `url_launcher` `README.md` and `launchUrl` method.
->>>>>>> 80aa46a5
 
 ## 6.2.1
 
