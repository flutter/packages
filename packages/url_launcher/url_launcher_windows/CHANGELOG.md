--- conflicted
+++ resolved
@@ -1,12 +1,7 @@
-<<<<<<< HEAD
-## 3.1.4
-
-* Fixes an issue where the URL logged would not be escaped on failure.
-=======
 ## NEXT
 
 * Updates minimum supported SDK version to Flutter 3.22/Dart 3.4.
->>>>>>> a77fb817
+* Fixes an issue where the URL logged would not be unescaped on failure.
 
 ## 3.1.3
 
