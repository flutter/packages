// Copyright 2013 The Flutter Authors. All rights reserved.
// Use of this source code is governed by a BSD-style license that can be
// found in the LICENSE file.

import 'dart:async';
import 'dart:ui_web' as ui_web;

import 'package:flutter/foundation.dart' show kDebugMode, visibleForTesting;
import 'package:flutter_web_plugins/flutter_web_plugins.dart' show Registrar;
import 'package:url_launcher_platform_interface/link.dart';
import 'package:url_launcher_platform_interface/url_launcher_platform_interface.dart';
import 'package:web/web.dart' as html;

import 'src/link.dart';

const Set<String> _safariTargetTopSchemes = <String>{
  'mailto',
  'tel',
  'sms',
};
String? _getUrlScheme(String url) => Uri.tryParse(url)?.scheme;

bool _isSafariTargetTopScheme(String? scheme) =>
    _safariTargetTopSchemes.contains(scheme);

// The set of schemes that are explicitly disallowed by the plugin.
const Set<String> _disallowedSchemes = <String>{
  'javascript',
};
bool _isDisallowedScheme(String? scheme) => _disallowedSchemes.contains(scheme);

bool _navigatorIsSafari(html.Navigator navigator) =>
    navigator.userAgent.contains('Safari') &&
    !navigator.userAgent.contains('Chrome');

/// The web implementation of [UrlLauncherPlatform].
///
/// This class implements the `package:url_launcher` functionality for the web.
class UrlLauncherPlugin extends UrlLauncherPlatform {
  /// A constructor that allows tests to override the window object used by the plugin.
  UrlLauncherPlugin({@visibleForTesting html.Window? debugWindow})
      : _window = debugWindow ?? html.window {
    _isSafari = _navigatorIsSafari(_window.navigator);
  }

  final html.Window _window;
  bool _isSafari = false;

  // The set of schemes that can be handled by the plugin.
  static final Set<String> _supportedSchemes = <String>{
    'http',
    'https',
  }.union(_safariTargetTopSchemes);

  /// Registers this class as the default instance of [UrlLauncherPlatform].
  static void registerWith(Registrar registrar) {
    UrlLauncherPlatform.instance = UrlLauncherPlugin();
    ui_web.platformViewRegistry
        .registerViewFactory(linkViewType, linkViewFactory, isVisible: false);
  }

  @override
  LinkDelegate get linkDelegate {
    return (LinkInfo linkInfo) => WebLinkDelegate(linkInfo);
  }

  /// Opens the given [url] in the specified [webOnlyWindowName].
  ///
  /// Returns the newly created window.
  @visibleForTesting
<<<<<<< HEAD
  html.Window? openNewWindow(String url, {String? webOnlyWindowName}) {
    // We need to open mailto, tel and sms urls on the _top window context on safari browsers.
    // See https://github.com/flutter/flutter/issues/51461 for reference.
    final String target = webOnlyWindowName ??
        ((_isSafari && _isSafariTargetTopScheme(url)) ? '_top' : '');
    return _window.open(url, target);
=======
  html.WindowBase? openNewWindow(String url, {String? webOnlyWindowName}) {
    final String? scheme = _getUrlScheme(url);
    // Actively disallow opening some schemes, like javascript.
    // See https://github.com/flutter/flutter/issues/136657
    if (_isDisallowedScheme(scheme)) {
      if (kDebugMode) {
        print('Disallowed URL with scheme: $scheme');
      }
      return null;
    }
    // Some schemes need to be opened on the _top window context on Safari.
    // See https://github.com/flutter/flutter/issues/51461
    final String target = webOnlyWindowName ??
        ((_isSafari && _isSafariTargetTopScheme(scheme)) ? '_top' : '');

    // ignore: unsafe_html
    return _window.open(url, target, 'noopener,noreferrer');
>>>>>>> b69f54ee
  }

  @override
  Future<bool> canLaunch(String url) {
    return Future<bool>.value(_supportedSchemes.contains(_getUrlScheme(url)));
  }

  @override
  Future<bool> launch(
    String url, {
    bool useSafariVC = false,
    bool useWebView = false,
    bool enableJavaScript = false,
    bool enableDomStorage = false,
    bool universalLinksOnly = false,
    Map<String, String> headers = const <String, String>{},
    String? webOnlyWindowName,
  }) async {
    return launchUrl(url, LaunchOptions(webOnlyWindowName: webOnlyWindowName));
  }

  @override
  Future<bool> launchUrl(String url, LaunchOptions options) async {
    final String? windowName = options.webOnlyWindowName;
    return openNewWindow(url, webOnlyWindowName: windowName) != null;
  }

  @override
  Future<bool> supportsMode(PreferredLaunchMode mode) async {
    // Web doesn't allow any control over the destination beyond
    // webOnlyWindowName, so don't claim support for any mode beyond default.
    return mode == PreferredLaunchMode.platformDefault;
  }

  @override
  Future<bool> supportsCloseForMode(PreferredLaunchMode mode) async {
    // No supported mode is closeable.
    return false;
  }
}<|MERGE_RESOLUTION|>--- conflicted
+++ resolved
@@ -68,15 +68,7 @@
   ///
   /// Returns the newly created window.
   @visibleForTesting
-<<<<<<< HEAD
   html.Window? openNewWindow(String url, {String? webOnlyWindowName}) {
-    // We need to open mailto, tel and sms urls on the _top window context on safari browsers.
-    // See https://github.com/flutter/flutter/issues/51461 for reference.
-    final String target = webOnlyWindowName ??
-        ((_isSafari && _isSafariTargetTopScheme(url)) ? '_top' : '');
-    return _window.open(url, target);
-=======
-  html.WindowBase? openNewWindow(String url, {String? webOnlyWindowName}) {
     final String? scheme = _getUrlScheme(url);
     // Actively disallow opening some schemes, like javascript.
     // See https://github.com/flutter/flutter/issues/136657
@@ -93,7 +85,6 @@
 
     // ignore: unsafe_html
     return _window.open(url, target, 'noopener,noreferrer');
->>>>>>> b69f54ee
   }
 
   @override
