## 2.1.0

<<<<<<< HEAD
* Implements `supportsMode` and `supportsCloseForMode`.
=======
* Adds `launchUrl` implementation.
* Prevents _Tabnabbing_ and disallows `javascript:` URLs on `launch` and `launchUrl`. 
>>>>>>> 2faf992a

## 2.0.20

* Migrates to `dart:ui_web` APIs.
* Updates minimum supported SDK version to Flutter 3.13.0/Dart 3.1.0.

## 2.0.19

* Adds pub topics to package metadata.
* Updates minimum supported SDK version to Flutter 3.7/Dart 2.19.

## 2.0.18

* Removes nested third_party Safari check.

## 2.0.17

* Removes obsolete null checks on non-nullable values.
* Updates minimum Flutter version to 3.3.

## 2.0.16

* Clarifies explanation of endorsement in README.
* Aligns Dart and Flutter SDK constraints.

## 2.0.15

* Updates links for the merge of flutter/plugins into flutter/packages.
* Updates minimum Flutter version to 3.0.

## 2.0.14

* Updates code for stricter lint checks.
* Updates minimum Flutter version to 2.10.

## 2.0.13

* Updates `url_launcher_platform_interface` constraint to the correct minimum
  version.

## 2.0.12

* Fixes call to `setState` after dispose on the `Link` widget.
[Issue](https://github.com/flutter/flutter/issues/102741).
* Removes unused `BuildContext` from the `LinkViewController`.

## 2.0.11

* Minor fixes for new analysis options.

## 2.0.10

* Fixes library_private_types_in_public_api, sort_child_properties_last and use_key_in_widget_constructors
  lint warnings.

## 2.0.9

- Fixes invalid routes when opening a `Link` in a new tab

## 2.0.8

* Updates the minimum Flutter version to 2.10, which is required by the change
  in 2.0.7.

## 2.0.7

* Marks the `Link` widget as invisible so it can be optimized by the engine.

## 2.0.6

* Removes dependency on `meta`.

## 2.0.5

* Updates code for new analysis options.

## 2.0.4

- Add `implements` to pubspec.

## 2.0.3

- Replaced reference to `shared_preferences` plugin with the `url_launcher` in the README.

## 2.0.2

- Updated installation instructions in README.

## 2.0.1

- Change sizing code of `Link` widget's `HtmlElementView` so it works well when slotted.

## 2.0.0

- Migrate to null safety.

## 0.1.5+3

- Fix Link misalignment [issue](https://github.com/flutter/flutter/issues/70053).

## 0.1.5+2

- Update Flutter SDK constraint.

## 0.1.5+1

- Substitute `undefined_prefixed_name: ignore` analyzer setting by a `dart:ui` shim with conditional exports. [Issue](https://github.com/flutter/flutter/issues/69309).

## 0.1.5

- Added the web implementation of the Link widget.

## 0.1.4+2

- Move `lib/third_party` to `lib/src/third_party`.

## 0.1.4+1

- Add a more correct attribution to `package:platform_detect` code.

## 0.1.4

- (Null safety) Remove dependency on `package:platform_detect`
- Port unit tests to run with `flutter drive`

## 0.1.3+2

- Fix a typo in a test name and fix some style inconsistencies.

## 0.1.3+1

- Depend explicitly on the `platform_interface` package that adds the `webOnlyWindowName` parameter.

## 0.1.3

- Added webOnlyWindowName parameter to launch()

## 0.1.2+1

- Update docs

## 0.1.2

- Adds "tel" and "sms" support

## 0.1.1+6

- Open "mailto" urls with target set as "\_top" on Safari browsers.
- Update lower bound of dart dependency to 2.2.0.

## 0.1.1+5

- Update lower bound of dart dependency to 2.1.0.

## 0.1.1+4

- Declare API stability and compatibility with `1.0.0` (more details at: https://github.com/flutter/flutter/wiki/Package-migration-to-1.0.0).

## 0.1.1+3

- Refactor tests to not rely on the underlying browser behavior.

## 0.1.1+2

- Open urls with target "\_top" on iOS PWAs.

## 0.1.1+1

- Make the pedantic dev_dependency explicit.

## 0.1.1

- Added support for mailto scheme

## 0.1.0+2

- Remove androidx references from the no-op android implemenation.

## 0.1.0+1

- Add an android/ folder with no-op implementation to workaround https://github.com/flutter/flutter/issues/46304.
- Bump the minimal required Flutter version to 1.10.0.

## 0.1.0

- Update docs and pubspec.

## 0.0.2

- Switch to using `url_launcher_platform_interface`.

## 0.0.1

- Initial open-source release.<|MERGE_RESOLUTION|>--- conflicted
+++ resolved
@@ -1,11 +1,11 @@
+## 2.2.0
+
+* Implements `supportsMode` and `supportsCloseForMode`.
+
 ## 2.1.0
 
-<<<<<<< HEAD
-* Implements `supportsMode` and `supportsCloseForMode`.
-=======
 * Adds `launchUrl` implementation.
 * Prevents _Tabnabbing_ and disallows `javascript:` URLs on `launch` and `launchUrl`. 
->>>>>>> 2faf992a
 
 ## 2.0.20
 
