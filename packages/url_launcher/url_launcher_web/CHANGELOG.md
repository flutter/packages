--- conflicted
+++ resolved
@@ -1,10 +1,10 @@
+## 2.3.3
+
+* Fixes issue where `launchUrl` incorrectly returned `false`.
+
 ## 2.3.2
 
-<<<<<<< HEAD
-* Fixes issue where `launchUrl` incorrectly returned `false`.
-=======
 * Adds support for `web: ^1.0.0`.
->>>>>>> 8456049e
 
 ## 2.3.1
 
