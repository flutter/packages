--- conflicted
+++ resolved
@@ -21,12 +21,8 @@
     sdk: flutter
   flutter_web_plugins:
     sdk: flutter
-<<<<<<< HEAD
-  url_launcher_platform_interface: ^2.0.3
+  url_launcher_platform_interface: ^2.2.0
   web: ^0.3.0
-=======
-  url_launcher_platform_interface: ^2.2.0
->>>>>>> b69f54ee
 
 dev_dependencies:
   flutter_test:
