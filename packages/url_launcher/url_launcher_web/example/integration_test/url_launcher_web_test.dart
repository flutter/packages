// Copyright 2013 The Flutter Authors. All rights reserved.
// Use of this source code is governed by a BSD-style license that can be
// found in the LICENSE file.

import 'package:flutter_test/flutter_test.dart';
import 'package:integration_test/integration_test.dart';
import 'package:mockito/annotations.dart';
import 'package:mockito/mockito.dart';
import 'package:url_launcher_platform_interface/url_launcher_platform_interface.dart';
import 'package:url_launcher_web/url_launcher_web.dart';
import 'package:web/web.dart' as html;

import 'url_launcher_web_test.mocks.dart';

@GenerateMocks(<Type>[html.Window, html.Navigator])
void main() {
  IntegrationTestWidgetsFlutterBinding.ensureInitialized();

  group('UrlLauncherPlugin', () {
    late MockWindow mockWindow;
    late MockNavigator mockNavigator;

    late UrlLauncherPlugin plugin;

    setUp(() {
      mockWindow = MockWindow();
      mockNavigator = MockNavigator();
      when(mockWindow.navigator).thenReturn(mockNavigator);

      // Simulate that window.open does something.
<<<<<<< HEAD
      when(mockWindow.open('any', 'any')).thenReturn(MockWindow());
=======
      when(mockWindow.open(any, any, any)).thenReturn(MockWindow());
>>>>>>> b69f54ee

      when(mockNavigator.userAgent).thenReturn(
          'Mozilla/5.0 (Macintosh; Intel Mac OS X 10_15_7) AppleWebKit/537.36 (KHTML, like Gecko) Chrome/114.0.0.0 Safari/537.36');

      plugin = UrlLauncherPlugin(debugWindow: mockWindow);
    });

    group('canLaunch', () {
      testWidgets('"http" URLs -> true', (WidgetTester _) async {
        expect(plugin.canLaunch('http://google.com'), completion(isTrue));
      });

      testWidgets('"https" URLs -> true', (WidgetTester _) async {
        expect(
            plugin.canLaunch('https://go, (Widogle.com'), completion(isTrue));
      });

      testWidgets('"mailto" URLs -> true', (WidgetTester _) async {
        expect(
            plugin.canLaunch('mailto:name@mydomain.com'), completion(isTrue));
      });

      testWidgets('"tel" URLs -> true', (WidgetTester _) async {
        expect(plugin.canLaunch('tel:5551234567'), completion(isTrue));
      });

      testWidgets('"sms" URLs -> true', (WidgetTester _) async {
        expect(plugin.canLaunch('sms:+19725551212?body=hello%20there'),
            completion(isTrue));
      });

      testWidgets('"javascript" URLs -> false', (WidgetTester _) async {
        expect(plugin.canLaunch('javascript:alert("1")'), completion(isFalse));
      });
    });

    group('launch', () {
      testWidgets('launching a URL returns true', (WidgetTester _) async {
        expect(
            plugin.launch(
              'https://www.google.com',
            ),
            completion(isTrue));
      });

      testWidgets('launching a "mailto" returns true', (WidgetTester _) async {
        expect(
            plugin.launch(
              'mailto:name@mydomain.com',
            ),
            completion(isTrue));
      });

      testWidgets('launching a "tel" returns true', (WidgetTester _) async {
        expect(
            plugin.launch(
              'tel:5551234567',
            ),
            completion(isTrue));
      });

      testWidgets('launching a "sms" returns true', (WidgetTester _) async {
        expect(
            plugin.launch(
              'sms:+19725551212?body=hello%20there',
            ),
            completion(isTrue));
      });

      testWidgets('launching a "javascript" returns false',
          (WidgetTester _) async {
        expect(plugin.launch('javascript:alert("1")'), completion(isFalse));
      });
    });

    group('openNewWindow', () {
      testWidgets('http urls should be launched in a new window',
          (WidgetTester _) async {
        plugin.openNewWindow('http://www.google.com');

        verify(mockWindow.open(
            'http://www.google.com', '', 'noopener,noreferrer'));
      });

      testWidgets('https urls should be launched in a new window',
          (WidgetTester _) async {
        plugin.openNewWindow('https://www.google.com');

        verify(mockWindow.open(
            'https://www.google.com', '', 'noopener,noreferrer'));
      });

      testWidgets('mailto urls should be launched on a new window',
          (WidgetTester _) async {
        plugin.openNewWindow('mailto:name@mydomain.com');

        verify(mockWindow.open(
            'mailto:name@mydomain.com', '', 'noopener,noreferrer'));
      });

      testWidgets('tel urls should be launched on a new window',
          (WidgetTester _) async {
        plugin.openNewWindow('tel:5551234567');

        verify(mockWindow.open('tel:5551234567', '', 'noopener,noreferrer'));
      });

      testWidgets('sms urls should be launched on a new window',
          (WidgetTester _) async {
        plugin.openNewWindow('sms:+19725551212?body=hello%20there');

        verify(mockWindow.open(
            'sms:+19725551212?body=hello%20there', '', 'noopener,noreferrer'));
      });
      testWidgets(
          'setting webOnlyLinkTarget as _self opens the url in the same tab',
          (WidgetTester _) async {
        plugin.openNewWindow('https://www.google.com',
            webOnlyWindowName: '_self');
        verify(mockWindow.open(
            'https://www.google.com', '_self', 'noopener,noreferrer'));
      });

      testWidgets(
          'setting webOnlyLinkTarget as _blank opens the url in a new tab',
          (WidgetTester _) async {
        plugin.openNewWindow('https://www.google.com',
            webOnlyWindowName: '_blank');
        verify(mockWindow.open(
            'https://www.google.com', '_blank', 'noopener,noreferrer'));
      });

      group('Safari', () {
        setUp(() {
          when(mockNavigator.userAgent).thenReturn(
              'Mozilla/5.0 (Macintosh; Intel Mac OS X 10_15_7) AppleWebKit/605.1.15 (KHTML, like Gecko) Version/16.5.1 Safari/605.1.15');
          // Recreate the plugin, so it grabs the overrides from this group
          plugin = UrlLauncherPlugin(debugWindow: mockWindow);
        });

        testWidgets('http urls should be launched in a new window',
            (WidgetTester _) async {
          plugin.openNewWindow('http://www.google.com');

          verify(mockWindow.open(
              'http://www.google.com', '', 'noopener,noreferrer'));
        });

        testWidgets('https urls should be launched in a new window',
            (WidgetTester _) async {
          plugin.openNewWindow('https://www.google.com');

          verify(mockWindow.open(
              'https://www.google.com', '', 'noopener,noreferrer'));
        });

        testWidgets('mailto urls should be launched on the same window',
            (WidgetTester _) async {
          plugin.openNewWindow('mailto:name@mydomain.com');

          verify(mockWindow.open(
              'mailto:name@mydomain.com', '_top', 'noopener,noreferrer'));
        });

        testWidgets('tel urls should be launched on the same window',
            (WidgetTester _) async {
          plugin.openNewWindow('tel:5551234567');

          verify(
              mockWindow.open('tel:5551234567', '_top', 'noopener,noreferrer'));
        });

        testWidgets('sms urls should be launched on the same window',
            (WidgetTester _) async {
          plugin.openNewWindow('sms:+19725551212?body=hello%20there');

          verify(mockWindow.open('sms:+19725551212?body=hello%20there', '_top',
              'noopener,noreferrer'));
        });
        testWidgets(
            'mailto urls should use _blank if webOnlyWindowName is set as _blank',
            (WidgetTester _) async {
          plugin.openNewWindow('mailto:name@mydomain.com',
              webOnlyWindowName: '_blank');
          verify(mockWindow.open(
              'mailto:name@mydomain.com', '_blank', 'noopener,noreferrer'));
        });
      });
    });

    group('supportsMode', () {
      testWidgets('returns true for platformDefault', (WidgetTester _) async {
        expect(plugin.supportsMode(PreferredLaunchMode.platformDefault),
            completion(isTrue));
      });

      testWidgets('returns false for other modes', (WidgetTester _) async {
        expect(plugin.supportsMode(PreferredLaunchMode.externalApplication),
            completion(isFalse));
        expect(
            plugin.supportsMode(
                PreferredLaunchMode.externalNonBrowserApplication),
            completion(isFalse));
        expect(plugin.supportsMode(PreferredLaunchMode.inAppBrowserView),
            completion(isFalse));
        expect(plugin.supportsMode(PreferredLaunchMode.inAppWebView),
            completion(isFalse));
      });
    });

    testWidgets('supportsCloseForMode returns false', (WidgetTester _) async {
      expect(plugin.supportsCloseForMode(PreferredLaunchMode.platformDefault),
          completion(isFalse));
    });
  });
}<|MERGE_RESOLUTION|>--- conflicted
+++ resolved
@@ -28,11 +28,7 @@
       when(mockWindow.navigator).thenReturn(mockNavigator);
 
       // Simulate that window.open does something.
-<<<<<<< HEAD
       when(mockWindow.open('any', 'any')).thenReturn(MockWindow());
-=======
-      when(mockWindow.open(any, any, any)).thenReturn(MockWindow());
->>>>>>> b69f54ee
 
       when(mockNavigator.userAgent).thenReturn(
           'Mozilla/5.0 (Macintosh; Intel Mac OS X 10_15_7) AppleWebKit/537.36 (KHTML, like Gecko) Chrome/114.0.0.0 Safari/537.36');
