--- conflicted
+++ resolved
@@ -1,10 +1,10 @@
+## NEXT
+
+* Migrates unit tests and UI test from objc to swift
+
 ## 6.1.5
 
-<<<<<<< HEAD
-* Migrates unit tests and UI test from objc to swift
-=======
 * Adds pub topics to package metadata.
->>>>>>> b4985e25
 * Updates minimum supported SDK version to Flutter 3.7/Dart 2.19.
 
 ## 6.1.4
