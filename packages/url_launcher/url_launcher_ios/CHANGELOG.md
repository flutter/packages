--- conflicted
+++ resolved
@@ -1,11 +1,7 @@
 ## 6.1.5
 
-<<<<<<< HEAD
 * Migrates plugin from objc to swift
-* Migrates unit tests and UI test from objc to swift
-=======
 * Adds pub topics to package metadata.
->>>>>>> 06cd9e96
 * Updates minimum supported SDK version to Flutter 3.7/Dart 2.19.
 
 ## 6.1.4
