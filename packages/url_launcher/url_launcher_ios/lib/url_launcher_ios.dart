--- conflicted
+++ resolved
@@ -48,17 +48,7 @@
     required Map<String, String> headers,
     String? webOnlyWindowName,
   }) async {
-<<<<<<< HEAD
-    final LaunchResult result =
-        await _launchUrl(useSafariVC, url, universalLinksOnly);
-    return _mapLaunchResults(results: result, url: url);
-  }
-
-  Future<LaunchResult> _launchUrl(
-      bool useSafariVC, String url, bool universalLinksOnly) {
-=======
     final PreferredLaunchMode mode;
->>>>>>> fea24c5b
     if (useSafariVC) {
       mode = PreferredLaunchMode.inAppBrowserView;
     } else if (universalLinksOnly) {
@@ -101,35 +91,16 @@
         break;
     }
 
+    final LaunchResult result;
     if (inApp) {
-      return _hostApi.openUrlInSafariViewController(url);
+      result = await _hostApi.openUrlInSafariViewController(url);
     } else {
-      return _hostApi.launchUrl(url,
+      result = await _hostApi.launchUrl(url,
           options.mode == PreferredLaunchMode.externalNonBrowserApplication);
     }
+    return _mapLaunchResults(results: result, url: url);
   }
 
-<<<<<<< HEAD
-  bool _mapLaunchResults({
-    required final LaunchResult results,
-    required String url,
-  }) {
-    switch (results) {
-      case LaunchResult.success:
-        return true;
-      case LaunchResult.failedToLoad:
-        return false;
-      case LaunchResult.invalidUrl:
-        // TODO(stuartmorgan): Remove this as part of standardizing error handling. See
-        // flutter/flutter#127665
-        // The PlatformExceptions thrown here is for compatibility with the previous implementation.
-        throw PlatformException(
-          code: 'invalidUrl',
-          message: 'Unable to parse URL $url',
-        );
-    }
-  }
-=======
   @override
   Future<bool> supportsMode(PreferredLaunchMode mode) async {
     switch (mode) {
@@ -153,5 +124,25 @@
     return mode == PreferredLaunchMode.inAppWebView ||
         mode == PreferredLaunchMode.inAppBrowserView;
   }
->>>>>>> fea24c5b
+
+  bool _mapLaunchResults({
+    required final LaunchResult results,
+    required String url,
+  }) {
+    switch (results) {
+      case LaunchResult.success:
+        return true;
+      case LaunchResult.failedToLoad:
+        return false;
+      case LaunchResult.invalidUrl:
+        // TODO(stuartmorgan): Remove this as part of standardizing error
+        // handling. See https://github.com/flutter/flutter/issues/127665
+        // The PlatformExceptions thrown here is for compatibility with the
+        // previous implementation.
+        throw PlatformException(
+          code: 'invalidUrl',
+          message: 'Unable to parse URL $url',
+        );
+    }
+  }
 }