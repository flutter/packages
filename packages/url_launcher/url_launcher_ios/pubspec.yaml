--- conflicted
+++ resolved
@@ -24,11 +24,6 @@
 dev_dependencies:
   flutter_test:
     sdk: flutter
-<<<<<<< HEAD
-  mockito: ^5.0.0
   pigeon: ^9.0.7
-=======
-  mockito: 5.3.2
->>>>>>> 43a42d1a
   plugin_platform_interface: ^2.0.0
   test: ^1.16.3