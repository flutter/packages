// Copyright 2013 The Flutter Authors. All rights reserved.
// Use of this source code is governed by a BSD-style license that can be
// found in the LICENSE file.

import 'package:flutter/services.dart';
import 'package:flutter_test/flutter_test.dart';
import 'package:mockito/annotations.dart';
import 'package:mockito/mockito.dart';
import 'package:url_launcher_ios/src/messages.g.dart';
import 'package:url_launcher_ios/url_launcher_ios.dart';
import 'package:url_launcher_platform_interface/url_launcher_platform_interface.dart';

import 'url_launcher_ios_test.mocks.dart';

@GenerateMocks(<Type>[UrlLauncherApi])
void main() {
  TestWidgetsFlutterBinding.ensureInitialized();

<<<<<<< HEAD
  group('UrlLauncherIOS', () {
    late MockUrlLauncherApi api;
    late UrlLauncherIOS launcher;

    setUp(() {
      api = MockUrlLauncherApi();
      launcher = UrlLauncherIOS(api: api);
    });
=======
  late _FakeUrlLauncherApi api;

  setUp(() {
    api = _FakeUrlLauncherApi();
  });
>>>>>>> fea24c5b

  test('registers instance', () {
    UrlLauncherIOS.registerWith();
    expect(UrlLauncherPlatform.instance, isA<UrlLauncherIOS>());
  });

<<<<<<< HEAD
    test('canLaunch success', () async {
      when(api.canLaunchUrl(any)).thenAnswer(
        (_) async => LaunchResult.success,
      );
      expect(await launcher.canLaunch('http://example.com/'), true);
    });

    test('canLaunch failure', () async {
      when(api.canLaunchUrl(any)).thenAnswer(
        (_) async => LaunchResult.failedToLoad,
      );
      expect(await launcher.canLaunch('unknown://scheme'), false);
    });

    test('canLaunch invalid URL passes the PlatformException through',
        () async {
      when(api.canLaunchUrl(any)).thenAnswer(
        (_) async => LaunchResult.invalidUrl,
      );
=======
  group('canLaunch', () {
    test('handles success', () async {
      final UrlLauncherIOS launcher = UrlLauncherIOS(api: api);
      expect(await launcher.canLaunch('http://example.com/'), true);
    });

    test('handles failure', () async {
      final UrlLauncherIOS launcher = UrlLauncherIOS(api: api);
      expect(await launcher.canLaunch('unknown://scheme'), false);
    });

    test('passes invalid URL PlatformException through', () async {
      final UrlLauncherIOS launcher = UrlLauncherIOS(api: api);
>>>>>>> fea24c5b
      await expectLater(launcher.canLaunch('invalid://u r l'),
          throwsA(isA<PlatformException>()));
    });
  });

<<<<<<< HEAD
    test('launch success', () async {
      when(api.launchUrl(any, any)).thenAnswer(
        (_) async => LaunchResult.success,
      );
=======
  group('legacy launch', () {
    test('handles success', () async {
      final UrlLauncherIOS launcher = UrlLauncherIOS(api: api);
>>>>>>> fea24c5b
      expect(
          await launcher.launch(
            'http://example.com/',
            useSafariVC: false,
            useWebView: false,
            enableJavaScript: false,
            enableDomStorage: false,
            universalLinksOnly: false,
            headers: const <String, String>{},
          ),
          true);

      verify(api.launchUrl(any, false)).called(1);
      verifyNever(api.openUrlInSafariViewController(any));
    });

<<<<<<< HEAD
    test('launch failure', () async {
      when(api.launchUrl(any, any)).thenAnswer(
        (_) async => LaunchResult.failedToLoad,
      );
=======
    test('handles failure', () async {
      final UrlLauncherIOS launcher = UrlLauncherIOS(api: api);
>>>>>>> fea24c5b
      expect(
          await launcher.launch(
            'unknown://scheme',
            useSafariVC: false,
            useWebView: false,
            enableJavaScript: false,
            enableDomStorage: false,
            universalLinksOnly: false,
            headers: const <String, String>{},
          ),
          false);
      verify(api.launchUrl(any, false)).called(1);
      verifyNever(api.openUrlInSafariViewController(any));
    });

<<<<<<< HEAD
    test('launch invalid URL passes the PlatformException through', () async {
      when(api.launchUrl(any, any)).thenAnswer(
        (_) async => LaunchResult.invalidUrl,
      );
=======
    test('passes invalid URL PlatformException through', () async {
      final UrlLauncherIOS launcher = UrlLauncherIOS(api: api);
>>>>>>> fea24c5b
      await expectLater(
          launcher.launch(
            'invalid://u r l',
            useSafariVC: false,
            useWebView: false,
            enableJavaScript: false,
            enableDomStorage: false,
            universalLinksOnly: false,
            headers: const <String, String>{},
          ),
          throwsA(isA<PlatformException>()));
    });

<<<<<<< HEAD
    test('launch failed to load URL returns false', () async {
      when(api.launchUrl(any, any)).thenAnswer(
        (_) async => LaunchResult.failedToLoad,
      );
      expect(
          await launcher.launch(
            'unknown://scheme',
            useSafariVC: false,
            useWebView: false,
            enableJavaScript: false,
            enableDomStorage: false,
            universalLinksOnly: false,
            headers: const <String, String>{},
          ),
          false);
    });

    test('launch force SafariVC', () async {
      when(api.openUrlInSafariViewController(any)).thenAnswer(
        (_) async => LaunchResult.success,
      );
=======
    test('force SafariVC is handled', () async {
      final UrlLauncherIOS launcher = UrlLauncherIOS(api: api);
>>>>>>> fea24c5b
      expect(
          await launcher.launch(
            'http://example.com/',
            useSafariVC: true,
            useWebView: false,
            enableJavaScript: false,
            enableDomStorage: false,
            universalLinksOnly: false,
            headers: const <String, String>{},
          ),
          true);
      verify(api.openUrlInSafariViewController(any)).called(1);
      verifyNever(api.launchUrl(any, any));
    });

<<<<<<< HEAD
    test('launch universal links only', () async {
      when(api.launchUrl(any, any)).thenAnswer(
        (_) async => LaunchResult.success,
      );
=======
    test('universal links only is handled', () async {
      final UrlLauncherIOS launcher = UrlLauncherIOS(api: api);
>>>>>>> fea24c5b
      expect(
          await launcher.launch(
            'http://example.com/',
            useSafariVC: false,
            useWebView: false,
            enableJavaScript: false,
            enableDomStorage: false,
            universalLinksOnly: true,
            headers: const <String, String>{},
          ),
          true);
      verify(api.launchUrl(any, true)).called(1);
      verifyNever(api.openUrlInSafariViewController(any));
    });

<<<<<<< HEAD
    test('launch force SafariVC to false', () async {
      when(api.launchUrl(any, any)).thenAnswer(
        (_) async => LaunchResult.success,
      );
=======
    test('disallowing SafariVC is handled', () async {
      final UrlLauncherIOS launcher = UrlLauncherIOS(api: api);
>>>>>>> fea24c5b
      expect(
          await launcher.launch(
            'http://example.com/',
            useSafariVC: false,
            useWebView: false,
            enableJavaScript: false,
            enableDomStorage: false,
            universalLinksOnly: false,
            headers: const <String, String>{},
          ),
          true);
      verify(api.launchUrl(any, false)).called(1);
      verifyNever(api.openUrlInSafariViewController(any));
    });
  });

  test('closeWebView calls through', () async {
    final UrlLauncherIOS launcher = UrlLauncherIOS(api: api);
    await launcher.closeWebView();
    expect(api.closed, true);
  });

  group('launch without webview', () {
    test('calls through', () async {
      final UrlLauncherIOS launcher = UrlLauncherIOS(api: api);
      final bool launched = await launcher.launchUrl(
        'http://example.com/',
        const LaunchOptions(mode: PreferredLaunchMode.externalApplication),
      );
      expect(launched, true);
      expect(api.usedSafariViewController, false);
    });

    test('passes invalid URL PlatformException through', () async {
      final UrlLauncherIOS launcher = UrlLauncherIOS(api: api);
      await expectLater(
          launcher.launchUrl('invalid://u r l', const LaunchOptions()),
          throwsA(isA<PlatformException>()));
    });
  });

  group('launch with Safari view controller', () {
    test('calls through with inAppWebView', () async {
      final UrlLauncherIOS launcher = UrlLauncherIOS(api: api);
      final bool launched = await launcher.launchUrl('http://example.com/',
          const LaunchOptions(mode: PreferredLaunchMode.inAppWebView));
      expect(launched, true);
      expect(api.usedSafariViewController, true);
    });

    test('calls through with inAppBrowserView', () async {
      final UrlLauncherIOS launcher = UrlLauncherIOS(api: api);
      final bool launched = await launcher.launchUrl('http://example.com/',
          const LaunchOptions(mode: PreferredLaunchMode.inAppBrowserView));
      expect(launched, true);
      expect(api.usedSafariViewController, true);
    });

    test('passes invalid URL PlatformException through', () async {
      final UrlLauncherIOS launcher = UrlLauncherIOS(api: api);
      await expectLater(
          launcher.launchUrl('invalid://u r l',
              const LaunchOptions(mode: PreferredLaunchMode.inAppWebView)),
          throwsA(isA<PlatformException>()));
    });
  });

  group('launch with universal links', () {
    test('calls through', () async {
      final UrlLauncherIOS launcher = UrlLauncherIOS(api: api);
      final bool launched = await launcher.launchUrl(
        'http://example.com/',
        const LaunchOptions(
            mode: PreferredLaunchMode.externalNonBrowserApplication),
      );
      expect(launched, true);
      expect(api.usedSafariViewController, false);
      expect(api.passedUniversalLinksOnly, true);
    });

    test('passes invalid URL PlatformException through', () async {
      final UrlLauncherIOS launcher = UrlLauncherIOS(api: api);
      await expectLater(
          launcher.launchUrl(
              'invalid://u r l',
              const LaunchOptions(
                  mode: PreferredLaunchMode.externalNonBrowserApplication)),
          throwsA(isA<PlatformException>()));
    });
  });

  group('launch with platform default', () {
    test('uses Safari view controller for http', () async {
      final UrlLauncherIOS launcher = UrlLauncherIOS(api: api);
      final bool launched = await launcher.launchUrl(
          'http://example.com/', const LaunchOptions());
      expect(launched, true);
      expect(api.usedSafariViewController, true);
    });

    test('uses Safari view controller for https', () async {
      final UrlLauncherIOS launcher = UrlLauncherIOS(api: api);
      final bool launched = await launcher.launchUrl(
          'https://example.com/', const LaunchOptions());
      expect(launched, true);
      expect(api.usedSafariViewController, true);
    });

    test('uses standard external for other schemes', () async {
      final UrlLauncherIOS launcher = UrlLauncherIOS(api: api);
      final bool launched = await launcher.launchUrl(
          'supportedcustomscheme://example.com/', const LaunchOptions());
      expect(launched, true);
      expect(api.usedSafariViewController, false);
      expect(api.passedUniversalLinksOnly, false);
    });
  });

  group('supportsMode', () {
    test('returns true for platformDefault', () async {
      final UrlLauncherIOS launcher = UrlLauncherIOS(api: api);
      expect(await launcher.supportsMode(PreferredLaunchMode.platformDefault),
          true);
    });

    test('returns true for external application', () async {
      final UrlLauncherIOS launcher = UrlLauncherIOS(api: api);
      expect(
          await launcher.supportsMode(PreferredLaunchMode.externalApplication),
          true);
    });

    test('returns true for external non-browser application', () async {
      final UrlLauncherIOS launcher = UrlLauncherIOS(api: api);
      expect(
          await launcher
              .supportsMode(PreferredLaunchMode.externalNonBrowserApplication),
          true);
    });

<<<<<<< HEAD
    test('closeWebView default behavior', () async {
      await launcher.closeWebView();
      verify(api.closeSafariViewController()).called(1);
    });
  });
=======
    test('returns true for in app web view', () async {
      final UrlLauncherIOS launcher = UrlLauncherIOS(api: api);
      expect(
          await launcher.supportsMode(PreferredLaunchMode.inAppWebView), true);
    });

    test('returns true for in app browser view', () async {
      final UrlLauncherIOS launcher = UrlLauncherIOS(api: api);
      expect(await launcher.supportsMode(PreferredLaunchMode.inAppBrowserView),
          true);
    });
  });

  group('supportsCloseForMode', () {
    test('returns true for in app web view', () async {
      final UrlLauncherIOS launcher = UrlLauncherIOS(api: api);
      expect(
          await launcher.supportsCloseForMode(PreferredLaunchMode.inAppWebView),
          true);
    });

    test('returns true for in app browser view', () async {
      final UrlLauncherIOS launcher = UrlLauncherIOS(api: api);
      expect(
          await launcher
              .supportsCloseForMode(PreferredLaunchMode.inAppBrowserView),
          true);
    });

    test('returns false for other modes', () async {
      final UrlLauncherIOS launcher = UrlLauncherIOS(api: api);
      expect(
          await launcher
              .supportsCloseForMode(PreferredLaunchMode.externalApplication),
          false);
      expect(
          await launcher.supportsCloseForMode(
              PreferredLaunchMode.externalNonBrowserApplication),
          false);
    });
  });
}

/// A fake implementation of the host API that reacts to specific schemes.
///
/// See _isLaunchable for the behaviors.
class _FakeUrlLauncherApi implements UrlLauncherApi {
  bool? passedUniversalLinksOnly;
  bool? usedSafariViewController;
  bool? closed;

  @override
  Future<bool> canLaunchUrl(String url) async {
    return _isLaunchable(url);
  }

  @override
  Future<bool> launchUrl(String url, bool universalLinksOnly) async {
    passedUniversalLinksOnly = universalLinksOnly;
    usedSafariViewController = false;
    return _isLaunchable(url);
  }

  @override
  Future<bool> openUrlInSafariViewController(String url) async {
    usedSafariViewController = true;
    return _isLaunchable(url);
  }

  @override
  Future<void> closeSafariViewController() async {
    closed = true;
  }

  bool _isLaunchable(String url) {
    final String scheme = url.split(':')[0];
    switch (scheme) {
      case 'http':
      case 'https':
      case 'supportedcustomscheme':
        return true;
      case 'invalid':
        throw PlatformException(code: 'argument_error');
      default:
        return false;
    }
  }
>>>>>>> fea24c5b
}<|MERGE_RESOLUTION|>--- conflicted
+++ resolved
@@ -12,110 +12,72 @@
 
 import 'url_launcher_ios_test.mocks.dart';
 
+// A web URL to use in tests where the specifics of the URL don't matter.
+const String _webUrl = 'https://example.com/';
+
 @GenerateMocks(<Type>[UrlLauncherApi])
 void main() {
-  TestWidgetsFlutterBinding.ensureInitialized();
-
-<<<<<<< HEAD
-  group('UrlLauncherIOS', () {
-    late MockUrlLauncherApi api;
-    late UrlLauncherIOS launcher;
-
-    setUp(() {
-      api = MockUrlLauncherApi();
-      launcher = UrlLauncherIOS(api: api);
-    });
-=======
-  late _FakeUrlLauncherApi api;
+  late MockUrlLauncherApi api;
 
   setUp(() {
-    api = _FakeUrlLauncherApi();
-  });
->>>>>>> fea24c5b
+    api = MockUrlLauncherApi();
+  });
 
   test('registers instance', () {
     UrlLauncherIOS.registerWith();
     expect(UrlLauncherPlatform.instance, isA<UrlLauncherIOS>());
   });
 
-<<<<<<< HEAD
-    test('canLaunch success', () async {
-      when(api.canLaunchUrl(any)).thenAnswer(
-        (_) async => LaunchResult.success,
-      );
-      expect(await launcher.canLaunch('http://example.com/'), true);
-    });
-
-    test('canLaunch failure', () async {
-      when(api.canLaunchUrl(any)).thenAnswer(
-        (_) async => LaunchResult.failedToLoad,
-      );
-      expect(await launcher.canLaunch('unknown://scheme'), false);
-    });
-
-    test('canLaunch invalid URL passes the PlatformException through',
-        () async {
-      when(api.canLaunchUrl(any)).thenAnswer(
-        (_) async => LaunchResult.invalidUrl,
-      );
-=======
   group('canLaunch', () {
     test('handles success', () async {
-      final UrlLauncherIOS launcher = UrlLauncherIOS(api: api);
-      expect(await launcher.canLaunch('http://example.com/'), true);
+      when(api.canLaunchUrl(_webUrl))
+          .thenAnswer((_) async => LaunchResult.success);
+      final UrlLauncherIOS launcher = UrlLauncherIOS(api: api);
+      expect(await launcher.canLaunch(_webUrl), true);
     });
 
     test('handles failure', () async {
-      final UrlLauncherIOS launcher = UrlLauncherIOS(api: api);
-      expect(await launcher.canLaunch('unknown://scheme'), false);
-    });
-
-    test('passes invalid URL PlatformException through', () async {
-      final UrlLauncherIOS launcher = UrlLauncherIOS(api: api);
->>>>>>> fea24c5b
-      await expectLater(launcher.canLaunch('invalid://u r l'),
-          throwsA(isA<PlatformException>()));
-    });
-  });
-
-<<<<<<< HEAD
-    test('launch success', () async {
-      when(api.launchUrl(any, any)).thenAnswer(
-        (_) async => LaunchResult.success,
-      );
-=======
+      when(api.canLaunchUrl(_webUrl))
+          .thenAnswer((_) async => LaunchResult.failedToLoad);
+      final UrlLauncherIOS launcher = UrlLauncherIOS(api: api);
+      expect(await launcher.canLaunch(_webUrl), false);
+    });
+
+    test('throws PlatformException for invalid URL', () async {
+      when(api.canLaunchUrl(_webUrl))
+          .thenAnswer((_) async => LaunchResult.invalidUrl);
+      final UrlLauncherIOS launcher = UrlLauncherIOS(api: api);
+      await expectLater(
+          launcher.canLaunch(_webUrl), throwsA(isA<PlatformException>()));
+    });
+  });
+
   group('legacy launch', () {
     test('handles success', () async {
-      final UrlLauncherIOS launcher = UrlLauncherIOS(api: api);
->>>>>>> fea24c5b
-      expect(
-          await launcher.launch(
-            'http://example.com/',
-            useSafariVC: false,
-            useWebView: false,
-            enableJavaScript: false,
-            enableDomStorage: false,
-            universalLinksOnly: false,
-            headers: const <String, String>{},
-          ),
-          true);
-
-      verify(api.launchUrl(any, false)).called(1);
-      verifyNever(api.openUrlInSafariViewController(any));
-    });
-
-<<<<<<< HEAD
-    test('launch failure', () async {
-      when(api.launchUrl(any, any)).thenAnswer(
-        (_) async => LaunchResult.failedToLoad,
-      );
-=======
+      when(api.launchUrl(_webUrl, any))
+          .thenAnswer((_) async => LaunchResult.success);
+      final UrlLauncherIOS launcher = UrlLauncherIOS(api: api);
+      expect(
+          await launcher.launch(
+            _webUrl,
+            useSafariVC: false,
+            useWebView: false,
+            enableJavaScript: false,
+            enableDomStorage: false,
+            universalLinksOnly: false,
+            headers: const <String, String>{},
+          ),
+          true);
+      verifyNever(api.openUrlInSafariViewController(any));
+    });
+
     test('handles failure', () async {
-      final UrlLauncherIOS launcher = UrlLauncherIOS(api: api);
->>>>>>> fea24c5b
-      expect(
-          await launcher.launch(
-            'unknown://scheme',
+      when(api.launchUrl(_webUrl, any))
+          .thenAnswer((_) async => LaunchResult.failedToLoad);
+      final UrlLauncherIOS launcher = UrlLauncherIOS(api: api);
+      expect(
+          await launcher.launch(
+            _webUrl,
             useSafariVC: false,
             useWebView: false,
             enableJavaScript: false,
@@ -124,22 +86,16 @@
             headers: const <String, String>{},
           ),
           false);
-      verify(api.launchUrl(any, false)).called(1);
-      verifyNever(api.openUrlInSafariViewController(any));
-    });
-
-<<<<<<< HEAD
-    test('launch invalid URL passes the PlatformException through', () async {
-      when(api.launchUrl(any, any)).thenAnswer(
-        (_) async => LaunchResult.invalidUrl,
-      );
-=======
-    test('passes invalid URL PlatformException through', () async {
-      final UrlLauncherIOS launcher = UrlLauncherIOS(api: api);
->>>>>>> fea24c5b
+      verifyNever(api.openUrlInSafariViewController(any));
+    });
+
+    test('throws PlatformException for invalid URL', () async {
+      when(api.launchUrl(_webUrl, any))
+          .thenAnswer((_) async => LaunchResult.invalidUrl);
+      final UrlLauncherIOS launcher = UrlLauncherIOS(api: api);
       await expectLater(
           launcher.launch(
-            'invalid://u r l',
+            _webUrl,
             useSafariVC: false,
             useWebView: false,
             enableJavaScript: false,
@@ -150,35 +106,13 @@
           throwsA(isA<PlatformException>()));
     });
 
-<<<<<<< HEAD
-    test('launch failed to load URL returns false', () async {
-      when(api.launchUrl(any, any)).thenAnswer(
-        (_) async => LaunchResult.failedToLoad,
-      );
-      expect(
-          await launcher.launch(
-            'unknown://scheme',
-            useSafariVC: false,
-            useWebView: false,
-            enableJavaScript: false,
-            enableDomStorage: false,
-            universalLinksOnly: false,
-            headers: const <String, String>{},
-          ),
-          false);
-    });
-
-    test('launch force SafariVC', () async {
-      when(api.openUrlInSafariViewController(any)).thenAnswer(
-        (_) async => LaunchResult.success,
-      );
-=======
     test('force SafariVC is handled', () async {
-      final UrlLauncherIOS launcher = UrlLauncherIOS(api: api);
->>>>>>> fea24c5b
-      expect(
-          await launcher.launch(
-            'http://example.com/',
+      when(api.openUrlInSafariViewController(_webUrl))
+          .thenAnswer((_) async => LaunchResult.success);
+      final UrlLauncherIOS launcher = UrlLauncherIOS(api: api);
+      expect(
+          await launcher.launch(
+            _webUrl,
             useSafariVC: true,
             useWebView: false,
             enableJavaScript: false,
@@ -187,22 +121,16 @@
             headers: const <String, String>{},
           ),
           true);
-      verify(api.openUrlInSafariViewController(any)).called(1);
-      verifyNever(api.launchUrl(any, any));
-    });
-
-<<<<<<< HEAD
-    test('launch universal links only', () async {
-      when(api.launchUrl(any, any)).thenAnswer(
-        (_) async => LaunchResult.success,
-      );
-=======
+      verifyNever(api.launchUrl(any, any));
+    });
+
     test('universal links only is handled', () async {
-      final UrlLauncherIOS launcher = UrlLauncherIOS(api: api);
->>>>>>> fea24c5b
-      expect(
-          await launcher.launch(
-            'http://example.com/',
+      when(api.launchUrl(_webUrl, any))
+          .thenAnswer((_) async => LaunchResult.success);
+      final UrlLauncherIOS launcher = UrlLauncherIOS(api: api);
+      expect(
+          await launcher.launch(
+            _webUrl,
             useSafariVC: false,
             useWebView: false,
             enableJavaScript: false,
@@ -211,31 +139,24 @@
             headers: const <String, String>{},
           ),
           true);
-      verify(api.launchUrl(any, true)).called(1);
-      verifyNever(api.openUrlInSafariViewController(any));
-    });
-
-<<<<<<< HEAD
-    test('launch force SafariVC to false', () async {
-      when(api.launchUrl(any, any)).thenAnswer(
-        (_) async => LaunchResult.success,
-      );
-=======
+      verifyNever(api.openUrlInSafariViewController(any));
+    });
+
     test('disallowing SafariVC is handled', () async {
-      final UrlLauncherIOS launcher = UrlLauncherIOS(api: api);
->>>>>>> fea24c5b
-      expect(
-          await launcher.launch(
-            'http://example.com/',
-            useSafariVC: false,
-            useWebView: false,
-            enableJavaScript: false,
-            enableDomStorage: false,
-            universalLinksOnly: false,
-            headers: const <String, String>{},
-          ),
-          true);
-      verify(api.launchUrl(any, false)).called(1);
+      when(api.launchUrl(_webUrl, any))
+          .thenAnswer((_) async => LaunchResult.success);
+      final UrlLauncherIOS launcher = UrlLauncherIOS(api: api);
+      expect(
+          await launcher.launch(
+            _webUrl,
+            useSafariVC: false,
+            useWebView: false,
+            enableJavaScript: false,
+            enableDomStorage: false,
+            universalLinksOnly: false,
+            headers: const <String, String>{},
+          ),
+          true);
       verifyNever(api.openUrlInSafariViewController(any));
     });
   });
@@ -243,49 +164,62 @@
   test('closeWebView calls through', () async {
     final UrlLauncherIOS launcher = UrlLauncherIOS(api: api);
     await launcher.closeWebView();
-    expect(api.closed, true);
+    verify(api.closeSafariViewController()).called(1);
   });
 
   group('launch without webview', () {
     test('calls through', () async {
+      when(api.launchUrl(_webUrl, any))
+          .thenAnswer((_) async => LaunchResult.success);
       final UrlLauncherIOS launcher = UrlLauncherIOS(api: api);
       final bool launched = await launcher.launchUrl(
-        'http://example.com/',
+        _webUrl,
         const LaunchOptions(mode: PreferredLaunchMode.externalApplication),
       );
       expect(launched, true);
-      expect(api.usedSafariViewController, false);
-    });
-
-    test('passes invalid URL PlatformException through', () async {
-      final UrlLauncherIOS launcher = UrlLauncherIOS(api: api);
-      await expectLater(
-          launcher.launchUrl('invalid://u r l', const LaunchOptions()),
+      verifyNever(api.openUrlInSafariViewController(any));
+    });
+
+    test('throws PlatformException for invalid URL', () async {
+      when(api.launchUrl(_webUrl, any))
+          .thenAnswer((_) async => LaunchResult.invalidUrl);
+      final UrlLauncherIOS launcher = UrlLauncherIOS(api: api);
+      await expectLater(
+          launcher.launchUrl(
+            _webUrl,
+            const LaunchOptions(mode: PreferredLaunchMode.externalApplication),
+          ),
           throwsA(isA<PlatformException>()));
     });
   });
 
   group('launch with Safari view controller', () {
     test('calls through with inAppWebView', () async {
-      final UrlLauncherIOS launcher = UrlLauncherIOS(api: api);
-      final bool launched = await launcher.launchUrl('http://example.com/',
-          const LaunchOptions(mode: PreferredLaunchMode.inAppWebView));
-      expect(launched, true);
-      expect(api.usedSafariViewController, true);
+      when(api.openUrlInSafariViewController(_webUrl))
+          .thenAnswer((_) async => LaunchResult.success);
+      final UrlLauncherIOS launcher = UrlLauncherIOS(api: api);
+      final bool launched = await launcher.launchUrl(
+          _webUrl, const LaunchOptions(mode: PreferredLaunchMode.inAppWebView));
+      expect(launched, true);
+      verifyNever(api.launchUrl(any, any));
     });
 
     test('calls through with inAppBrowserView', () async {
-      final UrlLauncherIOS launcher = UrlLauncherIOS(api: api);
-      final bool launched = await launcher.launchUrl('http://example.com/',
+      when(api.openUrlInSafariViewController(_webUrl))
+          .thenAnswer((_) async => LaunchResult.success);
+      final UrlLauncherIOS launcher = UrlLauncherIOS(api: api);
+      final bool launched = await launcher.launchUrl(_webUrl,
           const LaunchOptions(mode: PreferredLaunchMode.inAppBrowserView));
       expect(launched, true);
-      expect(api.usedSafariViewController, true);
-    });
-
-    test('passes invalid URL PlatformException through', () async {
-      final UrlLauncherIOS launcher = UrlLauncherIOS(api: api);
-      await expectLater(
-          launcher.launchUrl('invalid://u r l',
+      verifyNever(api.launchUrl(any, any));
+    });
+
+    test('throws PlatformException for invalid URL', () async {
+      when(api.openUrlInSafariViewController(_webUrl))
+          .thenAnswer((_) async => LaunchResult.invalidUrl);
+      final UrlLauncherIOS launcher = UrlLauncherIOS(api: api);
+      await expectLater(
+          launcher.launchUrl(_webUrl,
               const LaunchOptions(mode: PreferredLaunchMode.inAppWebView)),
           throwsA(isA<PlatformException>()));
     });
@@ -293,22 +227,25 @@
 
   group('launch with universal links', () {
     test('calls through', () async {
+      when(api.launchUrl(_webUrl, any))
+          .thenAnswer((_) async => LaunchResult.success);
       final UrlLauncherIOS launcher = UrlLauncherIOS(api: api);
       final bool launched = await launcher.launchUrl(
-        'http://example.com/',
+        _webUrl,
         const LaunchOptions(
             mode: PreferredLaunchMode.externalNonBrowserApplication),
       );
       expect(launched, true);
-      expect(api.usedSafariViewController, false);
-      expect(api.passedUniversalLinksOnly, true);
-    });
-
-    test('passes invalid URL PlatformException through', () async {
+      verifyNever(api.openUrlInSafariViewController(any));
+    });
+
+    test('throws PlatformException for invalid URL', () async {
+      when(api.launchUrl(_webUrl, any))
+          .thenAnswer((_) async => LaunchResult.invalidUrl);
       final UrlLauncherIOS launcher = UrlLauncherIOS(api: api);
       await expectLater(
           launcher.launchUrl(
-              'invalid://u r l',
+              _webUrl,
               const LaunchOptions(
                   mode: PreferredLaunchMode.externalNonBrowserApplication)),
           throwsA(isA<PlatformException>()));
@@ -317,28 +254,36 @@
 
   group('launch with platform default', () {
     test('uses Safari view controller for http', () async {
-      final UrlLauncherIOS launcher = UrlLauncherIOS(api: api);
-      final bool launched = await launcher.launchUrl(
-          'http://example.com/', const LaunchOptions());
-      expect(launched, true);
-      expect(api.usedSafariViewController, true);
+      const String httpUrl = 'http://example.com/';
+      when(api.openUrlInSafariViewController(httpUrl))
+          .thenAnswer((_) async => LaunchResult.success);
+      final UrlLauncherIOS launcher = UrlLauncherIOS(api: api);
+      final bool launched =
+          await launcher.launchUrl(httpUrl, const LaunchOptions());
+      expect(launched, true);
+      verifyNever(api.launchUrl(any, any));
     });
 
     test('uses Safari view controller for https', () async {
-      final UrlLauncherIOS launcher = UrlLauncherIOS(api: api);
-      final bool launched = await launcher.launchUrl(
-          'https://example.com/', const LaunchOptions());
-      expect(launched, true);
-      expect(api.usedSafariViewController, true);
+      const String httpsUrl = 'https://example.com/';
+      when(api.openUrlInSafariViewController(httpsUrl))
+          .thenAnswer((_) async => LaunchResult.success);
+      final UrlLauncherIOS launcher = UrlLauncherIOS(api: api);
+      final bool launched =
+          await launcher.launchUrl(httpsUrl, const LaunchOptions());
+      expect(launched, true);
+      verifyNever(api.launchUrl(any, any));
     });
 
     test('uses standard external for other schemes', () async {
-      final UrlLauncherIOS launcher = UrlLauncherIOS(api: api);
-      final bool launched = await launcher.launchUrl(
-          'supportedcustomscheme://example.com/', const LaunchOptions());
-      expect(launched, true);
-      expect(api.usedSafariViewController, false);
-      expect(api.passedUniversalLinksOnly, false);
+      const String nonWebUrl = 'supportedcustomscheme://example.com/';
+      when(api.launchUrl(nonWebUrl, any))
+          .thenAnswer((_) async => LaunchResult.success);
+      final UrlLauncherIOS launcher = UrlLauncherIOS(api: api);
+      final bool launched =
+          await launcher.launchUrl(nonWebUrl, const LaunchOptions());
+      expect(launched, true);
+      verifyNever(api.openUrlInSafariViewController(any));
     });
   });
 
@@ -364,13 +309,6 @@
           true);
     });
 
-<<<<<<< HEAD
-    test('closeWebView default behavior', () async {
-      await launcher.closeWebView();
-      verify(api.closeSafariViewController()).called(1);
-    });
-  });
-=======
     test('returns true for in app web view', () async {
       final UrlLauncherIOS launcher = UrlLauncherIOS(api: api);
       expect(
@@ -412,51 +350,4 @@
           false);
     });
   });
-}
-
-/// A fake implementation of the host API that reacts to specific schemes.
-///
-/// See _isLaunchable for the behaviors.
-class _FakeUrlLauncherApi implements UrlLauncherApi {
-  bool? passedUniversalLinksOnly;
-  bool? usedSafariViewController;
-  bool? closed;
-
-  @override
-  Future<bool> canLaunchUrl(String url) async {
-    return _isLaunchable(url);
-  }
-
-  @override
-  Future<bool> launchUrl(String url, bool universalLinksOnly) async {
-    passedUniversalLinksOnly = universalLinksOnly;
-    usedSafariViewController = false;
-    return _isLaunchable(url);
-  }
-
-  @override
-  Future<bool> openUrlInSafariViewController(String url) async {
-    usedSafariViewController = true;
-    return _isLaunchable(url);
-  }
-
-  @override
-  Future<void> closeSafariViewController() async {
-    closed = true;
-  }
-
-  bool _isLaunchable(String url) {
-    final String scheme = url.split(':')[0];
-    switch (scheme) {
-      case 'http':
-      case 'https':
-      case 'supportedcustomscheme':
-        return true;
-      case 'invalid':
-        throw PlatformException(code: 'argument_error');
-      default:
-        return false;
-    }
-  }
->>>>>>> fea24c5b
 }