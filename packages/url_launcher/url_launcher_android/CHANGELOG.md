--- conflicted
+++ resolved
@@ -1,16 +1,14 @@
-<<<<<<< HEAD
-## 6.1.2
+## 6.3.0
 
 * Enables in-app Android WebView to open non-https urls, e.g. `mailto:`, `sms:`.
 * Enables in-app Android WebView to open `.pdf` documents.
-=======
+
 ## 6.2.0
 
 * Adds support for `inAppBrowserView` as a separate launch mode option from
   `inAppWebView` mode. `inAppBrowserView` is the preferred in-app mode for most uses,
   but does not support `closeInAppWebView`.
 * Implements `supportsMode` and `supportsCloseForMode`.
->>>>>>> f22ff364
 
 ## 6.1.1
 
