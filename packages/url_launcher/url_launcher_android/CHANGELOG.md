--- conflicted
+++ resolved
@@ -1,11 +1,11 @@
+## 6.0.26
+
+* Bump RoboElectric dependency to 4.4.1 to support AndroidX.
+
 ## 6.0.25
 
-<<<<<<< HEAD
-* Bump RoboElectric dependency to 4.4.1 to support AndroidX.
-=======
 * Clarifies explanation of endorsement in README.
 * Aligns Dart and Flutter SDK constraints.
->>>>>>> eb2fe266
 
 ## 6.0.24
 
