--- conflicted
+++ resolved
@@ -1,8 +1,7 @@
-<<<<<<< HEAD
-## 6.3.19
+## 6.3.25
 
 * Bumps androidx.core:core from 1.13.1 to 1.17.0.
-=======
+
 ## 6.3.24
 
 * Resolves Gradle 9 deprecations. 
@@ -30,7 +29,6 @@
 * **Retracted** due to not including the Flutter min SDK change.
 * Updates minimum supported SDK version to Flutter 3.35.
 * Removes obsolete code related to supporting SDK <24.
->>>>>>> 1c0be204
 
 ## 6.3.18
 
