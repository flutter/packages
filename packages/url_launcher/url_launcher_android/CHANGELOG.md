--- conflicted
+++ resolved
@@ -1,10 +1,10 @@
+## 6.3.27
+
+* Bumps androidx.browser:browser from 1.8.0 to 1.9.0.
+
 ## 6.3.26
 
-<<<<<<< HEAD
-* Bumps androidx.browser:browser from 1.8.0 to 1.9.0.
-=======
 * Bumps androidx.core:core from 1.13.1 to 1.17.0.
->>>>>>> b314944a
 
 ## 6.3.25
 
