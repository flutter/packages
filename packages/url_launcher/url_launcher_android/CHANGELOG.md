--- conflicted
+++ resolved
@@ -1,10 +1,10 @@
+## 6.0.32
+
+* Updates gradle, AGP and fixes some lint errors.
+
 ## 6.0.31
 
-<<<<<<< HEAD
-* Updates gradle, AGP and fixes some lint errors.
-=======
 * Fixes compatibility with AGP versions older than 4.2.
->>>>>>> 75e59192
 
 ## 6.0.30
 
