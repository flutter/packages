<<<<<<< HEAD
## 6.3.26

* Bumps com.android.tools.build:gradle from 8.12.1 to 8.13.1.
=======
## 6.3.27

* Bumps androidx.browser:browser from 1.8.0 to 1.9.0.

## 6.3.26

* Bumps androidx.core:core from 1.13.1 to 1.17.0.
>>>>>>> 4bf2df42

## 6.3.25

* Updates to Pigeon 26.

## 6.3.24

* Resolves Gradle 9 deprecations. 

## 6.3.23

* Updates Java compatibility version to 17.

## 6.3.22

* Adds support for `externalNonBrowserApplication` on API 30+.

## 6.3.21

* Updates minimum supported SDK version to Flutter 3.35.
* Removes obsolete code related to supporting SDK <24.

## 6.3.20

* Restore SDK 21-23 support, as the previous change was intended
  to require Flutter 3.35, but didn't.

## 6.3.19

* **Retracted** due to not including the Flutter min SDK change.
* Updates minimum supported SDK version to Flutter 3.35.
* Removes obsolete code related to supporting SDK <24.

## 6.3.18

* Bumps com.android.tools.build:gradle to 8.12.1.
* Updates minimum supported SDK version to Flutter 3.29/Dart 3.7.

## 6.3.17

* Updates kotlin version to 2.2.0 to enable gradle 8.11 support.

## 6.3.16

* Removes obsolete code related to supporting SDK <21.

## 6.3.15

* Updates compileSdk 34 to flutter.compileSdkVersion.

## 6.3.14

* Bumps androidx.annotation:annotation from 1.9.0 to 1.9.1.

## 6.3.13

* Bumps androidx.annotation:annotation from 1.8.2 to 1.9.0.

## 6.3.12

* Updates Java compatibility version to 11.

## 6.3.11

* Updates Pigeon for non-nullable collection type support.

## 6.3.10

* Removes dependency on org.jetbrains.kotlin:kotlin-bom.
* Updates minimum supported SDK version to Flutter 3.24/Dart 3.5.

## 6.3.9

* Bumps androidx.annotation:annotation from 1.8.1 to 1.8.2.

## 6.3.8

* Bumps androidx.browser:browser from 1.5.0 to 1.8.0.

## 6.3.7

* Bumps androidx.annotation:annotation from 1.8.0 to 1.8.1.

## 6.3.6

* Updates lint checks to ignore NewerVersionAvailable.

## 6.3.5

* Bumps androidx.core:core from 1.10.1 to 1.13.1.

## 6.3.4

* Updates Android Gradle Plugin to 8.5.1.

## 6.3.3

* Updates minimum supported SDK version to Flutter 3.22/Dart 3.4.
* Removes support for apps using the v1 Android embedding.

## 6.3.2

* Bumps androidx.annotation:annotation from 1.7.1 to 1.8.0.

## 6.3.1

* Updates minSdkVersion to 19.
* Updates minimum supported SDK version to Flutter 3.16/Dart 3.2.

## 6.3.0

* Adds support for `BrowserConfiguration`.
* Implements `showTitle` functionality for Android Custom Tabs.
* Updates compileSdk version to 34.

## 6.2.3

* Bumps androidx.annotation:annotation from 1.7.0 to 1.7.1.

## 6.2.2

* Updates minimum required plugin_platform_interface version to 2.1.7.

## 6.2.1

* Updates minimum supported SDK version to Flutter 3.10/Dart 3.0.
* Fixes lint warnings.

## 6.2.0

* Adds support for `inAppBrowserView` as a separate launch mode option from
  `inAppWebView` mode. `inAppBrowserView` is the preferred in-app mode for most uses,
  but does not support `closeInAppWebView`.
* Implements `supportsMode` and `supportsCloseForMode`.

## 6.1.1

* Updates annotations lib to 1.7.0.

## 6.1.0

* Adds support for Android Custom Tabs.

## 6.0.39

* Adds pub topics to package metadata.
* Updates minimum supported SDK version to Flutter 3.7/Dart 2.19.

## 6.0.38

* Updates android implementation to support api 34 broadcast receiver requirements.

## 6.0.37

* Sets android.defaults.buildfeatures.buildconfig to true for compatibility with AGP 8.0+.

## 6.0.36

* Bumps androidx.annotation:annotation from 1.2.0 to 1.6.0.
* Adds a dependency on kotlin-bom to align versions of Kotlin transitive dependencies.

## 6.0.35

* Converts method channels to Pigeon.

## 6.0.34

* Reverts ContextCompat usage that caused flutter/flutter#127014

## 6.0.33

* Explicitly sets if reciever for close should be exported.

## 6.0.32

* Updates gradle, AGP and fixes some lint errors.

## 6.0.31

* Fixes compatibility with AGP versions older than 4.2.

## 6.0.30

* Adds `targetCompatibilty` matching `sourceCompatibility` for older toolchains.

## 6.0.29

* Adds a namespace for compatibility with AGP 8.0.

## 6.0.28

* Sets an explicit Java compatibility version.

## 6.0.27

* Fixes Java warnings.
* Updates minimum Flutter version to 3.3.

## 6.0.26

* Bump RoboElectric dependency to 4.4.1 to support AndroidX.

## 6.0.25

* Clarifies explanation of endorsement in README.
* Aligns Dart and Flutter SDK constraints.

## 6.0.24

* Updates links for the merge of flutter/plugins into flutter/packages.
* Updates minimum Flutter version to 3.0.

## 6.0.23

* Updates code for stricter lint checks.

## 6.0.22

* Updates code for new analysis options.

## 6.0.21

* Updates androidx.annotation to 1.2.0.

## 6.0.20

* Updates android gradle plugin to 4.2.0.

## 6.0.19

* Revert gradle back to 3.4.2.

## 6.0.18

* Updates gradle to 7.2.2.
* Updates minimum Flutter version to 2.10.

## 6.0.17

* Fixes library_private_types_in_public_api, sort_child_properties_last and use_key_in_widget_constructors
  lint warnings.

## 6.0.16

* Adds fallback querying for `canLaunch` with web URLs, to avoid false negatives
  when there is a custom scheme handler.

## 6.0.15

* Switches to an in-package method channel implementation.

## 6.0.14

* Updates code for new analysis options.
* Removes dependency on `meta`.

## 6.0.13

* Splits from `shared_preferences` as a federated implementation.<|MERGE_RESOLUTION|>--- conflicted
+++ resolved
@@ -1,16 +1,14 @@
-<<<<<<< HEAD
+## 6.3.28
+
+* Bumps com.android.tools.build:gradle from 8.12.1 to 8.13.1.
+
+## 6.3.27
+
+* Bumps androidx.browser:browser from 1.8.0 to 1.9.0.
+
 ## 6.3.26
 
-* Bumps com.android.tools.build:gradle from 8.12.1 to 8.13.1.
-=======
-## 6.3.27
-
-* Bumps androidx.browser:browser from 1.8.0 to 1.9.0.
-
-## 6.3.26
-
 * Bumps androidx.core:core from 1.13.1 to 1.17.0.
->>>>>>> 4bf2df42
 
 ## 6.3.25
 
