## 6.1.1

<<<<<<< HEAD
* Enables in-app Android WebView to open non-https urls, e.g. `mailto:`, `sms:`.
* Enables in-app Android WebView to open `.pdf` documents.
=======
* Updates annotations lib to 1.7.0.
>>>>>>> 264b2fc1

## 6.1.0

* Adds support for Android Custom Tabs.

## 6.0.39

* Adds pub topics to package metadata.
* Updates minimum supported SDK version to Flutter 3.7/Dart 2.19.

## 6.0.38

* Updates android implementation to support api 34 broadcast receiver requirements.

## 6.0.37

* Sets android.defaults.buildfeatures.buildconfig to true for compatibility with AGP 8.0+.

## 6.0.36

* Bumps androidx.annotation:annotation from 1.2.0 to 1.6.0.
* Adds a dependency on kotlin-bom to align versions of Kotlin transitive dependencies.

## 6.0.35

* Converts method channels to Pigeon.

## 6.0.34

* Reverts ContextCompat usage that caused flutter/flutter#127014

## 6.0.33

* Explicitly sets if reciever for close should be exported.

## 6.0.32

* Updates gradle, AGP and fixes some lint errors.

## 6.0.31

* Fixes compatibility with AGP versions older than 4.2.

## 6.0.30

* Adds `targetCompatibilty` matching `sourceCompatibility` for older toolchains.

## 6.0.29

* Adds a namespace for compatibility with AGP 8.0.

## 6.0.28

* Sets an explicit Java compatibility version.

## 6.0.27

* Fixes Java warnings.
* Updates minimum Flutter version to 3.3.

## 6.0.26

* Bump RoboElectric dependency to 4.4.1 to support AndroidX.

## 6.0.25

* Clarifies explanation of endorsement in README.
* Aligns Dart and Flutter SDK constraints.

## 6.0.24

* Updates links for the merge of flutter/plugins into flutter/packages.
* Updates minimum Flutter version to 3.0.

## 6.0.23

* Updates code for stricter lint checks.

## 6.0.22

* Updates code for new analysis options.

## 6.0.21

* Updates androidx.annotation to 1.2.0.

## 6.0.20

* Updates android gradle plugin to 4.2.0.

## 6.0.19

* Revert gradle back to 3.4.2.

## 6.0.18

* Updates gradle to 7.2.2.
* Updates minimum Flutter version to 2.10.

## 6.0.17

* Fixes library_private_types_in_public_api, sort_child_properties_last and use_key_in_widget_constructors
  lint warnings.

## 6.0.16

* Adds fallback querying for `canLaunch` with web URLs, to avoid false negatives
  when there is a custom scheme handler.

## 6.0.15

* Switches to an in-package method channel implementation.

## 6.0.14

* Updates code for new analysis options.
* Removes dependency on `meta`.

## 6.0.13

* Splits from `shared_preferences` as a federated implementation.<|MERGE_RESOLUTION|>--- conflicted
+++ resolved
@@ -1,11 +1,11 @@
+## 6.1.2
+
+* Enables in-app Android WebView to open non-https urls, e.g. `mailto:`, `sms:`.
+* Enables in-app Android WebView to open `.pdf` documents.
+
 ## 6.1.1
 
-<<<<<<< HEAD
-* Enables in-app Android WebView to open non-https urls, e.g. `mailto:`, `sms:`.
-* Enables in-app Android WebView to open `.pdf` documents.
-=======
 * Updates annotations lib to 1.7.0.
->>>>>>> 264b2fc1
 
 ## 6.1.0
 
