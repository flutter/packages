--- conflicted
+++ resolved
@@ -1,12 +1,8 @@
-<<<<<<< HEAD
-## NEXT
-=======
 ## 6.3.0
 * Implements taking in `BrowserConfiguration` parameter.
 * Implements `showTitle` functionality for Android Custom Tabs.
 
 ## 6.2.1
->>>>>>> 1ad83a22
 
 * Updates minimum supported SDK version to Flutter 3.10/Dart 3.0.
 * Fixes lint warnings.
