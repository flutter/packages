<<<<<<< HEAD
## 6.2.0

* Adds support for `inAppBrowserView` as a separate launch mode option from
  `inAppWebView` mode. `inAppBrowserView` is the preferred in-app mode for most uses,
  but does not support `closeInAppWebView`.
* Implements `supportsMode` and `supportsCloseForMode`.
=======
## 6.1.1

* Updates annotations lib to 1.7.0.
>>>>>>> 264b2fc1

## 6.1.0

* Adds support for Android Custom Tabs.

## 6.0.39

* Adds pub topics to package metadata.
* Updates minimum supported SDK version to Flutter 3.7/Dart 2.19.

## 6.0.38

* Updates android implementation to support api 34 broadcast receiver requirements.

## 6.0.37

* Sets android.defaults.buildfeatures.buildconfig to true for compatibility with AGP 8.0+.

## 6.0.36

* Bumps androidx.annotation:annotation from 1.2.0 to 1.6.0.
* Adds a dependency on kotlin-bom to align versions of Kotlin transitive dependencies.

## 6.0.35

* Converts method channels to Pigeon.

## 6.0.34

* Reverts ContextCompat usage that caused flutter/flutter#127014

## 6.0.33

* Explicitly sets if reciever for close should be exported.

## 6.0.32

* Updates gradle, AGP and fixes some lint errors.

## 6.0.31

* Fixes compatibility with AGP versions older than 4.2.

## 6.0.30

* Adds `targetCompatibilty` matching `sourceCompatibility` for older toolchains.

## 6.0.29

* Adds a namespace for compatibility with AGP 8.0.

## 6.0.28

* Sets an explicit Java compatibility version.

## 6.0.27

* Fixes Java warnings.
* Updates minimum Flutter version to 3.3.

## 6.0.26

* Bump RoboElectric dependency to 4.4.1 to support AndroidX.

## 6.0.25

* Clarifies explanation of endorsement in README.
* Aligns Dart and Flutter SDK constraints.

## 6.0.24

* Updates links for the merge of flutter/plugins into flutter/packages.
* Updates minimum Flutter version to 3.0.

## 6.0.23

* Updates code for stricter lint checks.

## 6.0.22

* Updates code for new analysis options.

## 6.0.21

* Updates androidx.annotation to 1.2.0.

## 6.0.20

* Updates android gradle plugin to 4.2.0.

## 6.0.19

* Revert gradle back to 3.4.2.

## 6.0.18

* Updates gradle to 7.2.2.
* Updates minimum Flutter version to 2.10.

## 6.0.17

* Fixes library_private_types_in_public_api, sort_child_properties_last and use_key_in_widget_constructors
  lint warnings.

## 6.0.16

* Adds fallback querying for `canLaunch` with web URLs, to avoid false negatives
  when there is a custom scheme handler.

## 6.0.15

* Switches to an in-package method channel implementation.

## 6.0.14

* Updates code for new analysis options.
* Removes dependency on `meta`.

## 6.0.13

* Splits from `shared_preferences` as a federated implementation.<|MERGE_RESOLUTION|>--- conflicted
+++ resolved
@@ -1,15 +1,13 @@
-<<<<<<< HEAD
 ## 6.2.0
 
 * Adds support for `inAppBrowserView` as a separate launch mode option from
   `inAppWebView` mode. `inAppBrowserView` is the preferred in-app mode for most uses,
   but does not support `closeInAppWebView`.
 * Implements `supportsMode` and `supportsCloseForMode`.
-=======
+
 ## 6.1.1
 
 * Updates annotations lib to 1.7.0.
->>>>>>> 264b2fc1
 
 ## 6.1.0
 
