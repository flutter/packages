--- conflicted
+++ resolved
@@ -1,11 +1,5 @@
-<<<<<<< HEAD
-## 6.3.0
-=======
 ## 6.2.1
->>>>>>> bb97da8e
 
-* Implements taking in `BrowserConfiguration` parameter.
-* Implements `showTitle` functionality for Android Custom Tabs.
 * Updates minimum supported SDK version to Flutter 3.10/Dart 3.0.
 * Fixes lint warnings.
 
