--- conflicted
+++ resolved
@@ -1,13 +1,8 @@
-<<<<<<< HEAD
 ## 6.3.0
 
 * Implement taking in `BrowserConfiguration` parameter
 * Implement `showTitle` functionality for Android Custom Tabs
-=======
-## NEXT
-
 * Updates minimum supported SDK version to Flutter 3.10/Dart 3.0.
->>>>>>> 6cd0657c
 
 ## 6.2.0
 
