<<<<<<< HEAD
## NEXT

* Updates minimum Flutter version to 3.22.
=======
## 6.3.3

* Updates minimum supported SDK version to Flutter 3.22/Dart 3.4.
* Removes support for apps using the v1 Android embedding.

## 6.3.2

* Bumps androidx.annotation:annotation from 1.7.1 to 1.8.0.
>>>>>>> b16a7e32

## 6.3.1

* Updates minSdkVersion to 19.
* Updates minimum supported SDK version to Flutter 3.16/Dart 3.2.

## 6.3.0

* Adds support for `BrowserConfiguration`.
* Implements `showTitle` functionality for Android Custom Tabs.
* Updates compileSdk version to 34.

## 6.2.3

* Bumps androidx.annotation:annotation from 1.7.0 to 1.7.1.

## 6.2.2

* Updates minimum required plugin_platform_interface version to 2.1.7.

## 6.2.1

* Updates minimum supported SDK version to Flutter 3.10/Dart 3.0.
* Fixes lint warnings.

## 6.2.0

* Adds support for `inAppBrowserView` as a separate launch mode option from
  `inAppWebView` mode. `inAppBrowserView` is the preferred in-app mode for most uses,
  but does not support `closeInAppWebView`.
* Implements `supportsMode` and `supportsCloseForMode`.

## 6.1.1

* Updates annotations lib to 1.7.0.

## 6.1.0

* Adds support for Android Custom Tabs.

## 6.0.39

* Adds pub topics to package metadata.
* Updates minimum supported SDK version to Flutter 3.7/Dart 2.19.

## 6.0.38

* Updates android implementation to support api 34 broadcast receiver requirements.

## 6.0.37

* Sets android.defaults.buildfeatures.buildconfig to true for compatibility with AGP 8.0+.

## 6.0.36

* Bumps androidx.annotation:annotation from 1.2.0 to 1.6.0.
* Adds a dependency on kotlin-bom to align versions of Kotlin transitive dependencies.

## 6.0.35

* Converts method channels to Pigeon.

## 6.0.34

* Reverts ContextCompat usage that caused flutter/flutter#127014

## 6.0.33

* Explicitly sets if reciever for close should be exported.

## 6.0.32

* Updates gradle, AGP and fixes some lint errors.

## 6.0.31

* Fixes compatibility with AGP versions older than 4.2.

## 6.0.30

* Adds `targetCompatibilty` matching `sourceCompatibility` for older toolchains.

## 6.0.29

* Adds a namespace for compatibility with AGP 8.0.

## 6.0.28

* Sets an explicit Java compatibility version.

## 6.0.27

* Fixes Java warnings.
* Updates minimum Flutter version to 3.3.

## 6.0.26

* Bump RoboElectric dependency to 4.4.1 to support AndroidX.

## 6.0.25

* Clarifies explanation of endorsement in README.
* Aligns Dart and Flutter SDK constraints.

## 6.0.24

* Updates links for the merge of flutter/plugins into flutter/packages.
* Updates minimum Flutter version to 3.0.

## 6.0.23

* Updates code for stricter lint checks.

## 6.0.22

* Updates code for new analysis options.

## 6.0.21

* Updates androidx.annotation to 1.2.0.

## 6.0.20

* Updates android gradle plugin to 4.2.0.

## 6.0.19

* Revert gradle back to 3.4.2.

## 6.0.18

* Updates gradle to 7.2.2.
* Updates minimum Flutter version to 2.10.

## 6.0.17

* Fixes library_private_types_in_public_api, sort_child_properties_last and use_key_in_widget_constructors
  lint warnings.

## 6.0.16

* Adds fallback querying for `canLaunch` with web URLs, to avoid false negatives
  when there is a custom scheme handler.

## 6.0.15

* Switches to an in-package method channel implementation.

## 6.0.14

* Updates code for new analysis options.
* Removes dependency on `meta`.

## 6.0.13

* Splits from `shared_preferences` as a federated implementation.<|MERGE_RESOLUTION|>--- conflicted
+++ resolved
@@ -1,8 +1,3 @@
-<<<<<<< HEAD
-## NEXT
-
-* Updates minimum Flutter version to 3.22.
-=======
 ## 6.3.3
 
 * Updates minimum supported SDK version to Flutter 3.22/Dart 3.4.
@@ -11,7 +6,6 @@
 ## 6.3.2
 
 * Bumps androidx.annotation:annotation from 1.7.1 to 1.8.0.
->>>>>>> b16a7e32
 
 ## 6.3.1
 
