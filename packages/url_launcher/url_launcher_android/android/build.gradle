--- conflicted
+++ resolved
@@ -61,21 +61,11 @@
 dependencies {
 
     // Java language implementation
-<<<<<<< HEAD
     implementation "androidx.core:core:1.17.0"
-    implementation 'androidx.annotation:annotation:1.9.1'
-    implementation 'androidx.browser:browser:1.8.0'
-    testImplementation 'junit:junit:4.13.2'
-    testImplementation 'org.mockito:mockito-core:5.19.0'
-    testImplementation 'androidx.test:core:1.7.0'
-    testImplementation 'org.robolectric:robolectric:4.15.1'
-=======
-    implementation("androidx.core:core:1.13.1")
     implementation("androidx.annotation:annotation:1.9.1")
     implementation("androidx.browser:browser:1.8.0")
     testImplementation("junit:junit:4.13.2")
     testImplementation("org.mockito:mockito-core:5.19.0")
     testImplementation("androidx.test:core:1.7.0")
     testImplementation("org.robolectric:robolectric:4.15.1")
->>>>>>> 1c0be204
 }