// Copyright 2013 The Flutter Authors. All rights reserved.
// Use of this source code is governed by a BSD-style license that can be
// found in the LICENSE file.

// ignore_for_file: public_member_api_docs

import 'dart:async';

import 'package:flutter/material.dart';
import 'package:url_launcher_platform_interface/url_launcher_platform_interface.dart';

void main() {
  runApp(const MyApp());
}

class MyApp extends StatelessWidget {
  const MyApp({super.key});

  @override
  Widget build(BuildContext context) {
    return MaterialApp(
      title: 'URL Launcher',
      theme: ThemeData(
        primarySwatch: Colors.blue,
      ),
      home: const MyHomePage(title: 'URL Launcher'),
    );
  }
}

class MyHomePage extends StatefulWidget {
  const MyHomePage({super.key, required this.title});
  final String title;

  @override
  State<MyHomePage> createState() => _MyHomePageState();
}

class _MyHomePageState extends State<MyHomePage> {
  final UrlLauncherPlatform launcher = UrlLauncherPlatform.instance;
  bool _hasCallSupport = false;
  Future<void>? _launched;
  String _phone = '';
  final TextEditingController _urlTextController =
      TextEditingController(text: 'https://www.cylog.org/headers/');

  @override
  void initState() {
    super.initState();
    // Check for phone call support.
    launcher.canLaunch('tel:123').then((bool result) {
      setState(() {
        _hasCallSupport = result;
      });
    });
  }

  @override
  void dispose() {
    _urlTextController.dispose();
    super.dispose();
  }

  Future<void> _launchInBrowser(String url) async {
    if (!await launcher.launch(
      url,
      useSafariVC: false,
      useWebView: false,
      enableJavaScript: false,
      enableDomStorage: false,
      universalLinksOnly: false,
      headers: <String, String>{},
    )) {
      throw Exception('Could not launch $url');
    }
  }

  Future<void> _launchInWebView(String url) async {
    if (!await launcher.launch(
      url,
      useSafariVC: true,
      useWebView: true,
      enableJavaScript: false,
      enableDomStorage: false,
      universalLinksOnly: false,
      headers: <String, String>{},
    )) {
      throw Exception('Could not launch $url');
    }
  }

  Future<void> _launchInWebViewWithCustomHeaders(String url) async {
    if (!await launcher.launch(
      url,
      useSafariVC: true,
      useWebView: true,
      enableJavaScript: false,
      enableDomStorage: false,
      universalLinksOnly: false,
      headers: <String, String>{'my_header_key': 'my_header_value'},
    )) {
      throw Exception('Could not launch $url');
    }
  }

  Future<void> _launchInWebViewWithJavaScript(String url) async {
    if (!await launcher.launch(
      url,
      useSafariVC: true,
      useWebView: true,
      enableJavaScript: true,
      enableDomStorage: false,
      universalLinksOnly: false,
      headers: <String, String>{},
    )) {
      throw Exception('Could not launch $url');
    }
  }

  Future<void> _launchInWebViewWithDomStorage(String url) async {
    if (!await launcher.launch(
      url,
      useSafariVC: true,
      useWebView: true,
      enableJavaScript: false,
      enableDomStorage: true,
      universalLinksOnly: false,
      headers: <String, String>{},
    )) {
      throw Exception('Could not launch $url');
    }
  }

  Widget _launchStatus(BuildContext context, AsyncSnapshot<void> snapshot) {
    if (snapshot.hasError) {
      return Text('Error: ${snapshot.error}');
    } else {
      return const Text('');
    }
  }

  Future<void> _makePhoneCall(String phoneNumber) async {
    // Use `Uri` to ensure that `phoneNumber` is properly URL-encoded.
    // Just using 'tel:$phoneNumber' would create invalid URLs in some cases,
    // such as spaces in the input, which would cause `launch` to fail on some
    // platforms.
    final Uri launchUri = Uri(
      scheme: 'tel',
      path: phoneNumber,
    );
    await launcher.launch(
      launchUri.toString(),
      useSafariVC: false,
      useWebView: false,
      enableJavaScript: false,
      enableDomStorage: false,
      universalLinksOnly: true,
      headers: <String, String>{},
    );
  }

  @override
  Widget build(BuildContext context) {
    // onPressed calls using this URL are not gated on a 'canLaunch' check
    // because the assumption is that every device can launch a web URL.
    return Scaffold(
      appBar: AppBar(
        title: Text(widget.title),
      ),
      body: ListView(
        children: <Widget>[
          Column(
            mainAxisAlignment: MainAxisAlignment.center,
            children: <Widget>[
              Padding(
                padding: const EdgeInsets.all(16.0),
                child: TextField(
                    onChanged: (String text) => _phone = text,
                    decoration: const InputDecoration(
                        hintText: 'Input the phone number to launch')),
              ),
              ElevatedButton(
                onPressed: _hasCallSupport
                    ? () => setState(() {
                          _launched = _makePhoneCall(_phone);
                        })
                    : null,
                child: _hasCallSupport
                    ? const Text('Make phone call')
                    : const Text('Calling not supported'),
              ),
              Padding(
                padding: const EdgeInsets.all(16.0),
                child: TextField(
                  controller: _urlTextController,
                  decoration: const InputDecoration(
                    labelText: 'URL to Launch',
                    hintText: 'Input the URL to launch',
                  ),
                ),
              ),
              ElevatedButton(
                onPressed: () => setState(() {
                  _launched = _launchInBrowser(_urlTextController.text);
                }),
                child: const Text('Launch in browser'),
              ),
              const Padding(padding: EdgeInsets.all(16.0)),
              ElevatedButton(
                onPressed: () => setState(() {
                  _launched = _launchInWebView(_urlTextController.text);
                }),
                child: const Text('Launch in app'),
              ),
              ElevatedButton(
                onPressed: () => setState(() {
<<<<<<< HEAD
                  _launched =
                      _launchInWebViewWithJavaScript(_urlTextController.text);
=======
                  _launched = _launchInWebViewWithCustomHeaders(toLaunch);
                }),
                child: const Text('Launch in app (Custom headers)'),
              ),
              ElevatedButton(
                onPressed: () => setState(() {
                  _launched = _launchInWebViewWithJavaScript(toLaunch);
>>>>>>> 21c2ebb3
                }),
                child: const Text('Launch in app (JavaScript ON)'),
              ),
              ElevatedButton(
                onPressed: () => setState(() {
                  _launched =
                      _launchInWebViewWithDomStorage(_urlTextController.text);
                }),
                child: const Text('Launch in app (DOM storage ON)'),
              ),
              const Padding(padding: EdgeInsets.all(16.0)),
              ElevatedButton(
                onPressed: () => setState(() {
                  _launched = _launchInWebView(_urlTextController.text);
                  Timer(const Duration(seconds: 5), () {
                    launcher.closeWebView();
                  });
                }),
                child: const Text('Launch in app + close after 5 seconds'),
              ),
              const Padding(padding: EdgeInsets.all(16.0)),
              FutureBuilder<void>(future: _launched, builder: _launchStatus),
            ],
          ),
        ],
      ),
    );
  }
}<|MERGE_RESOLUTION|>--- conflicted
+++ resolved
@@ -214,18 +214,13 @@
               ),
               ElevatedButton(
                 onPressed: () => setState(() {
-<<<<<<< HEAD
-                  _launched =
-                      _launchInWebViewWithJavaScript(_urlTextController.text);
-=======
-                  _launched = _launchInWebViewWithCustomHeaders(toLaunch);
+                  _launched = _launchInWebViewWithCustomHeaders(_urlTextController.text);
                 }),
                 child: const Text('Launch in app (Custom headers)'),
               ),
               ElevatedButton(
                 onPressed: () => setState(() {
-                  _launched = _launchInWebViewWithJavaScript(toLaunch);
->>>>>>> 21c2ebb3
+                  _launched = _launchInWebViewWithJavaScript(_urlTextController.text);
                 }),
                 child: const Text('Launch in app (JavaScript ON)'),
               ),
