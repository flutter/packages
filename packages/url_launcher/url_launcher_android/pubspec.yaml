--- conflicted
+++ resolved
@@ -24,13 +24,8 @@
 dev_dependencies:
   flutter_test:
     sdk: flutter
-<<<<<<< HEAD
-  mockito: 5.4.4
+  mockito: ^5.4.4
   pigeon: ^22.4.1
-=======
-  mockito: ^5.4.4
-  pigeon: ^10.0.0
->>>>>>> b3397223
   plugin_platform_interface: ^2.1.7
   test: ^1.16.3
 
