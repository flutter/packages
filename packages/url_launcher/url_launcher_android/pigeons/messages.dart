--- conflicted
+++ resolved
@@ -41,18 +41,16 @@
   /// Opens the URL externally, returning true if successful.
   bool launchUrl(String url, Map<String, String> headers);
 
-<<<<<<< HEAD
   /// Opens the URL in an in-app WebView, returning true if it opens
   /// successfully.
-  bool openUrlInWebView(
-      String url, WebViewOptions webViewOptions, BrowserOptions browserOptions);
-=======
-  /// Opens the URL in an in-app Custom Tab or WebView, returning true if it
-  /// opens successfully.
-  bool openUrlInApp(String url, bool allowCustomTab, WebViewOptions options);
+  bool openUrlInApp(
+    String url,
+    bool allowCustomTab,
+    WebViewOptions webViewOptions,
+    BrowserOptions browserOptions,
+  );
 
   bool supportsCustomTabs();
->>>>>>> 2af69541
 
   /// Closes the view opened by [openUrlInSafariViewController].
   void closeWebView();
