--- conflicted
+++ resolved
@@ -182,13 +182,8 @@
   }
   final OperationResult result = await sshClient.runCommand(
     targetIp,
-<<<<<<< HEAD
     identityFilePath: identityFile!,
-    command: args['command'].split(' '),
-=======
-    identityFilePath: identityFile,
     command: (args['command'] as String).split(' '),
->>>>>>> 97ae0e1c
     timeoutMs:
         Duration(milliseconds: int.parse(args['timeout-seconds']) * 1000),
     logFilePath: outputFile,
@@ -273,13 +268,8 @@
 
     final String repositoryBase = path.join(repo.path, 'amber-files');
     stdout.writeln('Serving $repositoryBase to $targetIp');
-<<<<<<< HEAD
-    await server.serveRepo(repositoryBase, port: 0);
+    await server.serveRepo(repositoryBase);
     await amberCtl.addSrc(server.serverPort!);
-=======
-    await server.serveRepo(repositoryBase);
-    await amberCtl.addSrc(server.serverPort);
->>>>>>> 97ae0e1c
 
     stdout.writeln('Pushing packages $packages to $targetIp');
     for (final String packageName in packages) {
@@ -345,13 +335,8 @@
         return result;
       }
     }
-<<<<<<< HEAD
-    await server.serveRepo(repo.path, port: 0);
+    await server.serveRepo(repo.path);
     await amberCtl.addSrc(server.serverPort!);
-=======
-    await server.serveRepo(repo.path);
-    await amberCtl.addSrc(server.serverPort);
->>>>>>> 97ae0e1c
 
     for (final String farFile in farFiles!) {
       result = await server.publishRepo(repo.path, farFile);
