--- conflicted
+++ resolved
@@ -158,13 +158,9 @@
             builder: (_) => AdaptiveScaffold.standardNavigationRail(
               selectedIndex: selectedNavigation,
               onDestinationSelected: (int newIndex) {
-<<<<<<< HEAD
-                setState(() => selectedNavigation = newIndex);
-=======
                 setState(() {
                   selectedNavigation = newIndex;
                 });
->>>>>>> 3d078b51
               },
               leading: const Icon(Icons.menu),
               destinations: destinations
@@ -183,13 +179,9 @@
             builder: (_) => AdaptiveScaffold.standardNavigationRail(
               selectedIndex: selectedNavigation,
               onDestinationSelected: (int newIndex) {
-<<<<<<< HEAD
-                setState(() => selectedNavigation = newIndex);
-=======
                 setState(() {
                   selectedNavigation = newIndex;
                 });
->>>>>>> 3d078b51
               },
               extended: true,
               leading: Row(
@@ -245,13 +237,9 @@
               destinations: destinations,
               currentIndex: selectedNavigation,
               onDestinationSelected: (int newIndex) {
-<<<<<<< HEAD
-                setState(() => selectedNavigation = newIndex);
-=======
                 setState(() {
                   selectedNavigation = newIndex;
                 });
->>>>>>> 3d078b51
               },
             ),
           )
