## 0.1.11

<<<<<<< HEAD
* Allows custom animation duration for the NavigationRail and 
  BottomNavigationBar transitions. [flutter/flutter#112938](https://github.com/flutter/flutter/issues/112938)
=======
* Updates minimum supported SDK version to Flutter 3.19/Dart 3.3.
* Migrates deprecated MaterialState and MaterialStateProperty to WidgetState and WidgetStateProperty.

## 0.1.10+2

* Reduce rebuilds when invoking `isActive` method.
>>>>>>> 02e71b08

## 0.1.10+1

* Removes a broken design document link from the README.

## 0.1.10

* FIX : Assertion added when tried with less than 2 destinations - [flutter/flutter#110902](https://github.com/flutter/flutter/issues/110902)

## 0.1.9

* FIX : Drawer stays open even on destination tap - [flutter/flutter#141938](https://github.com/flutter/flutter/issues/141938)
* Updates minimum supported SDK version to Flutter 3.13/Dart 3.1.

## 0.1.8

* Adds `transitionDuration` parameter for specifying how long the animation should be.

## 0.1.7+2

* Fixes new lint warnings.

## 0.1.7+1

* Adds pub topics to package metadata.

## 0.1.7

* Fix top padding for NavigationBar.
* Updates minimum supported SDK version to Flutter 3.7/Dart 2.19.

## 0.1.6

* Added support for displaying an AppBar on any Breakpoint by introducing appBarBreakpoint

## 0.1.5

* Added support for Right-to-left (RTL) directionality.
* Fixes stale ignore: prefer_const_constructors.
* Updates minimum supported SDK version to Flutter 3.10/Dart 3.0.

## 0.1.4

* Use Material 3 NavigationBar instead of BottomNavigationBar

## 0.1.3

* Fixes `groupAlignment` property not available in `standardNavigationRail` - [flutter/flutter#121994](https://github.com/flutter/flutter/issues/121994)

## 0.1.2

* Fixes `NavigationRail` items not considering `NavigationRailTheme` values - [flutter/flutter#121135](https://github.com/flutter/flutter/issues/121135)
* When `NavigationRailTheme` is provided, it will use the theme for values that the user has not given explicit theme-related values for.

## 0.1.1

* Fixes flutter/flutter#121135) `selectedIcon` parameter not displayed even if it is provided.

## 0.1.0+1

* Aligns Dart and Flutter SDK constraints.

## 0.1.0

* Change the `selectedIndex` parameter on `standardNavigationRail` to allow null values to indicate "no destination".
* An explicitly null `currentIndex` parameter passed to `standardBottomNavigationBar` will also default to 0, just like implicitly null missing parameters.

## 0.0.9

* Fix passthrough of `leadingExtendedNavRail`, `leadingUnextendedNavRail` and `trailingNavRail`

## 0.0.8

Make fuchsia a mobile platform.

## 0.0.7

* Patch duplicate key error in SlotLayout.

## 0.0.6

* Change type of `appBar` parameter from `AppBar?` to `PreferredSizeWidget?`

## 0.0.5

* Calls onDestinationChanged callback in bottom nav bar.

## 0.0.4

* Fix static analyzer warnings using `core` lint.

## 0.0.3

* First published version.

## 0.0.2

* Adds some more examples.

## 0.0.1+1

* Updates text theme parameters to avoid deprecation issues.

## 0.0.1

* Initial release<|MERGE_RESOLUTION|>--- conflicted
+++ resolved
@@ -1,16 +1,16 @@
+## 0.1.11+1
+
+* Allows custom animation duration for the NavigationRail and 
+  BottomNavigationBar transitions. [flutter/flutter#112938](https://github.com/flutter/flutter/issues/112938)
+
 ## 0.1.11
 
-<<<<<<< HEAD
-* Allows custom animation duration for the NavigationRail and 
-  BottomNavigationBar transitions. [flutter/flutter#112938](https://github.com/flutter/flutter/issues/112938)
-=======
 * Updates minimum supported SDK version to Flutter 3.19/Dart 3.3.
 * Migrates deprecated MaterialState and MaterialStateProperty to WidgetState and WidgetStateProperty.
 
 ## 0.1.10+2
 
 * Reduce rebuilds when invoking `isActive` method.
->>>>>>> 02e71b08
 
 ## 0.1.10+1
 
