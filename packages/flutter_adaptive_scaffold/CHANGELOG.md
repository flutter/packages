## 0.1.2

<<<<<<< HEAD
* Adds `transitionDuration` parameter for specifying how long the animation should be.
=======
* Fixes `NavigationRail` items not considering `NavigationRailTheme` values - [flutter/flutter#121135](https://github.com/flutter/flutter/issues/121135)
* When `NavigationRailTheme` is provided, it will use the theme for values that the user has not given explicit theme-related values for.
>>>>>>> 801f68a7

## 0.1.1

* Fixes flutter/flutter#121135) `selectedIcon` parameter not displayed even if it is provided.

## 0.1.0+1

* Aligns Dart and Flutter SDK constraints.

## 0.1.0

* Change the `selectedIndex` parameter on `standardNavigationRail` to allow null values to indicate "no destination".
* An explicitly null `currentIndex` parameter passed to `standardBottomNavigationBar` will also default to 0, just like implicitly null missing parameters.

## 0.0.9

* Fix passthrough of `leadingExtendedNavRail`, `leadingUnextendedNavRail` and `trailingNavRail`

## 0.0.8

Make fuchsia a mobile platform.

## 0.0.7

* Patch duplicate key error in SlotLayout.

## 0.0.6

* Change type of `appBar` parameter from `AppBar?` to `PreferredSizeWidget?`

## 0.0.5

* Calls onDestinationChanged callback in bottom nav bar.

## 0.0.4

* Fix static analyzer warnings using `core` lint.

## 0.0.3

* First published version.

## 0.0.2

* Adds some more examples.

## 0.0.1+1

* Updates text theme parameters to avoid deprecation issues.

## 0.0.1

* Initial release<|MERGE_RESOLUTION|>--- conflicted
+++ resolved
@@ -1,11 +1,11 @@
+## 0.1.2+1
+
+* Adds `transitionDuration` parameter for specifying how long the animation should be.
+
 ## 0.1.2
 
-<<<<<<< HEAD
-* Adds `transitionDuration` parameter for specifying how long the animation should be.
-=======
 * Fixes `NavigationRail` items not considering `NavigationRailTheme` values - [flutter/flutter#121135](https://github.com/flutter/flutter/issues/121135)
 * When `NavigationRailTheme` is provided, it will use the theme for values that the user has not given explicit theme-related values for.
->>>>>>> 801f68a7
 
 ## 0.1.1
 
