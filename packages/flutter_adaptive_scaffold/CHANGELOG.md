<<<<<<< HEAD
## 0.0.9

Make drawer items scrollable.
=======
## NEXT

* Aligns Dart and Flutter SDK constraints.

## 0.1.0

* Change the `selectedIndex` parameter on `standardNavigationRail` to allow null values to indicate "no destination".
* An explicitly null `currentIndex` parameter passed to `standardBottomNavigationBar` will also default to 0, just like implicitly null missing parameters.


## 0.0.9

* Fix passthrough of `leadingExtendedNavRail`, `leadingUnextendedNavRail` and `trailingNavRail`
>>>>>>> 789e3a72

## 0.0.8

Make fuchsia a mobile platform.

## 0.0.7

* Patch duplicate key error in SlotLayout.

## 0.0.6

* Change type of `appBar` parameter from `AppBar?` to `PreferredSizeWidget?`

## 0.0.5

* Calls onDestinationChanged callback in bottom nav bar.

## 0.0.4

* Fix static analyzer warnings using `core` lint.

## 0.0.3

* First published version.

## 0.0.2

* Adds some more examples.

## 0.0.1+1

* Updates text theme parameters to avoid deprecation issues.

## 0.0.1

* Initial release<|MERGE_RESOLUTION|>--- conflicted
+++ resolved
@@ -1,11 +1,7 @@
-<<<<<<< HEAD
-## 0.0.9
-
-Make drawer items scrollable.
-=======
 ## NEXT
 
 * Aligns Dart and Flutter SDK constraints.
+* Make drawer items scrollable.
 
 ## 0.1.0
 
@@ -16,7 +12,6 @@
 ## 0.0.9
 
 * Fix passthrough of `leadingExtendedNavRail`, `leadingUnextendedNavRail` and `trailingNavRail`
->>>>>>> 789e3a72
 
 ## 0.0.8
 
