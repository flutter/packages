--- conflicted
+++ resolved
@@ -1,12 +1,6 @@
-<<<<<<< HEAD
-## 0.2.0
-
-* Adds `transitionDuration` parameter for specifying how long the animation should be.
-=======
 ## 0.1.3
 
 * Fixes `groupAlignment` property not available in `standardNavigationRail` - [flutter/flutter#121994](https://github.com/flutter/flutter/issues/121994)
->>>>>>> 2c0fc55b
 
 ## 0.1.2
 
