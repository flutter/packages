<<<<<<< HEAD
## 0.1.1

* Fixes flutter/flutter#121135) `selectedIcon` parameter not displayed even if it is provided.
=======
## NEXT

* Aligns Dart and Flutter SDK constraints.
>>>>>>> 789e3a72

## 0.1.0

* Change the `selectedIndex` parameter on `standardNavigationRail` to allow null values to indicate "no destination".
* An explicitly null `currentIndex` parameter passed to `standardBottomNavigationBar` will also default to 0, just like implicitly null missing parameters.


## 0.0.9

* Fix passthrough of `leadingExtendedNavRail`, `leadingUnextendedNavRail` and `trailingNavRail`

## 0.0.8

Make fuchsia a mobile platform.

## 0.0.7

* Patch duplicate key error in SlotLayout.

## 0.0.6

* Change type of `appBar` parameter from `AppBar?` to `PreferredSizeWidget?`

## 0.0.5

* Calls onDestinationChanged callback in bottom nav bar.

## 0.0.4

* Fix static analyzer warnings using `core` lint.

## 0.0.3

* First published version.

## 0.0.2

* Adds some more examples.

## 0.0.1+1

* Updates text theme parameters to avoid deprecation issues.

## 0.0.1

* Initial release<|MERGE_RESOLUTION|>--- conflicted
+++ resolved
@@ -1,12 +1,10 @@
-<<<<<<< HEAD
 ## 0.1.1
 
 * Fixes flutter/flutter#121135) `selectedIcon` parameter not displayed even if it is provided.
-=======
+
 ## NEXT
 
 * Aligns Dart and Flutter SDK constraints.
->>>>>>> 789e3a72
 
 ## 0.1.0
 
