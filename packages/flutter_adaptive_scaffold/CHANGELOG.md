## 0.3.2

<<<<<<< HEAD
* Adds `navigationRailPadding` padding to `AdaptiveScaffold` for specifying custom padding around the navigation rail.
=======
* Fixes some memory leaks by disposing curved animations and value notifiers.

## 0.3.1+1

* Updates README to indicate that this package will be discontinued.

>>>>>>> afa43aea

## 0.3.1

* Use improved MediaQuery methods.

## 0.3.0

* Adds `inDuration`, `outDuration`, `inCurve`, and `outCurve` parameters for 
configuring additional `SlotLayoutConfig` animation behavior.
* **BREAKING CHANGES**:
  * Removes `duration` parameter from `SlotLayoutConfig`.

## 0.2.6

* Add new sample for using AdaptiveScaffold with GoRouter.

## 0.2.5

* Fix breakpoint not being active in certain cases like foldables.

## 0.2.4

* Compare breakpoints to each other using operators.

## 0.2.3

* Update the spacing and margins to the latest material m3 specs.
* Add `margin`, `spacing`, `padding`, `recommendedPanes` and `maxPanes` with their Material value to `Breakpoint`.

## 0.2.2

* Fix a bug where landscape would not show body when using `andUp`.

## 0.2.1

* Add `Breakpoint.activeBreakpointOf(context)` to find the currently active breakpoint.
* Don't check for height on Desktop platforms.

## 0.2.0

* Add breakpoints for mediumLarge and extraLarge.
* Add height and orientation based breakpoint checks.
* **BREAKING CHANGES**:
  * Removes `WidthPlatformBreakpoint`
  * Breakpoints can now be constructed directly with `Breakpoint`
  * Checks for `andUp` or `platform` can be done as parameter: `Breakpoint.small(andUp: true, platform: Breakpoint.mobile)`

## 0.1.12

* Updates minimum supported SDK version to Flutter 3.22/Dart 3.4.
* Updates minimum supported SDK version to Flutter 3.19/Dart 3.3.
* Expose `labelType` for NavigationRails.
* Add `navigationRailDestinationBuilder` to apply custom Destinations.
* Add `groupAlignment` property to change alignment.
* Set `navRailTheme` when using the Drawer just like the other NavigationRails.

## 0.1.11+1

* Allows custom animation duration for the NavigationRail and 
  BottomNavigationBar transitions. [flutter/flutter#112938](https://github.com/flutter/flutter/issues/112938)

## 0.1.11

* Updates minimum supported SDK version to Flutter 3.19/Dart 3.3.
* Migrates deprecated MaterialState and MaterialStateProperty to WidgetState and WidgetStateProperty.

## 0.1.10+2

* Reduce rebuilds when invoking `isActive` method.

## 0.1.10+1

* Removes a broken design document link from the README.

## 0.1.10

* FIX : Assertion added when tried with less than 2 destinations - [flutter/flutter#110902](https://github.com/flutter/flutter/issues/110902)

## 0.1.9

* FIX : Drawer stays open even on destination tap - [flutter/flutter#141938](https://github.com/flutter/flutter/issues/141938)
* Updates minimum supported SDK version to Flutter 3.13/Dart 3.1.

## 0.1.8

* Adds `transitionDuration` parameter for specifying how long the animation should be.

## 0.1.7+2

* Fixes new lint warnings.

## 0.1.7+1

* Adds pub topics to package metadata.

## 0.1.7

* Fix top padding for NavigationBar.
* Updates minimum supported SDK version to Flutter 3.7/Dart 2.19.

## 0.1.6

* Added support for displaying an AppBar on any Breakpoint by introducing appBarBreakpoint

## 0.1.5

* Added support for Right-to-left (RTL) directionality.
* Fixes stale ignore: prefer_const_constructors.
* Updates minimum supported SDK version to Flutter 3.10/Dart 3.0.

## 0.1.4

* Use Material 3 NavigationBar instead of BottomNavigationBar

## 0.1.3

* Fixes `groupAlignment` property not available in `standardNavigationRail` - [flutter/flutter#121994](https://github.com/flutter/flutter/issues/121994)

## 0.1.2

* Fixes `NavigationRail` items not considering `NavigationRailTheme` values - [flutter/flutter#121135](https://github.com/flutter/flutter/issues/121135)
* When `NavigationRailTheme` is provided, it will use the theme for values that the user has not given explicit theme-related values for.

## 0.1.1

* Fixes flutter/flutter#121135) `selectedIcon` parameter not displayed even if it is provided.

## 0.1.0+1

* Aligns Dart and Flutter SDK constraints.

## 0.1.0

* Change the `selectedIndex` parameter on `standardNavigationRail` to allow null values to indicate "no destination".
* An explicitly null `currentIndex` parameter passed to `standardBottomNavigationBar` will also default to 0, just like implicitly null missing parameters.

## 0.0.9

* Fix passthrough of `leadingExtendedNavRail`, `leadingUnextendedNavRail` and `trailingNavRail`

## 0.0.8

Make fuchsia a mobile platform.

## 0.0.7

* Patch duplicate key error in SlotLayout.

## 0.0.6

* Change type of `appBar` parameter from `AppBar?` to `PreferredSizeWidget?`

## 0.0.5

* Calls onDestinationChanged callback in bottom nav bar.

## 0.0.4

* Fix static analyzer warnings using `core` lint.

## 0.0.3

* First published version.

## 0.0.2

* Adds some more examples.

## 0.0.1+1

* Updates text theme parameters to avoid deprecation issues.

## 0.0.1

* Initial release<|MERGE_RESOLUTION|>--- conflicted
+++ resolved
@@ -1,15 +1,11 @@
 ## 0.3.2
 
-<<<<<<< HEAD
-* Adds `navigationRailPadding` padding to `AdaptiveScaffold` for specifying custom padding around the navigation rail.
-=======
 * Fixes some memory leaks by disposing curved animations and value notifiers.
 
 ## 0.3.1+1
 
 * Updates README to indicate that this package will be discontinued.
 
->>>>>>> afa43aea
 
 ## 0.3.1
 
