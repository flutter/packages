<<<<<<< HEAD
## 0.2.0

* Adds `transitionDuration` parameter for specifying how long the animation should be.
=======
## 0.1.7+2

* Fixes new lint warnings.

## 0.1.7+1

* Adds pub topics to package metadata.

## 0.1.7

* Fix top padding for NavigationBar.
* Updates minimum supported SDK version to Flutter 3.7/Dart 2.19.

## 0.1.6

* Added support for displaying an AppBar on any Breakpoint by introducing appBarBreakpoint

## 0.1.5

* Added support for Right-to-left (RTL) directionality.
* Fixes stale ignore: prefer_const_constructors.
* Updates minimum supported SDK version to Flutter 3.10/Dart 3.0.

## 0.1.4

* Use Material 3 NavigationBar instead of BottomNavigationBar
>>>>>>> 09205ca1

## 0.1.3

* Fixes `groupAlignment` property not available in `standardNavigationRail` - [flutter/flutter#121994](https://github.com/flutter/flutter/issues/121994)

## 0.1.2

* Fixes `NavigationRail` items not considering `NavigationRailTheme` values - [flutter/flutter#121135](https://github.com/flutter/flutter/issues/121135)
* When `NavigationRailTheme` is provided, it will use the theme for values that the user has not given explicit theme-related values for.

## 0.1.1

* Fixes flutter/flutter#121135) `selectedIcon` parameter not displayed even if it is provided.

## 0.1.0+1

* Aligns Dart and Flutter SDK constraints.

## 0.1.0

* Change the `selectedIndex` parameter on `standardNavigationRail` to allow null values to indicate "no destination".
* An explicitly null `currentIndex` parameter passed to `standardBottomNavigationBar` will also default to 0, just like implicitly null missing parameters.

## 0.0.9

* Fix passthrough of `leadingExtendedNavRail`, `leadingUnextendedNavRail` and `trailingNavRail`

## 0.0.8

Make fuchsia a mobile platform.

## 0.0.7

* Patch duplicate key error in SlotLayout.

## 0.0.6

* Change type of `appBar` parameter from `AppBar?` to `PreferredSizeWidget?`

## 0.0.5

* Calls onDestinationChanged callback in bottom nav bar.

## 0.0.4

* Fix static analyzer warnings using `core` lint.

## 0.0.3

* First published version.

## 0.0.2

* Adds some more examples.

## 0.0.1+1

* Updates text theme parameters to avoid deprecation issues.

## 0.0.1

* Initial release<|MERGE_RESOLUTION|>--- conflicted
+++ resolved
@@ -1,8 +1,3 @@
-<<<<<<< HEAD
-## 0.2.0
-
-* Adds `transitionDuration` parameter for specifying how long the animation should be.
-=======
 ## 0.1.7+2
 
 * Fixes new lint warnings.
@@ -29,7 +24,6 @@
 ## 0.1.4
 
 * Use Material 3 NavigationBar instead of BottomNavigationBar
->>>>>>> 09205ca1
 
 ## 0.1.3
 
