--- conflicted
+++ resolved
@@ -1,12 +1,11 @@
-<<<<<<< HEAD
 ## 0.3.2
 
 * Fixes some memory leaks by disposing curved animations and value notifiers.
-=======
+
 ## 0.3.1+1
 
 * Updates README to indicate that this package will be discontinued.
->>>>>>> fd537938
+
 
 ## 0.3.1
 
