--- conflicted
+++ resolved
@@ -1,10 +1,10 @@
+## 0.0.6
+
+* Change type of `appBar` parameter from `AppBar?` to `PreferredSizeWidget?`
+
 ## 0.0.5
 
-<<<<<<< HEAD
-* Change type of `appBar` parameter from `AppBar?` to `PreferredSizeWidget?`
-=======
 * Calls onDestinationChanged callback in bottom nav bar.
->>>>>>> c3d75745
 
 ## 0.0.4
 
