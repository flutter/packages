## 0.1.1

<<<<<<< HEAD
* Fixes `NavigationRail` items not considering `NavigationRailTheme` values - [flutter/flutter#121135](https://github.com/flutter/flutter/issues/121135)
* When `NavigationRailTheme` is provided, it will use the theme for values that the user has not given explicit theme-related values for.
=======
* Fixes flutter/flutter#121135) `selectedIcon` parameter not displayed even if it is provided.
>>>>>>> 3d078b51

## 0.1.0+1

* Aligns Dart and Flutter SDK constraints.

## 0.1.0

* Change the `selectedIndex` parameter on `standardNavigationRail` to allow null values to indicate "no destination".
* An explicitly null `currentIndex` parameter passed to `standardBottomNavigationBar` will also default to 0, just like implicitly null missing parameters.

## 0.0.9

* Fix passthrough of `leadingExtendedNavRail`, `leadingUnextendedNavRail` and `trailingNavRail`

## 0.0.8

Make fuchsia a mobile platform.

## 0.0.7

* Patch duplicate key error in SlotLayout.

## 0.0.6

* Change type of `appBar` parameter from `AppBar?` to `PreferredSizeWidget?`

## 0.0.5

* Calls onDestinationChanged callback in bottom nav bar.

## 0.0.4

* Fix static analyzer warnings using `core` lint.

## 0.0.3

* First published version.

## 0.0.2

* Adds some more examples.

## 0.0.1+1

* Updates text theme parameters to avoid deprecation issues.

## 0.0.1

* Initial release<|MERGE_RESOLUTION|>--- conflicted
+++ resolved
@@ -1,11 +1,11 @@
+## 0.1.2
+
+* Fixes `NavigationRail` items not considering `NavigationRailTheme` values - [flutter/flutter#121135](https://github.com/flutter/flutter/issues/121135)
+* When `NavigationRailTheme` is provided, it will use the theme for values that the user has not given explicit theme-related values for.
+
 ## 0.1.1
 
-<<<<<<< HEAD
-* Fixes `NavigationRail` items not considering `NavigationRailTheme` values - [flutter/flutter#121135](https://github.com/flutter/flutter/issues/121135)
-* When `NavigationRailTheme` is provided, it will use the theme for values that the user has not given explicit theme-related values for.
-=======
 * Fixes flutter/flutter#121135) `selectedIcon` parameter not displayed even if it is provided.
->>>>>>> 3d078b51
 
 ## 0.1.0+1
 
