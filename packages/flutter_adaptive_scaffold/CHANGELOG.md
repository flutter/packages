--- conflicted
+++ resolved
@@ -1,7 +1,6 @@
-<<<<<<< HEAD
-## 0.0.9
+## 0.1.4
 Surface `useLegacyColorScheme` in `AdaptiveScaffold`.
-=======
+
 ## 0.1.3
 
 * Fixes `groupAlignment` property not available in `standardNavigationRail` - [flutter/flutter#121994](https://github.com/flutter/flutter/issues/121994)
@@ -27,7 +26,6 @@
 ## 0.0.9
 
 * Fix passthrough of `leadingExtendedNavRail`, `leadingUnextendedNavRail` and `trailingNavRail`
->>>>>>> b9f2f1e3
 
 ## 0.0.8
 
