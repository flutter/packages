--- conflicted
+++ resolved
@@ -507,73 +507,6 @@
     final NavigationRailThemeData navRailTheme =
         Theme.of(context).navigationRailTheme;
 
-<<<<<<< HEAD
-    return Directionality(
-      textDirection: TextDirection.ltr,
-      child: Scaffold(
-        appBar: widget.drawerBreakpoint.isActive(context) && widget.useDrawer
-            ? widget.appBar ?? AppBar()
-            : null,
-        drawer: widget.drawerBreakpoint.isActive(context) && widget.useDrawer
-            ? Drawer(
-                child: NavigationRail(
-                  extended: true,
-                  leading: widget.leadingExtendedNavRail,
-                  trailing: widget.trailingNavRail,
-                  selectedIndex: widget.selectedIndex,
-                  destinations: widget.destinations
-                      .map((_) => AdaptiveScaffold.toRailDestination(_))
-                      .toList(),
-                  onDestinationSelected: widget.onSelectedIndexChange,
-                ),
-              )
-            : null,
-        body: AdaptiveLayout(
-          bodyOrientation: widget.bodyOrientation,
-          bodyRatio: widget.bodyRatio,
-          internalAnimations: widget.internalAnimations,
-          transitionDuration: widget.transitionDuration,
-          primaryNavigation: SlotLayout(
-            config: <Breakpoint, SlotLayoutConfig>{
-              widget.mediumBreakpoint: SlotLayout.from(
-                key: const Key('primaryNavigation'),
-                builder: (_) => AdaptiveScaffold.standardNavigationRail(
-                  width: widget.navigationRailWidth,
-                  leading: widget.leadingUnextendedNavRail,
-                  trailing: widget.trailingNavRail,
-                  selectedIndex: widget.selectedIndex,
-                  destinations: widget.destinations
-                      .map((_) => AdaptiveScaffold.toRailDestination(_))
-                      .toList(),
-                  onDestinationSelected: widget.onSelectedIndexChange,
-                  backgroundColor: navRailTheme.backgroundColor,
-                  selectedIconTheme: navRailTheme.selectedIconTheme,
-                  unselectedIconTheme: navRailTheme.unselectedIconTheme,
-                  selectedLabelTextStyle: navRailTheme.selectedLabelTextStyle,
-                  unSelectedLabelTextStyle:
-                      navRailTheme.unselectedLabelTextStyle,
-                ),
-              ),
-              widget.largeBreakpoint: SlotLayout.from(
-                key: const Key('primaryNavigation1'),
-                builder: (_) => AdaptiveScaffold.standardNavigationRail(
-                  width: widget.extendedNavigationRailWidth,
-                  extended: true,
-                  leading: widget.leadingExtendedNavRail,
-                  trailing: widget.trailingNavRail,
-                  selectedIndex: widget.selectedIndex,
-                  destinations: widget.destinations
-                      .map((_) => AdaptiveScaffold.toRailDestination(_))
-                      .toList(),
-                  onDestinationSelected: widget.onSelectedIndexChange,
-                  backgroundColor: navRailTheme.backgroundColor,
-                  selectedIconTheme: navRailTheme.selectedIconTheme,
-                  unselectedIconTheme: navRailTheme.unselectedIconTheme,
-                  selectedLabelTextStyle: navRailTheme.selectedLabelTextStyle,
-                  unSelectedLabelTextStyle:
-                      navRailTheme.unselectedLabelTextStyle,
-                ),
-=======
     return Scaffold(
       appBar: widget.drawerBreakpoint.isActive(context) && widget.useDrawer ||
               (widget.appBarBreakpoint?.isActive(context) ?? false)
@@ -591,7 +524,6 @@
                         AdaptiveScaffold.toRailDestination(destination))
                     .toList(),
                 onDestinationSelected: widget.onSelectedIndexChange,
->>>>>>> 09205ca1
               ),
             )
           : null,
