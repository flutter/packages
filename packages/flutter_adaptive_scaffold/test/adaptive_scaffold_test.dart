// Copyright 2013 The Flutter Authors. All rights reserved.
// Use of this source code is governed by a BSD-style license that can be
// found in the LICENSE file.

import 'package:flutter/material.dart';
import 'package:flutter_adaptive_scaffold/src/adaptive_scaffold.dart';
import 'package:flutter_adaptive_scaffold/src/breakpoints.dart';
import 'package:flutter_test/flutter_test.dart';

void main() {
  testWidgets('adaptive scaffold lays out slots as expected',
      (WidgetTester tester) async {
    final Finder smallBody = find.byKey(const Key('smallBody'));
    final Finder body = find.byKey(const Key('body'));
    final Finder largeBody = find.byKey(const Key('largeBody'));
    final Finder smallSBody = find.byKey(const Key('smallSBody'));
    final Finder sBody = find.byKey(const Key('sBody'));
    final Finder largeSBody = find.byKey(const Key('largeSBody'));
    final Finder bottomNav = find.byKey(const Key('bottomNavigation'));
    final Finder primaryNav = find.byKey(const Key('primaryNavigation'));
    final Finder primaryNav1 = find.byKey(const Key('primaryNavigation1'));

    await tester.binding.setSurfaceSize(SimulatedLayout.mobile.size);
    await tester.pumpWidget(SimulatedLayout.mobile.app());
    await tester.pumpAndSettle();

    expect(smallBody, findsOneWidget);
    expect(smallSBody, findsOneWidget);
    expect(bottomNav, findsOneWidget);
    expect(primaryNav, findsNothing);

    expect(tester.getTopLeft(smallBody), Offset.zero);
    expect(tester.getTopLeft(smallSBody), const Offset(200, 0));
    expect(tester.getTopLeft(bottomNav), const Offset(0, 744));

    await tester.binding.setSurfaceSize(SimulatedLayout.tablet.size);
    await tester.pumpWidget(SimulatedLayout.tablet.app());
    await tester.pumpAndSettle();

    expect(smallBody, findsNothing);
    expect(body, findsOneWidget);
    expect(smallSBody, findsNothing);
    expect(sBody, findsOneWidget);
    expect(bottomNav, findsNothing);
    expect(primaryNav, findsOneWidget);

    expect(tester.getTopLeft(body), const Offset(88, 0));
    expect(tester.getTopLeft(sBody), const Offset(400, 0));
    expect(tester.getTopLeft(primaryNav), Offset.zero);
    expect(tester.getBottomRight(primaryNav), const Offset(88, 800));

    await tester.binding.setSurfaceSize(SimulatedLayout.desktop.size);
    await tester.pumpWidget(SimulatedLayout.desktop.app());
    await tester.pumpAndSettle();

    expect(body, findsNothing);
    expect(largeBody, findsOneWidget);
    expect(sBody, findsNothing);
    expect(largeSBody, findsOneWidget);
    expect(primaryNav, findsNothing);
    expect(primaryNav1, findsOneWidget);

    expect(tester.getTopLeft(largeBody), const Offset(208, 0));
    expect(tester.getTopLeft(largeSBody), const Offset(550, 0));
    expect(tester.getTopLeft(primaryNav1), Offset.zero);
    expect(tester.getBottomRight(primaryNav1), const Offset(208, 800));
  });

  testWidgets('adaptive scaffold animations work correctly',
      (WidgetTester tester) async {
    final Finder b = find.byKey(const Key('body'));
    final Finder sBody = find.byKey(const Key('sBody'));

    await tester.binding.setSurfaceSize(SimulatedLayout.mobile.size);
    await tester.pumpWidget(SimulatedLayout.mobile.app());
    await tester.binding.setSurfaceSize(SimulatedLayout.tablet.size);
    await tester.pumpWidget(SimulatedLayout.tablet.app());

    await tester.pump();
    await tester.pump(const Duration(milliseconds: 200));

    expect(tester.getTopLeft(b), const Offset(17.6, 0));
    expect(tester.getBottomRight(b),
        offsetMoreOrLessEquals(const Offset(778.2, 755.2), epsilon: 1.0));
    expect(tester.getTopLeft(sBody),
        offsetMoreOrLessEquals(const Offset(778.2, 0), epsilon: 1.0));
    expect(tester.getBottomRight(sBody),
        offsetMoreOrLessEquals(const Offset(1178.2, 755.2), epsilon: 1.0));

    await tester.pump();
    await tester.pump(const Duration(milliseconds: 600));

    expect(tester.getTopLeft(b), const Offset(70.4, 0));
    expect(tester.getBottomRight(b),
        offsetMoreOrLessEquals(const Offset(416.0, 788.8), epsilon: 1.0));
    expect(tester.getTopLeft(sBody),
        offsetMoreOrLessEquals(const Offset(416, 0), epsilon: 1.0));
    expect(tester.getBottomRight(sBody),
        offsetMoreOrLessEquals(const Offset(816, 788.8), epsilon: 1.0));

    await tester.pump();
    await tester.pump(const Duration(milliseconds: 200));

    expect(tester.getTopLeft(b), const Offset(88.0, 0));
    expect(tester.getBottomRight(b), const Offset(400, 800));
    expect(tester.getTopLeft(sBody), const Offset(400, 0));
    expect(tester.getBottomRight(sBody), const Offset(800, 800));
  });

  testWidgets('adaptive scaffold animations can be disabled',
      (WidgetTester tester) async {
    final Finder b = find.byKey(const Key('body'));
    final Finder sBody = find.byKey(const Key('sBody'));

    await tester.binding.setSurfaceSize(SimulatedLayout.mobile.size);
    await tester.pumpWidget(SimulatedLayout.mobile.app(animations: false));

    await tester.binding.setSurfaceSize(SimulatedLayout.tablet.size);
    await tester.pumpWidget(SimulatedLayout.tablet.app(animations: false));

    await tester.pump();
    await tester.pump(const Duration(milliseconds: 200));

    expect(tester.getTopLeft(b), const Offset(88.0, 0));
    expect(tester.getBottomRight(b), const Offset(400, 800));
    expect(tester.getTopLeft(sBody), const Offset(400, 0));
    expect(tester.getBottomRight(sBody), const Offset(800, 800));
  });

<<<<<<< HEAD
  // Regression test for https://github.com/flutter/flutter/issues/111008
  testWidgets(
    'appBar parameter should have the type PreferredSizeWidget',
    (WidgetTester tester) async {
      await tester.pumpWidget(MaterialApp(
        home: MediaQuery(
          data: const MediaQueryData(size: Size(500, 800)),
          child: AdaptiveScaffold(
            drawerBreakpoint: TestBreakpoint0(),
            internalAnimations: false,
            destinations: const <NavigationDestination>[
              NavigationDestination(icon: Icon(Icons.inbox), label: 'Inbox'),
              NavigationDestination(
                  icon: Icon(Icons.video_call), label: 'Video'),
            ],
            appBar: const PreferredSizeWidgetImpl(),
          ),
        ),
      ));

      expect(find.byType(PreferredSizeWidgetImpl), findsOneWidget);
    },
  );
}

/// An empty widget that implements [PreferredSizeWidget] to ensure that
/// [PreferredSizeWidget] is used as [AdaptiveScaffold.appBar] parameter instead
/// of [AppBar].
class PreferredSizeWidgetImpl extends StatelessWidget
    implements PreferredSizeWidget {
  const PreferredSizeWidgetImpl({super.key});

  @override
  Widget build(BuildContext context) {
    return Container();
  }

  @override
  Size get preferredSize => const Size(200, 200);
=======
  // The goal of this test is to run through each of the navigation elements
  // and test whether tapping on that element will update the selected index
  // globally
  testWidgets('tapping navigation elements calls onSelectedIndexChange',
      (WidgetTester tester) async {
    // for each screen size there is a different navigational element that
    // we want to test tapping to set the selected index
    await Future.forEach(SimulatedLayout.values,
        (SimulatedLayout region) async {
      int selectedIndex = 0;
      final MaterialApp app = region.app(initialIndex: selectedIndex);
      await tester.binding.setSurfaceSize(region.size);
      await tester.pumpWidget(app);
      await tester.pumpAndSettle();

      // tap on the next icon
      selectedIndex = (selectedIndex + 1) % TestScaffold.destinations.length;

      // Resolve the icon that should be found
      final NavigationDestination destination =
          TestScaffold.destinations[selectedIndex];
      expect(destination.icon, isA<Icon>());
      final Icon icon = destination.icon as Icon;
      expect(icon.icon, isNotNull);

      // Find the icon in the application to tap
      final Widget navigationSlot =
          tester.widget(find.byKey(Key(region.navSlotKey)));
      final Finder target =
          find.widgetWithIcon(navigationSlot.runtimeType, icon.icon!);
      expect(target, findsOneWidget);

      await tester.tap(target);
      await tester.pumpAndSettle();

      // Check that the state was set appropriately
      final Finder scaffold = find.byType(TestScaffold);
      final TestScaffoldState state = tester.state<TestScaffoldState>(scaffold);
      expect(selectedIndex, state.index);
    });
  });
>>>>>>> c3d75745
}

class TestBreakpoint0 extends Breakpoint {
  @override
  bool isActive(BuildContext context) {
    return MediaQuery.of(context).size.width >= 0 &&
        MediaQuery.of(context).size.width < 800;
  }
}

class TestBreakpoint800 extends Breakpoint {
  @override
  bool isActive(BuildContext context) {
    return MediaQuery.of(context).size.width >= 800 &&
        MediaQuery.of(context).size.width < 1000;
  }
}

class TestBreakpoint1000 extends Breakpoint {
  @override
  bool isActive(BuildContext context) {
    return MediaQuery.of(context).size.width >= 1000;
  }
}

class NeverOnBreakpoint extends Breakpoint {
  @override
  bool isActive(BuildContext context) {
    return false;
  }
}

class TestScaffold extends StatefulWidget {
  const TestScaffold({
    super.key,
    this.initialIndex = 0,
    this.isAnimated = true,
  });

  final int initialIndex;
  final bool isAnimated;

  static const List<NavigationDestination> destinations =
      <NavigationDestination>[
    NavigationDestination(
      key: Key('Inbox'),
      icon: Icon(Icons.inbox),
      label: 'Inbox',
    ),
    NavigationDestination(
      key: Key('Articles'),
      icon: Icon(Icons.article),
      label: 'Articles',
    ),
    NavigationDestination(
      key: Key('Chat'),
      icon: Icon(Icons.chat),
      label: 'Chat',
    ),
  ];

  @override
  State<TestScaffold> createState() => TestScaffoldState();
}

class TestScaffoldState extends State<TestScaffold> {
  late int index = widget.initialIndex;

  @override
  Widget build(BuildContext context) {
    return AdaptiveScaffold(
      selectedIndex: index,
      onSelectedIndexChange: (int index) {
        setState(() {
          this.index = index;
        });
      },
      drawerBreakpoint: NeverOnBreakpoint(),
      internalAnimations: widget.isAnimated,
      smallBreakpoint: TestBreakpoint0(),
      mediumBreakpoint: TestBreakpoint800(),
      largeBreakpoint: TestBreakpoint1000(),
      destinations: TestScaffold.destinations,
      smallBody: (_) => Container(color: Colors.red),
      body: (_) => Container(color: Colors.green),
      largeBody: (_) => Container(color: Colors.blue),
      smallSecondaryBody: (_) => Container(color: Colors.red),
      secondaryBody: (_) => Container(color: Colors.green),
      largeSecondaryBody: (_) => Container(color: Colors.blue),
    );
  }
}

enum SimulatedLayout {
  mobile(width: 400, navSlotKey: 'bottomNavigation'),
  tablet(width: 800, navSlotKey: 'primaryNavigation'),
  desktop(width: 1100, navSlotKey: 'primaryNavigation1');

  const SimulatedLayout({
    required double width,
    required this.navSlotKey,
  }) : _width = width;

  final double _width;
  final double _height = 800;
  final String navSlotKey;

  Size get size => Size(_width, _height);

  MaterialApp app({
    int initialIndex = 0,
    bool animations = true,
  }) {
    return MaterialApp(
      home: MediaQuery(
        data: MediaQueryData(size: size),
        child: TestScaffold(
          initialIndex: initialIndex,
          isAnimated: animations,
        ),
      ),
    );
  }
}<|MERGE_RESOLUTION|>--- conflicted
+++ resolved
@@ -127,7 +127,48 @@
     expect(tester.getBottomRight(sBody), const Offset(800, 800));
   });
 
-<<<<<<< HEAD
+  // The goal of this test is to run through each of the navigation elements
+  // and test whether tapping on that element will update the selected index
+  // globally
+  testWidgets('tapping navigation elements calls onSelectedIndexChange',
+      (WidgetTester tester) async {
+    // for each screen size there is a different navigational element that
+    // we want to test tapping to set the selected index
+    await Future.forEach(SimulatedLayout.values,
+        (SimulatedLayout region) async {
+      int selectedIndex = 0;
+      final MaterialApp app = region.app(initialIndex: selectedIndex);
+      await tester.binding.setSurfaceSize(region.size);
+      await tester.pumpWidget(app);
+      await tester.pumpAndSettle();
+
+      // tap on the next icon
+      selectedIndex = (selectedIndex + 1) % TestScaffold.destinations.length;
+
+      // Resolve the icon that should be found
+      final NavigationDestination destination =
+          TestScaffold.destinations[selectedIndex];
+      expect(destination.icon, isA<Icon>());
+      final Icon icon = destination.icon as Icon;
+      expect(icon.icon, isNotNull);
+
+      // Find the icon in the application to tap
+      final Widget navigationSlot =
+          tester.widget(find.byKey(Key(region.navSlotKey)));
+      final Finder target =
+          find.widgetWithIcon(navigationSlot.runtimeType, icon.icon!);
+      expect(target, findsOneWidget);
+
+      await tester.tap(target);
+      await tester.pumpAndSettle();
+
+      // Check that the state was set appropriately
+      final Finder scaffold = find.byType(TestScaffold);
+      final TestScaffoldState state = tester.state<TestScaffoldState>(scaffold);
+      expect(selectedIndex, state.index);
+    });
+  });
+
   // Regression test for https://github.com/flutter/flutter/issues/111008
   testWidgets(
     'appBar parameter should have the type PreferredSizeWidget',
@@ -167,49 +208,6 @@
 
   @override
   Size get preferredSize => const Size(200, 200);
-=======
-  // The goal of this test is to run through each of the navigation elements
-  // and test whether tapping on that element will update the selected index
-  // globally
-  testWidgets('tapping navigation elements calls onSelectedIndexChange',
-      (WidgetTester tester) async {
-    // for each screen size there is a different navigational element that
-    // we want to test tapping to set the selected index
-    await Future.forEach(SimulatedLayout.values,
-        (SimulatedLayout region) async {
-      int selectedIndex = 0;
-      final MaterialApp app = region.app(initialIndex: selectedIndex);
-      await tester.binding.setSurfaceSize(region.size);
-      await tester.pumpWidget(app);
-      await tester.pumpAndSettle();
-
-      // tap on the next icon
-      selectedIndex = (selectedIndex + 1) % TestScaffold.destinations.length;
-
-      // Resolve the icon that should be found
-      final NavigationDestination destination =
-          TestScaffold.destinations[selectedIndex];
-      expect(destination.icon, isA<Icon>());
-      final Icon icon = destination.icon as Icon;
-      expect(icon.icon, isNotNull);
-
-      // Find the icon in the application to tap
-      final Widget navigationSlot =
-          tester.widget(find.byKey(Key(region.navSlotKey)));
-      final Finder target =
-          find.widgetWithIcon(navigationSlot.runtimeType, icon.icon!);
-      expect(target, findsOneWidget);
-
-      await tester.tap(target);
-      await tester.pumpAndSettle();
-
-      // Check that the state was set appropriately
-      final Finder scaffold = find.byType(TestScaffold);
-      final TestScaffoldState state = tester.state<TestScaffoldState>(scaffold);
-      expect(selectedIndex, state.index);
-    });
-  });
->>>>>>> c3d75745
 }
 
 class TestBreakpoint0 extends Breakpoint {
