<<<<<<< HEAD
## 1.1.5

* Implement isDeviceSupported for ios.
=======
## NEXT

* Updates minimum iOS version to 12.0 and minimum Flutter version to 3.16.6.

## 1.1.6

* Adds privacy manifest.

## 1.1.5

* Updates to Pigeon 13.
>>>>>>> 07d1ad3e

## 1.1.4

* Adds pub topics to package metadata.
* Updates minimum supported SDK version to Flutter 3.7/Dart 2.19.
* Fixes stale ignore: prefer_const_constructors.
* Updates minimum supported SDK version to Flutter 3.10/Dart 3.0.

## 1.1.3

* Migrates internal implementation to Pigeon.
* Updates minimum supported SDK version to Flutter 3.3/Dart 2.18.

## 1.1.2

* Internal refactoring for maintainability.

## 1.1.1

* Clarifies explanation of endorsement in README.
* Aligns Dart and Flutter SDK constraints.

## 1.1.0

* Updates minimum Flutter version to 3.3 and iOS 11.

## 1.0.13

* Updates links for the merge of flutter/plugins into flutter/packages.
* Updates minimum Flutter version to 3.0.

## 1.0.12

* Adds compatibility with `intl` 0.18.0.

## 1.0.11

* Fixes issue where failed authentication was failing silently

## 1.0.10

* Updates imports for `prefer_relative_imports`.
* Updates minimum Flutter version to 2.10.

## 1.0.9

* Fixes avoid_redundant_argument_values lint warnings and minor typos.

## 1.0.8

* Updates `local_auth_platform_interface` constraint to the correct minimum
  version.

## 1.0.7

* Updates references to the obsolete master branch.

## 1.0.6

* Suppresses warnings for pre-iOS-11 codepaths.

## 1.0.5

* Removes unnecessary imports.
* Fixes library_private_types_in_public_api, sort_child_properties_last and use_key_in_widget_constructors
  lint warnings.

## 1.0.4

* Fixes `deviceSupportsBiometrics` to return true when biometric hardware
  is available but not enrolled.

## 1.0.3

* Adopts `Object.hash`.

## 1.0.2

* Adds support `localizedFallbackTitle` in authenticateWithBiometrics on iOS.

## 1.0.1

* BREAKING CHANGE: Changes `stopAuthentication` to always return false instead of throwing an error.

## 1.0.0

* Initial release from migration to federated architecture.<|MERGE_RESOLUTION|>--- conflicted
+++ resolved
@@ -1,10 +1,6 @@
-<<<<<<< HEAD
-## 1.1.5
+## 1.1.7
 
-* Implement isDeviceSupported for ios.
-=======
-## NEXT
-
+* Implements `isDeviceSupported`.
 * Updates minimum iOS version to 12.0 and minimum Flutter version to 3.16.6.
 
 ## 1.1.6
@@ -14,7 +10,6 @@
 ## 1.1.5
 
 * Updates to Pigeon 13.
->>>>>>> 07d1ad3e
 
 ## 1.1.4
 
