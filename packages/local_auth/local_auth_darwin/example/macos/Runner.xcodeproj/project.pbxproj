--- conflicted
+++ resolved
@@ -412,26 +412,6 @@
 			shellPath = /bin/sh;
 			shellScript = "\"$FLUTTER_ROOT\"/packages/flutter_tools/bin/macos_assemble.sh && touch Flutter/ephemeral/tripwire";
 		};
-<<<<<<< HEAD
-		42F7693C713BF5CD10521737 /* [CP] Embed Pods Frameworks */ = {
-			isa = PBXShellScriptBuildPhase;
-			buildActionMask = 2147483647;
-			files = (
-			);
-			inputFileListPaths = (
-				"${PODS_ROOT}/Target Support Files/Pods-Runner/Pods-Runner-frameworks-${CONFIGURATION}-input-files.xcfilelist",
-			);
-			name = "[CP] Embed Pods Frameworks";
-			outputFileListPaths = (
-				"${PODS_ROOT}/Target Support Files/Pods-Runner/Pods-Runner-frameworks-${CONFIGURATION}-output-files.xcfilelist",
-			);
-			runOnlyForDeploymentPostprocessing = 0;
-			shellPath = /bin/sh;
-			shellScript = "\"${PODS_ROOT}/Target Support Files/Pods-Runner/Pods-Runner-frameworks.sh\"\n";
-			showEnvVarsInLog = 0;
-		};
-=======
->>>>>>> 45bcc321
 /* End PBXShellScriptBuildPhase section */
 
 /* Begin PBXSourcesBuildPhase section */
