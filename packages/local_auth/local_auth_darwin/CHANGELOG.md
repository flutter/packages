## 1.3.0

<<<<<<< HEAD
* Adds macOS support.
=======
* Adds Swift Package Manager compatibility.
>>>>>>> 87a02e39

## 1.2.2

* Adds compatibility with `intl` 0.19.0.

## 1.2.1

* Renames the Objective-C plugin classes to avoid runtime conflicts with
  `local_auth_ios` in apps that have transitive dependencies on both.

## 1.2.0

* Renames the package previously published as [`local_auth_ios`](https://pub.dev/packages/local_auth_ios)<|MERGE_RESOLUTION|>--- conflicted
+++ resolved
@@ -1,10 +1,10 @@
+## 1.4.0
+
+* Adds macOS support.
+
 ## 1.3.0
 
-<<<<<<< HEAD
-* Adds macOS support.
-=======
 * Adds Swift Package Manager compatibility.
->>>>>>> 87a02e39
 
 ## 1.2.2
 
