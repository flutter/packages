<<<<<<< HEAD
## 1.4.0

* Adds macOS support.
=======
## 1.3.1

* Adjusts implementation for improved testability, and removes use of OCMock.
>>>>>>> 47d5eb20

## 1.3.0

* Adds Swift Package Manager compatibility.

## 1.2.2

* Adds compatibility with `intl` 0.19.0.

## 1.2.1

* Renames the Objective-C plugin classes to avoid runtime conflicts with
  `local_auth_ios` in apps that have transitive dependencies on both.

## 1.2.0

* Renames the package previously published as [`local_auth_ios`](https://pub.dev/packages/local_auth_ios)<|MERGE_RESOLUTION|>--- conflicted
+++ resolved
@@ -1,12 +1,9 @@
-<<<<<<< HEAD
 ## 1.4.0
 
 * Adds macOS support.
-=======
 ## 1.3.1
 
 * Adjusts implementation for improved testability, and removes use of OCMock.
->>>>>>> 47d5eb20
 
 ## 1.3.0
 
