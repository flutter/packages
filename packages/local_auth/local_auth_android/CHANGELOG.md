<<<<<<< HEAD
## 2.0.0

* **BREAKING CHANGES:**
  * Switches to `LocalAuthException` for error reporting.
  * Removes support for `useErrorDialogs`.
  * Renames `biometricHint` to `signInHint` to reflect its usage.
=======
## 1.0.53

* Removes obsolete code related to supporting SDK <24.
* Updates minimum supported SDK version to Flutter 3.35.
>>>>>>> 5db26355

## 1.0.52

* Bumps com.android.tools.build:gradle to 8.12.1.
* Updates minimum supported SDK version to Flutter 3.29/Dart 3.7.

## 1.0.51

* Updates kotlin version to 2.2.0 to enable gradle 8.11 support.

## 1.0.50

* Updates `androidx.fragment:fragment` to 1.8.8.

## 1.0.49

* Removes obsolete code related to supporting SDK <21.

## 1.0.48

* Updates compileSdk 34 to flutter.compileSdkVersion.

## 1.0.47

* Adds compatibility with `intl` 0.20.0.

## 1.0.46

* Updates Java compatibility version to 11.

## 1.0.45

* Updates to the latest version of Pigeon.

## 1.0.44

* Removes dependency on org.jetbrains.kotlin:kotlin-bom.
* Updates minimum supported SDK version to Flutter 3.24/Dart 3.5.

## 1.0.43

* Updates lint checks to ignore NewerVersionAvailable.

## 1.0.42

* Updates AGP version to 8.5.0.

## 1.0.41

* Updates espresso to 3.6.1.

## 1.0.40

* Updates androidx.core version to 1.13.1.

## 1.0.39

* Updates minimum supported SDK version to Flutter 3.22/Dart 3.4.
* Removes support for apps using the v1 Android embedding.

## 1.0.38

* Updates minSdkVersion to 19.
* Updates minimum supported SDK version to Flutter 3.16/Dart 3.2.

## 1.0.37

* Adds compatibility with `intl` 0.19.0.
* Updates compileSdk version to 34.

## 1.0.36

* Updates androidx.fragment version to 1.6.2.

## 1.0.35

* Updates androidx.fragment version to 1.6.1.

## 1.0.34

* Updates pigeon to 11.0.0 and removes enum wrappers.

## 1.0.33

* Adds pub topics to package metadata.
* Updates minimum supported SDK version to Flutter 3.7/Dart 2.19.

## 1.0.32

* Fixes stale ignore: prefer_const_constructors.
* Updates minimum supported SDK version to Flutter 3.10/Dart 3.0.
* Updates androidx.fragment version to 1.6.0.

## 1.0.31

* Updates androidx.fragment version to 1.5.7.
* Updates androidx.core version to 1.10.1.

## 1.0.30

* Updates androidx.fragment version to 1.5.6

## 1.0.29

* Fixes a regression in 1.0.23 that caused canceled auths to return success.
* Updates minimum supported SDK version to Flutter 3.3/Dart 2.18.

## 1.0.28

* Removes unused resources as indicated by Android lint warnings.

## 1.0.27

* Fixes compatibility with AGP versions older than 4.2.

## 1.0.26

* Adds `targetCompatibilty` matching `sourceCompatibility` for older toolchains.

## 1.0.25

* Adds a namespace for compatibility with AGP 8.0.

## 1.0.24

* Fixes `getEnrolledBiometrics` return value handling.

## 1.0.23

* Switches internals to Pigeon and fixes Java warnings.

## 1.0.22

* Sets an explicit Java compatibility version.

## 1.0.21

* Clarifies explanation of endorsement in README.
* Aligns Dart and Flutter SDK constraints.

## 1.0.20

* Fixes compilation warnings.
* Updates compileSdkVersion to 33.

## 1.0.19

* Updates links for the merge of flutter/plugins into flutter/packages.

## 1.0.18

* Updates minimum Flutter version to 3.0.
* Updates androidx.core version to 1.9.0.
* Upgrades compile SDK version to 33.

## 1.0.17

* Adds compatibility with `intl` 0.18.0.

## 1.0.16

* Updates androidx.fragment version to 1.5.5.

## 1.0.15

* Updates androidx.fragment version to 1.5.4.

## 1.0.14

* Fixes device credential authentication for API versions before R.

## 1.0.13

* Updates imports for `prefer_relative_imports`.

## 1.0.12

* Updates androidx.fragment version to 1.5.2.
* Updates minimum Flutter version to 2.10.

## 1.0.11

* Fixes avoid_redundant_argument_values lint warnings and minor typos.

## 1.0.10

* Updates `local_auth_platform_interface` constraint to the correct minimum
  version.

## 1.0.9

* Updates  androidx.fragment version to 1.5.1.

## 1.0.8

* Removes usages of `FingerprintManager` and other `BiometricManager` deprecated method usages.

## 1.0.7

* Updates gradle version to 7.2.1.

## 1.0.6

* Updates androidx.core version to 1.8.0.

## 1.0.5

* Updates references to the obsolete master branch.

## 1.0.4

* Minor fixes for new analysis options.

## 1.0.3

* Removes unnecessary imports.
* Fixes library_private_types_in_public_api, sort_child_properties_last and use_key_in_widget_constructors
  lint warnings.

## 1.0.2

* Fixes `getEnrolledBiometrics` to match documented behaviour:
  Present biometrics that are not enrolled are no longer returned.
* `getEnrolledBiometrics` now only returns `weak` and `strong` biometric types.
* `deviceSupportsBiometrics` now returns the correct value regardless of enrollment state.

## 1.0.1

* Adopts `Object.hash`.

## 1.0.0

* Initial release from migration to federated architecture.<|MERGE_RESOLUTION|>--- conflicted
+++ resolved
@@ -1,16 +1,14 @@
-<<<<<<< HEAD
 ## 2.0.0
 
 * **BREAKING CHANGES:**
   * Switches to `LocalAuthException` for error reporting.
   * Removes support for `useErrorDialogs`.
   * Renames `biometricHint` to `signInHint` to reflect its usage.
-=======
+
 ## 1.0.53
 
 * Removes obsolete code related to supporting SDK <24.
 * Updates minimum supported SDK version to Flutter 3.35.
->>>>>>> 5db26355
 
 ## 1.0.52
 
