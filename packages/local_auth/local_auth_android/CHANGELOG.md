<<<<<<< HEAD
## 2.0.0

* **BREAKING CHANGES:**
  * Switches to `LocalAuthException` for error reporting.
  * Removes support for `useErrorDialogs`.
  * Renames `biometricHint` to `signInHint` to reflect its usage.
=======
## 1.0.56

* Updates Java compatibility version to 17 and minimum supported SDK version to Flutter 3.35/Dart 3.9.

## 1.0.55

* Resolves Gradle 9 deprecations.

## 1.0.54

* Bumps `androidx.fragment:fragment` from `1.8.8` to `1.8.9`.
>>>>>>> aed47f17

## 1.0.53

* Removes obsolete code related to supporting SDK <24.
* Updates minimum supported SDK version to Flutter 3.35.

## 1.0.52

* Bumps com.android.tools.build:gradle to 8.12.1.
* Updates minimum supported SDK version to Flutter 3.29/Dart 3.7.

## 1.0.51

* Updates kotlin version to 2.2.0 to enable gradle 8.11 support.

## 1.0.50

* Updates `androidx.fragment:fragment` to 1.8.8.

## 1.0.49

* Removes obsolete code related to supporting SDK <21.

## 1.0.48

* Updates compileSdk 34 to flutter.compileSdkVersion.

## 1.0.47

* Adds compatibility with `intl` 0.20.0.

## 1.0.46

* Updates Java compatibility version to 11.

## 1.0.45

* Updates to the latest version of Pigeon.

## 1.0.44

* Removes dependency on org.jetbrains.kotlin:kotlin-bom.
* Updates minimum supported SDK version to Flutter 3.24/Dart 3.5.

## 1.0.43

* Updates lint checks to ignore NewerVersionAvailable.

## 1.0.42

* Updates AGP version to 8.5.0.

## 1.0.41

* Updates espresso to 3.6.1.

## 1.0.40

* Updates androidx.core version to 1.13.1.

## 1.0.39

* Updates minimum supported SDK version to Flutter 3.22/Dart 3.4.
* Removes support for apps using the v1 Android embedding.

## 1.0.38

* Updates minSdkVersion to 19.
* Updates minimum supported SDK version to Flutter 3.16/Dart 3.2.

## 1.0.37

* Adds compatibility with `intl` 0.19.0.
* Updates compileSdk version to 34.

## 1.0.36

* Updates androidx.fragment version to 1.6.2.

## 1.0.35

* Updates androidx.fragment version to 1.6.1.

## 1.0.34

* Updates pigeon to 11.0.0 and removes enum wrappers.

## 1.0.33

* Adds pub topics to package metadata.
* Updates minimum supported SDK version to Flutter 3.7/Dart 2.19.

## 1.0.32

* Fixes stale ignore: prefer_const_constructors.
* Updates minimum supported SDK version to Flutter 3.10/Dart 3.0.
* Updates androidx.fragment version to 1.6.0.

## 1.0.31

* Updates androidx.fragment version to 1.5.7.
* Updates androidx.core version to 1.10.1.

## 1.0.30

* Updates androidx.fragment version to 1.5.6

## 1.0.29

* Fixes a regression in 1.0.23 that caused canceled auths to return success.
* Updates minimum supported SDK version to Flutter 3.3/Dart 2.18.

## 1.0.28

* Removes unused resources as indicated by Android lint warnings.

## 1.0.27

* Fixes compatibility with AGP versions older than 4.2.

## 1.0.26

* Adds `targetCompatibilty` matching `sourceCompatibility` for older toolchains.

## 1.0.25

* Adds a namespace for compatibility with AGP 8.0.

## 1.0.24

* Fixes `getEnrolledBiometrics` return value handling.

## 1.0.23

* Switches internals to Pigeon and fixes Java warnings.

## 1.0.22

* Sets an explicit Java compatibility version.

## 1.0.21

* Clarifies explanation of endorsement in README.
* Aligns Dart and Flutter SDK constraints.

## 1.0.20

* Fixes compilation warnings.
* Updates compileSdkVersion to 33.

## 1.0.19

* Updates links for the merge of flutter/plugins into flutter/packages.

## 1.0.18

* Updates minimum Flutter version to 3.0.
* Updates androidx.core version to 1.9.0.
* Upgrades compile SDK version to 33.

## 1.0.17

* Adds compatibility with `intl` 0.18.0.

## 1.0.16

* Updates androidx.fragment version to 1.5.5.

## 1.0.15

* Updates androidx.fragment version to 1.5.4.

## 1.0.14

* Fixes device credential authentication for API versions before R.

## 1.0.13

* Updates imports for `prefer_relative_imports`.

## 1.0.12

* Updates androidx.fragment version to 1.5.2.
* Updates minimum Flutter version to 2.10.

## 1.0.11

* Fixes avoid_redundant_argument_values lint warnings and minor typos.

## 1.0.10

* Updates `local_auth_platform_interface` constraint to the correct minimum
  version.

## 1.0.9

* Updates  androidx.fragment version to 1.5.1.

## 1.0.8

* Removes usages of `FingerprintManager` and other `BiometricManager` deprecated method usages.

## 1.0.7

* Updates gradle version to 7.2.1.

## 1.0.6

* Updates androidx.core version to 1.8.0.

## 1.0.5

* Updates references to the obsolete master branch.

## 1.0.4

* Minor fixes for new analysis options.

## 1.0.3

* Removes unnecessary imports.
* Fixes library_private_types_in_public_api, sort_child_properties_last and use_key_in_widget_constructors
  lint warnings.

## 1.0.2

* Fixes `getEnrolledBiometrics` to match documented behaviour:
  Present biometrics that are not enrolled are no longer returned.
* `getEnrolledBiometrics` now only returns `weak` and `strong` biometric types.
* `deviceSupportsBiometrics` now returns the correct value regardless of enrollment state.

## 1.0.1

* Adopts `Object.hash`.

## 1.0.0

* Initial release from migration to federated architecture.<|MERGE_RESOLUTION|>--- conflicted
+++ resolved
@@ -1,11 +1,10 @@
-<<<<<<< HEAD
 ## 2.0.0
 
 * **BREAKING CHANGES:**
   * Switches to `LocalAuthException` for error reporting.
   * Removes support for `useErrorDialogs`.
   * Renames `biometricHint` to `signInHint` to reflect its usage.
-=======
+
 ## 1.0.56
 
 * Updates Java compatibility version to 17 and minimum supported SDK version to Flutter 3.35/Dart 3.9.
@@ -17,7 +16,6 @@
 ## 1.0.54
 
 * Bumps `androidx.fragment:fragment` from `1.8.8` to `1.8.9`.
->>>>>>> aed47f17
 
 ## 1.0.53
 
