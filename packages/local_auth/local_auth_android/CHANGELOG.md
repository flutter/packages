--- conflicted
+++ resolved
@@ -1,10 +1,6 @@
 ## 1.0.24
 
-<<<<<<< HEAD
-* Remove unused resourece by Android lint warnings.
-=======
 * Fixes `getEnrolledBiometrics` return value handling.
->>>>>>> 2c0fc55b
 
 ## 1.0.23
 
