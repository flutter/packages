## 1.0.24

<<<<<<< HEAD
* Adds a namespace for compatibility with AGP 8.0.
=======
* Fixes `getEnrolledBiometrics` return value handling.
>>>>>>> 5dad90c2

## 1.0.23

* Switches internals to Pigeon and fixes Java warnings.

## 1.0.22

* Sets an explicit Java compatibility version.

## 1.0.21

* Clarifies explanation of endorsement in README.
* Aligns Dart and Flutter SDK constraints.

## 1.0.20

* Fixes compilation warnings.
* Updates compileSdkVersion to 33.

## 1.0.19

* Updates links for the merge of flutter/plugins into flutter/packages.

## 1.0.18

* Updates minimum Flutter version to 3.0.
* Updates androidx.core version to 1.9.0.
* Upgrades compile SDK version to 33.

## 1.0.17

* Adds compatibility with `intl` 0.18.0.

## 1.0.16

* Updates androidx.fragment version to 1.5.5.

## 1.0.15

* Updates androidx.fragment version to 1.5.4.

## 1.0.14

* Fixes device credential authentication for API versions before R.

## 1.0.13

* Updates imports for `prefer_relative_imports`.

## 1.0.12

* Updates androidx.fragment version to 1.5.2.
* Updates minimum Flutter version to 2.10.

## 1.0.11

* Fixes avoid_redundant_argument_values lint warnings and minor typos.

## 1.0.10

* Updates `local_auth_platform_interface` constraint to the correct minimum
  version.

## 1.0.9

* Updates  androidx.fragment version to 1.5.1.

## 1.0.8

* Removes usages of `FingerprintManager` and other `BiometricManager` deprecated method usages.

## 1.0.7

* Updates gradle version to 7.2.1.

## 1.0.6

* Updates androidx.core version to 1.8.0.

## 1.0.5

* Updates references to the obsolete master branch.

## 1.0.4

* Minor fixes for new analysis options.

## 1.0.3

* Removes unnecessary imports.
* Fixes library_private_types_in_public_api, sort_child_properties_last and use_key_in_widget_constructors
  lint warnings.

## 1.0.2

* Fixes `getEnrolledBiometrics` to match documented behaviour:
  Present biometrics that are not enrolled are no longer returned.
* `getEnrolledBiometrics` now only returns `weak` and `strong` biometric types.
* `deviceSupportsBiometrics` now returns the correct value regardless of enrollment state.

## 1.0.1

* Adopts `Object.hash`.

## 1.0.0

* Initial release from migration to federated architecture.<|MERGE_RESOLUTION|>--- conflicted
+++ resolved
@@ -1,10 +1,10 @@
+## 1.0.25
+
+* Adds a namespace for compatibility with AGP 8.0.
+
 ## 1.0.24
 
-<<<<<<< HEAD
-* Adds a namespace for compatibility with AGP 8.0.
-=======
 * Fixes `getEnrolledBiometrics` return value handling.
->>>>>>> 5dad90c2
 
 ## 1.0.23
 
