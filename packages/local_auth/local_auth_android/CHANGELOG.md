<<<<<<< HEAD
## NEXT

* Updates example app Gradle version to 7.6.3.
=======
## 1.0.36

* Updates androidx.fragment version to 1.6.2.
>>>>>>> b5958e2a

## 1.0.35

* Updates androidx.fragment version to 1.6.1.

## 1.0.34

* Updates pigeon to 11.0.0 and removes enum wrappers.

## 1.0.33

* Adds pub topics to package metadata.
* Updates minimum supported SDK version to Flutter 3.7/Dart 2.19.

## 1.0.32

* Fixes stale ignore: prefer_const_constructors.
* Updates minimum supported SDK version to Flutter 3.10/Dart 3.0.
* Updates androidx.fragment version to 1.6.0.

## 1.0.31

* Updates androidx.fragment version to 1.5.7.
* Updates androidx.core version to 1.10.1.

## 1.0.30

* Updates androidx.fragment version to 1.5.6

## 1.0.29

* Fixes a regression in 1.0.23 that caused canceled auths to return success.
* Updates minimum supported SDK version to Flutter 3.3/Dart 2.18.

## 1.0.28

* Removes unused resources as indicated by Android lint warnings.

## 1.0.27

* Fixes compatibility with AGP versions older than 4.2.

## 1.0.26

* Adds `targetCompatibilty` matching `sourceCompatibility` for older toolchains.

## 1.0.25

* Adds a namespace for compatibility with AGP 8.0.

## 1.0.24

* Fixes `getEnrolledBiometrics` return value handling.

## 1.0.23

* Switches internals to Pigeon and fixes Java warnings.

## 1.0.22

* Sets an explicit Java compatibility version.

## 1.0.21

* Clarifies explanation of endorsement in README.
* Aligns Dart and Flutter SDK constraints.

## 1.0.20

* Fixes compilation warnings.
* Updates compileSdkVersion to 33.

## 1.0.19

* Updates links for the merge of flutter/plugins into flutter/packages.

## 1.0.18

* Updates minimum Flutter version to 3.0.
* Updates androidx.core version to 1.9.0.
* Upgrades compile SDK version to 33.

## 1.0.17

* Adds compatibility with `intl` 0.18.0.

## 1.0.16

* Updates androidx.fragment version to 1.5.5.

## 1.0.15

* Updates androidx.fragment version to 1.5.4.

## 1.0.14

* Fixes device credential authentication for API versions before R.

## 1.0.13

* Updates imports for `prefer_relative_imports`.

## 1.0.12

* Updates androidx.fragment version to 1.5.2.
* Updates minimum Flutter version to 2.10.

## 1.0.11

* Fixes avoid_redundant_argument_values lint warnings and minor typos.

## 1.0.10

* Updates `local_auth_platform_interface` constraint to the correct minimum
  version.

## 1.0.9

* Updates  androidx.fragment version to 1.5.1.

## 1.0.8

* Removes usages of `FingerprintManager` and other `BiometricManager` deprecated method usages.

## 1.0.7

* Updates gradle version to 7.2.1.

## 1.0.6

* Updates androidx.core version to 1.8.0.

## 1.0.5

* Updates references to the obsolete master branch.

## 1.0.4

* Minor fixes for new analysis options.

## 1.0.3

* Removes unnecessary imports.
* Fixes library_private_types_in_public_api, sort_child_properties_last and use_key_in_widget_constructors
  lint warnings.

## 1.0.2

* Fixes `getEnrolledBiometrics` to match documented behaviour:
  Present biometrics that are not enrolled are no longer returned.
* `getEnrolledBiometrics` now only returns `weak` and `strong` biometric types.
* `deviceSupportsBiometrics` now returns the correct value regardless of enrollment state.

## 1.0.1

* Adopts `Object.hash`.

## 1.0.0

* Initial release from migration to federated architecture.<|MERGE_RESOLUTION|>--- conflicted
+++ resolved
@@ -1,12 +1,10 @@
-<<<<<<< HEAD
 ## NEXT
 
 * Updates example app Gradle version to 7.6.3.
-=======
+
 ## 1.0.36
 
 * Updates androidx.fragment version to 1.6.2.
->>>>>>> b5958e2a
 
 ## 1.0.35
 
