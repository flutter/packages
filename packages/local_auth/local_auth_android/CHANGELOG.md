<<<<<<< HEAD
## 1.0.33

* Updates androidx.fragment version to 1.6.1.
=======
## 1.0.34

* Updates pigeon to 11.0.0 and removes enum wrappers.

## 1.0.33

* Adds pub topics to package metadata.
* Updates minimum supported SDK version to Flutter 3.7/Dart 2.19.
>>>>>>> be5c798a

## 1.0.32

* Fixes stale ignore: prefer_const_constructors.
* Updates minimum supported SDK version to Flutter 3.10/Dart 3.0.
* Updates androidx.fragment version to 1.6.0.

## 1.0.31

* Updates androidx.fragment version to 1.5.7.
* Updates androidx.core version to 1.10.1.

## 1.0.30

* Updates androidx.fragment version to 1.5.6

## 1.0.29

* Fixes a regression in 1.0.23 that caused canceled auths to return success.
* Updates minimum supported SDK version to Flutter 3.3/Dart 2.18.

## 1.0.28

* Removes unused resources as indicated by Android lint warnings.

## 1.0.27

* Fixes compatibility with AGP versions older than 4.2.

## 1.0.26

* Adds `targetCompatibilty` matching `sourceCompatibility` for older toolchains.

## 1.0.25

* Adds a namespace for compatibility with AGP 8.0.

## 1.0.24

* Fixes `getEnrolledBiometrics` return value handling.

## 1.0.23

* Switches internals to Pigeon and fixes Java warnings.

## 1.0.22

* Sets an explicit Java compatibility version.

## 1.0.21

* Clarifies explanation of endorsement in README.
* Aligns Dart and Flutter SDK constraints.

## 1.0.20

* Fixes compilation warnings.
* Updates compileSdkVersion to 33.

## 1.0.19

* Updates links for the merge of flutter/plugins into flutter/packages.

## 1.0.18

* Updates minimum Flutter version to 3.0.
* Updates androidx.core version to 1.9.0.
* Upgrades compile SDK version to 33.

## 1.0.17

* Adds compatibility with `intl` 0.18.0.

## 1.0.16

* Updates androidx.fragment version to 1.5.5.

## 1.0.15

* Updates androidx.fragment version to 1.5.4.

## 1.0.14

* Fixes device credential authentication for API versions before R.

## 1.0.13

* Updates imports for `prefer_relative_imports`.

## 1.0.12

* Updates androidx.fragment version to 1.5.2.
* Updates minimum Flutter version to 2.10.

## 1.0.11

* Fixes avoid_redundant_argument_values lint warnings and minor typos.

## 1.0.10

* Updates `local_auth_platform_interface` constraint to the correct minimum
  version.

## 1.0.9

* Updates  androidx.fragment version to 1.5.1.

## 1.0.8

* Removes usages of `FingerprintManager` and other `BiometricManager` deprecated method usages.

## 1.0.7

* Updates gradle version to 7.2.1.

## 1.0.6

* Updates androidx.core version to 1.8.0.

## 1.0.5

* Updates references to the obsolete master branch.

## 1.0.4

* Minor fixes for new analysis options.

## 1.0.3

* Removes unnecessary imports.
* Fixes library_private_types_in_public_api, sort_child_properties_last and use_key_in_widget_constructors
  lint warnings.

## 1.0.2

* Fixes `getEnrolledBiometrics` to match documented behaviour:
  Present biometrics that are not enrolled are no longer returned.
* `getEnrolledBiometrics` now only returns `weak` and `strong` biometric types.
* `deviceSupportsBiometrics` now returns the correct value regardless of enrollment state.

## 1.0.1

* Adopts `Object.hash`.

## 1.0.0

* Initial release from migration to federated architecture.<|MERGE_RESOLUTION|>--- conflicted
+++ resolved
@@ -1,8 +1,7 @@
-<<<<<<< HEAD
-## 1.0.33
+## 1.0.35
 
 * Updates androidx.fragment version to 1.6.1.
-=======
+
 ## 1.0.34
 
 * Updates pigeon to 11.0.0 and removes enum wrappers.
@@ -11,7 +10,6 @@
 
 * Adds pub topics to package metadata.
 * Updates minimum supported SDK version to Flutter 3.7/Dart 2.19.
->>>>>>> be5c798a
 
 ## 1.0.32
 
