--- conflicted
+++ resolved
@@ -5,8 +5,6 @@
   * Removes support for `useErrorDialogs`.
   * Renames `biometricHint` to `signInHint` to reflect its usage.
 
-<<<<<<< HEAD
-=======
 ## 1.0.56
 
 * Updates Java compatibility version to 17 and minimum supported SDK version to Flutter 3.35/Dart 3.9.
@@ -19,7 +17,6 @@
 
 * Bumps `androidx.fragment:fragment` from `1.8.8` to `1.8.9`.
 
->>>>>>> 835dccb0
 ## 1.0.53
 
 * Removes obsolete code related to supporting SDK <24.
