--- conflicted
+++ resolved
@@ -1,8 +1,7 @@
-<<<<<<< HEAD
-## 1.0.22
+## 1.0.30
 
 * Updates androidx.fragment version to 1.5.6
-=======
+
 ## 1.0.29
 
 * Fixes a regression in 1.0.23 that caused canceled auths to return success.
@@ -35,7 +34,6 @@
 ## 1.0.22
 
 * Sets an explicit Java compatibility version.
->>>>>>> c85111c7
 
 ## 1.0.21
 
