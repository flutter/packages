--- conflicted
+++ resolved
@@ -77,7 +77,6 @@
   factory: (GoRouterState state) => const _GoRouteDataBuildPage(),
 );
 
-<<<<<<< HEAD
 final ShellRoute _shellRouteDataPageBuilder = ShellRouteData.$route(
   factory: (GoRouterState state) => const _ShellRouteDataPageBuilder(),
   routes: <RouteBase>[
@@ -88,12 +87,8 @@
   ],
 );
 
-class _GoRouteDataBuildPageWithState extends GoRouteData {
-  const _GoRouteDataBuildPageWithState();
-=======
 class _GoRouteDataRedirectPage extends GoRouteData {
   const _GoRouteDataRedirectPage();
->>>>>>> c72e3f27
   @override
   FutureOr<String> redirect(BuildContext context, GoRouterState state) =>
       '/build-page';
@@ -111,7 +106,6 @@
 ];
 
 void main() {
-<<<<<<< HEAD
   group('GoRouteData >', () {
     testWidgets(
       'build',
@@ -207,7 +201,6 @@
       },
     );
   });
-=======
   testWidgets(
     'It should build the page from the overridden build method',
     (WidgetTester tester) async {
@@ -291,5 +284,4 @@
       expect(find.byKey(const Key('buildPage')), findsNothing);
     },
   );
->>>>>>> c72e3f27
 }