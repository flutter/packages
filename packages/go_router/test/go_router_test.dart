--- conflicted
+++ resolved
@@ -9,16 +9,9 @@
 import 'package:flutter/material.dart';
 import 'package:flutter_test/flutter_test.dart';
 import 'package:go_router/go_router.dart';
-<<<<<<< HEAD
+import 'package:logging/logging.dart';
 import 'package:go_router/src/delegate.dart';
 import 'package:go_router/src/match.dart';
-import 'package:go_router/src/misc/error_screen.dart';
-=======
-import 'package:go_router/src/go_route_match.dart';
-import 'package:go_router/src/go_router_delegate.dart';
-import 'package:go_router/src/go_router_error_page.dart';
->>>>>>> 1ca84321
-import 'package:logging/logging.dart';
 
 import 'test_helpers.dart';
 
@@ -38,13 +31,8 @@
                 const HomeScreen()),
       ];
 
-<<<<<<< HEAD
-      final GoRouter router = await _router(routes, tester);
-      final List<RouteMatch> matches = router.routerDelegate.matches.matches;
-=======
       final GoRouter router = await createRouter(routes, tester);
       final List<GoRouteMatch> matches = router.routerDelegate.matches;
->>>>>>> 1ca84321
       expect(matches, hasLength(1));
       expect(matches.first.fullpath, '/');
       expect(router.screenFor(matches.first).runtimeType, HomeScreen);
@@ -1821,341 +1809,4 @@
       const Navigator(),
     );
   });
-<<<<<<< HEAD
-}
-
-Future<GoRouter> createGoRouter(
-  WidgetTester tester, {
-  GoRouterNavigatorBuilder? navigatorBuilder,
-}) async {
-  final GoRouter goRouter = GoRouter(
-    initialLocation: '/',
-    routes: <GoRoute>[
-      GoRoute(path: '/', builder: (_, __) => const DummyStatefulWidget()),
-      GoRoute(
-        path: '/error',
-        builder: (_, __) => const ErrorScreen(null),
-      ),
-    ],
-    navigatorBuilder: navigatorBuilder,
-  );
-  await tester.pumpWidget(MaterialApp.router(
-      routeInformationProvider: goRouter.routeInformationProvider,
-      routeInformationParser: goRouter.routeInformationParser,
-      routerDelegate: goRouter.routerDelegate));
-  return goRouter;
-}
-
-Widget fakeNavigationBuilder(
-  BuildContext context,
-  GoRouterState state,
-  Widget child,
-) =>
-    child;
-
-class GoRouterNamedLocationSpy extends GoRouter {
-  GoRouterNamedLocationSpy({required List<GoRoute> routes})
-      : super(routes: routes);
-
-  String? name;
-  Map<String, String>? params;
-  Map<String, String>? queryParams;
-
-  @override
-  String namedLocation(
-    String name, {
-    Map<String, String> params = const <String, String>{},
-    Map<String, String> queryParams = const <String, String>{},
-  }) {
-    this.name = name;
-    this.params = params;
-    this.queryParams = queryParams;
-    return '';
-  }
-}
-
-class GoRouterGoSpy extends GoRouter {
-  GoRouterGoSpy({required List<GoRoute> routes}) : super(routes: routes);
-
-  String? myLocation;
-  Object? extra;
-
-  @override
-  void go(String location, {Object? extra}) {
-    myLocation = location;
-    this.extra = extra;
-  }
-}
-
-class GoRouterGoNamedSpy extends GoRouter {
-  GoRouterGoNamedSpy({required List<GoRoute> routes}) : super(routes: routes);
-
-  String? name;
-  Map<String, String>? params;
-  Map<String, String>? queryParams;
-  Object? extra;
-
-  @override
-  void goNamed(
-    String name, {
-    Map<String, String> params = const <String, String>{},
-    Map<String, String> queryParams = const <String, String>{},
-    Object? extra,
-  }) {
-    this.name = name;
-    this.params = params;
-    this.queryParams = queryParams;
-    this.extra = extra;
-  }
-}
-
-class GoRouterPushSpy extends GoRouter {
-  GoRouterPushSpy({required List<GoRoute> routes}) : super(routes: routes);
-
-  String? myLocation;
-  Object? extra;
-
-  @override
-  void push(String location, {Object? extra}) {
-    myLocation = location;
-    this.extra = extra;
-  }
-}
-
-class GoRouterPushNamedSpy extends GoRouter {
-  GoRouterPushNamedSpy({required List<GoRoute> routes}) : super(routes: routes);
-
-  String? name;
-  Map<String, String>? params;
-  Map<String, String>? queryParams;
-  Object? extra;
-
-  @override
-  void pushNamed(
-    String name, {
-    Map<String, String> params = const <String, String>{},
-    Map<String, String> queryParams = const <String, String>{},
-    Object? extra,
-  }) {
-    this.name = name;
-    this.params = params;
-    this.queryParams = queryParams;
-    this.extra = extra;
-  }
-}
-
-class GoRouterPopSpy extends GoRouter {
-  GoRouterPopSpy({required List<GoRoute> routes}) : super(routes: routes);
-
-  bool popped = false;
-
-  @override
-  void pop() {
-    popped = true;
-  }
-}
-
-class GoRouterRefreshStreamSpy extends GoRouterRefreshStream {
-  GoRouterRefreshStreamSpy(
-    Stream<dynamic> stream,
-  )   : notifyCount = 0,
-        super(stream);
-
-  late int notifyCount;
-
-  @override
-  void notifyListeners() {
-    notifyCount++;
-    super.notifyListeners();
-  }
-}
-
-Future<GoRouter> _router(
-  List<GoRoute> routes,
-  WidgetTester tester, {
-  GoRouterRedirect? redirect,
-  String initialLocation = '/',
-  int redirectLimit = 5,
-}) async {
-  final GoRouter goRouter = GoRouter(
-    routes: routes,
-    redirect: redirect,
-    initialLocation: initialLocation,
-    redirectLimit: redirectLimit,
-    errorBuilder: (BuildContext context, GoRouterState state) =>
-        TestErrorScreen(state.error!),
-    debugLogDiagnostics: false,
-  );
-  await tester.pumpWidget(
-    MaterialApp.router(
-      routeInformationProvider: goRouter.routeInformationProvider,
-      routeInformationParser: goRouter.routeInformationParser,
-      routerDelegate: goRouter.routerDelegate,
-    ),
-  );
-  return goRouter;
-}
-
-class TestErrorScreen extends DummyScreen {
-  const TestErrorScreen(this.ex, {Key? key}) : super(key: key);
-  final Exception ex;
-}
-
-class HomeScreen extends DummyScreen {
-  const HomeScreen({Key? key}) : super(key: key);
-}
-
-class Page1Screen extends DummyScreen {
-  const Page1Screen({Key? key}) : super(key: key);
-}
-
-class Page2Screen extends DummyScreen {
-  const Page2Screen({Key? key}) : super(key: key);
-}
-
-class LoginScreen extends DummyScreen {
-  const LoginScreen({Key? key}) : super(key: key);
-}
-
-class FamilyScreen extends DummyScreen {
-  const FamilyScreen(this.fid, {Key? key}) : super(key: key);
-  final String fid;
-}
-
-class FamiliesScreen extends DummyScreen {
-  const FamiliesScreen({required this.selectedFid, Key? key}) : super(key: key);
-  final String selectedFid;
-}
-
-class PersonScreen extends DummyScreen {
-  const PersonScreen(this.fid, this.pid, {Key? key}) : super(key: key);
-  final String fid;
-  final String pid;
-}
-
-class DummyScreen extends StatelessWidget {
-  const DummyScreen({Key? key}) : super(key: key);
-
-  @override
-  Widget build(BuildContext context) => const Placeholder();
-}
-
-Widget _dummy(BuildContext context, GoRouterState state) => const DummyScreen();
-
-extension on GoRouter {
-  Page<dynamic> _pageFor(RouteMatch match) {
-    final List<RouteMatch> matches = routerDelegate.matches.matches;
-    final int i = matches.indexOf(match);
-    final List<Page<dynamic>> pages =
-        routerDelegate.builder.getPages(DummyBuildContext(), matches).toList();
-    return pages[i];
-  }
-
-  Widget screenFor(RouteMatch match) =>
-      (_pageFor(match) as MaterialPage<void>).child;
-}
-
-class DummyBuildContext implements BuildContext {
-  @override
-  bool get debugDoingBuild => throw UnimplementedError();
-
-  @override
-  InheritedWidget dependOnInheritedElement(InheritedElement ancestor,
-      {Object aspect = 1}) {
-    throw UnimplementedError();
-  }
-
-  @override
-  T? dependOnInheritedWidgetOfExactType<T extends InheritedWidget>(
-      {Object? aspect}) {
-    throw UnimplementedError();
-  }
-
-  @override
-  DiagnosticsNode describeElement(String name,
-      {DiagnosticsTreeStyle style = DiagnosticsTreeStyle.errorProperty}) {
-    throw UnimplementedError();
-  }
-
-  @override
-  List<DiagnosticsNode> describeMissingAncestor(
-      {required Type expectedAncestorType}) {
-    throw UnimplementedError();
-  }
-
-  @override
-  DiagnosticsNode describeOwnershipChain(String name) {
-    throw UnimplementedError();
-  }
-
-  @override
-  DiagnosticsNode describeWidget(String name,
-      {DiagnosticsTreeStyle style = DiagnosticsTreeStyle.errorProperty}) {
-    throw UnimplementedError();
-  }
-
-  @override
-  void dispatchNotification(Notification notification) {
-    throw UnimplementedError();
-  }
-
-  @override
-  T? findAncestorRenderObjectOfType<T extends RenderObject>() {
-    throw UnimplementedError();
-  }
-
-  @override
-  T? findAncestorStateOfType<T extends State<StatefulWidget>>() {
-    throw UnimplementedError();
-  }
-
-  @override
-  T? findAncestorWidgetOfExactType<T extends Widget>() {
-    throw UnimplementedError();
-  }
-
-  @override
-  RenderObject? findRenderObject() {
-    throw UnimplementedError();
-  }
-
-  @override
-  T? findRootAncestorStateOfType<T extends State<StatefulWidget>>() {
-    throw UnimplementedError();
-  }
-
-  @override
-  InheritedElement?
-      getElementForInheritedWidgetOfExactType<T extends InheritedWidget>() {
-    throw UnimplementedError();
-  }
-
-  @override
-  BuildOwner? get owner => throw UnimplementedError();
-
-  @override
-  Size? get size => throw UnimplementedError();
-
-  @override
-  void visitAncestorElements(bool Function(Element element) visitor) {}
-
-  @override
-  void visitChildElements(ElementVisitor visitor) {}
-
-  @override
-  Widget get widget => throw UnimplementedError();
-}
-
-class DummyStatefulWidget extends StatefulWidget {
-  const DummyStatefulWidget({Key? key}) : super(key: key);
-
-  @override
-  State<DummyStatefulWidget> createState() => _DummyStatefulWidgetState();
-}
-
-class _DummyStatefulWidgetState extends State<DummyStatefulWidget> {
-  @override
-  Widget build(BuildContext context) => Container();
-=======
->>>>>>> 1ca84321
 }