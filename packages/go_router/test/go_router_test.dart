--- conflicted
+++ resolved
@@ -5474,7 +5474,6 @@
     );
   });
 
-<<<<<<< HEAD
   testWidgets(
       'should return the current GoRouterState when router.currentState is called',
       (WidgetTester tester) async {
@@ -5545,7 +5544,8 @@
     state = router.state;
     expect(state?.name, 'tulips');
     expect(state?.fullPath, '/tulips');
-=======
+  });
+
   testWidgets('should allow route paths without leading /',
       (WidgetTester tester) async {
     final List<GoRoute> routes = <GoRoute>[
@@ -5632,7 +5632,6 @@
     expect(matches.matches, hasLength(2));
     expect(matches.uri.toString(), '/child-route');
     expect(find.text('/child-route'), findsOneWidget);
->>>>>>> 2fd909bc
   });
 }
 
