// Copyright 2013 The Flutter Authors. All rights reserved.
// Use of this source code is governed by a BSD-style license that can be
// found in the LICENSE file.

<<<<<<< HEAD
import 'package:collection/collection.dart';
=======
>>>>>>> 81cbd4c9
import 'package:flutter/foundation.dart';
import 'package:flutter/widgets.dart';

import 'configuration.dart';
import 'delegate.dart';
import 'match.dart';
import 'path_utils.dart';

/// Converts a location into a list of [RouteMatch] objects.
class RouteMatcher {
  /// [RouteMatcher] constructor.
  RouteMatcher(this.configuration);

  /// The route configuration.
  final RouteConfiguration configuration;

  /// Finds the routes that matched the given URL.
  RouteMatchList findMatch(String location, {Object? extra}) {
    final Uri uri = Uri.parse(canonicalUri(location));

    final Map<String, String> pathParameters = <String, String>{};
    final List<RouteMatch> matches =
        _getLocRouteMatches(uri, extra, pathParameters);
    return RouteMatchList(matches, uri, pathParameters);
  }

  List<RouteMatch> _getLocRouteMatches(
      Uri uri, Object? extra, Map<String, String> pathParameters) {
    final List<RouteMatch>? result = _getLocRouteRecursively(
      loc: uri.path,
      restLoc: uri.path,
      routes: configuration.routes,
      parentSubloc: '',
      pathParameters: pathParameters,
      extra: extra,
    );

    if (result == null) {
      throw MatcherError('no routes for location', uri.toString());
    }

    return result;
  }
}

/// The list of [RouteMatch] objects.
class RouteMatchList {
  /// RouteMatchList constructor.
  RouteMatchList(List<RouteMatch> matches, this._uri, this.pathParameters)
      : _matches = matches,
        fullpath = _generateFullPath(matches);

  /// Creates an immutable clone of this RouteMatchList.
  UnmodifiableRouteMatchList unmodifiableMatchList() {
    return UnmodifiableRouteMatchList.from(this);
  }

  /// Constructs an empty matches object.
  static RouteMatchList empty = RouteMatchList(
      const <RouteMatch>[], Uri.parse(''), const <String, String>{});

  static String _generateFullPath(Iterable<RouteMatch> matches) {
    final StringBuffer buffer = StringBuffer();
    bool addsSlash = false;
    for (final RouteMatch match in matches) {
      final RouteBase route = match.route;
      if (route is GoRoute) {
        if (addsSlash) {
          buffer.write('/');
        }
        buffer.write(route.path);
        addsSlash = addsSlash || route.path != '/';
      }
    }
    return buffer.toString();
  }

  final List<RouteMatch> _matches;

  /// the full path pattern that matches the uri.
  /// /family/:fid/person/:pid
  final String fullpath;

  /// Parameters for the matched route, URI-encoded.
  final Map<String, String> pathParameters;

  /// The uri of the current match.
  Uri get uri => _uri;
  Uri _uri;

  /// Returns true if there are no matches.
  bool get isEmpty => _matches.isEmpty;

  /// Returns true if there are matches.
  bool get isNotEmpty => _matches.isNotEmpty;

  /// Pushes a match onto the list of matches.
  void push(RouteMatch match) {
    _matches.add(match);
  }

  /// Removes the match from the list.
  void remove(RouteMatch match) {
    final int index = _matches.indexOf(match);
    assert(index != -1);
    _matches.removeRange(index, _matches.length);

    // Also pop ShellRoutes when there are no subsequent route matches
    while (_matches.isNotEmpty && _matches.last.route is ShellRouteBase) {
      _matches.removeLast();
    }

    final String fullPath = _generateFullPath(
        _matches.where((RouteMatch match) => match is! ImperativeRouteMatch));
    // Need to remove path parameters that are no longer in the fullPath.
    final List<String> newParameters = <String>[];
    patternToRegExp(fullPath, newParameters);
    final Set<String> validParameters = newParameters.toSet();
    pathParameters.removeWhere(
        (String key, String value) => !validParameters.contains(key));

    _uri = _uri.replace(path: patternToPath(fullPath, pathParameters));
  }

  /// An optional object provided by the app during navigation.
  Object? get extra => _matches.isEmpty ? null : _matches.last.extra;

  /// The last matching route.
  RouteMatch get last => _matches.last;

  /// The route matches.
  List<RouteMatch> get matches => _matches;

  /// Returns true if the current match intends to display an error screen.
  bool get isError => matches.length == 1 && matches.first.error != null;

  /// Returns the error that this match intends to display.
<<<<<<< HEAD
  Exception? get error => matches.firstOrNull?.error;
}

/// Unmodifiable version of [RouteMatchList].
@immutable
class UnmodifiableRouteMatchList implements RouteMatchList {
  /// UnmodifiableRouteMatchList constructor.
  UnmodifiableRouteMatchList.from(RouteMatchList routeMatchList)
      : _matches = List<RouteMatch>.unmodifiable(routeMatchList.matches),
        _uri = routeMatchList.uri,
        fullpath = routeMatchList.fullpath,
        pathParameters =
            Map<String, String>.unmodifiable(routeMatchList.pathParameters),
        error = routeMatchList.error,
        extra = routeMatchList.extra,
        isEmpty = routeMatchList.isEmpty,
        isError = routeMatchList.isError,
        isNotEmpty = routeMatchList.isNotEmpty;

  /// Creates a new [RouteMatchList] from this UnmodifiableRouteMatchList.
  RouteMatchList get modifiableMatchList => RouteMatchList(
      List<RouteMatch>.from(_matches),
      _uri,
      Map<String, String>.from(pathParameters));

  @override
  Uri get uri => _uri;
  @override
  final Uri _uri;
  @override
  set _uri(Uri uri) => throw UnimplementedError();

  @override
  final List<RouteMatch> _matches;
  @override
  List<RouteMatch> get matches => _matches;

  @override
  final String fullpath;

  @override
  final Map<String, String> pathParameters;

  @override
  final Exception? error;

  @override
  final Object? extra;

  @override
  final bool isEmpty;

  @override
  final bool isError;

  @override
  final bool isNotEmpty;

  @override
  RouteMatch get last => _matches.last;

  @override
  bool operator ==(Object other) {
    if (identical(other, this)) {
      return true;
    }
    if (other is! UnmodifiableRouteMatchList) {
      return false;
    }
    return listEquals(other._matches, _matches) &&
        other._uri == _uri &&
        mapEquals(other.pathParameters, pathParameters);
  }

  @override
  int get hashCode => Object.hash(_matches, _uri, pathParameters);

  @override
  void push(RouteMatch match) => throw UnimplementedError();

  @override
  void remove(RouteMatch match) => throw UnimplementedError();

  @override
  UnmodifiableRouteMatchList unmodifiableMatchList() => this;
=======
  Exception? get error => matches.first.error;

  @override
  String toString() {
    return '${objectRuntimeType(this, 'RouteMatchList')}($fullpath)';
  }
>>>>>>> 81cbd4c9
}

/// An error that occurred during matching.
class MatcherError extends Error {
  /// Constructs a [MatcherError].
  MatcherError(String message, this.location) : message = '$message: $location';

  /// The error message.
  final String message;

  /// The location that failed to match.
  final String location;

  @override
  String toString() {
    return message;
  }
}

List<RouteMatch>? _getLocRouteRecursively({
  required String loc,
  required String restLoc,
  required String parentSubloc,
  required List<RouteBase> routes,
  required Map<String, String> pathParameters,
  required Object? extra,
}) {
  List<RouteMatch>? result;
  late Map<String, String> subPathParameters;
  // find the set of matches at this level of the tree
  for (final RouteBase route in routes) {
    subPathParameters = <String, String>{};

    final RouteMatch? match = RouteMatch.match(
      route: route,
      restLoc: restLoc,
      parentSubloc: parentSubloc,
      pathParameters: subPathParameters,
      extra: extra,
    );

    if (match == null) {
      continue;
    }

    if (match.route is GoRoute &&
        match.subloc.toLowerCase() == loc.toLowerCase()) {
      // If it is a complete match, then return the matched route
      // NOTE: need a lower case match because subloc is canonicalized to match
      // the path case whereas the location can be of any case and still match
      result = <RouteMatch>[match];
    } else if (route.routes.isEmpty) {
      // If it is partial match but no sub-routes, bail.
      continue;
    } else {
      // Otherwise, recurse
      final String childRestLoc;
      final String newParentSubLoc;
      if (match.route is ShellRouteBase) {
        childRestLoc = restLoc;
        newParentSubLoc = parentSubloc;
      } else {
        assert(loc.startsWith(match.subloc));
        assert(restLoc.isNotEmpty);

        childRestLoc =
            loc.substring(match.subloc.length + (match.subloc == '/' ? 0 : 1));
        newParentSubLoc = match.subloc;
      }

      final List<RouteMatch>? subRouteMatch = _getLocRouteRecursively(
        loc: loc,
        restLoc: childRestLoc,
        parentSubloc: newParentSubLoc,
        routes: route.routes,
        pathParameters: subPathParameters,
        extra: extra,
      );

      // If there's no sub-route matches, there is no match for this location
      if (subRouteMatch == null) {
        continue;
      }
      result = <RouteMatch>[match, ...subRouteMatch];
    }
    // Should only reach here if there is a match.
    break;
  }
  if (result != null) {
    pathParameters.addAll(subPathParameters);
  }
  return result;
}

/// The match used when there is an error during parsing.
RouteMatchList errorScreen(Uri uri, String errorMessage) {
  final Exception error = Exception(errorMessage);
  return RouteMatchList(
      <RouteMatch>[
        RouteMatch(
          subloc: uri.path,
          extra: null,
          error: error,
          route: GoRoute(
            path: uri.toString(),
            pageBuilder: (BuildContext context, GoRouterState state) {
              throw UnimplementedError();
            },
          ),
          pageKey: const ValueKey<String>('error'),
        ),
      ],
      uri,
      const <String, String>{});
}<|MERGE_RESOLUTION|>--- conflicted
+++ resolved
@@ -2,10 +2,7 @@
 // Use of this source code is governed by a BSD-style license that can be
 // found in the LICENSE file.
 
-<<<<<<< HEAD
 import 'package:collection/collection.dart';
-=======
->>>>>>> 81cbd4c9
 import 'package:flutter/foundation.dart';
 import 'package:flutter/widgets.dart';
 
@@ -143,8 +140,12 @@
   bool get isError => matches.length == 1 && matches.first.error != null;
 
   /// Returns the error that this match intends to display.
-<<<<<<< HEAD
   Exception? get error => matches.firstOrNull?.error;
+
+  @override
+  String toString() {
+    return '${objectRuntimeType(this, 'RouteMatchList')}($fullpath)';
+  }
 }
 
 /// Unmodifiable version of [RouteMatchList].
@@ -229,14 +230,6 @@
 
   @override
   UnmodifiableRouteMatchList unmodifiableMatchList() => this;
-=======
-  Exception? get error => matches.first.error;
-
-  @override
-  String toString() {
-    return '${objectRuntimeType(this, 'RouteMatchList')}($fullpath)';
-  }
->>>>>>> 81cbd4c9
 }
 
 /// An error that occurred during matching.
