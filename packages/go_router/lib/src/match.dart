// Copyright 2013 The Flutter Authors. All rights reserved.
// Use of this source code is governed by a BSD-style license that can be
// found in the LICENSE file.

import 'dart:async';

import 'package:flutter/foundation.dart';
import 'package:flutter/widgets.dart';

import 'matching.dart';
import 'path_utils.dart';
import 'route.dart';

///  An instance of a GoRoute plus information about the current location.
class RouteMatch {
  /// Constructor for [RouteMatch].
  RouteMatch({
    required this.route,
    required this.subloc,
    required this.fullpath,
    required this.encodedParams,
    required this.queryParams,
<<<<<<< HEAD
    required this.completer,
=======
    required this.queryParametersAll,
>>>>>>> 09ef561f
    required this.extra,
    required this.error,
    this.pageKey,
  })  : fullUriString = _addQueryParams(subloc, queryParametersAll),
        assert(Uri.parse(subloc).queryParameters.isEmpty),
        assert(Uri.parse(fullpath).queryParameters.isEmpty),
        assert(() {
          for (final MapEntry<String, String> p in encodedParams.entries) {
            assert(p.value == Uri.encodeComponent(Uri.decodeComponent(p.value)),
                'encodedParams[${p.key}] is not encoded properly: "${p.value}"');
          }
          return true;
        }());

  // ignore: public_member_api_docs
  static RouteMatch? match({
    required RouteBase route,
    required String restLoc, // e.g. person/p1
    required String parentSubloc, // e.g. /family/f2
    required String fullpath, // e.g. /family/:fid/person/:pid
    required Map<String, String> queryParams,
<<<<<<< HEAD
    required Completer<dynamic> completer,
=======
    required Map<String, List<String>> queryParametersAll,
>>>>>>> 09ef561f
    required Object? extra,
  }) {
    if (route is ShellRoute) {
      return RouteMatch(
        route: route,
        subloc: restLoc,
        fullpath: '',
        encodedParams: <String, String>{},
        queryParams: queryParams,
        queryParametersAll: queryParametersAll,
        extra: extra,
        error: null,
        // Provide a unique pageKey to ensure that the page for this ShellRoute is
        // reused.
        pageKey: ValueKey<String>(route.hashCode.toString()),
      );
    } else if (route is GoRoute) {
      assert(!route.path.contains('//'));

      final RegExpMatch? match = route.matchPatternAsPrefix(restLoc);
      if (match == null) {
        return null;
      }

      final Map<String, String> encodedParams = route.extractPathParams(match);
      final String pathLoc = patternToPath(route.path, encodedParams);
      final String subloc = concatenatePaths(parentSubloc, pathLoc);
      return RouteMatch(
        route: route,
        subloc: subloc,
        fullpath: fullpath,
        encodedParams: encodedParams,
        queryParams: queryParams,
        queryParametersAll: queryParametersAll,
        extra: extra,
        error: null,
      );
    }
<<<<<<< HEAD

    final Map<String, String> encodedParams = route.extractPathParams(match);
    final String pathLoc = patternToPath(route.path, encodedParams);
    final String subloc = concatenatePaths(parentSubloc, pathLoc);
    return RouteMatch(
      route: route,
      subloc: subloc,
      fullpath: fullpath,
      encodedParams: encodedParams,
      queryParams: queryParams,
      completer: completer,
      extra: extra,
      error: null,
    );
=======
    throw MatcherError('Unexpected route type: $route', restLoc);
>>>>>>> 09ef561f
  }

  /// The matched route.
  final RouteBase route;

  /// The matched location.
  final String subloc; // e.g. /family/f2

  /// The matched template.
  final String fullpath; // e.g. /family/:fid

  /// Parameters for the matched route, URI-encoded.
  final Map<String, String> encodedParams;

  /// The URI query split into a map according to the rules specified for FORM
  /// post in the [HTML 4.01 specification section
  /// 17.13.4](https://www.w3.org/TR/REC-html40/interact/forms.html#h-17.13.4
  /// "HTML 4.01 section 17.13.4").
  ///
  /// If a key occurs more than once in the query string, it is mapped to an
  /// arbitrary choice of possible value.
  ///
  /// If the request is `a/b/?q1=v1&q2=v2&q2=v3`, then [queryParameter] will be
  /// `{q1: 'v1', q2: 'v2'}`.
  ///
  /// See also
  /// * [queryParametersAll] that can provide a map that maps keys to all of
  ///   their values.
  final Map<String, String> queryParams;

<<<<<<< HEAD
  /// The completer for the promise when pushing routes.
  final Completer<dynamic> completer;
=======
  /// Returns the URI query split into a map according to the rules specified
  /// for FORM post in the [HTML 4.01 specification section
  /// 17.13.4](https://www.w3.org/TR/REC-html40/interact/forms.html#h-17.13.4
  /// "HTML 4.01 section 17.13.4").
  ///
  /// Keys are mapped to lists of their values. If a key occurs only once, its
  /// value is a singleton list. If a key occurs with no value, the empty string
  /// is used as the value for that occurrence.
  ///
  /// If the request is `a/b/?q1=v1&q2=v2&q2=v3`, then [queryParameterAll] with
  /// be `{q1: ['v1'], q2: ['v2', 'v3']}`.
  final Map<String, List<String>> queryParametersAll;
>>>>>>> 09ef561f

  /// An extra object to pass along with the navigation.
  final Object? extra;

  /// An exception if there was an error during matching.
  final Exception? error;

  /// Optional value key of type string, to hold a unique reference to a page.
  final ValueKey<String>? pageKey;

  /// The full uri string
  final String fullUriString; // e.g. /family/12?query=14

  static String _addQueryParams(
      String loc, Map<String, dynamic> queryParametersAll) {
    final Uri uri = Uri.parse(loc);
    assert(uri.queryParameters.isEmpty);
    return Uri(
            path: uri.path,
            queryParameters:
                queryParametersAll.isEmpty ? null : queryParametersAll)
        .toString();
  }

  /// Parameters for the matched route, URI-decoded.
  Map<String, String> get decodedParams => <String, String>{
        for (final MapEntry<String, String> param in encodedParams.entries)
          param.key: Uri.decodeComponent(param.value)
      };

  /// For use by the Router architecture as part of the RouteMatch
  @override
  String toString() => 'RouteMatch($fullpath, $encodedParams)';
}<|MERGE_RESOLUTION|>--- conflicted
+++ resolved
@@ -20,11 +20,8 @@
     required this.fullpath,
     required this.encodedParams,
     required this.queryParams,
-<<<<<<< HEAD
     required this.completer,
-=======
     required this.queryParametersAll,
->>>>>>> 09ef561f
     required this.extra,
     required this.error,
     this.pageKey,
@@ -46,11 +43,8 @@
     required String parentSubloc, // e.g. /family/f2
     required String fullpath, // e.g. /family/:fid/person/:pid
     required Map<String, String> queryParams,
-<<<<<<< HEAD
     required Completer<dynamic> completer,
-=======
     required Map<String, List<String>> queryParametersAll,
->>>>>>> 09ef561f
     required Object? extra,
   }) {
     if (route is ShellRoute) {
@@ -62,6 +56,7 @@
         queryParams: queryParams,
         queryParametersAll: queryParametersAll,
         extra: extra,
+        completer: completer,
         error: null,
         // Provide a unique pageKey to ensure that the page for this ShellRoute is
         // reused.
@@ -83,30 +78,14 @@
         subloc: subloc,
         fullpath: fullpath,
         encodedParams: encodedParams,
+        completer: completer,
         queryParams: queryParams,
         queryParametersAll: queryParametersAll,
         extra: extra,
         error: null,
       );
     }
-<<<<<<< HEAD
-
-    final Map<String, String> encodedParams = route.extractPathParams(match);
-    final String pathLoc = patternToPath(route.path, encodedParams);
-    final String subloc = concatenatePaths(parentSubloc, pathLoc);
-    return RouteMatch(
-      route: route,
-      subloc: subloc,
-      fullpath: fullpath,
-      encodedParams: encodedParams,
-      queryParams: queryParams,
-      completer: completer,
-      extra: extra,
-      error: null,
-    );
-=======
     throw MatcherError('Unexpected route type: $route', restLoc);
->>>>>>> 09ef561f
   }
 
   /// The matched route.
@@ -137,10 +116,9 @@
   ///   their values.
   final Map<String, String> queryParams;
 
-<<<<<<< HEAD
   /// The completer for the promise when pushing routes.
   final Completer<dynamic> completer;
-=======
+
   /// Returns the URI query split into a map according to the rules specified
   /// for FORM post in the [HTML 4.01 specification section
   /// 17.13.4](https://www.w3.org/TR/REC-html40/interact/forms.html#h-17.13.4
@@ -153,7 +131,6 @@
   /// If the request is `a/b/?q1=v1&q2=v2&q2=v3`, then [queryParameterAll] with
   /// be `{q1: ['v1'], q2: ['v2', 'v3']}`.
   final Map<String, List<String>> queryParametersAll;
->>>>>>> 09ef561f
 
   /// An extra object to pass along with the navigation.
   final Object? extra;
