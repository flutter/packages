--- conflicted
+++ resolved
@@ -527,23 +527,12 @@
 class TypedRelativeGoRoute<T extends RelativeGoRouteData>
     extends TypedRoute<T> {
   /// Default const constructor
-<<<<<<< HEAD
-  const TypedShellRoute({
-    this.mergeObservers = true,
-=======
   const TypedRelativeGoRoute({
     required this.path,
->>>>>>> 287739d0
     this.routes = const <TypedRoute<RouteData>>[],
     this.caseSensitive = true,
   });
 
-<<<<<<< HEAD
-  /// Determines whether the observers should be merged.
-  ///
-  /// See [ShellRouteBase.mergeObservers].
-  final bool mergeObservers;
-=======
   /// The relative path that corresponds to this route.
   ///
   /// See [GoRoute.path].
@@ -572,8 +561,12 @@
 @Target(<TargetKind>{TargetKind.library, TargetKind.classType})
 class TypedShellRoute<T extends ShellRouteData> extends TypedRoute<T> {
   /// Default const constructor
-  const TypedShellRoute({this.routes = const <TypedRoute<RouteData>>[]});
->>>>>>> 287739d0
+  const TypedShellRoute({ this.mergeObservers = true,this.routes = const <TypedRoute<RouteData>>[]});
+
+  /// Determines whether the observers should be merged.
+  ///
+  /// See [ShellRouteBase.mergeObservers].
+  final bool mergeObservers;
 
   /// Child route definitions.
   ///
