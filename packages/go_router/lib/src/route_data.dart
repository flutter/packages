// Copyright 2013 The Flutter Authors. All rights reserved.
// Use of this source code is governed by a BSD-style license that can be
// found in the LICENSE file.

import 'dart:async';

import 'package:flutter/widgets.dart';
import 'package:meta/meta.dart';
import 'package:meta/meta_meta.dart';

import 'route.dart';
import 'state.dart';

/// {@template route_data}
/// A superclass for each route data
/// {@endtemplate}
abstract class RouteData {
  /// {@macro route_data}
  const RouteData();

  /// [navigatorKey] is used to point to a certain navigator
  /// or pass it into the shell route
  ///
  /// In case of [ShellRoute] it will instantiate a new navigator
  /// with the given key
  ///
  /// In case of [GoRoute] it will use the given key to find the navigator
  GlobalKey<NavigatorState>? get navigatorKey => null;
}

/// Baseclass for supporting
/// [Type-safe routing](https://pub.dev/documentation/go_router/latest/topics/Type-safe%20routes-topic.html).
///
/// Subclasses must override one of [build], [buildPageWithState], or
/// [redirect].
<<<<<<< HEAD
abstract class GoRouteData extends RouteData {
=======
/// {@category Type-safe routes}
abstract class GoRouteData {
>>>>>>> 44fc781f
  /// Allows subclasses to have `const` constructors.
  ///
  /// [GoRouteData] is abstract and cannot be instantiated directly.
  const GoRouteData();

  /// Creates the [Widget] for `this` route.
  ///
  /// Subclasses must override one of [build], [buildPageWithState], or
  /// [redirect].
  ///
  /// Corresponds to [GoRoute.builder].
  Widget build(BuildContext context) => throw UnimplementedError(
        'One of `build` or `buildPageWithState` must be implemented.',
      );

  /// A page builder for this route.
  ///
  /// Subclasses can override this function to provide a custom [Page].
  ///
  /// Subclasses must override one of [build], [buildPageWithState] or
  /// [redirect].
  ///
  /// Corresponds to [GoRoute.pageBuilder].
  ///
  /// By default, returns a [Page] instance that is ignored, causing a default
  /// [Page] implementation to be used with the results of [build].
  @Deprecated(
    'This method has been deprecated in favor of buildPageWithState. '
    'This feature was deprecated after v4.3.0.',
  )
  Page<void> buildPage(BuildContext context) => const NoOpPage();

  /// A page builder for this route with [GoRouterState].
  ///
  /// Subclasses can override this function to provide a custom [Page].
  ///
  /// Subclasses must override one of [build], [buildPageWithState] or
  /// [redirect].
  ///
  /// Corresponds to [GoRoute.pageBuilder].
  ///
  /// By default, returns a [Page] instance that is ignored, causing a default
  /// [Page] implementation to be used with the results of [build].
  Page<void> buildPageWithState(BuildContext context, GoRouterState state) =>
      // ignore: deprecated_member_use_from_same_package
      buildPage(context);

  /// An optional redirect function for this route.
  ///
  /// Subclasses must override one of [build], [buildPageWithState], or
  /// [redirect].
  ///
  /// Corresponds to [GoRoute.redirect].
  FutureOr<String?> redirect() => null;

  /// A helper function used by generated code.
  ///
  /// Should not be used directly.
  static String $location(String path, {Map<String, String>? queryParams}) =>
      Uri.parse(path)
          .replace(
            queryParameters:
                // Avoid `?` in generated location if `queryParams` is empty
                queryParams?.isNotEmpty ?? false ? queryParams : null,
          )
          .toString();

  /// A helper function used by generated code.
  ///
  /// Should not be used directly.
  static GoRoute $route<T extends GoRouteData>({
    required String path,
    required T Function(GoRouterState) factory,
    GlobalKey<NavigatorState>? parentNavigatorKey,
    List<RouteBase> routes = const <RouteBase>[],
  }) {
    T factoryImpl(GoRouterState state) {
      final Object? extra = state.extra;

      // If the "extra" value is of type `T` then we know it's the source
      // instance of `GoRouteData`, so it doesn't need to be recreated.
      if (extra is T) {
        return extra;
      }

      return (_stateObjectExpando[state] ??= factory(state)) as T;
    }

    Widget builder(BuildContext context, GoRouterState state) =>
        factoryImpl(state).build(context);

    Page<void> pageBuilder(BuildContext context, GoRouterState state) =>
        factoryImpl(state).buildPageWithState(context, state);

    FutureOr<String?> redirect(BuildContext context, GoRouterState state) =>
        factoryImpl(state).redirect();

    return GoRoute(
      path: path,
      builder: builder,
      pageBuilder: pageBuilder,
      redirect: redirect,
      routes: routes,
      parentNavigatorKey: parentNavigatorKey,
    );
  }

  /// Used to cache [GoRouteData] that corresponds to a given [GoRouterState]
  /// to minimize the number of times it has to be deserialized.
  static final Expando<GoRouteData> _stateObjectExpando = Expando<GoRouteData>(
    'GoRouteState to GoRouteData expando',
  );
}

/// {@template shell_route_data}
/// Baseclass for supporting
/// [nested navigation](https://pub.dev/packages/go_router#nested-navigation)
/// {@endtemplate}
abstract class ShellRouteData extends RouteData {
  /// {@macro shell_route_data}
  const ShellRouteData();

  /// [pageBuilder] is used to build the page
  Page<void> pageBuilder(
    BuildContext context,
    GoRouterState state,
    Widget navigator,
  ) =>
      const NoOpPage();

  /// [pageBuilder] is used to build the page
  Widget builder(
    BuildContext context,
    GoRouterState state,
    Widget navigator,
  ) =>
      throw UnimplementedError(
        'One of `builder` or `pageBuilder` must be implemented.',
      );

  /// A helper function used by generated code.
  ///
  /// Should not be used directly.
  static ShellRoute $route<T extends ShellRouteData>({
    required String path,
    required T Function(GoRouterState) factory,
    GlobalKey<NavigatorState>? navigatorKey,
    List<RouteBase> routes = const <RouteBase>[],
  }) {
    T factoryImpl(GoRouterState state) {
      final Object? extra = state.extra;

      // If the "extra" value is of type `T` then we know it's the source
      // instance of `GoRouteData`, so it doesn't need to be recreated.
      if (extra is T) {
        return extra;
      }

      return (_stateObjectExpando[state] ??= factory(state)) as T;
    }

    Widget builder(
      BuildContext context,
      GoRouterState state,
      Widget navigator,
    ) =>
        factoryImpl(state).builder(
          context,
          state,
          navigator,
        );

    Page<void> pageBuilder(
      BuildContext context,
      GoRouterState state,
      Widget navigator,
    ) =>
        factoryImpl(state).pageBuilder(
          context,
          state,
          navigator,
        );

    return ShellRoute(
      builder: builder,
      pageBuilder: pageBuilder,
      routes: routes,
      navigatorKey: navigatorKey,
    );
  }

  /// Used to cache [ShellRouteData] that corresponds to a given [GoRouterState]
  /// to minimize the number of times it has to be deserialized.
  static final Expando<ShellRouteData> _stateObjectExpando =
      Expando<ShellRouteData>(
    'GoRouteState to ShellRouteData expando',
  );
}

/// {@template typed_route}
/// A superclass for each typed route descendant
/// {@endtemplate}
class TypedRoute<T extends RouteData> {
  /// {@macro typed_route}
  const TypedRoute();
}

/// {@template typed_go_route}
/// A superclass for each typed go route descendant
/// {@endtemplate}
@Target(<TargetKind>{TargetKind.library, TargetKind.classType})
class TypedGoRoute<T extends RouteData> extends TypedRoute<T> {
  /// {@macro typed_go_route}
  const TypedGoRoute({
    required this.path,
    this.routes = const <TypedRoute<RouteData>>[],
  });

  /// The path that corresponds to this route.
  ///
  /// See [GoRoute.path].
  ///
  ///
  final String path;

  /// Child route definitions.
  ///
  /// See [RouteBase.routes].
  final List<TypedRoute<RouteData>> routes;
}

/// {@template typed_shell_route}
/// A superclass for each typed shell route descendant
/// {@endtemplate}
@Target(<TargetKind>{TargetKind.library, TargetKind.classType})
class TypedShellRoute<T extends RouteData> extends TypedRoute<T> {
  /// {@macro typed_shell_route}
  const TypedShellRoute({
    this.routes = const <TypedRoute<RouteData>>[],
  });

  /// Child route definitions.
  ///
  /// See [RouteBase.routes].
  final List<TypedRoute<RouteData>> routes;
}

/// Internal class used to signal that the default page behavior should be used.
@internal
class NoOpPage extends Page<void> {
  /// Creates an instance of NoOpPage;
  const NoOpPage();

  @override
  Route<void> createRoute(BuildContext context) =>
      throw UnsupportedError('Should never be called');
}<|MERGE_RESOLUTION|>--- conflicted
+++ resolved
@@ -33,12 +33,9 @@
 ///
 /// Subclasses must override one of [build], [buildPageWithState], or
 /// [redirect].
-<<<<<<< HEAD
+/// {@category Type-safe routes}
 abstract class GoRouteData extends RouteData {
-=======
-/// {@category Type-safe routes}
-abstract class GoRouteData {
->>>>>>> 44fc781f
+
   /// Allows subclasses to have `const` constructors.
   ///
   /// [GoRouteData] is abstract and cannot be instantiated directly.
