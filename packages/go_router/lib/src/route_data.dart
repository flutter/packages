// Copyright 2013 The Flutter Authors. All rights reserved.
// Use of this source code is governed by a BSD-style license that can be
// found in the LICENSE file.

import 'dart:async';

import 'package:flutter/widgets.dart';
import 'package:meta/meta.dart';
import 'package:meta/meta_meta.dart';

import 'route.dart';
import 'state.dart';

/// Baseclass for supporting
/// [Type-safe routing](https://pub.dev/documentation/go_router/latest/topics/Type-safe%20routes-topic.html).
abstract class RouteData {
  /// Allows subclasses to have `const` constructors.
  const RouteData();
}

/// A class to represent a [GoRoute] in
/// [Type-safe routing](https://pub.dev/documentation/go_router/latest/topics/Type-safe%20routes-topic.html).
///
/// Subclasses must override one of [build], [buildPage], or
/// [redirect].
/// {@category Type-safe routes}
abstract class GoRouteData extends RouteData {
  /// Allows subclasses to have `const` constructors.
  ///
  /// [GoRouteData] is abstract and cannot be instantiated directly.
  const GoRouteData();

  /// Creates the [Widget] for `this` route.
  ///
  /// Subclasses must override one of [build], [buildPage], or
  /// [redirect].
  ///
  /// Corresponds to [GoRoute.builder].
  Widget build(BuildContext context, GoRouterState state) =>
      throw UnimplementedError(
        'One of `build` or `buildPage` must be implemented.',
      );

  /// A page builder for this route.
  ///
  /// Subclasses can override this function to provide a custom [Page].
  ///
  /// Subclasses must override one of [build], [buildPage] or
  /// [redirect].
  ///
  /// Corresponds to [GoRoute.pageBuilder].
  ///
  /// By default, returns a [Page] instance that is ignored, causing a default
  /// [Page] implementation to be used with the results of [build].
  Page<void> buildPage(BuildContext context, GoRouterState state) =>
      const NoOpPage();

  /// An optional redirect function for this route.
  ///
  /// Subclasses must override one of [build], [buildPage], or
  /// [redirect].
  ///
  /// Corresponds to [GoRoute.redirect].
  FutureOr<String?> redirect(BuildContext context, GoRouterState state) => null;

  /// A helper function used by generated code.
  ///
  /// Should not be used directly.
  static String $location(String path, {Map<String, dynamic>? queryParams}) =>
      Uri.parse(path)
          .replace(
            queryParameters:
                // Avoid `?` in generated location if `queryParams` is empty
                queryParams?.isNotEmpty ?? false ? queryParams : null,
          )
          .toString();

  /// A helper function used by generated code.
  ///
  /// Should not be used directly.
  static GoRoute $route<T extends GoRouteData>({
    required String path,
    String? name,
    required T Function(GoRouterState) factory,
    GlobalKey<NavigatorState>? parentNavigatorKey,
    List<RouteBase> routes = const <RouteBase>[],
  }) {
    T factoryImpl(GoRouterState state) {
      final Object? extra = state.extra;

      // If the "extra" value is of type `T` then we know it's the source
      // instance of `GoRouteData`, so it doesn't need to be recreated.
      if (extra is T) {
        return extra;
      }

      return (_stateObjectExpando[state] ??= factory(state)) as T;
    }

    Widget builder(BuildContext context, GoRouterState state) =>
        factoryImpl(state).build(context, state);

    Page<void> pageBuilder(BuildContext context, GoRouterState state) =>
        factoryImpl(state).buildPage(context, state);

    FutureOr<String?> redirect(BuildContext context, GoRouterState state) =>
        factoryImpl(state).redirect(context, state);

    return GoRoute(
      path: path,
      name: name,
      builder: builder,
      pageBuilder: pageBuilder,
      redirect: redirect,
      routes: routes,
      parentNavigatorKey: parentNavigatorKey,
    );
  }

  /// Used to cache [GoRouteData] that corresponds to a given [GoRouterState]
  /// to minimize the number of times it has to be deserialized.
  static final Expando<GoRouteData> _stateObjectExpando = Expando<GoRouteData>(
    'GoRouteState to GoRouteData expando',
  );
}

/// A class to represent a [ShellRoute] in
/// [Type-safe routing](https://pub.dev/documentation/go_router/latest/topics/Type-safe%20routes-topic.html).
abstract class ShellRouteData extends RouteData {
  /// Allows subclasses to have `const` constructors.
  ///
  /// [ShellRouteData] is abstract and cannot be instantiated directly.
  const ShellRouteData();

  /// [pageBuilder] is used to build the page
  Page<void> pageBuilder(
    BuildContext context,
    GoRouterState state,
    Widget navigator,
  ) =>
      const NoOpPage();

  /// [builder] is used to build the widget
  Widget builder(
    BuildContext context,
    GoRouterState state,
    Widget navigator,
  ) =>
      throw UnimplementedError(
        'One of `builder` or `pageBuilder` must be implemented.',
      );

  /// A helper function used by generated code.
  ///
  /// Should not be used directly.
  static ShellRoute $route<T extends ShellRouteData>({
    required T Function(GoRouterState) factory,
    GlobalKey<NavigatorState>? navigatorKey,
    List<RouteBase> routes = const <RouteBase>[],
    List<NavigatorObserver>? observers,
    String? restorationScopeId,
  }) {
    T factoryImpl(GoRouterState state) {
      return (_stateObjectExpando[state] ??= factory(state)) as T;
    }

    Widget builder(
      BuildContext context,
      GoRouterState state,
      Widget navigator,
    ) =>
        factoryImpl(state).builder(
          context,
          state,
          navigator,
        );

    Page<void> pageBuilder(
      BuildContext context,
      GoRouterState state,
      Widget navigator,
    ) =>
        factoryImpl(state).pageBuilder(
          context,
          state,
          navigator,
        );

    return ShellRoute(
      builder: builder,
      pageBuilder: pageBuilder,
      routes: routes,
      navigatorKey: navigatorKey,
      observers: observers,
      restorationScopeId: restorationScopeId,
    );
  }

  /// Used to cache [ShellRouteData] that corresponds to a given [GoRouterState]
  /// to minimize the number of times it has to be deserialized.
  static final Expando<ShellRouteData> _stateObjectExpando =
      Expando<ShellRouteData>(
    'GoRouteState to ShellRouteData expando',
  );
}

/// Base class for supporting
/// [StatefulShellRoute](https://pub.dev/documentation/go_router/latest/go_router/StatefulShellRoute-class.html)
abstract class StatefulShellRouteData extends RouteData {
  /// Default const constructor
  const StatefulShellRouteData();

  /// [pageBuilder] is used to build the page
  Page<void> pageBuilder(
    BuildContext context,
    GoRouterState state,
    StatefulNavigationShell navigationShell,
  ) =>
      const NoOpPage();

  /// [builder] is used to build the widget
  Widget builder(
    BuildContext context,
    GoRouterState state,
    StatefulNavigationShell navigationShell,
  ) =>
      throw UnimplementedError(
        'One of `builder` or `pageBuilder` must be implemented.',
      );

  /// A helper function used by generated code.
  ///
  /// Should not be used directly.
  static StatefulShellRoute $route<T extends StatefulShellRouteData>({
    required T Function(GoRouterState) factory,
    required List<StatefulShellBranch> branches,
    ShellNavigationContainerBuilder? navigatorContainerBuilder,
    String? restorationScopeId,
  }) {
    T factoryImpl(GoRouterState state) {
      return (_stateObjectExpando[state] ??= factory(state)) as T;
    }

    Widget builder(
      BuildContext context,
      GoRouterState state,
      StatefulNavigationShell navigationShell,
    ) =>
        factoryImpl(state).builder(
          context,
          state,
          navigationShell,
        );

    Page<void> pageBuilder(
      BuildContext context,
      GoRouterState state,
      StatefulNavigationShell navigationShell,
    ) =>
        factoryImpl(state).pageBuilder(
          context,
          state,
          navigationShell,
        );

    if (navigatorContainerBuilder != null) {
      return StatefulShellRoute(
        branches: branches,
        builder: builder,
        pageBuilder: pageBuilder,
        navigatorContainerBuilder: navigatorContainerBuilder,
<<<<<<< HEAD
=======
        restorationScopeId: restorationScopeId,
>>>>>>> 4469c5e9
      );
    }
    return StatefulShellRoute.indexedStack(
      branches: branches,
      builder: builder,
      pageBuilder: pageBuilder,
      restorationScopeId: restorationScopeId,
    );
  }

  /// Used to cache [StatefulShellRouteData] that corresponds to a given [GoRouterState]
  /// to minimize the number of times it has to be deserialized.
  static final Expando<StatefulShellRouteData> _stateObjectExpando =
      Expando<StatefulShellRouteData>(
    'GoRouteState to StatefulShellRouteData expando',
  );
}

/// Base class for supporting
/// [StatefulShellRoute](https://pub.dev/documentation/go_router/latest/go_router/StatefulShellRoute-class.html)
abstract class StatefulShellBranchData {
  /// Default const constructor
  const StatefulShellBranchData();

  /// A helper function used by generated code.
  ///
  /// Should not be used directly.
  static StatefulShellBranch $branch<T extends StatefulShellBranchData>({
    GlobalKey<NavigatorState>? navigatorKey,
    List<RouteBase> routes = const <RouteBase>[],
<<<<<<< HEAD
=======
    List<NavigatorObserver>? observers,
    String? initialLocation,
    String? restorationScopeId,
>>>>>>> 4469c5e9
  }) {
    return StatefulShellBranch(
      routes: routes,
      navigatorKey: navigatorKey,
<<<<<<< HEAD
=======
      observers: observers,
      initialLocation: initialLocation,
      restorationScopeId: restorationScopeId,
>>>>>>> 4469c5e9
    );
  }
}

/// A superclass for each typed route descendant
class TypedRoute<T extends RouteData> {
  /// Default const constructor
  const TypedRoute();
}

/// A superclass for each typed go route descendant
@Target(<TargetKind>{TargetKind.library, TargetKind.classType})
class TypedGoRoute<T extends GoRouteData> extends TypedRoute<T> {
  /// Default const constructor
  const TypedGoRoute({
    required this.path,
    this.name,
    this.routes = const <TypedRoute<RouteData>>[],
  });

  /// The path that corresponds to this route.
  ///
  /// See [GoRoute.path].
  ///
  ///
  final String path;

  /// The name that corresponds to this route.
  /// Used by Analytics services such as Firebase Analytics
  /// to log the screen views in their system.
  ///
  /// See [GoRoute.name].
  ///
  final String? name;

  /// Child route definitions.
  ///
  /// See [RouteBase.routes].
  final List<TypedRoute<RouteData>> routes;
}

/// A superclass for each typed shell route descendant
@Target(<TargetKind>{TargetKind.library, TargetKind.classType})
class TypedShellRoute<T extends ShellRouteData> extends TypedRoute<T> {
  /// Default const constructor
  const TypedShellRoute({
    this.routes = const <TypedRoute<RouteData>>[],
  });

  /// Child route definitions.
  ///
  /// See [RouteBase.routes].
  final List<TypedRoute<RouteData>> routes;
}

/// A superclass for each typed shell route descendant
@Target(<TargetKind>{TargetKind.library, TargetKind.classType})
class TypedStatefulShellRoute<T extends StatefulShellRouteData>
    extends TypedRoute<T> {
  /// Default const constructor
  const TypedStatefulShellRoute({
    this.branches = const <TypedStatefulShellBranch<StatefulShellBranchData>>[],
  });

  /// Child route definitions.
  ///
  /// See [RouteBase.routes].
  final List<TypedStatefulShellBranch<StatefulShellBranchData>> branches;
}

/// A superclass for each typed shell route descendant
@Target(<TargetKind>{TargetKind.library, TargetKind.classType})
class TypedStatefulShellBranch<T extends StatefulShellBranchData> {
  /// Default const constructor
  const TypedStatefulShellBranch({
    this.routes = const <TypedRoute<RouteData>>[],
  });

  /// Child route definitions.
  ///
  /// See [RouteBase.routes].
  final List<TypedRoute<RouteData>> routes;
}

/// Internal class used to signal that the default page behavior should be used.
@internal
class NoOpPage extends Page<void> {
  /// Creates an instance of NoOpPage;
  const NoOpPage();

  @override
  Route<void> createRoute(BuildContext context) =>
      throw UnsupportedError('Should never be called');
}<|MERGE_RESOLUTION|>--- conflicted
+++ resolved
@@ -269,10 +269,7 @@
         builder: builder,
         pageBuilder: pageBuilder,
         navigatorContainerBuilder: navigatorContainerBuilder,
-<<<<<<< HEAD
-=======
         restorationScopeId: restorationScopeId,
->>>>>>> 4469c5e9
       );
     }
     return StatefulShellRoute.indexedStack(
@@ -303,22 +300,16 @@
   static StatefulShellBranch $branch<T extends StatefulShellBranchData>({
     GlobalKey<NavigatorState>? navigatorKey,
     List<RouteBase> routes = const <RouteBase>[],
-<<<<<<< HEAD
-=======
     List<NavigatorObserver>? observers,
     String? initialLocation,
     String? restorationScopeId,
->>>>>>> 4469c5e9
   }) {
     return StatefulShellBranch(
       routes: routes,
       navigatorKey: navigatorKey,
-<<<<<<< HEAD
-=======
       observers: observers,
       initialLocation: initialLocation,
       restorationScopeId: restorationScopeId,
->>>>>>> 4469c5e9
     );
   }
 }
