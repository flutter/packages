--- conflicted
+++ resolved
@@ -14,7 +14,7 @@
 import 'misc/errors.dart';
 import 'path_utils.dart';
 import 'route.dart';
-import 'router.dart' show OnEnter, RoutingConfig;
+import 'router.dart' show GoRouter, OnEnter, RoutingConfig;
 import 'state.dart';
 
 /// The signature of the redirect callback.
@@ -414,7 +414,9 @@
     FutureOr<RouteMatchList> processRedirect(RouteMatchList prevMatchList) {
       final String prevLocation = prevMatchList.uri.toString();
 
-      FutureOr<RouteMatchList> finish(String? routeRedirectLocation) {
+      FutureOr<RouteMatchList> processRouteLevelRedirect(
+        String? routeRedirectLocation,
+      ) {
         if (routeRedirectLocation != null &&
             routeRedirectLocation != prevLocation) {
           final RouteMatchList newMatch = _getNewMatches(
@@ -422,16 +424,15 @@
             prevMatchList.uri,
             redirectHistory,
           );
+
           if (newMatch.isError) {
             return newMatch;
           }
           return redirect(context, newMatch, redirectHistory: redirectHistory);
         }
-<<<<<<< HEAD
         return prevMatchList;
       }
 
-      // Route-level redirects only.
       final List<RouteMatchBase> routeMatches = <RouteMatchBase>[];
       prevMatchList.visitRouteMatches((RouteMatchBase match) {
         if (match.route.redirect != null) {
@@ -439,96 +440,38 @@
         }
         return true;
       });
-      final FutureOr<String?> routeLevel = _getRouteLevelRedirect(
-        context,
-        prevMatchList,
-        routeMatches,
-        0,
-      );
-      if (routeLevel is String?) {
-        return finish(routeLevel);
-=======
-
-        FutureOr<RouteMatchList> processRouteLevelRedirect(
-          String? routeRedirectLocation,
-        ) {
-          if (routeRedirectLocation != null &&
-              routeRedirectLocation != prevLocation) {
-            final RouteMatchList newMatch = _getNewMatches(
-              routeRedirectLocation,
-              prevMatchList.uri,
-              redirectHistory,
-            );
-
-            if (newMatch.isError) {
-              return newMatch;
-            }
-            return redirect(
-              context,
-              newMatch,
-              redirectHistory: redirectHistory,
-            );
-          }
-          return prevMatchList;
-        }
-
-        final List<RouteMatchBase> routeMatches = <RouteMatchBase>[];
-        prevMatchList.visitRouteMatches((RouteMatchBase match) {
-          if (match.route.redirect != null) {
-            routeMatches.add(match);
-          }
-          return true;
-        });
-
-        try {
-          final FutureOr<String?> routeLevelRedirectResult =
-              _getRouteLevelRedirect(context, prevMatchList, routeMatches, 0);
-
-          if (routeLevelRedirectResult is String?) {
-            return processRouteLevelRedirect(routeLevelRedirectResult);
-          }
-          return routeLevelRedirectResult
-              .then<RouteMatchList>(processRouteLevelRedirect)
-              .catchError((Object error) {
-                final GoException goException =
-                    error is GoException
-                        ? error
-                        : GoException(
-                          'Exception during route redirect: $error',
-                        );
-                return _errorRouteMatchList(
-                  prevMatchList.uri,
-                  goException,
-                  extra: prevMatchList.extra,
-                );
-              });
-        } catch (exception) {
-          final GoException goException =
-              exception is GoException
-                  ? exception
-                  : GoException('Exception during route redirect: $exception');
-          return _errorRouteMatchList(
-            prevMatchList.uri,
-            goException,
-            extra: prevMatchList.extra,
-          );
-        }
-      }
-
-      redirectHistory.add(prevMatchList);
-      // Check for top-level redirect
-      final FutureOr<String?> topRedirectResult = _runInRouterZone(() {
-        return _routingConfig.value.redirect(
-          context,
-          buildTopLevelGoRouterState(prevMatchList),
+
+      try {
+        final FutureOr<String?> routeLevelRedirectResult =
+            _getRouteLevelRedirect(context, prevMatchList, routeMatches, 0);
+
+        if (routeLevelRedirectResult is String?) {
+          return processRouteLevelRedirect(routeLevelRedirectResult);
+        }
+        return routeLevelRedirectResult
+            .then<RouteMatchList>(processRouteLevelRedirect)
+            .catchError((Object error) {
+              final GoException goException =
+                  error is GoException
+                      ? error
+                      : GoException('Exception during route redirect: $error');
+              return _errorRouteMatchList(
+                prevMatchList.uri,
+                goException,
+                extra: prevMatchList.extra,
+              );
+            });
+      } catch (exception) {
+        final GoException goException =
+            exception is GoException
+                ? exception
+                : GoException('Exception during route redirect: $exception');
+        return _errorRouteMatchList(
+          prevMatchList.uri,
+          goException,
+          extra: prevMatchList.extra,
         );
-      });
-
-      if (topRedirectResult is String?) {
-        return processTopLevelRedirect(topRedirectResult);
->>>>>>> aed47f17
-      }
-      return routeLevel.then<RouteMatchList>(finish);
+      }
     }
 
     if (prevMatchListFuture is RouteMatchList) {
@@ -565,11 +508,38 @@
       return prevMatchList;
     }
 
-    final FutureOr<String?> res = _routingConfig.value.redirect(
-      context,
-      buildTopLevelGoRouterState(prevMatchList),
-    );
-    return res is String? ? done(res) : res.then<RouteMatchList>(done);
+    try {
+      final FutureOr<String?> res = _runInRouterZone(() {
+        return _routingConfig.value.redirect(
+          context,
+          buildTopLevelGoRouterState(prevMatchList),
+        );
+      });
+      if (res is String?) {
+        return done(res);
+      }
+      return res.then<RouteMatchList>(done).catchError((Object error) {
+        final GoException goException =
+            error is GoException
+                ? error
+                : GoException('Exception during redirect: $error');
+        return _errorRouteMatchList(
+          prevMatchList.uri,
+          goException,
+          extra: prevMatchList.extra,
+        );
+      });
+    } catch (exception) {
+      final GoException goException =
+          exception is GoException
+              ? exception
+              : GoException('Exception during redirect: $exception');
+      return _errorRouteMatchList(
+        prevMatchList.uri,
+        goException,
+        extra: prevMatchList.extra,
+      );
+    }
   }
 
   FutureOr<String?> _getRouteLevelRedirect(
