--- conflicted
+++ resolved
@@ -8,14 +8,14 @@
 import 'package:flutter/foundation.dart';
 import 'package:flutter/widgets.dart';
 
-import '../go_router.dart';
+import 'configuration.dart';
+import 'information_provider.dart';
 import 'logging.dart';
 import 'match.dart';
-<<<<<<< HEAD
-=======
 import 'misc/errors.dart';
+import 'on_enter.dart';
 import 'router.dart';
->>>>>>> aed47f17
+import 'state.dart';
 
 /// The function signature of [GoRouteInformationParser.onParserException].
 ///
@@ -300,57 +300,7 @@
     );
   }
 
-<<<<<<< HEAD
   /// Updates the route match list based on the navigation type (push, replace, etc.).
-=======
-  Future<RouteMatchList> _redirect(
-    BuildContext context,
-    RouteMatchList routeMatch,
-  ) {
-    try {
-      final FutureOr<RouteMatchList> redirectedFuture = configuration.redirect(
-        context,
-        routeMatch,
-        redirectHistory: <RouteMatchList>[],
-      );
-      if (redirectedFuture is RouteMatchList) {
-        return SynchronousFuture<RouteMatchList>(redirectedFuture);
-      }
-      return redirectedFuture.catchError((Object error) {
-        // Convert any exception during redirect to a GoException
-        final GoException goException =
-            error is GoException
-                ? error
-                : GoException('Exception during redirect: $error');
-        // Return an error match list instead of throwing
-        return RouteMatchList(
-          matches: const <RouteMatch>[],
-          extra: routeMatch.extra,
-          error: goException,
-          uri: routeMatch.uri,
-          pathParameters: const <String, String>{},
-        );
-      });
-    } catch (exception) {
-      // Convert any exception during redirect to a GoException
-      final GoException goException =
-          exception is GoException
-              ? exception
-              : GoException('Exception during redirect: $exception');
-      // Return an error match list instead of throwing
-      return SynchronousFuture<RouteMatchList>(
-        RouteMatchList(
-          matches: const <RouteMatch>[],
-          extra: routeMatch.extra,
-          error: goException,
-          uri: routeMatch.uri,
-          pathParameters: const <String, String>{},
-        ),
-      );
-    }
-  }
-
->>>>>>> aed47f17
   RouteMatchList _updateRouteMatchList(
     RouteMatchList newMatchList, {
     required RouteMatchList? baseRouteMatchList,
