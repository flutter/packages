// Copyright 2013 The Flutter Authors
// Use of this source code is governed by a BSD-style license that can be
// found in the LICENSE file.

import 'dart:async';
import 'dart:math';

import 'package:flutter/foundation.dart';
import 'package:flutter/widgets.dart';

import 'configuration.dart';
import 'information_provider.dart';
import 'logging.dart';
import 'match.dart';
import 'misc/errors.dart';
import 'router.dart';

/// The function signature of [GoRouteInformationParser.onParserException].
///
/// The `routeMatchList` parameter contains the exception explains the issue
/// occurred.
///
/// The returned [RouteMatchList] is used as parsed result for the
/// [GoRouterDelegate].
typedef ParserExceptionHandler =
    RouteMatchList Function(
      BuildContext context,
      RouteMatchList routeMatchList,
    );

/// Converts between incoming URLs and a [RouteMatchList] using [RouteMatcher].
/// Also performs redirection using [RouteRedirector].
class GoRouteInformationParser extends RouteInformationParser<RouteMatchList> {
  /// Creates a [GoRouteInformationParser].
  GoRouteInformationParser({
    required this.configuration,
    required this.onParserException,
  }) : _routeMatchListCodec = RouteMatchListCodec(configuration);

  /// The route configuration used for parsing [RouteInformation]s.
  final RouteConfiguration configuration;

  /// The exception handler that is called when parser can't handle the incoming
  /// uri.
  ///
  /// This method must return a [RouteMatchList] for the parsed result.
  final ParserExceptionHandler? onParserException;

  final RouteMatchListCodec _routeMatchListCodec;

  final Random _random = Random();

  /// The future of current route parsing.
  ///
  /// This is used for testing asynchronous redirection.
  @visibleForTesting
  Future<RouteMatchList>? debugParserFuture;

  /// Called by the [Router]. The
  @override
  Future<RouteMatchList> parseRouteInformationWithDependencies(
    RouteInformation routeInformation,
    BuildContext context,
  ) {
    assert(routeInformation.state != null);
    final Object state = routeInformation.state!;

    if (state is! RouteInformationState) {
      // This is a result of browser backward/forward button or state
      // restoration. In this case, the route match list is already stored in
      // the state.
      final RouteMatchList matchList = _routeMatchListCodec.decode(
        state as Map<Object?, Object?>,
      );
      return debugParserFuture = _redirect(
        context,
        matchList,
      ).then<RouteMatchList>((RouteMatchList value) {
        if (value.isError && onParserException != null) {
          // TODO(chunhtai): Figure out what to return if context is invalid.
          // ignore: use_build_context_synchronously
          return onParserException!(context, value);
        }
        return value;
      });
    }

    Uri uri = routeInformation.uri;
    if (uri.hasEmptyPath) {
      uri = uri.replace(path: '/');
    } else if (uri.path.length > 1 && uri.path.endsWith('/')) {
      // Remove trailing `/`.
      uri = uri.replace(path: uri.path.substring(0, uri.path.length - 1));
    }
    final RouteMatchList initialMatches = configuration.findMatch(
      uri,
      extra: state.extra,
    );
    if (initialMatches.isError) {
      log('No initial matches: ${routeInformation.uri.path}');
    }

    return debugParserFuture = _redirect(
      context,
      initialMatches,
    ).then<RouteMatchList>((RouteMatchList matchList) {
      if (matchList.isError && onParserException != null) {
        // TODO(chunhtai): Figure out what to return if context is invalid.
        // ignore: use_build_context_synchronously
        return onParserException!(context, matchList);
      }

      assert(() {
        if (matchList.isNotEmpty) {
          assert(
            !matchList.last.route.redirectOnly,
            'A redirect-only route must redirect to location different from itself.\n The offending route: ${matchList.last.route}',
          );
        }
        return true;
      }());
      return _updateRouteMatchList(
        matchList,
        baseRouteMatchList: state.baseRouteMatchList,
        completer: state.completer,
        type: state.type,
      );
    });
  }

  @override
  Future<RouteMatchList> parseRouteInformation(
    RouteInformation routeInformation,
  ) {
    throw UnimplementedError(
      'use parseRouteInformationWithDependencies instead',
    );
  }

  /// for use by the Router architecture as part of the RouteInformationParser
  @override
  RouteInformation? restoreRouteInformation(RouteMatchList configuration) {
    if (configuration.isEmpty) {
      return null;
    }
    String? location;
    if (GoRouter.optionURLReflectsImperativeAPIs &&
        (configuration.matches.last is ImperativeRouteMatch ||
            configuration.matches.last is ShellRouteMatch)) {
      RouteMatchBase route = configuration.matches.last;

      while (route is! ImperativeRouteMatch) {
        if (route is ShellRouteMatch && route.matches.isNotEmpty) {
          route = route.matches.last;
        } else {
          break;
        }
      }

      if (route case final ImperativeRouteMatch safeRoute) {
        location = safeRoute.matches.uri.toString();
      }
    }
    return RouteInformation(
      uri: Uri.parse(location ?? configuration.uri.toString()),
      state: _routeMatchListCodec.encode(configuration),
    );
  }

  Future<RouteMatchList> _redirect(
<<<<<<< HEAD
      BuildContext context, RouteMatchList routeMatch) {
    try {
      final FutureOr<RouteMatchList> redirectedFuture = configuration
          .redirect(context, routeMatch, redirectHistory: <RouteMatchList>[]);
      if (redirectedFuture is RouteMatchList) {
        return SynchronousFuture<RouteMatchList>(redirectedFuture);
      }
      return redirectedFuture.catchError((Object error) {
        // Convert any exception during redirect to a GoException
        final GoException goException = error is GoException
            ? error
            : GoException('Exception during redirect: $error');
        // Return an error match list instead of throwing
        return RouteMatchList(
          matches: const <RouteMatch>[],
          extra: routeMatch.extra,
          error: goException,
          uri: routeMatch.uri,
          pathParameters: const <String, String>{},
        );
      });
    } catch (exception) {
      // Convert any exception during redirect to a GoException
      final GoException goException = exception is GoException
          ? exception
          : GoException('Exception during redirect: $exception');
      // Return an error match list instead of throwing
      return SynchronousFuture<RouteMatchList>(RouteMatchList(
        matches: const <RouteMatch>[],
        extra: routeMatch.extra,
        error: goException,
        uri: routeMatch.uri,
        pathParameters: const <String, String>{},
      ));
=======
    BuildContext context,
    RouteMatchList routeMatch,
  ) {
    final FutureOr<RouteMatchList> redirectedFuture = configuration.redirect(
      context,
      routeMatch,
      redirectHistory: <RouteMatchList>[],
    );
    if (redirectedFuture is RouteMatchList) {
      return SynchronousFuture<RouteMatchList>(redirectedFuture);
>>>>>>> 651c5654
    }
  }

  RouteMatchList _updateRouteMatchList(
    RouteMatchList newMatchList, {
    required RouteMatchList? baseRouteMatchList,
    required Completer<Object?>? completer,
    required NavigatingType type,
  }) {
    switch (type) {
      case NavigatingType.push:
        return baseRouteMatchList!.push(
          ImperativeRouteMatch(
            pageKey: _getUniqueValueKey(),
            completer: completer!,
            matches: newMatchList,
          ),
        );
      case NavigatingType.pushReplacement:
        final RouteMatch routeMatch = baseRouteMatchList!.last;
        baseRouteMatchList = baseRouteMatchList.remove(routeMatch);
        if (baseRouteMatchList.isEmpty) {
          return newMatchList;
        }
        return baseRouteMatchList.push(
          ImperativeRouteMatch(
            pageKey: _getUniqueValueKey(),
            completer: completer!,
            matches: newMatchList,
          ),
        );
      case NavigatingType.replace:
        final RouteMatch routeMatch = baseRouteMatchList!.last;
        baseRouteMatchList = baseRouteMatchList.remove(routeMatch);
        if (baseRouteMatchList.isEmpty) {
          return newMatchList;
        }
        return baseRouteMatchList.push(
          ImperativeRouteMatch(
            pageKey: routeMatch.pageKey,
            completer: completer!,
            matches: newMatchList,
          ),
        );
      case NavigatingType.go:
        return newMatchList;
      case NavigatingType.restore:
        // Still need to consider redirection.
        return baseRouteMatchList!.uri.toString() != newMatchList.uri.toString()
            ? newMatchList
            : baseRouteMatchList;
    }
  }

  ValueKey<String> _getUniqueValueKey() {
    return ValueKey<String>(
      String.fromCharCodes(
        List<int>.generate(32, (_) => _random.nextInt(33) + 89),
      ),
    );
  }
}<|MERGE_RESOLUTION|>--- conflicted
+++ resolved
@@ -22,11 +22,10 @@
 ///
 /// The returned [RouteMatchList] is used as parsed result for the
 /// [GoRouterDelegate].
-typedef ParserExceptionHandler =
-    RouteMatchList Function(
-      BuildContext context,
-      RouteMatchList routeMatchList,
-    );
+typedef ParserExceptionHandler = RouteMatchList Function(
+  BuildContext context,
+  RouteMatchList routeMatchList,
+);
 
 /// Converts between incoming URLs and a [RouteMatchList] using [RouteMatcher].
 /// Also performs redirection using [RouteRedirector].
@@ -168,11 +167,15 @@
   }
 
   Future<RouteMatchList> _redirect(
-<<<<<<< HEAD
-      BuildContext context, RouteMatchList routeMatch) {
+    BuildContext context,
+    RouteMatchList routeMatch,
+  ) {
     try {
-      final FutureOr<RouteMatchList> redirectedFuture = configuration
-          .redirect(context, routeMatch, redirectHistory: <RouteMatchList>[]);
+      final FutureOr<RouteMatchList> redirectedFuture = configuration.redirect(
+        context,
+        routeMatch,
+        redirectHistory: <RouteMatchList>[],
+      );
       if (redirectedFuture is RouteMatchList) {
         return SynchronousFuture<RouteMatchList>(redirectedFuture);
       }
@@ -203,18 +206,6 @@
         uri: routeMatch.uri,
         pathParameters: const <String, String>{},
       ));
-=======
-    BuildContext context,
-    RouteMatchList routeMatch,
-  ) {
-    final FutureOr<RouteMatchList> redirectedFuture = configuration.redirect(
-      context,
-      routeMatch,
-      redirectHistory: <RouteMatchList>[],
-    );
-    if (redirectedFuture is RouteMatchList) {
-      return SynchronousFuture<RouteMatchList>(redirectedFuture);
->>>>>>> 651c5654
     }
   }
 
