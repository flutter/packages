// Copyright 2013 The Flutter Authors. All rights reserved.
// Use of this source code is governed by a BSD-style license that can be
// found in the LICENSE file.

import 'dart:async';

import 'package:flutter/widgets.dart';

import 'configuration.dart';
import 'delegate.dart';
import 'information_provider.dart';
import 'logging.dart';
import 'matching.dart';
import 'misc/inherited_router.dart';
import 'parser.dart';
import 'platform.dart';
import 'typedefs.dart';

/// The top-level go router class.
///
/// This is the main entry point for defining app's routing policy.
///
/// The `routes` defines the routing table. It must not be empty and must
/// contain an [GoRouter] to match `/`.
///
/// See [Routes](https://github.com/flutter/packages/blob/main/packages/go_router/example/lib/main.dart)
/// for an example of defining a simple routing table.
///
/// See [Sub-routes](https://github.com/flutter/packages/blob/main/packages/go_router/example/lib/sub_routes.dart)
/// for an example of defining a multi-level routing table.
///
/// The `redirect` does top-level redirection before the URIs are parsed by
/// the `routes`. Consider using [GoRoute.redirect] for individual route
/// redirection. If [BuildContext.dependOnInheritedWidgetOfExactType] is used
/// during the redirection (which is how `of` methods are usually implemented),
/// a re-evaluation will be triggered when the [InheritedWidget] changes.
///
/// See also:
///  * [GoRoute], which provides APIs to define the routing table.
///  * [examples](https://github.com/flutter/packages/tree/main/packages/go_router/example),
///    which contains examples for different routing scenarios.
class GoRouter extends ChangeNotifier
    with NavigatorObserver
    implements RouterConfig<RouteMatchList> {
  /// Default constructor to configure a GoRouter with a routes builder
  /// and an error page builder.
  ///
  /// The `routes` must not be null and must contain an [GoRouter] to match `/`.
  GoRouter({
    required List<RouteBase> routes,
    // TODO(johnpryan): Change to a route, improve error API
    // See https://github.com/flutter/flutter/issues/108144
    GoRouterPageBuilder? errorPageBuilder,
    GoRouterWidgetBuilder? errorBuilder,
    GoRouterRedirect? redirect,
    Listenable? refreshListenable,
    int redirectLimit = 5,
    bool routerNeglect = false,
    String? initialLocation,
    List<NavigatorObserver>? observers,
    bool debugLogDiagnostics = false,
    GlobalKey<NavigatorState>? navigatorKey,
    String? restorationScopeId,
  }) : backButtonDispatcher = RootBackButtonDispatcher() {
    setLogging(enabled: debugLogDiagnostics);
    WidgetsFlutterBinding.ensureInitialized();

    navigatorKey ??= GlobalKey<NavigatorState>();

    _routeConfiguration = RouteConfiguration(
      routes: routes,
      topRedirect: redirect ?? (_, __) => null,
      redirectLimit: redirectLimit,
      navigatorKey: navigatorKey,
    );

    _routeInformationParser = GoRouteInformationParser(
      configuration: _routeConfiguration,
      debugRequireGoRouteInformationProvider: true,
    );

    _routeInformationProvider = GoRouteInformationProvider(
        initialRouteInformation: RouteInformation(
            location: _effectiveInitialLocation(initialLocation)),
        refreshListenable: refreshListenable);

    _routerDelegate = GoRouterDelegate(
      configuration: _routeConfiguration,
      errorPageBuilder: errorPageBuilder,
      errorBuilder: errorBuilder,
      routerNeglect: routerNeglect,
      observers: <NavigatorObserver>[
        ...observers ?? <NavigatorObserver>[],
        this
      ],
      restorationScopeId: restorationScopeId,
      // wrap the returned Navigator to enable GoRouter.of(context).go() et al,
      // allowing the caller to wrap the navigator themselves
      builderWithNav:
          (BuildContext context, GoRouterState state, Navigator nav) =>
              InheritedGoRouter(
        goRouter: this,
        child: nav,
      ),
    );

    assert(() {
      log.info('setting initial location $initialLocation');
      return true;
    }());
  }

  late final RouteConfiguration _routeConfiguration;
  late final GoRouteInformationParser _routeInformationParser;
  late final GoRouterDelegate _routerDelegate;
  late final GoRouteInformationProvider _routeInformationProvider;

  @override
  final BackButtonDispatcher backButtonDispatcher;

  /// The router delegate. Provide this to the MaterialApp or CupertinoApp's
  /// `.router()` constructor
  @override
  GoRouterDelegate get routerDelegate => _routerDelegate;

  /// The route information provider used by [GoRouter].
  @override
  GoRouteInformationProvider get routeInformationProvider =>
      _routeInformationProvider;

  /// The route information parser used by [GoRouter].
  @override
  GoRouteInformationParser get routeInformationParser =>
      _routeInformationParser;

  /// The route configuration. Used for testing.
  // TODO(johnpryan): Remove this, integration tests shouldn't need access
  @visibleForTesting
  RouteConfiguration get routeConfiguration => _routeConfiguration;

  /// Get the current location.
  String get location =>
      _routerDelegate.currentConfiguration.location.toString();

  /// Get a location from route name and parameters.
  /// This is useful for redirecting to a named location.
  String namedLocation(
    String name, {
    Map<String, String> params = const <String, String>{},
    Map<String, dynamic> queryParams = const <String, dynamic>{},
  }) =>
      _routeInformationParser.configuration.namedLocation(
        name,
        params: params,
        queryParams: queryParams,
      );

  /// Navigate to a URI location w/ optional query parameters, e.g.
  /// `/family/f2/person/p1?color=blue`
  void go(String location, {Object? extra}) {
    assert(() {
      log.info('going to $location');
      return true;
    }());
    _routeInformationProvider.value =
        RouteInformation(location: location, state: extra);
  }

  /// Navigate to a named route w/ optional parameters, e.g.
  /// `name='person', params={'fid': 'f2', 'pid': 'p1'}`
  /// Navigate to the named route.
  void goNamed(
    String name, {
    Map<String, String> params = const <String, String>{},
    Map<String, dynamic> queryParams = const <String, dynamic>{},
    Object? extra,
  }) =>
      go(
        namedLocation(name, params: params, queryParams: queryParams),
        extra: extra,
      );

  /// Push a URI location onto the page stack w/ optional query parameters
  /// and promise, e.g. `/family/f2/person/p1?color=blue`.
  Future<T?> push<T extends Object?>(String location, {Object? extra}) async {
    assert(() {
      log.info('pushing $location');
      return true;
    }());
<<<<<<< HEAD
    final RouteMatchList matches =
        await _routeInformationParser.parseRouteInformation(
      DebugGoRouteInformation(location: location, state: extra),
    );
    return _routerDelegate.push<T?>(matches.last);
=======
    _routeInformationParser
        .parseRouteInformationWithDependencies(
      DebugGoRouteInformation(location: location, state: extra),
      // TODO(chunhtai): avoid accessing the context directly through global key.
      // https://github.com/flutter/flutter/issues/99112
      _routerDelegate.navigatorKey.currentContext!,
    )
        .then<void>((RouteMatchList matches) {
      _routerDelegate.push(matches.last);
    });
>>>>>>> 09ef561f
  }

  /// Push a named route asynchronously onto the page stack w/ optional
  /// parameters and promise.
  Future<T?> pushNamed<T extends Object?>(
    String name, {
    Map<String, String> params = const <String, String>{},
    Map<String, dynamic> queryParams = const <String, dynamic>{},
    Object? extra,
  }) =>
      push<T?>(
        namedLocation(name, params: params, queryParams: queryParams),
        extra: extra,
      );

  /// Returns `true` if there is more than 1 page on the stack.
  bool canPop() => _routerDelegate.canPop();

  /// Pop the top page off the GoRouter's page stack.
  void pop<T extends Object?>([T? result]) {
    assert(() {
      log.info('popping $location');
      return true;
    }());
    routerDelegate.pop(result);
  }

  /// Replaces the top-most page of the page stack with the given URL location
  /// w/ optional query parameters, e.g. `/family/f2/person/p1?color=blue`.
  ///
  /// See also:
  /// * [go] which navigates to the location.
  /// * [push] which pushes the location onto the page stack.
<<<<<<< HEAD
  Future<T?> replace<T extends Object?>(String location,
      {Object? extra}) async {
    final RouteMatchList matchList =
        await routeInformationParser.parseRouteInformation(
      DebugGoRouteInformation(location: location, state: extra),
    );
    return routerDelegate.replace<T?>(matchList.matches.last);
=======
  void replace(String location, {Object? extra}) {
    routeInformationParser
        .parseRouteInformationWithDependencies(
      DebugGoRouteInformation(location: location, state: extra),
      // TODO(chunhtai): avoid accessing the context directly through global key.
      // https://github.com/flutter/flutter/issues/99112
      _routerDelegate.navigatorKey.currentContext!,
    )
        .then<void>((RouteMatchList matchList) {
      routerDelegate.replace(matchList.matches.last);
    });
>>>>>>> 09ef561f
  }

  /// Replaces the top-most page of the page stack with the named route w/
  /// optional parameters, e.g. `name='person', params={'fid': 'f2', 'pid':
  /// 'p1'}`.
  ///
  /// See also:
  /// * [goNamed] which navigates a named route.
  /// * [pushNamed] which pushes a named route onto the page stack.
  Future<T?> replaceNamed<T extends Object?>(
    String name, {
    Map<String, String> params = const <String, String>{},
    Map<String, dynamic> queryParams = const <String, dynamic>{},
    Object? extra,
  }) =>
      replace<T?>(
        namedLocation(name, params: params, queryParams: queryParams),
        extra: extra,
      );

  /// Refresh the route.
  void refresh() {
    assert(() {
      log.info('refreshing $location');
      return true;
    }());
    _routeInformationProvider.notifyListeners();
  }

  /// Set the app's URL path strategy (defaults to hash). call before runApp().
  static void setUrlPathStrategy(UrlPathStrategy strategy) =>
      setUrlPathStrategyImpl(strategy);

  /// Find the current GoRouter in the widget tree.
  static GoRouter of(BuildContext context) {
    final InheritedGoRouter? inherited =
        context.dependOnInheritedWidgetOfExactType<InheritedGoRouter>();
    assert(inherited != null, 'No GoRouter found in context');
    return inherited!.goRouter;
  }

  /// The [Navigator] pushed `route`.
  @override
  void didPush(Route<dynamic> route, Route<dynamic>? previousRoute) =>
      notifyListeners();

  /// The [Navigator] popped `route`.
  @override
  void didPop(Route<dynamic> route, Route<dynamic>? previousRoute) =>
      notifyListeners();

  /// The [Navigator] removed `route`.
  @override
  void didRemove(Route<dynamic> route, Route<dynamic>? previousRoute) =>
      notifyListeners();

  /// The [Navigator] replaced `oldRoute` with `newRoute`.
  @override
  void didReplace({Route<dynamic>? newRoute, Route<dynamic>? oldRoute}) =>
      notifyListeners();

  @override
  void dispose() {
    _routeInformationProvider.dispose();
    _routerDelegate.dispose();
    super.dispose();
  }

  String _effectiveInitialLocation(String? initialLocation) {
    final String platformDefault =
        WidgetsBinding.instance.platformDispatcher.defaultRouteName;
    if (initialLocation == null) {
      return platformDefault;
    } else if (platformDefault == '/') {
      return initialLocation;
    } else {
      return platformDefault;
    }
  }
}<|MERGE_RESOLUTION|>--- conflicted
+++ resolved
@@ -187,24 +187,15 @@
       log.info('pushing $location');
       return true;
     }());
-<<<<<<< HEAD
-    final RouteMatchList matches =
-        await _routeInformationParser.parseRouteInformation(
-      DebugGoRouteInformation(location: location, state: extra),
-    );
-    return _routerDelegate.push<T?>(matches.last);
-=======
-    _routeInformationParser
-        .parseRouteInformationWithDependencies(
+    final RouteMatchList matchList =
+        await _routeInformationParser.parseRouteInformationWithDependencies(
       DebugGoRouteInformation(location: location, state: extra),
       // TODO(chunhtai): avoid accessing the context directly through global key.
       // https://github.com/flutter/flutter/issues/99112
       _routerDelegate.navigatorKey.currentContext!,
-    )
-        .then<void>((RouteMatchList matches) {
-      _routerDelegate.push(matches.last);
-    });
->>>>>>> 09ef561f
+    );
+
+    return _routerDelegate.push<T?>(matchList.last);
   }
 
   /// Push a named route asynchronously onto the page stack w/ optional
@@ -238,27 +229,17 @@
   /// See also:
   /// * [go] which navigates to the location.
   /// * [push] which pushes the location onto the page stack.
-<<<<<<< HEAD
   Future<T?> replace<T extends Object?>(String location,
       {Object? extra}) async {
     final RouteMatchList matchList =
-        await routeInformationParser.parseRouteInformation(
-      DebugGoRouteInformation(location: location, state: extra),
-    );
-    return routerDelegate.replace<T?>(matchList.matches.last);
-=======
-  void replace(String location, {Object? extra}) {
-    routeInformationParser
-        .parseRouteInformationWithDependencies(
+        await routeInformationParser.parseRouteInformationWithDependencies(
       DebugGoRouteInformation(location: location, state: extra),
       // TODO(chunhtai): avoid accessing the context directly through global key.
       // https://github.com/flutter/flutter/issues/99112
       _routerDelegate.navigatorKey.currentContext!,
-    )
-        .then<void>((RouteMatchList matchList) {
-      routerDelegate.replace(matchList.matches.last);
-    });
->>>>>>> 09ef561f
+    );
+
+    return routerDelegate.replace<T?>(matchList.matches.last);
   }
 
   /// Replaces the top-most page of the page stack with the named route w/
