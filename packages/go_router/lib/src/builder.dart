--- conflicted
+++ resolved
@@ -100,15 +100,9 @@
     return builderWithNav(
       context,
       _buildNavigator(
-<<<<<<< HEAD
-        pop,
-        buildPages(
-            context, matchList, 0, pop, routerNeglect, navigatorKey, registry),
-=======
         onPopPage,
-        buildPages(context, matchList, onPopPage, routerNeglect, navigatorKey,
-            registry),
->>>>>>> 44fc781f
+        buildPages(context, matchList, 0, onPopPage, routerNeglect,
+            navigatorKey, registry),
         navigatorKey,
         observers: observers,
       ),
@@ -121,23 +115,15 @@
   List<Page<Object?>> buildPages(
       BuildContext context,
       RouteMatchList matchList,
-<<<<<<< HEAD
       int startIndex,
-      VoidCallback onPop,
-=======
       PopPageCallback onPopPage,
->>>>>>> 44fc781f
       bool routerNeglect,
       GlobalKey<NavigatorState> navigatorKey,
       Map<Page<Object?>, GoRouterState> registry) {
     try {
       final Map<GlobalKey<NavigatorState>, List<Page<Object?>>> keyToPage =
           <GlobalKey<NavigatorState>, List<Page<Object?>>>{};
-<<<<<<< HEAD
-      _buildRecursive(context, matchList, startIndex, onPop, routerNeglect,
-=======
-      _buildRecursive(context, matchList, 0, onPopPage, routerNeglect,
->>>>>>> 44fc781f
+      _buildRecursive(context, matchList, startIndex, onPopPage, routerNeglect,
           keyToPage, navigatorKey, registry);
       return keyToPage[navigatorKey]!;
     } on _RouteBuilderError catch (e) {
@@ -179,18 +165,11 @@
 
       keyToPages.putIfAbsent(goRouteNavKey, () => <Page<Object?>>[]).add(page);
 
-<<<<<<< HEAD
-      _buildRecursive(context, matchList, startIndex + 1, pop, routerNeglect,
-          keyToPages, navigatorKey, registry);
+      _buildRecursive(context, matchList, startIndex + 1, onPopPage,
+          routerNeglect, keyToPages, navigatorKey, registry);
     } else if (route is ShellRouteBase) {
       assert(startIndex + 1 < matchList.matches.length,
           'Shell routes must always have child routes');
-
-=======
-      _buildRecursive(context, matchList, startIndex + 1, onPopPage,
-          routerNeglect, keyToPages, navigatorKey, registry);
-    } else if (route is ShellRoute) {
->>>>>>> 44fc781f
       // The key for the Navigator that will display this ShellRoute's page.
       final GlobalKey<NavigatorState> parentNavigatorKey = navigatorKey;
 
@@ -202,19 +181,17 @@
       // that the page for this ShellRoute is placed at the right index.
       final int shellPageIdx = keyToPages[parentNavigatorKey]!.length;
 
-<<<<<<< HEAD
       void buildRecursive(GlobalKey<NavigatorState> shellNavigatorKey) {
         // Add an entry for the shell route's navigator
         keyToPages.putIfAbsent(shellNavigatorKey, () => <Page<Object?>>[]);
 
         // Build the remaining pages
-        _buildRecursive(context, matchList, startIndex + 1, pop, routerNeglect,
-            keyToPages, shellNavigatorKey, registry);
+        _buildRecursive(context, matchList, startIndex + 1, onPopPage,
+            routerNeglect, keyToPages, shellNavigatorKey, registry);
       }
 
       // Build the Navigator and/or StatefulNavigationShell
       Widget? child;
-      GlobalKey<NavigatorState>? shellNavigatorKey;
       if (route is StatefulShellRoute) {
         final List<StatefulShellBranch> branches =
             route.branchBuilder(context, state);
@@ -232,37 +209,28 @@
               'navigator key for its immediate sub-routes');
         }
         // The key to provide to the shell route's Navigator.
-        shellNavigatorKey = branch.navigatorKey;
+        final GlobalKey<NavigatorState> shellNavigatorKey = branch.navigatorKey;
         buildRecursive(shellNavigatorKey);
 
         Navigator buildBranchNavigator() {
           return _buildNavigator(
-              pop, keyToPages[shellNavigatorKey]!, shellNavigatorKey,
+              onPopPage, keyToPages[shellNavigatorKey]!, shellNavigatorKey,
               restorationScopeId: branch.restorationScopeId);
         }
 
         child = _buildStatefulNavigationShell(route, state, branches, branch,
-            buildBranchNavigator, matchList, pop, registry);
+            buildBranchNavigator, matchList, onPopPage, registry);
       } else if (route is ShellRoute) {
         // The key to provide to the shell route's Navigator.
-        shellNavigatorKey = route.navigatorKey;
+        final GlobalKey<NavigatorState> shellNavigatorKey = route.navigatorKey;
         buildRecursive(shellNavigatorKey);
         final String? restorationScopeId = route.restorationScopeId;
         child = _buildNavigator(
-            pop, keyToPages[shellNavigatorKey]!, shellNavigatorKey,
+            onPopPage, keyToPages[shellNavigatorKey]!, shellNavigatorKey,
             restorationScopeId: restorationScopeId);
       } else {
         assert(false, 'Unknown route type ($route)');
       }
-=======
-      // Build the remaining pages
-      _buildRecursive(context, matchList, startIndex + 1, onPopPage,
-          routerNeglect, keyToPages, shellNavigatorKey, registry);
-
-      // Build the Navigator
-      final Widget child = _buildNavigator(
-          onPopPage, keyToPages[shellNavigatorKey]!, shellNavigatorKey);
->>>>>>> 44fc781f
 
       // Build the Page for this route
       final Page<Object?> page =
@@ -298,7 +266,7 @@
     StatefulShellBranch currentBranch,
     BranchNavigatorBuilder currentNavigatorBuilder,
     RouteMatchList currentMatchList,
-    VoidCallback pop,
+    PopPageCallback pop,
     Map<Page<Object?>, GoRouterState> registry,
   ) {
     return StatefulNavigationShell(
