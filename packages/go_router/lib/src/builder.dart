--- conflicted
+++ resolved
@@ -67,7 +67,6 @@
     }
   }
 
-<<<<<<< HEAD
   /// Builds the top-level Navigator by invoking the build method on each
   /// matching route.
   ///
@@ -97,34 +96,6 @@
     } on RouteBuilderError catch (e) {
       return <Page<dynamic>>[
         buildErrorPage(context, e, matchList.location),
-=======
-      // note that we need to catch it this way to get all the info, e.g. the
-      // file/line info for an error in an inline function impl, e.g. an inline
-      // `redirect` impl
-      // ignore: avoid_catches_without_on_clauses
-    } catch (err, stack) {
-      assert(() {
-        log.severe('Exception during GoRouter navigation', err, stack);
-        return true;
-      }());
-
-      // if there's an error, show an error page
-      error = err is Exception ? err : Exception(err);
-      final Uri uri = Uri.parse(location);
-      pages = <Page<dynamic>>[
-        _errorPageBuilder(
-          context,
-          GoRouterState(
-            configuration,
-            location: location,
-            subloc: uri.path,
-            name: null,
-            queryParams: uri.queryParameters,
-            queryParametersAll: uri.queryParametersAll,
-            error: error,
-          ),
-        ),
->>>>>>> a95e400a
       ];
     }
   }
@@ -226,7 +197,6 @@
       throw RouteBuilderError('No pages built for root Navigator');
     }
 
-<<<<<<< HEAD
     return _RecursiveBuildResult(child ?? const SizedBox.shrink(), pages,
         pagesForOutOfScopeNavigator, matchList.matches.length);
   }
@@ -242,13 +212,10 @@
         GoRouterState(
           configuration,
           location: uri.toString(),
-          // no name available at the top level
           name: null,
-          // trim the query params off the subloc to match route.redirect
           subloc: uri.path,
-          // pass along the query params because that's all we have right now
           queryParams: uri.queryParameters,
-          // pass along the error, if there is one
+          queryParametersAll: uri.queryParametersAll,
           error: exception,
         ),
         Navigator(
@@ -267,27 +234,6 @@
       );
     } else {
       return Navigator(
-=======
-    // wrap the returned Navigator to enable GoRouter.of(context).go()
-    final Uri uri = Uri.parse(location);
-    return builderWithNav(
-      context,
-      GoRouterState(
-        configuration,
-        location: location,
-        // no name available at the top level
-        name: null,
-        // trim the query params off the subloc to match route.redirect
-        subloc: uri.path,
-        // pass along the query params 'cuz that's all we have right now
-        queryParams: uri.queryParameters,
-        queryParametersAll: uri.queryParametersAll,
-        // pass along the error, if there is one
-        error: error,
-      ),
-      Navigator(
-        restorationScopeId: restorationScopeId,
->>>>>>> a95e400a
         key: navigatorKey,
         restorationScopeId: restorationScopeId,
         pages: pages,
@@ -305,7 +251,6 @@
   /// Helper method that builds a [GoRouterState] object for the given [match]
   /// and [params].
   @visibleForTesting
-<<<<<<< HEAD
   GoRouterState buildState(GoRouteMatch match, Map<String, String> params) {
     final RouteBase route = match.route;
     String? name = '';
@@ -324,6 +269,7 @@
       params: params,
       error: match.error,
       queryParams: match.queryParams,
+      queryParametersAll: match.queryParametersAll,
       extra: match.extra,
       pageKey: match.pageKey,
     );
@@ -335,39 +281,6 @@
       {Widget? child}) {
     final RouteBase route = match.route;
     Page<dynamic>? page;
-=======
-  Iterable<Page<dynamic>> getPages(
-    BuildContext context,
-    List<RouteMatch> matches,
-  ) sync* {
-    assert(matches.isNotEmpty);
-
-    Map<String, String> params = <String, String>{};
-    for (final RouteMatch match in matches) {
-      // merge new params to keep params from previously matched paths, e.g.
-      // /family/:fid/person/:pid provides fid and pid to person/:pid
-      params = <String, String>{...params, ...match.decodedParams};
-
-      // get a page from the builder and associate it with a sub-location
-      final GoRouterState state = GoRouterState(
-        configuration,
-        location: match.fullUriString,
-        subloc: match.subloc,
-        name: match.route.name,
-        path: match.route.path,
-        fullpath: match.fullpath,
-        params: params,
-        error: match.error,
-        queryParams: match.queryParams,
-        queryParametersAll: match.queryParametersAll,
-        extra: match.extra,
-        pageKey: match.pageKey, // push() remaps the page key for uniqueness
-      );
-      if (match.error != null) {
-        yield _errorPageBuilder(context, state);
-        break;
-      }
->>>>>>> a95e400a
 
     if (route is GoRoute) {
       // Call the pageBuilder if it's non-null
@@ -536,6 +449,7 @@
       subloc: uri.path,
       name: null,
       queryParams: uri.queryParameters,
+      queryParametersAll: uri.queryParametersAll,
       error: Exception(error),
     );
 
