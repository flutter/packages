// Copyright 2013 The Flutter Authors. All rights reserved.
// Use of this source code is governed by a BSD-style license that can be
// found in the LICENSE file.

import 'package:flutter/widgets.dart';

import 'configuration.dart';
import 'logging.dart';
import 'match.dart';
import 'misc/error_screen.dart';
import 'misc/errors.dart';
import 'pages/cupertino.dart';
import 'pages/custom_transition_page.dart';
import 'pages/material.dart';
import 'route.dart';
import 'route_data.dart';
import 'state.dart';

/// Signature of a go router builder function with navigator.
typedef GoRouterBuilderWithNav = Widget Function(
  BuildContext context,
  Widget child,
);

typedef _PageBuilderForAppType = Page<void> Function({
  required LocalKey key,
  required String? name,
  required Object? arguments,
  required String restorationId,
  required Widget child,
});

typedef _ErrorBuilderForAppType = Widget Function(
  BuildContext context,
  GoRouterState state,
);

/// Signature for a function that takes in a `route` to be popped with
/// the `result` and returns a boolean decision on whether the pop
/// is successful.
///
/// The `match` is the corresponding [RouteMatch] the `route`
/// associates with.
///
/// Used by of [RouteBuilder.onPopPageWithRouteMatch].
typedef PopPageWithRouteMatchCallback = bool Function(
    Route<dynamic> route, dynamic result, RouteMatchBase match);

/// Builds the top-level Navigator for GoRouter.
class RouteBuilder {
  /// [RouteBuilder] constructor.
  RouteBuilder({
    required this.configuration,
    required this.builderWithNav,
    required this.errorPageBuilder,
    required this.errorBuilder,
    required this.restorationScopeId,
    required this.observers,
    required this.onPopPageWithRouteMatch,
    this.requestFocus = true,
    this.transitionDelegate,
  });

  /// Builder function for a go router with Navigator.
  final GoRouterBuilderWithNav builderWithNav;

  /// Error page builder for the go router delegate.
  final GoRouterPageBuilder? errorPageBuilder;

  /// Error widget builder for the go router delegate.
  final GoRouterWidgetBuilder? errorBuilder;

  /// The route configuration for the app.
  final RouteConfiguration configuration;

  /// Restoration ID to save and restore the state of the navigator, including
  /// its history.
  final String? restorationScopeId;

  /// Whether or not the navigator created by this builder and it's new topmost route should request focus
  /// when the new route is pushed onto the navigator.
  ///
  /// Defaults to true.
  final bool requestFocus;

  /// NavigatorObserver used to receive notifications when navigating in between routes.
  /// changes.
  final List<NavigatorObserver> observers;

  /// A callback called when a `route` produced by `match` is about to be popped
  /// with the `result`.
  ///
  /// If this method returns true, this builder pops the `route` and `match`.
  ///
  /// If this method returns false, this builder aborts the pop.
  final PopPageWithRouteMatchCallback onPopPageWithRouteMatch;

<<<<<<< HEAD
  /// Caches a HeroController for the nested Navigator, which solves cases where the
  /// Hero Widget animation stops working when navigating.
  // TODO(chunhtai): Remove _goHeroCache once below issue is fixed:
  // https://github.com/flutter/flutter/issues/54200
  final Map<GlobalKey<NavigatorState>, HeroController> _goHeroCache =
      <GlobalKey<NavigatorState>, HeroController>{};

  /// Pass this down to [Navigator.transitionDelegate]
  final TransitionDelegate<dynamic>? transitionDelegate;

=======
>>>>>>> 31fc7b5d
  /// Builds the top-level Navigator for the given [RouteMatchList].
  Widget build(
    BuildContext context,
    RouteMatchList matchList,
    bool routerNeglect,
  ) {
    if (matchList.isEmpty && !matchList.isError) {
      // The build method can be called before async redirect finishes. Build a
      // empty box until then.
      return const SizedBox.shrink();
    }
<<<<<<< HEAD
    assert(
        matchList.isError || !(matchList.last.route as GoRoute).redirectOnly);
    return builderWithNav(
      context,
      Builder(
        builder: (BuildContext context) {
          final Map<Page<Object?>, GoRouterState> newRegistry =
              <Page<Object?>, GoRouterState>{};
          final Widget result = tryBuild(context, matchList, routerNeglect,
              configuration.navigatorKey, newRegistry,
              transitionDelegate: transitionDelegate);
          _registry.updateRegistry(newRegistry);
          return GoRouterStateRegistryScope(registry: _registry, child: result);
        },
      ),
    );
  }

  /// Builds the top-level Navigator by invoking the build method on each
  /// matching route.
  ///
  /// Throws a [_RouteBuilderError].
  @visibleForTesting
  Widget tryBuild(
    BuildContext context,
    RouteMatchList matchList,
    bool routerNeglect,
    GlobalKey<NavigatorState> navigatorKey,
    Map<Page<Object?>, GoRouterState> registry, {
    TransitionDelegate<dynamic>? transitionDelegate,
  }) {
    // TODO(chunhtai): move the state from local scope to a central place.
    // https://github.com/flutter/flutter/issues/126365
    final _PagePopContext pagePopContext =
        _PagePopContext._(onPopPageWithRouteMatch);
    return builderWithNav(
      context,
      _buildNavigator(
        pagePopContext.onPopPage,
        _buildPages(context, matchList, pagePopContext, routerNeglect,
            navigatorKey, registry,
            transitionDelegate: transitionDelegate),
        navigatorKey,
        observers: observers,
        restorationScopeId: restorationScopeId,
        requestFocus: requestFocus,
        transitionDelegate: transitionDelegate,
=======
    assert(matchList.isError || !matchList.last.route.redirectOnly);
    return builderWithNav(
      context,
      _CustomNavigator(
        navigatorKey: configuration.navigatorKey,
        observers: observers,
        navigatorRestorationId: restorationScopeId,
        onPopPageWithRouteMatch: onPopPageWithRouteMatch,
        matchList: matchList,
        matches: matchList.matches,
        configuration: configuration,
        errorBuilder: errorBuilder,
        errorPageBuilder: errorPageBuilder,
>>>>>>> 31fc7b5d
      ),
    );
  }
}

<<<<<<< HEAD
  /// Returns the top-level pages instead of the root navigator. Used for
  /// testing.
  List<Page<Object?>> _buildPages(
    BuildContext context,
    RouteMatchList matchList,
    _PagePopContext pagePopContext,
    bool routerNeglect,
    GlobalKey<NavigatorState> navigatorKey,
    Map<Page<Object?>, GoRouterState> registry, {
    TransitionDelegate<dynamic>? transitionDelegate,
  }) {
    final Map<GlobalKey<NavigatorState>, List<Page<Object?>>> keyToPage;
    if (matchList.isError) {
      keyToPage = <GlobalKey<NavigatorState>, List<Page<Object?>>>{
        navigatorKey: <Page<Object?>>[
          _buildErrorPage(context, _buildErrorState(matchList)),
        ]
      };
    } else {
      keyToPage = <GlobalKey<NavigatorState>, List<Page<Object?>>>{};
      _buildRecursive(context, matchList, 0, pagePopContext, routerNeglect,
          keyToPage, navigatorKey, registry,
          transitionDelegate: transitionDelegate);

      // Every Page should have a corresponding RouteMatch.
      assert(keyToPage.values.flattened.every((Page<Object?> page) =>
          pagePopContext.getRouteMatchesForPage(page) != null));
    }
=======
class _CustomNavigator extends StatefulWidget {
  const _CustomNavigator({
    super.key,
    required this.navigatorKey,
    required this.observers,
    required this.navigatorRestorationId,
    required this.onPopPageWithRouteMatch,
    required this.matchList,
    required this.matches,
    required this.configuration,
    required this.errorBuilder,
    required this.errorPageBuilder,
  });
>>>>>>> 31fc7b5d

  final GlobalKey<NavigatorState> navigatorKey;
  final List<NavigatorObserver> observers;

  /// The actual [RouteMatchBase]s to be built.
  ///
  /// This can be different from matches in [matchList] if this widget is used
  /// to build navigator in shell route. In this case, these matches come from
  /// the [ShellRouteMatch.matches].
  final List<RouteMatchBase> matches;
  final RouteMatchList matchList;
  final RouteConfiguration configuration;
  final PopPageWithRouteMatchCallback onPopPageWithRouteMatch;
  final String? navigatorRestorationId;
  final GoRouterWidgetBuilder? errorBuilder;
  final GoRouterPageBuilder? errorPageBuilder;

<<<<<<< HEAD
  void _buildRecursive(
    BuildContext context,
    RouteMatchList matchList,
    int startIndex,
    _PagePopContext pagePopContext,
    bool routerNeglect,
    Map<GlobalKey<NavigatorState>, List<Page<Object?>>> keyToPages,
    GlobalKey<NavigatorState> navigatorKey,
    Map<Page<Object?>, GoRouterState> registry, {
    TransitionDelegate<dynamic>? transitionDelegate,
  }) {
    if (startIndex >= matchList.matches.length) {
      return;
    }
    final RouteMatch match = matchList.matches[startIndex];

    final RouteBase route = match.route;
    final GoRouterState state = buildState(matchList, match);
    Page<Object?>? page;
    if (state.error != null) {
      page = _buildErrorPage(context, state);
      keyToPages.putIfAbsent(navigatorKey, () => <Page<Object?>>[]).add(page);
      _buildRecursive(context, matchList, startIndex + 1, pagePopContext,
          routerNeglect, keyToPages, navigatorKey, registry,
          transitionDelegate: transitionDelegate);
    } else {
      // If this RouteBase is for a different Navigator, add it to the
      // list of out of scope pages
      final GlobalKey<NavigatorState> routeNavKey =
          route.parentNavigatorKey ?? navigatorKey;
      if (route is GoRoute) {
        page =
            _buildPageForGoRoute(context, state, match, route, pagePopContext);
        assert(page != null || route.redirectOnly);
        if (page != null) {
          keyToPages
              .putIfAbsent(routeNavKey, () => <Page<Object?>>[])
              .add(page);
        }

        _buildRecursive(context, matchList, startIndex + 1, pagePopContext,
            routerNeglect, keyToPages, navigatorKey, registry,
            transitionDelegate: transitionDelegate);
      } else if (route is ShellRouteBase) {
        assert(startIndex + 1 < matchList.matches.length,
            'Shell routes must always have child routes');

        // Add an entry for the parent navigator if none exists.
        //
        // Calling _buildRecursive can result in adding pages to the
        // parentNavigatorKey entry's list. Store the current length so
        // that the page for this ShellRoute is placed at the right index.
        final int shellPageIdx =
            keyToPages.putIfAbsent(routeNavKey, () => <Page<Object?>>[]).length;

        // Find the the navigator key for the sub-route of this shell route.
        final RouteBase subRoute = matchList.matches[startIndex + 1].route;
        final GlobalKey<NavigatorState> shellNavigatorKey =
            route.navigatorKeyForSubRoute(subRoute);

        keyToPages.putIfAbsent(shellNavigatorKey, () => <Page<Object?>>[]);

        // Build the remaining pages
        _buildRecursive(context, matchList, startIndex + 1, pagePopContext,
            routerNeglect, keyToPages, shellNavigatorKey, registry,
            transitionDelegate: transitionDelegate);

        final HeroController heroController = _goHeroCache.putIfAbsent(
            shellNavigatorKey, () => _getHeroController(context));

        // Build the Navigator for this shell route
        Widget buildShellNavigator(
          List<NavigatorObserver>? observers,
          String? restorationScopeId, {
          bool requestFocus = true,
        }) {
          return _buildNavigator(
            pagePopContext.onPopPage,
            keyToPages[shellNavigatorKey]!,
            shellNavigatorKey,
            observers: observers ?? const <NavigatorObserver>[],
            restorationScopeId: restorationScopeId,
            heroController: heroController,
            requestFocus: requestFocus,
            transitionDelegate: transitionDelegate,
          );
        }
=======
  @override
  State<StatefulWidget> createState() => _CustomNavigatorState();
}

class _CustomNavigatorState extends State<_CustomNavigator> {
  HeroController? _controller;
  late Map<Page<Object?>, RouteMatchBase> _pageToRouteMatchBase;
  final GoRouterStateRegistry _registry = GoRouterStateRegistry();
  List<Page<Object?>>? _pages;
>>>>>>> 31fc7b5d

  @override
  void didUpdateWidget(_CustomNavigator oldWidget) {
    super.didUpdateWidget(oldWidget);
    if (widget.matchList != oldWidget.matchList) {
      _pages = null;
    }
  }

  @override
  void didChangeDependencies() {
    super.didChangeDependencies();
    // Create a HeroController based on the app type.
    if (_controller == null) {
      if (isMaterialApp(context)) {
        _controller = createMaterialHeroController();
      } else if (isCupertinoApp(context)) {
        _controller = createCupertinoHeroController();
      } else {
        _controller = HeroController();
      }
    }
    // This method can also be called if any of the page builders depend on
    // the context. In this case, make sure _pages are rebuilt.
    _pages = null;
  }

<<<<<<< HEAD
  static Widget _buildNavigator(
    PopPageCallback onPopPage,
    List<Page<Object?>> pages,
    Key? navigatorKey, {
    List<NavigatorObserver> observers = const <NavigatorObserver>[],
    String? restorationScopeId,
    HeroController? heroController,
    bool requestFocus = true,
    TransitionDelegate<dynamic>? transitionDelegate,
  }) {
    final Widget navigator = Navigator(
      key: navigatorKey,
      restorationScopeId: restorationScopeId,
      pages: pages,
      observers: observers,
      onPopPage: onPopPage,
      requestFocus: requestFocus,
      transitionDelegate:
          transitionDelegate ?? const DefaultTransitionDelegate<dynamic>(),
    );
    if (heroController != null) {
      return HeroControllerScope(
        controller: heroController,
        child: navigator,
      );
=======
  void _updatePages(BuildContext context) {
    assert(_pages == null);
    final List<Page<Object?>> pages = <Page<Object?>>[];
    final Map<Page<Object?>, RouteMatchBase> pageToRouteMatchBase =
        <Page<Object?>, RouteMatchBase>{};
    final Map<Page<Object?>, GoRouterState> registry =
        <Page<Object?>, GoRouterState>{};
    if (widget.matchList.isError) {
      pages.add(_buildErrorPage(context, widget.matchList));
>>>>>>> 31fc7b5d
    } else {
      for (final RouteMatchBase match in widget.matches) {
        final Page<Object?>? page = _buildPage(context, match);
        if (page == null) {
          continue;
        }
        pages.add(page);
        pageToRouteMatchBase[page] = match;
        registry[page] =
            match.buildState(widget.configuration, widget.matchList);
      }
    }
    _pages = pages;
    _registry.updateRegistry(registry);
    _pageToRouteMatchBase = pageToRouteMatchBase;
  }

  Page<Object?>? _buildPage(BuildContext context, RouteMatchBase match) {
    if (match is RouteMatch) {
      if (match is ImperativeRouteMatch && match.matches.isError) {
        return _buildErrorPage(context, match.matches);
      }
      return _buildPageForGoRoute(context, match);
    }
    if (match is ShellRouteMatch) {
      return _buildPageForShellRoute(context, match);
    }
    throw GoError('unknown match type ${match.runtimeType}');
  }

  /// Builds a [Page] for a [RouteMatch]
  Page<Object?>? _buildPageForGoRoute(BuildContext context, RouteMatch match) {
    final GoRouterPageBuilder? pageBuilder = match.route.pageBuilder;
    final GoRouterState state =
        match.buildState(widget.configuration, widget.matchList);
    if (pageBuilder != null) {
      final Page<Object?> page = pageBuilder(context, state);
      if (page is! NoOpPage) {
        return page;
      }
    }

    final GoRouterWidgetBuilder? builder = match.route.builder;

    if (builder == null) {
      return null;
    }
    return _buildPlatformAdapterPage(context, state,
        Builder(builder: (BuildContext context) {
      return builder(context, state);
    }));
  }

  /// Builds a [Page] for a [ShellRouteMatch]
  Page<Object?> _buildPageForShellRoute(
    BuildContext context,
    ShellRouteMatch match,
  ) {
    final GoRouterState state =
        match.buildState(widget.configuration, widget.matchList);
    final GlobalKey<NavigatorState> navigatorKey = match.navigatorKey;
    final ShellRouteContext shellRouteContext = ShellRouteContext(
      route: match.route,
      routerState: state,
      navigatorKey: navigatorKey,
      routeMatchList: widget.matchList,
      navigatorBuilder:
          (List<NavigatorObserver>? observers, String? restorationScopeId) {
        return _CustomNavigator(
          // The state needs to persist across rebuild.
          key: GlobalObjectKey(navigatorKey.hashCode),
          navigatorRestorationId: restorationScopeId,
          navigatorKey: navigatorKey,
          matches: match.matches,
          matchList: widget.matchList,
          configuration: widget.configuration,
          observers: observers ?? const <NavigatorObserver>[],
          onPopPageWithRouteMatch: widget.onPopPageWithRouteMatch,
          // This is used to recursively build pages under this shell route.
          errorBuilder: widget.errorBuilder,
          errorPageBuilder: widget.errorPageBuilder,
        );
      },
    );
    final Page<Object?>? page =
        match.route.buildPage(context, state, shellRouteContext);
    if (page != null && page is! NoOpPage) {
      return page;
    }

    // Return the result of the route's builder() or pageBuilder()
    return _buildPlatformAdapterPage(
      context,
      state,
      Builder(
        builder: (BuildContext context) {
          return match.route.buildWidget(context, state, shellRouteContext)!;
        },
      ),
    );
  }

  _PageBuilderForAppType? _pageBuilderForAppType;

  _ErrorBuilderForAppType? _errorBuilderForAppType;

  void _cacheAppType(BuildContext context) {
    // cache app type-specific page and error builders
    if (_pageBuilderForAppType == null) {
      assert(_errorBuilderForAppType == null);

      // can be null during testing
      final Element? elem = context is Element ? context : null;

      if (elem != null && isMaterialApp(elem)) {
        log('Using MaterialApp configuration');
        _pageBuilderForAppType = pageBuilderForMaterialApp;
        _errorBuilderForAppType =
            (BuildContext c, GoRouterState s) => MaterialErrorScreen(s.error);
      } else if (elem != null && isCupertinoApp(elem)) {
        log('Using CupertinoApp configuration');
        _pageBuilderForAppType = pageBuilderForCupertinoApp;
        _errorBuilderForAppType =
            (BuildContext c, GoRouterState s) => CupertinoErrorScreen(s.error);
      } else {
        log('Using WidgetsApp configuration');
        _pageBuilderForAppType = ({
          required LocalKey key,
          required String? name,
          required Object? arguments,
          required String restorationId,
          required Widget child,
        }) =>
            NoTransitionPage<void>(
              name: name,
              arguments: arguments,
              key: key,
              restorationId: restorationId,
              child: child,
            );
        _errorBuilderForAppType =
            (BuildContext c, GoRouterState s) => ErrorScreen(s.error);
      }
    }

    assert(_pageBuilderForAppType != null);
    assert(_errorBuilderForAppType != null);
  }

  /// builds the page based on app type, i.e. MaterialApp vs. CupertinoApp
  Page<Object?> _buildPlatformAdapterPage(
    BuildContext context,
    GoRouterState state,
    Widget child,
  ) {
    // build the page based on app type
    _cacheAppType(context);
    return _pageBuilderForAppType!(
      key: state.pageKey,
      name: state.name ?? state.path,
      arguments: <String, String>{
        ...state.pathParameters,
        ...state.uri.queryParameters
      },
      restorationId: state.pageKey.value,
      child: child,
    );
  }

  GoRouterState _buildErrorState(RouteMatchList matchList) {
    assert(matchList.isError);
    return GoRouterState(
      widget.configuration,
      uri: matchList.uri,
      matchedLocation: matchList.uri.path,
      fullPath: matchList.fullPath,
      pathParameters: matchList.pathParameters,
      error: matchList.error,
      pageKey: ValueKey<String>('${matchList.uri}(error)'),
    );
  }

  /// Builds a an error page.
  Page<void> _buildErrorPage(BuildContext context, RouteMatchList matchList) {
    final GoRouterState state = _buildErrorState(matchList);
    assert(state.error != null);

    // If the error page builder is provided, use that, otherwise, if the error
    // builder is provided, wrap that in an app-specific page (for example,
    // MaterialPage). Finally, if nothing is provided, use a default error page
    // wrapped in the app-specific page.
    _cacheAppType(context);
    final GoRouterWidgetBuilder? errorBuilder = widget.errorBuilder;
    return widget.errorPageBuilder != null
        ? widget.errorPageBuilder!(context, state)
        : _buildPlatformAdapterPage(
            context,
            state,
            errorBuilder != null
                ? errorBuilder(context, state)
                : _errorBuilderForAppType!(context, state),
          );
  }

  bool _handlePopPage(Route<Object?> route, Object? result) {
    final Page<Object?> page = route.settings as Page<Object?>;
    final RouteMatchBase match = _pageToRouteMatchBase[page]!;
    return widget.onPopPageWithRouteMatch(route, result, match);
  }

  @override
  Widget build(BuildContext context) {
    if (_pages == null) {
      _updatePages(context);
    }
    assert(_pages != null);
    return GoRouterStateRegistryScope(
      registry: _registry,
      child: HeroControllerScope(
        controller: _controller!,
        child: Navigator(
          key: widget.navigatorKey,
          restorationScopeId: widget.navigatorRestorationId,
          pages: _pages!,
          observers: widget.observers,
          onPopPage: _handlePopPage,
        ),
      ),
    );
  }
}<|MERGE_RESOLUTION|>--- conflicted
+++ resolved
@@ -95,19 +95,9 @@
   /// If this method returns false, this builder aborts the pop.
   final PopPageWithRouteMatchCallback onPopPageWithRouteMatch;
 
-<<<<<<< HEAD
-  /// Caches a HeroController for the nested Navigator, which solves cases where the
-  /// Hero Widget animation stops working when navigating.
-  // TODO(chunhtai): Remove _goHeroCache once below issue is fixed:
-  // https://github.com/flutter/flutter/issues/54200
-  final Map<GlobalKey<NavigatorState>, HeroController> _goHeroCache =
-      <GlobalKey<NavigatorState>, HeroController>{};
-
   /// Pass this down to [Navigator.transitionDelegate]
   final TransitionDelegate<dynamic>? transitionDelegate;
 
-=======
->>>>>>> 31fc7b5d
   /// Builds the top-level Navigator for the given [RouteMatchList].
   Widget build(
     BuildContext context,
@@ -119,55 +109,6 @@
       // empty box until then.
       return const SizedBox.shrink();
     }
-<<<<<<< HEAD
-    assert(
-        matchList.isError || !(matchList.last.route as GoRoute).redirectOnly);
-    return builderWithNav(
-      context,
-      Builder(
-        builder: (BuildContext context) {
-          final Map<Page<Object?>, GoRouterState> newRegistry =
-              <Page<Object?>, GoRouterState>{};
-          final Widget result = tryBuild(context, matchList, routerNeglect,
-              configuration.navigatorKey, newRegistry,
-              transitionDelegate: transitionDelegate);
-          _registry.updateRegistry(newRegistry);
-          return GoRouterStateRegistryScope(registry: _registry, child: result);
-        },
-      ),
-    );
-  }
-
-  /// Builds the top-level Navigator by invoking the build method on each
-  /// matching route.
-  ///
-  /// Throws a [_RouteBuilderError].
-  @visibleForTesting
-  Widget tryBuild(
-    BuildContext context,
-    RouteMatchList matchList,
-    bool routerNeglect,
-    GlobalKey<NavigatorState> navigatorKey,
-    Map<Page<Object?>, GoRouterState> registry, {
-    TransitionDelegate<dynamic>? transitionDelegate,
-  }) {
-    // TODO(chunhtai): move the state from local scope to a central place.
-    // https://github.com/flutter/flutter/issues/126365
-    final _PagePopContext pagePopContext =
-        _PagePopContext._(onPopPageWithRouteMatch);
-    return builderWithNav(
-      context,
-      _buildNavigator(
-        pagePopContext.onPopPage,
-        _buildPages(context, matchList, pagePopContext, routerNeglect,
-            navigatorKey, registry,
-            transitionDelegate: transitionDelegate),
-        navigatorKey,
-        observers: observers,
-        restorationScopeId: restorationScopeId,
-        requestFocus: requestFocus,
-        transitionDelegate: transitionDelegate,
-=======
     assert(matchList.isError || !matchList.last.route.redirectOnly);
     return builderWithNav(
       context,
@@ -181,42 +122,12 @@
         configuration: configuration,
         errorBuilder: errorBuilder,
         errorPageBuilder: errorPageBuilder,
->>>>>>> 31fc7b5d
+        transitionDelegate: transitionDelegate,
       ),
     );
   }
 }
 
-<<<<<<< HEAD
-  /// Returns the top-level pages instead of the root navigator. Used for
-  /// testing.
-  List<Page<Object?>> _buildPages(
-    BuildContext context,
-    RouteMatchList matchList,
-    _PagePopContext pagePopContext,
-    bool routerNeglect,
-    GlobalKey<NavigatorState> navigatorKey,
-    Map<Page<Object?>, GoRouterState> registry, {
-    TransitionDelegate<dynamic>? transitionDelegate,
-  }) {
-    final Map<GlobalKey<NavigatorState>, List<Page<Object?>>> keyToPage;
-    if (matchList.isError) {
-      keyToPage = <GlobalKey<NavigatorState>, List<Page<Object?>>>{
-        navigatorKey: <Page<Object?>>[
-          _buildErrorPage(context, _buildErrorState(matchList)),
-        ]
-      };
-    } else {
-      keyToPage = <GlobalKey<NavigatorState>, List<Page<Object?>>>{};
-      _buildRecursive(context, matchList, 0, pagePopContext, routerNeglect,
-          keyToPage, navigatorKey, registry,
-          transitionDelegate: transitionDelegate);
-
-      // Every Page should have a corresponding RouteMatch.
-      assert(keyToPage.values.flattened.every((Page<Object?> page) =>
-          pagePopContext.getRouteMatchesForPage(page) != null));
-    }
-=======
 class _CustomNavigator extends StatefulWidget {
   const _CustomNavigator({
     super.key,
@@ -229,8 +140,8 @@
     required this.configuration,
     required this.errorBuilder,
     required this.errorPageBuilder,
+    required this.transitionDelegate,
   });
->>>>>>> 31fc7b5d
 
   final GlobalKey<NavigatorState> navigatorKey;
   final List<NavigatorObserver> observers;
@@ -247,96 +158,8 @@
   final String? navigatorRestorationId;
   final GoRouterWidgetBuilder? errorBuilder;
   final GoRouterPageBuilder? errorPageBuilder;
-
-<<<<<<< HEAD
-  void _buildRecursive(
-    BuildContext context,
-    RouteMatchList matchList,
-    int startIndex,
-    _PagePopContext pagePopContext,
-    bool routerNeglect,
-    Map<GlobalKey<NavigatorState>, List<Page<Object?>>> keyToPages,
-    GlobalKey<NavigatorState> navigatorKey,
-    Map<Page<Object?>, GoRouterState> registry, {
-    TransitionDelegate<dynamic>? transitionDelegate,
-  }) {
-    if (startIndex >= matchList.matches.length) {
-      return;
-    }
-    final RouteMatch match = matchList.matches[startIndex];
-
-    final RouteBase route = match.route;
-    final GoRouterState state = buildState(matchList, match);
-    Page<Object?>? page;
-    if (state.error != null) {
-      page = _buildErrorPage(context, state);
-      keyToPages.putIfAbsent(navigatorKey, () => <Page<Object?>>[]).add(page);
-      _buildRecursive(context, matchList, startIndex + 1, pagePopContext,
-          routerNeglect, keyToPages, navigatorKey, registry,
-          transitionDelegate: transitionDelegate);
-    } else {
-      // If this RouteBase is for a different Navigator, add it to the
-      // list of out of scope pages
-      final GlobalKey<NavigatorState> routeNavKey =
-          route.parentNavigatorKey ?? navigatorKey;
-      if (route is GoRoute) {
-        page =
-            _buildPageForGoRoute(context, state, match, route, pagePopContext);
-        assert(page != null || route.redirectOnly);
-        if (page != null) {
-          keyToPages
-              .putIfAbsent(routeNavKey, () => <Page<Object?>>[])
-              .add(page);
-        }
-
-        _buildRecursive(context, matchList, startIndex + 1, pagePopContext,
-            routerNeglect, keyToPages, navigatorKey, registry,
-            transitionDelegate: transitionDelegate);
-      } else if (route is ShellRouteBase) {
-        assert(startIndex + 1 < matchList.matches.length,
-            'Shell routes must always have child routes');
-
-        // Add an entry for the parent navigator if none exists.
-        //
-        // Calling _buildRecursive can result in adding pages to the
-        // parentNavigatorKey entry's list. Store the current length so
-        // that the page for this ShellRoute is placed at the right index.
-        final int shellPageIdx =
-            keyToPages.putIfAbsent(routeNavKey, () => <Page<Object?>>[]).length;
-
-        // Find the the navigator key for the sub-route of this shell route.
-        final RouteBase subRoute = matchList.matches[startIndex + 1].route;
-        final GlobalKey<NavigatorState> shellNavigatorKey =
-            route.navigatorKeyForSubRoute(subRoute);
-
-        keyToPages.putIfAbsent(shellNavigatorKey, () => <Page<Object?>>[]);
-
-        // Build the remaining pages
-        _buildRecursive(context, matchList, startIndex + 1, pagePopContext,
-            routerNeglect, keyToPages, shellNavigatorKey, registry,
-            transitionDelegate: transitionDelegate);
-
-        final HeroController heroController = _goHeroCache.putIfAbsent(
-            shellNavigatorKey, () => _getHeroController(context));
-
-        // Build the Navigator for this shell route
-        Widget buildShellNavigator(
-          List<NavigatorObserver>? observers,
-          String? restorationScopeId, {
-          bool requestFocus = true,
-        }) {
-          return _buildNavigator(
-            pagePopContext.onPopPage,
-            keyToPages[shellNavigatorKey]!,
-            shellNavigatorKey,
-            observers: observers ?? const <NavigatorObserver>[],
-            restorationScopeId: restorationScopeId,
-            heroController: heroController,
-            requestFocus: requestFocus,
-            transitionDelegate: transitionDelegate,
-          );
-        }
-=======
+  final TransitionDelegate<dynamic>? transitionDelegate;
+
   @override
   State<StatefulWidget> createState() => _CustomNavigatorState();
 }
@@ -346,7 +169,6 @@
   late Map<Page<Object?>, RouteMatchBase> _pageToRouteMatchBase;
   final GoRouterStateRegistry _registry = GoRouterStateRegistry();
   List<Page<Object?>>? _pages;
->>>>>>> 31fc7b5d
 
   @override
   void didUpdateWidget(_CustomNavigator oldWidget) {
@@ -374,33 +196,6 @@
     _pages = null;
   }
 
-<<<<<<< HEAD
-  static Widget _buildNavigator(
-    PopPageCallback onPopPage,
-    List<Page<Object?>> pages,
-    Key? navigatorKey, {
-    List<NavigatorObserver> observers = const <NavigatorObserver>[],
-    String? restorationScopeId,
-    HeroController? heroController,
-    bool requestFocus = true,
-    TransitionDelegate<dynamic>? transitionDelegate,
-  }) {
-    final Widget navigator = Navigator(
-      key: navigatorKey,
-      restorationScopeId: restorationScopeId,
-      pages: pages,
-      observers: observers,
-      onPopPage: onPopPage,
-      requestFocus: requestFocus,
-      transitionDelegate:
-          transitionDelegate ?? const DefaultTransitionDelegate<dynamic>(),
-    );
-    if (heroController != null) {
-      return HeroControllerScope(
-        controller: heroController,
-        child: navigator,
-      );
-=======
   void _updatePages(BuildContext context) {
     assert(_pages == null);
     final List<Page<Object?>> pages = <Page<Object?>>[];
@@ -410,7 +205,6 @@
         <Page<Object?>, GoRouterState>{};
     if (widget.matchList.isError) {
       pages.add(_buildErrorPage(context, widget.matchList));
->>>>>>> 31fc7b5d
     } else {
       for (final RouteMatchBase match in widget.matches) {
         final Page<Object?>? page = _buildPage(context, match);
@@ -492,6 +286,7 @@
           // This is used to recursively build pages under this shell route.
           errorBuilder: widget.errorBuilder,
           errorPageBuilder: widget.errorPageBuilder,
+          transitionDelegate: widget.transitionDelegate,
         );
       },
     );
@@ -637,6 +432,8 @@
           pages: _pages!,
           observers: widget.observers,
           onPopPage: _handlePopPage,
+          transitionDelegate: widget.transitionDelegate ??
+              const DefaultTransitionDelegate<dynamic>(),
         ),
       ),
     );
