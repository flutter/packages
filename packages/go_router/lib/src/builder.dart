// Copyright 2013 The Flutter Authors. All rights reserved.
// Use of this source code is governed by a BSD-style license that can be
// found in the LICENSE file.

import 'package:flutter/widgets.dart';

import 'configuration.dart';
import 'delegate.dart';
import 'logging.dart';
import 'match.dart';
import 'matching.dart';
import 'misc/error_screen.dart';
import 'misc/stateful_navigation_shell.dart';
import 'pages/cupertino.dart';
import 'pages/custom_transition_page.dart';
import 'pages/material.dart';
import 'route_data.dart';
import 'typedefs.dart';

/// Builds the top-level Navigator for GoRouter.
class RouteBuilder {
  /// [RouteBuilder] constructor.
  RouteBuilder({
    required this.configuration,
    required this.builderWithNav,
    required this.errorPageBuilder,
    required this.errorBuilder,
    required this.restorationScopeId,
    required this.observers,
  });

  /// Builder function for a go router with Navigator.
  final GoRouterBuilderWithNav builderWithNav;

  /// Error page builder for the go router delegate.
  final GoRouterPageBuilder? errorPageBuilder;

  /// Error widget builder for the go router delegate.
  final GoRouterWidgetBuilder? errorBuilder;

  /// The route configuration for the app.
  final RouteConfiguration configuration;

  /// Restoration ID to save and restore the state of the navigator, including
  /// its history.
  final String? restorationScopeId;

  /// NavigatorObserver used to receive notifications when navigating in between routes.
  /// changes.
  final List<NavigatorObserver> observers;

  final GoRouterStateRegistry _registry = GoRouterStateRegistry();

  /// Builds the top-level Navigator for the given [RouteMatchList].
  Widget build(
    BuildContext context,
    RouteMatchList matchList,
    VoidCallback pop,
    bool routerNeglect,
  ) {
    if (matchList.isEmpty) {
      // The build method can be called before async redirect finishes. Build a
      // empty box until then.
      return const SizedBox.shrink();
    }
    return builderWithNav(
      context,
      Builder(
        builder: (BuildContext context) {
          try {
            final Map<Page<Object?>, GoRouterState> newRegistry =
                <Page<Object?>, GoRouterState>{};
            final Widget result = tryBuild(context, matchList, pop,
                routerNeglect, configuration.navigatorKey, newRegistry);
            _registry.updateRegistry(newRegistry);
            return GoRouterStateRegistryScope(
                registry: _registry, child: result);
          } on _RouteBuilderError catch (e) {
            return _buildErrorNavigator(
                context, e, matchList.uri, pop, configuration.navigatorKey);
          }
        },
      ),
    );
  }

  /// Builds the top-level Navigator by invoking the build method on each
  /// matching route.
  ///
  /// Throws a [_RouteBuilderError].
  @visibleForTesting
  Widget tryBuild(
    BuildContext context,
    RouteMatchList matchList,
    VoidCallback pop,
    bool routerNeglect,
    GlobalKey<NavigatorState> navigatorKey,
    Map<Page<Object?>, GoRouterState> registry,
  ) {
    return builderWithNav(
      context,
      _buildNavigator(
        pop,
        buildPages(
            context, matchList, pop, routerNeglect, navigatorKey, registry),
        navigatorKey,
        observers: observers,
      ),
    );
  }

  /// Returns the top-level pages instead of the root navigator. Used for
  /// testing.
  @visibleForTesting
  List<Page<Object?>> buildPages(
      BuildContext context,
      RouteMatchList matchList,
      VoidCallback onPop,
      bool routerNeglect,
      GlobalKey<NavigatorState> navigatorKey,
      Map<Page<Object?>, GoRouterState> registry) {
    try {
      final Map<GlobalKey<NavigatorState>, List<Page<Object?>>> keyToPage =
          <GlobalKey<NavigatorState>, List<Page<Object?>>>{};
      _buildRecursive(context, matchList, 0, onPop, routerNeglect, keyToPage,
          navigatorKey, registry);
      return keyToPage[navigatorKey]!;
    } on _RouteBuilderError catch (e) {
      return <Page<Object?>>[
        _buildErrorPage(context, e, matchList.uri),
      ];
    }
  }

  void _buildRecursive(
    BuildContext context,
    RouteMatchList matchList,
    int startIndex,
    VoidCallback pop,
    bool routerNeglect,
    Map<GlobalKey<NavigatorState>, List<Page<Object?>>> keyToPages,
    GlobalKey<NavigatorState> navigatorKey,
    Map<Page<Object?>, GoRouterState> registry,
  ) {
    if (startIndex >= matchList.matches.length) {
      return;
    }
    final RouteMatch match = matchList.matches[startIndex];

    if (match.error != null) {
      throw _RouteBuilderError('Match error found during build phase',
          exception: match.error);
    }

    final RouteBase route = match.route;
<<<<<<< HEAD
    final GoRouterState state =
        buildState(match, matchList.effectiveEncodedParams(startIndex));
=======
    final GoRouterState state = buildState(matchList, match);
>>>>>>> f57e62cc
    if (route is GoRoute) {
      final Page<Object?> page = _buildPageForRoute(context, state, match);
      registry[page] = state;
      // If this GoRoute is for a different Navigator, add it to the
      // list of out of scope pages
      final GlobalKey<NavigatorState> goRouteNavKey =
          route.parentNavigatorKey ?? navigatorKey;

      keyToPages.putIfAbsent(goRouteNavKey, () => <Page<Object?>>[]).add(page);

      _buildRecursive(context, matchList, startIndex + 1, pop, routerNeglect,
          keyToPages, navigatorKey, registry);
<<<<<<< HEAD
    } else if (route is ShellRouteBase) {
      assert(startIndex + 1 < matchList.matches.length,
          'Shell routes must always have child routes');

=======
    } else if (route is ShellRoute) {
>>>>>>> f57e62cc
      // The key for the Navigator that will display this ShellRoute's page.
      final GlobalKey<NavigatorState> parentNavigatorKey = navigatorKey;

      // Add an entry for the parent navigator if none exists.
      keyToPages.putIfAbsent(parentNavigatorKey, () => <Page<Object?>>[]);

      // Calling _buildRecursive can result in adding pages to the
      // parentNavigatorKey entry's list. Store the current length so
      // that the page for this ShellRoute is placed at the right index.
      final int shellPageIdx = keyToPages[parentNavigatorKey]!.length;

<<<<<<< HEAD
      void buildRecursive(GlobalKey<NavigatorState> shellNavigatorKey) {
        // Add an entry for the shell route's navigator
        keyToPages.putIfAbsent(shellNavigatorKey, () => <Page<Object?>>[]);
=======
      // Build the remaining pages
      _buildRecursive(context, matchList, startIndex + 1, pop, routerNeglect,
          keyToPages, shellNavigatorKey, registry);
>>>>>>> f57e62cc

        // Build the remaining pages
        _buildRecursive(context, matchList, startIndex + 1, pop, routerNeglect,
            keyToPages, shellNavigatorKey, registry);
      }

      // Build the Navigator and/or StatefulNavigationShell
      Widget? child;
      GlobalKey<NavigatorState>? shellNavigatorKey;
      if (route is StatefulShellRoute) {
        final List<StatefulShellBranch> branches =
            route.branchBuilder(context, state);
        final StatefulShellBranch? branch =
            route.resolveBranch(branches, state);
        // Since branches may be generated dynamically, validation needs to
        // occur at build time, rather than at creation of RouteConfiguration
        assert(() {
          return configuration.debugValidateStatefulShellBranches(
              route, branches);
        }());

        assert(
            branch != null,
            'Shell routes must always provide a navigator key for its immediate '
            'sub-routes');
        // The key to provide to the shell route's Navigator.
        shellNavigatorKey = branch!.navigatorKey;
        buildRecursive(shellNavigatorKey);

        child = _buildNavigator(
            pop, keyToPages[shellNavigatorKey]!, shellNavigatorKey,
            restorationScopeId: branch.restorationScopeId);
        final StatefulShellBranchState shellNavigatorState =
            StatefulShellBranchState(
                branch: branch, child: child, matchList: matchList);
        child = _buildStatefulNavigationShell(
            route, state, branches, shellNavigatorState, pop, registry);
      } else if (route is ShellRoute) {
        // The key to provide to the shell route's Navigator.
        shellNavigatorKey = route.navigatorKey;
        buildRecursive(shellNavigatorKey);
        final String? restorationScopeId = route.restorationScopeId;
        child = _buildNavigator(
            pop, keyToPages[shellNavigatorKey]!, shellNavigatorKey,
            restorationScopeId: restorationScopeId);
      } else {
        assert(false, 'Unknown route type ($route)');
      }

      // Build the Page for this route
      final Page<Object?> page =
          _buildPageForRoute(context, state, match, child: child);
      registry[page] = state;
      // Place the ShellRoute's Page onto the list for the parent navigator.
      keyToPages
          .putIfAbsent(parentNavigatorKey, () => <Page<Object?>>[])
          .insert(shellPageIdx, page);
    }
  }

  Navigator _buildNavigator(
    VoidCallback pop,
    List<Page<Object?>> pages,
    Key? navigatorKey, {
    List<NavigatorObserver> observers = const <NavigatorObserver>[],
    String? restorationScopeId,
  }) {
    return Navigator(
      key: navigatorKey,
      restorationScopeId: restorationScopeId ?? this.restorationScopeId,
      pages: pages,
      observers: observers,
      onPopPage: (Route<dynamic> route, dynamic result) {
        if (!route.didPop(result)) {
          return false;
        }
        pop();
        return true;
      },
    );
  }

  StatefulNavigationShell _buildStatefulNavigationShell(
    StatefulShellRoute shellRoute,
    GoRouterState shellRouterState,
    List<StatefulShellBranch> branches,
    StatefulShellBranchState currentBranchState,
    VoidCallback pop,
    Map<Page<Object?>, GoRouterState> registry,
  ) {
    return StatefulNavigationShell(
        configuration: configuration,
        shellRoute: shellRoute,
        shellGoRouterState: shellRouterState,
        branches: branches,
        currentBranchState: currentBranchState,
        branchNavigatorBuilder: (BuildContext context,
            RouteMatchList navigatorMatchList,
            GlobalKey<NavigatorState> navigatorKey,
            String? restorationScopeId) {
          final List<Page<dynamic>> pages = buildPages(
              context, navigatorMatchList, pop, true, navigatorKey, registry);
          return _buildNavigator(pop, pages, navigatorKey,
              restorationScopeId: restorationScopeId);
        });
  }

  /// Gets the current [StatefulShellBranch] for the provided
  /// [StatefulShellRoute].
  StatefulShellBranch? currentStatefulShellBranch(StatefulShellRoute route) =>
      route.currentBranch;

  /// Helper method that builds a [GoRouterState] object for the given [match]
  /// and [params].
  @visibleForTesting
  GoRouterState buildState(RouteMatchList matchList, RouteMatch match) {
    final RouteBase route = match.route;
    String? name;
    String path = '';
    if (route is GoRoute) {
      name = route.name;
      path = route.path;
    }
    final RouteMatchList effectiveMatchList =
        match is ImperativeRouteMatch ? match.matches : matchList;
    return GoRouterState(
      configuration,
      location: effectiveMatchList.uri.toString(),
      subloc: match.subloc,
      name: name,
      path: path,
      fullpath: effectiveMatchList.fullpath,
      params: effectiveMatchList.pathParameters,
      error: match.error,
      queryParams: effectiveMatchList.uri.queryParameters,
      queryParametersAll: effectiveMatchList.uri.queryParametersAll,
      extra: match.extra,
      pageKey: match.pageKey,
    );
  }

  /// Builds a [Page] for [StackedRoute]
  Page<Object?> _buildPageForRoute(
      BuildContext context, GoRouterState state, RouteMatch match,
      {Widget? child}) {
    final RouteBase route = match.route;
    Page<Object?>? page;

    if (route is GoRoute) {
      // Call the pageBuilder if it's non-null
      final GoRouterPageBuilder? pageBuilder = route.pageBuilder;
      if (pageBuilder != null) {
        page = pageBuilder(context, state);
      }
    } else if (route is StatefulShellRoute) {
      final ShellRoutePageBuilder? pageForShell = route.pageBuilder;
      assert(child != null, 'StatefulShellRoute must contain a child route');
      if (pageForShell != null) {
        page = pageForShell(context, state, child!);
      }
    } else if (route is ShellRoute) {
      final ShellRoutePageBuilder? pageBuilder = route.pageBuilder;
      assert(child != null, 'ShellRoute must contain a child route');
      if (pageBuilder != null) {
        page = pageBuilder(context, state, child!);
      }
    }

    if (page is NoOpPage) {
      page = null;
    }

    // Return the result of the route's builder() or pageBuilder()
    return page ??
        // Uses a Builder to make sure its rebuild scope is limited to the page.
        buildPage(context, state, Builder(builder: (BuildContext context) {
          return _callRouteBuilder(context, state, match, childWidget: child);
        }));
  }

  /// Calls the user-provided route builder from the [RouteMatch]'s [RouteBase].
  Widget _callRouteBuilder(
      BuildContext context, GoRouterState state, RouteMatch match,
      {Widget? childWidget}) {
    final RouteBase route = match.route;

    if (route == null) {
      throw _RouteBuilderError('No route found for match: $match');
    }

    if (route is GoRoute) {
      final GoRouterWidgetBuilder? builder = route.builder;

      if (builder == null) {
        throw _RouteBuilderError('No routeBuilder provided to GoRoute: $route');
      }

      return builder(context, state);
    } else if (route is ShellRouteBase) {
      if (childWidget == null) {
        throw _RouteBuilderException(
            'Attempt to build ShellRoute without a child widget');
      }

      if (route is StatefulShellRoute) {
        // StatefulShellRoute builder will already have been called at this
        // point, to create childWidget
        return childWidget;
      } else if (route is ShellRoute) {
        final ShellRouteBuilder? builder = route.builder;

        if (builder == null) {
          throw _RouteBuilderError('No builder provided to ShellRoute: $route');
        }

        return builder(context, state, childWidget);
      }
    }

    throw _RouteBuilderException('Unsupported route type $route');
  }

  _PageBuilderForAppType? _pageBuilderForAppType;

  Widget Function(
    BuildContext context,
    GoRouterState state,
  )? _errorBuilderForAppType;

  void _cacheAppType(BuildContext context) {
    // cache app type-specific page and error builders
    if (_pageBuilderForAppType == null) {
      assert(_errorBuilderForAppType == null);

      // can be null during testing
      final Element? elem = context is Element ? context : null;

      if (elem != null && isMaterialApp(elem)) {
        log.info('Using MaterialApp configuration');
        _pageBuilderForAppType = pageBuilderForMaterialApp;
        _errorBuilderForAppType =
            (BuildContext c, GoRouterState s) => MaterialErrorScreen(s.error);
      } else if (elem != null && isCupertinoApp(elem)) {
        log.info('Using CupertinoApp configuration');
        _pageBuilderForAppType = pageBuilderForCupertinoApp;
        _errorBuilderForAppType =
            (BuildContext c, GoRouterState s) => CupertinoErrorScreen(s.error);
      } else {
        log.info('Using WidgetsApp configuration');
        _pageBuilderForAppType = pageBuilderForWidgetApp;
        _errorBuilderForAppType =
            (BuildContext c, GoRouterState s) => ErrorScreen(s.error);
      }
    }

    assert(_pageBuilderForAppType != null);
    assert(_errorBuilderForAppType != null);
  }

  /// builds the page based on app type, i.e. MaterialApp vs. CupertinoApp
  @visibleForTesting
  Page<Object?> buildPage(
    BuildContext context,
    GoRouterState state,
    Widget child,
  ) {
    // build the page based on app type
    _cacheAppType(context);
    return _pageBuilderForAppType!(
      key: state.pageKey,
      name: state.name ?? state.fullpath,
      arguments: <String, String>{...state.params, ...state.queryParams},
      restorationId: state.pageKey.value,
      child: child,
    );
  }

  /// Builds a page without any transitions.
  Page<void> pageBuilderForWidgetApp({
    required LocalKey key,
    required String? name,
    required Object? arguments,
    required String restorationId,
    required Widget child,
  }) =>
      NoTransitionPage<void>(
        name: name,
        arguments: arguments,
        key: key,
        restorationId: restorationId,
        child: child,
      );

  /// Builds a Navigator containing an error page.
  Widget _buildErrorNavigator(BuildContext context, _RouteBuilderError e,
      Uri uri, VoidCallback pop, GlobalKey<NavigatorState> navigatorKey) {
    return _buildNavigator(
      pop,
      <Page<Object?>>[
        _buildErrorPage(context, e, uri),
      ],
      navigatorKey,
    );
  }

  /// Builds a an error page.
  Page<void> _buildErrorPage(
    BuildContext context,
    _RouteBuilderError error,
    Uri uri,
  ) {
    final GoRouterState state = GoRouterState(
      configuration,
      location: uri.toString(),
      subloc: uri.path,
      name: null,
      queryParams: uri.queryParameters,
      queryParametersAll: uri.queryParametersAll,
      error: Exception(error),
      pageKey: const ValueKey<String>('error'),
    );

    // If the error page builder is provided, use that, otherwise, if the error
    // builder is provided, wrap that in an app-specific page (for example,
    // MaterialPage). Finally, if nothing is provided, use a default error page
    // wrapped in the app-specific page.
    _cacheAppType(context);
    final GoRouterWidgetBuilder? errorBuilder = this.errorBuilder;
    return errorPageBuilder != null
        ? errorPageBuilder!(context, state)
        : buildPage(
            context,
            state,
            errorBuilder != null
                ? errorBuilder(context, state)
                : _errorBuilderForAppType!(context, state),
          );
  }
}

typedef _PageBuilderForAppType = Page<void> Function({
  required LocalKey key,
  required String? name,
  required Object? arguments,
  required String restorationId,
  required Widget child,
});

/// An error that occurred while building the app's UI based on the route
/// matches.
class _RouteBuilderError extends Error {
  /// Constructs a [_RouteBuilderError].
  _RouteBuilderError(this.message, {this.exception});

  /// The error message.
  final String message;

  /// The exception that occurred.
  final Exception? exception;

  @override
  String toString() {
    return '$message ${exception ?? ""}';
  }
}

/// An error that occurred while building the app's UI based on the route
/// matches.
class _RouteBuilderException implements Exception {
  /// Constructs a [_RouteBuilderException].
  //ignore: unused_element
  _RouteBuilderException(this.message, {this.exception});

  /// The error message.
  final String message;

  /// The exception that occurred.
  final Exception? exception;

  @override
  String toString() {
    return '$message ${exception ?? ""}';
  }
}<|MERGE_RESOLUTION|>--- conflicted
+++ resolved
@@ -153,12 +153,7 @@
     }
 
     final RouteBase route = match.route;
-<<<<<<< HEAD
-    final GoRouterState state =
-        buildState(match, matchList.effectiveEncodedParams(startIndex));
-=======
     final GoRouterState state = buildState(matchList, match);
->>>>>>> f57e62cc
     if (route is GoRoute) {
       final Page<Object?> page = _buildPageForRoute(context, state, match);
       registry[page] = state;
@@ -171,14 +166,10 @@
 
       _buildRecursive(context, matchList, startIndex + 1, pop, routerNeglect,
           keyToPages, navigatorKey, registry);
-<<<<<<< HEAD
     } else if (route is ShellRouteBase) {
       assert(startIndex + 1 < matchList.matches.length,
           'Shell routes must always have child routes');
 
-=======
-    } else if (route is ShellRoute) {
->>>>>>> f57e62cc
       // The key for the Navigator that will display this ShellRoute's page.
       final GlobalKey<NavigatorState> parentNavigatorKey = navigatorKey;
 
@@ -190,15 +181,9 @@
       // that the page for this ShellRoute is placed at the right index.
       final int shellPageIdx = keyToPages[parentNavigatorKey]!.length;
 
-<<<<<<< HEAD
       void buildRecursive(GlobalKey<NavigatorState> shellNavigatorKey) {
         // Add an entry for the shell route's navigator
         keyToPages.putIfAbsent(shellNavigatorKey, () => <Page<Object?>>[]);
-=======
-      // Build the remaining pages
-      _buildRecursive(context, matchList, startIndex + 1, pop, routerNeglect,
-          keyToPages, shellNavigatorKey, registry);
->>>>>>> f57e62cc
 
         // Build the remaining pages
         _buildRecursive(context, matchList, startIndex + 1, pop, routerNeglect,
