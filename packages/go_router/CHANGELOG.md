## 11.1.3

<<<<<<< HEAD
* Fixes missing parameters in the type-safe routes topic documentation.
=======
- Fixes missing state.extra in onException().
>>>>>>> 6d4354c9

## 11.1.2

- Fixes a bug where the known routes and initial route were logged even when `debugLogDiagnostics` was set to `false`.

## 11.1.1

- Fixes a missing `{@end-tool}` doc directive tag for `GoRoute.name`.

## 11.1.0

- Adds optional parameter `overridePlatformDefaultLocation` to override initial route set by platform.

## 11.0.1

- Fixes the Android back button ignores top level route's onExit.

## 11.0.0

- Fixes the GoRouter.goBranch so that it doesn't reset extra to null if extra is not serializable.
- **BREAKING CHANGE**:
  - Updates the function signature of `GoRouteInformationProvider.restore`.
  - Adds `NavigationType.restore` to `NavigationType` enum.

## 10.2.0

- Adds `onExit` to GoRoute.

## 10.1.4

- Fixes RouteInformationParser that does not restore full RouteMatchList if
  the optionURLReflectsImperativeAPIs is set.

## 10.1.3

- Fixes an issue in the documentation that was using `state.queryParameters` instead of `state.uri.queryParameters`.

## 10.1.2

* Adds pub topics to package metadata.

## 10.1.1

- Fixes mapping from `Page` to `RouteMatch`s. 
- Updates minimum supported SDK version to Flutter 3.7/Dart 2.19.

## 10.1.0

- Supports setting `requestFocus`.

## 10.0.0

- **BREAKING CHANGE**:
  - Replaces location, queryParameters, and queryParametersAll in GoRouterState with Uri.
  - See [Migrating to 10.0.0](https://flutter.dev/go/go-router-v10-breaking-changes) or
    run `dart fix --apply` to fix the breakages.

## 9.1.1

- Fixes a link in error handling documentation.

## 9.1.0

- Adds the parentNavigatorKey parameter to ShellRouteData and StatefulShellRouteData.
- Fixes a typo in docs for `StatefulShellRoute.indexedStack(...)`.
- Cleans some typos in the documentation and asserts.

## 9.0.3

- Adds helpers for go_router_builder for StatefulShellRoute support

## 9.0.2

- Exposes package-level privates.

## 9.0.1

- Allows redirect only GoRoute to be part of RouteMatchList.

## 9.0.0

- **BREAKING CHANGE**:
  - Removes GoRouter.location. Use GoRouterState.of().location instead.
  - GoRouter does not `extends` ChangeNotifier.
  - [Migration guide](https://flutter.dev/go/go-router-v9-breaking-changes)
- Reduces excessive rebuilds due to inherited look up.

## 8.2.0

- Adds onException to GoRouter constructor.

## 8.1.0

- Adds parent navigator key to ShellRoute and StatefulShellRoute.

## 8.0.5

- Fixes a bug that GoRouterState in top level redirect doesn't contain complete data.

## 8.0.4

- Updates documentations around `GoRouter.of`, `GoRouter.maybeOf`, and `BuildContext` extension.

## 8.0.3

- Makes namedLocation and route name related APIs case sensitive.

## 8.0.2

- Fixes a bug in `debugLogDiagnostics` to support StatefulShellRoute.

## 8.0.1

- Fixes a link for an example in `path` documentation.
  documentation.

## 8.0.0

- **BREAKING CHANGE**:
  - Imperatively pushed GoRoute no longer change URL.
  - Browser backward and forward button respects imperative route operations.
- Refactors the route parsing pipeline.

## 7.1.1

- Removes obsolete null checks on non-nullable values.

## 7.1.0

- Introduces `StatefulShellRoute` to support using separate navigators for child routes as well as preserving state in each navigation tree (flutter/flutter#99124).
- Updates documentation for `pageBuilder` and `builder` fields of `ShellRoute`, to more correctly
  describe the meaning of the child argument in the builder functions.
- Adds support for restorationId to ShellRoute (and StatefulShellRoute).

## 7.0.2

- Fixes `BuildContext` extension method `replaceNamed` to correctly pass `pathParameters` and `queryParameters`.

## 7.0.1

- Adds a workaround for the `dart fix --apply` issue, https://github.com/dart-lang/sdk/issues/52233.

## 7.0.0

- **BREAKING CHANGE**:
  - For the below changes, run `dart fix --apply` to automatically migrate your code.
    - `GoRouteState.subloc` has been renamed to `GoRouteState.matchedLocation`.
    - `GoRouteState.params` has been renamed to `GoRouteState.pathParameters`.
    - `GoRouteState.fullpath` has been renamed to `GoRouteState.fullPath`.
    - `GoRouteState.queryParams` has been renamed to `GoRouteState.queryParameters`.
    - `params` and `queryParams` in `GoRouteState.namedLocation` have been renamed to `pathParameters` and `queryParameters`.
    - `params` and `queryParams` in `GoRouter`'s `namedLocation`, `pushNamed`, `pushReplacementNamed`
      `replaceNamed` have been renamed to `pathParameters` and `queryParameters`.
  - For the below changes, please follow the [migration guide](https://docs.google.com/document/d/10Xbpifbs4E-zh6YE5akIO8raJq_m3FIXs6nUGdOspOg).
    - `params` and `queryParams` in `BuildContext`'s `namedLocation`, `pushNamed`, `pushReplacementNamed`
      `replaceNamed` have been renamed to `pathParameters` and `queryParameters`.
- Cleans up API and makes RouteMatchList immutable.

## 6.5.9

- Removes navigator keys from `GoRouteData` and `ShellRouteData`.

## 6.5.8

- Adds name parameter to `TypedGoRoute`

## 6.5.7

- Fixes a bug that go_router would crash if `GoRoute.pageBuilder` depends on `InheritedWidget`s.

## 6.5.6

- Fixes an issue where ShellRoute routes were not logged when debugLogDiagnostic was enabled.

## 6.5.5

- Fixes an issue when popping pageless route would accidentally complete imperative page.

## 6.5.4

- Removes navigator keys from `TypedGoRoute` and `TypedShellRoute`.

## 6.5.3

- Fixes redirect being called with an empty location for unknown routes.

## 6.5.2

- NoTransitionPage now has an instant reverse transition.

## 6.5.1

- Fixes an issue where the params are removed after popping.

## 6.5.0

- Supports returning values on pop.

## 6.4.1

- Adds `initialExtra` to **GoRouter** to pass extra data alongside `initialRoute`.

## 6.4.0

- Adds `replace` method to that replaces the current route with a new one and keeps the same page key. This is useful for when you want to update the query params without changing the page key ([#115902](https://github.com/flutter/flutter/issues/115902)).

## 6.3.0

- Aligns Dart and Flutter SDK constraints.
- Updates compileSdkVersion to 33.
- Updates example app to iOS 11.
- Adds `navigatorKey` to `TypedShellRoute`
- Adds `parentNavigatorKey` to `TypedGoRoute`
- Updates documentation in matching methods.

## 6.2.0

- Exports supertypes in route_data.dart library.

## 6.1.0

- Adds `GoRouter.maybeOf` to get the closest `GoRouter` from the context, if there is any.

## 6.0.10

- Adds helpers for go_router_builder for ShellRoute support

## 6.0.9

- Fixes deprecation message for `GoRouterState.namedLocation`

## 6.0.8

- Adds support for Iterables, Lists and Sets in query params for TypedGoRoute. [#108437](https://github.com/flutter/flutter/issues/108437).

## 6.0.7

- Add observers parameter to the ShellRoute that will be passed to the nested Navigator.
- Use `HeroControllerScope` for nested Navigator that fixes Hero Widgets not animating in Nested Navigator.

## 6.0.6

- Adds `reverseTransitionDuration` to `CustomTransitionPage`

## 6.0.5

- Fixes [unnecessary_null_comparison](https://dart.dev/lints/unnecessary_null_checks) lint warnings.

## 6.0.4

- Fixes redirection info log.

## 6.0.3

- Makes `CustomTransitionPage.barrierDismissible` work

## 6.0.2

- Fixes missing result on pop in go_router extension.

## 6.0.1

- Fixes crashes when popping navigators manually.
- Fixes trailing slashes after pops.

## 6.0.0

- **BREAKING CHANGE**
  - `GoRouteData`'s `redirect` now takes 2 parameters `BuildContext context, GoRouterState state`.
  - `GoRouteData`'s `build` now takes 2 parameters `BuildContext context, GoRouterState state`.
  - `GoRouteData`'s `buildPageWithState` has been removed and replaced by `buildPage` with now takes 2 parameters `BuildContext context, GoRouterState state`.
  - `replace` from `GoRouter`, `GoRouterDelegate` and `GoRouterHelper` has been renamed into `pushReplacement`.
  - `replaceNamed` from `GoRouter`, `GoRouterDelegate` and `GoRouterHelper` has been renamed into `pushReplacementNamed`.
  - [go_router v6 migration guide](https://flutter.dev/go/go-router-v6-breaking-changes)

## 5.2.4

- Fixes crashes when using async redirect.

## 5.2.3

- Fixes link for router configuration and sub-routes

## 5.2.2

- Fixes `pop` and `push` to update urls correctly.

## 5.2.1

- Refactors `GoRouter.pop` to be able to pop individual pageless route with result.

## 5.2.0

- Fixes `GoRouterState.location` and `GoRouterState.param` to return correct value.
- Cleans up `RouteMatch` and `RouteMatchList` API.

## 5.1.10

- Fixes link of ShellRoute in README.

## 5.1.9

- Fixes broken links in documentation.

## 5.1.8

- Fixes a bug with `replace` where it was not generated a new `pageKey`.

## 5.1.7

- Adds documentation using dartdoc topics.

## 5.1.6

- Fixes crashes when multiple `GoRoute`s use the same `parentNavigatorKey` in a route subtree.

## 5.1.5

- Adds migration guide for 5.1.2 to readme.

## 5.1.4

- Fixes the documentation by removing the `ShellRoute`'s non-existing `path` parameter from it.

## 5.1.3

- Allows redirection to return same location.

## 5.1.2

- Adds GoRouterState to context.
- Fixes GoRouter notification.
- Updates README.
- Removes dynamic calls in examples.
- **BREAKING CHANGE**
  - Remove NavigatorObserver mixin from GoRouter

## 5.1.1

- Removes DebugGoRouteInformation.

## 5.1.0

- Removes urlPathStrategy completely, which should have been done in v5.0.0 but some code remained mistakenly.

## 5.0.5

- Fixes issue where asserts in popRoute were preventing the app from
  exiting on Android.

## 5.0.4

- Fixes a bug in ShellRoute example where NavigationBar might lose current index in a nested routes.

## 5.0.3

- Changes examples to use the routerConfig API

## 5.0.2

- Fixes missing code example in ShellRoute documentation.

## 5.0.1

- Allows ShellRoute to have child ShellRoutes (flutter/flutter#111981)

## 5.0.0

- Fixes a bug where intermediate route redirect methods are not called.
- GoRouter implements the RouterConfig interface, allowing you to call
  MaterialApp.router(routerConfig: _myGoRouter) instead of passing
  the RouterDelegate, RouteInformationParser, and RouteInformationProvider
  fields.
- **BREAKING CHANGE**
  - Redesigns redirection API, adds asynchronous feature, and adds build context to redirect.
  - Removes GoRouterRefreshStream
  - Removes navigatorBuilder
  - Removes urlPathStrategy
- [go_router v5 migration guide](https://flutter.dev/go/go-router-v5-breaking-changes)

## 4.5.1

- Fixes an issue where GoRoutes with only a redirect were disallowed
  (flutter/flutter#111763)

## 4.5.0

- Adds ShellRoute for nested navigation support (flutter/flutter#99126)
- Adds `parentNavigatorKey` to GoRoute, which specifies the Navigator to place that
  route's Page onto.

## 4.4.1

- Fix an issue where disabling logging clears the root logger's listeners

## 4.4.0

- Adds `buildPageWithState` to `GoRouteData`.
- `GoRouteData.buildPage` is now deprecated in favor of `GoRouteData.buildPageWithState`.

## 4.3.0

- Allows `Map<String, dynamic>` maps as `queryParams` of `goNamed`, `replacedName`, `pushNamed` and `namedLocation`.

## 4.2.9

- Updates text theme parameters to avoid deprecation issues.
- Fixes lint warnings.

## 4.2.8

- Fixes namedLocation to return URIs without trailing question marks if there are no query parameters.
- Cleans up examples.

## 4.2.7

- Updates README.

## 4.2.6

- Fixes rendering issues in the README.

## 4.2.5

- Fixes a bug where calling extra parameter is always null in route level redirect callback

## 4.2.4

- Rewrites Readme and examples.

## 4.2.3

- Fixes a bug where the ValueKey to be the same when a page was pushed multiple times.

## 4.2.2

- Fixes a bug where go_router_builder wasn't detecting annotations.

## 4.2.1

- Refactors internal classes and methods

## 4.2.0

- Adds `void replace()` and `replaceNamed` to `GoRouterDelegate`, `GoRouter` and `GoRouterHelper`.

## 4.1.1

- Fixes a bug where calling namedLocation does not support case-insensitive way.

## 4.1.0

- Adds `bool canPop()` to `GoRouterDelegate`, `GoRouter` and `GoRouterHelper`.

## 4.0.3

- Adds missed popping log.

## 4.0.2

- Fixes a bug where initialLocation took precedence over deep-links

## 4.0.1

- Fixes a bug where calling setLogging(false) does not clear listeners.

## 4.0.0

- Refactors go_router and introduces `GoRouteInformationProvider`. [Migration Doc](https://flutter.dev/go/go-router-v4-breaking-changes)
- Fixes a bug where top-level routes are skipped if another contains child routes.

## 3.1.1

- Uses first match if there are more than one route to match. [ [#99833](https://github.com/flutter/flutter/issues/99833)

## 3.1.0

- Adds `GoRouteData` and `TypedGoRoute` to support `package:go_router_builder`.

## 3.0.7

- Refactors runtime checks to assertions.

## 3.0.6

- Exports inherited_go_router.dart file.

## 3.0.5

- Add `dispatchNotification` method to `DummyBuildContext` in tests. (This
  should be revisited when Flutter `2.11.0` becomes stable.)
- Improves code coverage.
- `GoRoute` now warns about requiring either `pageBuilder`, `builder` or `redirect` at instantiation.

## 3.0.4

- Updates code for stricter analysis options.

## 3.0.3

- Fixes a bug where params disappear when pushing a nested route.

## 3.0.2

- Moves source to flutter/packages.
- Removes all_lint_rules_community and path_to_regexp dependencies.

## 3.0.1

- pass along the error to the `navigatorBuilder` to allow for different
  implementations based on the presence of an error

## 3.0.0

- breaking change: added `GoRouterState` to `navigatorBuilder` function
- breaking change: removed `BuildContext` from `GoRouter.pop()` to remove the
  need to use `context` parameter when calling the `GoRouter` API; this changes
  the behavior of `GoRouter.pop()` to only pop what's on the `GoRouter` page
  stack and no longer calls `Navigator.pop()`
- new [Migrating to 3.0 section](https://gorouter.dev/migrating-to-30) in the
  docs to describe the details of the breaking changes and how to update your
  code
- added a new [shared
  scaffold](https://github.com/csells/go_router/blob/main/go_router/example/lib/shared_scaffold.dart)
  sample to show how to use the `navigatorBuilder` function to build a custom
  shared scaffold outside of the animations provided by go_router

## 2.5.7

- [PR 262](https://github.com/csells/go_router/pull/262): add support for
  `Router.neglect`; thanks to [nullrocket](https://github.com/nullrocket)!
- [PR 265](https://github.com/csells/go_router/pull/265): add Japanese
  translation of the docs; thanks to
  [toshi-kuji](https://github.com/toshi-kuji)! Unfortunately I don't yet know
  how to properly display them via docs.page, but [I'm working on
  it](https://github.com/csells/go_router/issues/266)
- updated the examples using the `from` query parameter to be completely
  self-contained in the `redirect` function, simplifying usage
- updated the async data example to be simpler
- added a new example to show how to implement a loading page
- renamed the navigator_integration example to user_input and added an example
  of `WillPopScope` for go_router apps

## 2.5.6

- [PR 259](https://github.com/csells/go_router/pull/259): remove a hack for
  notifying the router of a route change that was no longer needed; thanks to
  [nullrocket](https://github.com/nullrocket)!
- improved async example to handle the case that the data has been returned but
  the page is no longer there by checking the `mounted` property of the screen

## 2.5.5

- updated implementation to use logging package for debug diagnostics; thanks
  to [johnpryan](https://github.com/johnpryan)

## 2.5.4

- fixed up the `GoRouterRefreshStream` implementation with an export, an example
  and some docs

## 2.5.3

- added `GoRouterRefreshStream` from
  [jopmiddelkamp](https://github.com/jopmiddelkamp) to easily map from a
  `Stream` to a `Listenable` for use with `refreshListenable`; very useful when
  combined with stream-based state management like
  [flutter_bloc](https://pub.dev/packages/flutter_bloc)
- dartdocs fixups from [mehade369](https://github.com/mehade369)
- example link fixes from [ben-milanko](https://github.com/ben-milanko)

## 2.5.2

- pass additional information to the `NavigatorObserver` via default args to
  `MaterialPage`, etc.

## 2.5.1

- [fix 205](https://github.com/csells/go_router/issues/205): hack around a
  failed assertion in Flutter when using `Duration.zero` in the
  `NoTransitionPage`

## 2.5.0

- provide default implementation of `GoRoute.pageBuilder` to provide a simpler
  way to build pages via the `GoRouter.build` method
- provide default implementation of `GoRouter.errorPageBuilder` to provide a
  simpler way to build error pages via the `GoRouter.errorBuilder` method
- provide default implementation of `GoRouter.errorBuilder` to provide an error
  page without the need to implement a custom error page builder
- new [Migrating to 2.5 section](https://gorouter.dev/migrating-to-25) in
  the docs to show how to take advantage of the new `builder` and default error
  page builder
- removed `launch.json` as VSCode-centric and unnecessary for discovery or easy
  launching
- added a [new custom error screen
  sample](https://github.com/csells/go_router/blob/master/example/lib/error_screen.dart)
- added a [new WidgetsApp
  sample](https://github.com/csells/go_router/blob/master/example/lib/widgets_app.dart)
- added a new `NoTransitionPage` class
- updated docs to explain why the browser's Back button doesn't work
  with the `extra` param
- updated README to point to new docs site: [gorouter.dev](https://gorouter.dev)

## 2.3.1

- [fix 191](https://github.com/csells/go_router/issues/191): handle several
  kinds of trailing / in the location, e.g. `/foo/` should be the same as `/foo`

## 2.3.0

- fix a misleading error message when using redirect functions with sub-routes

## 2.2.9

- [fix 182](https://github.com/csells/go_router/issues/182): fixes a regression
  in the nested navigation caused by the fix for
  [#163](https://github.com/csells/go_router/issues/163); thanks to
  [lulupointu](https://github.com/lulupointu) for the fix!

## 2.2.8

- reformatted CHANGELOG file; lets see if pub.dev is still ok with it...
- staged an in-progress doc site at https://docs.page/csells/go_router
- tightened up a test that was silently failing
- fixed a bug that dropped parent params in sub-route redirects

## 2.2.7

- [fix 163](https://github.com/csells/go_router/issues/163): avoids unnecessary
  page rebuilds
- [fix 139](https://github.com/csells/go_router/issues/139): avoids unnecessary
  page flashes on deep linking
- [fix 158](https://github.com/csells/go_router/issues/158): shows exception
  info in the debug output even during a top-level redirect coded w/ an
  anonymous function, i.e. what the samples all use
- [fix 151](https://github.com/csells/go_router/issues/151): exposes
  `Navigator.pop()` via `GoRouter.pop()` to make it easy to find

## 2.2.6

- [fix 127](https://github.com/csells/go_router/issues/127): updated the docs
  to add a video overview of the project for people that prefer that media style
  over long-form text when approaching a new topic
- [fix 108](https://github.com/csells/go_router/issues/108): updated the
  description of the `state` parameter to clarfy that not all properties will be
  set at every usage

## 2.2.5

- [fix 120 again](https://github.com/csells/go_router/issues/120): found the bug
  in my tests that was masking the real bug; changed two characters to implement
  the actual fix (sigh)

## 2.2.4

- [fix 116](https://github.com/csells/go_router/issues/116): work-around for
  auto-import of the `context.go` family of extension methods

## 2.2.3

- [fix 132](https://github.com/csells/go_router/issues/132): route names are
  stored as case insensitive and are now matched in a case insensitive manner

## 2.2.2

- [fix 120](https://github.com/csells/go_router/issues/120): encoding and
  decoding of params and query params

## 2.2.1

- [fix 114](https://github.com/csells/go_router/issues/114): give a better error
  message when the `GoRouter` isn't found in the widget tree via
  `GoRouter.of(context)`; thanks [aoatmon](https://github.com/aoatmon) for the
  [excellent bug report](https://github.com/csells/go_router/issues/114)!

## 2.2.0

- added a new [`navigatorBuilder`](https://gorouter.dev/navigator-builder) argument to the
  `GoRouter` constructor; thanks to [andyduke](https://github.com/andyduke)!
- also from [andyduke](https://github.com/andyduke) is an update to
  improve state restoration
- refactor from [kevmoo](https://github.com/kevmoo) for easier maintenance
- added a new [Navigator Integration section of the
  docs](https://gorouter.dev/navigator-integration)

## 2.1.2

- [fix 61 again](https://github.com/csells/go_router/issues/61): enable images
  and file links to work on pub.dev/documentation
- [fix 62](https://github.com/csells/go_router/issues/62) re-tested; fixed w/
  earlier Android system Back button fix (using navigation key)
- [fix 91](https://github.com/csells/go_router/issues/91): fix a regression w/
  the `errorPageBuilder`
- [fix 92](https://github.com/csells/go_router/issues/92): fix an edge case w/
  named sub-routes
- [fix 89](https://github.com/csells/go_router/issues/89): enable queryParams
  and extra object param w/ `push`
- refactored tests for greater coverage and fewer methods `@visibleForTesting`

## 2.1.1

- [fix 86](https://github.com/csells/go_router/issues/86): add `name` to
  `GoRouterState` to complete support for URI-free navigation knowledge in your
  code
- [fix 83](https://github.com/csells/go_router/issues/83): fix for `null`
  `extra` object

## 2.1.0

- [fix 80](https://github.com/csells/go_router/issues/80): adding a redirect
  limit to catch too many redirects error
- [fix 81](https://github.com/csells/go_router/issues/81): allow an `extra`
  object to pass through for navigation

## 2.0.1

- add badges to the README and codecov to the GitHub commit action; thanks to
  [rydmike](https://github.com/rydmike) for both

## 2.0.0

- BREAKING CHANGE and [fix #50](https://github.com/csells/go_router/issues/50):
  split `params` into `params` and `queryParams`; see the [Migrating to 2.0
  section of the docs](https://gorouter.dev/migrating-to-20)
  for instructions on how to migrate your code from 1.x to 2.0
- [fix 69](https://github.com/csells/go_router/issues/69): exposed named
  location lookup for redirection
- [fix 57](https://github.com/csells/go_router/issues/57): enable the Android
  system Back button to behave exactly like the `AppBar` Back button; thanks to
  [SunlightBro](https://github.com/SunlightBro) for the one-line fix that I had
  no idea about until he pointed it out
- [fix 59](https://github.com/csells/go_router/issues/59): add query params to
  top-level redirect
- [fix 44](https://github.com/csells/go_router/issues/44): show how to use the
  `AutomaticKeepAliveClientMixin` with nested navigation to keep widget state
  between navigations; thanks to [rydmike](https://github.com/rydmike) for this
  update

## 1.1.3

- enable case-insensitive path matching while still preserving path and query
  parameter cases
- change a lifetime of habit to sort constructors first as per
  [sort_constructors_first](https://dart.dev/lints/sort_constructors_first).
  Thanks for the PR, [Abhishek01039](https://github.com/Abhishek01039)!
- set the initial transition example route to `/none` to make pushing the 'fade
  transition' button on the first run through more fun
- fixed an error in the async data example

## 1.1.2

- Thanks, Mikes!
  - updated dartdocs from [rydmike](https://github.com/rydmike)
  - also shoutout to [https://github.com/Salakar](https://github.com/Salakar)
    for the CI action on GitHub
  - this is turning into a real community effort...

## 1.1.1

- now showing routing exceptions in the debug log
- updated the docs to make it clear that it will be called until it returns
  `null`

## 1.1.0

- added support `NavigatorObserver` objects to receive change notifications

## 1.0.1

- docs updates based on user feedback for clarity
- fix for setting URL path strategy in `main()`
- fix for `push()` disables `AppBar` Back button

## 1.0.0

- updated version for initial release
- some renaming for clarify and consistency with transitions
  - `GoRoute.builder` => `GoRoute.pageBuilder`
  - `GoRoute.error` => `GoRoute.errorPageBuilder`
- added diagnostic logging for `push` and `pushNamed`

## 0.9.6

- added support for `push` as well as `go`
- added 'none' to transitions example app
- updated animation example to use no transition and added an animated gif to
  the docs

## 0.9.5

- added support for custom transitions between routes

## 0.9.4

- updated API docs
- updated docs for `GoRouterState`

## 0.9.3

- updated API docs

## 0.9.2

- updated named route lookup to O(1)
- updated diagnostics output to show known named routes

## 0.9.1

- updated diagnostics output to show named route lookup
- docs updates

## 0.9.0

- added support for named routes

## 0.8.8

- fix to make `GoRouter` notify on pop

## 0.8.7

- made `GoRouter` a `ChangeNotifier` so you can listen for `location` changes

## 0.8.6

- books sample bug fix

## 0.8.5

- added Cupertino sample
- added example of async data lookup

## 0.8.4

- added state restoration sample

## 0.8.3

- changed `debugOutputFullPaths` to `debugLogDiagnostics` and added add'l
  debugging logging
- parameterized redirect

## 0.8.2

- updated docs for `Link` widget support

## 0.8.1

- added Books sample; fixed some issues it revealed

## 0.8.0

- breaking build to refactor the API for simplicity and capability
- move to fixed routing from conditional routing; simplies API, allows for
  redirection at the route level and there scenario was sketchy anyway
- add redirection at the route level
- replace guard objects w/ redirect functions
- add `refresh` method and `refreshListener`
- removed `.builder` ctor from `GoRouter` (not reasonable to implement)
- add Dynamic linking section to the docs
- replaced Books sample with Nested Navigation sample
- add ability to dump the known full paths to your routes to debug output

## 0.7.1

- update to pageKey to take sub-routes into account

## 0.7.0

- BREAK: rename `pattern` to `path` for consistency w/ other routers in the
  world
- added the `GoRouterLoginGuard` for the common redirect-to-login-page pattern

## 0.6.2

- fixed issue showing home page for a second before redirecting (if needed)

## 0.6.1

- added `GoRouterState.pageKey`
- removed `cupertino_icons` from main `pubspec.yaml`

## 0.6.0

- refactor to support sub-routes to build a stack of pages instead of matching
  multiple routes
- added unit tests for building the stack of pages
- some renaming of the types, e.g. `Four04Page` and `FamiliesPage` to
  `ErrorPage` and `HomePage` respectively
- fix a redirection error shown in the debug output

## 0.5.2

- add `urlPathStrategy` argument to `GoRouter` ctor

## 0.5.1

- docs and description updates

## 0.5.0

- moved redirect to top-level instead of per route for simplicity

## 0.4.1

- fixed CHANGELOG formatting

## 0.4.0

- bundled various useful route handling variables into the `GoRouterState` for
  use when building pages and error pages
- updated URL Strategy section of docs to reference `flutter run`

## 0.3.2

- formatting update to appease the pub.dev gods...

## 0.3.1

- updated the CHANGELOG

## 0.3.0

- moved redirection into a `GoRoute` ctor arg
- forgot to update the CHANGELOG

## 0.2.3

- move outstanding issues to [issue
  tracker](https://github.com/csells/go_router/issues)
- added explanation of Deep Linking to docs
- reformatting to meet pub.dev scoring guidelines

## 0.2.2

- docs updates

## 0.2.1

- messing with the CHANGELOG formatting

## 0.2.0

- initial useful release
- added support for declarative routes via `GoRoute` instances
- added support for imperative routing via `GoRoute.builder`
- added support for setting the URL path strategy
- added support for conditional routing
- added support for redirection
- added support for optional query parameters as well as positional parameters
  in route names

## 0.1.0

- squatting on the package name (I'm not too proud to admit it)<|MERGE_RESOLUTION|>--- conflicted
+++ resolved
@@ -1,10 +1,7 @@
 ## 11.1.3
 
-<<<<<<< HEAD
-* Fixes missing parameters in the type-safe routes topic documentation.
-=======
+- Fixes missing parameters in the type-safe routes topic documentation.
 - Fixes missing state.extra in onException().
->>>>>>> 6d4354c9
 
 ## 11.1.2
 
