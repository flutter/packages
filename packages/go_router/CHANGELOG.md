--- conflicted
+++ resolved
@@ -1,20 +1,15 @@
-<<<<<<< HEAD
+## 6.3.0
+
+- Adds `replace` method to that replaces the current route with a new one and keeps the same page key. This is useful for when you want to update the query params without changing the page key ([#115902]https://github.com/flutter/flutter/issues/115902).
+- Updates example app to iOS 11.
+
+## 6.2.0
+
+- Export supertypes in route_data.dart library
+
 ## 6.1.0
 
-- Adds `replace` method to that replaces the current route with a new one and keeps the same page key. This is useful for when you want to update the query params without changing the page key ([#115902]https://github.com/flutter/flutter/issues/115902).
-=======
-## NEXT
-
-- Updates example app to iOS 11.
-
-## 6.2.0
-
-- Export supertypes in route_data.dart library
-
-## 6.1.0
-
 - Adds `GoRouter.maybeOf` to get the closest `GoRouter` from the context, if there is any.
->>>>>>> 7ec6a773
 
 ## 6.0.10
 
