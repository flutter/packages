--- conflicted
+++ resolved
@@ -1,16 +1,14 @@
-<<<<<<< HEAD
+## 12.0.4
+
+- Retains query parameters during refresh and first redirect.
+
+## 12.0.3
+
+- Fixes crashes when dynamically updates routing tables with named routes.
+
 ## 12.0.2
 
-- Retains query parameters during refresh and first redirect.
-=======
-## 12.0.3
-
-- Fixes crashes when dynamically updates routing tables with named routes.
-
-## 12.0.2
-
 - Fixes the problem that pathParameters is null in redirect when the Router is recreated.
->>>>>>> cccf5d24
 
 ## 12.0.1
 
