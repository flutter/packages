--- conflicted
+++ resolved
@@ -1,8 +1,7 @@
-<<<<<<< HEAD
 ## 14.3.0
 
 - Adds `popUntil` method to pop multiple routes from a predicate.
-=======
+
 ## 14.2.6
 
 - Fixes replace and pushReplacement uri when only one route match in current route match list.
@@ -10,7 +9,6 @@
 ## 14.2.5
 
 - Fixes an issue where android back button pops pages in the wrong order.
->>>>>>> 4e5d47e8
 
 ## 14.2.4
 
