<<<<<<< HEAD
## 13.1.1

- Fixes unwanted logs when `hierarchicalLoggingEnabled` was set to `true`.
=======
## 13.2.0

- Exposes full `Uri` on `GoRouterState` in `GoRouterRedirect`
>>>>>>> 8c263efd

## 13.1.0

- Adds `topRoute` to `GoRouterState`
- Adds `lastOrNull` to `RouteMatchList`

## 13.0.1

* Fixes new lint warnings.

## 13.0.0

- Refactors `RouteMatchList` and imperative APIs.
- **BREAKING CHANGE**:
  - RouteMatchList structure changed.
  - Matching logic updated.

## 12.1.3

* Fixes a typo in `navigation.md`.

## 12.1.2

* Fixes an incorrect use of `extends` for Dart 3 compatibility.
* Updates minimum supported SDK version to Flutter 3.10/Dart 3.0.

## 12.1.1

- Retains query parameters during refresh and first redirect.

## 12.1.0

- Adds an ability to add a custom codec for serializing/deserializing extra.

## 12.0.3

- Fixes crashes when dynamically updates routing tables with named routes.

## 12.0.2

- Fixes the problem that pathParameters is null in redirect when the Router is recreated.

## 12.0.1

- Fixes deep-link with no path on cold start.

## 12.0.0

- Adds ability to dynamically update routing table.
- **BREAKING CHANGE**:
  - The function signature of constructor of `RouteConfiguration` is updated.
  - Adds a required `matchedPath` named parameter to `RouteMatch.match`.

## 11.1.4

- Fixes missing parameters in the type-safe routes topic documentation.

## 11.1.3

- Fixes missing state.extra in onException().

## 11.1.2

- Fixes a bug where the known routes and initial route were logged even when `debugLogDiagnostics` was set to `false`.

## 11.1.1

- Fixes a missing `{@end-tool}` doc directive tag for `GoRoute.name`.

## 11.1.0

- Adds optional parameter `overridePlatformDefaultLocation` to override initial route set by platform.

## 11.0.1

- Fixes the Android back button ignores top level route's onExit.

## 11.0.0

- Fixes the GoRouter.goBranch so that it doesn't reset extra to null if extra is not serializable.
- **BREAKING CHANGE**:
  - Updates the function signature of `GoRouteInformationProvider.restore`.
  - Adds `NavigationType.restore` to `NavigationType` enum.

## 10.2.0

- Adds `onExit` to GoRoute.

## 10.1.4

- Fixes RouteInformationParser that does not restore full RouteMatchList if
  the optionURLReflectsImperativeAPIs is set.

## 10.1.3

- Fixes an issue in the documentation that was using `state.queryParameters` instead of `state.uri.queryParameters`.

## 10.1.2

* Adds pub topics to package metadata.

## 10.1.1

- Fixes mapping from `Page` to `RouteMatch`s.
- Updates minimum supported SDK version to Flutter 3.7/Dart 2.19.

## 10.1.0

- Supports setting `requestFocus`.

## 10.0.0

- **BREAKING CHANGE**:
  - Replaces location, queryParameters, and queryParametersAll in GoRouterState with Uri.
  - See [Migrating to 10.0.0](https://flutter.dev/go/go-router-v10-breaking-changes) or
    run `dart fix --apply` to fix the breakages.

## 9.1.1

- Fixes a link in error handling documentation.

## 9.1.0

- Adds the parentNavigatorKey parameter to ShellRouteData and StatefulShellRouteData.
- Fixes a typo in docs for `StatefulShellRoute.indexedStack(...)`.
- Cleans some typos in the documentation and asserts.

## 9.0.3

- Adds helpers for go_router_builder for StatefulShellRoute support

## 9.0.2

- Exposes package-level privates.

## 9.0.1

- Allows redirect only GoRoute to be part of RouteMatchList.

## 9.0.0

- **BREAKING CHANGE**:
  - Removes GoRouter.location. Use GoRouterState.of().location instead.
  - GoRouter does not `extends` ChangeNotifier.
  - [Migration guide](https://flutter.dev/go/go-router-v9-breaking-changes)
- Reduces excessive rebuilds due to inherited look up.

## 8.2.0

- Adds onException to GoRouter constructor.

## 8.1.0

- Adds parent navigator key to ShellRoute and StatefulShellRoute.

## 8.0.5

- Fixes a bug that GoRouterState in top level redirect doesn't contain complete data.

## 8.0.4

- Updates documentations around `GoRouter.of`, `GoRouter.maybeOf`, and `BuildContext` extension.

## 8.0.3

- Makes namedLocation and route name related APIs case sensitive.

## 8.0.2

- Fixes a bug in `debugLogDiagnostics` to support StatefulShellRoute.

## 8.0.1

- Fixes a link for an example in `path` documentation.
  documentation.

## 8.0.0

- **BREAKING CHANGE**:
  - Imperatively pushed GoRoute no longer change URL.
  - Browser backward and forward button respects imperative route operations.
- Refactors the route parsing pipeline.

## 7.1.1

- Removes obsolete null checks on non-nullable values.

## 7.1.0

- Introduces `StatefulShellRoute` to support using separate navigators for child routes as well as preserving state in each navigation tree (flutter/flutter#99124).
- Updates documentation for `pageBuilder` and `builder` fields of `ShellRoute`, to more correctly
  describe the meaning of the child argument in the builder functions.
- Adds support for restorationId to ShellRoute (and StatefulShellRoute).

## 7.0.2

- Fixes `BuildContext` extension method `replaceNamed` to correctly pass `pathParameters` and `queryParameters`.

## 7.0.1

- Adds a workaround for the `dart fix --apply` issue, https://github.com/dart-lang/sdk/issues/52233.

## 7.0.0

- **BREAKING CHANGE**:
  - For the below changes, run `dart fix --apply` to automatically migrate your code.
    - `GoRouteState.subloc` has been renamed to `GoRouteState.matchedLocation`.
    - `GoRouteState.params` has been renamed to `GoRouteState.pathParameters`.
    - `GoRouteState.fullpath` has been renamed to `GoRouteState.fullPath`.
    - `GoRouteState.queryParams` has been renamed to `GoRouteState.queryParameters`.
    - `params` and `queryParams` in `GoRouteState.namedLocation` have been renamed to `pathParameters` and `queryParameters`.
    - `params` and `queryParams` in `GoRouter`'s `namedLocation`, `pushNamed`, `pushReplacementNamed`
      `replaceNamed` have been renamed to `pathParameters` and `queryParameters`.
  - For the below changes, please follow the [migration guide](https://docs.google.com/document/d/10Xbpifbs4E-zh6YE5akIO8raJq_m3FIXs6nUGdOspOg).
    - `params` and `queryParams` in `BuildContext`'s `namedLocation`, `pushNamed`, `pushReplacementNamed`
      `replaceNamed` have been renamed to `pathParameters` and `queryParameters`.
- Cleans up API and makes RouteMatchList immutable.

## 6.5.9

- Removes navigator keys from `GoRouteData` and `ShellRouteData`.

## 6.5.8

- Adds name parameter to `TypedGoRoute`

## 6.5.7

- Fixes a bug that go_router would crash if `GoRoute.pageBuilder` depends on `InheritedWidget`s.

## 6.5.6

- Fixes an issue where ShellRoute routes were not logged when debugLogDiagnostic was enabled.

## 6.5.5

- Fixes an issue when popping pageless route would accidentally complete imperative page.

## 6.5.4

- Removes navigator keys from `TypedGoRoute` and `TypedShellRoute`.

## 6.5.3

- Fixes redirect being called with an empty location for unknown routes.

## 6.5.2

- NoTransitionPage now has an instant reverse transition.

## 6.5.1

- Fixes an issue where the params are removed after popping.

## 6.5.0

- Supports returning values on pop.

## 6.4.1

- Adds `initialExtra` to **GoRouter** to pass extra data alongside `initialRoute`.

## 6.4.0

- Adds `replace` method to that replaces the current route with a new one and keeps the same page key. This is useful for when you want to update the query params without changing the page key ([#115902](https://github.com/flutter/flutter/issues/115902)).

## 6.3.0

- Aligns Dart and Flutter SDK constraints.
- Updates compileSdkVersion to 33.
- Updates example app to iOS 11.
- Adds `navigatorKey` to `TypedShellRoute`
- Adds `parentNavigatorKey` to `TypedGoRoute`
- Updates documentation in matching methods.

## 6.2.0

- Exports supertypes in route_data.dart library.

## 6.1.0

- Adds `GoRouter.maybeOf` to get the closest `GoRouter` from the context, if there is any.

## 6.0.10

- Adds helpers for go_router_builder for ShellRoute support

## 6.0.9

- Fixes deprecation message for `GoRouterState.namedLocation`

## 6.0.8

- Adds support for Iterables, Lists and Sets in query params for TypedGoRoute. [#108437](https://github.com/flutter/flutter/issues/108437).

## 6.0.7

- Add observers parameter to the ShellRoute that will be passed to the nested Navigator.
- Use `HeroControllerScope` for nested Navigator that fixes Hero Widgets not animating in Nested Navigator.

## 6.0.6

- Adds `reverseTransitionDuration` to `CustomTransitionPage`

## 6.0.5

- Fixes [unnecessary_null_comparison](https://dart.dev/lints/unnecessary_null_checks) lint warnings.

## 6.0.4

- Fixes redirection info log.

## 6.0.3

- Makes `CustomTransitionPage.barrierDismissible` work

## 6.0.2

- Fixes missing result on pop in go_router extension.

## 6.0.1

- Fixes crashes when popping navigators manually.
- Fixes trailing slashes after pops.

## 6.0.0

- **BREAKING CHANGE**
  - `GoRouteData`'s `redirect` now takes 2 parameters `BuildContext context, GoRouterState state`.
  - `GoRouteData`'s `build` now takes 2 parameters `BuildContext context, GoRouterState state`.
  - `GoRouteData`'s `buildPageWithState` has been removed and replaced by `buildPage` with now takes 2 parameters `BuildContext context, GoRouterState state`.
  - `replace` from `GoRouter`, `GoRouterDelegate` and `GoRouterHelper` has been renamed into `pushReplacement`.
  - `replaceNamed` from `GoRouter`, `GoRouterDelegate` and `GoRouterHelper` has been renamed into `pushReplacementNamed`.
  - [go_router v6 migration guide](https://flutter.dev/go/go-router-v6-breaking-changes)

## 5.2.4

- Fixes crashes when using async redirect.

## 5.2.3

- Fixes link for router configuration and sub-routes

## 5.2.2

- Fixes `pop` and `push` to update urls correctly.

## 5.2.1

- Refactors `GoRouter.pop` to be able to pop individual pageless route with result.

## 5.2.0

- Fixes `GoRouterState.location` and `GoRouterState.param` to return correct value.
- Cleans up `RouteMatch` and `RouteMatchList` API.

## 5.1.10

- Fixes link of ShellRoute in README.

## 5.1.9

- Fixes broken links in documentation.

## 5.1.8

- Fixes a bug with `replace` where it was not generated a new `pageKey`.

## 5.1.7

- Adds documentation using dartdoc topics.

## 5.1.6

- Fixes crashes when multiple `GoRoute`s use the same `parentNavigatorKey` in a route subtree.

## 5.1.5

- Adds migration guide for 5.1.2 to readme.

## 5.1.4

- Fixes the documentation by removing the `ShellRoute`'s non-existing `path` parameter from it.

## 5.1.3

- Allows redirection to return same location.

## 5.1.2

- Adds GoRouterState to context.
- Fixes GoRouter notification.
- Updates README.
- Removes dynamic calls in examples.
- **BREAKING CHANGE**
  - Remove NavigatorObserver mixin from GoRouter

## 5.1.1

- Removes DebugGoRouteInformation.

## 5.1.0

- Removes urlPathStrategy completely, which should have been done in v5.0.0 but some code remained mistakenly.

## 5.0.5

- Fixes issue where asserts in popRoute were preventing the app from
  exiting on Android.

## 5.0.4

- Fixes a bug in ShellRoute example where NavigationBar might lose current index in a nested routes.

## 5.0.3

- Changes examples to use the routerConfig API

## 5.0.2

- Fixes missing code example in ShellRoute documentation.

## 5.0.1

- Allows ShellRoute to have child ShellRoutes (flutter/flutter#111981)

## 5.0.0

- Fixes a bug where intermediate route redirect methods are not called.
- GoRouter implements the RouterConfig interface, allowing you to call
  MaterialApp.router(routerConfig: _myGoRouter) instead of passing
  the RouterDelegate, RouteInformationParser, and RouteInformationProvider
  fields.
- **BREAKING CHANGE**
  - Redesigns redirection API, adds asynchronous feature, and adds build context to redirect.
  - Removes GoRouterRefreshStream
  - Removes navigatorBuilder
  - Removes urlPathStrategy
- [go_router v5 migration guide](https://flutter.dev/go/go-router-v5-breaking-changes)

## 4.5.1

- Fixes an issue where GoRoutes with only a redirect were disallowed
  (flutter/flutter#111763)

## 4.5.0

- Adds ShellRoute for nested navigation support (flutter/flutter#99126)
- Adds `parentNavigatorKey` to GoRoute, which specifies the Navigator to place that
  route's Page onto.

## 4.4.1

- Fix an issue where disabling logging clears the root logger's listeners

## 4.4.0

- Adds `buildPageWithState` to `GoRouteData`.
- `GoRouteData.buildPage` is now deprecated in favor of `GoRouteData.buildPageWithState`.

## 4.3.0

- Allows `Map<String, dynamic>` maps as `queryParams` of `goNamed`, `replacedName`, `pushNamed` and `namedLocation`.

## 4.2.9

- Updates text theme parameters to avoid deprecation issues.
- Fixes lint warnings.

## 4.2.8

- Fixes namedLocation to return URIs without trailing question marks if there are no query parameters.
- Cleans up examples.

## 4.2.7

- Updates README.

## 4.2.6

- Fixes rendering issues in the README.

## 4.2.5

- Fixes a bug where calling extra parameter is always null in route level redirect callback

## 4.2.4

- Rewrites Readme and examples.

## 4.2.3

- Fixes a bug where the ValueKey to be the same when a page was pushed multiple times.

## 4.2.2

- Fixes a bug where go_router_builder wasn't detecting annotations.

## 4.2.1

- Refactors internal classes and methods

## 4.2.0

- Adds `void replace()` and `replaceNamed` to `GoRouterDelegate`, `GoRouter` and `GoRouterHelper`.

## 4.1.1

- Fixes a bug where calling namedLocation does not support case-insensitive way.

## 4.1.0

- Adds `bool canPop()` to `GoRouterDelegate`, `GoRouter` and `GoRouterHelper`.

## 4.0.3

- Adds missed popping log.

## 4.0.2

- Fixes a bug where initialLocation took precedence over deep-links

## 4.0.1

- Fixes a bug where calling setLogging(false) does not clear listeners.

## 4.0.0

- Refactors go_router and introduces `GoRouteInformationProvider`. [Migration Doc](https://flutter.dev/go/go-router-v4-breaking-changes)
- Fixes a bug where top-level routes are skipped if another contains child routes.

## 3.1.1

- Uses first match if there are more than one route to match. [ [#99833](https://github.com/flutter/flutter/issues/99833)

## 3.1.0

- Adds `GoRouteData` and `TypedGoRoute` to support `package:go_router_builder`.

## 3.0.7

- Refactors runtime checks to assertions.

## 3.0.6

- Exports inherited_go_router.dart file.

## 3.0.5

- Add `dispatchNotification` method to `DummyBuildContext` in tests. (This
  should be revisited when Flutter `2.11.0` becomes stable.)
- Improves code coverage.
- `GoRoute` now warns about requiring either `pageBuilder`, `builder` or `redirect` at instantiation.

## 3.0.4

- Updates code for stricter analysis options.

## 3.0.3

- Fixes a bug where params disappear when pushing a nested route.

## 3.0.2

- Moves source to flutter/packages.
- Removes all_lint_rules_community and path_to_regexp dependencies.

## 3.0.1

- pass along the error to the `navigatorBuilder` to allow for different
  implementations based on the presence of an error

## 3.0.0

- breaking change: added `GoRouterState` to `navigatorBuilder` function
- breaking change: removed `BuildContext` from `GoRouter.pop()` to remove the
  need to use `context` parameter when calling the `GoRouter` API; this changes
  the behavior of `GoRouter.pop()` to only pop what's on the `GoRouter` page
  stack and no longer calls `Navigator.pop()`
- new [Migrating to 3.0 section](https://gorouter.dev/migrating-to-30) in the
  docs to describe the details of the breaking changes and how to update your
  code
- added a new [shared
  scaffold](https://github.com/csells/go_router/blob/main/go_router/example/lib/shared_scaffold.dart)
  sample to show how to use the `navigatorBuilder` function to build a custom
  shared scaffold outside of the animations provided by go_router

## 2.5.7

- [PR 262](https://github.com/csells/go_router/pull/262): add support for
  `Router.neglect`; thanks to [nullrocket](https://github.com/nullrocket)!
- [PR 265](https://github.com/csells/go_router/pull/265): add Japanese
  translation of the docs; thanks to
  [toshi-kuji](https://github.com/toshi-kuji)! Unfortunately I don't yet know
  how to properly display them via docs.page, but [I'm working on
  it](https://github.com/csells/go_router/issues/266)
- updated the examples using the `from` query parameter to be completely
  self-contained in the `redirect` function, simplifying usage
- updated the async data example to be simpler
- added a new example to show how to implement a loading page
- renamed the navigator_integration example to user_input and added an example
  of `WillPopScope` for go_router apps

## 2.5.6

- [PR 259](https://github.com/csells/go_router/pull/259): remove a hack for
  notifying the router of a route change that was no longer needed; thanks to
  [nullrocket](https://github.com/nullrocket)!
- improved async example to handle the case that the data has been returned but
  the page is no longer there by checking the `mounted` property of the screen

## 2.5.5

- updated implementation to use logging package for debug diagnostics; thanks
  to [johnpryan](https://github.com/johnpryan)

## 2.5.4

- fixed up the `GoRouterRefreshStream` implementation with an export, an example
  and some docs

## 2.5.3

- added `GoRouterRefreshStream` from
  [jopmiddelkamp](https://github.com/jopmiddelkamp) to easily map from a
  `Stream` to a `Listenable` for use with `refreshListenable`; very useful when
  combined with stream-based state management like
  [flutter_bloc](https://pub.dev/packages/flutter_bloc)
- dartdocs fixups from [mehade369](https://github.com/mehade369)
- example link fixes from [ben-milanko](https://github.com/ben-milanko)

## 2.5.2

- pass additional information to the `NavigatorObserver` via default args to
  `MaterialPage`, etc.

## 2.5.1

- [fix 205](https://github.com/csells/go_router/issues/205): hack around a
  failed assertion in Flutter when using `Duration.zero` in the
  `NoTransitionPage`

## 2.5.0

- provide default implementation of `GoRoute.pageBuilder` to provide a simpler
  way to build pages via the `GoRouter.build` method
- provide default implementation of `GoRouter.errorPageBuilder` to provide a
  simpler way to build error pages via the `GoRouter.errorBuilder` method
- provide default implementation of `GoRouter.errorBuilder` to provide an error
  page without the need to implement a custom error page builder
- new [Migrating to 2.5 section](https://gorouter.dev/migrating-to-25) in
  the docs to show how to take advantage of the new `builder` and default error
  page builder
- removed `launch.json` as VSCode-centric and unnecessary for discovery or easy
  launching
- added a [new custom error screen
  sample](https://github.com/csells/go_router/blob/master/example/lib/error_screen.dart)
- added a [new WidgetsApp
  sample](https://github.com/csells/go_router/blob/master/example/lib/widgets_app.dart)
- added a new `NoTransitionPage` class
- updated docs to explain why the browser's Back button doesn't work
  with the `extra` param
- updated README to point to new docs site: [gorouter.dev](https://gorouter.dev)

## 2.3.1

- [fix 191](https://github.com/csells/go_router/issues/191): handle several
  kinds of trailing / in the location, e.g. `/foo/` should be the same as `/foo`

## 2.3.0

- fix a misleading error message when using redirect functions with sub-routes

## 2.2.9

- [fix 182](https://github.com/csells/go_router/issues/182): fixes a regression
  in the nested navigation caused by the fix for
  [#163](https://github.com/csells/go_router/issues/163); thanks to
  [lulupointu](https://github.com/lulupointu) for the fix!

## 2.2.8

- reformatted CHANGELOG file; lets see if pub.dev is still ok with it...
- staged an in-progress doc site at https://docs.page/csells/go_router
- tightened up a test that was silently failing
- fixed a bug that dropped parent params in sub-route redirects

## 2.2.7

- [fix 163](https://github.com/csells/go_router/issues/163): avoids unnecessary
  page rebuilds
- [fix 139](https://github.com/csells/go_router/issues/139): avoids unnecessary
  page flashes on deep linking
- [fix 158](https://github.com/csells/go_router/issues/158): shows exception
  info in the debug output even during a top-level redirect coded w/ an
  anonymous function, i.e. what the samples all use
- [fix 151](https://github.com/csells/go_router/issues/151): exposes
  `Navigator.pop()` via `GoRouter.pop()` to make it easy to find

## 2.2.6

- [fix 127](https://github.com/csells/go_router/issues/127): updated the docs
  to add a video overview of the project for people that prefer that media style
  over long-form text when approaching a new topic
- [fix 108](https://github.com/csells/go_router/issues/108): updated the
  description of the `state` parameter to clarfy that not all properties will be
  set at every usage

## 2.2.5

- [fix 120 again](https://github.com/csells/go_router/issues/120): found the bug
  in my tests that was masking the real bug; changed two characters to implement
  the actual fix (sigh)

## 2.2.4

- [fix 116](https://github.com/csells/go_router/issues/116): work-around for
  auto-import of the `context.go` family of extension methods

## 2.2.3

- [fix 132](https://github.com/csells/go_router/issues/132): route names are
  stored as case insensitive and are now matched in a case insensitive manner

## 2.2.2

- [fix 120](https://github.com/csells/go_router/issues/120): encoding and
  decoding of params and query params

## 2.2.1

- [fix 114](https://github.com/csells/go_router/issues/114): give a better error
  message when the `GoRouter` isn't found in the widget tree via
  `GoRouter.of(context)`; thanks [aoatmon](https://github.com/aoatmon) for the
  [excellent bug report](https://github.com/csells/go_router/issues/114)!

## 2.2.0

- added a new [`navigatorBuilder`](https://gorouter.dev/navigator-builder) argument to the
  `GoRouter` constructor; thanks to [andyduke](https://github.com/andyduke)!
- also from [andyduke](https://github.com/andyduke) is an update to
  improve state restoration
- refactor from [kevmoo](https://github.com/kevmoo) for easier maintenance
- added a new [Navigator Integration section of the
  docs](https://gorouter.dev/navigator-integration)

## 2.1.2

- [fix 61 again](https://github.com/csells/go_router/issues/61): enable images
  and file links to work on pub.dev/documentation
- [fix 62](https://github.com/csells/go_router/issues/62) re-tested; fixed w/
  earlier Android system Back button fix (using navigation key)
- [fix 91](https://github.com/csells/go_router/issues/91): fix a regression w/
  the `errorPageBuilder`
- [fix 92](https://github.com/csells/go_router/issues/92): fix an edge case w/
  named sub-routes
- [fix 89](https://github.com/csells/go_router/issues/89): enable queryParams
  and extra object param w/ `push`
- refactored tests for greater coverage and fewer methods `@visibleForTesting`

## 2.1.1

- [fix 86](https://github.com/csells/go_router/issues/86): add `name` to
  `GoRouterState` to complete support for URI-free navigation knowledge in your
  code
- [fix 83](https://github.com/csells/go_router/issues/83): fix for `null`
  `extra` object

## 2.1.0

- [fix 80](https://github.com/csells/go_router/issues/80): adding a redirect
  limit to catch too many redirects error
- [fix 81](https://github.com/csells/go_router/issues/81): allow an `extra`
  object to pass through for navigation

## 2.0.1

- add badges to the README and codecov to the GitHub commit action; thanks to
  [rydmike](https://github.com/rydmike) for both

## 2.0.0

- BREAKING CHANGE and [fix #50](https://github.com/csells/go_router/issues/50):
  split `params` into `params` and `queryParams`; see the [Migrating to 2.0
  section of the docs](https://gorouter.dev/migrating-to-20)
  for instructions on how to migrate your code from 1.x to 2.0
- [fix 69](https://github.com/csells/go_router/issues/69): exposed named
  location lookup for redirection
- [fix 57](https://github.com/csells/go_router/issues/57): enable the Android
  system Back button to behave exactly like the `AppBar` Back button; thanks to
  [SunlightBro](https://github.com/SunlightBro) for the one-line fix that I had
  no idea about until he pointed it out
- [fix 59](https://github.com/csells/go_router/issues/59): add query params to
  top-level redirect
- [fix 44](https://github.com/csells/go_router/issues/44): show how to use the
  `AutomaticKeepAliveClientMixin` with nested navigation to keep widget state
  between navigations; thanks to [rydmike](https://github.com/rydmike) for this
  update

## 1.1.3

- enable case-insensitive path matching while still preserving path and query
  parameter cases
- change a lifetime of habit to sort constructors first as per
  [sort_constructors_first](https://dart.dev/lints/sort_constructors_first).
  Thanks for the PR, [Abhishek01039](https://github.com/Abhishek01039)!
- set the initial transition example route to `/none` to make pushing the 'fade
  transition' button on the first run through more fun
- fixed an error in the async data example

## 1.1.2

- Thanks, Mikes!
  - updated dartdocs from [rydmike](https://github.com/rydmike)
  - also shoutout to [https://github.com/Salakar](https://github.com/Salakar)
    for the CI action on GitHub
  - this is turning into a real community effort...

## 1.1.1

- now showing routing exceptions in the debug log
- updated the docs to make it clear that it will be called until it returns
  `null`

## 1.1.0

- added support `NavigatorObserver` objects to receive change notifications

## 1.0.1

- docs updates based on user feedback for clarity
- fix for setting URL path strategy in `main()`
- fix for `push()` disables `AppBar` Back button

## 1.0.0

- updated version for initial release
- some renaming for clarify and consistency with transitions
  - `GoRoute.builder` => `GoRoute.pageBuilder`
  - `GoRoute.error` => `GoRoute.errorPageBuilder`
- added diagnostic logging for `push` and `pushNamed`

## 0.9.6

- added support for `push` as well as `go`
- added 'none' to transitions example app
- updated animation example to use no transition and added an animated gif to
  the docs

## 0.9.5

- added support for custom transitions between routes

## 0.9.4

- updated API docs
- updated docs for `GoRouterState`

## 0.9.3

- updated API docs

## 0.9.2

- updated named route lookup to O(1)
- updated diagnostics output to show known named routes

## 0.9.1

- updated diagnostics output to show named route lookup
- docs updates

## 0.9.0

- added support for named routes

## 0.8.8

- fix to make `GoRouter` notify on pop

## 0.8.7

- made `GoRouter` a `ChangeNotifier` so you can listen for `location` changes

## 0.8.6

- books sample bug fix

## 0.8.5

- added Cupertino sample
- added example of async data lookup

## 0.8.4

- added state restoration sample

## 0.8.3

- changed `debugOutputFullPaths` to `debugLogDiagnostics` and added add'l
  debugging logging
- parameterized redirect

## 0.8.2

- updated docs for `Link` widget support

## 0.8.1

- added Books sample; fixed some issues it revealed

## 0.8.0

- breaking build to refactor the API for simplicity and capability
- move to fixed routing from conditional routing; simplies API, allows for
  redirection at the route level and there scenario was sketchy anyway
- add redirection at the route level
- replace guard objects w/ redirect functions
- add `refresh` method and `refreshListener`
- removed `.builder` ctor from `GoRouter` (not reasonable to implement)
- add Dynamic linking section to the docs
- replaced Books sample with Nested Navigation sample
- add ability to dump the known full paths to your routes to debug output

## 0.7.1

- update to pageKey to take sub-routes into account

## 0.7.0

- BREAK: rename `pattern` to `path` for consistency w/ other routers in the
  world
- added the `GoRouterLoginGuard` for the common redirect-to-login-page pattern

## 0.6.2

- fixed issue showing home page for a second before redirecting (if needed)

## 0.6.1

- added `GoRouterState.pageKey`
- removed `cupertino_icons` from main `pubspec.yaml`

## 0.6.0

- refactor to support sub-routes to build a stack of pages instead of matching
  multiple routes
- added unit tests for building the stack of pages
- some renaming of the types, e.g. `Four04Page` and `FamiliesPage` to
  `ErrorPage` and `HomePage` respectively
- fix a redirection error shown in the debug output

## 0.5.2

- add `urlPathStrategy` argument to `GoRouter` ctor

## 0.5.1

- docs and description updates

## 0.5.0

- moved redirect to top-level instead of per route for simplicity

## 0.4.1

- fixed CHANGELOG formatting

## 0.4.0

- bundled various useful route handling variables into the `GoRouterState` for
  use when building pages and error pages
- updated URL Strategy section of docs to reference `flutter run`

## 0.3.2

- formatting update to appease the pub.dev gods...

## 0.3.1

- updated the CHANGELOG

## 0.3.0

- moved redirection into a `GoRoute` ctor arg
- forgot to update the CHANGELOG

## 0.2.3

- move outstanding issues to [issue
  tracker](https://github.com/csells/go_router/issues)
- added explanation of Deep Linking to docs
- reformatting to meet pub.dev scoring guidelines

## 0.2.2

- docs updates

## 0.2.1

- messing with the CHANGELOG formatting

## 0.2.0

- initial useful release
- added support for declarative routes via `GoRoute` instances
- added support for imperative routing via `GoRoute.builder`
- added support for setting the URL path strategy
- added support for conditional routing
- added support for redirection
- added support for optional query parameters as well as positional parameters
  in route names

## 0.1.0

- squatting on the package name (I'm not too proud to admit it)<|MERGE_RESOLUTION|>--- conflicted
+++ resolved
@@ -1,12 +1,10 @@
-<<<<<<< HEAD
-## 13.1.1
+## 13.2.1
 
 - Fixes unwanted logs when `hierarchicalLoggingEnabled` was set to `true`.
-=======
+
 ## 13.2.0
 
 - Exposes full `Uri` on `GoRouterState` in `GoRouterRedirect`
->>>>>>> 8c263efd
 
 ## 13.1.0
 
