<<<<<<< HEAD
## 5.2.0
=======
## 5.1.10
>>>>>>> bd302424

- Fixes link of ShellRoute in README.

## 5.1.9

- Fixes broken links in documentation.

## 5.1.8

- Fixes a bug with `replace` where it was not generated a new `pageKey`.

## 5.1.7

- Adds documentation using dartdoc topics.

## 5.1.6

- Fixes crashes when multiple `GoRoute`s use the same `parentNavigatorKey` in a route subtree.

## 5.1.5

- Adds migration guide for 5.1.2 to readme.

## 5.1.4

- Fixes the documentation by removing the `ShellRoute`'s non-existing `path` parameter from it.

## 5.1.3

- Allows redirection to return same location.

## 5.1.2

- Adds GoRouterState to context.
- Fixes GoRouter notification.
- Updates README.
- Removes dynamic calls in examples.
<<<<<<< HEAD
- Adds `popUntil` method to `GoRouterDelegate`, `GoRouter` and `GoRouterHelper`. 
=======
- **BREAKING CHANGE**
  - Remove NavigatorObserver mixin from GoRouter
>>>>>>> bd302424

## 5.1.1

- Removes DebugGoRouteInformation.

## 5.1.0

- Removes urlPathStrategy completely, which should have been done in v5.0.0 but some code remained mistakenly.

## 5.0.5

- Fixes issue where asserts in popRoute were preventing the app from
  exiting on Android.

## 5.0.4

- Fixes a bug in ShellRoute example where NavigationBar might lose current index in a nested routes.

## 5.0.3

- Changes examples to use the routerConfig API

## 5.0.2

- Fixes missing code example in ShellRoute documentation.

## 5.0.1

- Allows ShellRoute to have child ShellRoutes (flutter/flutter#111981)

## 5.0.0

- Fixes a bug where intermediate route redirect methods are not called.
- GoRouter implements the RouterConfig interface, allowing you to call
  MaterialApp.router(routerConfig: _myGoRouter) instead of passing
  the RouterDelegate, RouteInformationParser, and RouteInformationProvider
  fields.
- **BREAKING CHANGE**
  - Redesigns redirection API, adds asynchronous feature, and adds build context to redirect.
  - Removes GoRouterRefreshStream
  - Removes navigatorBuilder
  - Removes urlPathStrategy
- [go_router v5 migration guide](https://flutter.dev/go/go-router-v5-breaking-changes)

## 4.5.1

- Fixes an issue where GoRoutes with only a redirect were disallowed
  (flutter/flutter#111763)

## 4.5.0

- Adds ShellRoute for nested navigation support (flutter/flutter#99126)
- Adds `parentNavigatorKey` to GoRoute, which specifies the Navigator to place that
  route's Page onto.

## 4.4.1

- Fix an issue where disabling logging clears the root logger's listeners

## 4.4.0

- Adds `buildPageWithState` to `GoRouteData`.
- `GoRouteData.buildPage` is now deprecated in favor of `GoRouteData.buildPageWithState`.

## 4.3.0

- Allows `Map<String, dynamic>` maps as `queryParams` of `goNamed`, `replacedName`, `pushNamed` and `namedLocation`. 

## 4.2.9

* Updates text theme parameters to avoid deprecation issues.
* Fixes lint warnings.

## 4.2.8

- Fixes namedLocation to return URIs without trailing question marks if there are no query parameters.
- Cleans up examples.

## 4.2.7

- Updates README.

## 4.2.6

- Fixes rendering issues in the README.

## 4.2.5

- Fixes a bug where calling extra parameter is always null in route level redirect callback

## 4.2.4

- Rewrites Readme and examples.

## 4.2.3

- Fixes a bug where the ValueKey to be the same when a page was pushed multiple times.

## 4.2.2

- Fixes a bug where go_router_builder wasn't detecting annotations.

## 4.2.1

- Refactors internal classes and methods

## 4.2.0

- Adds `void replace()` and `replaceNamed` to `GoRouterDelegate`, `GoRouter` and `GoRouterHelper`.

## 4.1.1

- Fixes a bug where calling namedLocation does not support case-insensitive way.

## 4.1.0

- Adds `bool canPop()` to `GoRouterDelegate`, `GoRouter` and `GoRouterHelper`.

## 4.0.3

- Adds missed popping log.

## 4.0.2

- Fixes a bug where initialLocation took precedence over deep-links

## 4.0.1

- Fixes a bug where calling setLogging(false) does not clear listeners.

## 4.0.0

- Refactors go_router and introduces `GoRouteInformationProvider`. [Migration Doc](https://flutter.dev/go/go-router-v4-breaking-changes)
- Fixes a bug where top-level routes are skipped if another contains child routes.

## 3.1.1

- Uses first match if there are more than one route to match. [ [#99833](https://github.com/flutter/flutter/issues/99833)

## 3.1.0

- Adds `GoRouteData` and `TypedGoRoute` to support `package:go_router_builder`.

## 3.0.7

- Refactors runtime checks to assertions.

## 3.0.6

- Exports inherited_go_router.dart file.

## 3.0.5

- Add `dispatchNotification` method to `DummyBuildContext` in tests. (This
  should be revisited when Flutter `2.11.0` becomes stable.)
- Improves code coverage.
- `GoRoute` now warns about requiring either `pageBuilder`, `builder` or `redirect` at instantiation.

## 3.0.4

- Updates code for stricter analysis options.

## 3.0.3

- Fixes a bug where params disappear when pushing a nested route.

## 3.0.2

- Moves source to flutter/packages.
- Removes all_lint_rules_community and path_to_regexp dependencies.

## 3.0.1

- pass along the error to the `navigatorBuilder` to allow for different
  implementations based on the presence of an error

## 3.0.0

- breaking change: added `GoRouterState` to `navigatorBuilder` function
- breaking change: removed `BuildContext` from `GoRouter.pop()` to remove the
  need to use `context` parameter when calling the `GoRouter` API; this changes
  the behavior of `GoRouter.pop()` to only pop what's on the `GoRouter` page
  stack and no longer calls `Navigator.pop()`
- new [Migrating to 3.0 section](https://gorouter.dev/migrating-to-30) in the
  docs to describe the details of the breaking changes and how to update your
  code
- added a new [shared
  scaffold](https://github.com/csells/go_router/blob/main/go_router/example/lib/shared_scaffold.dart)
  sample to show how to use the `navigatorBuilder` function to build a custom
  shared scaffold outside of the animations provided by go_router

## 2.5.7

- [PR 262](https://github.com/csells/go_router/pull/262): add support for
  `Router.neglect`; thanks to [nullrocket](https://github.com/nullrocket)!
- [PR 265](https://github.com/csells/go_router/pull/265): add Japanese
  translation of the docs; thanks to
  [toshi-kuji](https://github.com/toshi-kuji)! Unfortunately I don't yet know
  how to properly display them via docs.page, but [I'm working on
  it](https://github.com/csells/go_router/issues/266)
- updated the examples using the `from` query parameter to be completely
  self-contained in the `redirect` function, simplifying usage
- updated the async data example to be simpler
- added a new example to show how to implement a loading page
- renamed the navigator_integration example to user_input and added an example
  of `WillPopScope` for go_router apps

## 2.5.6

- [PR 259](https://github.com/csells/go_router/pull/259): remove a hack for
  notifying the router of a route change that was no longer needed; thanks to
  [nullrocket](https://github.com/nullrocket)!
- improved async example to handle the case that the data has been returned but
  the page is no longer there by checking the `mounted` property of the screen

## 2.5.5

- updated implementation to use logging package for debug diagnostics; thanks
  to [johnpryan](https://github.com/johnpryan)

## 2.5.4

- fixed up the `GoRouterRefreshStream` implementation with an export, an example
  and some docs

## 2.5.3

- added `GoRouterRefreshStream` from
  [jopmiddelkamp](https://github.com/jopmiddelkamp) to easily map from a
  `Stream` to a `Listenable` for use with `refreshListenable`; very useful when
  combined with stream-based state management like
  [flutter_bloc](https://pub.dev/packages/flutter_bloc)
- dartdocs fixups from [mehade369](https://github.com/mehade369)
- example link fixes from [ben-milanko](https://github.com/ben-milanko)

## 2.5.2

- pass additional information to the `NavigatorObserver` via default args to
  `MaterialPage`, etc.

## 2.5.1

- [fix 205](https://github.com/csells/go_router/issues/205): hack around a
  failed assertion in Flutter when using `Duration.zero` in the
  `NoTransitionPage`

## 2.5.0

- provide default implementation of `GoRoute.pageBuilder` to provide a simpler
  way to build pages via the `GoRouter.build` method
- provide default implementation of `GoRouter.errorPageBuilder` to provide a
  simpler way to build error pages via the `GoRouter.errorBuilder` method
- provide default implementation of `GoRouter.errorBuilder` to provide an error
  page without the need to implement a custom error page builder
- new [Migrating to 2.5 section](https://gorouter.dev/migrating-to-25) in
  the docs to show how to take advantage of the new `builder` and default error
  page builder
- removed `launch.json` as VSCode-centric and unnecessary for discovery or easy
  launching
- added a [new custom error screen
  sample](https://github.com/csells/go_router/blob/master/example/lib/error_screen.dart)
- added a [new WidgetsApp
  sample](https://github.com/csells/go_router/blob/master/example/lib/widgets_app.dart)
- added a new `NoTransitionPage` class
- updated docs to explain why the browser's Back button doesn't work
  with the `extra` param
- updated README to point to new docs site: [gorouter.dev](https://gorouter.dev)

## 2.3.1

- [fix 191](https://github.com/csells/go_router/issues/191): handle several
  kinds of trailing / in the location, e.g. `/foo/` should be the same as `/foo`

## 2.3.0

- fix a misleading error message when using redirect functions with sub-routes

## 2.2.9

- [fix 182](https://github.com/csells/go_router/issues/182): fixes a regression
  in the nested navigation caused by the fix for
  [#163](https://github.com/csells/go_router/issues/163); thanks to
  [lulupointu](https://github.com/lulupointu) for the fix!

## 2.2.8

- reformatted CHANGELOG file; lets see if pub.dev is still ok with it...
- staged an in-progress doc site at https://docs.page/csells/go_router
- tightened up a test that was silently failing
- fixed a bug that dropped parent params in sub-route redirects

## 2.2.7

- [fix 163](https://github.com/csells/go_router/issues/163): avoids unnecessary
  page rebuilds
- [fix 139](https://github.com/csells/go_router/issues/139): avoids unnecessary
  page flashes on deep linking
- [fix 158](https://github.com/csells/go_router/issues/158): shows exception
  info in the debug output even during a top-level redirect coded w/ an
  anonymous function, i.e. what the samples all use
- [fix 151](https://github.com/csells/go_router/issues/151): exposes
  `Navigator.pop()` via `GoRouter.pop()` to make it easy to find

## 2.2.6

- [fix 127](https://github.com/csells/go_router/issues/127): updated the docs
  to add a video overview of the project for people that prefer that media style
  over long-form text when approaching a new topic
- [fix 108](https://github.com/csells/go_router/issues/108): updated the
  description of the `state` parameter to clarfy that not all properties will be
  set at every usage

## 2.2.5

- [fix 120 again](https://github.com/csells/go_router/issues/120): found the bug
  in my tests that was masking the real bug; changed two characters to implement
  the actual fix (sigh)

## 2.2.4

- [fix 116](https://github.com/csells/go_router/issues/116): work-around for
  auto-import of the `context.go` family of extension methods

## 2.2.3

- [fix 132](https://github.com/csells/go_router/issues/132): route names are
  stored as case insensitive and are now matched in a case insensitive manner

## 2.2.2

- [fix 120](https://github.com/csells/go_router/issues/120): encoding and
  decoding of params and query params

## 2.2.1

- [fix 114](https://github.com/csells/go_router/issues/114): give a better error
  message when the `GoRouter` isn't found in the widget tree via
  `GoRouter.of(context)`; thanks [aoatmon](https://github.com/aoatmon) for the
  [excellent bug report](https://github.com/csells/go_router/issues/114)!

## 2.2.0

- added a new [`navigatorBuilder`](https://gorouter.dev/navigator-builder) argument to the
  `GoRouter` constructor; thanks to [andyduke](https://github.com/andyduke)!
- also from [andyduke](https://github.com/andyduke) is an update to
  improve state restoration
- refactor from [kevmoo](https://github.com/kevmoo) for easier maintenance
- added a new [Navigator Integration section of the
  docs](https://gorouter.dev/navigator-integration)

## 2.1.2

- [fix 61 again](https://github.com/csells/go_router/issues/61): enable images
  and file links to work on pub.dev/documentation
- [fix 62](https://github.com/csells/go_router/issues/62) re-tested; fixed w/
  earlier Android system Back button fix (using navigation key)
- [fix 91](https://github.com/csells/go_router/issues/91): fix a regression w/
  the `errorPageBuilder`
- [fix 92](https://github.com/csells/go_router/issues/92): fix an edge case w/
  named sub-routes
- [fix 89](https://github.com/csells/go_router/issues/89): enable queryParams
  and extra object param w/ `push`
- refactored tests for greater coverage and fewer methods `@visibleForTesting`

## 2.1.1

- [fix 86](https://github.com/csells/go_router/issues/86): add `name` to
  `GoRouterState` to complete support for URI-free navigation knowledge in your
  code
- [fix 83](https://github.com/csells/go_router/issues/83): fix for `null`
  `extra` object

## 2.1.0

- [fix 80](https://github.com/csells/go_router/issues/80): adding a redirect
  limit to catch too many redirects error
- [fix 81](https://github.com/csells/go_router/issues/81): allow an `extra`
  object to pass through for navigation

## 2.0.1

- add badges to the README and codecov to the GitHub commit action; thanks to
  [rydmike](https://github.com/rydmike) for both

## 2.0.0

- BREAKING CHANGE and [fix #50](https://github.com/csells/go_router/issues/50):
  split `params` into `params` and `queryParams`; see the [Migrating to 2.0
  section of the docs](https://gorouter.dev/migrating-to-20)
  for instructions on how to migrate your code from 1.x to 2.0
- [fix 69](https://github.com/csells/go_router/issues/69): exposed named
  location lookup for redirection
- [fix 57](https://github.com/csells/go_router/issues/57): enable the Android
  system Back button to behave exactly like the `AppBar` Back button; thanks to
  [SunlightBro](https://github.com/SunlightBro) for the one-line fix that I had
  no idea about until he pointed it out
- [fix 59](https://github.com/csells/go_router/issues/59): add query params to
  top-level redirect
- [fix 44](https://github.com/csells/go_router/issues/44): show how to use the
  `AutomaticKeepAliveClientMixin` with nested navigation to keep widget state
  between navigations; thanks to [rydmike](https://github.com/rydmike) for this
  update

## 1.1.3

- enable case-insensitive path matching while still preserving path and query
  parameter cases
- change a lifetime of habit to sort constructors first as per
  [sort_constructors_first](https://dart-lang.github.io/linter/lints/sort_constructors_first.html).
  Thanks for the PR, [Abhishek01039](https://github.com/Abhishek01039)!
- set the initial transition example route to `/none` to make pushing the 'fade
  transition' button on the first run through more fun
- fixed an error in the async data example

## 1.1.2

- Thanks, Mikes!
  - updated dartdocs from [rydmike](https://github.com/rydmike)
  - also shoutout to [https://github.com/Salakar](https://github.com/Salakar)
    for the CI action on GitHub
  - this is turning into a real community effort...

## 1.1.1

- now showing routing exceptions in the debug log
- updated the docs to make it clear that it will be called until it returns
  `null`

## 1.1.0

- added support `NavigatorObserver` objects to receive change notifications

## 1.0.1

- docs updates based on user feedback for clarity
- fix for setting URL path strategy in `main()`
- fix for `push()` disables `AppBar` Back button

## 1.0.0

- updated version for initial release
- some renaming for clarify and consistency with transitions
  - `GoRoute.builder` => `GoRoute.pageBuilder`
  - `GoRoute.error` => `GoRoute.errorPageBuilder`
- added diagnostic logging for `push` and `pushNamed`

## 0.9.6

- added support for `push` as well as `go`
- added 'none' to transitions example app
- updated animation example to use no transition and added an animated gif to
  the docs

## 0.9.5

- added support for custom transitions between routes

## 0.9.4

- updated API docs
- updated docs for `GoRouterState`

## 0.9.3

- updated API docs

## 0.9.2

- updated named route lookup to O(1)
- updated diagnostics output to show known named routes

## 0.9.1

- updated diagnostics output to show named route lookup
- docs updates

## 0.9.0

- added support for named routes

## 0.8.8

- fix to make `GoRouter` notify on pop

## 0.8.7

- made `GoRouter` a `ChangeNotifier` so you can listen for `location` changes

## 0.8.6

- books sample bug fix

## 0.8.5

- added Cupertino sample
- added example of async data lookup

## 0.8.4

- added state restoration sample

## 0.8.3

- changed `debugOutputFullPaths` to `debugLogDiagnostics` and added add'l
  debugging logging
- parameterized redirect

## 0.8.2

- updated docs for `Link` widget support

## 0.8.1

- added Books sample; fixed some issues it revealed

## 0.8.0

- breaking build to refactor the API for simplicity and capability
- move to fixed routing from conditional routing; simplies API, allows for
  redirection at the route level and there scenario was sketchy anyway
- add redirection at the route level
- replace guard objects w/ redirect functions
- add `refresh` method and `refreshListener`
- removed `.builder` ctor from `GoRouter` (not reasonable to implement)
- add Dynamic linking section to the docs
- replaced Books sample with Nested Navigation sample
- add ability to dump the known full paths to your routes to debug output

## 0.7.1

- update to pageKey to take sub-routes into account

## 0.7.0

- BREAK: rename `pattern` to `path` for consistency w/ other routers in the
  world
- added the `GoRouterLoginGuard` for the common redirect-to-login-page pattern

## 0.6.2

- fixed issue showing home page for a second before redirecting (if needed)

## 0.6.1

- added `GoRouterState.pageKey`
- removed `cupertino_icons` from main `pubspec.yaml`

## 0.6.0

- refactor to support sub-routes to build a stack of pages instead of matching
  multiple routes
- added unit tests for building the stack of pages
- some renaming of the types, e.g. `Four04Page` and `FamiliesPage` to
  `ErrorPage` and `HomePage` respectively
- fix a redirection error shown in the debug output

## 0.5.2

- add `urlPathStrategy` argument to `GoRouter` ctor

## 0.5.1

- docs and description updates

## 0.5.0

- moved redirect to top-level instead of per route for simplicity

## 0.4.1

- fixed CHANGELOG formatting

## 0.4.0

- bundled various useful route handling variables into the `GoRouterState` for
  use when building pages and error pages
- updated URL Strategy section of docs to reference `flutter run`

## 0.3.2

- formatting update to appease the pub.dev gods...

## 0.3.1

- updated the CHANGELOG

## 0.3.0

- moved redirection into a `GoRoute` ctor arg
- forgot to update the CHANGELOG

## 0.2.3

- move outstanding issues to [issue
  tracker](https://github.com/csells/go_router/issues)
- added explanation of Deep Linking to docs
- reformatting to meet pub.dev scoring guidelines

## 0.2.2

- docs updates

## 0.2.1

- messing with the CHANGELOG formatting

## 0.2.0

- initial useful release
- added support for declarative routes via `GoRoute` instances
- added support for imperative routing via `GoRoute.builder`
- added support for setting the URL path strategy
- added support for conditional routing
- added support for redirection
- added support for optional query parameters as well as positional parameters
  in route names

## 0.1.0

- squatting on the package name (I'm not too proud to admit it)<|MERGE_RESOLUTION|>--- conflicted
+++ resolved
@@ -1,8 +1,8 @@
-<<<<<<< HEAD
 ## 5.2.0
-=======
+
+- Adds `popUntil` method to `GoRouterDelegate`, `GoRouter` and `GoRouterHelper`. 
+
 ## 5.1.10
->>>>>>> bd302424
 
 - Fixes link of ShellRoute in README.
 
@@ -40,12 +40,8 @@
 - Fixes GoRouter notification.
 - Updates README.
 - Removes dynamic calls in examples.
-<<<<<<< HEAD
-- Adds `popUntil` method to `GoRouterDelegate`, `GoRouter` and `GoRouterHelper`. 
-=======
 - **BREAKING CHANGE**
   - Remove NavigatorObserver mixin from GoRouter
->>>>>>> bd302424
 
 ## 5.1.1
 
