--- conflicted
+++ resolved
@@ -1,13 +1,11 @@
-<<<<<<< HEAD
 ## 16.3.0
 
 - Adds new top level `onEnter` callback with access to current and next route states.
 - Deprecates top level `redirect` in favor of `onEnter`.
-=======
+
 ## 16.2.1
 
 - Adds state restoration topic to documentation.
->>>>>>> 3db5adc6
 
 ## 16.2.0
 
