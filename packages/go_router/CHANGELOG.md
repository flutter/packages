--- conflicted
+++ resolved
@@ -1,8 +1,7 @@
-<<<<<<< HEAD
-## 14.6.5
+## 15.1.3
 
 - Adds `TypedRelativeGoRoute`
-=======
+
 ## 15.1.2
 
 - Fixes focus request propagation from `GoRouter` to `Navigator` by properly handling the `requestFocus` parameter.
@@ -41,7 +40,6 @@
 ## 14.7.0
 
 - Adds fragment support to GoRouter, enabling direct specification and automatic handling of fragments in routes.
->>>>>>> 3094f961
 
 ## 14.6.4
 
