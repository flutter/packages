## 7.0.1

<<<<<<< HEAD
- Fixes the `dart fix --apply` command not working
=======
- Adds a workaround for the `dart fix --apply` issue, https://github.com/dart-lang/sdk/issues/52233.
>>>>>>> 9c78f195

## 7.0.0

- **BREAKING CHANGE**:
  - For the below changes, run `dart fix --apply` to automatically migrate your code.
    - `GoRouteState.subloc` has been renamed to `GoRouteState.matchedLocation`.
    - `GoRouteState.params` has been renamed to `GoRouteState.pathParameters`.
    - `GoRouteState.fullpath` has been renamed to `GoRouteState.fullPath`.
    - `GoRouteState.queryParams` has been renamed to `GoRouteState.queryParameters`.
    - `params` and `queryParams` in `GoRouteState.namedLocation` have been renamed to `pathParameters` and `queryParameters`.
    - `params` and `queryParams` in `GoRouter`'s `namedLocation`, `pushNamed`, `pushReplacementNamed`
      `replaceNamed` have been renamed to `pathParameters` and `queryParameters`.
  - For the below changes, please follow the [migration guide](https://docs.google.com/document/d/10Xbpifbs4E-zh6YE5akIO8raJq_m3FIXs6nUGdOspOg).
    - `params` and `queryParams` in `BuildContext`'s `namedLocation`, `pushNamed`, `pushReplacementNamed`
      `replaceNamed` have been renamed to `pathParameters` and `queryParameters`.
- Cleans up API and makes RouteMatchList immutable.

## 6.5.9

- Removes navigator keys from `GoRouteData` and `ShellRouteData`.

## 6.5.8

- Adds name parameter to `TypedGoRoute`

## 6.5.7

- Fixes a bug that go_router would crash if `GoRoute.pageBuilder` depends on `InheritedWidget`s. 

## 6.5.6

- Fixes an issue where ShellRoute routes were not logged when debugLogDiagnostic was enabled.

## 6.5.5

- Fixes an issue when popping pageless route would accidentally complete imperative page.

## 6.5.4

- Removes navigator keys from `TypedGoRoute` and `TypedShellRoute`.

## 6.5.3

- Fixes redirect being called with an empty location for unknown routes.

## 6.5.2

- NoTransitionPage now has an instant reverse transition.

## 6.5.1

- Fixes an issue where the params are removed after popping.

## 6.5.0

- Supports returning values on pop.

## 6.4.1

- Adds `initialExtra` to **GoRouter** to pass extra data alongside `initialRoute`.

## 6.4.0

- Adds `replace` method to that replaces the current route with a new one and keeps the same page key. This is useful for when you want to update the query params without changing the page key ([#115902](https://github.com/flutter/flutter/issues/115902)).

## 6.3.0

- Aligns Dart and Flutter SDK constraints.
- Updates compileSdkVersion to 33.
- Updates example app to iOS 11.
- Adds `navigatorKey` to `TypedShellRoute`
- Adds `parentNavigatorKey` to `TypedGoRoute`
- Updates documentation in matching methods.

## 6.2.0

- Exports supertypes in route_data.dart library.

## 6.1.0

- Adds `GoRouter.maybeOf` to get the closest `GoRouter` from the context, if there is any.

## 6.0.10

- Adds helpers for go_router_builder for ShellRoute support

## 6.0.9

- Fixes deprecation message for `GoRouterState.namedLocation`

## 6.0.8

- Adds support for Iterables, Lists and Sets in query params for TypedGoRoute. [#108437](https://github.com/flutter/flutter/issues/108437).

## 6.0.7

- Add observers parameter to the ShellRoute that will be passed to the nested Navigator.
- Use `HeroControllerScope` for nested Navigator that fixes Hero Widgets not animating in Nested Navigator.

## 6.0.6

- Adds `reverseTransitionDuration` to `CustomTransitionPage`

## 6.0.5

- Fixes [unnecessary_null_comparison](https://dart-lang.github.io/linter/lints/unnecessary_null_checks.html) lint warnings.

## 6.0.4

- Fixes redirection info log.

## 6.0.3

- Makes `CustomTransitionPage.barrierDismissible` work

## 6.0.2

- Fixes missing result on pop in go_router extension.

## 6.0.1

- Fixes crashes when popping navigators manually.
- Fixes trailing slashes after pops.

## 6.0.0

- **BREAKING CHANGE**
  - `GoRouteData`'s `redirect` now takes 2 parameters `BuildContext context, GoRouterState state`.
  - `GoRouteData`'s `build` now takes 2 parameters `BuildContext context, GoRouterState state`.
  - `GoRouteData`'s `buildPageWithState` has been removed and replaced by `buildPage` with now takes 2 parameters `BuildContext context, GoRouterState state`.
  - `replace` from `GoRouter`, `GoRouterDelegate` and `GoRouterHelper` has been renamed into `pushReplacement`.
  - `replaceNamed` from `GoRouter`, `GoRouterDelegate` and `GoRouterHelper` has been renamed into `pushReplacementNamed`.
  - [go_router v6 migration guide](https://flutter.dev/go/go-router-v6-breaking-changes)

## 5.2.4

- Fixes crashes when using async redirect.

## 5.2.3

- Fixes link for router configuration and sub-routes

## 5.2.2

- Fixes `pop` and `push` to update urls correctly.

## 5.2.1

- Refactors `GoRouter.pop` to be able to pop individual pageless route with result.

## 5.2.0

- Fixes `GoRouterState.location` and `GoRouterState.param` to return correct value.
- Cleans up `RouteMatch` and `RouteMatchList` API.

## 5.1.10

- Fixes link of ShellRoute in README.

## 5.1.9

- Fixes broken links in documentation.

## 5.1.8

- Fixes a bug with `replace` where it was not generated a new `pageKey`.

## 5.1.7

- Adds documentation using dartdoc topics.

## 5.1.6

- Fixes crashes when multiple `GoRoute`s use the same `parentNavigatorKey` in a route subtree.

## 5.1.5

- Adds migration guide for 5.1.2 to readme.

## 5.1.4

- Fixes the documentation by removing the `ShellRoute`'s non-existing `path` parameter from it.

## 5.1.3

- Allows redirection to return same location.

## 5.1.2

- Adds GoRouterState to context.
- Fixes GoRouter notification.
- Updates README.
- Removes dynamic calls in examples.
- **BREAKING CHANGE**
  - Remove NavigatorObserver mixin from GoRouter

## 5.1.1

- Removes DebugGoRouteInformation.

## 5.1.0

- Removes urlPathStrategy completely, which should have been done in v5.0.0 but some code remained mistakenly.

## 5.0.5

- Fixes issue where asserts in popRoute were preventing the app from
  exiting on Android.

## 5.0.4

- Fixes a bug in ShellRoute example where NavigationBar might lose current index in a nested routes.

## 5.0.3

- Changes examples to use the routerConfig API

## 5.0.2

- Fixes missing code example in ShellRoute documentation.

## 5.0.1

- Allows ShellRoute to have child ShellRoutes (flutter/flutter#111981)

## 5.0.0

- Fixes a bug where intermediate route redirect methods are not called.
- GoRouter implements the RouterConfig interface, allowing you to call
  MaterialApp.router(routerConfig: _myGoRouter) instead of passing
  the RouterDelegate, RouteInformationParser, and RouteInformationProvider
  fields.
- **BREAKING CHANGE**
  - Redesigns redirection API, adds asynchronous feature, and adds build context to redirect.
  - Removes GoRouterRefreshStream
  - Removes navigatorBuilder
  - Removes urlPathStrategy
- [go_router v5 migration guide](https://flutter.dev/go/go-router-v5-breaking-changes)

## 4.5.1

- Fixes an issue where GoRoutes with only a redirect were disallowed
  (flutter/flutter#111763)

## 4.5.0

- Adds ShellRoute for nested navigation support (flutter/flutter#99126)
- Adds `parentNavigatorKey` to GoRoute, which specifies the Navigator to place that
  route's Page onto.

## 4.4.1

- Fix an issue where disabling logging clears the root logger's listeners

## 4.4.0

- Adds `buildPageWithState` to `GoRouteData`.
- `GoRouteData.buildPage` is now deprecated in favor of `GoRouteData.buildPageWithState`.

## 4.3.0

- Allows `Map<String, dynamic>` maps as `queryParams` of `goNamed`, `replacedName`, `pushNamed` and `namedLocation`.

## 4.2.9

- Updates text theme parameters to avoid deprecation issues.
- Fixes lint warnings.

## 4.2.8

- Fixes namedLocation to return URIs without trailing question marks if there are no query parameters.
- Cleans up examples.

## 4.2.7

- Updates README.

## 4.2.6

- Fixes rendering issues in the README.

## 4.2.5

- Fixes a bug where calling extra parameter is always null in route level redirect callback

## 4.2.4

- Rewrites Readme and examples.

## 4.2.3

- Fixes a bug where the ValueKey to be the same when a page was pushed multiple times.

## 4.2.2

- Fixes a bug where go_router_builder wasn't detecting annotations.

## 4.2.1

- Refactors internal classes and methods

## 4.2.0

- Adds `void replace()` and `replaceNamed` to `GoRouterDelegate`, `GoRouter` and `GoRouterHelper`.

## 4.1.1

- Fixes a bug where calling namedLocation does not support case-insensitive way.

## 4.1.0

- Adds `bool canPop()` to `GoRouterDelegate`, `GoRouter` and `GoRouterHelper`.

## 4.0.3

- Adds missed popping log.

## 4.0.2

- Fixes a bug where initialLocation took precedence over deep-links

## 4.0.1

- Fixes a bug where calling setLogging(false) does not clear listeners.

## 4.0.0

- Refactors go_router and introduces `GoRouteInformationProvider`. [Migration Doc](https://flutter.dev/go/go-router-v4-breaking-changes)
- Fixes a bug where top-level routes are skipped if another contains child routes.

## 3.1.1

- Uses first match if there are more than one route to match. [ [#99833](https://github.com/flutter/flutter/issues/99833)

## 3.1.0

- Adds `GoRouteData` and `TypedGoRoute` to support `package:go_router_builder`.

## 3.0.7

- Refactors runtime checks to assertions.

## 3.0.6

- Exports inherited_go_router.dart file.

## 3.0.5

- Add `dispatchNotification` method to `DummyBuildContext` in tests. (This
  should be revisited when Flutter `2.11.0` becomes stable.)
- Improves code coverage.
- `GoRoute` now warns about requiring either `pageBuilder`, `builder` or `redirect` at instantiation.

## 3.0.4

- Updates code for stricter analysis options.

## 3.0.3

- Fixes a bug where params disappear when pushing a nested route.

## 3.0.2

- Moves source to flutter/packages.
- Removes all_lint_rules_community and path_to_regexp dependencies.

## 3.0.1

- pass along the error to the `navigatorBuilder` to allow for different
  implementations based on the presence of an error

## 3.0.0

- breaking change: added `GoRouterState` to `navigatorBuilder` function
- breaking change: removed `BuildContext` from `GoRouter.pop()` to remove the
  need to use `context` parameter when calling the `GoRouter` API; this changes
  the behavior of `GoRouter.pop()` to only pop what's on the `GoRouter` page
  stack and no longer calls `Navigator.pop()`
- new [Migrating to 3.0 section](https://gorouter.dev/migrating-to-30) in the
  docs to describe the details of the breaking changes and how to update your
  code
- added a new [shared
  scaffold](https://github.com/csells/go_router/blob/main/go_router/example/lib/shared_scaffold.dart)
  sample to show how to use the `navigatorBuilder` function to build a custom
  shared scaffold outside of the animations provided by go_router

## 2.5.7

- [PR 262](https://github.com/csells/go_router/pull/262): add support for
  `Router.neglect`; thanks to [nullrocket](https://github.com/nullrocket)!
- [PR 265](https://github.com/csells/go_router/pull/265): add Japanese
  translation of the docs; thanks to
  [toshi-kuji](https://github.com/toshi-kuji)! Unfortunately I don't yet know
  how to properly display them via docs.page, but [I'm working on
  it](https://github.com/csells/go_router/issues/266)
- updated the examples using the `from` query parameter to be completely
  self-contained in the `redirect` function, simplifying usage
- updated the async data example to be simpler
- added a new example to show how to implement a loading page
- renamed the navigator_integration example to user_input and added an example
  of `WillPopScope` for go_router apps

## 2.5.6

- [PR 259](https://github.com/csells/go_router/pull/259): remove a hack for
  notifying the router of a route change that was no longer needed; thanks to
  [nullrocket](https://github.com/nullrocket)!
- improved async example to handle the case that the data has been returned but
  the page is no longer there by checking the `mounted` property of the screen

## 2.5.5

- updated implementation to use logging package for debug diagnostics; thanks
  to [johnpryan](https://github.com/johnpryan)

## 2.5.4

- fixed up the `GoRouterRefreshStream` implementation with an export, an example
  and some docs

## 2.5.3

- added `GoRouterRefreshStream` from
  [jopmiddelkamp](https://github.com/jopmiddelkamp) to easily map from a
  `Stream` to a `Listenable` for use with `refreshListenable`; very useful when
  combined with stream-based state management like
  [flutter_bloc](https://pub.dev/packages/flutter_bloc)
- dartdocs fixups from [mehade369](https://github.com/mehade369)
- example link fixes from [ben-milanko](https://github.com/ben-milanko)

## 2.5.2

- pass additional information to the `NavigatorObserver` via default args to
  `MaterialPage`, etc.

## 2.5.1

- [fix 205](https://github.com/csells/go_router/issues/205): hack around a
  failed assertion in Flutter when using `Duration.zero` in the
  `NoTransitionPage`

## 2.5.0

- provide default implementation of `GoRoute.pageBuilder` to provide a simpler
  way to build pages via the `GoRouter.build` method
- provide default implementation of `GoRouter.errorPageBuilder` to provide a
  simpler way to build error pages via the `GoRouter.errorBuilder` method
- provide default implementation of `GoRouter.errorBuilder` to provide an error
  page without the need to implement a custom error page builder
- new [Migrating to 2.5 section](https://gorouter.dev/migrating-to-25) in
  the docs to show how to take advantage of the new `builder` and default error
  page builder
- removed `launch.json` as VSCode-centric and unnecessary for discovery or easy
  launching
- added a [new custom error screen
  sample](https://github.com/csells/go_router/blob/master/example/lib/error_screen.dart)
- added a [new WidgetsApp
  sample](https://github.com/csells/go_router/blob/master/example/lib/widgets_app.dart)
- added a new `NoTransitionPage` class
- updated docs to explain why the browser's Back button doesn't work
  with the `extra` param
- updated README to point to new docs site: [gorouter.dev](https://gorouter.dev)

## 2.3.1

- [fix 191](https://github.com/csells/go_router/issues/191): handle several
  kinds of trailing / in the location, e.g. `/foo/` should be the same as `/foo`

## 2.3.0

- fix a misleading error message when using redirect functions with sub-routes

## 2.2.9

- [fix 182](https://github.com/csells/go_router/issues/182): fixes a regression
  in the nested navigation caused by the fix for
  [#163](https://github.com/csells/go_router/issues/163); thanks to
  [lulupointu](https://github.com/lulupointu) for the fix!

## 2.2.8

- reformatted CHANGELOG file; lets see if pub.dev is still ok with it...
- staged an in-progress doc site at https://docs.page/csells/go_router
- tightened up a test that was silently failing
- fixed a bug that dropped parent params in sub-route redirects

## 2.2.7

- [fix 163](https://github.com/csells/go_router/issues/163): avoids unnecessary
  page rebuilds
- [fix 139](https://github.com/csells/go_router/issues/139): avoids unnecessary
  page flashes on deep linking
- [fix 158](https://github.com/csells/go_router/issues/158): shows exception
  info in the debug output even during a top-level redirect coded w/ an
  anonymous function, i.e. what the samples all use
- [fix 151](https://github.com/csells/go_router/issues/151): exposes
  `Navigator.pop()` via `GoRouter.pop()` to make it easy to find

## 2.2.6

- [fix 127](https://github.com/csells/go_router/issues/127): updated the docs
  to add a video overview of the project for people that prefer that media style
  over long-form text when approaching a new topic
- [fix 108](https://github.com/csells/go_router/issues/108): updated the
  description of the `state` parameter to clarfy that not all properties will be
  set at every usage

## 2.2.5

- [fix 120 again](https://github.com/csells/go_router/issues/120): found the bug
  in my tests that was masking the real bug; changed two characters to implement
  the actual fix (sigh)

## 2.2.4

- [fix 116](https://github.com/csells/go_router/issues/116): work-around for
  auto-import of the `context.go` family of extension methods

## 2.2.3

- [fix 132](https://github.com/csells/go_router/issues/132): route names are
  stored as case insensitive and are now matched in a case insensitive manner

## 2.2.2

- [fix 120](https://github.com/csells/go_router/issues/120): encoding and
  decoding of params and query params

## 2.2.1

- [fix 114](https://github.com/csells/go_router/issues/114): give a better error
  message when the `GoRouter` isn't found in the widget tree via
  `GoRouter.of(context)`; thanks [aoatmon](https://github.com/aoatmon) for the
  [excellent bug report](https://github.com/csells/go_router/issues/114)!

## 2.2.0

- added a new [`navigatorBuilder`](https://gorouter.dev/navigator-builder) argument to the
  `GoRouter` constructor; thanks to [andyduke](https://github.com/andyduke)!
- also from [andyduke](https://github.com/andyduke) is an update to
  improve state restoration
- refactor from [kevmoo](https://github.com/kevmoo) for easier maintenance
- added a new [Navigator Integration section of the
  docs](https://gorouter.dev/navigator-integration)

## 2.1.2

- [fix 61 again](https://github.com/csells/go_router/issues/61): enable images
  and file links to work on pub.dev/documentation
- [fix 62](https://github.com/csells/go_router/issues/62) re-tested; fixed w/
  earlier Android system Back button fix (using navigation key)
- [fix 91](https://github.com/csells/go_router/issues/91): fix a regression w/
  the `errorPageBuilder`
- [fix 92](https://github.com/csells/go_router/issues/92): fix an edge case w/
  named sub-routes
- [fix 89](https://github.com/csells/go_router/issues/89): enable queryParams
  and extra object param w/ `push`
- refactored tests for greater coverage and fewer methods `@visibleForTesting`

## 2.1.1

- [fix 86](https://github.com/csells/go_router/issues/86): add `name` to
  `GoRouterState` to complete support for URI-free navigation knowledge in your
  code
- [fix 83](https://github.com/csells/go_router/issues/83): fix for `null`
  `extra` object

## 2.1.0

- [fix 80](https://github.com/csells/go_router/issues/80): adding a redirect
  limit to catch too many redirects error
- [fix 81](https://github.com/csells/go_router/issues/81): allow an `extra`
  object to pass through for navigation

## 2.0.1

- add badges to the README and codecov to the GitHub commit action; thanks to
  [rydmike](https://github.com/rydmike) for both

## 2.0.0

- BREAKING CHANGE and [fix #50](https://github.com/csells/go_router/issues/50):
  split `params` into `params` and `queryParams`; see the [Migrating to 2.0
  section of the docs](https://gorouter.dev/migrating-to-20)
  for instructions on how to migrate your code from 1.x to 2.0
- [fix 69](https://github.com/csells/go_router/issues/69): exposed named
  location lookup for redirection
- [fix 57](https://github.com/csells/go_router/issues/57): enable the Android
  system Back button to behave exactly like the `AppBar` Back button; thanks to
  [SunlightBro](https://github.com/SunlightBro) for the one-line fix that I had
  no idea about until he pointed it out
- [fix 59](https://github.com/csells/go_router/issues/59): add query params to
  top-level redirect
- [fix 44](https://github.com/csells/go_router/issues/44): show how to use the
  `AutomaticKeepAliveClientMixin` with nested navigation to keep widget state
  between navigations; thanks to [rydmike](https://github.com/rydmike) for this
  update

## 1.1.3

- enable case-insensitive path matching while still preserving path and query
  parameter cases
- change a lifetime of habit to sort constructors first as per
  [sort_constructors_first](https://dart-lang.github.io/linter/lints/sort_constructors_first.html).
  Thanks for the PR, [Abhishek01039](https://github.com/Abhishek01039)!
- set the initial transition example route to `/none` to make pushing the 'fade
  transition' button on the first run through more fun
- fixed an error in the async data example

## 1.1.2

- Thanks, Mikes!
  - updated dartdocs from [rydmike](https://github.com/rydmike)
  - also shoutout to [https://github.com/Salakar](https://github.com/Salakar)
    for the CI action on GitHub
  - this is turning into a real community effort...

## 1.1.1

- now showing routing exceptions in the debug log
- updated the docs to make it clear that it will be called until it returns
  `null`

## 1.1.0

- added support `NavigatorObserver` objects to receive change notifications

## 1.0.1

- docs updates based on user feedback for clarity
- fix for setting URL path strategy in `main()`
- fix for `push()` disables `AppBar` Back button

## 1.0.0

- updated version for initial release
- some renaming for clarify and consistency with transitions
  - `GoRoute.builder` => `GoRoute.pageBuilder`
  - `GoRoute.error` => `GoRoute.errorPageBuilder`
- added diagnostic logging for `push` and `pushNamed`

## 0.9.6

- added support for `push` as well as `go`
- added 'none' to transitions example app
- updated animation example to use no transition and added an animated gif to
  the docs

## 0.9.5

- added support for custom transitions between routes

## 0.9.4

- updated API docs
- updated docs for `GoRouterState`

## 0.9.3

- updated API docs

## 0.9.2

- updated named route lookup to O(1)
- updated diagnostics output to show known named routes

## 0.9.1

- updated diagnostics output to show named route lookup
- docs updates

## 0.9.0

- added support for named routes

## 0.8.8

- fix to make `GoRouter` notify on pop

## 0.8.7

- made `GoRouter` a `ChangeNotifier` so you can listen for `location` changes

## 0.8.6

- books sample bug fix

## 0.8.5

- added Cupertino sample
- added example of async data lookup

## 0.8.4

- added state restoration sample

## 0.8.3

- changed `debugOutputFullPaths` to `debugLogDiagnostics` and added add'l
  debugging logging
- parameterized redirect

## 0.8.2

- updated docs for `Link` widget support

## 0.8.1

- added Books sample; fixed some issues it revealed

## 0.8.0

- breaking build to refactor the API for simplicity and capability
- move to fixed routing from conditional routing; simplies API, allows for
  redirection at the route level and there scenario was sketchy anyway
- add redirection at the route level
- replace guard objects w/ redirect functions
- add `refresh` method and `refreshListener`
- removed `.builder` ctor from `GoRouter` (not reasonable to implement)
- add Dynamic linking section to the docs
- replaced Books sample with Nested Navigation sample
- add ability to dump the known full paths to your routes to debug output

## 0.7.1

- update to pageKey to take sub-routes into account

## 0.7.0

- BREAK: rename `pattern` to `path` for consistency w/ other routers in the
  world
- added the `GoRouterLoginGuard` for the common redirect-to-login-page pattern

## 0.6.2

- fixed issue showing home page for a second before redirecting (if needed)

## 0.6.1

- added `GoRouterState.pageKey`
- removed `cupertino_icons` from main `pubspec.yaml`

## 0.6.0

- refactor to support sub-routes to build a stack of pages instead of matching
  multiple routes
- added unit tests for building the stack of pages
- some renaming of the types, e.g. `Four04Page` and `FamiliesPage` to
  `ErrorPage` and `HomePage` respectively
- fix a redirection error shown in the debug output

## 0.5.2

- add `urlPathStrategy` argument to `GoRouter` ctor

## 0.5.1

- docs and description updates

## 0.5.0

- moved redirect to top-level instead of per route for simplicity

## 0.4.1

- fixed CHANGELOG formatting

## 0.4.0

- bundled various useful route handling variables into the `GoRouterState` for
  use when building pages and error pages
- updated URL Strategy section of docs to reference `flutter run`

## 0.3.2

- formatting update to appease the pub.dev gods...

## 0.3.1

- updated the CHANGELOG

## 0.3.0

- moved redirection into a `GoRoute` ctor arg
- forgot to update the CHANGELOG

## 0.2.3

- move outstanding issues to [issue
  tracker](https://github.com/csells/go_router/issues)
- added explanation of Deep Linking to docs
- reformatting to meet pub.dev scoring guidelines

## 0.2.2

- docs updates

## 0.2.1

- messing with the CHANGELOG formatting

## 0.2.0

- initial useful release
- added support for declarative routes via `GoRoute` instances
- added support for imperative routing via `GoRoute.builder`
- added support for setting the URL path strategy
- added support for conditional routing
- added support for redirection
- added support for optional query parameters as well as positional parameters
  in route names

## 0.1.0

- squatting on the package name (I'm not too proud to admit it)<|MERGE_RESOLUTION|>--- conflicted
+++ resolved
@@ -1,10 +1,6 @@
 ## 7.0.1
 
-<<<<<<< HEAD
-- Fixes the `dart fix --apply` command not working
-=======
 - Adds a workaround for the `dart fix --apply` issue, https://github.com/dart-lang/sdk/issues/52233.
->>>>>>> 9c78f195
 
 ## 7.0.0
 
