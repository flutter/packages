<<<<<<< HEAD
## 14.0.3

- Fixes correctness of the state provided in the `onExit`.
=======
## 14.1.0

- Adds route redirect to ShellRoutes
>>>>>>> d891fb9e

## 14.0.2

- Fixes unwanted logs when `hierarchicalLoggingEnabled` was set to `true`.

## 14.0.1

- Updates the redirection documentation for clarity

## 14.0.0

- **BREAKING CHANGE**
  - `GoRouteData`'s `onExit` now takes 2 parameters `BuildContext context, GoRouterState state`.

## 13.2.4

- Updates examples to use uri.path instead of uri.toString() for accessing the current location.

## 13.2.3

- Fixes an issue where deep links without path caused an exception

## 13.2.2

- Fixes restoreRouteInformation issue when GoRouter.optionURLReflectsImperativeAPIs is true and the last match is ShellRouteMatch

## 13.2.1

- Updates minimum supported SDK version to Flutter 3.16/Dart 3.2.
- Fixes memory leaks.

## 13.2.0

- Exposes full `Uri` on `GoRouterState` in `GoRouterRedirect`

## 13.1.0

- Adds `topRoute` to `GoRouterState`
- Adds `lastOrNull` to `RouteMatchList`

## 13.0.1

- Fixes new lint warnings.

## 13.0.0

- Refactors `RouteMatchList` and imperative APIs.
- **BREAKING CHANGE**:
  - RouteMatchList structure changed.
  - Matching logic updated.

## 12.1.3

- Fixes a typo in `navigation.md`.

## 12.1.2

- Fixes an incorrect use of `extends` for Dart 3 compatibility.
- Updates minimum supported SDK version to Flutter 3.10/Dart 3.0.

## 12.1.1

- Retains query parameters during refresh and first redirect.

## 12.1.0

- Adds an ability to add a custom codec for serializing/deserializing extra.

## 12.0.3

- Fixes crashes when dynamically updates routing tables with named routes.

## 12.0.2

- Fixes the problem that pathParameters is null in redirect when the Router is recreated.

## 12.0.1

- Fixes deep-link with no path on cold start.

## 12.0.0

- Adds ability to dynamically update routing table.
- **BREAKING CHANGE**:
  - The function signature of constructor of `RouteConfiguration` is updated.
  - Adds a required `matchedPath` named parameter to `RouteMatch.match`.

## 11.1.4

- Fixes missing parameters in the type-safe routes topic documentation.

## 11.1.3

- Fixes missing state.extra in onException().

## 11.1.2

- Fixes a bug where the known routes and initial route were logged even when `debugLogDiagnostics` was set to `false`.

## 11.1.1

- Fixes a missing `{@end-tool}` doc directive tag for `GoRoute.name`.

## 11.1.0

- Adds optional parameter `overridePlatformDefaultLocation` to override initial route set by platform.

## 11.0.1

- Fixes the Android back button ignores top level route's onExit.

## 11.0.0

- Fixes the GoRouter.goBranch so that it doesn't reset extra to null if extra is not serializable.
- **BREAKING CHANGE**:
  - Updates the function signature of `GoRouteInformationProvider.restore`.
  - Adds `NavigationType.restore` to `NavigationType` enum.

## 10.2.0

- Adds `onExit` to GoRoute.

## 10.1.4

- Fixes RouteInformationParser that does not restore full RouteMatchList if
  the optionURLReflectsImperativeAPIs is set.

## 10.1.3

- Fixes an issue in the documentation that was using `state.queryParameters` instead of `state.uri.queryParameters`.

## 10.1.2

- Adds pub topics to package metadata.

## 10.1.1

- Fixes mapping from `Page` to `RouteMatch`s.
- Updates minimum supported SDK version to Flutter 3.7/Dart 2.19.

## 10.1.0

- Supports setting `requestFocus`.

## 10.0.0

- **BREAKING CHANGE**:
  - Replaces location, queryParameters, and queryParametersAll in GoRouterState with Uri.
  - See [Migrating to 10.0.0](https://flutter.dev/go/go-router-v10-breaking-changes) or
    run `dart fix --apply` to fix the breakages.

## 9.1.1

- Fixes a link in error handling documentation.

## 9.1.0

- Adds the parentNavigatorKey parameter to ShellRouteData and StatefulShellRouteData.
- Fixes a typo in docs for `StatefulShellRoute.indexedStack(...)`.
- Cleans some typos in the documentation and asserts.

## 9.0.3

- Adds helpers for go_router_builder for StatefulShellRoute support

## 9.0.2

- Exposes package-level privates.

## 9.0.1

- Allows redirect only GoRoute to be part of RouteMatchList.

## 9.0.0

- **BREAKING CHANGE**:
  - Removes GoRouter.location. Use GoRouterState.of().location instead.
  - GoRouter does not `extends` ChangeNotifier.
  - [Migration guide](https://flutter.dev/go/go-router-v9-breaking-changes)
- Reduces excessive rebuilds due to inherited look up.

## 8.2.0

- Adds onException to GoRouter constructor.

## 8.1.0

- Adds parent navigator key to ShellRoute and StatefulShellRoute.

## 8.0.5

- Fixes a bug that GoRouterState in top level redirect doesn't contain complete data.

## 8.0.4

- Updates documentations around `GoRouter.of`, `GoRouter.maybeOf`, and `BuildContext` extension.

## 8.0.3

- Makes namedLocation and route name related APIs case sensitive.

## 8.0.2

- Fixes a bug in `debugLogDiagnostics` to support StatefulShellRoute.

## 8.0.1

- Fixes a link for an example in `path` documentation.
  documentation.

## 8.0.0

- **BREAKING CHANGE**:
  - Imperatively pushed GoRoute no longer change URL.
  - Browser backward and forward button respects imperative route operations.
- Refactors the route parsing pipeline.

## 7.1.1

- Removes obsolete null checks on non-nullable values.

## 7.1.0

- Introduces `StatefulShellRoute` to support using separate navigators for child routes as well as preserving state in each navigation tree (flutter/flutter#99124).
- Updates documentation for `pageBuilder` and `builder` fields of `ShellRoute`, to more correctly
  describe the meaning of the child argument in the builder functions.
- Adds support for restorationId to ShellRoute (and StatefulShellRoute).

## 7.0.2

- Fixes `BuildContext` extension method `replaceNamed` to correctly pass `pathParameters` and `queryParameters`.

## 7.0.1

- Adds a workaround for the `dart fix --apply` issue, https://github.com/dart-lang/sdk/issues/52233.

## 7.0.0

- **BREAKING CHANGE**:
  - For the below changes, run `dart fix --apply` to automatically migrate your code.
    - `GoRouteState.subloc` has been renamed to `GoRouteState.matchedLocation`.
    - `GoRouteState.params` has been renamed to `GoRouteState.pathParameters`.
    - `GoRouteState.fullpath` has been renamed to `GoRouteState.fullPath`.
    - `GoRouteState.queryParams` has been renamed to `GoRouteState.queryParameters`.
    - `params` and `queryParams` in `GoRouteState.namedLocation` have been renamed to `pathParameters` and `queryParameters`.
    - `params` and `queryParams` in `GoRouter`'s `namedLocation`, `pushNamed`, `pushReplacementNamed`
      `replaceNamed` have been renamed to `pathParameters` and `queryParameters`.
  - For the below changes, please follow the [migration guide](https://docs.google.com/document/d/10Xbpifbs4E-zh6YE5akIO8raJq_m3FIXs6nUGdOspOg).
    - `params` and `queryParams` in `BuildContext`'s `namedLocation`, `pushNamed`, `pushReplacementNamed`
      `replaceNamed` have been renamed to `pathParameters` and `queryParameters`.
- Cleans up API and makes RouteMatchList immutable.

## 6.5.9

- Removes navigator keys from `GoRouteData` and `ShellRouteData`.

## 6.5.8

- Adds name parameter to `TypedGoRoute`

## 6.5.7

- Fixes a bug that go_router would crash if `GoRoute.pageBuilder` depends on `InheritedWidget`s.

## 6.5.6

- Fixes an issue where ShellRoute routes were not logged when debugLogDiagnostic was enabled.

## 6.5.5

- Fixes an issue when popping pageless route would accidentally complete imperative page.

## 6.5.4

- Removes navigator keys from `TypedGoRoute` and `TypedShellRoute`.

## 6.5.3

- Fixes redirect being called with an empty location for unknown routes.

## 6.5.2

- NoTransitionPage now has an instant reverse transition.

## 6.5.1

- Fixes an issue where the params are removed after popping.

## 6.5.0

- Supports returning values on pop.

## 6.4.1

- Adds `initialExtra` to **GoRouter** to pass extra data alongside `initialRoute`.

## 6.4.0

- Adds `replace` method to that replaces the current route with a new one and keeps the same page key. This is useful for when you want to update the query params without changing the page key ([#115902](https://github.com/flutter/flutter/issues/115902)).

## 6.3.0

- Aligns Dart and Flutter SDK constraints.
- Updates compileSdkVersion to 33.
- Updates example app to iOS 11.
- Adds `navigatorKey` to `TypedShellRoute`
- Adds `parentNavigatorKey` to `TypedGoRoute`
- Updates documentation in matching methods.

## 6.2.0

- Exports supertypes in route_data.dart library.

## 6.1.0

- Adds `GoRouter.maybeOf` to get the closest `GoRouter` from the context, if there is any.

## 6.0.10

- Adds helpers for go_router_builder for ShellRoute support

## 6.0.9

- Fixes deprecation message for `GoRouterState.namedLocation`

## 6.0.8

- Adds support for Iterables, Lists and Sets in query params for TypedGoRoute. [#108437](https://github.com/flutter/flutter/issues/108437).

## 6.0.7

- Add observers parameter to the ShellRoute that will be passed to the nested Navigator.
- Use `HeroControllerScope` for nested Navigator that fixes Hero Widgets not animating in Nested Navigator.

## 6.0.6

- Adds `reverseTransitionDuration` to `CustomTransitionPage`

## 6.0.5

- Fixes [unnecessary_null_comparison](https://dart.dev/lints/unnecessary_null_checks) lint warnings.

## 6.0.4

- Fixes redirection info log.

## 6.0.3

- Makes `CustomTransitionPage.barrierDismissible` work

## 6.0.2

- Fixes missing result on pop in go_router extension.

## 6.0.1

- Fixes crashes when popping navigators manually.
- Fixes trailing slashes after pops.

## 6.0.0

- **BREAKING CHANGE**
  - `GoRouteData`'s `redirect` now takes 2 parameters `BuildContext context, GoRouterState state`.
  - `GoRouteData`'s `build` now takes 2 parameters `BuildContext context, GoRouterState state`.
  - `GoRouteData`'s `buildPageWithState` has been removed and replaced by `buildPage` with now takes 2 parameters `BuildContext context, GoRouterState state`.
  - `replace` from `GoRouter`, `GoRouterDelegate` and `GoRouterHelper` has been renamed into `pushReplacement`.
  - `replaceNamed` from `GoRouter`, `GoRouterDelegate` and `GoRouterHelper` has been renamed into `pushReplacementNamed`.
  - [go_router v6 migration guide](https://flutter.dev/go/go-router-v6-breaking-changes)

## 5.2.4

- Fixes crashes when using async redirect.

## 5.2.3

- Fixes link for router configuration and sub-routes

## 5.2.2

- Fixes `pop` and `push` to update urls correctly.

## 5.2.1

- Refactors `GoRouter.pop` to be able to pop individual pageless route with result.

## 5.2.0

- Fixes `GoRouterState.location` and `GoRouterState.param` to return correct value.
- Cleans up `RouteMatch` and `RouteMatchList` API.

## 5.1.10

- Fixes link of ShellRoute in README.

## 5.1.9

- Fixes broken links in documentation.

## 5.1.8

- Fixes a bug with `replace` where it was not generated a new `pageKey`.

## 5.1.7

- Adds documentation using dartdoc topics.

## 5.1.6

- Fixes crashes when multiple `GoRoute`s use the same `parentNavigatorKey` in a route subtree.

## 5.1.5

- Adds migration guide for 5.1.2 to readme.

## 5.1.4

- Fixes the documentation by removing the `ShellRoute`'s non-existing `path` parameter from it.

## 5.1.3

- Allows redirection to return same location.

## 5.1.2

- Adds GoRouterState to context.
- Fixes GoRouter notification.
- Updates README.
- Removes dynamic calls in examples.
- **BREAKING CHANGE**
  - Remove NavigatorObserver mixin from GoRouter

## 5.1.1

- Removes DebugGoRouteInformation.

## 5.1.0

- Removes urlPathStrategy completely, which should have been done in v5.0.0 but some code remained mistakenly.

## 5.0.5

- Fixes issue where asserts in popRoute were preventing the app from
  exiting on Android.

## 5.0.4

- Fixes a bug in ShellRoute example where NavigationBar might lose current index in a nested routes.

## 5.0.3

- Changes examples to use the routerConfig API

## 5.0.2

- Fixes missing code example in ShellRoute documentation.

## 5.0.1

- Allows ShellRoute to have child ShellRoutes (flutter/flutter#111981)

## 5.0.0

- Fixes a bug where intermediate route redirect methods are not called.
- GoRouter implements the RouterConfig interface, allowing you to call
  MaterialApp.router(routerConfig: \_myGoRouter) instead of passing
  the RouterDelegate, RouteInformationParser, and RouteInformationProvider
  fields.
- **BREAKING CHANGE**
  - Redesigns redirection API, adds asynchronous feature, and adds build context to redirect.
  - Removes GoRouterRefreshStream
  - Removes navigatorBuilder
  - Removes urlPathStrategy
- [go_router v5 migration guide](https://flutter.dev/go/go-router-v5-breaking-changes)

## 4.5.1

- Fixes an issue where GoRoutes with only a redirect were disallowed
  (flutter/flutter#111763)

## 4.5.0

- Adds ShellRoute for nested navigation support (flutter/flutter#99126)
- Adds `parentNavigatorKey` to GoRoute, which specifies the Navigator to place that
  route's Page onto.

## 4.4.1

- Fix an issue where disabling logging clears the root logger's listeners

## 4.4.0

- Adds `buildPageWithState` to `GoRouteData`.
- `GoRouteData.buildPage` is now deprecated in favor of `GoRouteData.buildPageWithState`.

## 4.3.0

- Allows `Map<String, dynamic>` maps as `queryParams` of `goNamed`, `replacedName`, `pushNamed` and `namedLocation`.

## 4.2.9

- Updates text theme parameters to avoid deprecation issues.
- Fixes lint warnings.

## 4.2.8

- Fixes namedLocation to return URIs without trailing question marks if there are no query parameters.
- Cleans up examples.

## 4.2.7

- Updates README.

## 4.2.6

- Fixes rendering issues in the README.

## 4.2.5

- Fixes a bug where calling extra parameter is always null in route level redirect callback

## 4.2.4

- Rewrites Readme and examples.

## 4.2.3

- Fixes a bug where the ValueKey to be the same when a page was pushed multiple times.

## 4.2.2

- Fixes a bug where go_router_builder wasn't detecting annotations.

## 4.2.1

- Refactors internal classes and methods

## 4.2.0

- Adds `void replace()` and `replaceNamed` to `GoRouterDelegate`, `GoRouter` and `GoRouterHelper`.

## 4.1.1

- Fixes a bug where calling namedLocation does not support case-insensitive way.

## 4.1.0

- Adds `bool canPop()` to `GoRouterDelegate`, `GoRouter` and `GoRouterHelper`.

## 4.0.3

- Adds missed popping log.

## 4.0.2

- Fixes a bug where initialLocation took precedence over deep-links

## 4.0.1

- Fixes a bug where calling setLogging(false) does not clear listeners.

## 4.0.0

- Refactors go_router and introduces `GoRouteInformationProvider`. [Migration Doc](https://flutter.dev/go/go-router-v4-breaking-changes)
- Fixes a bug where top-level routes are skipped if another contains child routes.

## 3.1.1

- Uses first match if there are more than one route to match. [ [#99833](https://github.com/flutter/flutter/issues/99833)

## 3.1.0

- Adds `GoRouteData` and `TypedGoRoute` to support `package:go_router_builder`.

## 3.0.7

- Refactors runtime checks to assertions.

## 3.0.6

- Exports inherited_go_router.dart file.

## 3.0.5

- Add `dispatchNotification` method to `DummyBuildContext` in tests. (This
  should be revisited when Flutter `2.11.0` becomes stable.)
- Improves code coverage.
- `GoRoute` now warns about requiring either `pageBuilder`, `builder` or `redirect` at instantiation.

## 3.0.4

- Updates code for stricter analysis options.

## 3.0.3

- Fixes a bug where params disappear when pushing a nested route.

## 3.0.2

- Moves source to flutter/packages.
- Removes all_lint_rules_community and path_to_regexp dependencies.

## 3.0.1

- pass along the error to the `navigatorBuilder` to allow for different
  implementations based on the presence of an error

## 3.0.0

- breaking change: added `GoRouterState` to `navigatorBuilder` function
- breaking change: removed `BuildContext` from `GoRouter.pop()` to remove the
  need to use `context` parameter when calling the `GoRouter` API; this changes
  the behavior of `GoRouter.pop()` to only pop what's on the `GoRouter` page
  stack and no longer calls `Navigator.pop()`
- new [Migrating to 3.0 section](https://gorouter.dev/migrating-to-30) in the
  docs to describe the details of the breaking changes and how to update your
  code
- added a new [shared
  scaffold](https://github.com/csells/go_router/blob/main/go_router/example/lib/shared_scaffold.dart)
  sample to show how to use the `navigatorBuilder` function to build a custom
  shared scaffold outside of the animations provided by go_router

## 2.5.7

- [PR 262](https://github.com/csells/go_router/pull/262): add support for
  `Router.neglect`; thanks to [nullrocket](https://github.com/nullrocket)!
- [PR 265](https://github.com/csells/go_router/pull/265): add Japanese
  translation of the docs; thanks to
  [toshi-kuji](https://github.com/toshi-kuji)! Unfortunately I don't yet know
  how to properly display them via docs.page, but [I'm working on
  it](https://github.com/csells/go_router/issues/266)
- updated the examples using the `from` query parameter to be completely
  self-contained in the `redirect` function, simplifying usage
- updated the async data example to be simpler
- added a new example to show how to implement a loading page
- renamed the navigator_integration example to user_input and added an example
  of `WillPopScope` for go_router apps

## 2.5.6

- [PR 259](https://github.com/csells/go_router/pull/259): remove a hack for
  notifying the router of a route change that was no longer needed; thanks to
  [nullrocket](https://github.com/nullrocket)!
- improved async example to handle the case that the data has been returned but
  the page is no longer there by checking the `mounted` property of the screen

## 2.5.5

- updated implementation to use logging package for debug diagnostics; thanks
  to [johnpryan](https://github.com/johnpryan)

## 2.5.4

- fixed up the `GoRouterRefreshStream` implementation with an export, an example
  and some docs

## 2.5.3

- added `GoRouterRefreshStream` from
  [jopmiddelkamp](https://github.com/jopmiddelkamp) to easily map from a
  `Stream` to a `Listenable` for use with `refreshListenable`; very useful when
  combined with stream-based state management like
  [flutter_bloc](https://pub.dev/packages/flutter_bloc)
- dartdocs fixups from [mehade369](https://github.com/mehade369)
- example link fixes from [ben-milanko](https://github.com/ben-milanko)

## 2.5.2

- pass additional information to the `NavigatorObserver` via default args to
  `MaterialPage`, etc.

## 2.5.1

- [fix 205](https://github.com/csells/go_router/issues/205): hack around a
  failed assertion in Flutter when using `Duration.zero` in the
  `NoTransitionPage`

## 2.5.0

- provide default implementation of `GoRoute.pageBuilder` to provide a simpler
  way to build pages via the `GoRouter.build` method
- provide default implementation of `GoRouter.errorPageBuilder` to provide a
  simpler way to build error pages via the `GoRouter.errorBuilder` method
- provide default implementation of `GoRouter.errorBuilder` to provide an error
  page without the need to implement a custom error page builder
- new [Migrating to 2.5 section](https://gorouter.dev/migrating-to-25) in
  the docs to show how to take advantage of the new `builder` and default error
  page builder
- removed `launch.json` as VSCode-centric and unnecessary for discovery or easy
  launching
- added a [new custom error screen
  sample](https://github.com/csells/go_router/blob/master/example/lib/error_screen.dart)
- added a [new WidgetsApp
  sample](https://github.com/csells/go_router/blob/master/example/lib/widgets_app.dart)
- added a new `NoTransitionPage` class
- updated docs to explain why the browser's Back button doesn't work
  with the `extra` param
- updated README to point to new docs site: [gorouter.dev](https://gorouter.dev)

## 2.3.1

- [fix 191](https://github.com/csells/go_router/issues/191): handle several
  kinds of trailing / in the location, e.g. `/foo/` should be the same as `/foo`

## 2.3.0

- fix a misleading error message when using redirect functions with sub-routes

## 2.2.9

- [fix 182](https://github.com/csells/go_router/issues/182): fixes a regression
  in the nested navigation caused by the fix for
  [#163](https://github.com/csells/go_router/issues/163); thanks to
  [lulupointu](https://github.com/lulupointu) for the fix!

## 2.2.8

- reformatted CHANGELOG file; lets see if pub.dev is still ok with it...
- staged an in-progress doc site at https://docs.page/csells/go_router
- tightened up a test that was silently failing
- fixed a bug that dropped parent params in sub-route redirects

## 2.2.7

- [fix 163](https://github.com/csells/go_router/issues/163): avoids unnecessary
  page rebuilds
- [fix 139](https://github.com/csells/go_router/issues/139): avoids unnecessary
  page flashes on deep linking
- [fix 158](https://github.com/csells/go_router/issues/158): shows exception
  info in the debug output even during a top-level redirect coded w/ an
  anonymous function, i.e. what the samples all use
- [fix 151](https://github.com/csells/go_router/issues/151): exposes
  `Navigator.pop()` via `GoRouter.pop()` to make it easy to find

## 2.2.6

- [fix 127](https://github.com/csells/go_router/issues/127): updated the docs
  to add a video overview of the project for people that prefer that media style
  over long-form text when approaching a new topic
- [fix 108](https://github.com/csells/go_router/issues/108): updated the
  description of the `state` parameter to clarfy that not all properties will be
  set at every usage

## 2.2.5

- [fix 120 again](https://github.com/csells/go_router/issues/120): found the bug
  in my tests that was masking the real bug; changed two characters to implement
  the actual fix (sigh)

## 2.2.4

- [fix 116](https://github.com/csells/go_router/issues/116): work-around for
  auto-import of the `context.go` family of extension methods

## 2.2.3

- [fix 132](https://github.com/csells/go_router/issues/132): route names are
  stored as case insensitive and are now matched in a case insensitive manner

## 2.2.2

- [fix 120](https://github.com/csells/go_router/issues/120): encoding and
  decoding of params and query params

## 2.2.1

- [fix 114](https://github.com/csells/go_router/issues/114): give a better error
  message when the `GoRouter` isn't found in the widget tree via
  `GoRouter.of(context)`; thanks [aoatmon](https://github.com/aoatmon) for the
  [excellent bug report](https://github.com/csells/go_router/issues/114)!

## 2.2.0

- added a new [`navigatorBuilder`](https://gorouter.dev/navigator-builder) argument to the
  `GoRouter` constructor; thanks to [andyduke](https://github.com/andyduke)!
- also from [andyduke](https://github.com/andyduke) is an update to
  improve state restoration
- refactor from [kevmoo](https://github.com/kevmoo) for easier maintenance
- added a new [Navigator Integration section of the
  docs](https://gorouter.dev/navigator-integration)

## 2.1.2

- [fix 61 again](https://github.com/csells/go_router/issues/61): enable images
  and file links to work on pub.dev/documentation
- [fix 62](https://github.com/csells/go_router/issues/62) re-tested; fixed w/
  earlier Android system Back button fix (using navigation key)
- [fix 91](https://github.com/csells/go_router/issues/91): fix a regression w/
  the `errorPageBuilder`
- [fix 92](https://github.com/csells/go_router/issues/92): fix an edge case w/
  named sub-routes
- [fix 89](https://github.com/csells/go_router/issues/89): enable queryParams
  and extra object param w/ `push`
- refactored tests for greater coverage and fewer methods `@visibleForTesting`

## 2.1.1

- [fix 86](https://github.com/csells/go_router/issues/86): add `name` to
  `GoRouterState` to complete support for URI-free navigation knowledge in your
  code
- [fix 83](https://github.com/csells/go_router/issues/83): fix for `null`
  `extra` object

## 2.1.0

- [fix 80](https://github.com/csells/go_router/issues/80): adding a redirect
  limit to catch too many redirects error
- [fix 81](https://github.com/csells/go_router/issues/81): allow an `extra`
  object to pass through for navigation

## 2.0.1

- add badges to the README and codecov to the GitHub commit action; thanks to
  [rydmike](https://github.com/rydmike) for both

## 2.0.0

- BREAKING CHANGE and [fix #50](https://github.com/csells/go_router/issues/50):
  split `params` into `params` and `queryParams`; see the [Migrating to 2.0
  section of the docs](https://gorouter.dev/migrating-to-20)
  for instructions on how to migrate your code from 1.x to 2.0
- [fix 69](https://github.com/csells/go_router/issues/69): exposed named
  location lookup for redirection
- [fix 57](https://github.com/csells/go_router/issues/57): enable the Android
  system Back button to behave exactly like the `AppBar` Back button; thanks to
  [SunlightBro](https://github.com/SunlightBro) for the one-line fix that I had
  no idea about until he pointed it out
- [fix 59](https://github.com/csells/go_router/issues/59): add query params to
  top-level redirect
- [fix 44](https://github.com/csells/go_router/issues/44): show how to use the
  `AutomaticKeepAliveClientMixin` with nested navigation to keep widget state
  between navigations; thanks to [rydmike](https://github.com/rydmike) for this
  update

## 1.1.3

- enable case-insensitive path matching while still preserving path and query
  parameter cases
- change a lifetime of habit to sort constructors first as per
  [sort_constructors_first](https://dart.dev/lints/sort_constructors_first).
  Thanks for the PR, [Abhishek01039](https://github.com/Abhishek01039)!
- set the initial transition example route to `/none` to make pushing the 'fade
  transition' button on the first run through more fun
- fixed an error in the async data example

## 1.1.2

- Thanks, Mikes!
  - updated dartdocs from [rydmike](https://github.com/rydmike)
  - also shoutout to [https://github.com/Salakar](https://github.com/Salakar)
    for the CI action on GitHub
  - this is turning into a real community effort...

## 1.1.1

- now showing routing exceptions in the debug log
- updated the docs to make it clear that it will be called until it returns
  `null`

## 1.1.0

- added support `NavigatorObserver` objects to receive change notifications

## 1.0.1

- docs updates based on user feedback for clarity
- fix for setting URL path strategy in `main()`
- fix for `push()` disables `AppBar` Back button

## 1.0.0

- updated version for initial release
- some renaming for clarify and consistency with transitions
  - `GoRoute.builder` => `GoRoute.pageBuilder`
  - `GoRoute.error` => `GoRoute.errorPageBuilder`
- added diagnostic logging for `push` and `pushNamed`

## 0.9.6

- added support for `push` as well as `go`
- added 'none' to transitions example app
- updated animation example to use no transition and added an animated gif to
  the docs

## 0.9.5

- added support for custom transitions between routes

## 0.9.4

- updated API docs
- updated docs for `GoRouterState`

## 0.9.3

- updated API docs

## 0.9.2

- updated named route lookup to O(1)
- updated diagnostics output to show known named routes

## 0.9.1

- updated diagnostics output to show named route lookup
- docs updates

## 0.9.0

- added support for named routes

## 0.8.8

- fix to make `GoRouter` notify on pop

## 0.8.7

- made `GoRouter` a `ChangeNotifier` so you can listen for `location` changes

## 0.8.6

- books sample bug fix

## 0.8.5

- added Cupertino sample
- added example of async data lookup

## 0.8.4

- added state restoration sample

## 0.8.3

- changed `debugOutputFullPaths` to `debugLogDiagnostics` and added add'l
  debugging logging
- parameterized redirect

## 0.8.2

- updated docs for `Link` widget support

## 0.8.1

- added Books sample; fixed some issues it revealed

## 0.8.0

- breaking build to refactor the API for simplicity and capability
- move to fixed routing from conditional routing; simplies API, allows for
  redirection at the route level and there scenario was sketchy anyway
- add redirection at the route level
- replace guard objects w/ redirect functions
- add `refresh` method and `refreshListener`
- removed `.builder` ctor from `GoRouter` (not reasonable to implement)
- add Dynamic linking section to the docs
- replaced Books sample with Nested Navigation sample
- add ability to dump the known full paths to your routes to debug output

## 0.7.1

- update to pageKey to take sub-routes into account

## 0.7.0

- BREAK: rename `pattern` to `path` for consistency w/ other routers in the
  world
- added the `GoRouterLoginGuard` for the common redirect-to-login-page pattern

## 0.6.2

- fixed issue showing home page for a second before redirecting (if needed)

## 0.6.1

- added `GoRouterState.pageKey`
- removed `cupertino_icons` from main `pubspec.yaml`

## 0.6.0

- refactor to support sub-routes to build a stack of pages instead of matching
  multiple routes
- added unit tests for building the stack of pages
- some renaming of the types, e.g. `Four04Page` and `FamiliesPage` to
  `ErrorPage` and `HomePage` respectively
- fix a redirection error shown in the debug output

## 0.5.2

- add `urlPathStrategy` argument to `GoRouter` ctor

## 0.5.1

- docs and description updates

## 0.5.0

- moved redirect to top-level instead of per route for simplicity

## 0.4.1

- fixed CHANGELOG formatting

## 0.4.0

- bundled various useful route handling variables into the `GoRouterState` for
  use when building pages and error pages
- updated URL Strategy section of docs to reference `flutter run`

## 0.3.2

- formatting update to appease the pub.dev gods...

## 0.3.1

- updated the CHANGELOG

## 0.3.0

- moved redirection into a `GoRoute` ctor arg
- forgot to update the CHANGELOG

## 0.2.3

- move outstanding issues to [issue
  tracker](https://github.com/csells/go_router/issues)
- added explanation of Deep Linking to docs
- reformatting to meet pub.dev scoring guidelines

## 0.2.2

- docs updates

## 0.2.1

- messing with the CHANGELOG formatting

## 0.2.0

- initial useful release
- added support for declarative routes via `GoRoute` instances
- added support for imperative routing via `GoRoute.builder`
- added support for setting the URL path strategy
- added support for conditional routing
- added support for redirection
- added support for optional query parameters as well as positional parameters
  in route names

## 0.1.0

- squatting on the package name (I'm not too proud to admit it)<|MERGE_RESOLUTION|>--- conflicted
+++ resolved
@@ -1,12 +1,10 @@
-<<<<<<< HEAD
-## 14.0.3
+## 14.1.1
 
 - Fixes correctness of the state provided in the `onExit`.
-=======
+
 ## 14.1.0
 
 - Adds route redirect to ShellRoutes
->>>>>>> d891fb9e
 
 ## 14.0.2
 
