--- conflicted
+++ resolved
@@ -1,16 +1,14 @@
-<<<<<<< HEAD
+## 6.5.3
+
+- Fixes redirect being called with an empty location for unknown routes.
+
+## 6.5.2
+
+- NoTransitionPage now has an instant reverse transition
+
 ## 6.5.1
 
-- Fixes redirect being called with an empty location for unknown routes.
-=======
-## 6.5.2
-
-- NoTransitionPage now has an instant reverse transition
-
-## 6.5.1
-
 - Fixes an issue where the params are removed after popping.
->>>>>>> 03e19a96
 
 ## 6.5.0
 
