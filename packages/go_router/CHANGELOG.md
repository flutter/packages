--- conflicted
+++ resolved
@@ -1,14 +1,12 @@
-<<<<<<< HEAD
-## 16.3.1
+## 17.0.1
 
 - Fixes an issue where `GoRouter.refresh()` did not trigger a widget rebuild.
-=======
+
 ## 17.0.0
 
 - **BREAKING CHANGE**
   - `ShellRoute`'s navigating changes notify `GoRouter`'s observers by default.
   - Adds `notifyRootObserver` to `ShellRouteBase`, `ShellRoute`, `StatefulShellRoute`, `ShellRouteData.$route`, `TypedShellRoute`, `TypedStatefulShellRoute`.
->>>>>>> 8176ffdb
 
 ## 16.3.0
 
