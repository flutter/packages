--- conflicted
+++ resolved
@@ -1,13 +1,13 @@
-## 4.4.0
-
-<<<<<<< HEAD
+## 4.5.0
+
 - Adds ShellRoute for nested navigation support (flutter/flutter#99126)
 - Adds `parentNavigatorKey` to GoRoute, which specifies the Navigator to place that
   route's Page onto.
-=======
+  
+## 4.4.0
+
 - Adds `buildPageWithState` to `GoRouteData`.
 - `GoRouteData.buildPage` is now deprecated in favor of `GoRouteData.buildPageWithState`.
->>>>>>> ba51afa9
 
 ## 4.3.0
 
