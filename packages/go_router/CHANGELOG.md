--- conflicted
+++ resolved
@@ -1,14 +1,11 @@
-<<<<<<< HEAD
 ## 14.9.0
 - Adds new top level `onEnter` callback with access to current and next route states.
 - Deprecates top level `redirect` in favor of `onEnter`.
 
-=======
 ## 14.8.1
 
 - Secured canPop method for the lack of matches in routerDelegate's configuration.
- 
->>>>>>> a1b1cf1e
+
 ## 14.8.0
 
 - Adds `preload` parameter to `StatefulShellBranchData.$branch`.
