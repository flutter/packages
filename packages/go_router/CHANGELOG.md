--- conflicted
+++ resolved
@@ -1,8 +1,8 @@
-<<<<<<< HEAD
-## 5.1.2
-=======
+## 5.1.4
+
+- Fixes a bug with `replace` where it was not generated a new `pageKey`.
+
 ## 5.1.3
->>>>>>> fd98a747
 
 - Allows redirection to return same location.
 
@@ -11,7 +11,6 @@
 - Exposes uri and path parameters from GoRouter and fixes its notifications.
 - Updates README.
 - Removes dynamic calls in examples.
-- Fixes a bug with `replace` where it was not generated a new `pageKey`.
 
 ## 5.1.1
 
