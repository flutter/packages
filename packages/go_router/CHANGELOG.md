## NEXT

<<<<<<< HEAD
* Update compileSdkVersion to 33.
=======
- Updates example app to iOS 11.
>>>>>>> 09544999

## 6.2.0

- Export supertypes in route_data.dart library

## 6.1.0

- Adds `GoRouter.maybeOf` to get the closest `GoRouter` from the context, if there is any.

## 6.0.10

- Adds helpers for go_router_builder for ShellRoute support

## 6.0.9

- Fixes deprecation message for `GoRouterState.namedLocation`

## 6.0.8

* Adds support for Iterables, Lists and Sets in query params for TypedGoRoute. [#108437](https://github.com/flutter/flutter/issues/108437).

## 6.0.7

- Add observers parameter to the ShellRoute that will be passed to the nested Navigator.
- Use `HeroControllerScope` for nested Navigator that fixes Hero Widgets not animating in Nested Navigator.

## 6.0.6

- Adds `reverseTransitionDuration` to `CustomTransitionPage`

## 6.0.5

- Fixes [unnecessary_null_comparison](https://dart-lang.github.io/linter/lints/unnecessary_null_checks.html) lint warnings.

## 6.0.4

- Fixes redirection info log.

## 6.0.3

- Makes `CustomTransitionPage.barrierDismissible` work

## 6.0.2

- Fixes missing result on pop in go_router extension.

## 6.0.1

- Fixes crashes when popping navigators manually.
- Fixes trailing slashes after pops.

## 6.0.0

- **BREAKING CHANGE**
  - `GoRouteData`'s `redirect` now takes 2 parameters `BuildContext context, GoRouterState state`.
  - `GoRouteData`'s `build` now takes 2 parameters `BuildContext context, GoRouterState state`.
  - `GoRouteData`'s `buildPageWithState` has been removed and replaced by `buildPage` with now takes 2 parameters `BuildContext context, GoRouterState state`.
  - `replace` from `GoRouter`, `GoRouterDelegate` and `GoRouterHelper` has been renamed into `pushReplacement`. 
  - `replaceNamed` from `GoRouter`, `GoRouterDelegate` and `GoRouterHelper` has been renamed into `pushReplacementNamed`. 
  - [go_router v6 migration guide](https://flutter.dev/go/go-router-v6-breaking-changes)

## 5.2.4

- Fixes crashes when using async redirect.

## 5.2.3

- Fixes link for router configuration and sub-routes

## 5.2.2

- Fixes `pop` and `push` to update urls correctly.

## 5.2.1

- Refactors `GoRouter.pop` to be able to pop individual pageless route with result.

## 5.2.0

- Fixes `GoRouterState.location` and `GoRouterState.param` to return correct value.
- Cleans up `RouteMatch` and `RouteMatchList` API.

## 5.1.10

- Fixes link of ShellRoute in README.

## 5.1.9

- Fixes broken links in documentation.

## 5.1.8

- Fixes a bug with `replace` where it was not generated a new `pageKey`.

## 5.1.7

- Adds documentation using dartdoc topics.

## 5.1.6

- Fixes crashes when multiple `GoRoute`s use the same `parentNavigatorKey` in a route subtree.

## 5.1.5

- Adds migration guide for 5.1.2 to readme.

## 5.1.4

- Fixes the documentation by removing the `ShellRoute`'s non-existing `path` parameter from it.

## 5.1.3

- Allows redirection to return same location.

## 5.1.2

- Adds GoRouterState to context.
- Fixes GoRouter notification.
- Updates README.
- Removes dynamic calls in examples.
- **BREAKING CHANGE**
  - Remove NavigatorObserver mixin from GoRouter

## 5.1.1

- Removes DebugGoRouteInformation.

## 5.1.0

- Removes urlPathStrategy completely, which should have been done in v5.0.0 but some code remained mistakenly.

## 5.0.5

- Fixes issue where asserts in popRoute were preventing the app from
  exiting on Android.

## 5.0.4

- Fixes a bug in ShellRoute example where NavigationBar might lose current index in a nested routes.

## 5.0.3

- Changes examples to use the routerConfig API

## 5.0.2

- Fixes missing code example in ShellRoute documentation.

## 5.0.1

- Allows ShellRoute to have child ShellRoutes (flutter/flutter#111981)

## 5.0.0

- Fixes a bug where intermediate route redirect methods are not called.
- GoRouter implements the RouterConfig interface, allowing you to call
  MaterialApp.router(routerConfig: _myGoRouter) instead of passing
  the RouterDelegate, RouteInformationParser, and RouteInformationProvider
  fields.
- **BREAKING CHANGE**
  - Redesigns redirection API, adds asynchronous feature, and adds build context to redirect.
  - Removes GoRouterRefreshStream
  - Removes navigatorBuilder
  - Removes urlPathStrategy
- [go_router v5 migration guide](https://flutter.dev/go/go-router-v5-breaking-changes)

## 4.5.1

- Fixes an issue where GoRoutes with only a redirect were disallowed
  (flutter/flutter#111763)

## 4.5.0

- Adds ShellRoute for nested navigation support (flutter/flutter#99126)
- Adds `parentNavigatorKey` to GoRoute, which specifies the Navigator to place that
  route's Page onto.

## 4.4.1

- Fix an issue where disabling logging clears the root logger's listeners

## 4.4.0

- Adds `buildPageWithState` to `GoRouteData`.
- `GoRouteData.buildPage` is now deprecated in favor of `GoRouteData.buildPageWithState`.

## 4.3.0

- Allows `Map<String, dynamic>` maps as `queryParams` of `goNamed`, `replacedName`, `pushNamed` and `namedLocation`. 

## 4.2.9

* Updates text theme parameters to avoid deprecation issues.
* Fixes lint warnings.

## 4.2.8

- Fixes namedLocation to return URIs without trailing question marks if there are no query parameters.
- Cleans up examples.

## 4.2.7

- Updates README.

## 4.2.6

- Fixes rendering issues in the README.

## 4.2.5

- Fixes a bug where calling extra parameter is always null in route level redirect callback

## 4.2.4

- Rewrites Readme and examples.

## 4.2.3

- Fixes a bug where the ValueKey to be the same when a page was pushed multiple times.

## 4.2.2

- Fixes a bug where go_router_builder wasn't detecting annotations.

## 4.2.1

- Refactors internal classes and methods

## 4.2.0

- Adds `void replace()` and `replaceNamed` to `GoRouterDelegate`, `GoRouter` and `GoRouterHelper`.

## 4.1.1

- Fixes a bug where calling namedLocation does not support case-insensitive way.

## 4.1.0

- Adds `bool canPop()` to `GoRouterDelegate`, `GoRouter` and `GoRouterHelper`.

## 4.0.3

- Adds missed popping log.

## 4.0.2

- Fixes a bug where initialLocation took precedence over deep-links

## 4.0.1

- Fixes a bug where calling setLogging(false) does not clear listeners.

## 4.0.0

- Refactors go_router and introduces `GoRouteInformationProvider`. [Migration Doc](https://flutter.dev/go/go-router-v4-breaking-changes)
- Fixes a bug where top-level routes are skipped if another contains child routes.

## 3.1.1

- Uses first match if there are more than one route to match. [ [#99833](https://github.com/flutter/flutter/issues/99833)

## 3.1.0

- Adds `GoRouteData` and `TypedGoRoute` to support `package:go_router_builder`.

## 3.0.7

- Refactors runtime checks to assertions.

## 3.0.6

- Exports inherited_go_router.dart file.

## 3.0.5

- Add `dispatchNotification` method to `DummyBuildContext` in tests. (This
  should be revisited when Flutter `2.11.0` becomes stable.)
- Improves code coverage.
- `GoRoute` now warns about requiring either `pageBuilder`, `builder` or `redirect` at instantiation.

## 3.0.4

- Updates code for stricter analysis options.

## 3.0.3

- Fixes a bug where params disappear when pushing a nested route.

## 3.0.2

- Moves source to flutter/packages.
- Removes all_lint_rules_community and path_to_regexp dependencies.

## 3.0.1

- pass along the error to the `navigatorBuilder` to allow for different
  implementations based on the presence of an error

## 3.0.0

- breaking change: added `GoRouterState` to `navigatorBuilder` function
- breaking change: removed `BuildContext` from `GoRouter.pop()` to remove the
  need to use `context` parameter when calling the `GoRouter` API; this changes
  the behavior of `GoRouter.pop()` to only pop what's on the `GoRouter` page
  stack and no longer calls `Navigator.pop()`
- new [Migrating to 3.0 section](https://gorouter.dev/migrating-to-30) in the
  docs to describe the details of the breaking changes and how to update your
  code
- added a new [shared
  scaffold](https://github.com/csells/go_router/blob/main/go_router/example/lib/shared_scaffold.dart)
  sample to show how to use the `navigatorBuilder` function to build a custom
  shared scaffold outside of the animations provided by go_router

## 2.5.7

- [PR 262](https://github.com/csells/go_router/pull/262): add support for
  `Router.neglect`; thanks to [nullrocket](https://github.com/nullrocket)!
- [PR 265](https://github.com/csells/go_router/pull/265): add Japanese
  translation of the docs; thanks to
  [toshi-kuji](https://github.com/toshi-kuji)! Unfortunately I don't yet know
  how to properly display them via docs.page, but [I'm working on
  it](https://github.com/csells/go_router/issues/266)
- updated the examples using the `from` query parameter to be completely
  self-contained in the `redirect` function, simplifying usage
- updated the async data example to be simpler
- added a new example to show how to implement a loading page
- renamed the navigator_integration example to user_input and added an example
  of `WillPopScope` for go_router apps

## 2.5.6

- [PR 259](https://github.com/csells/go_router/pull/259): remove a hack for
  notifying the router of a route change that was no longer needed; thanks to
  [nullrocket](https://github.com/nullrocket)!
- improved async example to handle the case that the data has been returned but
  the page is no longer there by checking the `mounted` property of the screen

## 2.5.5

- updated implementation to use logging package for debug diagnostics; thanks
  to [johnpryan](https://github.com/johnpryan)

## 2.5.4

- fixed up the `GoRouterRefreshStream` implementation with an export, an example
  and some docs

## 2.5.3

- added `GoRouterRefreshStream` from
  [jopmiddelkamp](https://github.com/jopmiddelkamp) to easily map from a
  `Stream` to a `Listenable` for use with `refreshListenable`; very useful when
  combined with stream-based state management like
  [flutter_bloc](https://pub.dev/packages/flutter_bloc)
- dartdocs fixups from [mehade369](https://github.com/mehade369)
- example link fixes from [ben-milanko](https://github.com/ben-milanko)

## 2.5.2

- pass additional information to the `NavigatorObserver` via default args to
  `MaterialPage`, etc.

## 2.5.1

- [fix 205](https://github.com/csells/go_router/issues/205): hack around a
  failed assertion in Flutter when using `Duration.zero` in the
  `NoTransitionPage`

## 2.5.0

- provide default implementation of `GoRoute.pageBuilder` to provide a simpler
  way to build pages via the `GoRouter.build` method
- provide default implementation of `GoRouter.errorPageBuilder` to provide a
  simpler way to build error pages via the `GoRouter.errorBuilder` method
- provide default implementation of `GoRouter.errorBuilder` to provide an error
  page without the need to implement a custom error page builder
- new [Migrating to 2.5 section](https://gorouter.dev/migrating-to-25) in
  the docs to show how to take advantage of the new `builder` and default error
  page builder
- removed `launch.json` as VSCode-centric and unnecessary for discovery or easy
  launching
- added a [new custom error screen
  sample](https://github.com/csells/go_router/blob/master/example/lib/error_screen.dart)
- added a [new WidgetsApp
  sample](https://github.com/csells/go_router/blob/master/example/lib/widgets_app.dart)
- added a new `NoTransitionPage` class
- updated docs to explain why the browser's Back button doesn't work
  with the `extra` param
- updated README to point to new docs site: [gorouter.dev](https://gorouter.dev)

## 2.3.1

- [fix 191](https://github.com/csells/go_router/issues/191): handle several
  kinds of trailing / in the location, e.g. `/foo/` should be the same as `/foo`

## 2.3.0

- fix a misleading error message when using redirect functions with sub-routes

## 2.2.9

- [fix 182](https://github.com/csells/go_router/issues/182): fixes a regression
  in the nested navigation caused by the fix for
  [#163](https://github.com/csells/go_router/issues/163); thanks to
  [lulupointu](https://github.com/lulupointu) for the fix!

## 2.2.8

- reformatted CHANGELOG file; lets see if pub.dev is still ok with it...
- staged an in-progress doc site at https://docs.page/csells/go_router
- tightened up a test that was silently failing
- fixed a bug that dropped parent params in sub-route redirects

## 2.2.7

- [fix 163](https://github.com/csells/go_router/issues/163): avoids unnecessary
  page rebuilds
- [fix 139](https://github.com/csells/go_router/issues/139): avoids unnecessary
  page flashes on deep linking
- [fix 158](https://github.com/csells/go_router/issues/158): shows exception
  info in the debug output even during a top-level redirect coded w/ an
  anonymous function, i.e. what the samples all use
- [fix 151](https://github.com/csells/go_router/issues/151): exposes
  `Navigator.pop()` via `GoRouter.pop()` to make it easy to find

## 2.2.6

- [fix 127](https://github.com/csells/go_router/issues/127): updated the docs
  to add a video overview of the project for people that prefer that media style
  over long-form text when approaching a new topic
- [fix 108](https://github.com/csells/go_router/issues/108): updated the
  description of the `state` parameter to clarfy that not all properties will be
  set at every usage

## 2.2.5

- [fix 120 again](https://github.com/csells/go_router/issues/120): found the bug
  in my tests that was masking the real bug; changed two characters to implement
  the actual fix (sigh)

## 2.2.4

- [fix 116](https://github.com/csells/go_router/issues/116): work-around for
  auto-import of the `context.go` family of extension methods

## 2.2.3

- [fix 132](https://github.com/csells/go_router/issues/132): route names are
  stored as case insensitive and are now matched in a case insensitive manner

## 2.2.2

- [fix 120](https://github.com/csells/go_router/issues/120): encoding and
  decoding of params and query params

## 2.2.1

- [fix 114](https://github.com/csells/go_router/issues/114): give a better error
  message when the `GoRouter` isn't found in the widget tree via
  `GoRouter.of(context)`; thanks [aoatmon](https://github.com/aoatmon) for the
  [excellent bug report](https://github.com/csells/go_router/issues/114)!

## 2.2.0

- added a new [`navigatorBuilder`](https://gorouter.dev/navigator-builder) argument to the
  `GoRouter` constructor; thanks to [andyduke](https://github.com/andyduke)!
- also from [andyduke](https://github.com/andyduke) is an update to
  improve state restoration
- refactor from [kevmoo](https://github.com/kevmoo) for easier maintenance
- added a new [Navigator Integration section of the
  docs](https://gorouter.dev/navigator-integration)

## 2.1.2

- [fix 61 again](https://github.com/csells/go_router/issues/61): enable images
  and file links to work on pub.dev/documentation
- [fix 62](https://github.com/csells/go_router/issues/62) re-tested; fixed w/
  earlier Android system Back button fix (using navigation key)
- [fix 91](https://github.com/csells/go_router/issues/91): fix a regression w/
  the `errorPageBuilder`
- [fix 92](https://github.com/csells/go_router/issues/92): fix an edge case w/
  named sub-routes
- [fix 89](https://github.com/csells/go_router/issues/89): enable queryParams
  and extra object param w/ `push`
- refactored tests for greater coverage and fewer methods `@visibleForTesting`

## 2.1.1

- [fix 86](https://github.com/csells/go_router/issues/86): add `name` to
  `GoRouterState` to complete support for URI-free navigation knowledge in your
  code
- [fix 83](https://github.com/csells/go_router/issues/83): fix for `null`
  `extra` object

## 2.1.0

- [fix 80](https://github.com/csells/go_router/issues/80): adding a redirect
  limit to catch too many redirects error
- [fix 81](https://github.com/csells/go_router/issues/81): allow an `extra`
  object to pass through for navigation

## 2.0.1

- add badges to the README and codecov to the GitHub commit action; thanks to
  [rydmike](https://github.com/rydmike) for both

## 2.0.0

- BREAKING CHANGE and [fix #50](https://github.com/csells/go_router/issues/50):
  split `params` into `params` and `queryParams`; see the [Migrating to 2.0
  section of the docs](https://gorouter.dev/migrating-to-20)
  for instructions on how to migrate your code from 1.x to 2.0
- [fix 69](https://github.com/csells/go_router/issues/69): exposed named
  location lookup for redirection
- [fix 57](https://github.com/csells/go_router/issues/57): enable the Android
  system Back button to behave exactly like the `AppBar` Back button; thanks to
  [SunlightBro](https://github.com/SunlightBro) for the one-line fix that I had
  no idea about until he pointed it out
- [fix 59](https://github.com/csells/go_router/issues/59): add query params to
  top-level redirect
- [fix 44](https://github.com/csells/go_router/issues/44): show how to use the
  `AutomaticKeepAliveClientMixin` with nested navigation to keep widget state
  between navigations; thanks to [rydmike](https://github.com/rydmike) for this
  update

## 1.1.3

- enable case-insensitive path matching while still preserving path and query
  parameter cases
- change a lifetime of habit to sort constructors first as per
  [sort_constructors_first](https://dart-lang.github.io/linter/lints/sort_constructors_first.html).
  Thanks for the PR, [Abhishek01039](https://github.com/Abhishek01039)!
- set the initial transition example route to `/none` to make pushing the 'fade
  transition' button on the first run through more fun
- fixed an error in the async data example

## 1.1.2

- Thanks, Mikes!
  - updated dartdocs from [rydmike](https://github.com/rydmike)
  - also shoutout to [https://github.com/Salakar](https://github.com/Salakar)
    for the CI action on GitHub
  - this is turning into a real community effort...

## 1.1.1

- now showing routing exceptions in the debug log
- updated the docs to make it clear that it will be called until it returns
  `null`

## 1.1.0

- added support `NavigatorObserver` objects to receive change notifications

## 1.0.1

- docs updates based on user feedback for clarity
- fix for setting URL path strategy in `main()`
- fix for `push()` disables `AppBar` Back button

## 1.0.0

- updated version for initial release
- some renaming for clarify and consistency with transitions
  - `GoRoute.builder` => `GoRoute.pageBuilder`
  - `GoRoute.error` => `GoRoute.errorPageBuilder`
- added diagnostic logging for `push` and `pushNamed`

## 0.9.6

- added support for `push` as well as `go`
- added 'none' to transitions example app
- updated animation example to use no transition and added an animated gif to
  the docs

## 0.9.5

- added support for custom transitions between routes

## 0.9.4

- updated API docs
- updated docs for `GoRouterState`

## 0.9.3

- updated API docs

## 0.9.2

- updated named route lookup to O(1)
- updated diagnostics output to show known named routes

## 0.9.1

- updated diagnostics output to show named route lookup
- docs updates

## 0.9.0

- added support for named routes

## 0.8.8

- fix to make `GoRouter` notify on pop

## 0.8.7

- made `GoRouter` a `ChangeNotifier` so you can listen for `location` changes

## 0.8.6

- books sample bug fix

## 0.8.5

- added Cupertino sample
- added example of async data lookup

## 0.8.4

- added state restoration sample

## 0.8.3

- changed `debugOutputFullPaths` to `debugLogDiagnostics` and added add'l
  debugging logging
- parameterized redirect

## 0.8.2

- updated docs for `Link` widget support

## 0.8.1

- added Books sample; fixed some issues it revealed

## 0.8.0

- breaking build to refactor the API for simplicity and capability
- move to fixed routing from conditional routing; simplies API, allows for
  redirection at the route level and there scenario was sketchy anyway
- add redirection at the route level
- replace guard objects w/ redirect functions
- add `refresh` method and `refreshListener`
- removed `.builder` ctor from `GoRouter` (not reasonable to implement)
- add Dynamic linking section to the docs
- replaced Books sample with Nested Navigation sample
- add ability to dump the known full paths to your routes to debug output

## 0.7.1

- update to pageKey to take sub-routes into account

## 0.7.0

- BREAK: rename `pattern` to `path` for consistency w/ other routers in the
  world
- added the `GoRouterLoginGuard` for the common redirect-to-login-page pattern

## 0.6.2

- fixed issue showing home page for a second before redirecting (if needed)

## 0.6.1

- added `GoRouterState.pageKey`
- removed `cupertino_icons` from main `pubspec.yaml`

## 0.6.0

- refactor to support sub-routes to build a stack of pages instead of matching
  multiple routes
- added unit tests for building the stack of pages
- some renaming of the types, e.g. `Four04Page` and `FamiliesPage` to
  `ErrorPage` and `HomePage` respectively
- fix a redirection error shown in the debug output

## 0.5.2

- add `urlPathStrategy` argument to `GoRouter` ctor

## 0.5.1

- docs and description updates

## 0.5.0

- moved redirect to top-level instead of per route for simplicity

## 0.4.1

- fixed CHANGELOG formatting

## 0.4.0

- bundled various useful route handling variables into the `GoRouterState` for
  use when building pages and error pages
- updated URL Strategy section of docs to reference `flutter run`

## 0.3.2

- formatting update to appease the pub.dev gods...

## 0.3.1

- updated the CHANGELOG

## 0.3.0

- moved redirection into a `GoRoute` ctor arg
- forgot to update the CHANGELOG

## 0.2.3

- move outstanding issues to [issue
  tracker](https://github.com/csells/go_router/issues)
- added explanation of Deep Linking to docs
- reformatting to meet pub.dev scoring guidelines

## 0.2.2

- docs updates

## 0.2.1

- messing with the CHANGELOG formatting

## 0.2.0

- initial useful release
- added support for declarative routes via `GoRoute` instances
- added support for imperative routing via `GoRoute.builder`
- added support for setting the URL path strategy
- added support for conditional routing
- added support for redirection
- added support for optional query parameters as well as positional parameters
  in route names

## 0.1.0

- squatting on the package name (I'm not too proud to admit it)<|MERGE_RESOLUTION|>--- conflicted
+++ resolved
@@ -1,10 +1,7 @@
 ## NEXT
 
-<<<<<<< HEAD
-* Update compileSdkVersion to 33.
-=======
+- Update compileSdkVersion to 33.
 - Updates example app to iOS 11.
->>>>>>> 09544999
 
 ## 6.2.0
 
@@ -62,8 +59,8 @@
   - `GoRouteData`'s `redirect` now takes 2 parameters `BuildContext context, GoRouterState state`.
   - `GoRouteData`'s `build` now takes 2 parameters `BuildContext context, GoRouterState state`.
   - `GoRouteData`'s `buildPageWithState` has been removed and replaced by `buildPage` with now takes 2 parameters `BuildContext context, GoRouterState state`.
-  - `replace` from `GoRouter`, `GoRouterDelegate` and `GoRouterHelper` has been renamed into `pushReplacement`. 
-  - `replaceNamed` from `GoRouter`, `GoRouterDelegate` and `GoRouterHelper` has been renamed into `pushReplacementNamed`. 
+  - `replace` from `GoRouter`, `GoRouterDelegate` and `GoRouterHelper` has been renamed into `pushReplacement`.
+  - `replaceNamed` from `GoRouter`, `GoRouterDelegate` and `GoRouterHelper` has been renamed into `pushReplacementNamed`.
   - [go_router v6 migration guide](https://flutter.dev/go/go-router-v6-breaking-changes)
 
 ## 5.2.4
@@ -193,7 +190,7 @@
 
 ## 4.3.0
 
-- Allows `Map<String, dynamic>` maps as `queryParams` of `goNamed`, `replacedName`, `pushNamed` and `namedLocation`. 
+- Allows `Map<String, dynamic>` maps as `queryParams` of `goNamed`, `replacedName`, `pushNamed` and `namedLocation`.
 
 ## 4.2.9
 
