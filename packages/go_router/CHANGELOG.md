<<<<<<< HEAD
## 14.5.0

- Fixed `PopScope`, and `WillPopScop` was not handled properly in the Root routes.
=======
## 14.6.0

- Allows going to a path relatively by prefixing `./`

## 14.5.0

- Adds preload support to StatefulShellRoute, configurable via `preload` parameter on StatefulShellBranch.
>>>>>>> 24752909

## 14.4.1

- Adds `missing_code_block_language_in_doc_comment` lint.

## 14.4.0

- Adds current state getter on `GoRouter` that returns the current `GoRouterState`.

## 14.3.0

- Adds missing implementation for the routerNeglect parameter in GoRouter.

## 14.2.9

- Relaxes route path requirements. Both root and child routes can now start with or without '/'.

## 14.2.8

- Updated custom_stateful_shell_route example to better support swiping in TabView as well as demonstration of the use of PageView. 

## 14.2.7

- Fixes issue so that the parseRouteInformationWithContext can handle non-http Uris.

## 14.2.6

- Fixes replace and pushReplacement uri when only one route match in current route match list.

## 14.2.5

- Fixes an issue where android back button pops pages in the wrong order.

## 14.2.4

- Updates minimum supported SDK version to Flutter 3.19/Dart 3.3.
- Fix GoRouter configuration in `upgrading.md`

## 14.2.3

- Fixes redirect example's signature in `route.dart`.

## 14.2.2

- Adds section for "Stateful nested navigation" to configuration.md.

## 14.2.1

- Makes GoRouterState lookup more robust.

## 14.2.0

- Added proper `redirect` handling for `ShellRoute.$route` and `StatefulShellRoute.$route` for proper redirection handling in case of code generation.

## 14.1.4

- Fixes a URL in `navigation.md`.

## 14.1.3

- Improves the logging of routes when `debugLogDiagnostics` is enabled or `debugKnownRoutes() is called. Explains the position of shell routes in the route tree. Prints the widget name of the routes it is building.

## 14.1.2

- Fixes issue that path parameters are not set when using the `goBranch`.

## 14.1.1

- Fixes correctness of the state provided in the `onExit`.

## 14.1.0

- Adds route redirect to ShellRoutes

## 14.0.2

- Fixes unwanted logs when `hierarchicalLoggingEnabled` was set to `true`.

## 14.0.1

- Updates the redirection documentation for clarity

## 14.0.0

- **BREAKING CHANGE**
  - `GoRouteData`'s `onExit` now takes 2 parameters `BuildContext context, GoRouterState state`.

## 13.2.4

- Updates examples to use uri.path instead of uri.toString() for accessing the current location.

## 13.2.3

- Fixes an issue where deep links without path caused an exception

## 13.2.2

- Fixes restoreRouteInformation issue when GoRouter.optionURLReflectsImperativeAPIs is true and the last match is ShellRouteMatch

## 13.2.1

- Updates minimum supported SDK version to Flutter 3.16/Dart 3.2.
- Fixes memory leaks.

## 13.2.0

- Exposes full `Uri` on `GoRouterState` in `GoRouterRedirect`

## 13.1.0

- Adds `topRoute` to `GoRouterState`
- Adds `lastOrNull` to `RouteMatchList`

## 13.0.1

- Fixes new lint warnings.

## 13.0.0

- Refactors `RouteMatchList` and imperative APIs.
- **BREAKING CHANGE**:
  - RouteMatchList structure changed.
  - Matching logic updated.

## 12.1.3

- Fixes a typo in `navigation.md`.

## 12.1.2

- Fixes an incorrect use of `extends` for Dart 3 compatibility.
- Updates minimum supported SDK version to Flutter 3.10/Dart 3.0.

## 12.1.1

- Retains query parameters during refresh and first redirect.

## 12.1.0

- Adds an ability to add a custom codec for serializing/deserializing extra.

## 12.0.3

- Fixes crashes when dynamically updates routing tables with named routes.

## 12.0.2

- Fixes the problem that pathParameters is null in redirect when the Router is recreated.

## 12.0.1

- Fixes deep-link with no path on cold start.

## 12.0.0

- Adds ability to dynamically update routing table.
- **BREAKING CHANGE**:
  - The function signature of constructor of `RouteConfiguration` is updated.
  - Adds a required `matchedPath` named parameter to `RouteMatch.match`.

## 11.1.4

- Fixes missing parameters in the type-safe routes topic documentation.

## 11.1.3

- Fixes missing state.extra in onException().

## 11.1.2

- Fixes a bug where the known routes and initial route were logged even when `debugLogDiagnostics` was set to `false`.

## 11.1.1

- Fixes a missing `{@end-tool}` doc directive tag for `GoRoute.name`.

## 11.1.0

- Adds optional parameter `overridePlatformDefaultLocation` to override initial route set by platform.

## 11.0.1

- Fixes the Android back button ignores top level route's onExit.

## 11.0.0

- Fixes the GoRouter.goBranch so that it doesn't reset extra to null if extra is not serializable.
- **BREAKING CHANGE**:
  - Updates the function signature of `GoRouteInformationProvider.restore`.
  - Adds `NavigationType.restore` to `NavigationType` enum.

## 10.2.0

- Adds `onExit` to GoRoute.

## 10.1.4

- Fixes RouteInformationParser that does not restore full RouteMatchList if
  the optionURLReflectsImperativeAPIs is set.

## 10.1.3

- Fixes an issue in the documentation that was using `state.queryParameters` instead of `state.uri.queryParameters`.

## 10.1.2

- Adds pub topics to package metadata.

## 10.1.1

- Fixes mapping from `Page` to `RouteMatch`s.
- Updates minimum supported SDK version to Flutter 3.7/Dart 2.19.

## 10.1.0

- Supports setting `requestFocus`.

## 10.0.0

- **BREAKING CHANGE**:
  - Replaces location, queryParameters, and queryParametersAll in GoRouterState with Uri.
  - See [Migrating to 10.0.0](https://flutter.dev/go/go-router-v10-breaking-changes) or
    run `dart fix --apply` to fix the breakages.

## 9.1.1

- Fixes a link in error handling documentation.

## 9.1.0

- Adds the parentNavigatorKey parameter to ShellRouteData and StatefulShellRouteData.
- Fixes a typo in docs for `StatefulShellRoute.indexedStack(...)`.
- Cleans some typos in the documentation and asserts.

## 9.0.3

- Adds helpers for go_router_builder for StatefulShellRoute support

## 9.0.2

- Exposes package-level privates.

## 9.0.1

- Allows redirect only GoRoute to be part of RouteMatchList.

## 9.0.0

- **BREAKING CHANGE**:
  - Removes GoRouter.location. Use GoRouterState.of().location instead.
  - GoRouter does not `extends` ChangeNotifier.
  - [Migration guide](https://flutter.dev/go/go-router-v9-breaking-changes)
- Reduces excessive rebuilds due to inherited look up.

## 8.2.0

- Adds onException to GoRouter constructor.

## 8.1.0

- Adds parent navigator key to ShellRoute and StatefulShellRoute.

## 8.0.5

- Fixes a bug that GoRouterState in top level redirect doesn't contain complete data.

## 8.0.4

- Updates documentations around `GoRouter.of`, `GoRouter.maybeOf`, and `BuildContext` extension.

## 8.0.3

- Makes namedLocation and route name related APIs case sensitive.

## 8.0.2

- Fixes a bug in `debugLogDiagnostics` to support StatefulShellRoute.

## 8.0.1

- Fixes a link for an example in `path` documentation.
  documentation.

## 8.0.0

- **BREAKING CHANGE**:
  - Imperatively pushed GoRoute no longer change URL.
  - Browser backward and forward button respects imperative route operations.
- Refactors the route parsing pipeline.

## 7.1.1

- Removes obsolete null checks on non-nullable values.

## 7.1.0

- Introduces `StatefulShellRoute` to support using separate navigators for child routes as well as preserving state in each navigation tree (flutter/flutter#99124).
- Updates documentation for `pageBuilder` and `builder` fields of `ShellRoute`, to more correctly
  describe the meaning of the child argument in the builder functions.
- Adds support for restorationId to ShellRoute (and StatefulShellRoute).

## 7.0.2

- Fixes `BuildContext` extension method `replaceNamed` to correctly pass `pathParameters` and `queryParameters`.

## 7.0.1

- Adds a workaround for the `dart fix --apply` issue, https://github.com/dart-lang/sdk/issues/52233.

## 7.0.0

- **BREAKING CHANGE**:
  - For the below changes, run `dart fix --apply` to automatically migrate your code.
    - `GoRouteState.subloc` has been renamed to `GoRouteState.matchedLocation`.
    - `GoRouteState.params` has been renamed to `GoRouteState.pathParameters`.
    - `GoRouteState.fullpath` has been renamed to `GoRouteState.fullPath`.
    - `GoRouteState.queryParams` has been renamed to `GoRouteState.queryParameters`.
    - `params` and `queryParams` in `GoRouteState.namedLocation` have been renamed to `pathParameters` and `queryParameters`.
    - `params` and `queryParams` in `GoRouter`'s `namedLocation`, `pushNamed`, `pushReplacementNamed`
      `replaceNamed` have been renamed to `pathParameters` and `queryParameters`.
  - For the below changes, please follow the [migration guide](https://docs.google.com/document/d/10Xbpifbs4E-zh6YE5akIO8raJq_m3FIXs6nUGdOspOg).
    - `params` and `queryParams` in `BuildContext`'s `namedLocation`, `pushNamed`, `pushReplacementNamed`
      `replaceNamed` have been renamed to `pathParameters` and `queryParameters`.
- Cleans up API and makes RouteMatchList immutable.

## 6.5.9

- Removes navigator keys from `GoRouteData` and `ShellRouteData`.

## 6.5.8

- Adds name parameter to `TypedGoRoute`

## 6.5.7

- Fixes a bug that go_router would crash if `GoRoute.pageBuilder` depends on `InheritedWidget`s.

## 6.5.6

- Fixes an issue where ShellRoute routes were not logged when debugLogDiagnostic was enabled.

## 6.5.5

- Fixes an issue when popping pageless route would accidentally complete imperative page.

## 6.5.4

- Removes navigator keys from `TypedGoRoute` and `TypedShellRoute`.

## 6.5.3

- Fixes redirect being called with an empty location for unknown routes.

## 6.5.2

- NoTransitionPage now has an instant reverse transition.

## 6.5.1

- Fixes an issue where the params are removed after popping.

## 6.5.0

- Supports returning values on pop.

## 6.4.1

- Adds `initialExtra` to **GoRouter** to pass extra data alongside `initialRoute`.

## 6.4.0

- Adds `replace` method to that replaces the current route with a new one and keeps the same page key. This is useful for when you want to update the query params without changing the page key ([#115902](https://github.com/flutter/flutter/issues/115902)).

## 6.3.0

- Aligns Dart and Flutter SDK constraints.
- Updates compileSdkVersion to 33.
- Updates example app to iOS 11.
- Adds `navigatorKey` to `TypedShellRoute`
- Adds `parentNavigatorKey` to `TypedGoRoute`
- Updates documentation in matching methods.

## 6.2.0

- Exports supertypes in route_data.dart library.

## 6.1.0

- Adds `GoRouter.maybeOf` to get the closest `GoRouter` from the context, if there is any.

## 6.0.10

- Adds helpers for go_router_builder for ShellRoute support

## 6.0.9

- Fixes deprecation message for `GoRouterState.namedLocation`

## 6.0.8

- Adds support for Iterables, Lists and Sets in query params for TypedGoRoute. [#108437](https://github.com/flutter/flutter/issues/108437).

## 6.0.7

- Add observers parameter to the ShellRoute that will be passed to the nested Navigator.
- Use `HeroControllerScope` for nested Navigator that fixes Hero Widgets not animating in Nested Navigator.

## 6.0.6

- Adds `reverseTransitionDuration` to `CustomTransitionPage`

## 6.0.5

- Fixes [unnecessary_null_comparison](https://dart.dev/lints/unnecessary_null_checks) lint warnings.

## 6.0.4

- Fixes redirection info log.

## 6.0.3

- Makes `CustomTransitionPage.barrierDismissible` work

## 6.0.2

- Fixes missing result on pop in go_router extension.

## 6.0.1

- Fixes crashes when popping navigators manually.
- Fixes trailing slashes after pops.

## 6.0.0

- **BREAKING CHANGE**
  - `GoRouteData`'s `redirect` now takes 2 parameters `BuildContext context, GoRouterState state`.
  - `GoRouteData`'s `build` now takes 2 parameters `BuildContext context, GoRouterState state`.
  - `GoRouteData`'s `buildPageWithState` has been removed and replaced by `buildPage` with now takes 2 parameters `BuildContext context, GoRouterState state`.
  - `replace` from `GoRouter`, `GoRouterDelegate` and `GoRouterHelper` has been renamed into `pushReplacement`.
  - `replaceNamed` from `GoRouter`, `GoRouterDelegate` and `GoRouterHelper` has been renamed into `pushReplacementNamed`.
  - [go_router v6 migration guide](https://flutter.dev/go/go-router-v6-breaking-changes)

## 5.2.4

- Fixes crashes when using async redirect.

## 5.2.3

- Fixes link for router configuration and sub-routes

## 5.2.2

- Fixes `pop` and `push` to update urls correctly.

## 5.2.1

- Refactors `GoRouter.pop` to be able to pop individual pageless route with result.

## 5.2.0

- Fixes `GoRouterState.location` and `GoRouterState.param` to return correct value.
- Cleans up `RouteMatch` and `RouteMatchList` API.

## 5.1.10

- Fixes link of ShellRoute in README.

## 5.1.9

- Fixes broken links in documentation.

## 5.1.8

- Fixes a bug with `replace` where it was not generated a new `pageKey`.

## 5.1.7

- Adds documentation using dartdoc topics.

## 5.1.6

- Fixes crashes when multiple `GoRoute`s use the same `parentNavigatorKey` in a route subtree.

## 5.1.5

- Adds migration guide for 5.1.2 to readme.

## 5.1.4

- Fixes the documentation by removing the `ShellRoute`'s non-existing `path` parameter from it.

## 5.1.3

- Allows redirection to return same location.

## 5.1.2

- Adds GoRouterState to context.
- Fixes GoRouter notification.
- Updates README.
- Removes dynamic calls in examples.
- **BREAKING CHANGE**
  - Remove NavigatorObserver mixin from GoRouter

## 5.1.1

- Removes DebugGoRouteInformation.

## 5.1.0

- Removes urlPathStrategy completely, which should have been done in v5.0.0 but some code remained mistakenly.

## 5.0.5

- Fixes issue where asserts in popRoute were preventing the app from
  exiting on Android.

## 5.0.4

- Fixes a bug in ShellRoute example where NavigationBar might lose current index in a nested routes.

## 5.0.3

- Changes examples to use the routerConfig API

## 5.0.2

- Fixes missing code example in ShellRoute documentation.

## 5.0.1

- Allows ShellRoute to have child ShellRoutes (flutter/flutter#111981)

## 5.0.0

- Fixes a bug where intermediate route redirect methods are not called.
- GoRouter implements the RouterConfig interface, allowing you to call
  MaterialApp.router(routerConfig: \_myGoRouter) instead of passing
  the RouterDelegate, RouteInformationParser, and RouteInformationProvider
  fields.
- **BREAKING CHANGE**
  - Redesigns redirection API, adds asynchronous feature, and adds build context to redirect.
  - Removes GoRouterRefreshStream
  - Removes navigatorBuilder
  - Removes urlPathStrategy
- [go_router v5 migration guide](https://flutter.dev/go/go-router-v5-breaking-changes)

## 4.5.1

- Fixes an issue where GoRoutes with only a redirect were disallowed
  (flutter/flutter#111763)

## 4.5.0

- Adds ShellRoute for nested navigation support (flutter/flutter#99126)
- Adds `parentNavigatorKey` to GoRoute, which specifies the Navigator to place that
  route's Page onto.

## 4.4.1

- Fix an issue where disabling logging clears the root logger's listeners

## 4.4.0

- Adds `buildPageWithState` to `GoRouteData`.
- `GoRouteData.buildPage` is now deprecated in favor of `GoRouteData.buildPageWithState`.

## 4.3.0

- Allows `Map<String, dynamic>` maps as `queryParams` of `goNamed`, `replacedName`, `pushNamed` and `namedLocation`.

## 4.2.9

- Updates text theme parameters to avoid deprecation issues.
- Fixes lint warnings.

## 4.2.8

- Fixes namedLocation to return URIs without trailing question marks if there are no query parameters.
- Cleans up examples.

## 4.2.7

- Updates README.

## 4.2.6

- Fixes rendering issues in the README.

## 4.2.5

- Fixes a bug where calling extra parameter is always null in route level redirect callback

## 4.2.4

- Rewrites Readme and examples.

## 4.2.3

- Fixes a bug where the ValueKey to be the same when a page was pushed multiple times.

## 4.2.2

- Fixes a bug where go_router_builder wasn't detecting annotations.

## 4.2.1

- Refactors internal classes and methods

## 4.2.0

- Adds `void replace()` and `replaceNamed` to `GoRouterDelegate`, `GoRouter` and `GoRouterHelper`.

## 4.1.1

- Fixes a bug where calling namedLocation does not support case-insensitive way.

## 4.1.0

- Adds `bool canPop()` to `GoRouterDelegate`, `GoRouter` and `GoRouterHelper`.

## 4.0.3

- Adds missed popping log.

## 4.0.2

- Fixes a bug where initialLocation took precedence over deep-links

## 4.0.1

- Fixes a bug where calling setLogging(false) does not clear listeners.

## 4.0.0

- Refactors go_router and introduces `GoRouteInformationProvider`. [Migration Doc](https://flutter.dev/go/go-router-v4-breaking-changes)
- Fixes a bug where top-level routes are skipped if another contains child routes.

## 3.1.1

- Uses first match if there are more than one route to match. [ [#99833](https://github.com/flutter/flutter/issues/99833)

## 3.1.0

- Adds `GoRouteData` and `TypedGoRoute` to support `package:go_router_builder`.

## 3.0.7

- Refactors runtime checks to assertions.

## 3.0.6

- Exports inherited_go_router.dart file.

## 3.0.5

- Add `dispatchNotification` method to `DummyBuildContext` in tests. (This
  should be revisited when Flutter `2.11.0` becomes stable.)
- Improves code coverage.
- `GoRoute` now warns about requiring either `pageBuilder`, `builder` or `redirect` at instantiation.

## 3.0.4

- Updates code for stricter analysis options.

## 3.0.3

- Fixes a bug where params disappear when pushing a nested route.

## 3.0.2

- Moves source to flutter/packages.
- Removes all_lint_rules_community and path_to_regexp dependencies.

## 3.0.1

- pass along the error to the `navigatorBuilder` to allow for different
  implementations based on the presence of an error

## 3.0.0

- breaking change: added `GoRouterState` to `navigatorBuilder` function
- breaking change: removed `BuildContext` from `GoRouter.pop()` to remove the
  need to use `context` parameter when calling the `GoRouter` API; this changes
  the behavior of `GoRouter.pop()` to only pop what's on the `GoRouter` page
  stack and no longer calls `Navigator.pop()`
- new [Migrating to 3.0 section](https://gorouter.dev/migrating-to-30) in the
  docs to describe the details of the breaking changes and how to update your
  code
- added a new [shared
  scaffold](https://github.com/csells/go_router/blob/main/go_router/example/lib/shared_scaffold.dart)
  sample to show how to use the `navigatorBuilder` function to build a custom
  shared scaffold outside of the animations provided by go_router

## 2.5.7

- [PR 262](https://github.com/csells/go_router/pull/262): add support for
  `Router.neglect`; thanks to [nullrocket](https://github.com/nullrocket)!
- [PR 265](https://github.com/csells/go_router/pull/265): add Japanese
  translation of the docs; thanks to
  [toshi-kuji](https://github.com/toshi-kuji)! Unfortunately I don't yet know
  how to properly display them via docs.page, but [I'm working on
  it](https://github.com/csells/go_router/issues/266)
- updated the examples using the `from` query parameter to be completely
  self-contained in the `redirect` function, simplifying usage
- updated the async data example to be simpler
- added a new example to show how to implement a loading page
- renamed the navigator_integration example to user_input and added an example
  of `WillPopScope` for go_router apps

## 2.5.6

- [PR 259](https://github.com/csells/go_router/pull/259): remove a hack for
  notifying the router of a route change that was no longer needed; thanks to
  [nullrocket](https://github.com/nullrocket)!
- improved async example to handle the case that the data has been returned but
  the page is no longer there by checking the `mounted` property of the screen

## 2.5.5

- updated implementation to use logging package for debug diagnostics; thanks
  to [johnpryan](https://github.com/johnpryan)

## 2.5.4

- fixed up the `GoRouterRefreshStream` implementation with an export, an example
  and some docs

## 2.5.3

- added `GoRouterRefreshStream` from
  [jopmiddelkamp](https://github.com/jopmiddelkamp) to easily map from a
  `Stream` to a `Listenable` for use with `refreshListenable`; very useful when
  combined with stream-based state management like
  [flutter_bloc](https://pub.dev/packages/flutter_bloc)
- dartdocs fixups from [mehade369](https://github.com/mehade369)
- example link fixes from [ben-milanko](https://github.com/ben-milanko)

## 2.5.2

- pass additional information to the `NavigatorObserver` via default args to
  `MaterialPage`, etc.

## 2.5.1

- [fix 205](https://github.com/csells/go_router/issues/205): hack around a
  failed assertion in Flutter when using `Duration.zero` in the
  `NoTransitionPage`

## 2.5.0

- provide default implementation of `GoRoute.pageBuilder` to provide a simpler
  way to build pages via the `GoRouter.build` method
- provide default implementation of `GoRouter.errorPageBuilder` to provide a
  simpler way to build error pages via the `GoRouter.errorBuilder` method
- provide default implementation of `GoRouter.errorBuilder` to provide an error
  page without the need to implement a custom error page builder
- new [Migrating to 2.5 section](https://gorouter.dev/migrating-to-25) in
  the docs to show how to take advantage of the new `builder` and default error
  page builder
- removed `launch.json` as VSCode-centric and unnecessary for discovery or easy
  launching
- added a [new custom error screen
  sample](https://github.com/csells/go_router/blob/master/example/lib/error_screen.dart)
- added a [new WidgetsApp
  sample](https://github.com/csells/go_router/blob/master/example/lib/widgets_app.dart)
- added a new `NoTransitionPage` class
- updated docs to explain why the browser's Back button doesn't work
  with the `extra` param
- updated README to point to new docs site: [gorouter.dev](https://gorouter.dev)

## 2.3.1

- [fix 191](https://github.com/csells/go_router/issues/191): handle several
  kinds of trailing / in the location, e.g. `/foo/` should be the same as `/foo`

## 2.3.0

- fix a misleading error message when using redirect functions with sub-routes

## 2.2.9

- [fix 182](https://github.com/csells/go_router/issues/182): fixes a regression
  in the nested navigation caused by the fix for
  [#163](https://github.com/csells/go_router/issues/163); thanks to
  [lulupointu](https://github.com/lulupointu) for the fix!

## 2.2.8

- reformatted CHANGELOG file; lets see if pub.dev is still ok with it...
- staged an in-progress doc site at https://docs.page/csells/go_router
- tightened up a test that was silently failing
- fixed a bug that dropped parent params in sub-route redirects

## 2.2.7

- [fix 163](https://github.com/csells/go_router/issues/163): avoids unnecessary
  page rebuilds
- [fix 139](https://github.com/csells/go_router/issues/139): avoids unnecessary
  page flashes on deep linking
- [fix 158](https://github.com/csells/go_router/issues/158): shows exception
  info in the debug output even during a top-level redirect coded w/ an
  anonymous function, i.e. what the samples all use
- [fix 151](https://github.com/csells/go_router/issues/151): exposes
  `Navigator.pop()` via `GoRouter.pop()` to make it easy to find

## 2.2.6

- [fix 127](https://github.com/csells/go_router/issues/127): updated the docs
  to add a video overview of the project for people that prefer that media style
  over long-form text when approaching a new topic
- [fix 108](https://github.com/csells/go_router/issues/108): updated the
  description of the `state` parameter to clarfy that not all properties will be
  set at every usage

## 2.2.5

- [fix 120 again](https://github.com/csells/go_router/issues/120): found the bug
  in my tests that was masking the real bug; changed two characters to implement
  the actual fix (sigh)

## 2.2.4

- [fix 116](https://github.com/csells/go_router/issues/116): work-around for
  auto-import of the `context.go` family of extension methods

## 2.2.3

- [fix 132](https://github.com/csells/go_router/issues/132): route names are
  stored as case insensitive and are now matched in a case insensitive manner

## 2.2.2

- [fix 120](https://github.com/csells/go_router/issues/120): encoding and
  decoding of params and query params

## 2.2.1

- [fix 114](https://github.com/csells/go_router/issues/114): give a better error
  message when the `GoRouter` isn't found in the widget tree via
  `GoRouter.of(context)`; thanks [aoatmon](https://github.com/aoatmon) for the
  [excellent bug report](https://github.com/csells/go_router/issues/114)!

## 2.2.0

- added a new [`navigatorBuilder`](https://gorouter.dev/navigator-builder) argument to the
  `GoRouter` constructor; thanks to [andyduke](https://github.com/andyduke)!
- also from [andyduke](https://github.com/andyduke) is an update to
  improve state restoration
- refactor from [kevmoo](https://github.com/kevmoo) for easier maintenance
- added a new [Navigator Integration section of the
  docs](https://gorouter.dev/navigator-integration)

## 2.1.2

- [fix 61 again](https://github.com/csells/go_router/issues/61): enable images
  and file links to work on pub.dev/documentation
- [fix 62](https://github.com/csells/go_router/issues/62) re-tested; fixed w/
  earlier Android system Back button fix (using navigation key)
- [fix 91](https://github.com/csells/go_router/issues/91): fix a regression w/
  the `errorPageBuilder`
- [fix 92](https://github.com/csells/go_router/issues/92): fix an edge case w/
  named sub-routes
- [fix 89](https://github.com/csells/go_router/issues/89): enable queryParams
  and extra object param w/ `push`
- refactored tests for greater coverage and fewer methods `@visibleForTesting`

## 2.1.1

- [fix 86](https://github.com/csells/go_router/issues/86): add `name` to
  `GoRouterState` to complete support for URI-free navigation knowledge in your
  code
- [fix 83](https://github.com/csells/go_router/issues/83): fix for `null`
  `extra` object

## 2.1.0

- [fix 80](https://github.com/csells/go_router/issues/80): adding a redirect
  limit to catch too many redirects error
- [fix 81](https://github.com/csells/go_router/issues/81): allow an `extra`
  object to pass through for navigation

## 2.0.1

- add badges to the README and codecov to the GitHub commit action; thanks to
  [rydmike](https://github.com/rydmike) for both

## 2.0.0

- BREAKING CHANGE and [fix #50](https://github.com/csells/go_router/issues/50):
  split `params` into `params` and `queryParams`; see the [Migrating to 2.0
  section of the docs](https://gorouter.dev/migrating-to-20)
  for instructions on how to migrate your code from 1.x to 2.0
- [fix 69](https://github.com/csells/go_router/issues/69): exposed named
  location lookup for redirection
- [fix 57](https://github.com/csells/go_router/issues/57): enable the Android
  system Back button to behave exactly like the `AppBar` Back button; thanks to
  [SunlightBro](https://github.com/SunlightBro) for the one-line fix that I had
  no idea about until he pointed it out
- [fix 59](https://github.com/csells/go_router/issues/59): add query params to
  top-level redirect
- [fix 44](https://github.com/csells/go_router/issues/44): show how to use the
  `AutomaticKeepAliveClientMixin` with nested navigation to keep widget state
  between navigations; thanks to [rydmike](https://github.com/rydmike) for this
  update

## 1.1.3

- enable case-insensitive path matching while still preserving path and query
  parameter cases
- change a lifetime of habit to sort constructors first as per
  [sort_constructors_first](https://dart.dev/lints/sort_constructors_first).
  Thanks for the PR, [Abhishek01039](https://github.com/Abhishek01039)!
- set the initial transition example route to `/none` to make pushing the 'fade
  transition' button on the first run through more fun
- fixed an error in the async data example

## 1.1.2

- Thanks, Mikes!
  - updated dartdocs from [rydmike](https://github.com/rydmike)
  - also shoutout to [https://github.com/Salakar](https://github.com/Salakar)
    for the CI action on GitHub
  - this is turning into a real community effort...

## 1.1.1

- now showing routing exceptions in the debug log
- updated the docs to make it clear that it will be called until it returns
  `null`

## 1.1.0

- added support `NavigatorObserver` objects to receive change notifications

## 1.0.1

- docs updates based on user feedback for clarity
- fix for setting URL path strategy in `main()`
- fix for `push()` disables `AppBar` Back button

## 1.0.0

- updated version for initial release
- some renaming for clarify and consistency with transitions
  - `GoRoute.builder` => `GoRoute.pageBuilder`
  - `GoRoute.error` => `GoRoute.errorPageBuilder`
- added diagnostic logging for `push` and `pushNamed`

## 0.9.6

- added support for `push` as well as `go`
- added 'none' to transitions example app
- updated animation example to use no transition and added an animated gif to
  the docs

## 0.9.5

- added support for custom transitions between routes

## 0.9.4

- updated API docs
- updated docs for `GoRouterState`

## 0.9.3

- updated API docs

## 0.9.2

- updated named route lookup to O(1)
- updated diagnostics output to show known named routes

## 0.9.1

- updated diagnostics output to show named route lookup
- docs updates

## 0.9.0

- added support for named routes

## 0.8.8

- fix to make `GoRouter` notify on pop

## 0.8.7

- made `GoRouter` a `ChangeNotifier` so you can listen for `location` changes

## 0.8.6

- books sample bug fix

## 0.8.5

- added Cupertino sample
- added example of async data lookup

## 0.8.4

- added state restoration sample

## 0.8.3

- changed `debugOutputFullPaths` to `debugLogDiagnostics` and added add'l
  debugging logging
- parameterized redirect

## 0.8.2

- updated docs for `Link` widget support

## 0.8.1

- added Books sample; fixed some issues it revealed

## 0.8.0

- breaking build to refactor the API for simplicity and capability
- move to fixed routing from conditional routing; simplies API, allows for
  redirection at the route level and there scenario was sketchy anyway
- add redirection at the route level
- replace guard objects w/ redirect functions
- add `refresh` method and `refreshListener`
- removed `.builder` ctor from `GoRouter` (not reasonable to implement)
- add Dynamic linking section to the docs
- replaced Books sample with Nested Navigation sample
- add ability to dump the known full paths to your routes to debug output

## 0.7.1

- update to pageKey to take sub-routes into account

## 0.7.0

- BREAK: rename `pattern` to `path` for consistency w/ other routers in the
  world
- added the `GoRouterLoginGuard` for the common redirect-to-login-page pattern

## 0.6.2

- fixed issue showing home page for a second before redirecting (if needed)

## 0.6.1

- added `GoRouterState.pageKey`
- removed `cupertino_icons` from main `pubspec.yaml`

## 0.6.0

- refactor to support sub-routes to build a stack of pages instead of matching
  multiple routes
- added unit tests for building the stack of pages
- some renaming of the types, e.g. `Four04Page` and `FamiliesPage` to
  `ErrorPage` and `HomePage` respectively
- fix a redirection error shown in the debug output

## 0.5.2

- add `urlPathStrategy` argument to `GoRouter` ctor

## 0.5.1

- docs and description updates

## 0.5.0

- moved redirect to top-level instead of per route for simplicity

## 0.4.1

- fixed CHANGELOG formatting

## 0.4.0

- bundled various useful route handling variables into the `GoRouterState` for
  use when building pages and error pages
- updated URL Strategy section of docs to reference `flutter run`

## 0.3.2

- formatting update to appease the pub.dev gods...

## 0.3.1

- updated the CHANGELOG

## 0.3.0

- moved redirection into a `GoRoute` ctor arg
- forgot to update the CHANGELOG

## 0.2.3

- move outstanding issues to [issue
  tracker](https://github.com/csells/go_router/issues)
- added explanation of Deep Linking to docs
- reformatting to meet pub.dev scoring guidelines

## 0.2.2

- docs updates

## 0.2.1

- messing with the CHANGELOG formatting

## 0.2.0

- initial useful release
- added support for declarative routes via `GoRoute` instances
- added support for imperative routing via `GoRoute.builder`
- added support for setting the URL path strategy
- added support for conditional routing
- added support for redirection
- added support for optional query parameters as well as positional parameters
  in route names

## 0.1.0

- squatting on the package name (I'm not too proud to admit it)<|MERGE_RESOLUTION|>--- conflicted
+++ resolved
@@ -1,16 +1,15 @@
-<<<<<<< HEAD
+## 14.7.0
+
+- Fixed `PopScope`, and `WillPopScop` was not handled properly in the Root routes.
+
+## 14.6.0
+
+- Allows going to a path relatively by prefixing `./`
+
 ## 14.5.0
 
-- Fixed `PopScope`, and `WillPopScop` was not handled properly in the Root routes.
-=======
-## 14.6.0
-
-- Allows going to a path relatively by prefixing `./`
-
-## 14.5.0
-
 - Adds preload support to StatefulShellRoute, configurable via `preload` parameter on StatefulShellBranch.
->>>>>>> 24752909
+
 
 ## 14.4.1
 
