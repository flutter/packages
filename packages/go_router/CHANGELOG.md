<<<<<<< HEAD
## 4.1.1

- Fixes a bug where calling extra parameter is always null in route level redirect callback
=======
## 4.2.1

- Refactors internal classes and methods

## 4.2.0

- Adds `void replace()` and `replaceNamed` to `GoRouterDelegate`, `GoRouter` and `GoRouterHelper`.

## 4.1.1

- Fixes a bug where calling namedLocation does not support case-insensitive way.
>>>>>>> 75e6e435

## 4.1.0

- Adds `bool canPop()` to `GoRouterDelegate`, `GoRouter` and `GoRouterHelper`.

## 4.0.3

- Adds missed popping log.

## 4.0.2

- Fixes a bug where initialLocation took precedence over deep-links

## 4.0.1

- Fixes a bug where calling setLogging(false) does not clear listeners.

## 4.0.0

- Refactors go_router and introduces `GoRouteInformationProvider`. [Migration Doc](https://flutter.dev/go/go-router-v4-breaking-changes)
- Fixes a bug where top-level routes are skipped if another contains child routes.

## 3.1.1

- Uses first match if there are more than one route to match. [ [#99833](https://github.com/flutter/flutter/issues/99833)

## 3.1.0

- Adds `GoRouteData` and `TypedGoRoute` to support `package:go_router_builder`.

## 3.0.7

- Refactors runtime checks to assertions.

## 3.0.6

- Exports inherited_go_router.dart file.

## 3.0.5

- Add `dispatchNotification` method to `DummyBuildContext` in tests. (This
  should be revisited when Flutter `2.11.0` becomes stable.)
- Improves code coverage.
- `GoRoute` now warns about requiring either `pageBuilder`, `builder` or `redirect` at instantiation.

## 3.0.4

- Updates code for stricter analysis options.

## 3.0.3

- Fixes a bug where params disappear when pushing a nested route.

## 3.0.2

- Moves source to flutter/packages.
- Removes all_lint_rules_community and path_to_regexp dependencies.

## 3.0.1

- pass along the error to the `navigatorBuilder` to allow for different
  implementations based on the presence of an error

## 3.0.0

- breaking change: added `GoRouterState` to `navigatorBuilder` function
- breaking change: removed `BuildContext` from `GoRouter.pop()` to remove the
  need to use `context` parameter when calling the `GoRouter` API; this changes
  the behavior of `GoRouter.pop()` to only pop what's on the `GoRouter` page
  stack and no longer calls `Navigator.pop()`
- new [Migrating to 3.0 section](https://gorouter.dev/migrating-to-30) in the
  docs to describe the details of the breaking changes and how to update your
  code
- added a new [shared
  scaffold](https://github.com/csells/go_router/blob/main/go_router/example/lib/shared_scaffold.dart)
  sample to show how to use the `navigatorBuilder` function to build a custom
  shared scaffold outside of the animations provided by go_router

## 2.5.7

- [PR 262](https://github.com/csells/go_router/pull/262): add support for
  `Router.neglect`; thanks to [nullrocket](https://github.com/nullrocket)!
- [PR 265](https://github.com/csells/go_router/pull/265): add Japanese
  translation of the docs; thanks to
  [toshi-kuji](https://github.com/toshi-kuji)! Unfortunately I don't yet know
  how to properly display them via docs.page, but [I'm working on
  it](https://github.com/csells/go_router/issues/266)
- updated the examples using the `from` query parameter to be completely
  self-contained in the `redirect` function, simplifying usage
- updated the async data example to be simpler
- added a new example to show how to implement a loading page
- renamed the navigator_integration example to user_input and added an example
  of `WillPopScope` for go_router apps

## 2.5.6

- [PR 259](https://github.com/csells/go_router/pull/259): remove a hack for
  notifying the router of a route change that was no longer needed; thanks to
  [nullrocket](https://github.com/nullrocket)!
- improved async example to handle the case that the data has been returned but
  the page is no longer there by checking the `mounted` property of the screen

## 2.5.5

- updated implementation to use logging package for debug diagnostics; thanks
  to [johnpryan](https://github.com/johnpryan)

## 2.5.4

- fixed up the `GoRouterRefreshStream` implementation with an export, an example
  and some docs

## 2.5.3

- added `GoRouterRefreshStream` from
  [jopmiddelkamp](https://github.com/jopmiddelkamp) to easily map from a
  `Stream` to a `Listenable` for use with `refreshListenable`; very useful when
  combined with stream-based state management like
  [flutter_bloc](https://pub.dev/packages/flutter_bloc)
- dartdocs fixups from [mehade369](https://github.com/mehade369)
- example link fixes from [ben-milanko](https://github.com/ben-milanko)

## 2.5.2

- pass additional information to the `NavigatorObserver` via default args to
  `MaterialPage`, etc.

## 2.5.1

- [fix 205](https://github.com/csells/go_router/issues/205): hack around a
  failed assertion in Flutter when using `Duration.zero` in the
  `NoTransitionPage`

## 2.5.0

- provide default implementation of `GoRoute.pageBuilder` to provide a simpler
  way to build pages via the `GoRouter.build` method
- provide default implementation of `GoRouter.errorPageBuilder` to provide a
  simpler way to build error pages via the `GoRouter.errorBuilder` method
- provide default implementation of `GoRouter.errorBuilder` to provide an error
  page without the need to implement a custom error page builder
- new [Migrating to 2.5 section](https://gorouter.dev/migrating-to-25) in
  the docs to show how to take advantage of the new `builder` and default error
  page builder
- removed `launch.json` as VSCode-centric and unnecessary for discovery or easy
  launching
- added a [new custom error screen
  sample](https://github.com/csells/go_router/blob/master/example/lib/error_screen.dart)
- added a [new WidgetsApp
  sample](https://github.com/csells/go_router/blob/master/example/lib/widgets_app.dart)
- added a new `NoTransitionPage` class
- updated docs to explain why the browser's Back button doesn't work
  with the `extra` param
- updated README to point to new docs site: [gorouter.dev](https://gorouter.dev)

## 2.3.1

- [fix 191](https://github.com/csells/go_router/issues/191): handle several
  kinds of trailing / in the location, e.g. `/foo/` should be the same as `/foo`

## 2.3.0

- fix a misleading error message when using redirect functions with sub-routes

## 2.2.9

- [fix 182](https://github.com/csells/go_router/issues/182): fixes a regression
  in the nested navigation caused by the fix for
  [#163](https://github.com/csells/go_router/issues/163); thanks to
  [lulupointu](https://github.com/lulupointu) for the fix!

## 2.2.8

- reformatted CHANGELOG file; lets see if pub.dev is still ok with it...
- staged an in-progress doc site at https://docs.page/csells/go_router
- tightened up a test that was silently failing
- fixed a bug that dropped parent params in sub-route redirects

## 2.2.7

- [fix 163](https://github.com/csells/go_router/issues/163): avoids unnecessary
  page rebuilds
- [fix 139](https://github.com/csells/go_router/issues/139): avoids unnecessary
  page flashes on deep linking
- [fix 158](https://github.com/csells/go_router/issues/158): shows exception
  info in the debug output even during a top-level redirect coded w/ an
  anonymous function, i.e. what the samples all use
- [fix 151](https://github.com/csells/go_router/issues/151): exposes
  `Navigator.pop()` via `GoRouter.pop()` to make it easy to find

## 2.2.6

- [fix 127](https://github.com/csells/go_router/issues/127): updated the docs
  to add a video overview of the project for people that prefer that media style
  over long-form text when approaching a new topic
- [fix 108](https://github.com/csells/go_router/issues/108): updated the
  description of the `state` parameter to clarfy that not all properties will be
  set at every usage

## 2.2.5

- [fix 120 again](https://github.com/csells/go_router/issues/120): found the bug
  in my tests that was masking the real bug; changed two characters to implement
  the actual fix (sigh)

## 2.2.4

- [fix 116](https://github.com/csells/go_router/issues/116): work-around for
  auto-import of the `context.go` family of extension methods

## 2.2.3

- [fix 132](https://github.com/csells/go_router/issues/132): route names are
  stored as case insensitive and are now matched in a case insensitive manner

## 2.2.2

- [fix 120](https://github.com/csells/go_router/issues/120): encoding and
  decoding of params and query params

## 2.2.1

- [fix 114](https://github.com/csells/go_router/issues/114): give a better error
  message when the `GoRouter` isn't found in the widget tree via
  `GoRouter.of(context)`; thanks [aoatmon](https://github.com/aoatmon) for the
  [excellent bug report](https://github.com/csells/go_router/issues/114)!

## 2.2.0

- added a new [`navigatorBuilder`](https://gorouter.dev/navigator-builder) argument to the
  `GoRouter` constructor; thanks to [andyduke](https://github.com/andyduke)!
- also from [andyduke](https://github.com/andyduke) is an update to
  improve state restoration
- refactor from [kevmoo](https://github.com/kevmoo) for easier maintenance
- added a new [Navigator Integration section of the
  docs](https://gorouter.dev/navigator-integration)

## 2.1.2

- [fix 61 again](https://github.com/csells/go_router/issues/61): enable images
  and file links to work on pub.dev/documentation
- [fix 62](https://github.com/csells/go_router/issues/62) re-tested; fixed w/
  earlier Android system Back button fix (using navigation key)
- [fix 91](https://github.com/csells/go_router/issues/91): fix a regression w/
  the `errorPageBuilder`
- [fix 92](https://github.com/csells/go_router/issues/92): fix an edge case w/
  named sub-routes
- [fix 89](https://github.com/csells/go_router/issues/89): enable queryParams
  and extra object param w/ `push`
- refactored tests for greater coverage and fewer methods `@visibleForTesting`

## 2.1.1

- [fix 86](https://github.com/csells/go_router/issues/86): add `name` to
  `GoRouterState` to complete support for URI-free navigation knowledge in your
  code
- [fix 83](https://github.com/csells/go_router/issues/83): fix for `null`
  `extra` object

## 2.1.0

- [fix 80](https://github.com/csells/go_router/issues/80): adding a redirect
  limit to catch too many redirects error
- [fix 81](https://github.com/csells/go_router/issues/81): allow an `extra`
  object to pass through for navigation

## 2.0.1

- add badges to the README and codecov to the GitHub commit action; thanks to
  [rydmike](https://github.com/rydmike) for both

## 2.0.0

- BREAKING CHANGE and [fix #50](https://github.com/csells/go_router/issues/50):
  split `params` into `params` and `queryParams`; see the [Migrating to 2.0
  section of the docs](https://gorouter.dev/migrating-to-20)
  for instructions on how to migrate your code from 1.x to 2.0
- [fix 69](https://github.com/csells/go_router/issues/69): exposed named
  location lookup for redirection
- [fix 57](https://github.com/csells/go_router/issues/57): enable the Android
  system Back button to behave exactly like the `AppBar` Back button; thanks to
  [SunlightBro](https://github.com/SunlightBro) for the one-line fix that I had
  no idea about until he pointed it out
- [fix 59](https://github.com/csells/go_router/issues/59): add query params to
  top-level redirect
- [fix 44](https://github.com/csells/go_router/issues/44): show how to use the
  `AutomaticKeepAliveClientMixin` with nested navigation to keep widget state
  between navigations; thanks to [rydmike](https://github.com/rydmike) for this
  update

## 1.1.3

- enable case-insensitive path matching while still preserving path and query
  parameter cases
- change a lifetime of habit to sort constructors first as per
  [sort_constructors_first](https://dart-lang.github.io/linter/lints/sort_constructors_first.html).
  Thanks for the PR, [Abhishek01039](https://github.com/Abhishek01039)!
- set the initial transition example route to `/none` to make pushing the 'fade
  transition' button on the first run through more fun
- fixed an error in the async data example

## 1.1.2

- Thanks, Mikes!
  - updated dartdocs from [rydmike](https://github.com/rydmike)
  - also shoutout to [https://github.com/Salakar](https://github.com/Salakar)
    for the CI action on GitHub
  - this is turning into a real community effort...

## 1.1.1

- now showing routing exceptions in the debug log
- updated the docs to make it clear that it will be called until it returns
  `null`

## 1.1.0

- added support `NavigatorObserver` objects to receive change notifications

## 1.0.1

- docs updates based on user feedback for clarity
- fix for setting URL path strategy in `main()`
- fix for `push()` disables `AppBar` Back button

## 1.0.0

- updated version for initial release
- some renaming for clarify and consistency with transitions
  - `GoRoute.builder` => `GoRoute.pageBuilder`
  - `GoRoute.error` => `GoRoute.errorPageBuilder`
- added diagnostic logging for `push` and `pushNamed`

## 0.9.6

- added support for `push` as well as `go`
- added 'none' to transitions example app
- updated animation example to use no transition and added an animated gif to
  the docs

## 0.9.5

- added support for custom transitions between routes

## 0.9.4

- updated API docs
- updated docs for `GoRouterState`

## 0.9.3

- updated API docs

## 0.9.2

- updated named route lookup to O(1)
- updated diagnostics output to show known named routes

## 0.9.1

- updated diagnostics output to show named route lookup
- docs updates

## 0.9.0

- added support for named routes

## 0.8.8

- fix to make `GoRouter` notify on pop

## 0.8.7

- made `GoRouter` a `ChangeNotifier` so you can listen for `location` changes

## 0.8.6

- books sample bug fix

## 0.8.5

- added Cupertino sample
- added example of async data lookup

## 0.8.4

- added state restoration sample

## 0.8.3

- changed `debugOutputFullPaths` to `debugLogDiagnostics` and added add'l
  debugging logging
- parameterized redirect

## 0.8.2

- updated docs for `Link` widget support

## 0.8.1

- added Books sample; fixed some issues it revealed

## 0.8.0

- breaking build to refactor the API for simplicity and capability
- move to fixed routing from conditional routing; simplies API, allows for
  redirection at the route level and there scenario was sketchy anyway
- add redirection at the route level
- replace guard objects w/ redirect functions
- add `refresh` method and `refreshListener`
- removed `.builder` ctor from `GoRouter` (not reasonable to implement)
- add Dynamic linking section to the docs
- replaced Books sample with Nested Navigation sample
- add ability to dump the known full paths to your routes to debug output

## 0.7.1

- update to pageKey to take sub-routes into account

## 0.7.0

- BREAK: rename `pattern` to `path` for consistency w/ other routers in the
  world
- added the `GoRouterLoginGuard` for the common redirect-to-login-page pattern

## 0.6.2

- fixed issue showing home page for a second before redirecting (if needed)

## 0.6.1

- added `GoRouterState.pageKey`
- removed `cupertino_icons` from main `pubspec.yaml`

## 0.6.0

- refactor to support sub-routes to build a stack of pages instead of matching
  multiple routes
- added unit tests for building the stack of pages
- some renaming of the types, e.g. `Four04Page` and `FamiliesPage` to
  `ErrorPage` and `HomePage` respectively
- fix a redirection error shown in the debug output

## 0.5.2

- add `urlPathStrategy` argument to `GoRouter` ctor

## 0.5.1

- docs and description updates

## 0.5.0

- moved redirect to top-level instead of per route for simplicity

## 0.4.1

- fixed CHANGELOG formatting

## 0.4.0

- bundled various useful route handling variables into the `GoRouterState` for
  use when building pages and error pages
- updated URL Strategy section of docs to reference `flutter run`

## 0.3.2

- formatting update to appease the pub.dev gods...

## 0.3.1

- updated the CHANGELOG

## 0.3.0

- moved redirection into a `GoRoute` ctor arg
- forgot to update the CHANGELOG

## 0.2.3

- move outstanding issues to [issue
  tracker](https://github.com/csells/go_router/issues)
- added explanation of Deep Linking to docs
- reformatting to meet pub.dev scoring guidelines

## 0.2.2

- docs updates

## 0.2.1

- messing with the CHANGELOG formatting

## 0.2.0

- initial useful release
- added support for declarative routes via `GoRoute` instances
- added support for imperative routing via `GoRoute.builder`
- added support for setting the URL path strategy
- added support for conditional routing
- added support for redirection
- added support for optional query parameters as well as positional parameters
  in route names

## 0.1.0

- squatting on the package name (I'm not too proud to admit it)<|MERGE_RESOLUTION|>--- conflicted
+++ resolved
@@ -1,20 +1,18 @@
-<<<<<<< HEAD
+## 4.2.2
+
+- Add test extra parameter
+
+## 4.2.1
+
+- Refactors internal classes and methods
+
+## 4.2.0
+
+- Adds `void replace()` and `replaceNamed` to `GoRouterDelegate`, `GoRouter` and `GoRouterHelper`.
+
 ## 4.1.1
 
 - Fixes a bug where calling extra parameter is always null in route level redirect callback
-=======
-## 4.2.1
-
-- Refactors internal classes and methods
-
-## 4.2.0
-
-- Adds `void replace()` and `replaceNamed` to `GoRouterDelegate`, `GoRouter` and `GoRouterHelper`.
-
-## 4.1.1
-
-- Fixes a bug where calling namedLocation does not support case-insensitive way.
->>>>>>> 75e6e435
 
 ## 4.1.0
 
