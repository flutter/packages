--- conflicted
+++ resolved
@@ -1,8 +1,7 @@
-<<<<<<< HEAD
-# 9.0.1
+## 9.0.4
 
 - Fixes link of Error Handling Documentation in comment.
-=======
+
 ## 9.0.3
 
 - Adds helpers for go_router_builder for StatefulShellRoute support
@@ -14,7 +13,6 @@
 ## 9.0.1
 
 - Allows redirect only GoRoute to be part of RouteMatchList.
->>>>>>> a69b24b3
 
 ## 9.0.0
 
