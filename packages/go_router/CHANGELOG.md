--- conflicted
+++ resolved
@@ -1,20 +1,18 @@
-<<<<<<< HEAD
+## 15.2.4
+
+- Fixes routing to treat URLs with different cases (e.g., `/Home` vs `/home`) as distinct routes.
+
+## 15.2.3
+
+- Updates Type-safe routes topic documentation to use the mixin from `go_router_builder` 3.0.0.
+
+## 15.2.2
+
+- Fixes calling `PopScope.onPopInvokedWithResult` in branch routes.
+
 ## 15.2.1
 
-- Fixes routing to treat URLs with different cases (e.g., `/Home` vs `/home`) as distinct routes.
-=======
-## 15.2.3
-
-- Updates Type-safe routes topic documentation to use the mixin from `go_router_builder` 3.0.0.
-
-## 15.2.2
-
-- Fixes calling `PopScope.onPopInvokedWithResult` in branch routes.
-
-## 15.2.1
-
 * Fixes Popping state and re-rendering scaffold at the same time doesn't update the URL on web.
->>>>>>> ca07b704
 
 ## 15.2.0
 
