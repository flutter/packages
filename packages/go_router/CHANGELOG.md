--- conflicted
+++ resolved
@@ -1,8 +1,7 @@
-<<<<<<< HEAD
 ## 16.3.0
 
 - Adds a top-level `onEnter` callback with access to current and next route states.
-=======
+
 ## 16.2.4
 
 - Fix Android Cold Start deep link with empty path losing scheme and authority.
@@ -10,7 +9,6 @@
 ## 16.2.3
 
 - Fixes an issue where iOS back gesture pops entire ShellRoute instead of the active sub-route.
->>>>>>> 651c5654
 
 ## 16.2.2
 
