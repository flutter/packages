<<<<<<< HEAD
## 6.6.0

- Introduces `StackedShellRoute` to support using separate
  navigators for child routes as well as preserving state in each navigation tree
  (flutter/flutter#99124).
- Updates documentation for `pageBuilder` and `builder` fields of `ShellRoute`, to more correctly
  describe the meaning of the child argument in the builder functions.
- Adds support for restorationId to ShellRoute (and StackedShellRoute).
- Adds support for restoring imperatively pushed routes.
=======
## 6.5.7

- Fixes a bug that go_router would crash if `GoRoute.pageBuilder` depends on `InheritedWidget`s. 

## 6.5.6

- Fixes an issue where ShellRoute routes were not logged when debugLogDiagnostic was enabled.
>>>>>>> 746750ec

## 6.5.5

- Fixes an issue when popping pageless route would accidentally complete imperative page.

## 6.5.4

- Remove navigator keys from `TypedGoRoute` and `TypedShellRoute`.

## 6.5.3

- Fixes redirect being called with an empty location for unknown routes.

## 6.5.2

- NoTransitionPage now has an instant reverse transition.

## 6.5.1

- Fixes an issue where the params are removed after popping.

## 6.5.0

- Supports returning values on pop.

## 6.4.1

- Adds `initialExtra` to **GoRouter** to pass extra data alongside `initialRoute`.

## 6.4.0

- Adds `replace` method to that replaces the current route with a new one and keeps the same page key. This is useful for when you want to update the query params without changing the page key ([#115902](https://github.com/flutter/flutter/issues/115902)).

## 6.3.0

- Aligns Dart and Flutter SDK constraints.
- Updates compileSdkVersion to 33.
- Updates example app to iOS 11.
- Adds `navigatorKey` to `TypedShellRoute`
- Adds `parentNavigatorKey` to `TypedGoRoute`
- Updates documentation in matching methods.

## 6.2.0

- Exports supertypes in route_data.dart library.

## 6.1.0

- Adds `GoRouter.maybeOf` to get the closest `GoRouter` from the context, if there is any.

## 6.0.10

- Adds helpers for go_router_builder for ShellRoute support

## 6.0.9

- Fixes deprecation message for `GoRouterState.namedLocation`

## 6.0.8

- Adds support for Iterables, Lists and Sets in query params for TypedGoRoute. [#108437](https://github.com/flutter/flutter/issues/108437).

## 6.0.7

- Add observers parameter to the ShellRoute that will be passed to the nested Navigator.
- Use `HeroControllerScope` for nested Navigator that fixes Hero Widgets not animating in Nested Navigator.

## 6.0.6

- Adds `reverseTransitionDuration` to `CustomTransitionPage`

## 6.0.5

- Fixes [unnecessary_null_comparison](https://dart-lang.github.io/linter/lints/unnecessary_null_checks.html) lint warnings.

## 6.0.4

- Fixes redirection info log.

## 6.0.3

- Makes `CustomTransitionPage.barrierDismissible` work

## 6.0.2

- Fixes missing result on pop in go_router extension.

## 6.0.1

- Fixes crashes when popping navigators manually.
- Fixes trailing slashes after pops.

## 6.0.0

- **BREAKING CHANGE**
  - `GoRouteData`'s `redirect` now takes 2 parameters `BuildContext context, GoRouterState state`.
  - `GoRouteData`'s `build` now takes 2 parameters `BuildContext context, GoRouterState state`.
  - `GoRouteData`'s `buildPageWithState` has been removed and replaced by `buildPage` with now takes 2 parameters `BuildContext context, GoRouterState state`.
  - `replace` from `GoRouter`, `GoRouterDelegate` and `GoRouterHelper` has been renamed into `pushReplacement`.
  - `replaceNamed` from `GoRouter`, `GoRouterDelegate` and `GoRouterHelper` has been renamed into `pushReplacementNamed`.
  - [go_router v6 migration guide](https://flutter.dev/go/go-router-v6-breaking-changes)

## 5.2.4

- Fixes crashes when using async redirect.

## 5.2.3

- Fixes link for router configuration and sub-routes

## 5.2.2

- Fixes `pop` and `push` to update urls correctly.

## 5.2.1

- Refactors `GoRouter.pop` to be able to pop individual pageless route with result.

## 5.2.0

- Fixes `GoRouterState.location` and `GoRouterState.param` to return correct value.
- Cleans up `RouteMatch` and `RouteMatchList` API.

## 5.1.10

- Fixes link of ShellRoute in README.

## 5.1.9

- Fixes broken links in documentation.

## 5.1.8

- Fixes a bug with `replace` where it was not generated a new `pageKey`.

## 5.1.7

- Adds documentation using dartdoc topics.

## 5.1.6

- Fixes crashes when multiple `GoRoute`s use the same `parentNavigatorKey` in a route subtree.

## 5.1.5

- Adds migration guide for 5.1.2 to readme.

## 5.1.4

- Fixes the documentation by removing the `ShellRoute`'s non-existing `path` parameter from it.

## 5.1.3

- Allows redirection to return same location.

## 5.1.2

- Adds GoRouterState to context.
- Fixes GoRouter notification.
- Updates README.
- Removes dynamic calls in examples.
- **BREAKING CHANGE**
  - Remove NavigatorObserver mixin from GoRouter

## 5.1.1

- Removes DebugGoRouteInformation.

## 5.1.0

- Removes urlPathStrategy completely, which should have been done in v5.0.0 but some code remained mistakenly.

## 5.0.5

- Fixes issue where asserts in popRoute were preventing the app from
  exiting on Android.

## 5.0.4

- Fixes a bug in ShellRoute example where NavigationBar might lose current index in a nested routes.

## 5.0.3

- Changes examples to use the routerConfig API

## 5.0.2

- Fixes missing code example in ShellRoute documentation.

## 5.0.1

- Allows ShellRoute to have child ShellRoutes (flutter/flutter#111981)

## 5.0.0

- Fixes a bug where intermediate route redirect methods are not called.
- GoRouter implements the RouterConfig interface, allowing you to call
  MaterialApp.router(routerConfig: _myGoRouter) instead of passing
  the RouterDelegate, RouteInformationParser, and RouteInformationProvider
  fields.
- **BREAKING CHANGE**
  - Redesigns redirection API, adds asynchronous feature, and adds build context to redirect.
  - Removes GoRouterRefreshStream
  - Removes navigatorBuilder
  - Removes urlPathStrategy
- [go_router v5 migration guide](https://flutter.dev/go/go-router-v5-breaking-changes)

## 4.5.1

- Fixes an issue where GoRoutes with only a redirect were disallowed
  (flutter/flutter#111763)

## 4.5.0

- Adds ShellRoute for nested navigation support (flutter/flutter#99126)
- Adds `parentNavigatorKey` to GoRoute, which specifies the Navigator to place that
  route's Page onto.

## 4.4.1

- Fix an issue where disabling logging clears the root logger's listeners

## 4.4.0

- Adds `buildPageWithState` to `GoRouteData`.
- `GoRouteData.buildPage` is now deprecated in favor of `GoRouteData.buildPageWithState`.

## 4.3.0

- Allows `Map<String, dynamic>` maps as `queryParams` of `goNamed`, `replacedName`, `pushNamed` and `namedLocation`.

## 4.2.9

- Updates text theme parameters to avoid deprecation issues.
- Fixes lint warnings.

## 4.2.8

- Fixes namedLocation to return URIs without trailing question marks if there are no query parameters.
- Cleans up examples.

## 4.2.7

- Updates README.

## 4.2.6

- Fixes rendering issues in the README.

## 4.2.5

- Fixes a bug where calling extra parameter is always null in route level redirect callback

## 4.2.4

- Rewrites Readme and examples.

## 4.2.3

- Fixes a bug where the ValueKey to be the same when a page was pushed multiple times.

## 4.2.2

- Fixes a bug where go_router_builder wasn't detecting annotations.

## 4.2.1

- Refactors internal classes and methods

## 4.2.0

- Adds `void replace()` and `replaceNamed` to `GoRouterDelegate`, `GoRouter` and `GoRouterHelper`.

## 4.1.1

- Fixes a bug where calling namedLocation does not support case-insensitive way.

## 4.1.0

- Adds `bool canPop()` to `GoRouterDelegate`, `GoRouter` and `GoRouterHelper`.

## 4.0.3

- Adds missed popping log.

## 4.0.2

- Fixes a bug where initialLocation took precedence over deep-links

## 4.0.1

- Fixes a bug where calling setLogging(false) does not clear listeners.

## 4.0.0

- Refactors go_router and introduces `GoRouteInformationProvider`. [Migration Doc](https://flutter.dev/go/go-router-v4-breaking-changes)
- Fixes a bug where top-level routes are skipped if another contains child routes.

## 3.1.1

- Uses first match if there are more than one route to match. [ [#99833](https://github.com/flutter/flutter/issues/99833)

## 3.1.0

- Adds `GoRouteData` and `TypedGoRoute` to support `package:go_router_builder`.

## 3.0.7

- Refactors runtime checks to assertions.

## 3.0.6

- Exports inherited_go_router.dart file.

## 3.0.5

- Add `dispatchNotification` method to `DummyBuildContext` in tests. (This
  should be revisited when Flutter `2.11.0` becomes stable.)
- Improves code coverage.
- `GoRoute` now warns about requiring either `pageBuilder`, `builder` or `redirect` at instantiation.

## 3.0.4

- Updates code for stricter analysis options.

## 3.0.3

- Fixes a bug where params disappear when pushing a nested route.

## 3.0.2

- Moves source to flutter/packages.
- Removes all_lint_rules_community and path_to_regexp dependencies.

## 3.0.1

- pass along the error to the `navigatorBuilder` to allow for different
  implementations based on the presence of an error

## 3.0.0

- breaking change: added `GoRouterState` to `navigatorBuilder` function
- breaking change: removed `BuildContext` from `GoRouter.pop()` to remove the
  need to use `context` parameter when calling the `GoRouter` API; this changes
  the behavior of `GoRouter.pop()` to only pop what's on the `GoRouter` page
  stack and no longer calls `Navigator.pop()`
- new [Migrating to 3.0 section](https://gorouter.dev/migrating-to-30) in the
  docs to describe the details of the breaking changes and how to update your
  code
- added a new [shared
  scaffold](https://github.com/csells/go_router/blob/main/go_router/example/lib/shared_scaffold.dart)
  sample to show how to use the `navigatorBuilder` function to build a custom
  shared scaffold outside of the animations provided by go_router

## 2.5.7

- [PR 262](https://github.com/csells/go_router/pull/262): add support for
  `Router.neglect`; thanks to [nullrocket](https://github.com/nullrocket)!
- [PR 265](https://github.com/csells/go_router/pull/265): add Japanese
  translation of the docs; thanks to
  [toshi-kuji](https://github.com/toshi-kuji)! Unfortunately I don't yet know
  how to properly display them via docs.page, but [I'm working on
  it](https://github.com/csells/go_router/issues/266)
- updated the examples using the `from` query parameter to be completely
  self-contained in the `redirect` function, simplifying usage
- updated the async data example to be simpler
- added a new example to show how to implement a loading page
- renamed the navigator_integration example to user_input and added an example
  of `WillPopScope` for go_router apps

## 2.5.6

- [PR 259](https://github.com/csells/go_router/pull/259): remove a hack for
  notifying the router of a route change that was no longer needed; thanks to
  [nullrocket](https://github.com/nullrocket)!
- improved async example to handle the case that the data has been returned but
  the page is no longer there by checking the `mounted` property of the screen

## 2.5.5

- updated implementation to use logging package for debug diagnostics; thanks
  to [johnpryan](https://github.com/johnpryan)

## 2.5.4

- fixed up the `GoRouterRefreshStream` implementation with an export, an example
  and some docs

## 2.5.3

- added `GoRouterRefreshStream` from
  [jopmiddelkamp](https://github.com/jopmiddelkamp) to easily map from a
  `Stream` to a `Listenable` for use with `refreshListenable`; very useful when
  combined with stream-based state management like
  [flutter_bloc](https://pub.dev/packages/flutter_bloc)
- dartdocs fixups from [mehade369](https://github.com/mehade369)
- example link fixes from [ben-milanko](https://github.com/ben-milanko)

## 2.5.2

- pass additional information to the `NavigatorObserver` via default args to
  `MaterialPage`, etc.

## 2.5.1

- [fix 205](https://github.com/csells/go_router/issues/205): hack around a
  failed assertion in Flutter when using `Duration.zero` in the
  `NoTransitionPage`

## 2.5.0

- provide default implementation of `GoRoute.pageBuilder` to provide a simpler
  way to build pages via the `GoRouter.build` method
- provide default implementation of `GoRouter.errorPageBuilder` to provide a
  simpler way to build error pages via the `GoRouter.errorBuilder` method
- provide default implementation of `GoRouter.errorBuilder` to provide an error
  page without the need to implement a custom error page builder
- new [Migrating to 2.5 section](https://gorouter.dev/migrating-to-25) in
  the docs to show how to take advantage of the new `builder` and default error
  page builder
- removed `launch.json` as VSCode-centric and unnecessary for discovery or easy
  launching
- added a [new custom error screen
  sample](https://github.com/csells/go_router/blob/master/example/lib/error_screen.dart)
- added a [new WidgetsApp
  sample](https://github.com/csells/go_router/blob/master/example/lib/widgets_app.dart)
- added a new `NoTransitionPage` class
- updated docs to explain why the browser's Back button doesn't work
  with the `extra` param
- updated README to point to new docs site: [gorouter.dev](https://gorouter.dev)

## 2.3.1

- [fix 191](https://github.com/csells/go_router/issues/191): handle several
  kinds of trailing / in the location, e.g. `/foo/` should be the same as `/foo`

## 2.3.0

- fix a misleading error message when using redirect functions with sub-routes

## 2.2.9

- [fix 182](https://github.com/csells/go_router/issues/182): fixes a regression
  in the nested navigation caused by the fix for
  [#163](https://github.com/csells/go_router/issues/163); thanks to
  [lulupointu](https://github.com/lulupointu) for the fix!

## 2.2.8

- reformatted CHANGELOG file; lets see if pub.dev is still ok with it...
- staged an in-progress doc site at https://docs.page/csells/go_router
- tightened up a test that was silently failing
- fixed a bug that dropped parent params in sub-route redirects

## 2.2.7

- [fix 163](https://github.com/csells/go_router/issues/163): avoids unnecessary
  page rebuilds
- [fix 139](https://github.com/csells/go_router/issues/139): avoids unnecessary
  page flashes on deep linking
- [fix 158](https://github.com/csells/go_router/issues/158): shows exception
  info in the debug output even during a top-level redirect coded w/ an
  anonymous function, i.e. what the samples all use
- [fix 151](https://github.com/csells/go_router/issues/151): exposes
  `Navigator.pop()` via `GoRouter.pop()` to make it easy to find

## 2.2.6

- [fix 127](https://github.com/csells/go_router/issues/127): updated the docs
  to add a video overview of the project for people that prefer that media style
  over long-form text when approaching a new topic
- [fix 108](https://github.com/csells/go_router/issues/108): updated the
  description of the `state` parameter to clarfy that not all properties will be
  set at every usage

## 2.2.5

- [fix 120 again](https://github.com/csells/go_router/issues/120): found the bug
  in my tests that was masking the real bug; changed two characters to implement
  the actual fix (sigh)

## 2.2.4

- [fix 116](https://github.com/csells/go_router/issues/116): work-around for
  auto-import of the `context.go` family of extension methods

## 2.2.3

- [fix 132](https://github.com/csells/go_router/issues/132): route names are
  stored as case insensitive and are now matched in a case insensitive manner

## 2.2.2

- [fix 120](https://github.com/csells/go_router/issues/120): encoding and
  decoding of params and query params

## 2.2.1

- [fix 114](https://github.com/csells/go_router/issues/114): give a better error
  message when the `GoRouter` isn't found in the widget tree via
  `GoRouter.of(context)`; thanks [aoatmon](https://github.com/aoatmon) for the
  [excellent bug report](https://github.com/csells/go_router/issues/114)!

## 2.2.0

- added a new [`navigatorBuilder`](https://gorouter.dev/navigator-builder) argument to the
  `GoRouter` constructor; thanks to [andyduke](https://github.com/andyduke)!
- also from [andyduke](https://github.com/andyduke) is an update to
  improve state restoration
- refactor from [kevmoo](https://github.com/kevmoo) for easier maintenance
- added a new [Navigator Integration section of the
  docs](https://gorouter.dev/navigator-integration)

## 2.1.2

- [fix 61 again](https://github.com/csells/go_router/issues/61): enable images
  and file links to work on pub.dev/documentation
- [fix 62](https://github.com/csells/go_router/issues/62) re-tested; fixed w/
  earlier Android system Back button fix (using navigation key)
- [fix 91](https://github.com/csells/go_router/issues/91): fix a regression w/
  the `errorPageBuilder`
- [fix 92](https://github.com/csells/go_router/issues/92): fix an edge case w/
  named sub-routes
- [fix 89](https://github.com/csells/go_router/issues/89): enable queryParams
  and extra object param w/ `push`
- refactored tests for greater coverage and fewer methods `@visibleForTesting`

## 2.1.1

- [fix 86](https://github.com/csells/go_router/issues/86): add `name` to
  `GoRouterState` to complete support for URI-free navigation knowledge in your
  code
- [fix 83](https://github.com/csells/go_router/issues/83): fix for `null`
  `extra` object

## 2.1.0

- [fix 80](https://github.com/csells/go_router/issues/80): adding a redirect
  limit to catch too many redirects error
- [fix 81](https://github.com/csells/go_router/issues/81): allow an `extra`
  object to pass through for navigation

## 2.0.1

- add badges to the README and codecov to the GitHub commit action; thanks to
  [rydmike](https://github.com/rydmike) for both

## 2.0.0

- BREAKING CHANGE and [fix #50](https://github.com/csells/go_router/issues/50):
  split `params` into `params` and `queryParams`; see the [Migrating to 2.0
  section of the docs](https://gorouter.dev/migrating-to-20)
  for instructions on how to migrate your code from 1.x to 2.0
- [fix 69](https://github.com/csells/go_router/issues/69): exposed named
  location lookup for redirection
- [fix 57](https://github.com/csells/go_router/issues/57): enable the Android
  system Back button to behave exactly like the `AppBar` Back button; thanks to
  [SunlightBro](https://github.com/SunlightBro) for the one-line fix that I had
  no idea about until he pointed it out
- [fix 59](https://github.com/csells/go_router/issues/59): add query params to
  top-level redirect
- [fix 44](https://github.com/csells/go_router/issues/44): show how to use the
  `AutomaticKeepAliveClientMixin` with nested navigation to keep widget state
  between navigations; thanks to [rydmike](https://github.com/rydmike) for this
  update

## 1.1.3

- enable case-insensitive path matching while still preserving path and query
  parameter cases
- change a lifetime of habit to sort constructors first as per
  [sort_constructors_first](https://dart-lang.github.io/linter/lints/sort_constructors_first.html).
  Thanks for the PR, [Abhishek01039](https://github.com/Abhishek01039)!
- set the initial transition example route to `/none` to make pushing the 'fade
  transition' button on the first run through more fun
- fixed an error in the async data example

## 1.1.2

- Thanks, Mikes!
  - updated dartdocs from [rydmike](https://github.com/rydmike)
  - also shoutout to [https://github.com/Salakar](https://github.com/Salakar)
    for the CI action on GitHub
  - this is turning into a real community effort...

## 1.1.1

- now showing routing exceptions in the debug log
- updated the docs to make it clear that it will be called until it returns
  `null`

## 1.1.0

- added support `NavigatorObserver` objects to receive change notifications

## 1.0.1

- docs updates based on user feedback for clarity
- fix for setting URL path strategy in `main()`
- fix for `push()` disables `AppBar` Back button

## 1.0.0

- updated version for initial release
- some renaming for clarify and consistency with transitions
  - `GoRoute.builder` => `GoRoute.pageBuilder`
  - `GoRoute.error` => `GoRoute.errorPageBuilder`
- added diagnostic logging for `push` and `pushNamed`

## 0.9.6

- added support for `push` as well as `go`
- added 'none' to transitions example app
- updated animation example to use no transition and added an animated gif to
  the docs

## 0.9.5

- added support for custom transitions between routes

## 0.9.4

- updated API docs
- updated docs for `GoRouterState`

## 0.9.3

- updated API docs

## 0.9.2

- updated named route lookup to O(1)
- updated diagnostics output to show known named routes

## 0.9.1

- updated diagnostics output to show named route lookup
- docs updates

## 0.9.0

- added support for named routes

## 0.8.8

- fix to make `GoRouter` notify on pop

## 0.8.7

- made `GoRouter` a `ChangeNotifier` so you can listen for `location` changes

## 0.8.6

- books sample bug fix

## 0.8.5

- added Cupertino sample
- added example of async data lookup

## 0.8.4

- added state restoration sample

## 0.8.3

- changed `debugOutputFullPaths` to `debugLogDiagnostics` and added add'l
  debugging logging
- parameterized redirect

## 0.8.2

- updated docs for `Link` widget support

## 0.8.1

- added Books sample; fixed some issues it revealed

## 0.8.0

- breaking build to refactor the API for simplicity and capability
- move to fixed routing from conditional routing; simplies API, allows for
  redirection at the route level and there scenario was sketchy anyway
- add redirection at the route level
- replace guard objects w/ redirect functions
- add `refresh` method and `refreshListener`
- removed `.builder` ctor from `GoRouter` (not reasonable to implement)
- add Dynamic linking section to the docs
- replaced Books sample with Nested Navigation sample
- add ability to dump the known full paths to your routes to debug output

## 0.7.1

- update to pageKey to take sub-routes into account

## 0.7.0

- BREAK: rename `pattern` to `path` for consistency w/ other routers in the
  world
- added the `GoRouterLoginGuard` for the common redirect-to-login-page pattern

## 0.6.2

- fixed issue showing home page for a second before redirecting (if needed)

## 0.6.1

- added `GoRouterState.pageKey`
- removed `cupertino_icons` from main `pubspec.yaml`

## 0.6.0

- refactor to support sub-routes to build a stack of pages instead of matching
  multiple routes
- added unit tests for building the stack of pages
- some renaming of the types, e.g. `Four04Page` and `FamiliesPage` to
  `ErrorPage` and `HomePage` respectively
- fix a redirection error shown in the debug output

## 0.5.2

- add `urlPathStrategy` argument to `GoRouter` ctor

## 0.5.1

- docs and description updates

## 0.5.0

- moved redirect to top-level instead of per route for simplicity

## 0.4.1

- fixed CHANGELOG formatting

## 0.4.0

- bundled various useful route handling variables into the `GoRouterState` for
  use when building pages and error pages
- updated URL Strategy section of docs to reference `flutter run`

## 0.3.2

- formatting update to appease the pub.dev gods...

## 0.3.1

- updated the CHANGELOG

## 0.3.0

- moved redirection into a `GoRoute` ctor arg
- forgot to update the CHANGELOG

## 0.2.3

- move outstanding issues to [issue
  tracker](https://github.com/csells/go_router/issues)
- added explanation of Deep Linking to docs
- reformatting to meet pub.dev scoring guidelines

## 0.2.2

- docs updates

## 0.2.1

- messing with the CHANGELOG formatting

## 0.2.0

- initial useful release
- added support for declarative routes via `GoRoute` instances
- added support for imperative routing via `GoRoute.builder`
- added support for setting the URL path strategy
- added support for conditional routing
- added support for redirection
- added support for optional query parameters as well as positional parameters
  in route names

## 0.1.0

- squatting on the package name (I'm not too proud to admit it)<|MERGE_RESOLUTION|>--- conflicted
+++ resolved
@@ -1,4 +1,3 @@
-<<<<<<< HEAD
 ## 6.6.0
 
 - Introduces `StackedShellRoute` to support using separate
@@ -8,7 +7,7 @@
   describe the meaning of the child argument in the builder functions.
 - Adds support for restorationId to ShellRoute (and StackedShellRoute).
 - Adds support for restoring imperatively pushed routes.
-=======
+
 ## 6.5.7
 
 - Fixes a bug that go_router would crash if `GoRoute.pageBuilder` depends on `InheritedWidget`s. 
@@ -16,7 +15,6 @@
 ## 6.5.6
 
 - Fixes an issue where ShellRoute routes were not logged when debugLogDiagnostic was enabled.
->>>>>>> 746750ec
 
 ## 6.5.5
 
