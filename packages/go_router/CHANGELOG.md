--- conflicted
+++ resolved
@@ -1,15 +1,13 @@
-<<<<<<< HEAD
 ## 7.1.0
 
 - Introduces `StatefulShellRoute` to support using separate navigators for child routes as well as preserving state in each navigation tree (flutter/flutter#99124).
 - Updates documentation for `pageBuilder` and `builder` fields of `ShellRoute`, to more correctly
   describe the meaning of the child argument in the builder functions.
 - Adds support for restorationId to ShellRoute (and StatefulShellRoute).
-=======
+
 ## 7.0.2
 
 - Fixes `BuildContext` extension method `replaceNamed` to correctly pass `pathParameters` and `queryParameters`.
->>>>>>> d94759e4
 
 ## 7.0.1
 
