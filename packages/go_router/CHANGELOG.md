<<<<<<< HEAD
## 4.2.4

- Rewrites Readme and examples.

## 4.2.3

- Fixes a bug where the ValueKey to be the same when a page was pushed multiple times.

## 4.2.2

- Fixes a bug where go_router_builder wasn't detecting annotations.
=======
## 4.2.2

- Fixes a bug where calling extra parameter is always null in route level redirect callback
>>>>>>> 5fb70aee

## 4.2.1

- Refactors internal classes and methods

## 4.2.0

- Adds `void replace()` and `replaceNamed` to `GoRouterDelegate`, `GoRouter` and `GoRouterHelper`.

## 4.1.1

- Fixes a bug where calling namedLocation does not support case-insensitive way.

## 4.1.0

- Adds `bool canPop()` to `GoRouterDelegate`, `GoRouter` and `GoRouterHelper`.

## 4.0.3

- Adds missed popping log.

## 4.0.2

- Fixes a bug where initialLocation took precedence over deep-links

## 4.0.1

- Fixes a bug where calling setLogging(false) does not clear listeners.

## 4.0.0

- Refactors go_router and introduces `GoRouteInformationProvider`. [Migration Doc](https://flutter.dev/go/go-router-v4-breaking-changes)
- Fixes a bug where top-level routes are skipped if another contains child routes.

## 3.1.1

- Uses first match if there are more than one route to match. [ [#99833](https://github.com/flutter/flutter/issues/99833)

## 3.1.0

- Adds `GoRouteData` and `TypedGoRoute` to support `package:go_router_builder`.

## 3.0.7

- Refactors runtime checks to assertions.

## 3.0.6

- Exports inherited_go_router.dart file.

## 3.0.5

- Add `dispatchNotification` method to `DummyBuildContext` in tests. (This
  should be revisited when Flutter `2.11.0` becomes stable.)
- Improves code coverage.
- `GoRoute` now warns about requiring either `pageBuilder`, `builder` or `redirect` at instantiation.

## 3.0.4

- Updates code for stricter analysis options.

## 3.0.3

- Fixes a bug where params disappear when pushing a nested route.

## 3.0.2

- Moves source to flutter/packages.
- Removes all_lint_rules_community and path_to_regexp dependencies.

## 3.0.1

- pass along the error to the `navigatorBuilder` to allow for different
  implementations based on the presence of an error

## 3.0.0

- breaking change: added `GoRouterState` to `navigatorBuilder` function
- breaking change: removed `BuildContext` from `GoRouter.pop()` to remove the
  need to use `context` parameter when calling the `GoRouter` API; this changes
  the behavior of `GoRouter.pop()` to only pop what's on the `GoRouter` page
  stack and no longer calls `Navigator.pop()`
- new [Migrating to 3.0 section](https://gorouter.dev/migrating-to-30) in the
  docs to describe the details of the breaking changes and how to update your
  code
- added a new [shared
  scaffold](https://github.com/csells/go_router/blob/main/go_router/example/lib/shared_scaffold.dart)
  sample to show how to use the `navigatorBuilder` function to build a custom
  shared scaffold outside of the animations provided by go_router

## 2.5.7

- [PR 262](https://github.com/csells/go_router/pull/262): add support for
  `Router.neglect`; thanks to [nullrocket](https://github.com/nullrocket)!
- [PR 265](https://github.com/csells/go_router/pull/265): add Japanese
  translation of the docs; thanks to
  [toshi-kuji](https://github.com/toshi-kuji)! Unfortunately I don't yet know
  how to properly display them via docs.page, but [I'm working on
  it](https://github.com/csells/go_router/issues/266)
- updated the examples using the `from` query parameter to be completely
  self-contained in the `redirect` function, simplifying usage
- updated the async data example to be simpler
- added a new example to show how to implement a loading page
- renamed the navigator_integration example to user_input and added an example
  of `WillPopScope` for go_router apps

## 2.5.6

- [PR 259](https://github.com/csells/go_router/pull/259): remove a hack for
  notifying the router of a route change that was no longer needed; thanks to
  [nullrocket](https://github.com/nullrocket)!
- improved async example to handle the case that the data has been returned but
  the page is no longer there by checking the `mounted` property of the screen

## 2.5.5

- updated implementation to use logging package for debug diagnostics; thanks
  to [johnpryan](https://github.com/johnpryan)

## 2.5.4

- fixed up the `GoRouterRefreshStream` implementation with an export, an example
  and some docs

## 2.5.3

- added `GoRouterRefreshStream` from
  [jopmiddelkamp](https://github.com/jopmiddelkamp) to easily map from a
  `Stream` to a `Listenable` for use with `refreshListenable`; very useful when
  combined with stream-based state management like
  [flutter_bloc](https://pub.dev/packages/flutter_bloc)
- dartdocs fixups from [mehade369](https://github.com/mehade369)
- example link fixes from [ben-milanko](https://github.com/ben-milanko)

## 2.5.2

- pass additional information to the `NavigatorObserver` via default args to
  `MaterialPage`, etc.

## 2.5.1

- [fix 205](https://github.com/csells/go_router/issues/205): hack around a
  failed assertion in Flutter when using `Duration.zero` in the
  `NoTransitionPage`

## 2.5.0

- provide default implementation of `GoRoute.pageBuilder` to provide a simpler
  way to build pages via the `GoRouter.build` method
- provide default implementation of `GoRouter.errorPageBuilder` to provide a
  simpler way to build error pages via the `GoRouter.errorBuilder` method
- provide default implementation of `GoRouter.errorBuilder` to provide an error
  page without the need to implement a custom error page builder
- new [Migrating to 2.5 section](https://gorouter.dev/migrating-to-25) in
  the docs to show how to take advantage of the new `builder` and default error
  page builder
- removed `launch.json` as VSCode-centric and unnecessary for discovery or easy
  launching
- added a [new custom error screen
  sample](https://github.com/csells/go_router/blob/master/example/lib/error_screen.dart)
- added a [new WidgetsApp
  sample](https://github.com/csells/go_router/blob/master/example/lib/widgets_app.dart)
- added a new `NoTransitionPage` class
- updated docs to explain why the browser's Back button doesn't work
  with the `extra` param
- updated README to point to new docs site: [gorouter.dev](https://gorouter.dev)

## 2.3.1

- [fix 191](https://github.com/csells/go_router/issues/191): handle several
  kinds of trailing / in the location, e.g. `/foo/` should be the same as `/foo`

## 2.3.0

- fix a misleading error message when using redirect functions with sub-routes

## 2.2.9

- [fix 182](https://github.com/csells/go_router/issues/182): fixes a regression
  in the nested navigation caused by the fix for
  [#163](https://github.com/csells/go_router/issues/163); thanks to
  [lulupointu](https://github.com/lulupointu) for the fix!

## 2.2.8

- reformatted CHANGELOG file; lets see if pub.dev is still ok with it...
- staged an in-progress doc site at https://docs.page/csells/go_router
- tightened up a test that was silently failing
- fixed a bug that dropped parent params in sub-route redirects

## 2.2.7

- [fix 163](https://github.com/csells/go_router/issues/163): avoids unnecessary
  page rebuilds
- [fix 139](https://github.com/csells/go_router/issues/139): avoids unnecessary
  page flashes on deep linking
- [fix 158](https://github.com/csells/go_router/issues/158): shows exception
  info in the debug output even during a top-level redirect coded w/ an
  anonymous function, i.e. what the samples all use
- [fix 151](https://github.com/csells/go_router/issues/151): exposes
  `Navigator.pop()` via `GoRouter.pop()` to make it easy to find

## 2.2.6

- [fix 127](https://github.com/csells/go_router/issues/127): updated the docs
  to add a video overview of the project for people that prefer that media style
  over long-form text when approaching a new topic
- [fix 108](https://github.com/csells/go_router/issues/108): updated the
  description of the `state` parameter to clarfy that not all properties will be
  set at every usage

## 2.2.5

- [fix 120 again](https://github.com/csells/go_router/issues/120): found the bug
  in my tests that was masking the real bug; changed two characters to implement
  the actual fix (sigh)

## 2.2.4

- [fix 116](https://github.com/csells/go_router/issues/116): work-around for
  auto-import of the `context.go` family of extension methods

## 2.2.3

- [fix 132](https://github.com/csells/go_router/issues/132): route names are
  stored as case insensitive and are now matched in a case insensitive manner

## 2.2.2

- [fix 120](https://github.com/csells/go_router/issues/120): encoding and
  decoding of params and query params

## 2.2.1

- [fix 114](https://github.com/csells/go_router/issues/114): give a better error
  message when the `GoRouter` isn't found in the widget tree via
  `GoRouter.of(context)`; thanks [aoatmon](https://github.com/aoatmon) for the
  [excellent bug report](https://github.com/csells/go_router/issues/114)!

## 2.2.0

- added a new [`navigatorBuilder`](https://gorouter.dev/navigator-builder) argument to the
  `GoRouter` constructor; thanks to [andyduke](https://github.com/andyduke)!
- also from [andyduke](https://github.com/andyduke) is an update to
  improve state restoration
- refactor from [kevmoo](https://github.com/kevmoo) for easier maintenance
- added a new [Navigator Integration section of the
  docs](https://gorouter.dev/navigator-integration)

## 2.1.2

- [fix 61 again](https://github.com/csells/go_router/issues/61): enable images
  and file links to work on pub.dev/documentation
- [fix 62](https://github.com/csells/go_router/issues/62) re-tested; fixed w/
  earlier Android system Back button fix (using navigation key)
- [fix 91](https://github.com/csells/go_router/issues/91): fix a regression w/
  the `errorPageBuilder`
- [fix 92](https://github.com/csells/go_router/issues/92): fix an edge case w/
  named sub-routes
- [fix 89](https://github.com/csells/go_router/issues/89): enable queryParams
  and extra object param w/ `push`
- refactored tests for greater coverage and fewer methods `@visibleForTesting`

## 2.1.1

- [fix 86](https://github.com/csells/go_router/issues/86): add `name` to
  `GoRouterState` to complete support for URI-free navigation knowledge in your
  code
- [fix 83](https://github.com/csells/go_router/issues/83): fix for `null`
  `extra` object

## 2.1.0

- [fix 80](https://github.com/csells/go_router/issues/80): adding a redirect
  limit to catch too many redirects error
- [fix 81](https://github.com/csells/go_router/issues/81): allow an `extra`
  object to pass through for navigation

## 2.0.1

- add badges to the README and codecov to the GitHub commit action; thanks to
  [rydmike](https://github.com/rydmike) for both

## 2.0.0

- BREAKING CHANGE and [fix #50](https://github.com/csells/go_router/issues/50):
  split `params` into `params` and `queryParams`; see the [Migrating to 2.0
  section of the docs](https://gorouter.dev/migrating-to-20)
  for instructions on how to migrate your code from 1.x to 2.0
- [fix 69](https://github.com/csells/go_router/issues/69): exposed named
  location lookup for redirection
- [fix 57](https://github.com/csells/go_router/issues/57): enable the Android
  system Back button to behave exactly like the `AppBar` Back button; thanks to
  [SunlightBro](https://github.com/SunlightBro) for the one-line fix that I had
  no idea about until he pointed it out
- [fix 59](https://github.com/csells/go_router/issues/59): add query params to
  top-level redirect
- [fix 44](https://github.com/csells/go_router/issues/44): show how to use the
  `AutomaticKeepAliveClientMixin` with nested navigation to keep widget state
  between navigations; thanks to [rydmike](https://github.com/rydmike) for this
  update

## 1.1.3

- enable case-insensitive path matching while still preserving path and query
  parameter cases
- change a lifetime of habit to sort constructors first as per
  [sort_constructors_first](https://dart-lang.github.io/linter/lints/sort_constructors_first.html).
  Thanks for the PR, [Abhishek01039](https://github.com/Abhishek01039)!
- set the initial transition example route to `/none` to make pushing the 'fade
  transition' button on the first run through more fun
- fixed an error in the async data example

## 1.1.2

- Thanks, Mikes!
  - updated dartdocs from [rydmike](https://github.com/rydmike)
  - also shoutout to [https://github.com/Salakar](https://github.com/Salakar)
    for the CI action on GitHub
  - this is turning into a real community effort...

## 1.1.1

- now showing routing exceptions in the debug log
- updated the docs to make it clear that it will be called until it returns
  `null`

## 1.1.0

- added support `NavigatorObserver` objects to receive change notifications

## 1.0.1

- docs updates based on user feedback for clarity
- fix for setting URL path strategy in `main()`
- fix for `push()` disables `AppBar` Back button

## 1.0.0

- updated version for initial release
- some renaming for clarify and consistency with transitions
  - `GoRoute.builder` => `GoRoute.pageBuilder`
  - `GoRoute.error` => `GoRoute.errorPageBuilder`
- added diagnostic logging for `push` and `pushNamed`

## 0.9.6

- added support for `push` as well as `go`
- added 'none' to transitions example app
- updated animation example to use no transition and added an animated gif to
  the docs

## 0.9.5

- added support for custom transitions between routes

## 0.9.4

- updated API docs
- updated docs for `GoRouterState`

## 0.9.3

- updated API docs

## 0.9.2

- updated named route lookup to O(1)
- updated diagnostics output to show known named routes

## 0.9.1

- updated diagnostics output to show named route lookup
- docs updates

## 0.9.0

- added support for named routes

## 0.8.8

- fix to make `GoRouter` notify on pop

## 0.8.7

- made `GoRouter` a `ChangeNotifier` so you can listen for `location` changes

## 0.8.6

- books sample bug fix

## 0.8.5

- added Cupertino sample
- added example of async data lookup

## 0.8.4

- added state restoration sample

## 0.8.3

- changed `debugOutputFullPaths` to `debugLogDiagnostics` and added add'l
  debugging logging
- parameterized redirect

## 0.8.2

- updated docs for `Link` widget support

## 0.8.1

- added Books sample; fixed some issues it revealed

## 0.8.0

- breaking build to refactor the API for simplicity and capability
- move to fixed routing from conditional routing; simplies API, allows for
  redirection at the route level and there scenario was sketchy anyway
- add redirection at the route level
- replace guard objects w/ redirect functions
- add `refresh` method and `refreshListener`
- removed `.builder` ctor from `GoRouter` (not reasonable to implement)
- add Dynamic linking section to the docs
- replaced Books sample with Nested Navigation sample
- add ability to dump the known full paths to your routes to debug output

## 0.7.1

- update to pageKey to take sub-routes into account

## 0.7.0

- BREAK: rename `pattern` to `path` for consistency w/ other routers in the
  world
- added the `GoRouterLoginGuard` for the common redirect-to-login-page pattern

## 0.6.2

- fixed issue showing home page for a second before redirecting (if needed)

## 0.6.1

- added `GoRouterState.pageKey`
- removed `cupertino_icons` from main `pubspec.yaml`

## 0.6.0

- refactor to support sub-routes to build a stack of pages instead of matching
  multiple routes
- added unit tests for building the stack of pages
- some renaming of the types, e.g. `Four04Page` and `FamiliesPage` to
  `ErrorPage` and `HomePage` respectively
- fix a redirection error shown in the debug output

## 0.5.2

- add `urlPathStrategy` argument to `GoRouter` ctor

## 0.5.1

- docs and description updates

## 0.5.0

- moved redirect to top-level instead of per route for simplicity

## 0.4.1

- fixed CHANGELOG formatting

## 0.4.0

- bundled various useful route handling variables into the `GoRouterState` for
  use when building pages and error pages
- updated URL Strategy section of docs to reference `flutter run`

## 0.3.2

- formatting update to appease the pub.dev gods...

## 0.3.1

- updated the CHANGELOG

## 0.3.0

- moved redirection into a `GoRoute` ctor arg
- forgot to update the CHANGELOG

## 0.2.3

- move outstanding issues to [issue
  tracker](https://github.com/csells/go_router/issues)
- added explanation of Deep Linking to docs
- reformatting to meet pub.dev scoring guidelines

## 0.2.2

- docs updates

## 0.2.1

- messing with the CHANGELOG formatting

## 0.2.0

- initial useful release
- added support for declarative routes via `GoRoute` instances
- added support for imperative routing via `GoRoute.builder`
- added support for setting the URL path strategy
- added support for conditional routing
- added support for redirection
- added support for optional query parameters as well as positional parameters
  in route names

## 0.1.0

- squatting on the package name (I'm not too proud to admit it)<|MERGE_RESOLUTION|>--- conflicted
+++ resolved
@@ -1,4 +1,7 @@
-<<<<<<< HEAD
+## 4.2.5
+
+- Fixes a bug where calling extra parameter is always null in route level redirect callback
+
 ## 4.2.4
 
 - Rewrites Readme and examples.
@@ -10,11 +13,6 @@
 ## 4.2.2
 
 - Fixes a bug where go_router_builder wasn't detecting annotations.
-=======
-## 4.2.2
-
-- Fixes a bug where calling extra parameter is always null in route level redirect callback
->>>>>>> 5fb70aee
 
 ## 4.2.1
 
