--- conflicted
+++ resolved
@@ -1,10 +1,10 @@
+## 14.1.5
+
+- Add optional completer for replaced routes ([#141251](https://github.com/flutter/flutter/issues/141251))
+
 ## 14.1.4
 
-<<<<<<< HEAD
-- Add optional completer for replaced routes ([#141251](https://github.com/flutter/flutter/issues/141251))
-=======
 - Fixes a URL in `navigation.md`.
->>>>>>> 31408205
 
 ## 14.1.3
 
