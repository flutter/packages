<<<<<<< HEAD
## 13.1.0

- Adds `topRoute` to `GoRouterState`
- Adds `lastOrNull` to `RouteMatchList`
=======
## 13.0.1

* Fixes new lint warnings.
>>>>>>> 24a12a4a

## 13.0.0

- Refactors `RouteMatchList` and imperative APIs.
- **BREAKING CHANGE**:
  - RouteMatchList structure changed.
  - Matching logic updated.

## 12.1.3

* Fixes a typo in `navigation.md`.

## 12.1.2

* Fixes an incorrect use of `extends` for Dart 3 compatibility.
* Updates minimum supported SDK version to Flutter 3.10/Dart 3.0.

## 12.1.1

- Retains query parameters during refresh and first redirect.

## 12.1.0

- Adds an ability to add a custom codec for serializing/deserializing extra.

## 12.0.3

- Fixes crashes when dynamically updates routing tables with named routes.

## 12.0.2

- Fixes the problem that pathParameters is null in redirect when the Router is recreated.

## 12.0.1

- Fixes deep-link with no path on cold start.

## 12.0.0

- Adds ability to dynamically update routing table.
- **BREAKING CHANGE**:
  - The function signature of constructor of `RouteConfiguration` is updated.
  - Adds a required `matchedPath` named parameter to `RouteMatch.match`.

## 11.1.4

- Fixes missing parameters in the type-safe routes topic documentation.

## 11.1.3

- Fixes missing state.extra in onException().

## 11.1.2

- Fixes a bug where the known routes and initial route were logged even when `debugLogDiagnostics` was set to `false`.

## 11.1.1

- Fixes a missing `{@end-tool}` doc directive tag for `GoRoute.name`.

## 11.1.0

- Adds optional parameter `overridePlatformDefaultLocation` to override initial route set by platform.

## 11.0.1

- Fixes the Android back button ignores top level route's onExit.

## 11.0.0

- Fixes the GoRouter.goBranch so that it doesn't reset extra to null if extra is not serializable.
- **BREAKING CHANGE**:
  - Updates the function signature of `GoRouteInformationProvider.restore`.
  - Adds `NavigationType.restore` to `NavigationType` enum.

## 10.2.0

- Adds `onExit` to GoRoute.

## 10.1.4

- Fixes RouteInformationParser that does not restore full RouteMatchList if
  the optionURLReflectsImperativeAPIs is set.

## 10.1.3

- Fixes an issue in the documentation that was using `state.queryParameters` instead of `state.uri.queryParameters`.

## 10.1.2

* Adds pub topics to package metadata.

## 10.1.1

- Fixes mapping from `Page` to `RouteMatch`s.
- Updates minimum supported SDK version to Flutter 3.7/Dart 2.19.

## 10.1.0

- Supports setting `requestFocus`.

## 10.0.0

- **BREAKING CHANGE**:
  - Replaces location, queryParameters, and queryParametersAll in GoRouterState with Uri.
  - See [Migrating to 10.0.0](https://flutter.dev/go/go-router-v10-breaking-changes) or
    run `dart fix --apply` to fix the breakages.

## 9.1.1

- Fixes a link in error handling documentation.

## 9.1.0

- Adds the parentNavigatorKey parameter to ShellRouteData and StatefulShellRouteData.
- Fixes a typo in docs for `StatefulShellRoute.indexedStack(...)`.
- Cleans some typos in the documentation and asserts.

## 9.0.3

- Adds helpers for go_router_builder for StatefulShellRoute support

## 9.0.2

- Exposes package-level privates.

## 9.0.1

- Allows redirect only GoRoute to be part of RouteMatchList.

## 9.0.0

- **BREAKING CHANGE**:
  - Removes GoRouter.location. Use GoRouterState.of().location instead.
  - GoRouter does not `extends` ChangeNotifier.
  - [Migration guide](https://flutter.dev/go/go-router-v9-breaking-changes)
- Reduces excessive rebuilds due to inherited look up.

## 8.2.0

- Adds onException to GoRouter constructor.

## 8.1.0

- Adds parent navigator key to ShellRoute and StatefulShellRoute.

## 8.0.5

- Fixes a bug that GoRouterState in top level redirect doesn't contain complete data.

## 8.0.4

- Updates documentations around `GoRouter.of`, `GoRouter.maybeOf`, and `BuildContext` extension.

## 8.0.3

- Makes namedLocation and route name related APIs case sensitive.

## 8.0.2

- Fixes a bug in `debugLogDiagnostics` to support StatefulShellRoute.

## 8.0.1

- Fixes a link for an example in `path` documentation.
  documentation.

## 8.0.0

- **BREAKING CHANGE**:
  - Imperatively pushed GoRoute no longer change URL.
  - Browser backward and forward button respects imperative route operations.
- Refactors the route parsing pipeline.

## 7.1.1

- Removes obsolete null checks on non-nullable values.

## 7.1.0

- Introduces `StatefulShellRoute` to support using separate navigators for child routes as well as preserving state in each navigation tree (flutter/flutter#99124).
- Updates documentation for `pageBuilder` and `builder` fields of `ShellRoute`, to more correctly
  describe the meaning of the child argument in the builder functions.
- Adds support for restorationId to ShellRoute (and StatefulShellRoute).

## 7.0.2

- Fixes `BuildContext` extension method `replaceNamed` to correctly pass `pathParameters` and `queryParameters`.

## 7.0.1

- Adds a workaround for the `dart fix --apply` issue, https://github.com/dart-lang/sdk/issues/52233.

## 7.0.0

- **BREAKING CHANGE**:
  - For the below changes, run `dart fix --apply` to automatically migrate your code.
    - `GoRouteState.subloc` has been renamed to `GoRouteState.matchedLocation`.
    - `GoRouteState.params` has been renamed to `GoRouteState.pathParameters`.
    - `GoRouteState.fullpath` has been renamed to `GoRouteState.fullPath`.
    - `GoRouteState.queryParams` has been renamed to `GoRouteState.queryParameters`.
    - `params` and `queryParams` in `GoRouteState.namedLocation` have been renamed to `pathParameters` and `queryParameters`.
    - `params` and `queryParams` in `GoRouter`'s `namedLocation`, `pushNamed`, `pushReplacementNamed`
      `replaceNamed` have been renamed to `pathParameters` and `queryParameters`.
  - For the below changes, please follow the [migration guide](https://docs.google.com/document/d/10Xbpifbs4E-zh6YE5akIO8raJq_m3FIXs6nUGdOspOg).
    - `params` and `queryParams` in `BuildContext`'s `namedLocation`, `pushNamed`, `pushReplacementNamed`
      `replaceNamed` have been renamed to `pathParameters` and `queryParameters`.
- Cleans up API and makes RouteMatchList immutable.

## 6.5.9

- Removes navigator keys from `GoRouteData` and `ShellRouteData`.

## 6.5.8

- Adds name parameter to `TypedGoRoute`

## 6.5.7

- Fixes a bug that go_router would crash if `GoRoute.pageBuilder` depends on `InheritedWidget`s.

## 6.5.6

- Fixes an issue where ShellRoute routes were not logged when debugLogDiagnostic was enabled.

## 6.5.5

- Fixes an issue when popping pageless route would accidentally complete imperative page.

## 6.5.4

- Removes navigator keys from `TypedGoRoute` and `TypedShellRoute`.

## 6.5.3

- Fixes redirect being called with an empty location for unknown routes.

## 6.5.2

- NoTransitionPage now has an instant reverse transition.

## 6.5.1

- Fixes an issue where the params are removed after popping.

## 6.5.0

- Supports returning values on pop.

## 6.4.1

- Adds `initialExtra` to **GoRouter** to pass extra data alongside `initialRoute`.

## 6.4.0

- Adds `replace` method to that replaces the current route with a new one and keeps the same page key. This is useful for when you want to update the query params without changing the page key ([#115902](https://github.com/flutter/flutter/issues/115902)).

## 6.3.0

- Aligns Dart and Flutter SDK constraints.
- Updates compileSdkVersion to 33.
- Updates example app to iOS 11.
- Adds `navigatorKey` to `TypedShellRoute`
- Adds `parentNavigatorKey` to `TypedGoRoute`
- Updates documentation in matching methods.

## 6.2.0

- Exports supertypes in route_data.dart library.

## 6.1.0

- Adds `GoRouter.maybeOf` to get the closest `GoRouter` from the context, if there is any.

## 6.0.10

- Adds helpers for go_router_builder for ShellRoute support

## 6.0.9

- Fixes deprecation message for `GoRouterState.namedLocation`

## 6.0.8

- Adds support for Iterables, Lists and Sets in query params for TypedGoRoute. [#108437](https://github.com/flutter/flutter/issues/108437).

## 6.0.7

- Add observers parameter to the ShellRoute that will be passed to the nested Navigator.
- Use `HeroControllerScope` for nested Navigator that fixes Hero Widgets not animating in Nested Navigator.

## 6.0.6

- Adds `reverseTransitionDuration` to `CustomTransitionPage`

## 6.0.5

- Fixes [unnecessary_null_comparison](https://dart.dev/lints/unnecessary_null_checks) lint warnings.

## 6.0.4

- Fixes redirection info log.

## 6.0.3

- Makes `CustomTransitionPage.barrierDismissible` work

## 6.0.2

- Fixes missing result on pop in go_router extension.

## 6.0.1

- Fixes crashes when popping navigators manually.
- Fixes trailing slashes after pops.

## 6.0.0

- **BREAKING CHANGE**
  - `GoRouteData`'s `redirect` now takes 2 parameters `BuildContext context, GoRouterState state`.
  - `GoRouteData`'s `build` now takes 2 parameters `BuildContext context, GoRouterState state`.
  - `GoRouteData`'s `buildPageWithState` has been removed and replaced by `buildPage` with now takes 2 parameters `BuildContext context, GoRouterState state`.
  - `replace` from `GoRouter`, `GoRouterDelegate` and `GoRouterHelper` has been renamed into `pushReplacement`.
  - `replaceNamed` from `GoRouter`, `GoRouterDelegate` and `GoRouterHelper` has been renamed into `pushReplacementNamed`.
  - [go_router v6 migration guide](https://flutter.dev/go/go-router-v6-breaking-changes)

## 5.2.4

- Fixes crashes when using async redirect.

## 5.2.3

- Fixes link for router configuration and sub-routes

## 5.2.2

- Fixes `pop` and `push` to update urls correctly.

## 5.2.1

- Refactors `GoRouter.pop` to be able to pop individual pageless route with result.

## 5.2.0

- Fixes `GoRouterState.location` and `GoRouterState.param` to return correct value.
- Cleans up `RouteMatch` and `RouteMatchList` API.

## 5.1.10

- Fixes link of ShellRoute in README.

## 5.1.9

- Fixes broken links in documentation.

## 5.1.8

- Fixes a bug with `replace` where it was not generated a new `pageKey`.

## 5.1.7

- Adds documentation using dartdoc topics.

## 5.1.6

- Fixes crashes when multiple `GoRoute`s use the same `parentNavigatorKey` in a route subtree.

## 5.1.5

- Adds migration guide for 5.1.2 to readme.

## 5.1.4

- Fixes the documentation by removing the `ShellRoute`'s non-existing `path` parameter from it.

## 5.1.3

- Allows redirection to return same location.

## 5.1.2

- Adds GoRouterState to context.
- Fixes GoRouter notification.
- Updates README.
- Removes dynamic calls in examples.
- **BREAKING CHANGE**
  - Remove NavigatorObserver mixin from GoRouter

## 5.1.1

- Removes DebugGoRouteInformation.

## 5.1.0

- Removes urlPathStrategy completely, which should have been done in v5.0.0 but some code remained mistakenly.

## 5.0.5

- Fixes issue where asserts in popRoute were preventing the app from
  exiting on Android.

## 5.0.4

- Fixes a bug in ShellRoute example where NavigationBar might lose current index in a nested routes.

## 5.0.3

- Changes examples to use the routerConfig API

## 5.0.2

- Fixes missing code example in ShellRoute documentation.

## 5.0.1

- Allows ShellRoute to have child ShellRoutes (flutter/flutter#111981)

## 5.0.0

- Fixes a bug where intermediate route redirect methods are not called.
- GoRouter implements the RouterConfig interface, allowing you to call
  MaterialApp.router(routerConfig: _myGoRouter) instead of passing
  the RouterDelegate, RouteInformationParser, and RouteInformationProvider
  fields.
- **BREAKING CHANGE**
  - Redesigns redirection API, adds asynchronous feature, and adds build context to redirect.
  - Removes GoRouterRefreshStream
  - Removes navigatorBuilder
  - Removes urlPathStrategy
- [go_router v5 migration guide](https://flutter.dev/go/go-router-v5-breaking-changes)

## 4.5.1

- Fixes an issue where GoRoutes with only a redirect were disallowed
  (flutter/flutter#111763)

## 4.5.0

- Adds ShellRoute for nested navigation support (flutter/flutter#99126)
- Adds `parentNavigatorKey` to GoRoute, which specifies the Navigator to place that
  route's Page onto.

## 4.4.1

- Fix an issue where disabling logging clears the root logger's listeners

## 4.4.0

- Adds `buildPageWithState` to `GoRouteData`.
- `GoRouteData.buildPage` is now deprecated in favor of `GoRouteData.buildPageWithState`.

## 4.3.0

- Allows `Map<String, dynamic>` maps as `queryParams` of `goNamed`, `replacedName`, `pushNamed` and `namedLocation`.

## 4.2.9

- Updates text theme parameters to avoid deprecation issues.
- Fixes lint warnings.

## 4.2.8

- Fixes namedLocation to return URIs without trailing question marks if there are no query parameters.
- Cleans up examples.

## 4.2.7

- Updates README.

## 4.2.6

- Fixes rendering issues in the README.

## 4.2.5

- Fixes a bug where calling extra parameter is always null in route level redirect callback

## 4.2.4

- Rewrites Readme and examples.

## 4.2.3

- Fixes a bug where the ValueKey to be the same when a page was pushed multiple times.

## 4.2.2

- Fixes a bug where go_router_builder wasn't detecting annotations.

## 4.2.1

- Refactors internal classes and methods

## 4.2.0

- Adds `void replace()` and `replaceNamed` to `GoRouterDelegate`, `GoRouter` and `GoRouterHelper`.

## 4.1.1

- Fixes a bug where calling namedLocation does not support case-insensitive way.

## 4.1.0

- Adds `bool canPop()` to `GoRouterDelegate`, `GoRouter` and `GoRouterHelper`.

## 4.0.3

- Adds missed popping log.

## 4.0.2

- Fixes a bug where initialLocation took precedence over deep-links

## 4.0.1

- Fixes a bug where calling setLogging(false) does not clear listeners.

## 4.0.0

- Refactors go_router and introduces `GoRouteInformationProvider`. [Migration Doc](https://flutter.dev/go/go-router-v4-breaking-changes)
- Fixes a bug where top-level routes are skipped if another contains child routes.

## 3.1.1

- Uses first match if there are more than one route to match. [ [#99833](https://github.com/flutter/flutter/issues/99833)

## 3.1.0

- Adds `GoRouteData` and `TypedGoRoute` to support `package:go_router_builder`.

## 3.0.7

- Refactors runtime checks to assertions.

## 3.0.6

- Exports inherited_go_router.dart file.

## 3.0.5

- Add `dispatchNotification` method to `DummyBuildContext` in tests. (This
  should be revisited when Flutter `2.11.0` becomes stable.)
- Improves code coverage.
- `GoRoute` now warns about requiring either `pageBuilder`, `builder` or `redirect` at instantiation.

## 3.0.4

- Updates code for stricter analysis options.

## 3.0.3

- Fixes a bug where params disappear when pushing a nested route.

## 3.0.2

- Moves source to flutter/packages.
- Removes all_lint_rules_community and path_to_regexp dependencies.

## 3.0.1

- pass along the error to the `navigatorBuilder` to allow for different
  implementations based on the presence of an error

## 3.0.0

- breaking change: added `GoRouterState` to `navigatorBuilder` function
- breaking change: removed `BuildContext` from `GoRouter.pop()` to remove the
  need to use `context` parameter when calling the `GoRouter` API; this changes
  the behavior of `GoRouter.pop()` to only pop what's on the `GoRouter` page
  stack and no longer calls `Navigator.pop()`
- new [Migrating to 3.0 section](https://gorouter.dev/migrating-to-30) in the
  docs to describe the details of the breaking changes and how to update your
  code
- added a new [shared
  scaffold](https://github.com/csells/go_router/blob/main/go_router/example/lib/shared_scaffold.dart)
  sample to show how to use the `navigatorBuilder` function to build a custom
  shared scaffold outside of the animations provided by go_router

## 2.5.7

- [PR 262](https://github.com/csells/go_router/pull/262): add support for
  `Router.neglect`; thanks to [nullrocket](https://github.com/nullrocket)!
- [PR 265](https://github.com/csells/go_router/pull/265): add Japanese
  translation of the docs; thanks to
  [toshi-kuji](https://github.com/toshi-kuji)! Unfortunately I don't yet know
  how to properly display them via docs.page, but [I'm working on
  it](https://github.com/csells/go_router/issues/266)
- updated the examples using the `from` query parameter to be completely
  self-contained in the `redirect` function, simplifying usage
- updated the async data example to be simpler
- added a new example to show how to implement a loading page
- renamed the navigator_integration example to user_input and added an example
  of `WillPopScope` for go_router apps

## 2.5.6

- [PR 259](https://github.com/csells/go_router/pull/259): remove a hack for
  notifying the router of a route change that was no longer needed; thanks to
  [nullrocket](https://github.com/nullrocket)!
- improved async example to handle the case that the data has been returned but
  the page is no longer there by checking the `mounted` property of the screen

## 2.5.5

- updated implementation to use logging package for debug diagnostics; thanks
  to [johnpryan](https://github.com/johnpryan)

## 2.5.4

- fixed up the `GoRouterRefreshStream` implementation with an export, an example
  and some docs

## 2.5.3

- added `GoRouterRefreshStream` from
  [jopmiddelkamp](https://github.com/jopmiddelkamp) to easily map from a
  `Stream` to a `Listenable` for use with `refreshListenable`; very useful when
  combined with stream-based state management like
  [flutter_bloc](https://pub.dev/packages/flutter_bloc)
- dartdocs fixups from [mehade369](https://github.com/mehade369)
- example link fixes from [ben-milanko](https://github.com/ben-milanko)

## 2.5.2

- pass additional information to the `NavigatorObserver` via default args to
  `MaterialPage`, etc.

## 2.5.1

- [fix 205](https://github.com/csells/go_router/issues/205): hack around a
  failed assertion in Flutter when using `Duration.zero` in the
  `NoTransitionPage`

## 2.5.0

- provide default implementation of `GoRoute.pageBuilder` to provide a simpler
  way to build pages via the `GoRouter.build` method
- provide default implementation of `GoRouter.errorPageBuilder` to provide a
  simpler way to build error pages via the `GoRouter.errorBuilder` method
- provide default implementation of `GoRouter.errorBuilder` to provide an error
  page without the need to implement a custom error page builder
- new [Migrating to 2.5 section](https://gorouter.dev/migrating-to-25) in
  the docs to show how to take advantage of the new `builder` and default error
  page builder
- removed `launch.json` as VSCode-centric and unnecessary for discovery or easy
  launching
- added a [new custom error screen
  sample](https://github.com/csells/go_router/blob/master/example/lib/error_screen.dart)
- added a [new WidgetsApp
  sample](https://github.com/csells/go_router/blob/master/example/lib/widgets_app.dart)
- added a new `NoTransitionPage` class
- updated docs to explain why the browser's Back button doesn't work
  with the `extra` param
- updated README to point to new docs site: [gorouter.dev](https://gorouter.dev)

## 2.3.1

- [fix 191](https://github.com/csells/go_router/issues/191): handle several
  kinds of trailing / in the location, e.g. `/foo/` should be the same as `/foo`

## 2.3.0

- fix a misleading error message when using redirect functions with sub-routes

## 2.2.9

- [fix 182](https://github.com/csells/go_router/issues/182): fixes a regression
  in the nested navigation caused by the fix for
  [#163](https://github.com/csells/go_router/issues/163); thanks to
  [lulupointu](https://github.com/lulupointu) for the fix!

## 2.2.8

- reformatted CHANGELOG file; lets see if pub.dev is still ok with it...
- staged an in-progress doc site at https://docs.page/csells/go_router
- tightened up a test that was silently failing
- fixed a bug that dropped parent params in sub-route redirects

## 2.2.7

- [fix 163](https://github.com/csells/go_router/issues/163): avoids unnecessary
  page rebuilds
- [fix 139](https://github.com/csells/go_router/issues/139): avoids unnecessary
  page flashes on deep linking
- [fix 158](https://github.com/csells/go_router/issues/158): shows exception
  info in the debug output even during a top-level redirect coded w/ an
  anonymous function, i.e. what the samples all use
- [fix 151](https://github.com/csells/go_router/issues/151): exposes
  `Navigator.pop()` via `GoRouter.pop()` to make it easy to find

## 2.2.6

- [fix 127](https://github.com/csells/go_router/issues/127): updated the docs
  to add a video overview of the project for people that prefer that media style
  over long-form text when approaching a new topic
- [fix 108](https://github.com/csells/go_router/issues/108): updated the
  description of the `state` parameter to clarfy that not all properties will be
  set at every usage

## 2.2.5

- [fix 120 again](https://github.com/csells/go_router/issues/120): found the bug
  in my tests that was masking the real bug; changed two characters to implement
  the actual fix (sigh)

## 2.2.4

- [fix 116](https://github.com/csells/go_router/issues/116): work-around for
  auto-import of the `context.go` family of extension methods

## 2.2.3

- [fix 132](https://github.com/csells/go_router/issues/132): route names are
  stored as case insensitive and are now matched in a case insensitive manner

## 2.2.2

- [fix 120](https://github.com/csells/go_router/issues/120): encoding and
  decoding of params and query params

## 2.2.1

- [fix 114](https://github.com/csells/go_router/issues/114): give a better error
  message when the `GoRouter` isn't found in the widget tree via
  `GoRouter.of(context)`; thanks [aoatmon](https://github.com/aoatmon) for the
  [excellent bug report](https://github.com/csells/go_router/issues/114)!

## 2.2.0

- added a new [`navigatorBuilder`](https://gorouter.dev/navigator-builder) argument to the
  `GoRouter` constructor; thanks to [andyduke](https://github.com/andyduke)!
- also from [andyduke](https://github.com/andyduke) is an update to
  improve state restoration
- refactor from [kevmoo](https://github.com/kevmoo) for easier maintenance
- added a new [Navigator Integration section of the
  docs](https://gorouter.dev/navigator-integration)

## 2.1.2

- [fix 61 again](https://github.com/csells/go_router/issues/61): enable images
  and file links to work on pub.dev/documentation
- [fix 62](https://github.com/csells/go_router/issues/62) re-tested; fixed w/
  earlier Android system Back button fix (using navigation key)
- [fix 91](https://github.com/csells/go_router/issues/91): fix a regression w/
  the `errorPageBuilder`
- [fix 92](https://github.com/csells/go_router/issues/92): fix an edge case w/
  named sub-routes
- [fix 89](https://github.com/csells/go_router/issues/89): enable queryParams
  and extra object param w/ `push`
- refactored tests for greater coverage and fewer methods `@visibleForTesting`

## 2.1.1

- [fix 86](https://github.com/csells/go_router/issues/86): add `name` to
  `GoRouterState` to complete support for URI-free navigation knowledge in your
  code
- [fix 83](https://github.com/csells/go_router/issues/83): fix for `null`
  `extra` object

## 2.1.0

- [fix 80](https://github.com/csells/go_router/issues/80): adding a redirect
  limit to catch too many redirects error
- [fix 81](https://github.com/csells/go_router/issues/81): allow an `extra`
  object to pass through for navigation

## 2.0.1

- add badges to the README and codecov to the GitHub commit action; thanks to
  [rydmike](https://github.com/rydmike) for both

## 2.0.0

- BREAKING CHANGE and [fix #50](https://github.com/csells/go_router/issues/50):
  split `params` into `params` and `queryParams`; see the [Migrating to 2.0
  section of the docs](https://gorouter.dev/migrating-to-20)
  for instructions on how to migrate your code from 1.x to 2.0
- [fix 69](https://github.com/csells/go_router/issues/69): exposed named
  location lookup for redirection
- [fix 57](https://github.com/csells/go_router/issues/57): enable the Android
  system Back button to behave exactly like the `AppBar` Back button; thanks to
  [SunlightBro](https://github.com/SunlightBro) for the one-line fix that I had
  no idea about until he pointed it out
- [fix 59](https://github.com/csells/go_router/issues/59): add query params to
  top-level redirect
- [fix 44](https://github.com/csells/go_router/issues/44): show how to use the
  `AutomaticKeepAliveClientMixin` with nested navigation to keep widget state
  between navigations; thanks to [rydmike](https://github.com/rydmike) for this
  update

## 1.1.3

- enable case-insensitive path matching while still preserving path and query
  parameter cases
- change a lifetime of habit to sort constructors first as per
  [sort_constructors_first](https://dart.dev/lints/sort_constructors_first).
  Thanks for the PR, [Abhishek01039](https://github.com/Abhishek01039)!
- set the initial transition example route to `/none` to make pushing the 'fade
  transition' button on the first run through more fun
- fixed an error in the async data example

## 1.1.2

- Thanks, Mikes!
  - updated dartdocs from [rydmike](https://github.com/rydmike)
  - also shoutout to [https://github.com/Salakar](https://github.com/Salakar)
    for the CI action on GitHub
  - this is turning into a real community effort...

## 1.1.1

- now showing routing exceptions in the debug log
- updated the docs to make it clear that it will be called until it returns
  `null`

## 1.1.0

- added support `NavigatorObserver` objects to receive change notifications

## 1.0.1

- docs updates based on user feedback for clarity
- fix for setting URL path strategy in `main()`
- fix for `push()` disables `AppBar` Back button

## 1.0.0

- updated version for initial release
- some renaming for clarify and consistency with transitions
  - `GoRoute.builder` => `GoRoute.pageBuilder`
  - `GoRoute.error` => `GoRoute.errorPageBuilder`
- added diagnostic logging for `push` and `pushNamed`

## 0.9.6

- added support for `push` as well as `go`
- added 'none' to transitions example app
- updated animation example to use no transition and added an animated gif to
  the docs

## 0.9.5

- added support for custom transitions between routes

## 0.9.4

- updated API docs
- updated docs for `GoRouterState`

## 0.9.3

- updated API docs

## 0.9.2

- updated named route lookup to O(1)
- updated diagnostics output to show known named routes

## 0.9.1

- updated diagnostics output to show named route lookup
- docs updates

## 0.9.0

- added support for named routes

## 0.8.8

- fix to make `GoRouter` notify on pop

## 0.8.7

- made `GoRouter` a `ChangeNotifier` so you can listen for `location` changes

## 0.8.6

- books sample bug fix

## 0.8.5

- added Cupertino sample
- added example of async data lookup

## 0.8.4

- added state restoration sample

## 0.8.3

- changed `debugOutputFullPaths` to `debugLogDiagnostics` and added add'l
  debugging logging
- parameterized redirect

## 0.8.2

- updated docs for `Link` widget support

## 0.8.1

- added Books sample; fixed some issues it revealed

## 0.8.0

- breaking build to refactor the API for simplicity and capability
- move to fixed routing from conditional routing; simplies API, allows for
  redirection at the route level and there scenario was sketchy anyway
- add redirection at the route level
- replace guard objects w/ redirect functions
- add `refresh` method and `refreshListener`
- removed `.builder` ctor from `GoRouter` (not reasonable to implement)
- add Dynamic linking section to the docs
- replaced Books sample with Nested Navigation sample
- add ability to dump the known full paths to your routes to debug output

## 0.7.1

- update to pageKey to take sub-routes into account

## 0.7.0

- BREAK: rename `pattern` to `path` for consistency w/ other routers in the
  world
- added the `GoRouterLoginGuard` for the common redirect-to-login-page pattern

## 0.6.2

- fixed issue showing home page for a second before redirecting (if needed)

## 0.6.1

- added `GoRouterState.pageKey`
- removed `cupertino_icons` from main `pubspec.yaml`

## 0.6.0

- refactor to support sub-routes to build a stack of pages instead of matching
  multiple routes
- added unit tests for building the stack of pages
- some renaming of the types, e.g. `Four04Page` and `FamiliesPage` to
  `ErrorPage` and `HomePage` respectively
- fix a redirection error shown in the debug output

## 0.5.2

- add `urlPathStrategy` argument to `GoRouter` ctor

## 0.5.1

- docs and description updates

## 0.5.0

- moved redirect to top-level instead of per route for simplicity

## 0.4.1

- fixed CHANGELOG formatting

## 0.4.0

- bundled various useful route handling variables into the `GoRouterState` for
  use when building pages and error pages
- updated URL Strategy section of docs to reference `flutter run`

## 0.3.2

- formatting update to appease the pub.dev gods...

## 0.3.1

- updated the CHANGELOG

## 0.3.0

- moved redirection into a `GoRoute` ctor arg
- forgot to update the CHANGELOG

## 0.2.3

- move outstanding issues to [issue
  tracker](https://github.com/csells/go_router/issues)
- added explanation of Deep Linking to docs
- reformatting to meet pub.dev scoring guidelines

## 0.2.2

- docs updates

## 0.2.1

- messing with the CHANGELOG formatting

## 0.2.0

- initial useful release
- added support for declarative routes via `GoRoute` instances
- added support for imperative routing via `GoRoute.builder`
- added support for setting the URL path strategy
- added support for conditional routing
- added support for redirection
- added support for optional query parameters as well as positional parameters
  in route names

## 0.1.0

- squatting on the package name (I'm not too proud to admit it)<|MERGE_RESOLUTION|>--- conflicted
+++ resolved
@@ -1,13 +1,11 @@
-<<<<<<< HEAD
 ## 13.1.0
 
 - Adds `topRoute` to `GoRouterState`
 - Adds `lastOrNull` to `RouteMatchList`
-=======
+
 ## 13.0.1
 
 * Fixes new lint warnings.
->>>>>>> 24a12a4a
 
 ## 13.0.0
 
