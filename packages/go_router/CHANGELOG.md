--- conflicted
+++ resolved
@@ -1,37 +1,31 @@
-<<<<<<< HEAD
+## 14.7.0
+
+- Adds `popUntil` method to pop multiple routes from a predicate.
+- Updates minimum supported SDK version to Flutter 3.22/Dart 3.4.
+
+## 14.6.2
+
+- Replaces deprecated collection method usage.
+
+## 14.6.1
+
+- Fixed `PopScope`, and `WillPopScop` was not handled properly in the Root routes.
+
+## 14.6.0
+
+- Allows going to a path relatively by prefixing `./`
+
+## 14.5.0
+
+- Adds preload support to StatefulShellRoute, configurable via `preload` parameter on StatefulShellBranch.
+
+## 14.4.1
+
+- Adds `missing_code_block_language_in_doc_comment` lint.
+
 ## 14.4.0
 
-- Adds `popUntil` method to pop multiple routes from a predicate.
-=======
-## NEXT
-
-* Updates minimum supported SDK version to Flutter 3.22/Dart 3.4.
-
-## 14.6.2
-
-- Replaces deprecated collection method usage.
-
-## 14.6.1
-
-- Fixed `PopScope`, and `WillPopScop` was not handled properly in the Root routes.
-
-## 14.6.0
-
-- Allows going to a path relatively by prefixing `./`
-
-## 14.5.0
-
-- Adds preload support to StatefulShellRoute, configurable via `preload` parameter on StatefulShellBranch.
-
-
-## 14.4.1
-
-- Adds `missing_code_block_language_in_doc_comment` lint.
-
-## 14.4.0
-
 - Adds current state getter on `GoRouter` that returns the current `GoRouterState`.
->>>>>>> 7632d2c7
 
 ## 14.3.0
 
