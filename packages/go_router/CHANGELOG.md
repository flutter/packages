<<<<<<< HEAD
## 6.6.0

- Introduces `StackedShellRoute` to support using separate
  navigators for child routes as well as preserving state in each navigation tree
  (flutter/flutter#99124).
- Updates documentation for `pageBuilder` and `builder` fields of `ShellRoute`, to more correctly
  describe the meaning of the child argument in the builder functions.
- Adds support for restorationId to ShellRoute (and StackedShellRoute).
- Adds support for restoring imperatively pushed routes.
=======
## 6.5.9

- Removes navigator keys from `GoRouteData` and `ShellRouteData`.

## 6.5.8

- Adds name parameter to `TypedGoRoute`
>>>>>>> 32a645ba

## 6.5.7

- Fixes a bug that go_router would crash if `GoRoute.pageBuilder` depends on `InheritedWidget`s. 

## 6.5.6

- Fixes an issue where ShellRoute routes were not logged when debugLogDiagnostic was enabled.

## 6.5.5

- Fixes an issue when popping pageless route would accidentally complete imperative page.

## 6.5.4

- Removes navigator keys from `TypedGoRoute` and `TypedShellRoute`.

## 6.5.3

- Fixes redirect being called with an empty location for unknown routes.

## 6.5.2

- NoTransitionPage now has an instant reverse transition.

## 6.5.1

- Fixes an issue where the params are removed after popping.

## 6.5.0

- Supports returning values on pop.

## 6.4.1

- Adds `initialExtra` to **GoRouter** to pass extra data alongside `initialRoute`.

## 6.4.0

- Adds `replace` method to that replaces the current route with a new one and keeps the same page key. This is useful for when you want to update the query params without changing the page key ([#115902](https://github.com/flutter/flutter/issues/115902)).

## 6.3.0

- Aligns Dart and Flutter SDK constraints.
- Updates compileSdkVersion to 33.
- Updates example app to iOS 11.
- Adds `navigatorKey` to `TypedShellRoute`
- Adds `parentNavigatorKey` to `TypedGoRoute`
- Updates documentation in matching methods.

## 6.2.0

- Exports supertypes in route_data.dart library.

## 6.1.0

- Adds `GoRouter.maybeOf` to get the closest `GoRouter` from the context, if there is any.

## 6.0.10

- Adds helpers for go_router_builder for ShellRoute support

## 6.0.9

- Fixes deprecation message for `GoRouterState.namedLocation`

## 6.0.8

- Adds support for Iterables, Lists and Sets in query params for TypedGoRoute. [#108437](https://github.com/flutter/flutter/issues/108437).

## 6.0.7

- Add observers parameter to the ShellRoute that will be passed to the nested Navigator.
- Use `HeroControllerScope` for nested Navigator that fixes Hero Widgets not animating in Nested Navigator.

## 6.0.6

- Adds `reverseTransitionDuration` to `CustomTransitionPage`

## 6.0.5

- Fixes [unnecessary_null_comparison](https://dart-lang.github.io/linter/lints/unnecessary_null_checks.html) lint warnings.

## 6.0.4

- Fixes redirection info log.

## 6.0.3

- Makes `CustomTransitionPage.barrierDismissible` work

## 6.0.2

- Fixes missing result on pop in go_router extension.

## 6.0.1

- Fixes crashes when popping navigators manually.
- Fixes trailing slashes after pops.

## 6.0.0

- **BREAKING CHANGE**
  - `GoRouteData`'s `redirect` now takes 2 parameters `BuildContext context, GoRouterState state`.
  - `GoRouteData`'s `build` now takes 2 parameters `BuildContext context, GoRouterState state`.
  - `GoRouteData`'s `buildPageWithState` has been removed and replaced by `buildPage` with now takes 2 parameters `BuildContext context, GoRouterState state`.
  - `replace` from `GoRouter`, `GoRouterDelegate` and `GoRouterHelper` has been renamed into `pushReplacement`.
  - `replaceNamed` from `GoRouter`, `GoRouterDelegate` and `GoRouterHelper` has been renamed into `pushReplacementNamed`.
  - [go_router v6 migration guide](https://flutter.dev/go/go-router-v6-breaking-changes)

## 5.2.4

- Fixes crashes when using async redirect.

## 5.2.3

- Fixes link for router configuration and sub-routes

## 5.2.2

- Fixes `pop` and `push` to update urls correctly.

## 5.2.1

- Refactors `GoRouter.pop` to be able to pop individual pageless route with result.

## 5.2.0

- Fixes `GoRouterState.location` and `GoRouterState.param` to return correct value.
- Cleans up `RouteMatch` and `RouteMatchList` API.

## 5.1.10

- Fixes link of ShellRoute in README.

## 5.1.9

- Fixes broken links in documentation.

## 5.1.8

- Fixes a bug with `replace` where it was not generated a new `pageKey`.

## 5.1.7

- Adds documentation using dartdoc topics.

## 5.1.6

- Fixes crashes when multiple `GoRoute`s use the same `parentNavigatorKey` in a route subtree.

## 5.1.5

- Adds migration guide for 5.1.2 to readme.

## 5.1.4

- Fixes the documentation by removing the `ShellRoute`'s non-existing `path` parameter from it.

## 5.1.3

- Allows redirection to return same location.

## 5.1.2

- Adds GoRouterState to context.
- Fixes GoRouter notification.
- Updates README.
- Removes dynamic calls in examples.
- **BREAKING CHANGE**
  - Remove NavigatorObserver mixin from GoRouter

## 5.1.1

- Removes DebugGoRouteInformation.

## 5.1.0

- Removes urlPathStrategy completely, which should have been done in v5.0.0 but some code remained mistakenly.

## 5.0.5

- Fixes issue where asserts in popRoute were preventing the app from
  exiting on Android.

## 5.0.4

- Fixes a bug in ShellRoute example where NavigationBar might lose current index in a nested routes.

## 5.0.3

- Changes examples to use the routerConfig API

## 5.0.2

- Fixes missing code example in ShellRoute documentation.

## 5.0.1

- Allows ShellRoute to have child ShellRoutes (flutter/flutter#111981)

## 5.0.0

- Fixes a bug where intermediate route redirect methods are not called.
- GoRouter implements the RouterConfig interface, allowing you to call
  MaterialApp.router(routerConfig: _myGoRouter) instead of passing
  the RouterDelegate, RouteInformationParser, and RouteInformationProvider
  fields.
- **BREAKING CHANGE**
  - Redesigns redirection API, adds asynchronous feature, and adds build context to redirect.
  - Removes GoRouterRefreshStream
  - Removes navigatorBuilder
  - Removes urlPathStrategy
- [go_router v5 migration guide](https://flutter.dev/go/go-router-v5-breaking-changes)

## 4.5.1

- Fixes an issue where GoRoutes with only a redirect were disallowed
  (flutter/flutter#111763)

## 4.5.0

- Adds ShellRoute for nested navigation support (flutter/flutter#99126)
- Adds `parentNavigatorKey` to GoRoute, which specifies the Navigator to place that
  route's Page onto.

## 4.4.1

- Fix an issue where disabling logging clears the root logger's listeners

## 4.4.0

- Adds `buildPageWithState` to `GoRouteData`.
- `GoRouteData.buildPage` is now deprecated in favor of `GoRouteData.buildPageWithState`.

## 4.3.0

- Allows `Map<String, dynamic>` maps as `queryParams` of `goNamed`, `replacedName`, `pushNamed` and `namedLocation`.

## 4.2.9

- Updates text theme parameters to avoid deprecation issues.
- Fixes lint warnings.

## 4.2.8

- Fixes namedLocation to return URIs without trailing question marks if there are no query parameters.
- Cleans up examples.

## 4.2.7

- Updates README.

## 4.2.6

- Fixes rendering issues in the README.

## 4.2.5

- Fixes a bug where calling extra parameter is always null in route level redirect callback

## 4.2.4

- Rewrites Readme and examples.

## 4.2.3

- Fixes a bug where the ValueKey to be the same when a page was pushed multiple times.

## 4.2.2

- Fixes a bug where go_router_builder wasn't detecting annotations.

## 4.2.1

- Refactors internal classes and methods

## 4.2.0

- Adds `void replace()` and `replaceNamed` to `GoRouterDelegate`, `GoRouter` and `GoRouterHelper`.

## 4.1.1

- Fixes a bug where calling namedLocation does not support case-insensitive way.

## 4.1.0

- Adds `bool canPop()` to `GoRouterDelegate`, `GoRouter` and `GoRouterHelper`.

## 4.0.3

- Adds missed popping log.

## 4.0.2

- Fixes a bug where initialLocation took precedence over deep-links

## 4.0.1

- Fixes a bug where calling setLogging(false) does not clear listeners.

## 4.0.0

- Refactors go_router and introduces `GoRouteInformationProvider`. [Migration Doc](https://flutter.dev/go/go-router-v4-breaking-changes)
- Fixes a bug where top-level routes are skipped if another contains child routes.

## 3.1.1

- Uses first match if there are more than one route to match. [ [#99833](https://github.com/flutter/flutter/issues/99833)

## 3.1.0

- Adds `GoRouteData` and `TypedGoRoute` to support `package:go_router_builder`.

## 3.0.7

- Refactors runtime checks to assertions.

## 3.0.6

- Exports inherited_go_router.dart file.

## 3.0.5

- Add `dispatchNotification` method to `DummyBuildContext` in tests. (This
  should be revisited when Flutter `2.11.0` becomes stable.)
- Improves code coverage.
- `GoRoute` now warns about requiring either `pageBuilder`, `builder` or `redirect` at instantiation.

## 3.0.4

- Updates code for stricter analysis options.

## 3.0.3

- Fixes a bug where params disappear when pushing a nested route.

## 3.0.2

- Moves source to flutter/packages.
- Removes all_lint_rules_community and path_to_regexp dependencies.

## 3.0.1

- pass along the error to the `navigatorBuilder` to allow for different
  implementations based on the presence of an error

## 3.0.0

- breaking change: added `GoRouterState` to `navigatorBuilder` function
- breaking change: removed `BuildContext` from `GoRouter.pop()` to remove the
  need to use `context` parameter when calling the `GoRouter` API; this changes
  the behavior of `GoRouter.pop()` to only pop what's on the `GoRouter` page
  stack and no longer calls `Navigator.pop()`
- new [Migrating to 3.0 section](https://gorouter.dev/migrating-to-30) in the
  docs to describe the details of the breaking changes and how to update your
  code
- added a new [shared
  scaffold](https://github.com/csells/go_router/blob/main/go_router/example/lib/shared_scaffold.dart)
  sample to show how to use the `navigatorBuilder` function to build a custom
  shared scaffold outside of the animations provided by go_router

## 2.5.7

- [PR 262](https://github.com/csells/go_router/pull/262): add support for
  `Router.neglect`; thanks to [nullrocket](https://github.com/nullrocket)!
- [PR 265](https://github.com/csells/go_router/pull/265): add Japanese
  translation of the docs; thanks to
  [toshi-kuji](https://github.com/toshi-kuji)! Unfortunately I don't yet know
  how to properly display them via docs.page, but [I'm working on
  it](https://github.com/csells/go_router/issues/266)
- updated the examples using the `from` query parameter to be completely
  self-contained in the `redirect` function, simplifying usage
- updated the async data example to be simpler
- added a new example to show how to implement a loading page
- renamed the navigator_integration example to user_input and added an example
  of `WillPopScope` for go_router apps

## 2.5.6

- [PR 259](https://github.com/csells/go_router/pull/259): remove a hack for
  notifying the router of a route change that was no longer needed; thanks to
  [nullrocket](https://github.com/nullrocket)!
- improved async example to handle the case that the data has been returned but
  the page is no longer there by checking the `mounted` property of the screen

## 2.5.5

- updated implementation to use logging package for debug diagnostics; thanks
  to [johnpryan](https://github.com/johnpryan)

## 2.5.4

- fixed up the `GoRouterRefreshStream` implementation with an export, an example
  and some docs

## 2.5.3

- added `GoRouterRefreshStream` from
  [jopmiddelkamp](https://github.com/jopmiddelkamp) to easily map from a
  `Stream` to a `Listenable` for use with `refreshListenable`; very useful when
  combined with stream-based state management like
  [flutter_bloc](https://pub.dev/packages/flutter_bloc)
- dartdocs fixups from [mehade369](https://github.com/mehade369)
- example link fixes from [ben-milanko](https://github.com/ben-milanko)

## 2.5.2

- pass additional information to the `NavigatorObserver` via default args to
  `MaterialPage`, etc.

## 2.5.1

- [fix 205](https://github.com/csells/go_router/issues/205): hack around a
  failed assertion in Flutter when using `Duration.zero` in the
  `NoTransitionPage`

## 2.5.0

- provide default implementation of `GoRoute.pageBuilder` to provide a simpler
  way to build pages via the `GoRouter.build` method
- provide default implementation of `GoRouter.errorPageBuilder` to provide a
  simpler way to build error pages via the `GoRouter.errorBuilder` method
- provide default implementation of `GoRouter.errorBuilder` to provide an error
  page without the need to implement a custom error page builder
- new [Migrating to 2.5 section](https://gorouter.dev/migrating-to-25) in
  the docs to show how to take advantage of the new `builder` and default error
  page builder
- removed `launch.json` as VSCode-centric and unnecessary for discovery or easy
  launching
- added a [new custom error screen
  sample](https://github.com/csells/go_router/blob/master/example/lib/error_screen.dart)
- added a [new WidgetsApp
  sample](https://github.com/csells/go_router/blob/master/example/lib/widgets_app.dart)
- added a new `NoTransitionPage` class
- updated docs to explain why the browser's Back button doesn't work
  with the `extra` param
- updated README to point to new docs site: [gorouter.dev](https://gorouter.dev)

## 2.3.1

- [fix 191](https://github.com/csells/go_router/issues/191): handle several
  kinds of trailing / in the location, e.g. `/foo/` should be the same as `/foo`

## 2.3.0

- fix a misleading error message when using redirect functions with sub-routes

## 2.2.9

- [fix 182](https://github.com/csells/go_router/issues/182): fixes a regression
  in the nested navigation caused by the fix for
  [#163](https://github.com/csells/go_router/issues/163); thanks to
  [lulupointu](https://github.com/lulupointu) for the fix!

## 2.2.8

- reformatted CHANGELOG file; lets see if pub.dev is still ok with it...
- staged an in-progress doc site at https://docs.page/csells/go_router
- tightened up a test that was silently failing
- fixed a bug that dropped parent params in sub-route redirects

## 2.2.7

- [fix 163](https://github.com/csells/go_router/issues/163): avoids unnecessary
  page rebuilds
- [fix 139](https://github.com/csells/go_router/issues/139): avoids unnecessary
  page flashes on deep linking
- [fix 158](https://github.com/csells/go_router/issues/158): shows exception
  info in the debug output even during a top-level redirect coded w/ an
  anonymous function, i.e. what the samples all use
- [fix 151](https://github.com/csells/go_router/issues/151): exposes
  `Navigator.pop()` via `GoRouter.pop()` to make it easy to find

## 2.2.6

- [fix 127](https://github.com/csells/go_router/issues/127): updated the docs
  to add a video overview of the project for people that prefer that media style
  over long-form text when approaching a new topic
- [fix 108](https://github.com/csells/go_router/issues/108): updated the
  description of the `state` parameter to clarfy that not all properties will be
  set at every usage

## 2.2.5

- [fix 120 again](https://github.com/csells/go_router/issues/120): found the bug
  in my tests that was masking the real bug; changed two characters to implement
  the actual fix (sigh)

## 2.2.4

- [fix 116](https://github.com/csells/go_router/issues/116): work-around for
  auto-import of the `context.go` family of extension methods

## 2.2.3

- [fix 132](https://github.com/csells/go_router/issues/132): route names are
  stored as case insensitive and are now matched in a case insensitive manner

## 2.2.2

- [fix 120](https://github.com/csells/go_router/issues/120): encoding and
  decoding of params and query params

## 2.2.1

- [fix 114](https://github.com/csells/go_router/issues/114): give a better error
  message when the `GoRouter` isn't found in the widget tree via
  `GoRouter.of(context)`; thanks [aoatmon](https://github.com/aoatmon) for the
  [excellent bug report](https://github.com/csells/go_router/issues/114)!

## 2.2.0

- added a new [`navigatorBuilder`](https://gorouter.dev/navigator-builder) argument to the
  `GoRouter` constructor; thanks to [andyduke](https://github.com/andyduke)!
- also from [andyduke](https://github.com/andyduke) is an update to
  improve state restoration
- refactor from [kevmoo](https://github.com/kevmoo) for easier maintenance
- added a new [Navigator Integration section of the
  docs](https://gorouter.dev/navigator-integration)

## 2.1.2

- [fix 61 again](https://github.com/csells/go_router/issues/61): enable images
  and file links to work on pub.dev/documentation
- [fix 62](https://github.com/csells/go_router/issues/62) re-tested; fixed w/
  earlier Android system Back button fix (using navigation key)
- [fix 91](https://github.com/csells/go_router/issues/91): fix a regression w/
  the `errorPageBuilder`
- [fix 92](https://github.com/csells/go_router/issues/92): fix an edge case w/
  named sub-routes
- [fix 89](https://github.com/csells/go_router/issues/89): enable queryParams
  and extra object param w/ `push`
- refactored tests for greater coverage and fewer methods `@visibleForTesting`

## 2.1.1

- [fix 86](https://github.com/csells/go_router/issues/86): add `name` to
  `GoRouterState` to complete support for URI-free navigation knowledge in your
  code
- [fix 83](https://github.com/csells/go_router/issues/83): fix for `null`
  `extra` object

## 2.1.0

- [fix 80](https://github.com/csells/go_router/issues/80): adding a redirect
  limit to catch too many redirects error
- [fix 81](https://github.com/csells/go_router/issues/81): allow an `extra`
  object to pass through for navigation

## 2.0.1

- add badges to the README and codecov to the GitHub commit action; thanks to
  [rydmike](https://github.com/rydmike) for both

## 2.0.0

- BREAKING CHANGE and [fix #50](https://github.com/csells/go_router/issues/50):
  split `params` into `params` and `queryParams`; see the [Migrating to 2.0
  section of the docs](https://gorouter.dev/migrating-to-20)
  for instructions on how to migrate your code from 1.x to 2.0
- [fix 69](https://github.com/csells/go_router/issues/69): exposed named
  location lookup for redirection
- [fix 57](https://github.com/csells/go_router/issues/57): enable the Android
  system Back button to behave exactly like the `AppBar` Back button; thanks to
  [SunlightBro](https://github.com/SunlightBro) for the one-line fix that I had
  no idea about until he pointed it out
- [fix 59](https://github.com/csells/go_router/issues/59): add query params to
  top-level redirect
- [fix 44](https://github.com/csells/go_router/issues/44): show how to use the
  `AutomaticKeepAliveClientMixin` with nested navigation to keep widget state
  between navigations; thanks to [rydmike](https://github.com/rydmike) for this
  update

## 1.1.3

- enable case-insensitive path matching while still preserving path and query
  parameter cases
- change a lifetime of habit to sort constructors first as per
  [sort_constructors_first](https://dart-lang.github.io/linter/lints/sort_constructors_first.html).
  Thanks for the PR, [Abhishek01039](https://github.com/Abhishek01039)!
- set the initial transition example route to `/none` to make pushing the 'fade
  transition' button on the first run through more fun
- fixed an error in the async data example

## 1.1.2

- Thanks, Mikes!
  - updated dartdocs from [rydmike](https://github.com/rydmike)
  - also shoutout to [https://github.com/Salakar](https://github.com/Salakar)
    for the CI action on GitHub
  - this is turning into a real community effort...

## 1.1.1

- now showing routing exceptions in the debug log
- updated the docs to make it clear that it will be called until it returns
  `null`

## 1.1.0

- added support `NavigatorObserver` objects to receive change notifications

## 1.0.1

- docs updates based on user feedback for clarity
- fix for setting URL path strategy in `main()`
- fix for `push()` disables `AppBar` Back button

## 1.0.0

- updated version for initial release
- some renaming for clarify and consistency with transitions
  - `GoRoute.builder` => `GoRoute.pageBuilder`
  - `GoRoute.error` => `GoRoute.errorPageBuilder`
- added diagnostic logging for `push` and `pushNamed`

## 0.9.6

- added support for `push` as well as `go`
- added 'none' to transitions example app
- updated animation example to use no transition and added an animated gif to
  the docs

## 0.9.5

- added support for custom transitions between routes

## 0.9.4

- updated API docs
- updated docs for `GoRouterState`

## 0.9.3

- updated API docs

## 0.9.2

- updated named route lookup to O(1)
- updated diagnostics output to show known named routes

## 0.9.1

- updated diagnostics output to show named route lookup
- docs updates

## 0.9.0

- added support for named routes

## 0.8.8

- fix to make `GoRouter` notify on pop

## 0.8.7

- made `GoRouter` a `ChangeNotifier` so you can listen for `location` changes

## 0.8.6

- books sample bug fix

## 0.8.5

- added Cupertino sample
- added example of async data lookup

## 0.8.4

- added state restoration sample

## 0.8.3

- changed `debugOutputFullPaths` to `debugLogDiagnostics` and added add'l
  debugging logging
- parameterized redirect

## 0.8.2

- updated docs for `Link` widget support

## 0.8.1

- added Books sample; fixed some issues it revealed

## 0.8.0

- breaking build to refactor the API for simplicity and capability
- move to fixed routing from conditional routing; simplies API, allows for
  redirection at the route level and there scenario was sketchy anyway
- add redirection at the route level
- replace guard objects w/ redirect functions
- add `refresh` method and `refreshListener`
- removed `.builder` ctor from `GoRouter` (not reasonable to implement)
- add Dynamic linking section to the docs
- replaced Books sample with Nested Navigation sample
- add ability to dump the known full paths to your routes to debug output

## 0.7.1

- update to pageKey to take sub-routes into account

## 0.7.0

- BREAK: rename `pattern` to `path` for consistency w/ other routers in the
  world
- added the `GoRouterLoginGuard` for the common redirect-to-login-page pattern

## 0.6.2

- fixed issue showing home page for a second before redirecting (if needed)

## 0.6.1

- added `GoRouterState.pageKey`
- removed `cupertino_icons` from main `pubspec.yaml`

## 0.6.0

- refactor to support sub-routes to build a stack of pages instead of matching
  multiple routes
- added unit tests for building the stack of pages
- some renaming of the types, e.g. `Four04Page` and `FamiliesPage` to
  `ErrorPage` and `HomePage` respectively
- fix a redirection error shown in the debug output

## 0.5.2

- add `urlPathStrategy` argument to `GoRouter` ctor

## 0.5.1

- docs and description updates

## 0.5.0

- moved redirect to top-level instead of per route for simplicity

## 0.4.1

- fixed CHANGELOG formatting

## 0.4.0

- bundled various useful route handling variables into the `GoRouterState` for
  use when building pages and error pages
- updated URL Strategy section of docs to reference `flutter run`

## 0.3.2

- formatting update to appease the pub.dev gods...

## 0.3.1

- updated the CHANGELOG

## 0.3.0

- moved redirection into a `GoRoute` ctor arg
- forgot to update the CHANGELOG

## 0.2.3

- move outstanding issues to [issue
  tracker](https://github.com/csells/go_router/issues)
- added explanation of Deep Linking to docs
- reformatting to meet pub.dev scoring guidelines

## 0.2.2

- docs updates

## 0.2.1

- messing with the CHANGELOG formatting

## 0.2.0

- initial useful release
- added support for declarative routes via `GoRoute` instances
- added support for imperative routing via `GoRoute.builder`
- added support for setting the URL path strategy
- added support for conditional routing
- added support for redirection
- added support for optional query parameters as well as positional parameters
  in route names

## 0.1.0

- squatting on the package name (I'm not too proud to admit it)<|MERGE_RESOLUTION|>--- conflicted
+++ resolved
@@ -1,4 +1,3 @@
-<<<<<<< HEAD
 ## 6.6.0
 
 - Introduces `StackedShellRoute` to support using separate
@@ -8,7 +7,7 @@
   describe the meaning of the child argument in the builder functions.
 - Adds support for restorationId to ShellRoute (and StackedShellRoute).
 - Adds support for restoring imperatively pushed routes.
-=======
+
 ## 6.5.9
 
 - Removes navigator keys from `GoRouteData` and `ShellRouteData`.
@@ -16,7 +15,6 @@
 ## 6.5.8
 
 - Adds name parameter to `TypedGoRoute`
->>>>>>> 32a645ba
 
 ## 6.5.7
 
