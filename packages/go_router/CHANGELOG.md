--- conflicted
+++ resolved
@@ -1,12 +1,12 @@
-## 16.2.5
-
-<<<<<<< HEAD
+## 17.0.0
+
 - `ShellRoute` will auto merge the `observers` passed into `GoRouter`.
 - Adds `mergeObservers` to `ShellRouteBase`, `ShellRoute`, `StatefulShellRoute`, `ShellRouteData.$route`.
-=======
+
+## 16.2.5
+
 - Fixes `GoRouter.of(context)` access inside redirect callbacks by providing router access through Zone-based context tracking.
 - Adds support for using context extension methods (e.g., `context.namedLocation()`, `context.go()`) within redirect callbacks.
->>>>>>> 2d4f8ef1
 
 ## 16.2.4
 
