<<<<<<< HEAD
## 14.7.0

- Adds fragment support to GoRouter, enabling direct specification and automatic handling of fragments in routes.
=======
## NEXT

* Updates minimum supported SDK version to Flutter 3.22/Dart 3.4.
>>>>>>> 2fc33901

## 14.6.2

- Replaces deprecated collection method usage.

## 14.6.1

- Fixed `PopScope`, and `WillPopScop` was not handled properly in the Root routes.

## 14.6.0

- Allows going to a path relatively by prefixing `./`

## 14.5.0

- Adds preload support to StatefulShellRoute, configurable via `preload` parameter on StatefulShellBranch.


## 14.4.1

- Adds `missing_code_block_language_in_doc_comment` lint.

## 14.4.0

- Adds current state getter on `GoRouter` that returns the current `GoRouterState`.

## 14.3.0

- Adds missing implementation for the routerNeglect parameter in GoRouter.

## 14.2.9

- Relaxes route path requirements. Both root and child routes can now start with or without '/'.

## 14.2.8

- Updated custom_stateful_shell_route example to better support swiping in TabView as well as demonstration of the use of PageView. 

## 14.2.7

- Fixes issue so that the parseRouteInformationWithContext can handle non-http Uris.

## 14.2.6

- Fixes replace and pushReplacement uri when only one route match in current route match list.

## 14.2.5

- Fixes an issue where android back button pops pages in the wrong order.

## 14.2.4

- Updates minimum supported SDK version to Flutter 3.19/Dart 3.3.
- Fix GoRouter configuration in `upgrading.md`

## 14.2.3

- Fixes redirect example's signature in `route.dart`.

## 14.2.2

- Adds section for "Stateful nested navigation" to configuration.md.

## 14.2.1

- Makes GoRouterState lookup more robust.

## 14.2.0

- Added proper `redirect` handling for `ShellRoute.$route` and `StatefulShellRoute.$route` for proper redirection handling in case of code generation.

## 14.1.4

- Fixes a URL in `navigation.md`.

## 14.1.3

- Improves the logging of routes when `debugLogDiagnostics` is enabled or `debugKnownRoutes() is called. Explains the position of shell routes in the route tree. Prints the widget name of the routes it is building.

## 14.1.2

- Fixes issue that path parameters are not set when using the `goBranch`.

## 14.1.1

- Fixes correctness of the state provided in the `onExit`.

## 14.1.0

- Adds route redirect to ShellRoutes

## 14.0.2

- Fixes unwanted logs when `hierarchicalLoggingEnabled` was set to `true`.

## 14.0.1

- Updates the redirection documentation for clarity

## 14.0.0

- **BREAKING CHANGE**
  - `GoRouteData`'s `onExit` now takes 2 parameters `BuildContext context, GoRouterState state`.

## 13.2.4

- Updates examples to use uri.path instead of uri.toString() for accessing the current location.

## 13.2.3

- Fixes an issue where deep links without path caused an exception

## 13.2.2

- Fixes restoreRouteInformation issue when GoRouter.optionURLReflectsImperativeAPIs is true and the last match is ShellRouteMatch

## 13.2.1

- Updates minimum supported SDK version to Flutter 3.16/Dart 3.2.
- Fixes memory leaks.

## 13.2.0

- Exposes full `Uri` on `GoRouterState` in `GoRouterRedirect`

## 13.1.0

- Adds `topRoute` to `GoRouterState`
- Adds `lastOrNull` to `RouteMatchList`

## 13.0.1

- Fixes new lint warnings.

## 13.0.0

- Refactors `RouteMatchList` and imperative APIs.
- **BREAKING CHANGE**:
  - RouteMatchList structure changed.
  - Matching logic updated.

## 12.1.3

- Fixes a typo in `navigation.md`.

## 12.1.2

- Fixes an incorrect use of `extends` for Dart 3 compatibility.
- Updates minimum supported SDK version to Flutter 3.10/Dart 3.0.

## 12.1.1

- Retains query parameters during refresh and first redirect.

## 12.1.0

- Adds an ability to add a custom codec for serializing/deserializing extra.

## 12.0.3

- Fixes crashes when dynamically updates routing tables with named routes.

## 12.0.2

- Fixes the problem that pathParameters is null in redirect when the Router is recreated.

## 12.0.1

- Fixes deep-link with no path on cold start.

## 12.0.0

- Adds ability to dynamically update routing table.
- **BREAKING CHANGE**:
  - The function signature of constructor of `RouteConfiguration` is updated.
  - Adds a required `matchedPath` named parameter to `RouteMatch.match`.

## 11.1.4

- Fixes missing parameters in the type-safe routes topic documentation.

## 11.1.3

- Fixes missing state.extra in onException().

## 11.1.2

- Fixes a bug where the known routes and initial route were logged even when `debugLogDiagnostics` was set to `false`.

## 11.1.1

- Fixes a missing `{@end-tool}` doc directive tag for `GoRoute.name`.

## 11.1.0

- Adds optional parameter `overridePlatformDefaultLocation` to override initial route set by platform.

## 11.0.1

- Fixes the Android back button ignores top level route's onExit.

## 11.0.0

- Fixes the GoRouter.goBranch so that it doesn't reset extra to null if extra is not serializable.
- **BREAKING CHANGE**:
  - Updates the function signature of `GoRouteInformationProvider.restore`.
  - Adds `NavigationType.restore` to `NavigationType` enum.

## 10.2.0

- Adds `onExit` to GoRoute.

## 10.1.4

- Fixes RouteInformationParser that does not restore full RouteMatchList if
  the optionURLReflectsImperativeAPIs is set.

## 10.1.3

- Fixes an issue in the documentation that was using `state.queryParameters` instead of `state.uri.queryParameters`.

## 10.1.2

- Adds pub topics to package metadata.

## 10.1.1

- Fixes mapping from `Page` to `RouteMatch`s.
- Updates minimum supported SDK version to Flutter 3.7/Dart 2.19.

## 10.1.0

- Supports setting `requestFocus`.

## 10.0.0

- **BREAKING CHANGE**:
  - Replaces location, queryParameters, and queryParametersAll in GoRouterState with Uri.
  - See [Migrating to 10.0.0](https://flutter.dev/go/go-router-v10-breaking-changes) or
    run `dart fix --apply` to fix the breakages.

## 9.1.1

- Fixes a link in error handling documentation.

## 9.1.0

- Adds the parentNavigatorKey parameter to ShellRouteData and StatefulShellRouteData.
- Fixes a typo in docs for `StatefulShellRoute.indexedStack(...)`.
- Cleans some typos in the documentation and asserts.

## 9.0.3

- Adds helpers for go_router_builder for StatefulShellRoute support

## 9.0.2

- Exposes package-level privates.

## 9.0.1

- Allows redirect only GoRoute to be part of RouteMatchList.

## 9.0.0

- **BREAKING CHANGE**:
  - Removes GoRouter.location. Use GoRouterState.of().location instead.
  - GoRouter does not `extends` ChangeNotifier.
  - [Migration guide](https://flutter.dev/go/go-router-v9-breaking-changes)
- Reduces excessive rebuilds due to inherited look up.

## 8.2.0

- Adds onException to GoRouter constructor.

## 8.1.0

- Adds parent navigator key to ShellRoute and StatefulShellRoute.

## 8.0.5

- Fixes a bug that GoRouterState in top level redirect doesn't contain complete data.

## 8.0.4

- Updates documentations around `GoRouter.of`, `GoRouter.maybeOf`, and `BuildContext` extension.

## 8.0.3

- Makes namedLocation and route name related APIs case sensitive.

## 8.0.2

- Fixes a bug in `debugLogDiagnostics` to support StatefulShellRoute.

## 8.0.1

- Fixes a link for an example in `path` documentation.
  documentation.

## 8.0.0

- **BREAKING CHANGE**:
  - Imperatively pushed GoRoute no longer change URL.
  - Browser backward and forward button respects imperative route operations.
- Refactors the route parsing pipeline.

## 7.1.1

- Removes obsolete null checks on non-nullable values.

## 7.1.0

- Introduces `StatefulShellRoute` to support using separate navigators for child routes as well as preserving state in each navigation tree (flutter/flutter#99124).
- Updates documentation for `pageBuilder` and `builder` fields of `ShellRoute`, to more correctly
  describe the meaning of the child argument in the builder functions.
- Adds support for restorationId to ShellRoute (and StatefulShellRoute).

## 7.0.2

- Fixes `BuildContext` extension method `replaceNamed` to correctly pass `pathParameters` and `queryParameters`.

## 7.0.1

- Adds a workaround for the `dart fix --apply` issue, https://github.com/dart-lang/sdk/issues/52233.

## 7.0.0

- **BREAKING CHANGE**:
  - For the below changes, run `dart fix --apply` to automatically migrate your code.
    - `GoRouteState.subloc` has been renamed to `GoRouteState.matchedLocation`.
    - `GoRouteState.params` has been renamed to `GoRouteState.pathParameters`.
    - `GoRouteState.fullpath` has been renamed to `GoRouteState.fullPath`.
    - `GoRouteState.queryParams` has been renamed to `GoRouteState.queryParameters`.
    - `params` and `queryParams` in `GoRouteState.namedLocation` have been renamed to `pathParameters` and `queryParameters`.
    - `params` and `queryParams` in `GoRouter`'s `namedLocation`, `pushNamed`, `pushReplacementNamed`
      `replaceNamed` have been renamed to `pathParameters` and `queryParameters`.
  - For the below changes, please follow the [migration guide](https://docs.google.com/document/d/10Xbpifbs4E-zh6YE5akIO8raJq_m3FIXs6nUGdOspOg).
    - `params` and `queryParams` in `BuildContext`'s `namedLocation`, `pushNamed`, `pushReplacementNamed`
      `replaceNamed` have been renamed to `pathParameters` and `queryParameters`.
- Cleans up API and makes RouteMatchList immutable.

## 6.5.9

- Removes navigator keys from `GoRouteData` and `ShellRouteData`.

## 6.5.8

- Adds name parameter to `TypedGoRoute`

## 6.5.7

- Fixes a bug that go_router would crash if `GoRoute.pageBuilder` depends on `InheritedWidget`s.

## 6.5.6

- Fixes an issue where ShellRoute routes were not logged when debugLogDiagnostic was enabled.

## 6.5.5

- Fixes an issue when popping pageless route would accidentally complete imperative page.

## 6.5.4

- Removes navigator keys from `TypedGoRoute` and `TypedShellRoute`.

## 6.5.3

- Fixes redirect being called with an empty location for unknown routes.

## 6.5.2

- NoTransitionPage now has an instant reverse transition.

## 6.5.1

- Fixes an issue where the params are removed after popping.

## 6.5.0

- Supports returning values on pop.

## 6.4.1

- Adds `initialExtra` to **GoRouter** to pass extra data alongside `initialRoute`.

## 6.4.0

- Adds `replace` method to that replaces the current route with a new one and keeps the same page key. This is useful for when you want to update the query params without changing the page key ([#115902](https://github.com/flutter/flutter/issues/115902)).

## 6.3.0

- Aligns Dart and Flutter SDK constraints.
- Updates compileSdkVersion to 33.
- Updates example app to iOS 11.
- Adds `navigatorKey` to `TypedShellRoute`
- Adds `parentNavigatorKey` to `TypedGoRoute`
- Updates documentation in matching methods.

## 6.2.0

- Exports supertypes in route_data.dart library.

## 6.1.0

- Adds `GoRouter.maybeOf` to get the closest `GoRouter` from the context, if there is any.

## 6.0.10

- Adds helpers for go_router_builder for ShellRoute support

## 6.0.9

- Fixes deprecation message for `GoRouterState.namedLocation`

## 6.0.8

- Adds support for Iterables, Lists and Sets in query params for TypedGoRoute. [#108437](https://github.com/flutter/flutter/issues/108437).

## 6.0.7

- Add observers parameter to the ShellRoute that will be passed to the nested Navigator.
- Use `HeroControllerScope` for nested Navigator that fixes Hero Widgets not animating in Nested Navigator.

## 6.0.6

- Adds `reverseTransitionDuration` to `CustomTransitionPage`

## 6.0.5

- Fixes [unnecessary_null_comparison](https://dart.dev/lints/unnecessary_null_checks) lint warnings.

## 6.0.4

- Fixes redirection info log.

## 6.0.3

- Makes `CustomTransitionPage.barrierDismissible` work

## 6.0.2

- Fixes missing result on pop in go_router extension.

## 6.0.1

- Fixes crashes when popping navigators manually.
- Fixes trailing slashes after pops.

## 6.0.0

- **BREAKING CHANGE**
  - `GoRouteData`'s `redirect` now takes 2 parameters `BuildContext context, GoRouterState state`.
  - `GoRouteData`'s `build` now takes 2 parameters `BuildContext context, GoRouterState state`.
  - `GoRouteData`'s `buildPageWithState` has been removed and replaced by `buildPage` with now takes 2 parameters `BuildContext context, GoRouterState state`.
  - `replace` from `GoRouter`, `GoRouterDelegate` and `GoRouterHelper` has been renamed into `pushReplacement`.
  - `replaceNamed` from `GoRouter`, `GoRouterDelegate` and `GoRouterHelper` has been renamed into `pushReplacementNamed`.
  - [go_router v6 migration guide](https://flutter.dev/go/go-router-v6-breaking-changes)

## 5.2.4

- Fixes crashes when using async redirect.

## 5.2.3

- Fixes link for router configuration and sub-routes

## 5.2.2

- Fixes `pop` and `push` to update urls correctly.

## 5.2.1

- Refactors `GoRouter.pop` to be able to pop individual pageless route with result.

## 5.2.0

- Fixes `GoRouterState.location` and `GoRouterState.param` to return correct value.
- Cleans up `RouteMatch` and `RouteMatchList` API.

## 5.1.10

- Fixes link of ShellRoute in README.

## 5.1.9

- Fixes broken links in documentation.

## 5.1.8

- Fixes a bug with `replace` where it was not generated a new `pageKey`.

## 5.1.7

- Adds documentation using dartdoc topics.

## 5.1.6

- Fixes crashes when multiple `GoRoute`s use the same `parentNavigatorKey` in a route subtree.

## 5.1.5

- Adds migration guide for 5.1.2 to readme.

## 5.1.4

- Fixes the documentation by removing the `ShellRoute`'s non-existing `path` parameter from it.

## 5.1.3

- Allows redirection to return same location.

## 5.1.2

- Adds GoRouterState to context.
- Fixes GoRouter notification.
- Updates README.
- Removes dynamic calls in examples.
- **BREAKING CHANGE**
  - Remove NavigatorObserver mixin from GoRouter

## 5.1.1

- Removes DebugGoRouteInformation.

## 5.1.0

- Removes urlPathStrategy completely, which should have been done in v5.0.0 but some code remained mistakenly.

## 5.0.5

- Fixes issue where asserts in popRoute were preventing the app from
  exiting on Android.

## 5.0.4

- Fixes a bug in ShellRoute example where NavigationBar might lose current index in a nested routes.

## 5.0.3

- Changes examples to use the routerConfig API

## 5.0.2

- Fixes missing code example in ShellRoute documentation.

## 5.0.1

- Allows ShellRoute to have child ShellRoutes (flutter/flutter#111981)

## 5.0.0

- Fixes a bug where intermediate route redirect methods are not called.
- GoRouter implements the RouterConfig interface, allowing you to call
  MaterialApp.router(routerConfig: \_myGoRouter) instead of passing
  the RouterDelegate, RouteInformationParser, and RouteInformationProvider
  fields.
- **BREAKING CHANGE**
  - Redesigns redirection API, adds asynchronous feature, and adds build context to redirect.
  - Removes GoRouterRefreshStream
  - Removes navigatorBuilder
  - Removes urlPathStrategy
- [go_router v5 migration guide](https://flutter.dev/go/go-router-v5-breaking-changes)

## 4.5.1

- Fixes an issue where GoRoutes with only a redirect were disallowed
  (flutter/flutter#111763)

## 4.5.0

- Adds ShellRoute for nested navigation support (flutter/flutter#99126)
- Adds `parentNavigatorKey` to GoRoute, which specifies the Navigator to place that
  route's Page onto.

## 4.4.1

- Fix an issue where disabling logging clears the root logger's listeners

## 4.4.0

- Adds `buildPageWithState` to `GoRouteData`.
- `GoRouteData.buildPage` is now deprecated in favor of `GoRouteData.buildPageWithState`.

## 4.3.0

- Allows `Map<String, dynamic>` maps as `queryParams` of `goNamed`, `replacedName`, `pushNamed` and `namedLocation`.

## 4.2.9

- Updates text theme parameters to avoid deprecation issues.
- Fixes lint warnings.

## 4.2.8

- Fixes namedLocation to return URIs without trailing question marks if there are no query parameters.
- Cleans up examples.

## 4.2.7

- Updates README.

## 4.2.6

- Fixes rendering issues in the README.

## 4.2.5

- Fixes a bug where calling extra parameter is always null in route level redirect callback

## 4.2.4

- Rewrites Readme and examples.

## 4.2.3

- Fixes a bug where the ValueKey to be the same when a page was pushed multiple times.

## 4.2.2

- Fixes a bug where go_router_builder wasn't detecting annotations.

## 4.2.1

- Refactors internal classes and methods

## 4.2.0

- Adds `void replace()` and `replaceNamed` to `GoRouterDelegate`, `GoRouter` and `GoRouterHelper`.

## 4.1.1

- Fixes a bug where calling namedLocation does not support case-insensitive way.

## 4.1.0

- Adds `bool canPop()` to `GoRouterDelegate`, `GoRouter` and `GoRouterHelper`.

## 4.0.3

- Adds missed popping log.

## 4.0.2

- Fixes a bug where initialLocation took precedence over deep-links

## 4.0.1

- Fixes a bug where calling setLogging(false) does not clear listeners.

## 4.0.0

- Refactors go_router and introduces `GoRouteInformationProvider`. [Migration Doc](https://flutter.dev/go/go-router-v4-breaking-changes)
- Fixes a bug where top-level routes are skipped if another contains child routes.

## 3.1.1

- Uses first match if there are more than one route to match. [ [#99833](https://github.com/flutter/flutter/issues/99833)

## 3.1.0

- Adds `GoRouteData` and `TypedGoRoute` to support `package:go_router_builder`.

## 3.0.7

- Refactors runtime checks to assertions.

## 3.0.6

- Exports inherited_go_router.dart file.

## 3.0.5

- Add `dispatchNotification` method to `DummyBuildContext` in tests. (This
  should be revisited when Flutter `2.11.0` becomes stable.)
- Improves code coverage.
- `GoRoute` now warns about requiring either `pageBuilder`, `builder` or `redirect` at instantiation.

## 3.0.4

- Updates code for stricter analysis options.

## 3.0.3

- Fixes a bug where params disappear when pushing a nested route.

## 3.0.2

- Moves source to flutter/packages.
- Removes all_lint_rules_community and path_to_regexp dependencies.

## 3.0.1

- pass along the error to the `navigatorBuilder` to allow for different
  implementations based on the presence of an error

## 3.0.0

- breaking change: added `GoRouterState` to `navigatorBuilder` function
- breaking change: removed `BuildContext` from `GoRouter.pop()` to remove the
  need to use `context` parameter when calling the `GoRouter` API; this changes
  the behavior of `GoRouter.pop()` to only pop what's on the `GoRouter` page
  stack and no longer calls `Navigator.pop()`
- new [Migrating to 3.0 section](https://gorouter.dev/migrating-to-30) in the
  docs to describe the details of the breaking changes and how to update your
  code
- added a new [shared
  scaffold](https://github.com/csells/go_router/blob/main/go_router/example/lib/shared_scaffold.dart)
  sample to show how to use the `navigatorBuilder` function to build a custom
  shared scaffold outside of the animations provided by go_router

## 2.5.7

- [PR 262](https://github.com/csells/go_router/pull/262): add support for
  `Router.neglect`; thanks to [nullrocket](https://github.com/nullrocket)!
- [PR 265](https://github.com/csells/go_router/pull/265): add Japanese
  translation of the docs; thanks to
  [toshi-kuji](https://github.com/toshi-kuji)! Unfortunately I don't yet know
  how to properly display them via docs.page, but [I'm working on
  it](https://github.com/csells/go_router/issues/266)
- updated the examples using the `from` query parameter to be completely
  self-contained in the `redirect` function, simplifying usage
- updated the async data example to be simpler
- added a new example to show how to implement a loading page
- renamed the navigator_integration example to user_input and added an example
  of `WillPopScope` for go_router apps

## 2.5.6

- [PR 259](https://github.com/csells/go_router/pull/259): remove a hack for
  notifying the router of a route change that was no longer needed; thanks to
  [nullrocket](https://github.com/nullrocket)!
- improved async example to handle the case that the data has been returned but
  the page is no longer there by checking the `mounted` property of the screen

## 2.5.5

- updated implementation to use logging package for debug diagnostics; thanks
  to [johnpryan](https://github.com/johnpryan)

## 2.5.4

- fixed up the `GoRouterRefreshStream` implementation with an export, an example
  and some docs

## 2.5.3

- added `GoRouterRefreshStream` from
  [jopmiddelkamp](https://github.com/jopmiddelkamp) to easily map from a
  `Stream` to a `Listenable` for use with `refreshListenable`; very useful when
  combined with stream-based state management like
  [flutter_bloc](https://pub.dev/packages/flutter_bloc)
- dartdocs fixups from [mehade369](https://github.com/mehade369)
- example link fixes from [ben-milanko](https://github.com/ben-milanko)

## 2.5.2

- pass additional information to the `NavigatorObserver` via default args to
  `MaterialPage`, etc.

## 2.5.1

- [fix 205](https://github.com/csells/go_router/issues/205): hack around a
  failed assertion in Flutter when using `Duration.zero` in the
  `NoTransitionPage`

## 2.5.0

- provide default implementation of `GoRoute.pageBuilder` to provide a simpler
  way to build pages via the `GoRouter.build` method
- provide default implementation of `GoRouter.errorPageBuilder` to provide a
  simpler way to build error pages via the `GoRouter.errorBuilder` method
- provide default implementation of `GoRouter.errorBuilder` to provide an error
  page without the need to implement a custom error page builder
- new [Migrating to 2.5 section](https://gorouter.dev/migrating-to-25) in
  the docs to show how to take advantage of the new `builder` and default error
  page builder
- removed `launch.json` as VSCode-centric and unnecessary for discovery or easy
  launching
- added a [new custom error screen
  sample](https://github.com/csells/go_router/blob/master/example/lib/error_screen.dart)
- added a [new WidgetsApp
  sample](https://github.com/csells/go_router/blob/master/example/lib/widgets_app.dart)
- added a new `NoTransitionPage` class
- updated docs to explain why the browser's Back button doesn't work
  with the `extra` param
- updated README to point to new docs site: [gorouter.dev](https://gorouter.dev)

## 2.3.1

- [fix 191](https://github.com/csells/go_router/issues/191): handle several
  kinds of trailing / in the location, e.g. `/foo/` should be the same as `/foo`

## 2.3.0

- fix a misleading error message when using redirect functions with sub-routes

## 2.2.9

- [fix 182](https://github.com/csells/go_router/issues/182): fixes a regression
  in the nested navigation caused by the fix for
  [#163](https://github.com/csells/go_router/issues/163); thanks to
  [lulupointu](https://github.com/lulupointu) for the fix!

## 2.2.8

- reformatted CHANGELOG file; lets see if pub.dev is still ok with it...
- staged an in-progress doc site at https://docs.page/csells/go_router
- tightened up a test that was silently failing
- fixed a bug that dropped parent params in sub-route redirects

## 2.2.7

- [fix 163](https://github.com/csells/go_router/issues/163): avoids unnecessary
  page rebuilds
- [fix 139](https://github.com/csells/go_router/issues/139): avoids unnecessary
  page flashes on deep linking
- [fix 158](https://github.com/csells/go_router/issues/158): shows exception
  info in the debug output even during a top-level redirect coded w/ an
  anonymous function, i.e. what the samples all use
- [fix 151](https://github.com/csells/go_router/issues/151): exposes
  `Navigator.pop()` via `GoRouter.pop()` to make it easy to find

## 2.2.6

- [fix 127](https://github.com/csells/go_router/issues/127): updated the docs
  to add a video overview of the project for people that prefer that media style
  over long-form text when approaching a new topic
- [fix 108](https://github.com/csells/go_router/issues/108): updated the
  description of the `state` parameter to clarfy that not all properties will be
  set at every usage

## 2.2.5

- [fix 120 again](https://github.com/csells/go_router/issues/120): found the bug
  in my tests that was masking the real bug; changed two characters to implement
  the actual fix (sigh)

## 2.2.4

- [fix 116](https://github.com/csells/go_router/issues/116): work-around for
  auto-import of the `context.go` family of extension methods

## 2.2.3

- [fix 132](https://github.com/csells/go_router/issues/132): route names are
  stored as case insensitive and are now matched in a case insensitive manner

## 2.2.2

- [fix 120](https://github.com/csells/go_router/issues/120): encoding and
  decoding of params and query params

## 2.2.1

- [fix 114](https://github.com/csells/go_router/issues/114): give a better error
  message when the `GoRouter` isn't found in the widget tree via
  `GoRouter.of(context)`; thanks [aoatmon](https://github.com/aoatmon) for the
  [excellent bug report](https://github.com/csells/go_router/issues/114)!

## 2.2.0

- added a new [`navigatorBuilder`](https://gorouter.dev/navigator-builder) argument to the
  `GoRouter` constructor; thanks to [andyduke](https://github.com/andyduke)!
- also from [andyduke](https://github.com/andyduke) is an update to
  improve state restoration
- refactor from [kevmoo](https://github.com/kevmoo) for easier maintenance
- added a new [Navigator Integration section of the
  docs](https://gorouter.dev/navigator-integration)

## 2.1.2

- [fix 61 again](https://github.com/csells/go_router/issues/61): enable images
  and file links to work on pub.dev/documentation
- [fix 62](https://github.com/csells/go_router/issues/62) re-tested; fixed w/
  earlier Android system Back button fix (using navigation key)
- [fix 91](https://github.com/csells/go_router/issues/91): fix a regression w/
  the `errorPageBuilder`
- [fix 92](https://github.com/csells/go_router/issues/92): fix an edge case w/
  named sub-routes
- [fix 89](https://github.com/csells/go_router/issues/89): enable queryParams
  and extra object param w/ `push`
- refactored tests for greater coverage and fewer methods `@visibleForTesting`

## 2.1.1

- [fix 86](https://github.com/csells/go_router/issues/86): add `name` to
  `GoRouterState` to complete support for URI-free navigation knowledge in your
  code
- [fix 83](https://github.com/csells/go_router/issues/83): fix for `null`
  `extra` object

## 2.1.0

- [fix 80](https://github.com/csells/go_router/issues/80): adding a redirect
  limit to catch too many redirects error
- [fix 81](https://github.com/csells/go_router/issues/81): allow an `extra`
  object to pass through for navigation

## 2.0.1

- add badges to the README and codecov to the GitHub commit action; thanks to
  [rydmike](https://github.com/rydmike) for both

## 2.0.0

- BREAKING CHANGE and [fix #50](https://github.com/csells/go_router/issues/50):
  split `params` into `params` and `queryParams`; see the [Migrating to 2.0
  section of the docs](https://gorouter.dev/migrating-to-20)
  for instructions on how to migrate your code from 1.x to 2.0
- [fix 69](https://github.com/csells/go_router/issues/69): exposed named
  location lookup for redirection
- [fix 57](https://github.com/csells/go_router/issues/57): enable the Android
  system Back button to behave exactly like the `AppBar` Back button; thanks to
  [SunlightBro](https://github.com/SunlightBro) for the one-line fix that I had
  no idea about until he pointed it out
- [fix 59](https://github.com/csells/go_router/issues/59): add query params to
  top-level redirect
- [fix 44](https://github.com/csells/go_router/issues/44): show how to use the
  `AutomaticKeepAliveClientMixin` with nested navigation to keep widget state
  between navigations; thanks to [rydmike](https://github.com/rydmike) for this
  update

## 1.1.3

- enable case-insensitive path matching while still preserving path and query
  parameter cases
- change a lifetime of habit to sort constructors first as per
  [sort_constructors_first](https://dart.dev/lints/sort_constructors_first).
  Thanks for the PR, [Abhishek01039](https://github.com/Abhishek01039)!
- set the initial transition example route to `/none` to make pushing the 'fade
  transition' button on the first run through more fun
- fixed an error in the async data example

## 1.1.2

- Thanks, Mikes!
  - updated dartdocs from [rydmike](https://github.com/rydmike)
  - also shoutout to [https://github.com/Salakar](https://github.com/Salakar)
    for the CI action on GitHub
  - this is turning into a real community effort...

## 1.1.1

- now showing routing exceptions in the debug log
- updated the docs to make it clear that it will be called until it returns
  `null`

## 1.1.0

- added support `NavigatorObserver` objects to receive change notifications

## 1.0.1

- docs updates based on user feedback for clarity
- fix for setting URL path strategy in `main()`
- fix for `push()` disables `AppBar` Back button

## 1.0.0

- updated version for initial release
- some renaming for clarify and consistency with transitions
  - `GoRoute.builder` => `GoRoute.pageBuilder`
  - `GoRoute.error` => `GoRoute.errorPageBuilder`
- added diagnostic logging for `push` and `pushNamed`

## 0.9.6

- added support for `push` as well as `go`
- added 'none' to transitions example app
- updated animation example to use no transition and added an animated gif to
  the docs

## 0.9.5

- added support for custom transitions between routes

## 0.9.4

- updated API docs
- updated docs for `GoRouterState`

## 0.9.3

- updated API docs

## 0.9.2

- updated named route lookup to O(1)
- updated diagnostics output to show known named routes

## 0.9.1

- updated diagnostics output to show named route lookup
- docs updates

## 0.9.0

- added support for named routes

## 0.8.8

- fix to make `GoRouter` notify on pop

## 0.8.7

- made `GoRouter` a `ChangeNotifier` so you can listen for `location` changes

## 0.8.6

- books sample bug fix

## 0.8.5

- added Cupertino sample
- added example of async data lookup

## 0.8.4

- added state restoration sample

## 0.8.3

- changed `debugOutputFullPaths` to `debugLogDiagnostics` and added add'l
  debugging logging
- parameterized redirect

## 0.8.2

- updated docs for `Link` widget support

## 0.8.1

- added Books sample; fixed some issues it revealed

## 0.8.0

- breaking build to refactor the API for simplicity and capability
- move to fixed routing from conditional routing; simplies API, allows for
  redirection at the route level and there scenario was sketchy anyway
- add redirection at the route level
- replace guard objects w/ redirect functions
- add `refresh` method and `refreshListener`
- removed `.builder` ctor from `GoRouter` (not reasonable to implement)
- add Dynamic linking section to the docs
- replaced Books sample with Nested Navigation sample
- add ability to dump the known full paths to your routes to debug output

## 0.7.1

- update to pageKey to take sub-routes into account

## 0.7.0

- BREAK: rename `pattern` to `path` for consistency w/ other routers in the
  world
- added the `GoRouterLoginGuard` for the common redirect-to-login-page pattern

## 0.6.2

- fixed issue showing home page for a second before redirecting (if needed)

## 0.6.1

- added `GoRouterState.pageKey`
- removed `cupertino_icons` from main `pubspec.yaml`

## 0.6.0

- refactor to support sub-routes to build a stack of pages instead of matching
  multiple routes
- added unit tests for building the stack of pages
- some renaming of the types, e.g. `Four04Page` and `FamiliesPage` to
  `ErrorPage` and `HomePage` respectively
- fix a redirection error shown in the debug output

## 0.5.2

- add `urlPathStrategy` argument to `GoRouter` ctor

## 0.5.1

- docs and description updates

## 0.5.0

- moved redirect to top-level instead of per route for simplicity

## 0.4.1

- fixed CHANGELOG formatting

## 0.4.0

- bundled various useful route handling variables into the `GoRouterState` for
  use when building pages and error pages
- updated URL Strategy section of docs to reference `flutter run`

## 0.3.2

- formatting update to appease the pub.dev gods...

## 0.3.1

- updated the CHANGELOG

## 0.3.0

- moved redirection into a `GoRoute` ctor arg
- forgot to update the CHANGELOG

## 0.2.3

- move outstanding issues to [issue
  tracker](https://github.com/csells/go_router/issues)
- added explanation of Deep Linking to docs
- reformatting to meet pub.dev scoring guidelines

## 0.2.2

- docs updates

## 0.2.1

- messing with the CHANGELOG formatting

## 0.2.0

- initial useful release
- added support for declarative routes via `GoRoute` instances
- added support for imperative routing via `GoRoute.builder`
- added support for setting the URL path strategy
- added support for conditional routing
- added support for redirection
- added support for optional query parameters as well as positional parameters
  in route names

## 0.1.0

- squatting on the package name (I'm not too proud to admit it)<|MERGE_RESOLUTION|>--- conflicted
+++ resolved
@@ -1,12 +1,10 @@
-<<<<<<< HEAD
+## NEXT
+
+* Updates minimum supported SDK version to Flutter 3.22/Dart 3.4.
+
 ## 14.7.0
 
 - Adds fragment support to GoRouter, enabling direct specification and automatic handling of fragments in routes.
-=======
-## NEXT
-
-* Updates minimum supported SDK version to Flutter 3.22/Dart 3.4.
->>>>>>> 2fc33901
 
 ## 14.6.2
 
