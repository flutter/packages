--- conflicted
+++ resolved
@@ -1,16 +1,14 @@
-<<<<<<< HEAD
+## 4.0.3
+
+- Adds missed popping log.
+
+## 4.0.2
+
+- Fixes a bug where initialLocation took precedence over deep-links
+
 ## 4.0.1
 
-- Adds missed popping log.
-=======
-## 4.0.2
-
-- Fixes a bug where initialLocation took precedence over deep-links
-
-## 4.0.1
-
 - Fixes a bug where calling setLogging(false) does not clear listeners.
->>>>>>> 002b45ac
 
 ## 4.0.0
 
