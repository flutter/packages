--- conflicted
+++ resolved
@@ -1,16 +1,14 @@
-<<<<<<< HEAD
+## 14.5.0
+
+- Adds preload support to StatefulShellRoute, configurable via `preload` parameter on StatefulShellBranch.
+
+## 14.4.1
+
+- Adds `missing_code_block_language_in_doc_comment` lint.
+
 ## 14.4.0
 
-- Adds preload support to StatefulShellRoute, configurable via `preload` parameter on StatefulShellBranch.
-=======
-## 14.4.1
-
-- Adds `missing_code_block_language_in_doc_comment` lint.
-
-## 14.4.0
-
 - Adds current state getter on `GoRouter` that returns the current `GoRouterState`.
->>>>>>> 01050136
 
 ## 14.3.0
 
