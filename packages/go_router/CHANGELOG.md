<<<<<<< HEAD
## 16.0.1

- Fixes `GoRouter.of(context)` access inside redirect callbacks by providing router access through Zone-based context tracking.
- Adds support for using context extension methods (e.g., `context.namedLocation()`, `context.go()`) within redirect callbacks.
=======
## 16.2.4

- Fix Android Cold Start deep link with empty path losing scheme and authority.

## 16.2.3

- Fixes an issue where iOS back gesture pops entire ShellRoute instead of the active sub-route.

## 16.2.2

- Fixes broken links in readme.

## 16.2.1

- Adds state restoration topic to documentation.

## 16.2.0

- Adds `RelativeGoRouteData` and `TypedRelativeGoRoute`.
- Updates minimum supported SDK version to Flutter 3.29/Dart 3.7.

## 16.1.0

- Adds annotation for go_router_builder that enable custom string encoder/decoder [#110781](https://github.com/flutter/flutter/issues/110781). **Requires go_router_builder >= 3.1.0**.
>>>>>>> 651c5654

## 16.0.0

- **BREAKING CHANGE**
  - Bump major version for `GoRouteData` breaking changes.
  - (Previously 15.2.4) Fixes routing to treat URLs with different cases (e.g., `/Home` vs `/home`) as distinct routes.
  - (Previously 15.2.3) Updates Type-safe routes topic documentation to use the mixin from `go_router_builder` 3.0.0.
  - (Previously 15.2.2) Fixes calling `PopScope.onPopInvokedWithResult` in branch routes.
  - (Previously 15.2.1) Fixes Popping state and re-rendering scaffold at the same time doesn't update the URL on web.
  - (Previously 15.2.0) `GoRouteData` now defines `.location`, `.go(context)`, `.push(context)`, `.pushReplacement(context)`, and `replace(context)` to be used for [Type-safe routing](https://pub.dev/documentation/go_router/latest/topics/Type-safe%20routes-topic.html). **Requires go_router_builder >= 3.0.0**.

## 15.1.3

- Updates minimum supported SDK version to Flutter 3.27/Dart 3.6.
- Fixes typo in API docs.

## 15.1.2

- Fixes focus request propagation from `GoRouter` to `Navigator` by properly handling the `requestFocus` parameter.

## 15.1.1

- Adds missing `caseSensitive` to `GoRouteData.$route`.

## 15.1.0

- Adds `caseSensitive` to `TypedGoRoute`.

## 15.0.0

- **BREAKING CHANGE**
  - URLs are now case sensitive.
  - Adds `caseSensitive` parameter to `GoRouter` (default to `true`).
  - See [Migrating to 15.0.0](https://flutter.dev/go/go-router-v15-breaking-changes)

## 14.8.1

- Secured canPop method for the lack of matches in routerDelegate's configuration.

## 14.8.0

- Adds `preload` parameter to `StatefulShellBranchData.$branch`.

## 14.7.2

- Add missing `await` keyword to `onTap` callback in `navigation.md`.

## 14.7.1

- Fixes return type of current state getter on `GoRouter` and `GoRouterDelegate` to be non-nullable.

## 14.7.0

- Adds fragment support to GoRouter, enabling direct specification and automatic handling of fragments in routes.

## 14.6.4

- Rephrases readme.

## 14.6.3

- Updates minimum supported SDK version to Flutter 3.22/Dart 3.4.
- Updates readme.

## 14.6.2

- Replaces deprecated collection method usage.

## 14.6.1

- Fixed `PopScope`, and `WillPopScop` was not handled properly in the Root routes.

## 14.6.0

- Allows going to a path relatively by prefixing `./`

## 14.5.0

- Adds preload support to StatefulShellRoute, configurable via `preload` parameter on StatefulShellBranch.

## 14.4.1

- Adds `missing_code_block_language_in_doc_comment` lint.

## 14.4.0

- Adds current state getter on `GoRouter` that returns the current `GoRouterState`.

## 14.3.0

- Adds missing implementation for the routerNeglect parameter in GoRouter.

## 14.2.9

- Relaxes route path requirements. Both root and child routes can now start with or without '/'.

## 14.2.8

- Updated custom_stateful_shell_route example to better support swiping in TabView as well as demonstration of the use of PageView.

## 14.2.7

- Fixes issue so that the parseRouteInformationWithContext can handle non-http Uris.

## 14.2.6

- Fixes replace and pushReplacement uri when only one route match in current route match list.

## 14.2.5

- Fixes an issue where android back button pops pages in the wrong order.

## 14.2.4

- Updates minimum supported SDK version to Flutter 3.19/Dart 3.3.
- Fix GoRouter configuration in `upgrading.md`

## 14.2.3

- Fixes redirect example's signature in `route.dart`.

## 14.2.2

- Adds section for "Stateful nested navigation" to configuration.md.

## 14.2.1

- Makes GoRouterState lookup more robust.

## 14.2.0

- Added proper `redirect` handling for `ShellRoute.$route` and `StatefulShellRoute.$route` for proper redirection handling in case of code generation.

## 14.1.4

- Fixes a URL in `navigation.md`.

## 14.1.3

- Improves the logging of routes when `debugLogDiagnostics` is enabled or `debugKnownRoutes() is called. Explains the position of shell routes in the route tree. Prints the widget name of the routes it is building.

## 14.1.2

- Fixes issue that path parameters are not set when using the `goBranch`.

## 14.1.1

- Fixes correctness of the state provided in the `onExit`.

## 14.1.0

- Adds route redirect to ShellRoutes

## 14.0.2

- Fixes unwanted logs when `hierarchicalLoggingEnabled` was set to `true`.

## 14.0.1

- Updates the redirection documentation for clarity

## 14.0.0

- **BREAKING CHANGE**
  - `GoRouteData`'s `onExit` now takes 2 parameters `BuildContext context, GoRouterState state`.

## 13.2.4

- Updates examples to use uri.path instead of uri.toString() for accessing the current location.

## 13.2.3

- Fixes an issue where deep links without path caused an exception

## 13.2.2

- Fixes restoreRouteInformation issue when GoRouter.optionURLReflectsImperativeAPIs is true and the last match is ShellRouteMatch

## 13.2.1

- Updates minimum supported SDK version to Flutter 3.16/Dart 3.2.
- Fixes memory leaks.

## 13.2.0

- Exposes full `Uri` on `GoRouterState` in `GoRouterRedirect`

## 13.1.0

- Adds `topRoute` to `GoRouterState`
- Adds `lastOrNull` to `RouteMatchList`

## 13.0.1

- Fixes new lint warnings.

## 13.0.0

- Refactors `RouteMatchList` and imperative APIs.
- **BREAKING CHANGE**:
  - RouteMatchList structure changed.
  - Matching logic updated.

## 12.1.3

- Fixes a typo in `navigation.md`.

## 12.1.2

- Fixes an incorrect use of `extends` for Dart 3 compatibility.
- Updates minimum supported SDK version to Flutter 3.10/Dart 3.0.

## 12.1.1

- Retains query parameters during refresh and first redirect.

## 12.1.0

- Adds an ability to add a custom codec for serializing/deserializing extra.

## 12.0.3

- Fixes crashes when dynamically updates routing tables with named routes.

## 12.0.2

- Fixes the problem that pathParameters is null in redirect when the Router is recreated.

## 12.0.1

- Fixes deep-link with no path on cold start.

## 12.0.0

- Adds ability to dynamically update routing table.
- **BREAKING CHANGE**:
  - The function signature of constructor of `RouteConfiguration` is updated.
  - Adds a required `matchedPath` named parameter to `RouteMatch.match`.

## 11.1.4

- Fixes missing parameters in the type-safe routes topic documentation.

## 11.1.3

- Fixes missing state.extra in onException().

## 11.1.2

- Fixes a bug where the known routes and initial route were logged even when `debugLogDiagnostics` was set to `false`.

## 11.1.1

- Fixes a missing `{@end-tool}` doc directive tag for `GoRoute.name`.

## 11.1.0

- Adds optional parameter `overridePlatformDefaultLocation` to override initial route set by platform.

## 11.0.1

- Fixes the Android back button ignores top level route's onExit.

## 11.0.0

- Fixes the GoRouter.goBranch so that it doesn't reset extra to null if extra is not serializable.
- **BREAKING CHANGE**:
  - Updates the function signature of `GoRouteInformationProvider.restore`.
  - Adds `NavigationType.restore` to `NavigationType` enum.

## 10.2.0

- Adds `onExit` to GoRoute.

## 10.1.4

- Fixes RouteInformationParser that does not restore full RouteMatchList if
  the optionURLReflectsImperativeAPIs is set.

## 10.1.3

- Fixes an issue in the documentation that was using `state.queryParameters` instead of `state.uri.queryParameters`.

## 10.1.2

- Adds pub topics to package metadata.

## 10.1.1

- Fixes mapping from `Page` to `RouteMatch`s.
- Updates minimum supported SDK version to Flutter 3.7/Dart 2.19.

## 10.1.0

- Supports setting `requestFocus`.

## 10.0.0

- **BREAKING CHANGE**:
  - Replaces location, queryParameters, and queryParametersAll in GoRouterState with Uri.
  - See [Migrating to 10.0.0](https://flutter.dev/go/go-router-v10-breaking-changes) or
    run `dart fix --apply` to fix the breakages.

## 9.1.1

- Fixes a link in error handling documentation.

## 9.1.0

- Adds the parentNavigatorKey parameter to ShellRouteData and StatefulShellRouteData.
- Fixes a typo in docs for `StatefulShellRoute.indexedStack(...)`.
- Cleans some typos in the documentation and asserts.

## 9.0.3

- Adds helpers for go_router_builder for StatefulShellRoute support

## 9.0.2

- Exposes package-level privates.

## 9.0.1

- Allows redirect only GoRoute to be part of RouteMatchList.

## 9.0.0

- **BREAKING CHANGE**:
  - Removes GoRouter.location. Use GoRouterState.of().location instead.
  - GoRouter does not `extends` ChangeNotifier.
  - [Migration guide](https://flutter.dev/go/go-router-v9-breaking-changes)
- Reduces excessive rebuilds due to inherited look up.

## 8.2.0

- Adds onException to GoRouter constructor.

## 8.1.0

- Adds parent navigator key to ShellRoute and StatefulShellRoute.

## 8.0.5

- Fixes a bug that GoRouterState in top level redirect doesn't contain complete data.

## 8.0.4

- Updates documentations around `GoRouter.of`, `GoRouter.maybeOf`, and `BuildContext` extension.

## 8.0.3

- Makes namedLocation and route name related APIs case sensitive.

## 8.0.2

- Fixes a bug in `debugLogDiagnostics` to support StatefulShellRoute.

## 8.0.1

- Fixes a link for an example in `path` documentation.
  documentation.

## 8.0.0

- **BREAKING CHANGE**:
  - Imperatively pushed GoRoute no longer change URL.
  - Browser backward and forward button respects imperative route operations.
- Refactors the route parsing pipeline.

## 7.1.1

- Removes obsolete null checks on non-nullable values.

## 7.1.0

- Introduces `StatefulShellRoute` to support using separate navigators for child routes as well as preserving state in each navigation tree (flutter/flutter#99124).
- Updates documentation for `pageBuilder` and `builder` fields of `ShellRoute`, to more correctly
  describe the meaning of the child argument in the builder functions.
- Adds support for restorationId to ShellRoute (and StatefulShellRoute).

## 7.0.2

- Fixes `BuildContext` extension method `replaceNamed` to correctly pass `pathParameters` and `queryParameters`.

## 7.0.1

- Adds a workaround for the `dart fix --apply` issue, https://github.com/dart-lang/sdk/issues/52233.

## 7.0.0

- **BREAKING CHANGE**:
  - For the below changes, run `dart fix --apply` to automatically migrate your code.
    - `GoRouteState.subloc` has been renamed to `GoRouteState.matchedLocation`.
    - `GoRouteState.params` has been renamed to `GoRouteState.pathParameters`.
    - `GoRouteState.fullpath` has been renamed to `GoRouteState.fullPath`.
    - `GoRouteState.queryParams` has been renamed to `GoRouteState.queryParameters`.
    - `params` and `queryParams` in `GoRouteState.namedLocation` have been renamed to `pathParameters` and `queryParameters`.
    - `params` and `queryParams` in `GoRouter`'s `namedLocation`, `pushNamed`, `pushReplacementNamed`
      `replaceNamed` have been renamed to `pathParameters` and `queryParameters`.
  - For the below changes, please follow the [migration guide](https://docs.google.com/document/d/10Xbpifbs4E-zh6YE5akIO8raJq_m3FIXs6nUGdOspOg).
    - `params` and `queryParams` in `BuildContext`'s `namedLocation`, `pushNamed`, `pushReplacementNamed`
      `replaceNamed` have been renamed to `pathParameters` and `queryParameters`.
- Cleans up API and makes RouteMatchList immutable.

## 6.5.9

- Removes navigator keys from `GoRouteData` and `ShellRouteData`.

## 6.5.8

- Adds name parameter to `TypedGoRoute`

## 6.5.7

- Fixes a bug that go_router would crash if `GoRoute.pageBuilder` depends on `InheritedWidget`s.

## 6.5.6

- Fixes an issue where ShellRoute routes were not logged when debugLogDiagnostic was enabled.

## 6.5.5

- Fixes an issue when popping pageless route would accidentally complete imperative page.

## 6.5.4

- Removes navigator keys from `TypedGoRoute` and `TypedShellRoute`.

## 6.5.3

- Fixes redirect being called with an empty location for unknown routes.

## 6.5.2

- NoTransitionPage now has an instant reverse transition.

## 6.5.1

- Fixes an issue where the params are removed after popping.

## 6.5.0

- Supports returning values on pop.

## 6.4.1

- Adds `initialExtra` to **GoRouter** to pass extra data alongside `initialRoute`.

## 6.4.0

- Adds `replace` method to that replaces the current route with a new one and keeps the same page key. This is useful for when you want to update the query params without changing the page key ([#115902](https://github.com/flutter/flutter/issues/115902)).

## 6.3.0

- Aligns Dart and Flutter SDK constraints.
- Updates compileSdkVersion to 33.
- Updates example app to iOS 11.
- Adds `navigatorKey` to `TypedShellRoute`
- Adds `parentNavigatorKey` to `TypedGoRoute`
- Updates documentation in matching methods.

## 6.2.0

- Exports supertypes in route_data.dart library.

## 6.1.0

- Adds `GoRouter.maybeOf` to get the closest `GoRouter` from the context, if there is any.

## 6.0.10

- Adds helpers for go_router_builder for ShellRoute support

## 6.0.9

- Fixes deprecation message for `GoRouterState.namedLocation`

## 6.0.8

- Adds support for Iterables, Lists and Sets in query params for TypedGoRoute. [#108437](https://github.com/flutter/flutter/issues/108437).

## 6.0.7

- Add observers parameter to the ShellRoute that will be passed to the nested Navigator.
- Use `HeroControllerScope` for nested Navigator that fixes Hero Widgets not animating in Nested Navigator.

## 6.0.6

- Adds `reverseTransitionDuration` to `CustomTransitionPage`

## 6.0.5

- Fixes [unnecessary_null_comparison](https://dart.dev/lints/unnecessary_null_checks) lint warnings.

## 6.0.4

- Fixes redirection info log.

## 6.0.3

- Makes `CustomTransitionPage.barrierDismissible` work

## 6.0.2

- Fixes missing result on pop in go_router extension.

## 6.0.1

- Fixes crashes when popping navigators manually.
- Fixes trailing slashes after pops.

## 6.0.0

- **BREAKING CHANGE**
  - `GoRouteData`'s `redirect` now takes 2 parameters `BuildContext context, GoRouterState state`.
  - `GoRouteData`'s `build` now takes 2 parameters `BuildContext context, GoRouterState state`.
  - `GoRouteData`'s `buildPageWithState` has been removed and replaced by `buildPage` with now takes 2 parameters `BuildContext context, GoRouterState state`.
  - `replace` from `GoRouter`, `GoRouterDelegate` and `GoRouterHelper` has been renamed into `pushReplacement`.
  - `replaceNamed` from `GoRouter`, `GoRouterDelegate` and `GoRouterHelper` has been renamed into `pushReplacementNamed`.
  - [go_router v6 migration guide](https://flutter.dev/go/go-router-v6-breaking-changes)

## 5.2.4

- Fixes crashes when using async redirect.

## 5.2.3

- Fixes link for router configuration and sub-routes

## 5.2.2

- Fixes `pop` and `push` to update urls correctly.

## 5.2.1

- Refactors `GoRouter.pop` to be able to pop individual pageless route with result.

## 5.2.0

- Fixes `GoRouterState.location` and `GoRouterState.param` to return correct value.
- Cleans up `RouteMatch` and `RouteMatchList` API.

## 5.1.10

- Fixes link of ShellRoute in README.

## 5.1.9

- Fixes broken links in documentation.

## 5.1.8

- Fixes a bug with `replace` where it was not generated a new `pageKey`.

## 5.1.7

- Adds documentation using dartdoc topics.

## 5.1.6

- Fixes crashes when multiple `GoRoute`s use the same `parentNavigatorKey` in a route subtree.

## 5.1.5

- Adds migration guide for 5.1.2 to readme.

## 5.1.4

- Fixes the documentation by removing the `ShellRoute`'s non-existing `path` parameter from it.

## 5.1.3

- Allows redirection to return same location.

## 5.1.2

- Adds GoRouterState to context.
- Fixes GoRouter notification.
- Updates README.
- Removes dynamic calls in examples.
- **BREAKING CHANGE**
  - Remove NavigatorObserver mixin from GoRouter

## 5.1.1

- Removes DebugGoRouteInformation.

## 5.1.0

- Removes urlPathStrategy completely, which should have been done in v5.0.0 but some code remained mistakenly.

## 5.0.5

- Fixes issue where asserts in popRoute were preventing the app from
  exiting on Android.

## 5.0.4

- Fixes a bug in ShellRoute example where NavigationBar might lose current index in a nested routes.

## 5.0.3

- Changes examples to use the routerConfig API

## 5.0.2

- Fixes missing code example in ShellRoute documentation.

## 5.0.1

- Allows ShellRoute to have child ShellRoutes (flutter/flutter#111981)

## 5.0.0

- Fixes a bug where intermediate route redirect methods are not called.
- GoRouter implements the RouterConfig interface, allowing you to call
  MaterialApp.router(routerConfig: \_myGoRouter) instead of passing
  the RouterDelegate, RouteInformationParser, and RouteInformationProvider
  fields.
- **BREAKING CHANGE**
  - Redesigns redirection API, adds asynchronous feature, and adds build context to redirect.
  - Removes GoRouterRefreshStream
  - Removes navigatorBuilder
  - Removes urlPathStrategy
- [go_router v5 migration guide](https://flutter.dev/go/go-router-v5-breaking-changes)

## 4.5.1

- Fixes an issue where GoRoutes with only a redirect were disallowed
  (flutter/flutter#111763)

## 4.5.0

- Adds ShellRoute for nested navigation support (flutter/flutter#99126)
- Adds `parentNavigatorKey` to GoRoute, which specifies the Navigator to place that
  route's Page onto.

## 4.4.1

- Fix an issue where disabling logging clears the root logger's listeners

## 4.4.0

- Adds `buildPageWithState` to `GoRouteData`.
- `GoRouteData.buildPage` is now deprecated in favor of `GoRouteData.buildPageWithState`.

## 4.3.0

- Allows `Map<String, dynamic>` maps as `queryParams` of `goNamed`, `replacedName`, `pushNamed` and `namedLocation`.

## 4.2.9

- Updates text theme parameters to avoid deprecation issues.
- Fixes lint warnings.

## 4.2.8

- Fixes namedLocation to return URIs without trailing question marks if there are no query parameters.
- Cleans up examples.

## 4.2.7

- Updates README.

## 4.2.6

- Fixes rendering issues in the README.

## 4.2.5

- Fixes a bug where calling extra parameter is always null in route level redirect callback

## 4.2.4

- Rewrites Readme and examples.

## 4.2.3

- Fixes a bug where the ValueKey to be the same when a page was pushed multiple times.

## 4.2.2

- Fixes a bug where go_router_builder wasn't detecting annotations.

## 4.2.1

- Refactors internal classes and methods

## 4.2.0

- Adds `void replace()` and `replaceNamed` to `GoRouterDelegate`, `GoRouter` and `GoRouterHelper`.

## 4.1.1

- Fixes a bug where calling namedLocation does not support case-insensitive way.

## 4.1.0

- Adds `bool canPop()` to `GoRouterDelegate`, `GoRouter` and `GoRouterHelper`.

## 4.0.3

- Adds missed popping log.

## 4.0.2

- Fixes a bug where initialLocation took precedence over deep-links

## 4.0.1

- Fixes a bug where calling setLogging(false) does not clear listeners.

## 4.0.0

- Refactors go_router and introduces `GoRouteInformationProvider`. [Migration Doc](https://flutter.dev/go/go-router-v4-breaking-changes)
- Fixes a bug where top-level routes are skipped if another contains child routes.

## 3.1.1

- Uses first match if there are more than one route to match. [ [#99833](https://github.com/flutter/flutter/issues/99833)

## 3.1.0

- Adds `GoRouteData` and `TypedGoRoute` to support `package:go_router_builder`.

## 3.0.7

- Refactors runtime checks to assertions.

## 3.0.6

- Exports inherited_go_router.dart file.

## 3.0.5

- Add `dispatchNotification` method to `DummyBuildContext` in tests. (This
  should be revisited when Flutter `2.11.0` becomes stable.)
- Improves code coverage.
- `GoRoute` now warns about requiring either `pageBuilder`, `builder` or `redirect` at instantiation.

## 3.0.4

- Updates code for stricter analysis options.

## 3.0.3

- Fixes a bug where params disappear when pushing a nested route.

## 3.0.2

- Moves source to flutter/packages.
- Removes all_lint_rules_community and path_to_regexp dependencies.

## 3.0.1

- pass along the error to the `navigatorBuilder` to allow for different
  implementations based on the presence of an error

## 3.0.0

- breaking change: added `GoRouterState` to `navigatorBuilder` function
- breaking change: removed `BuildContext` from `GoRouter.pop()` to remove the
  need to use `context` parameter when calling the `GoRouter` API; this changes
  the behavior of `GoRouter.pop()` to only pop what's on the `GoRouter` page
  stack and no longer calls `Navigator.pop()`
- new [Migrating to 3.0 section](https://gorouter.dev/migrating-to-30) in the
  docs to describe the details of the breaking changes and how to update your
  code
- added a new [shared
  scaffold](https://github.com/csells/go_router/blob/main/go_router/example/lib/shared_scaffold.dart)
  sample to show how to use the `navigatorBuilder` function to build a custom
  shared scaffold outside of the animations provided by go_router

## 2.5.7

- [PR 262](https://github.com/csells/go_router/pull/262): add support for
  `Router.neglect`; thanks to [nullrocket](https://github.com/nullrocket)!
- [PR 265](https://github.com/csells/go_router/pull/265): add Japanese
  translation of the docs; thanks to
  [toshi-kuji](https://github.com/toshi-kuji)! Unfortunately I don't yet know
  how to properly display them via docs.page, but [I'm working on
  it](https://github.com/csells/go_router/issues/266)
- updated the examples using the `from` query parameter to be completely
  self-contained in the `redirect` function, simplifying usage
- updated the async data example to be simpler
- added a new example to show how to implement a loading page
- renamed the navigator_integration example to user_input and added an example
  of `WillPopScope` for go_router apps

## 2.5.6

- [PR 259](https://github.com/csells/go_router/pull/259): remove a hack for
  notifying the router of a route change that was no longer needed; thanks to
  [nullrocket](https://github.com/nullrocket)!
- improved async example to handle the case that the data has been returned but
  the page is no longer there by checking the `mounted` property of the screen

## 2.5.5

- updated implementation to use logging package for debug diagnostics; thanks
  to [johnpryan](https://github.com/johnpryan)

## 2.5.4

- fixed up the `GoRouterRefreshStream` implementation with an export, an example
  and some docs

## 2.5.3

- added `GoRouterRefreshStream` from
  [jopmiddelkamp](https://github.com/jopmiddelkamp) to easily map from a
  `Stream` to a `Listenable` for use with `refreshListenable`; very useful when
  combined with stream-based state management like
  [flutter_bloc](https://pub.dev/packages/flutter_bloc)
- dartdocs fixups from [mehade369](https://github.com/mehade369)
- example link fixes from [ben-milanko](https://github.com/ben-milanko)

## 2.5.2

- pass additional information to the `NavigatorObserver` via default args to
  `MaterialPage`, etc.

## 2.5.1

- [fix 205](https://github.com/csells/go_router/issues/205): hack around a
  failed assertion in Flutter when using `Duration.zero` in the
  `NoTransitionPage`

## 2.5.0

- provide default implementation of `GoRoute.pageBuilder` to provide a simpler
  way to build pages via the `GoRouter.build` method
- provide default implementation of `GoRouter.errorPageBuilder` to provide a
  simpler way to build error pages via the `GoRouter.errorBuilder` method
- provide default implementation of `GoRouter.errorBuilder` to provide an error
  page without the need to implement a custom error page builder
- new [Migrating to 2.5 section](https://gorouter.dev/migrating-to-25) in
  the docs to show how to take advantage of the new `builder` and default error
  page builder
- removed `launch.json` as VSCode-centric and unnecessary for discovery or easy
  launching
- added a [new custom error screen
  sample](https://github.com/csells/go_router/blob/master/example/lib/error_screen.dart)
- added a [new WidgetsApp
  sample](https://github.com/csells/go_router/blob/master/example/lib/widgets_app.dart)
- added a new `NoTransitionPage` class
- updated docs to explain why the browser's Back button doesn't work
  with the `extra` param
- updated README to point to new docs site: [gorouter.dev](https://gorouter.dev)

## 2.3.1

- [fix 191](https://github.com/csells/go_router/issues/191): handle several
  kinds of trailing / in the location, e.g. `/foo/` should be the same as `/foo`

## 2.3.0

- fix a misleading error message when using redirect functions with sub-routes

## 2.2.9

- [fix 182](https://github.com/csells/go_router/issues/182): fixes a regression
  in the nested navigation caused by the fix for
  [#163](https://github.com/csells/go_router/issues/163); thanks to
  [lulupointu](https://github.com/lulupointu) for the fix!

## 2.2.8

- reformatted CHANGELOG file; lets see if pub.dev is still ok with it...
- staged an in-progress doc site at https://docs.page/csells/go_router
- tightened up a test that was silently failing
- fixed a bug that dropped parent params in sub-route redirects

## 2.2.7

- [fix 163](https://github.com/csells/go_router/issues/163): avoids unnecessary
  page rebuilds
- [fix 139](https://github.com/csells/go_router/issues/139): avoids unnecessary
  page flashes on deep linking
- [fix 158](https://github.com/csells/go_router/issues/158): shows exception
  info in the debug output even during a top-level redirect coded w/ an
  anonymous function, i.e. what the samples all use
- [fix 151](https://github.com/csells/go_router/issues/151): exposes
  `Navigator.pop()` via `GoRouter.pop()` to make it easy to find

## 2.2.6

- [fix 127](https://github.com/csells/go_router/issues/127): updated the docs
  to add a video overview of the project for people that prefer that media style
  over long-form text when approaching a new topic
- [fix 108](https://github.com/csells/go_router/issues/108): updated the
  description of the `state` parameter to clarfy that not all properties will be
  set at every usage

## 2.2.5

- [fix 120 again](https://github.com/csells/go_router/issues/120): found the bug
  in my tests that was masking the real bug; changed two characters to implement
  the actual fix (sigh)

## 2.2.4

- [fix 116](https://github.com/csells/go_router/issues/116): work-around for
  auto-import of the `context.go` family of extension methods

## 2.2.3

- [fix 132](https://github.com/csells/go_router/issues/132): route names are
  stored as case insensitive and are now matched in a case insensitive manner

## 2.2.2

- [fix 120](https://github.com/csells/go_router/issues/120): encoding and
  decoding of params and query params

## 2.2.1

- [fix 114](https://github.com/csells/go_router/issues/114): give a better error
  message when the `GoRouter` isn't found in the widget tree via
  `GoRouter.of(context)`; thanks [aoatmon](https://github.com/aoatmon) for the
  [excellent bug report](https://github.com/csells/go_router/issues/114)!

## 2.2.0

- added a new [`navigatorBuilder`](https://gorouter.dev/navigator-builder) argument to the
  `GoRouter` constructor; thanks to [andyduke](https://github.com/andyduke)!
- also from [andyduke](https://github.com/andyduke) is an update to
  improve state restoration
- refactor from [kevmoo](https://github.com/kevmoo) for easier maintenance
- added a new [Navigator Integration section of the
  docs](https://gorouter.dev/navigator-integration)

## 2.1.2

- [fix 61 again](https://github.com/csells/go_router/issues/61): enable images
  and file links to work on pub.dev/documentation
- [fix 62](https://github.com/csells/go_router/issues/62) re-tested; fixed w/
  earlier Android system Back button fix (using navigation key)
- [fix 91](https://github.com/csells/go_router/issues/91): fix a regression w/
  the `errorPageBuilder`
- [fix 92](https://github.com/csells/go_router/issues/92): fix an edge case w/
  named sub-routes
- [fix 89](https://github.com/csells/go_router/issues/89): enable queryParams
  and extra object param w/ `push`
- refactored tests for greater coverage and fewer methods `@visibleForTesting`

## 2.1.1

- [fix 86](https://github.com/csells/go_router/issues/86): add `name` to
  `GoRouterState` to complete support for URI-free navigation knowledge in your
  code
- [fix 83](https://github.com/csells/go_router/issues/83): fix for `null`
  `extra` object

## 2.1.0

- [fix 80](https://github.com/csells/go_router/issues/80): adding a redirect
  limit to catch too many redirects error
- [fix 81](https://github.com/csells/go_router/issues/81): allow an `extra`
  object to pass through for navigation

## 2.0.1

- add badges to the README and codecov to the GitHub commit action; thanks to
  [rydmike](https://github.com/rydmike) for both

## 2.0.0

- BREAKING CHANGE and [fix #50](https://github.com/csells/go_router/issues/50):
  split `params` into `params` and `queryParams`; see the [Migrating to 2.0
  section of the docs](https://gorouter.dev/migrating-to-20)
  for instructions on how to migrate your code from 1.x to 2.0
- [fix 69](https://github.com/csells/go_router/issues/69): exposed named
  location lookup for redirection
- [fix 57](https://github.com/csells/go_router/issues/57): enable the Android
  system Back button to behave exactly like the `AppBar` Back button; thanks to
  [SunlightBro](https://github.com/SunlightBro) for the one-line fix that I had
  no idea about until he pointed it out
- [fix 59](https://github.com/csells/go_router/issues/59): add query params to
  top-level redirect
- [fix 44](https://github.com/csells/go_router/issues/44): show how to use the
  `AutomaticKeepAliveClientMixin` with nested navigation to keep widget state
  between navigations; thanks to [rydmike](https://github.com/rydmike) for this
  update

## 1.1.3

- enable case-insensitive path matching while still preserving path and query
  parameter cases
- change a lifetime of habit to sort constructors first as per
  [sort_constructors_first](https://dart.dev/lints/sort_constructors_first).
  Thanks for the PR, [Abhishek01039](https://github.com/Abhishek01039)!
- set the initial transition example route to `/none` to make pushing the 'fade
  transition' button on the first run through more fun
- fixed an error in the async data example

## 1.1.2

- Thanks, Mikes!
  - updated dartdocs from [rydmike](https://github.com/rydmike)
  - also shoutout to [https://github.com/Salakar](https://github.com/Salakar)
    for the CI action on GitHub
  - this is turning into a real community effort...

## 1.1.1

- now showing routing exceptions in the debug log
- updated the docs to make it clear that it will be called until it returns
  `null`

## 1.1.0

- added support `NavigatorObserver` objects to receive change notifications

## 1.0.1

- docs updates based on user feedback for clarity
- fix for setting URL path strategy in `main()`
- fix for `push()` disables `AppBar` Back button

## 1.0.0

- updated version for initial release
- some renaming for clarify and consistency with transitions
  - `GoRoute.builder` => `GoRoute.pageBuilder`
  - `GoRoute.error` => `GoRoute.errorPageBuilder`
- added diagnostic logging for `push` and `pushNamed`

## 0.9.6

- added support for `push` as well as `go`
- added 'none' to transitions example app
- updated animation example to use no transition and added an animated gif to
  the docs

## 0.9.5

- added support for custom transitions between routes

## 0.9.4

- updated API docs
- updated docs for `GoRouterState`

## 0.9.3

- updated API docs

## 0.9.2

- updated named route lookup to O(1)
- updated diagnostics output to show known named routes

## 0.9.1

- updated diagnostics output to show named route lookup
- docs updates

## 0.9.0

- added support for named routes

## 0.8.8

- fix to make `GoRouter` notify on pop

## 0.8.7

- made `GoRouter` a `ChangeNotifier` so you can listen for `location` changes

## 0.8.6

- books sample bug fix

## 0.8.5

- added Cupertino sample
- added example of async data lookup

## 0.8.4

- added state restoration sample

## 0.8.3

- changed `debugOutputFullPaths` to `debugLogDiagnostics` and added add'l
  debugging logging
- parameterized redirect

## 0.8.2

- updated docs for `Link` widget support

## 0.8.1

- added Books sample; fixed some issues it revealed

## 0.8.0

- breaking build to refactor the API for simplicity and capability
- move to fixed routing from conditional routing; simplies API, allows for
  redirection at the route level and there scenario was sketchy anyway
- add redirection at the route level
- replace guard objects w/ redirect functions
- add `refresh` method and `refreshListener`
- removed `.builder` ctor from `GoRouter` (not reasonable to implement)
- add Dynamic linking section to the docs
- replaced Books sample with Nested Navigation sample
- add ability to dump the known full paths to your routes to debug output

## 0.7.1

- update to pageKey to take sub-routes into account

## 0.7.0

- BREAK: rename `pattern` to `path` for consistency w/ other routers in the
  world
- added the `GoRouterLoginGuard` for the common redirect-to-login-page pattern

## 0.6.2

- fixed issue showing home page for a second before redirecting (if needed)

## 0.6.1

- added `GoRouterState.pageKey`
- removed `cupertino_icons` from main `pubspec.yaml`

## 0.6.0

- refactor to support sub-routes to build a stack of pages instead of matching
  multiple routes
- added unit tests for building the stack of pages
- some renaming of the types, e.g. `Four04Page` and `FamiliesPage` to
  `ErrorPage` and `HomePage` respectively
- fix a redirection error shown in the debug output

## 0.5.2

- add `urlPathStrategy` argument to `GoRouter` ctor

## 0.5.1

- docs and description updates

## 0.5.0

- moved redirect to top-level instead of per route for simplicity

## 0.4.1

- fixed CHANGELOG formatting

## 0.4.0

- bundled various useful route handling variables into the `GoRouterState` for
  use when building pages and error pages
- updated URL Strategy section of docs to reference `flutter run`

## 0.3.2

- formatting update to appease the pub.dev gods...

## 0.3.1

- updated the CHANGELOG

## 0.3.0

- moved redirection into a `GoRoute` ctor arg
- forgot to update the CHANGELOG

## 0.2.3

- move outstanding issues to [issue
  tracker](https://github.com/csells/go_router/issues)
- added explanation of Deep Linking to docs
- reformatting to meet pub.dev scoring guidelines

## 0.2.2

- docs updates

## 0.2.1

- messing with the CHANGELOG formatting

## 0.2.0

- initial useful release
- added support for declarative routes via `GoRoute` instances
- added support for imperative routing via `GoRoute.builder`
- added support for setting the URL path strategy
- added support for conditional routing
- added support for redirection
- added support for optional query parameters as well as positional parameters
  in route names

## 0.1.0

- squatting on the package name (I'm not too proud to admit it)
<|MERGE_RESOLUTION|>--- conflicted
+++ resolved
@@ -1,9 +1,8 @@
-<<<<<<< HEAD
-## 16.0.1
+## 16.2.5
 
 - Fixes `GoRouter.of(context)` access inside redirect callbacks by providing router access through Zone-based context tracking.
 - Adds support for using context extension methods (e.g., `context.namedLocation()`, `context.go()`) within redirect callbacks.
-=======
+
 ## 16.2.4
 
 - Fix Android Cold Start deep link with empty path losing scheme and authority.
@@ -28,7 +27,6 @@
 ## 16.1.0
 
 - Adds annotation for go_router_builder that enable custom string encoder/decoder [#110781](https://github.com/flutter/flutter/issues/110781). **Requires go_router_builder >= 3.1.0**.
->>>>>>> 651c5654
 
 ## 16.0.0
 
