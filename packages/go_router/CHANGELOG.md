--- conflicted
+++ resolved
@@ -1,10 +1,10 @@
+## 16.2.3
+
+- Fixes an issue where iOS back gesture pops entire ShellRoute instead of the active sub-route.
+
 ## 16.2.2
 
-<<<<<<< HEAD
-- Fixes an issue where iOS back gesture pops entire ShellRoute instead of the active sub-route.
-=======
 - Fixes broken links in readme.
->>>>>>> c7fa8ff0
 
 ## 16.2.1
 
