--- conflicted
+++ resolved
@@ -1,12 +1,7 @@
-<<<<<<< HEAD
 ## 4.3.0
 
 - Allows `Map<String, dynamic>` maps as `queryParams` of `goNamed`, `replacedName`, `pushNamed` and `namedLocation`. 
-=======
-## NEXT
-
-* Updates text theme parameters to avoid deprecation issues.
->>>>>>> 5e5ac323
+- Updates text theme parameters to avoid deprecation issues.
 
 ## 4.2.8
 
