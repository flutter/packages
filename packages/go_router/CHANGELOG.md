## 6.0.2

<<<<<<< HEAD
- Adds helpers for go_router_builder for ShellRoute support
=======
- Fixes missing result on pop in go_router extension.
>>>>>>> bf999955

## 6.0.1

- Fixes crashes when popping navigators manually.
- Fixes trailing slashes after pops.

## 6.0.0

- **BREAKING CHANGE**
  - `GoRouteData`'s `redirect` now takes 2 parameters `BuildContext context, GoRouterState state`.
  - `GoRouteData`'s `build` now takes 2 parameters `BuildContext context, GoRouterState state`.
  - `GoRouteData`'s `buildPageWithState` has been removed and replaced by `buildPage` with now takes 2 parameters `BuildContext context, GoRouterState state`.
  - `replace` from `GoRouter`, `GoRouterDelegate` and `GoRouterHelper` has been renamed into `pushReplacement`. 
  - `replaceNamed` from `GoRouter`, `GoRouterDelegate` and `GoRouterHelper` has been renamed into `pushReplacementNamed`. 
  - [go_router v6 migration guide](https://flutter.dev/go/go-router-v6-breaking-changes)
>>>>>>> c72e3f27edf9ded675f3762758b9999473bfa54f

## 5.2.4

- Fixes crashes when using async redirect.

## 5.2.3

- Fixes link for router configuration and sub-routes

## 5.2.2

- Fixes `pop` and `push` to update urls correctly.

## 5.2.1

- Refactors `GoRouter.pop` to be able to pop individual pageless route with result.

## 5.2.0

- Fixes `GoRouterState.location` and `GoRouterState.param` to return correct value.
- Cleans up `RouteMatch` and `RouteMatchList` API.

## 5.1.10

- Fixes link of ShellRoute in README.

## 5.1.9

- Fixes broken links in documentation.

## 5.1.8

- Fixes a bug with `replace` where it was not generated a new `pageKey`.

## 5.1.7

- Adds documentation using dartdoc topics.

## 5.1.6

- Fixes crashes when multiple `GoRoute`s use the same `parentNavigatorKey` in a route subtree.

## 5.1.5

- Adds migration guide for 5.1.2 to readme.

## 5.1.4

- Fixes the documentation by removing the `ShellRoute`'s non-existing `path` parameter from it.

## 5.1.3

- Allows redirection to return same location.

## 5.1.2

- Adds GoRouterState to context.
- Fixes GoRouter notification.
- Updates README.
- Removes dynamic calls in examples.
- **BREAKING CHANGE**
  - Remove NavigatorObserver mixin from GoRouter

## 5.1.1

- Removes DebugGoRouteInformation.

## 5.1.0

- Removes urlPathStrategy completely, which should have been done in v5.0.0 but some code remained mistakenly.

## 5.0.5

- Fixes issue where asserts in popRoute were preventing the app from
  exiting on Android.

## 5.0.4

- Fixes a bug in ShellRoute example where NavigationBar might lose current index in a nested routes.

## 5.0.3

- Changes examples to use the routerConfig API

## 5.0.2

- Fixes missing code example in ShellRoute documentation.

## 5.0.1

- Allows ShellRoute to have child ShellRoutes (flutter/flutter#111981)

## 5.0.0

- Fixes a bug where intermediate route redirect methods are not called.
- GoRouter implements the RouterConfig interface, allowing you to call
  MaterialApp.router(routerConfig: _myGoRouter) instead of passing
  the RouterDelegate, RouteInformationParser, and RouteInformationProvider
  fields.
- **BREAKING CHANGE**
  - Redesigns redirection API, adds asynchronous feature, and adds build context to redirect.
  - Removes GoRouterRefreshStream
  - Removes navigatorBuilder
  - Removes urlPathStrategy
- [go_router v5 migration guide](https://flutter.dev/go/go-router-v5-breaking-changes)

## 4.5.1

- Fixes an issue where GoRoutes with only a redirect were disallowed
  (flutter/flutter#111763)

## 4.5.0

- Adds ShellRoute for nested navigation support (flutter/flutter#99126)
- Adds `parentNavigatorKey` to GoRoute, which specifies the Navigator to place that
  route's Page onto.

## 4.4.1

- Fix an issue where disabling logging clears the root logger's listeners

## 4.4.0

- Adds `buildPageWithState` to `GoRouteData`.
- `GoRouteData.buildPage` is now deprecated in favor of `GoRouteData.buildPageWithState`.

## 4.3.0

- Allows `Map<String, dynamic>` maps as `queryParams` of `goNamed`, `replacedName`, `pushNamed` and `namedLocation`. 

## 4.2.9

* Updates text theme parameters to avoid deprecation issues.
* Fixes lint warnings.

## 4.2.8

- Fixes namedLocation to return URIs without trailing question marks if there are no query parameters.
- Cleans up examples.

## 4.2.7

- Updates README.

## 4.2.6

- Fixes rendering issues in the README.

## 4.2.5

- Fixes a bug where calling extra parameter is always null in route level redirect callback

## 4.2.4

- Rewrites Readme and examples.

## 4.2.3

- Fixes a bug where the ValueKey to be the same when a page was pushed multiple times.

## 4.2.2

- Fixes a bug where go_router_builder wasn't detecting annotations.

## 4.2.1

- Refactors internal classes and methods

## 4.2.0

- Adds `void replace()` and `replaceNamed` to `GoRouterDelegate`, `GoRouter` and `GoRouterHelper`.

## 4.1.1

- Fixes a bug where calling namedLocation does not support case-insensitive way.

## 4.1.0

- Adds `bool canPop()` to `GoRouterDelegate`, `GoRouter` and `GoRouterHelper`.

## 4.0.3

- Adds missed popping log.

## 4.0.2

- Fixes a bug where initialLocation took precedence over deep-links

## 4.0.1

- Fixes a bug where calling setLogging(false) does not clear listeners.

## 4.0.0

- Refactors go_router and introduces `GoRouteInformationProvider`. [Migration Doc](https://flutter.dev/go/go-router-v4-breaking-changes)
- Fixes a bug where top-level routes are skipped if another contains child routes.

## 3.1.1

- Uses first match if there are more than one route to match. [ [#99833](https://github.com/flutter/flutter/issues/99833)

## 3.1.0

- Adds `GoRouteData` and `TypedGoRoute` to support `package:go_router_builder`.

## 3.0.7

- Refactors runtime checks to assertions.

## 3.0.6

- Exports inherited_go_router.dart file.

## 3.0.5

- Add `dispatchNotification` method to `DummyBuildContext` in tests. (This
  should be revisited when Flutter `2.11.0` becomes stable.)
- Improves code coverage.
- `GoRoute` now warns about requiring either `pageBuilder`, `builder` or `redirect` at instantiation.

## 3.0.4

- Updates code for stricter analysis options.

## 3.0.3

- Fixes a bug where params disappear when pushing a nested route.

## 3.0.2

- Moves source to flutter/packages.
- Removes all_lint_rules_community and path_to_regexp dependencies.

## 3.0.1

- pass along the error to the `navigatorBuilder` to allow for different
  implementations based on the presence of an error

## 3.0.0

- breaking change: added `GoRouterState` to `navigatorBuilder` function
- breaking change: removed `BuildContext` from `GoRouter.pop()` to remove the
  need to use `context` parameter when calling the `GoRouter` API; this changes
  the behavior of `GoRouter.pop()` to only pop what's on the `GoRouter` page
  stack and no longer calls `Navigator.pop()`
- new [Migrating to 3.0 section](https://gorouter.dev/migrating-to-30) in the
  docs to describe the details of the breaking changes and how to update your
  code
- added a new [shared
  scaffold](https://github.com/csells/go_router/blob/main/go_router/example/lib/shared_scaffold.dart)
  sample to show how to use the `navigatorBuilder` function to build a custom
  shared scaffold outside of the animations provided by go_router

## 2.5.7

- [PR 262](https://github.com/csells/go_router/pull/262): add support for
  `Router.neglect`; thanks to [nullrocket](https://github.com/nullrocket)!
- [PR 265](https://github.com/csells/go_router/pull/265): add Japanese
  translation of the docs; thanks to
  [toshi-kuji](https://github.com/toshi-kuji)! Unfortunately I don't yet know
  how to properly display them via docs.page, but [I'm working on
  it](https://github.com/csells/go_router/issues/266)
- updated the examples using the `from` query parameter to be completely
  self-contained in the `redirect` function, simplifying usage
- updated the async data example to be simpler
- added a new example to show how to implement a loading page
- renamed the navigator_integration example to user_input and added an example
  of `WillPopScope` for go_router apps

## 2.5.6

- [PR 259](https://github.com/csells/go_router/pull/259): remove a hack for
  notifying the router of a route change that was no longer needed; thanks to
  [nullrocket](https://github.com/nullrocket)!
- improved async example to handle the case that the data has been returned but
  the page is no longer there by checking the `mounted` property of the screen

## 2.5.5

- updated implementation to use logging package for debug diagnostics; thanks
  to [johnpryan](https://github.com/johnpryan)

## 2.5.4

- fixed up the `GoRouterRefreshStream` implementation with an export, an example
  and some docs

## 2.5.3

- added `GoRouterRefreshStream` from
  [jopmiddelkamp](https://github.com/jopmiddelkamp) to easily map from a
  `Stream` to a `Listenable` for use with `refreshListenable`; very useful when
  combined with stream-based state management like
  [flutter_bloc](https://pub.dev/packages/flutter_bloc)
- dartdocs fixups from [mehade369](https://github.com/mehade369)
- example link fixes from [ben-milanko](https://github.com/ben-milanko)

## 2.5.2

- pass additional information to the `NavigatorObserver` via default args to
  `MaterialPage`, etc.

## 2.5.1

- [fix 205](https://github.com/csells/go_router/issues/205): hack around a
  failed assertion in Flutter when using `Duration.zero` in the
  `NoTransitionPage`

## 2.5.0

- provide default implementation of `GoRoute.pageBuilder` to provide a simpler
  way to build pages via the `GoRouter.build` method
- provide default implementation of `GoRouter.errorPageBuilder` to provide a
  simpler way to build error pages via the `GoRouter.errorBuilder` method
- provide default implementation of `GoRouter.errorBuilder` to provide an error
  page without the need to implement a custom error page builder
- new [Migrating to 2.5 section](https://gorouter.dev/migrating-to-25) in
  the docs to show how to take advantage of the new `builder` and default error
  page builder
- removed `launch.json` as VSCode-centric and unnecessary for discovery or easy
  launching
- added a [new custom error screen
  sample](https://github.com/csells/go_router/blob/master/example/lib/error_screen.dart)
- added a [new WidgetsApp
  sample](https://github.com/csells/go_router/blob/master/example/lib/widgets_app.dart)
- added a new `NoTransitionPage` class
- updated docs to explain why the browser's Back button doesn't work
  with the `extra` param
- updated README to point to new docs site: [gorouter.dev](https://gorouter.dev)

## 2.3.1

- [fix 191](https://github.com/csells/go_router/issues/191): handle several
  kinds of trailing / in the location, e.g. `/foo/` should be the same as `/foo`

## 2.3.0

- fix a misleading error message when using redirect functions with sub-routes

## 2.2.9

- [fix 182](https://github.com/csells/go_router/issues/182): fixes a regression
  in the nested navigation caused by the fix for
  [#163](https://github.com/csells/go_router/issues/163); thanks to
  [lulupointu](https://github.com/lulupointu) for the fix!

## 2.2.8

- reformatted CHANGELOG file; lets see if pub.dev is still ok with it...
- staged an in-progress doc site at https://docs.page/csells/go_router
- tightened up a test that was silently failing
- fixed a bug that dropped parent params in sub-route redirects

## 2.2.7

- [fix 163](https://github.com/csells/go_router/issues/163): avoids unnecessary
  page rebuilds
- [fix 139](https://github.com/csells/go_router/issues/139): avoids unnecessary
  page flashes on deep linking
- [fix 158](https://github.com/csells/go_router/issues/158): shows exception
  info in the debug output even during a top-level redirect coded w/ an
  anonymous function, i.e. what the samples all use
- [fix 151](https://github.com/csells/go_router/issues/151): exposes
  `Navigator.pop()` via `GoRouter.pop()` to make it easy to find

## 2.2.6

- [fix 127](https://github.com/csells/go_router/issues/127): updated the docs
  to add a video overview of the project for people that prefer that media style
  over long-form text when approaching a new topic
- [fix 108](https://github.com/csells/go_router/issues/108): updated the
  description of the `state` parameter to clarfy that not all properties will be
  set at every usage

## 2.2.5

- [fix 120 again](https://github.com/csells/go_router/issues/120): found the bug
  in my tests that was masking the real bug; changed two characters to implement
  the actual fix (sigh)

## 2.2.4

- [fix 116](https://github.com/csells/go_router/issues/116): work-around for
  auto-import of the `context.go` family of extension methods

## 2.2.3

- [fix 132](https://github.com/csells/go_router/issues/132): route names are
  stored as case insensitive and are now matched in a case insensitive manner

## 2.2.2

- [fix 120](https://github.com/csells/go_router/issues/120): encoding and
  decoding of params and query params

## 2.2.1

- [fix 114](https://github.com/csells/go_router/issues/114): give a better error
  message when the `GoRouter` isn't found in the widget tree via
  `GoRouter.of(context)`; thanks [aoatmon](https://github.com/aoatmon) for the
  [excellent bug report](https://github.com/csells/go_router/issues/114)!

## 2.2.0

- added a new [`navigatorBuilder`](https://gorouter.dev/navigator-builder) argument to the
  `GoRouter` constructor; thanks to [andyduke](https://github.com/andyduke)!
- also from [andyduke](https://github.com/andyduke) is an update to
  improve state restoration
- refactor from [kevmoo](https://github.com/kevmoo) for easier maintenance
- added a new [Navigator Integration section of the
  docs](https://gorouter.dev/navigator-integration)

## 2.1.2

- [fix 61 again](https://github.com/csells/go_router/issues/61): enable images
  and file links to work on pub.dev/documentation
- [fix 62](https://github.com/csells/go_router/issues/62) re-tested; fixed w/
  earlier Android system Back button fix (using navigation key)
- [fix 91](https://github.com/csells/go_router/issues/91): fix a regression w/
  the `errorPageBuilder`
- [fix 92](https://github.com/csells/go_router/issues/92): fix an edge case w/
  named sub-routes
- [fix 89](https://github.com/csells/go_router/issues/89): enable queryParams
  and extra object param w/ `push`
- refactored tests for greater coverage and fewer methods `@visibleForTesting`

## 2.1.1

- [fix 86](https://github.com/csells/go_router/issues/86): add `name` to
  `GoRouterState` to complete support for URI-free navigation knowledge in your
  code
- [fix 83](https://github.com/csells/go_router/issues/83): fix for `null`
  `extra` object

## 2.1.0

- [fix 80](https://github.com/csells/go_router/issues/80): adding a redirect
  limit to catch too many redirects error
- [fix 81](https://github.com/csells/go_router/issues/81): allow an `extra`
  object to pass through for navigation

## 2.0.1

- add badges to the README and codecov to the GitHub commit action; thanks to
  [rydmike](https://github.com/rydmike) for both

## 2.0.0

- BREAKING CHANGE and [fix #50](https://github.com/csells/go_router/issues/50):
  split `params` into `params` and `queryParams`; see the [Migrating to 2.0
  section of the docs](https://gorouter.dev/migrating-to-20)
  for instructions on how to migrate your code from 1.x to 2.0
- [fix 69](https://github.com/csells/go_router/issues/69): exposed named
  location lookup for redirection
- [fix 57](https://github.com/csells/go_router/issues/57): enable the Android
  system Back button to behave exactly like the `AppBar` Back button; thanks to
  [SunlightBro](https://github.com/SunlightBro) for the one-line fix that I had
  no idea about until he pointed it out
- [fix 59](https://github.com/csells/go_router/issues/59): add query params to
  top-level redirect
- [fix 44](https://github.com/csells/go_router/issues/44): show how to use the
  `AutomaticKeepAliveClientMixin` with nested navigation to keep widget state
  between navigations; thanks to [rydmike](https://github.com/rydmike) for this
  update

## 1.1.3

- enable case-insensitive path matching while still preserving path and query
  parameter cases
- change a lifetime of habit to sort constructors first as per
  [sort_constructors_first](https://dart-lang.github.io/linter/lints/sort_constructors_first.html).
  Thanks for the PR, [Abhishek01039](https://github.com/Abhishek01039)!
- set the initial transition example route to `/none` to make pushing the 'fade
  transition' button on the first run through more fun
- fixed an error in the async data example

## 1.1.2

- Thanks, Mikes!
  - updated dartdocs from [rydmike](https://github.com/rydmike)
  - also shoutout to [https://github.com/Salakar](https://github.com/Salakar)
    for the CI action on GitHub
  - this is turning into a real community effort...

## 1.1.1

- now showing routing exceptions in the debug log
- updated the docs to make it clear that it will be called until it returns
  `null`

## 1.1.0

- added support `NavigatorObserver` objects to receive change notifications

## 1.0.1

- docs updates based on user feedback for clarity
- fix for setting URL path strategy in `main()`
- fix for `push()` disables `AppBar` Back button

## 1.0.0

- updated version for initial release
- some renaming for clarify and consistency with transitions
  - `GoRoute.builder` => `GoRoute.pageBuilder`
  - `GoRoute.error` => `GoRoute.errorPageBuilder`
- added diagnostic logging for `push` and `pushNamed`

## 0.9.6

- added support for `push` as well as `go`
- added 'none' to transitions example app
- updated animation example to use no transition and added an animated gif to
  the docs

## 0.9.5

- added support for custom transitions between routes

## 0.9.4

- updated API docs
- updated docs for `GoRouterState`

## 0.9.3

- updated API docs

## 0.9.2

- updated named route lookup to O(1)
- updated diagnostics output to show known named routes

## 0.9.1

- updated diagnostics output to show named route lookup
- docs updates

## 0.9.0

- added support for named routes

## 0.8.8

- fix to make `GoRouter` notify on pop

## 0.8.7

- made `GoRouter` a `ChangeNotifier` so you can listen for `location` changes

## 0.8.6

- books sample bug fix

## 0.8.5

- added Cupertino sample
- added example of async data lookup

## 0.8.4

- added state restoration sample

## 0.8.3

- changed `debugOutputFullPaths` to `debugLogDiagnostics` and added add'l
  debugging logging
- parameterized redirect

## 0.8.2

- updated docs for `Link` widget support

## 0.8.1

- added Books sample; fixed some issues it revealed

## 0.8.0

- breaking build to refactor the API for simplicity and capability
- move to fixed routing from conditional routing; simplies API, allows for
  redirection at the route level and there scenario was sketchy anyway
- add redirection at the route level
- replace guard objects w/ redirect functions
- add `refresh` method and `refreshListener`
- removed `.builder` ctor from `GoRouter` (not reasonable to implement)
- add Dynamic linking section to the docs
- replaced Books sample with Nested Navigation sample
- add ability to dump the known full paths to your routes to debug output

## 0.7.1

- update to pageKey to take sub-routes into account

## 0.7.0

- BREAK: rename `pattern` to `path` for consistency w/ other routers in the
  world
- added the `GoRouterLoginGuard` for the common redirect-to-login-page pattern

## 0.6.2

- fixed issue showing home page for a second before redirecting (if needed)

## 0.6.1

- added `GoRouterState.pageKey`
- removed `cupertino_icons` from main `pubspec.yaml`

## 0.6.0

- refactor to support sub-routes to build a stack of pages instead of matching
  multiple routes
- added unit tests for building the stack of pages
- some renaming of the types, e.g. `Four04Page` and `FamiliesPage` to
  `ErrorPage` and `HomePage` respectively
- fix a redirection error shown in the debug output

## 0.5.2

- add `urlPathStrategy` argument to `GoRouter` ctor

## 0.5.1

- docs and description updates

## 0.5.0

- moved redirect to top-level instead of per route for simplicity

## 0.4.1

- fixed CHANGELOG formatting

## 0.4.0

- bundled various useful route handling variables into the `GoRouterState` for
  use when building pages and error pages
- updated URL Strategy section of docs to reference `flutter run`

## 0.3.2

- formatting update to appease the pub.dev gods...

## 0.3.1

- updated the CHANGELOG

## 0.3.0

- moved redirection into a `GoRoute` ctor arg
- forgot to update the CHANGELOG

## 0.2.3

- move outstanding issues to [issue
  tracker](https://github.com/csells/go_router/issues)
- added explanation of Deep Linking to docs
- reformatting to meet pub.dev scoring guidelines

## 0.2.2

- docs updates

## 0.2.1

- messing with the CHANGELOG formatting

## 0.2.0

- initial useful release
- added support for declarative routes via `GoRoute` instances
- added support for imperative routing via `GoRoute.builder`
- added support for setting the URL path strategy
- added support for conditional routing
- added support for redirection
- added support for optional query parameters as well as positional parameters
  in route names

## 0.1.0

- squatting on the package name (I'm not too proud to admit it)<|MERGE_RESOLUTION|>--- conflicted
+++ resolved
@@ -1,10 +1,8 @@
+## 6.0.3
+- Adds helpers for go_router_builder for ShellRoute support
+
 ## 6.0.2
-
-<<<<<<< HEAD
-- Adds helpers for go_router_builder for ShellRoute support
-=======
 - Fixes missing result on pop in go_router extension.
->>>>>>> bf999955
 
 ## 6.0.1
 
@@ -20,7 +18,6 @@
   - `replace` from `GoRouter`, `GoRouterDelegate` and `GoRouterHelper` has been renamed into `pushReplacement`. 
   - `replaceNamed` from `GoRouter`, `GoRouterDelegate` and `GoRouterHelper` has been renamed into `pushReplacementNamed`. 
   - [go_router v6 migration guide](https://flutter.dev/go/go-router-v6-breaking-changes)
->>>>>>> c72e3f27edf9ded675f3762758b9999473bfa54f
 
 ## 5.2.4
 
