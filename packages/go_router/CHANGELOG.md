--- conflicted
+++ resolved
@@ -1,20 +1,18 @@
-<<<<<<< HEAD
+## 14.3.1
+
+- Allows going to a path relatively by prefixing `./`
+
+## 14.3.0
+
+- Added missing implementation for the routerNeglect parameter in GoRouter.
+
+## 14.2.9
+
+- Relaxes route path requirements. Both root and child routes can now start with or without '/'.
+
 ## 14.2.8
 
-- Allows going to a path relatively by prefixing `./`
-=======
-## 14.3.0
-
-- Added missing implementation for the routerNeglect parameter in GoRouter.
-
-## 14.2.9
-
-- Relaxes route path requirements. Both root and child routes can now start with or without '/'.
-
-## 14.2.8
-
 - Updated custom_stateful_shell_route example to better support swiping in TabView as well as demonstration of the use of PageView. 
->>>>>>> 2c8f2267
 
 ## 14.2.7
 
