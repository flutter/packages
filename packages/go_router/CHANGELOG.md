--- conflicted
+++ resolved
@@ -1,15 +1,14 @@
+## 6.3.1
+- Adds `initialExtra` to **GoRouter** to pass extra data alongside `initialRoute`.
+
 ## 6.3.0
 
 - Aligns Dart and Flutter SDK constraints.
 - Updates compileSdkVersion to 33.
 - Updates example app to iOS 11.
-<<<<<<< HEAD
-- Added `initialExtra` to **GoRouter** to pass extra data alongside `initialRoute`.
-=======
 - Adds `navigatorKey` to `TypedShellRoute`
 - Adds `parentNavigatorKey` to `TypedGoRoute`
 - Updates documentation in matching methods.
->>>>>>> a9016251
 
 ## 6.2.0
 
