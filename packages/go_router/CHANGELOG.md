<<<<<<< HEAD
## 6.5.3

- Adds name parameter to `TypedGoRoute`
=======
## 6.5.5

- Fixes an issue when popping pageless route would accidentally complete imperative page.

## 6.5.4

- Remove navigator keys from `TypedGoRoute` and `TypedShellRoute`.

## 6.5.3

- Fixes redirect being called with an empty location for unknown routes.
>>>>>>> 5c8d7c83

## 6.5.2

- NoTransitionPage now has an instant reverse transition.

## 6.5.1

- Fixes an issue where the params are removed after popping.

## 6.5.0

- Supports returning values on pop.

## 6.4.1

- Adds `initialExtra` to **GoRouter** to pass extra data alongside `initialRoute`.

## 6.4.0

- Adds `replace` method to that replaces the current route with a new one and keeps the same page key. This is useful for when you want to update the query params without changing the page key ([#115902](https://github.com/flutter/flutter/issues/115902)).

## 6.3.0

- Aligns Dart and Flutter SDK constraints.
- Updates compileSdkVersion to 33.
- Updates example app to iOS 11.
- Adds `navigatorKey` to `TypedShellRoute`
- Adds `parentNavigatorKey` to `TypedGoRoute`
- Updates documentation in matching methods.

## 6.2.0

- Exports supertypes in route_data.dart library.

## 6.1.0

- Adds `GoRouter.maybeOf` to get the closest `GoRouter` from the context, if there is any.

## 6.0.10

- Adds helpers for go_router_builder for ShellRoute support

## 6.0.9

- Fixes deprecation message for `GoRouterState.namedLocation`

## 6.0.8

- Adds support for Iterables, Lists and Sets in query params for TypedGoRoute. [#108437](https://github.com/flutter/flutter/issues/108437).

## 6.0.7

- Add observers parameter to the ShellRoute that will be passed to the nested Navigator.
- Use `HeroControllerScope` for nested Navigator that fixes Hero Widgets not animating in Nested Navigator.

## 6.0.6

- Adds `reverseTransitionDuration` to `CustomTransitionPage`

## 6.0.5

- Fixes [unnecessary_null_comparison](https://dart-lang.github.io/linter/lints/unnecessary_null_checks.html) lint warnings.

## 6.0.4

- Fixes redirection info log.

## 6.0.3

- Makes `CustomTransitionPage.barrierDismissible` work

## 6.0.2

- Fixes missing result on pop in go_router extension.

## 6.0.1

- Fixes crashes when popping navigators manually.
- Fixes trailing slashes after pops.

## 6.0.0

- **BREAKING CHANGE**
  - `GoRouteData`'s `redirect` now takes 2 parameters `BuildContext context, GoRouterState state`.
  - `GoRouteData`'s `build` now takes 2 parameters `BuildContext context, GoRouterState state`.
  - `GoRouteData`'s `buildPageWithState` has been removed and replaced by `buildPage` with now takes 2 parameters `BuildContext context, GoRouterState state`.
  - `replace` from `GoRouter`, `GoRouterDelegate` and `GoRouterHelper` has been renamed into `pushReplacement`.
  - `replaceNamed` from `GoRouter`, `GoRouterDelegate` and `GoRouterHelper` has been renamed into `pushReplacementNamed`.
  - [go_router v6 migration guide](https://flutter.dev/go/go-router-v6-breaking-changes)

## 5.2.4

- Fixes crashes when using async redirect.

## 5.2.3

- Fixes link for router configuration and sub-routes

## 5.2.2

- Fixes `pop` and `push` to update urls correctly.

## 5.2.1

- Refactors `GoRouter.pop` to be able to pop individual pageless route with result.

## 5.2.0

- Fixes `GoRouterState.location` and `GoRouterState.param` to return correct value.
- Cleans up `RouteMatch` and `RouteMatchList` API.

## 5.1.10

- Fixes link of ShellRoute in README.

## 5.1.9

- Fixes broken links in documentation.

## 5.1.8

- Fixes a bug with `replace` where it was not generated a new `pageKey`.

## 5.1.7

- Adds documentation using dartdoc topics.

## 5.1.6

- Fixes crashes when multiple `GoRoute`s use the same `parentNavigatorKey` in a route subtree.

## 5.1.5

- Adds migration guide for 5.1.2 to readme.

## 5.1.4

- Fixes the documentation by removing the `ShellRoute`'s non-existing `path` parameter from it.

## 5.1.3

- Allows redirection to return same location.

## 5.1.2

- Adds GoRouterState to context.
- Fixes GoRouter notification.
- Updates README.
- Removes dynamic calls in examples.
- **BREAKING CHANGE**
  - Remove NavigatorObserver mixin from GoRouter

## 5.1.1

- Removes DebugGoRouteInformation.

## 5.1.0

- Removes urlPathStrategy completely, which should have been done in v5.0.0 but some code remained mistakenly.

## 5.0.5

- Fixes issue where asserts in popRoute were preventing the app from
  exiting on Android.

## 5.0.4

- Fixes a bug in ShellRoute example where NavigationBar might lose current index in a nested routes.

## 5.0.3

- Changes examples to use the routerConfig API

## 5.0.2

- Fixes missing code example in ShellRoute documentation.

## 5.0.1

- Allows ShellRoute to have child ShellRoutes (flutter/flutter#111981)

## 5.0.0

- Fixes a bug where intermediate route redirect methods are not called.
- GoRouter implements the RouterConfig interface, allowing you to call
  MaterialApp.router(routerConfig: _myGoRouter) instead of passing
  the RouterDelegate, RouteInformationParser, and RouteInformationProvider
  fields.
- **BREAKING CHANGE**
  - Redesigns redirection API, adds asynchronous feature, and adds build context to redirect.
  - Removes GoRouterRefreshStream
  - Removes navigatorBuilder
  - Removes urlPathStrategy
- [go_router v5 migration guide](https://flutter.dev/go/go-router-v5-breaking-changes)

## 4.5.1

- Fixes an issue where GoRoutes with only a redirect were disallowed
  (flutter/flutter#111763)

## 4.5.0

- Adds ShellRoute for nested navigation support (flutter/flutter#99126)
- Adds `parentNavigatorKey` to GoRoute, which specifies the Navigator to place that
  route's Page onto.

## 4.4.1

- Fix an issue where disabling logging clears the root logger's listeners

## 4.4.0

- Adds `buildPageWithState` to `GoRouteData`.
- `GoRouteData.buildPage` is now deprecated in favor of `GoRouteData.buildPageWithState`.

## 4.3.0

- Allows `Map<String, dynamic>` maps as `queryParams` of `goNamed`, `replacedName`, `pushNamed` and `namedLocation`.

## 4.2.9

- Updates text theme parameters to avoid deprecation issues.
- Fixes lint warnings.

## 4.2.8

- Fixes namedLocation to return URIs without trailing question marks if there are no query parameters.
- Cleans up examples.

## 4.2.7

- Updates README.

## 4.2.6

- Fixes rendering issues in the README.

## 4.2.5

- Fixes a bug where calling extra parameter is always null in route level redirect callback

## 4.2.4

- Rewrites Readme and examples.

## 4.2.3

- Fixes a bug where the ValueKey to be the same when a page was pushed multiple times.

## 4.2.2

- Fixes a bug where go_router_builder wasn't detecting annotations.

## 4.2.1

- Refactors internal classes and methods

## 4.2.0

- Adds `void replace()` and `replaceNamed` to `GoRouterDelegate`, `GoRouter` and `GoRouterHelper`.

## 4.1.1

- Fixes a bug where calling namedLocation does not support case-insensitive way.

## 4.1.0

- Adds `bool canPop()` to `GoRouterDelegate`, `GoRouter` and `GoRouterHelper`.

## 4.0.3

- Adds missed popping log.

## 4.0.2

- Fixes a bug where initialLocation took precedence over deep-links

## 4.0.1

- Fixes a bug where calling setLogging(false) does not clear listeners.

## 4.0.0

- Refactors go_router and introduces `GoRouteInformationProvider`. [Migration Doc](https://flutter.dev/go/go-router-v4-breaking-changes)
- Fixes a bug where top-level routes are skipped if another contains child routes.

## 3.1.1

- Uses first match if there are more than one route to match. [ [#99833](https://github.com/flutter/flutter/issues/99833)

## 3.1.0

- Adds `GoRouteData` and `TypedGoRoute` to support `package:go_router_builder`.

## 3.0.7

- Refactors runtime checks to assertions.

## 3.0.6

- Exports inherited_go_router.dart file.

## 3.0.5

- Add `dispatchNotification` method to `DummyBuildContext` in tests. (This
  should be revisited when Flutter `2.11.0` becomes stable.)
- Improves code coverage.
- `GoRoute` now warns about requiring either `pageBuilder`, `builder` or `redirect` at instantiation.

## 3.0.4

- Updates code for stricter analysis options.

## 3.0.3

- Fixes a bug where params disappear when pushing a nested route.

## 3.0.2

- Moves source to flutter/packages.
- Removes all_lint_rules_community and path_to_regexp dependencies.

## 3.0.1

- pass along the error to the `navigatorBuilder` to allow for different
  implementations based on the presence of an error

## 3.0.0

- breaking change: added `GoRouterState` to `navigatorBuilder` function
- breaking change: removed `BuildContext` from `GoRouter.pop()` to remove the
  need to use `context` parameter when calling the `GoRouter` API; this changes
  the behavior of `GoRouter.pop()` to only pop what's on the `GoRouter` page
  stack and no longer calls `Navigator.pop()`
- new [Migrating to 3.0 section](https://gorouter.dev/migrating-to-30) in the
  docs to describe the details of the breaking changes and how to update your
  code
- added a new [shared
  scaffold](https://github.com/csells/go_router/blob/main/go_router/example/lib/shared_scaffold.dart)
  sample to show how to use the `navigatorBuilder` function to build a custom
  shared scaffold outside of the animations provided by go_router

## 2.5.7

- [PR 262](https://github.com/csells/go_router/pull/262): add support for
  `Router.neglect`; thanks to [nullrocket](https://github.com/nullrocket)!
- [PR 265](https://github.com/csells/go_router/pull/265): add Japanese
  translation of the docs; thanks to
  [toshi-kuji](https://github.com/toshi-kuji)! Unfortunately I don't yet know
  how to properly display them via docs.page, but [I'm working on
  it](https://github.com/csells/go_router/issues/266)
- updated the examples using the `from` query parameter to be completely
  self-contained in the `redirect` function, simplifying usage
- updated the async data example to be simpler
- added a new example to show how to implement a loading page
- renamed the navigator_integration example to user_input and added an example
  of `WillPopScope` for go_router apps

## 2.5.6

- [PR 259](https://github.com/csells/go_router/pull/259): remove a hack for
  notifying the router of a route change that was no longer needed; thanks to
  [nullrocket](https://github.com/nullrocket)!
- improved async example to handle the case that the data has been returned but
  the page is no longer there by checking the `mounted` property of the screen

## 2.5.5

- updated implementation to use logging package for debug diagnostics; thanks
  to [johnpryan](https://github.com/johnpryan)

## 2.5.4

- fixed up the `GoRouterRefreshStream` implementation with an export, an example
  and some docs

## 2.5.3

- added `GoRouterRefreshStream` from
  [jopmiddelkamp](https://github.com/jopmiddelkamp) to easily map from a
  `Stream` to a `Listenable` for use with `refreshListenable`; very useful when
  combined with stream-based state management like
  [flutter_bloc](https://pub.dev/packages/flutter_bloc)
- dartdocs fixups from [mehade369](https://github.com/mehade369)
- example link fixes from [ben-milanko](https://github.com/ben-milanko)

## 2.5.2

- pass additional information to the `NavigatorObserver` via default args to
  `MaterialPage`, etc.

## 2.5.1

- [fix 205](https://github.com/csells/go_router/issues/205): hack around a
  failed assertion in Flutter when using `Duration.zero` in the
  `NoTransitionPage`

## 2.5.0

- provide default implementation of `GoRoute.pageBuilder` to provide a simpler
  way to build pages via the `GoRouter.build` method
- provide default implementation of `GoRouter.errorPageBuilder` to provide a
  simpler way to build error pages via the `GoRouter.errorBuilder` method
- provide default implementation of `GoRouter.errorBuilder` to provide an error
  page without the need to implement a custom error page builder
- new [Migrating to 2.5 section](https://gorouter.dev/migrating-to-25) in
  the docs to show how to take advantage of the new `builder` and default error
  page builder
- removed `launch.json` as VSCode-centric and unnecessary for discovery or easy
  launching
- added a [new custom error screen
  sample](https://github.com/csells/go_router/blob/master/example/lib/error_screen.dart)
- added a [new WidgetsApp
  sample](https://github.com/csells/go_router/blob/master/example/lib/widgets_app.dart)
- added a new `NoTransitionPage` class
- updated docs to explain why the browser's Back button doesn't work
  with the `extra` param
- updated README to point to new docs site: [gorouter.dev](https://gorouter.dev)

## 2.3.1

- [fix 191](https://github.com/csells/go_router/issues/191): handle several
  kinds of trailing / in the location, e.g. `/foo/` should be the same as `/foo`

## 2.3.0

- fix a misleading error message when using redirect functions with sub-routes

## 2.2.9

- [fix 182](https://github.com/csells/go_router/issues/182): fixes a regression
  in the nested navigation caused by the fix for
  [#163](https://github.com/csells/go_router/issues/163); thanks to
  [lulupointu](https://github.com/lulupointu) for the fix!

## 2.2.8

- reformatted CHANGELOG file; lets see if pub.dev is still ok with it...
- staged an in-progress doc site at https://docs.page/csells/go_router
- tightened up a test that was silently failing
- fixed a bug that dropped parent params in sub-route redirects

## 2.2.7

- [fix 163](https://github.com/csells/go_router/issues/163): avoids unnecessary
  page rebuilds
- [fix 139](https://github.com/csells/go_router/issues/139): avoids unnecessary
  page flashes on deep linking
- [fix 158](https://github.com/csells/go_router/issues/158): shows exception
  info in the debug output even during a top-level redirect coded w/ an
  anonymous function, i.e. what the samples all use
- [fix 151](https://github.com/csells/go_router/issues/151): exposes
  `Navigator.pop()` via `GoRouter.pop()` to make it easy to find

## 2.2.6

- [fix 127](https://github.com/csells/go_router/issues/127): updated the docs
  to add a video overview of the project for people that prefer that media style
  over long-form text when approaching a new topic
- [fix 108](https://github.com/csells/go_router/issues/108): updated the
  description of the `state` parameter to clarfy that not all properties will be
  set at every usage

## 2.2.5

- [fix 120 again](https://github.com/csells/go_router/issues/120): found the bug
  in my tests that was masking the real bug; changed two characters to implement
  the actual fix (sigh)

## 2.2.4

- [fix 116](https://github.com/csells/go_router/issues/116): work-around for
  auto-import of the `context.go` family of extension methods

## 2.2.3

- [fix 132](https://github.com/csells/go_router/issues/132): route names are
  stored as case insensitive and are now matched in a case insensitive manner

## 2.2.2

- [fix 120](https://github.com/csells/go_router/issues/120): encoding and
  decoding of params and query params

## 2.2.1

- [fix 114](https://github.com/csells/go_router/issues/114): give a better error
  message when the `GoRouter` isn't found in the widget tree via
  `GoRouter.of(context)`; thanks [aoatmon](https://github.com/aoatmon) for the
  [excellent bug report](https://github.com/csells/go_router/issues/114)!

## 2.2.0

- added a new [`navigatorBuilder`](https://gorouter.dev/navigator-builder) argument to the
  `GoRouter` constructor; thanks to [andyduke](https://github.com/andyduke)!
- also from [andyduke](https://github.com/andyduke) is an update to
  improve state restoration
- refactor from [kevmoo](https://github.com/kevmoo) for easier maintenance
- added a new [Navigator Integration section of the
  docs](https://gorouter.dev/navigator-integration)

## 2.1.2

- [fix 61 again](https://github.com/csells/go_router/issues/61): enable images
  and file links to work on pub.dev/documentation
- [fix 62](https://github.com/csells/go_router/issues/62) re-tested; fixed w/
  earlier Android system Back button fix (using navigation key)
- [fix 91](https://github.com/csells/go_router/issues/91): fix a regression w/
  the `errorPageBuilder`
- [fix 92](https://github.com/csells/go_router/issues/92): fix an edge case w/
  named sub-routes
- [fix 89](https://github.com/csells/go_router/issues/89): enable queryParams
  and extra object param w/ `push`
- refactored tests for greater coverage and fewer methods `@visibleForTesting`

## 2.1.1

- [fix 86](https://github.com/csells/go_router/issues/86): add `name` to
  `GoRouterState` to complete support for URI-free navigation knowledge in your
  code
- [fix 83](https://github.com/csells/go_router/issues/83): fix for `null`
  `extra` object

## 2.1.0

- [fix 80](https://github.com/csells/go_router/issues/80): adding a redirect
  limit to catch too many redirects error
- [fix 81](https://github.com/csells/go_router/issues/81): allow an `extra`
  object to pass through for navigation

## 2.0.1

- add badges to the README and codecov to the GitHub commit action; thanks to
  [rydmike](https://github.com/rydmike) for both

## 2.0.0

- BREAKING CHANGE and [fix #50](https://github.com/csells/go_router/issues/50):
  split `params` into `params` and `queryParams`; see the [Migrating to 2.0
  section of the docs](https://gorouter.dev/migrating-to-20)
  for instructions on how to migrate your code from 1.x to 2.0
- [fix 69](https://github.com/csells/go_router/issues/69): exposed named
  location lookup for redirection
- [fix 57](https://github.com/csells/go_router/issues/57): enable the Android
  system Back button to behave exactly like the `AppBar` Back button; thanks to
  [SunlightBro](https://github.com/SunlightBro) for the one-line fix that I had
  no idea about until he pointed it out
- [fix 59](https://github.com/csells/go_router/issues/59): add query params to
  top-level redirect
- [fix 44](https://github.com/csells/go_router/issues/44): show how to use the
  `AutomaticKeepAliveClientMixin` with nested navigation to keep widget state
  between navigations; thanks to [rydmike](https://github.com/rydmike) for this
  update

## 1.1.3

- enable case-insensitive path matching while still preserving path and query
  parameter cases
- change a lifetime of habit to sort constructors first as per
  [sort_constructors_first](https://dart-lang.github.io/linter/lints/sort_constructors_first.html).
  Thanks for the PR, [Abhishek01039](https://github.com/Abhishek01039)!
- set the initial transition example route to `/none` to make pushing the 'fade
  transition' button on the first run through more fun
- fixed an error in the async data example

## 1.1.2

- Thanks, Mikes!
  - updated dartdocs from [rydmike](https://github.com/rydmike)
  - also shoutout to [https://github.com/Salakar](https://github.com/Salakar)
    for the CI action on GitHub
  - this is turning into a real community effort...

## 1.1.1

- now showing routing exceptions in the debug log
- updated the docs to make it clear that it will be called until it returns
  `null`

## 1.1.0

- added support `NavigatorObserver` objects to receive change notifications

## 1.0.1

- docs updates based on user feedback for clarity
- fix for setting URL path strategy in `main()`
- fix for `push()` disables `AppBar` Back button

## 1.0.0

- updated version for initial release
- some renaming for clarify and consistency with transitions
  - `GoRoute.builder` => `GoRoute.pageBuilder`
  - `GoRoute.error` => `GoRoute.errorPageBuilder`
- added diagnostic logging for `push` and `pushNamed`

## 0.9.6

- added support for `push` as well as `go`
- added 'none' to transitions example app
- updated animation example to use no transition and added an animated gif to
  the docs

## 0.9.5

- added support for custom transitions between routes

## 0.9.4

- updated API docs
- updated docs for `GoRouterState`

## 0.9.3

- updated API docs

## 0.9.2

- updated named route lookup to O(1)
- updated diagnostics output to show known named routes

## 0.9.1

- updated diagnostics output to show named route lookup
- docs updates

## 0.9.0

- added support for named routes

## 0.8.8

- fix to make `GoRouter` notify on pop

## 0.8.7

- made `GoRouter` a `ChangeNotifier` so you can listen for `location` changes

## 0.8.6

- books sample bug fix

## 0.8.5

- added Cupertino sample
- added example of async data lookup

## 0.8.4

- added state restoration sample

## 0.8.3

- changed `debugOutputFullPaths` to `debugLogDiagnostics` and added add'l
  debugging logging
- parameterized redirect

## 0.8.2

- updated docs for `Link` widget support

## 0.8.1

- added Books sample; fixed some issues it revealed

## 0.8.0

- breaking build to refactor the API for simplicity and capability
- move to fixed routing from conditional routing; simplies API, allows for
  redirection at the route level and there scenario was sketchy anyway
- add redirection at the route level
- replace guard objects w/ redirect functions
- add `refresh` method and `refreshListener`
- removed `.builder` ctor from `GoRouter` (not reasonable to implement)
- add Dynamic linking section to the docs
- replaced Books sample with Nested Navigation sample
- add ability to dump the known full paths to your routes to debug output

## 0.7.1

- update to pageKey to take sub-routes into account

## 0.7.0

- BREAK: rename `pattern` to `path` for consistency w/ other routers in the
  world
- added the `GoRouterLoginGuard` for the common redirect-to-login-page pattern

## 0.6.2

- fixed issue showing home page for a second before redirecting (if needed)

## 0.6.1

- added `GoRouterState.pageKey`
- removed `cupertino_icons` from main `pubspec.yaml`

## 0.6.0

- refactor to support sub-routes to build a stack of pages instead of matching
  multiple routes
- added unit tests for building the stack of pages
- some renaming of the types, e.g. `Four04Page` and `FamiliesPage` to
  `ErrorPage` and `HomePage` respectively
- fix a redirection error shown in the debug output

## 0.5.2

- add `urlPathStrategy` argument to `GoRouter` ctor

## 0.5.1

- docs and description updates

## 0.5.0

- moved redirect to top-level instead of per route for simplicity

## 0.4.1

- fixed CHANGELOG formatting

## 0.4.0

- bundled various useful route handling variables into the `GoRouterState` for
  use when building pages and error pages
- updated URL Strategy section of docs to reference `flutter run`

## 0.3.2

- formatting update to appease the pub.dev gods...

## 0.3.1

- updated the CHANGELOG

## 0.3.0

- moved redirection into a `GoRoute` ctor arg
- forgot to update the CHANGELOG

## 0.2.3

- move outstanding issues to [issue
  tracker](https://github.com/csells/go_router/issues)
- added explanation of Deep Linking to docs
- reformatting to meet pub.dev scoring guidelines

## 0.2.2

- docs updates

## 0.2.1

- messing with the CHANGELOG formatting

## 0.2.0

- initial useful release
- added support for declarative routes via `GoRoute` instances
- added support for imperative routing via `GoRoute.builder`
- added support for setting the URL path strategy
- added support for conditional routing
- added support for redirection
- added support for optional query parameters as well as positional parameters
  in route names

## 0.1.0

- squatting on the package name (I'm not too proud to admit it)<|MERGE_RESOLUTION|>--- conflicted
+++ resolved
@@ -1,20 +1,18 @@
-<<<<<<< HEAD
+## 6.5.6
+
+- Adds name parameter to `TypedGoRoute`
+
+## 6.5.5
+
+- Fixes an issue when popping pageless route would accidentally complete imperative page.
+
+## 6.5.4
+
+- Remove navigator keys from `TypedGoRoute` and `TypedShellRoute`.
+
 ## 6.5.3
 
-- Adds name parameter to `TypedGoRoute`
-=======
-## 6.5.5
-
-- Fixes an issue when popping pageless route would accidentally complete imperative page.
-
-## 6.5.4
-
-- Remove navigator keys from `TypedGoRoute` and `TypedShellRoute`.
-
-## 6.5.3
-
 - Fixes redirect being called with an empty location for unknown routes.
->>>>>>> 5c8d7c83
 
 ## 6.5.2
 
