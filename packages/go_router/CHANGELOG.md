<<<<<<< HEAD
## 15.2.0

- Adds new top level `onEnter` callback with access to current and next route states.
- Deprecates top level `redirect` in favor of `onEnter`.
- Updates minimum supported SDK version to Flutter 3.27/Dart 3.6.
=======
## 15.1.3

* Updates minimum supported SDK version to Flutter 3.27/Dart 3.6.
* Fixes typo in API docs.
>>>>>>> 2930e201

## 15.1.2

- Fixes focus request propagation from `GoRouter` to `Navigator` by properly handling the `requestFocus` parameter.

## 15.1.1

- Adds missing `caseSensitive` to `GoRouteData.$route`.

## 15.1.0

- Adds `caseSensitive` to `TypedGoRoute`.

## 15.0.0

- **BREAKING CHANGE**
  - URLs are now case sensitive.
  - Adds `caseSensitive` parameter to `GoRouter` (default to `true`).
  - See [Migrating to 15.0.0](https://flutter.dev/go/go-router-v15-breaking-changes)

## 14.8.1

- Secured canPop method for the lack of matches in routerDelegate's configuration.

## 14.8.0

- Adds `preload` parameter to `StatefulShellBranchData.$branch`.

## 14.7.2

- Add missing `await` keyword to `onTap` callback in `navigation.md`.

## 14.7.1

- Fixes return type of current state getter on `GoRouter` and `GoRouterDelegate` to be non-nullable.

## 14.7.0

- Adds fragment support to GoRouter, enabling direct specification and automatic handling of fragments in routes.

## 14.6.4

- Rephrases readme.

## 14.6.3

- Updates minimum supported SDK version to Flutter 3.22/Dart 3.4.
- Updates readme.

## 14.6.2

- Replaces deprecated collection method usage.

## 14.6.1

- Fixed `PopScope`, and `WillPopScop` was not handled properly in the Root routes.

## 14.6.0

- Allows going to a path relatively by prefixing `./`

## 14.5.0

- Adds preload support to StatefulShellRoute, configurable via `preload` parameter on StatefulShellBranch.

## 14.4.1

- Adds `missing_code_block_language_in_doc_comment` lint.

## 14.4.0

- Adds current state getter on `GoRouter` that returns the current `GoRouterState`.

## 14.3.0

- Adds missing implementation for the routerNeglect parameter in GoRouter.

## 14.2.9

- Relaxes route path requirements. Both root and child routes can now start with or without '/'.

## 14.2.8

- Updated custom_stateful_shell_route example to better support swiping in TabView as well as demonstration of the use of PageView.

## 14.2.7

- Fixes issue so that the parseRouteInformationWithContext can handle non-http Uris.

## 14.2.6

- Fixes replace and pushReplacement uri when only one route match in current route match list.

## 14.2.5

- Fixes an issue where android back button pops pages in the wrong order.

## 14.2.4

- Updates minimum supported SDK version to Flutter 3.19/Dart 3.3.
- Fix GoRouter configuration in `upgrading.md`

## 14.2.3

- Fixes redirect example's signature in `route.dart`.

## 14.2.2

- Adds section for "Stateful nested navigation" to configuration.md.

## 14.2.1

- Makes GoRouterState lookup more robust.

## 14.2.0

- Added proper `redirect` handling for `ShellRoute.$route` and `StatefulShellRoute.$route` for proper redirection handling in case of code generation.

## 14.1.4

- Fixes a URL in `navigation.md`.

## 14.1.3

- Improves the logging of routes when `debugLogDiagnostics` is enabled or `debugKnownRoutes() is called. Explains the position of shell routes in the route tree. Prints the widget name of the routes it is building.

## 14.1.2

- Fixes issue that path parameters are not set when using the `goBranch`.

## 14.1.1

- Fixes correctness of the state provided in the `onExit`.

## 14.1.0

- Adds route redirect to ShellRoutes

## 14.0.2

- Fixes unwanted logs when `hierarchicalLoggingEnabled` was set to `true`.

## 14.0.1

- Updates the redirection documentation for clarity

## 14.0.0

- **BREAKING CHANGE**
  - `GoRouteData`'s `onExit` now takes 2 parameters `BuildContext context, GoRouterState state`.

## 13.2.4

- Updates examples to use uri.path instead of uri.toString() for accessing the current location.

## 13.2.3

- Fixes an issue where deep links without path caused an exception

## 13.2.2

- Fixes restoreRouteInformation issue when GoRouter.optionURLReflectsImperativeAPIs is true and the last match is ShellRouteMatch

## 13.2.1

- Updates minimum supported SDK version to Flutter 3.16/Dart 3.2.
- Fixes memory leaks.

## 13.2.0

- Exposes full `Uri` on `GoRouterState` in `GoRouterRedirect`

## 13.1.0

- Adds `topRoute` to `GoRouterState`
- Adds `lastOrNull` to `RouteMatchList`

## 13.0.1

- Fixes new lint warnings.

## 13.0.0

- Refactors `RouteMatchList` and imperative APIs.
- **BREAKING CHANGE**:
  - RouteMatchList structure changed.
  - Matching logic updated.

## 12.1.3

- Fixes a typo in `navigation.md`.

## 12.1.2

- Fixes an incorrect use of `extends` for Dart 3 compatibility.
- Updates minimum supported SDK version to Flutter 3.10/Dart 3.0.

## 12.1.1

- Retains query parameters during refresh and first redirect.

## 12.1.0

- Adds an ability to add a custom codec for serializing/deserializing extra.

## 12.0.3

- Fixes crashes when dynamically updates routing tables with named routes.

## 12.0.2

- Fixes the problem that pathParameters is null in redirect when the Router is recreated.

## 12.0.1

- Fixes deep-link with no path on cold start.

## 12.0.0

- Adds ability to dynamically update routing table.
- **BREAKING CHANGE**:
  - The function signature of constructor of `RouteConfiguration` is updated.
  - Adds a required `matchedPath` named parameter to `RouteMatch.match`.

## 11.1.4

- Fixes missing parameters in the type-safe routes topic documentation.

## 11.1.3

- Fixes missing state.extra in onException().

## 11.1.2

- Fixes a bug where the known routes and initial route were logged even when `debugLogDiagnostics` was set to `false`.

## 11.1.1

- Fixes a missing `{@end-tool}` doc directive tag for `GoRoute.name`.

## 11.1.0

- Adds optional parameter `overridePlatformDefaultLocation` to override initial route set by platform.

## 11.0.1

- Fixes the Android back button ignores top level route's onExit.

## 11.0.0

- Fixes the GoRouter.goBranch so that it doesn't reset extra to null if extra is not serializable.
- **BREAKING CHANGE**:
  - Updates the function signature of `GoRouteInformationProvider.restore`.
  - Adds `NavigationType.restore` to `NavigationType` enum.

## 10.2.0

- Adds `onExit` to GoRoute.

## 10.1.4

- Fixes RouteInformationParser that does not restore full RouteMatchList if
  the optionURLReflectsImperativeAPIs is set.

## 10.1.3

- Fixes an issue in the documentation that was using `state.queryParameters` instead of `state.uri.queryParameters`.

## 10.1.2

- Adds pub topics to package metadata.

## 10.1.1

- Fixes mapping from `Page` to `RouteMatch`s.
- Updates minimum supported SDK version to Flutter 3.7/Dart 2.19.

## 10.1.0

- Supports setting `requestFocus`.

## 10.0.0

- **BREAKING CHANGE**:
  - Replaces location, queryParameters, and queryParametersAll in GoRouterState with Uri.
  - See [Migrating to 10.0.0](https://flutter.dev/go/go-router-v10-breaking-changes) or
    run `dart fix --apply` to fix the breakages.

## 9.1.1

- Fixes a link in error handling documentation.

## 9.1.0

- Adds the parentNavigatorKey parameter to ShellRouteData and StatefulShellRouteData.
- Fixes a typo in docs for `StatefulShellRoute.indexedStack(...)`.
- Cleans some typos in the documentation and asserts.

## 9.0.3

- Adds helpers for go_router_builder for StatefulShellRoute support

## 9.0.2

- Exposes package-level privates.

## 9.0.1

- Allows redirect only GoRoute to be part of RouteMatchList.

## 9.0.0

- **BREAKING CHANGE**:
  - Removes GoRouter.location. Use GoRouterState.of().location instead.
  - GoRouter does not `extends` ChangeNotifier.
  - [Migration guide](https://flutter.dev/go/go-router-v9-breaking-changes)
- Reduces excessive rebuilds due to inherited look up.

## 8.2.0

- Adds onException to GoRouter constructor.

## 8.1.0

- Adds parent navigator key to ShellRoute and StatefulShellRoute.

## 8.0.5

- Fixes a bug that GoRouterState in top level redirect doesn't contain complete data.

## 8.0.4

- Updates documentations around `GoRouter.of`, `GoRouter.maybeOf`, and `BuildContext` extension.

## 8.0.3

- Makes namedLocation and route name related APIs case sensitive.

## 8.0.2

- Fixes a bug in `debugLogDiagnostics` to support StatefulShellRoute.

## 8.0.1

- Fixes a link for an example in `path` documentation.
  documentation.

## 8.0.0

- **BREAKING CHANGE**:
  - Imperatively pushed GoRoute no longer change URL.
  - Browser backward and forward button respects imperative route operations.
- Refactors the route parsing pipeline.

## 7.1.1

- Removes obsolete null checks on non-nullable values.

## 7.1.0

- Introduces `StatefulShellRoute` to support using separate navigators for child routes as well as preserving state in each navigation tree (flutter/flutter#99124).
- Updates documentation for `pageBuilder` and `builder` fields of `ShellRoute`, to more correctly
  describe the meaning of the child argument in the builder functions.
- Adds support for restorationId to ShellRoute (and StatefulShellRoute).

## 7.0.2

- Fixes `BuildContext` extension method `replaceNamed` to correctly pass `pathParameters` and `queryParameters`.

## 7.0.1

- Adds a workaround for the `dart fix --apply` issue, https://github.com/dart-lang/sdk/issues/52233.

## 7.0.0

- **BREAKING CHANGE**:
  - For the below changes, run `dart fix --apply` to automatically migrate your code.
    - `GoRouteState.subloc` has been renamed to `GoRouteState.matchedLocation`.
    - `GoRouteState.params` has been renamed to `GoRouteState.pathParameters`.
    - `GoRouteState.fullpath` has been renamed to `GoRouteState.fullPath`.
    - `GoRouteState.queryParams` has been renamed to `GoRouteState.queryParameters`.
    - `params` and `queryParams` in `GoRouteState.namedLocation` have been renamed to `pathParameters` and `queryParameters`.
    - `params` and `queryParams` in `GoRouter`'s `namedLocation`, `pushNamed`, `pushReplacementNamed`
      `replaceNamed` have been renamed to `pathParameters` and `queryParameters`.
  - For the below changes, please follow the [migration guide](https://docs.google.com/document/d/10Xbpifbs4E-zh6YE5akIO8raJq_m3FIXs6nUGdOspOg).
    - `params` and `queryParams` in `BuildContext`'s `namedLocation`, `pushNamed`, `pushReplacementNamed`
      `replaceNamed` have been renamed to `pathParameters` and `queryParameters`.
- Cleans up API and makes RouteMatchList immutable.

## 6.5.9

- Removes navigator keys from `GoRouteData` and `ShellRouteData`.

## 6.5.8

- Adds name parameter to `TypedGoRoute`

## 6.5.7

- Fixes a bug that go_router would crash if `GoRoute.pageBuilder` depends on `InheritedWidget`s.

## 6.5.6

- Fixes an issue where ShellRoute routes were not logged when debugLogDiagnostic was enabled.

## 6.5.5

- Fixes an issue when popping pageless route would accidentally complete imperative page.

## 6.5.4

- Removes navigator keys from `TypedGoRoute` and `TypedShellRoute`.

## 6.5.3

- Fixes redirect being called with an empty location for unknown routes.

## 6.5.2

- NoTransitionPage now has an instant reverse transition.

## 6.5.1

- Fixes an issue where the params are removed after popping.

## 6.5.0

- Supports returning values on pop.

## 6.4.1

- Adds `initialExtra` to **GoRouter** to pass extra data alongside `initialRoute`.

## 6.4.0

- Adds `replace` method to that replaces the current route with a new one and keeps the same page key. This is useful for when you want to update the query params without changing the page key ([#115902](https://github.com/flutter/flutter/issues/115902)).

## 6.3.0

- Aligns Dart and Flutter SDK constraints.
- Updates compileSdkVersion to 33.
- Updates example app to iOS 11.
- Adds `navigatorKey` to `TypedShellRoute`
- Adds `parentNavigatorKey` to `TypedGoRoute`
- Updates documentation in matching methods.

## 6.2.0

- Exports supertypes in route_data.dart library.

## 6.1.0

- Adds `GoRouter.maybeOf` to get the closest `GoRouter` from the context, if there is any.

## 6.0.10

- Adds helpers for go_router_builder for ShellRoute support

## 6.0.9

- Fixes deprecation message for `GoRouterState.namedLocation`

## 6.0.8

- Adds support for Iterables, Lists and Sets in query params for TypedGoRoute. [#108437](https://github.com/flutter/flutter/issues/108437).

## 6.0.7

- Add observers parameter to the ShellRoute that will be passed to the nested Navigator.
- Use `HeroControllerScope` for nested Navigator that fixes Hero Widgets not animating in Nested Navigator.

## 6.0.6

- Adds `reverseTransitionDuration` to `CustomTransitionPage`

## 6.0.5

- Fixes [unnecessary_null_comparison](https://dart.dev/lints/unnecessary_null_checks) lint warnings.

## 6.0.4

- Fixes redirection info log.

## 6.0.3

- Makes `CustomTransitionPage.barrierDismissible` work

## 6.0.2

- Fixes missing result on pop in go_router extension.

## 6.0.1

- Fixes crashes when popping navigators manually.
- Fixes trailing slashes after pops.

## 6.0.0

- **BREAKING CHANGE**
  - `GoRouteData`'s `redirect` now takes 2 parameters `BuildContext context, GoRouterState state`.
  - `GoRouteData`'s `build` now takes 2 parameters `BuildContext context, GoRouterState state`.
  - `GoRouteData`'s `buildPageWithState` has been removed and replaced by `buildPage` with now takes 2 parameters `BuildContext context, GoRouterState state`.
  - `replace` from `GoRouter`, `GoRouterDelegate` and `GoRouterHelper` has been renamed into `pushReplacement`.
  - `replaceNamed` from `GoRouter`, `GoRouterDelegate` and `GoRouterHelper` has been renamed into `pushReplacementNamed`.
  - [go_router v6 migration guide](https://flutter.dev/go/go-router-v6-breaking-changes)

## 5.2.4

- Fixes crashes when using async redirect.

## 5.2.3

- Fixes link for router configuration and sub-routes

## 5.2.2

- Fixes `pop` and `push` to update urls correctly.

## 5.2.1

- Refactors `GoRouter.pop` to be able to pop individual pageless route with result.

## 5.2.0

- Fixes `GoRouterState.location` and `GoRouterState.param` to return correct value.
- Cleans up `RouteMatch` and `RouteMatchList` API.

## 5.1.10

- Fixes link of ShellRoute in README.

## 5.1.9

- Fixes broken links in documentation.

## 5.1.8

- Fixes a bug with `replace` where it was not generated a new `pageKey`.

## 5.1.7

- Adds documentation using dartdoc topics.

## 5.1.6

- Fixes crashes when multiple `GoRoute`s use the same `parentNavigatorKey` in a route subtree.

## 5.1.5

- Adds migration guide for 5.1.2 to readme.

## 5.1.4

- Fixes the documentation by removing the `ShellRoute`'s non-existing `path` parameter from it.

## 5.1.3

- Allows redirection to return same location.

## 5.1.2

- Adds GoRouterState to context.
- Fixes GoRouter notification.
- Updates README.
- Removes dynamic calls in examples.
- **BREAKING CHANGE**
  - Remove NavigatorObserver mixin from GoRouter

## 5.1.1

- Removes DebugGoRouteInformation.

## 5.1.0

- Removes urlPathStrategy completely, which should have been done in v5.0.0 but some code remained mistakenly.

## 5.0.5

- Fixes issue where asserts in popRoute were preventing the app from
  exiting on Android.

## 5.0.4

- Fixes a bug in ShellRoute example where NavigationBar might lose current index in a nested routes.

## 5.0.3

- Changes examples to use the routerConfig API

## 5.0.2

- Fixes missing code example in ShellRoute documentation.

## 5.0.1

- Allows ShellRoute to have child ShellRoutes (flutter/flutter#111981)

## 5.0.0

- Fixes a bug where intermediate route redirect methods are not called.
- GoRouter implements the RouterConfig interface, allowing you to call
  MaterialApp.router(routerConfig: \_myGoRouter) instead of passing
  the RouterDelegate, RouteInformationParser, and RouteInformationProvider
  fields.
- **BREAKING CHANGE**
  - Redesigns redirection API, adds asynchronous feature, and adds build context to redirect.
  - Removes GoRouterRefreshStream
  - Removes navigatorBuilder
  - Removes urlPathStrategy
- [go_router v5 migration guide](https://flutter.dev/go/go-router-v5-breaking-changes)

## 4.5.1

- Fixes an issue where GoRoutes with only a redirect were disallowed
  (flutter/flutter#111763)

## 4.5.0

- Adds ShellRoute for nested navigation support (flutter/flutter#99126)
- Adds `parentNavigatorKey` to GoRoute, which specifies the Navigator to place that
  route's Page onto.

## 4.4.1

- Fix an issue where disabling logging clears the root logger's listeners

## 4.4.0

- Adds `buildPageWithState` to `GoRouteData`.
- `GoRouteData.buildPage` is now deprecated in favor of `GoRouteData.buildPageWithState`.

## 4.3.0

- Allows `Map<String, dynamic>` maps as `queryParams` of `goNamed`, `replacedName`, `pushNamed` and `namedLocation`.

## 4.2.9

- Updates text theme parameters to avoid deprecation issues.
- Fixes lint warnings.

## 4.2.8

- Fixes namedLocation to return URIs without trailing question marks if there are no query parameters.
- Cleans up examples.

## 4.2.7

- Updates README.

## 4.2.6

- Fixes rendering issues in the README.

## 4.2.5

- Fixes a bug where calling extra parameter is always null in route level redirect callback

## 4.2.4

- Rewrites Readme and examples.

## 4.2.3

- Fixes a bug where the ValueKey to be the same when a page was pushed multiple times.

## 4.2.2

- Fixes a bug where go_router_builder wasn't detecting annotations.

## 4.2.1

- Refactors internal classes and methods

## 4.2.0

- Adds `void replace()` and `replaceNamed` to `GoRouterDelegate`, `GoRouter` and `GoRouterHelper`.

## 4.1.1

- Fixes a bug where calling namedLocation does not support case-insensitive way.

## 4.1.0

- Adds `bool canPop()` to `GoRouterDelegate`, `GoRouter` and `GoRouterHelper`.

## 4.0.3

- Adds missed popping log.

## 4.0.2

- Fixes a bug where initialLocation took precedence over deep-links

## 4.0.1

- Fixes a bug where calling setLogging(false) does not clear listeners.

## 4.0.0

- Refactors go_router and introduces `GoRouteInformationProvider`. [Migration Doc](https://flutter.dev/go/go-router-v4-breaking-changes)
- Fixes a bug where top-level routes are skipped if another contains child routes.

## 3.1.1

- Uses first match if there are more than one route to match. [ [#99833](https://github.com/flutter/flutter/issues/99833)

## 3.1.0

- Adds `GoRouteData` and `TypedGoRoute` to support `package:go_router_builder`.

## 3.0.7

- Refactors runtime checks to assertions.

## 3.0.6

- Exports inherited_go_router.dart file.

## 3.0.5

- Add `dispatchNotification` method to `DummyBuildContext` in tests. (This
  should be revisited when Flutter `2.11.0` becomes stable.)
- Improves code coverage.
- `GoRoute` now warns about requiring either `pageBuilder`, `builder` or `redirect` at instantiation.

## 3.0.4

- Updates code for stricter analysis options.

## 3.0.3

- Fixes a bug where params disappear when pushing a nested route.

## 3.0.2

- Moves source to flutter/packages.
- Removes all_lint_rules_community and path_to_regexp dependencies.

## 3.0.1

- pass along the error to the `navigatorBuilder` to allow for different
  implementations based on the presence of an error

## 3.0.0

- breaking change: added `GoRouterState` to `navigatorBuilder` function
- breaking change: removed `BuildContext` from `GoRouter.pop()` to remove the
  need to use `context` parameter when calling the `GoRouter` API; this changes
  the behavior of `GoRouter.pop()` to only pop what's on the `GoRouter` page
  stack and no longer calls `Navigator.pop()`
- new [Migrating to 3.0 section](https://gorouter.dev/migrating-to-30) in the
  docs to describe the details of the breaking changes and how to update your
  code
- added a new [shared
  scaffold](https://github.com/csells/go_router/blob/main/go_router/example/lib/shared_scaffold.dart)
  sample to show how to use the `navigatorBuilder` function to build a custom
  shared scaffold outside of the animations provided by go_router

## 2.5.7

- [PR 262](https://github.com/csells/go_router/pull/262): add support for
  `Router.neglect`; thanks to [nullrocket](https://github.com/nullrocket)!
- [PR 265](https://github.com/csells/go_router/pull/265): add Japanese
  translation of the docs; thanks to
  [toshi-kuji](https://github.com/toshi-kuji)! Unfortunately I don't yet know
  how to properly display them via docs.page, but [I'm working on
  it](https://github.com/csells/go_router/issues/266)
- updated the examples using the `from` query parameter to be completely
  self-contained in the `redirect` function, simplifying usage
- updated the async data example to be simpler
- added a new example to show how to implement a loading page
- renamed the navigator_integration example to user_input and added an example
  of `WillPopScope` for go_router apps

## 2.5.6

- [PR 259](https://github.com/csells/go_router/pull/259): remove a hack for
  notifying the router of a route change that was no longer needed; thanks to
  [nullrocket](https://github.com/nullrocket)!
- improved async example to handle the case that the data has been returned but
  the page is no longer there by checking the `mounted` property of the screen

## 2.5.5

- updated implementation to use logging package for debug diagnostics; thanks
  to [johnpryan](https://github.com/johnpryan)

## 2.5.4

- fixed up the `GoRouterRefreshStream` implementation with an export, an example
  and some docs

## 2.5.3

- added `GoRouterRefreshStream` from
  [jopmiddelkamp](https://github.com/jopmiddelkamp) to easily map from a
  `Stream` to a `Listenable` for use with `refreshListenable`; very useful when
  combined with stream-based state management like
  [flutter_bloc](https://pub.dev/packages/flutter_bloc)
- dartdocs fixups from [mehade369](https://github.com/mehade369)
- example link fixes from [ben-milanko](https://github.com/ben-milanko)

## 2.5.2

- pass additional information to the `NavigatorObserver` via default args to
  `MaterialPage`, etc.

## 2.5.1

- [fix 205](https://github.com/csells/go_router/issues/205): hack around a
  failed assertion in Flutter when using `Duration.zero` in the
  `NoTransitionPage`

## 2.5.0

- provide default implementation of `GoRoute.pageBuilder` to provide a simpler
  way to build pages via the `GoRouter.build` method
- provide default implementation of `GoRouter.errorPageBuilder` to provide a
  simpler way to build error pages via the `GoRouter.errorBuilder` method
- provide default implementation of `GoRouter.errorBuilder` to provide an error
  page without the need to implement a custom error page builder
- new [Migrating to 2.5 section](https://gorouter.dev/migrating-to-25) in
  the docs to show how to take advantage of the new `builder` and default error
  page builder
- removed `launch.json` as VSCode-centric and unnecessary for discovery or easy
  launching
- added a [new custom error screen
  sample](https://github.com/csells/go_router/blob/master/example/lib/error_screen.dart)
- added a [new WidgetsApp
  sample](https://github.com/csells/go_router/blob/master/example/lib/widgets_app.dart)
- added a new `NoTransitionPage` class
- updated docs to explain why the browser's Back button doesn't work
  with the `extra` param
- updated README to point to new docs site: [gorouter.dev](https://gorouter.dev)

## 2.3.1

- [fix 191](https://github.com/csells/go_router/issues/191): handle several
  kinds of trailing / in the location, e.g. `/foo/` should be the same as `/foo`

## 2.3.0

- fix a misleading error message when using redirect functions with sub-routes

## 2.2.9

- [fix 182](https://github.com/csells/go_router/issues/182): fixes a regression
  in the nested navigation caused by the fix for
  [#163](https://github.com/csells/go_router/issues/163); thanks to
  [lulupointu](https://github.com/lulupointu) for the fix!

## 2.2.8

- reformatted CHANGELOG file; lets see if pub.dev is still ok with it...
- staged an in-progress doc site at https://docs.page/csells/go_router
- tightened up a test that was silently failing
- fixed a bug that dropped parent params in sub-route redirects

## 2.2.7

- [fix 163](https://github.com/csells/go_router/issues/163): avoids unnecessary
  page rebuilds
- [fix 139](https://github.com/csells/go_router/issues/139): avoids unnecessary
  page flashes on deep linking
- [fix 158](https://github.com/csells/go_router/issues/158): shows exception
  info in the debug output even during a top-level redirect coded w/ an
  anonymous function, i.e. what the samples all use
- [fix 151](https://github.com/csells/go_router/issues/151): exposes
  `Navigator.pop()` via `GoRouter.pop()` to make it easy to find

## 2.2.6

- [fix 127](https://github.com/csells/go_router/issues/127): updated the docs
  to add a video overview of the project for people that prefer that media style
  over long-form text when approaching a new topic
- [fix 108](https://github.com/csells/go_router/issues/108): updated the
  description of the `state` parameter to clarfy that not all properties will be
  set at every usage

## 2.2.5

- [fix 120 again](https://github.com/csells/go_router/issues/120): found the bug
  in my tests that was masking the real bug; changed two characters to implement
  the actual fix (sigh)

## 2.2.4

- [fix 116](https://github.com/csells/go_router/issues/116): work-around for
  auto-import of the `context.go` family of extension methods

## 2.2.3

- [fix 132](https://github.com/csells/go_router/issues/132): route names are
  stored as case insensitive and are now matched in a case insensitive manner

## 2.2.2

- [fix 120](https://github.com/csells/go_router/issues/120): encoding and
  decoding of params and query params

## 2.2.1

- [fix 114](https://github.com/csells/go_router/issues/114): give a better error
  message when the `GoRouter` isn't found in the widget tree via
  `GoRouter.of(context)`; thanks [aoatmon](https://github.com/aoatmon) for the
  [excellent bug report](https://github.com/csells/go_router/issues/114)!

## 2.2.0

- added a new [`navigatorBuilder`](https://gorouter.dev/navigator-builder) argument to the
  `GoRouter` constructor; thanks to [andyduke](https://github.com/andyduke)!
- also from [andyduke](https://github.com/andyduke) is an update to
  improve state restoration
- refactor from [kevmoo](https://github.com/kevmoo) for easier maintenance
- added a new [Navigator Integration section of the
  docs](https://gorouter.dev/navigator-integration)

## 2.1.2

- [fix 61 again](https://github.com/csells/go_router/issues/61): enable images
  and file links to work on pub.dev/documentation
- [fix 62](https://github.com/csells/go_router/issues/62) re-tested; fixed w/
  earlier Android system Back button fix (using navigation key)
- [fix 91](https://github.com/csells/go_router/issues/91): fix a regression w/
  the `errorPageBuilder`
- [fix 92](https://github.com/csells/go_router/issues/92): fix an edge case w/
  named sub-routes
- [fix 89](https://github.com/csells/go_router/issues/89): enable queryParams
  and extra object param w/ `push`
- refactored tests for greater coverage and fewer methods `@visibleForTesting`

## 2.1.1

- [fix 86](https://github.com/csells/go_router/issues/86): add `name` to
  `GoRouterState` to complete support for URI-free navigation knowledge in your
  code
- [fix 83](https://github.com/csells/go_router/issues/83): fix for `null`
  `extra` object

## 2.1.0

- [fix 80](https://github.com/csells/go_router/issues/80): adding a redirect
  limit to catch too many redirects error
- [fix 81](https://github.com/csells/go_router/issues/81): allow an `extra`
  object to pass through for navigation

## 2.0.1

- add badges to the README and codecov to the GitHub commit action; thanks to
  [rydmike](https://github.com/rydmike) for both

## 2.0.0

- BREAKING CHANGE and [fix #50](https://github.com/csells/go_router/issues/50):
  split `params` into `params` and `queryParams`; see the [Migrating to 2.0
  section of the docs](https://gorouter.dev/migrating-to-20)
  for instructions on how to migrate your code from 1.x to 2.0
- [fix 69](https://github.com/csells/go_router/issues/69): exposed named
  location lookup for redirection
- [fix 57](https://github.com/csells/go_router/issues/57): enable the Android
  system Back button to behave exactly like the `AppBar` Back button; thanks to
  [SunlightBro](https://github.com/SunlightBro) for the one-line fix that I had
  no idea about until he pointed it out
- [fix 59](https://github.com/csells/go_router/issues/59): add query params to
  top-level redirect
- [fix 44](https://github.com/csells/go_router/issues/44): show how to use the
  `AutomaticKeepAliveClientMixin` with nested navigation to keep widget state
  between navigations; thanks to [rydmike](https://github.com/rydmike) for this
  update

## 1.1.3

- enable case-insensitive path matching while still preserving path and query
  parameter cases
- change a lifetime of habit to sort constructors first as per
  [sort_constructors_first](https://dart.dev/lints/sort_constructors_first).
  Thanks for the PR, [Abhishek01039](https://github.com/Abhishek01039)!
- set the initial transition example route to `/none` to make pushing the 'fade
  transition' button on the first run through more fun
- fixed an error in the async data example

## 1.1.2

- Thanks, Mikes!
  - updated dartdocs from [rydmike](https://github.com/rydmike)
  - also shoutout to [https://github.com/Salakar](https://github.com/Salakar)
    for the CI action on GitHub
  - this is turning into a real community effort...

## 1.1.1

- now showing routing exceptions in the debug log
- updated the docs to make it clear that it will be called until it returns
  `null`

## 1.1.0

- added support `NavigatorObserver` objects to receive change notifications

## 1.0.1

- docs updates based on user feedback for clarity
- fix for setting URL path strategy in `main()`
- fix for `push()` disables `AppBar` Back button

## 1.0.0

- updated version for initial release
- some renaming for clarify and consistency with transitions
  - `GoRoute.builder` => `GoRoute.pageBuilder`
  - `GoRoute.error` => `GoRoute.errorPageBuilder`
- added diagnostic logging for `push` and `pushNamed`

## 0.9.6

- added support for `push` as well as `go`
- added 'none' to transitions example app
- updated animation example to use no transition and added an animated gif to
  the docs

## 0.9.5

- added support for custom transitions between routes

## 0.9.4

- updated API docs
- updated docs for `GoRouterState`

## 0.9.3

- updated API docs

## 0.9.2

- updated named route lookup to O(1)
- updated diagnostics output to show known named routes

## 0.9.1

- updated diagnostics output to show named route lookup
- docs updates

## 0.9.0

- added support for named routes

## 0.8.8

- fix to make `GoRouter` notify on pop

## 0.8.7

- made `GoRouter` a `ChangeNotifier` so you can listen for `location` changes

## 0.8.6

- books sample bug fix

## 0.8.5

- added Cupertino sample
- added example of async data lookup

## 0.8.4

- added state restoration sample

## 0.8.3

- changed `debugOutputFullPaths` to `debugLogDiagnostics` and added add'l
  debugging logging
- parameterized redirect

## 0.8.2

- updated docs for `Link` widget support

## 0.8.1

- added Books sample; fixed some issues it revealed

## 0.8.0

- breaking build to refactor the API for simplicity and capability
- move to fixed routing from conditional routing; simplies API, allows for
  redirection at the route level and there scenario was sketchy anyway
- add redirection at the route level
- replace guard objects w/ redirect functions
- add `refresh` method and `refreshListener`
- removed `.builder` ctor from `GoRouter` (not reasonable to implement)
- add Dynamic linking section to the docs
- replaced Books sample with Nested Navigation sample
- add ability to dump the known full paths to your routes to debug output

## 0.7.1

- update to pageKey to take sub-routes into account

## 0.7.0

- BREAK: rename `pattern` to `path` for consistency w/ other routers in the
  world
- added the `GoRouterLoginGuard` for the common redirect-to-login-page pattern

## 0.6.2

- fixed issue showing home page for a second before redirecting (if needed)

## 0.6.1

- added `GoRouterState.pageKey`
- removed `cupertino_icons` from main `pubspec.yaml`

## 0.6.0

- refactor to support sub-routes to build a stack of pages instead of matching
  multiple routes
- added unit tests for building the stack of pages
- some renaming of the types, e.g. `Four04Page` and `FamiliesPage` to
  `ErrorPage` and `HomePage` respectively
- fix a redirection error shown in the debug output

## 0.5.2

- add `urlPathStrategy` argument to `GoRouter` ctor

## 0.5.1

- docs and description updates

## 0.5.0

- moved redirect to top-level instead of per route for simplicity

## 0.4.1

- fixed CHANGELOG formatting

## 0.4.0

- bundled various useful route handling variables into the `GoRouterState` for
  use when building pages and error pages
- updated URL Strategy section of docs to reference `flutter run`

## 0.3.2

- formatting update to appease the pub.dev gods...

## 0.3.1

- updated the CHANGELOG

## 0.3.0

- moved redirection into a `GoRoute` ctor arg
- forgot to update the CHANGELOG

## 0.2.3

- move outstanding issues to [issue
  tracker](https://github.com/csells/go_router/issues)
- added explanation of Deep Linking to docs
- reformatting to meet pub.dev scoring guidelines

## 0.2.2

- docs updates

## 0.2.1

- messing with the CHANGELOG formatting

## 0.2.0

- initial useful release
- added support for declarative routes via `GoRoute` instances
- added support for imperative routing via `GoRoute.builder`
- added support for setting the URL path strategy
- added support for conditional routing
- added support for redirection
- added support for optional query parameters as well as positional parameters
  in route names

## 0.1.0

- squatting on the package name (I'm not too proud to admit it)
<|MERGE_RESOLUTION|>--- conflicted
+++ resolved
@@ -1,15 +1,13 @@
-<<<<<<< HEAD
 ## 15.2.0
 
 - Adds new top level `onEnter` callback with access to current and next route states.
 - Deprecates top level `redirect` in favor of `onEnter`.
 - Updates minimum supported SDK version to Flutter 3.27/Dart 3.6.
-=======
+
 ## 15.1.3
 
 * Updates minimum supported SDK version to Flutter 3.27/Dart 3.6.
 * Fixes typo in API docs.
->>>>>>> 2930e201
 
 ## 15.1.2
 
