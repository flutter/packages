--- conflicted
+++ resolved
@@ -1,8 +1,7 @@
-<<<<<<< HEAD
-## 11.0.2
+## 11.1.2
 
 - Fixes a bug where the known routes and initial route were logged even when `debugLogDiagnostics` was set to `false`.
-=======
+
 ## 11.1.1
 
 - Fixes a missing `{@end-tool}` doc directive tag for `GoRoute.name`.
@@ -10,7 +9,6 @@
 ## 11.1.0
 
 - Adds optional parameter `overridePlatformDefaultLocation` to override initial route set by platform.
->>>>>>> 21c2ebb3
 
 ## 11.0.1
 
