<<<<<<< HEAD
## 14.2.2

- Fix GoRouter configuration in `upgrading.md`
=======
## NEXT

* Updates minimum supported SDK version to Flutter 3.19/Dart 3.3.

## 14.2.3

- Fixes redirect example's signature in `route.dart`.

## 14.2.2

- Adds section for "Stateful nested navigation" to configuration.md.
>>>>>>> 66e98d82

## 14.2.1

- Makes GoRouterState lookup more robust.

## 14.2.0

- Added proper `redirect` handling for `ShellRoute.$route` and `StatefulShellRoute.$route` for proper redirection handling in case of code generation.

## 14.1.4

- Fixes a URL in `navigation.md`.

## 14.1.3

- Improves the logging of routes when `debugLogDiagnostics` is enabled or `debugKnownRoutes() is called. Explains the position of shell routes in the route tree. Prints the widget name of the routes it is building.

## 14.1.2

- Fixes issue that path parameters are not set when using the `goBranch`.

## 14.1.1

- Fixes correctness of the state provided in the `onExit`.

## 14.1.0

- Adds route redirect to ShellRoutes

## 14.0.2

- Fixes unwanted logs when `hierarchicalLoggingEnabled` was set to `true`.

## 14.0.1

- Updates the redirection documentation for clarity

## 14.0.0

- **BREAKING CHANGE**
  - `GoRouteData`'s `onExit` now takes 2 parameters `BuildContext context, GoRouterState state`.

## 13.2.4

- Updates examples to use uri.path instead of uri.toString() for accessing the current location.

## 13.2.3

- Fixes an issue where deep links without path caused an exception

## 13.2.2

- Fixes restoreRouteInformation issue when GoRouter.optionURLReflectsImperativeAPIs is true and the last match is ShellRouteMatch

## 13.2.1

- Updates minimum supported SDK version to Flutter 3.16/Dart 3.2.
- Fixes memory leaks.

## 13.2.0

- Exposes full `Uri` on `GoRouterState` in `GoRouterRedirect`

## 13.1.0

- Adds `topRoute` to `GoRouterState`
- Adds `lastOrNull` to `RouteMatchList`

## 13.0.1

- Fixes new lint warnings.

## 13.0.0

- Refactors `RouteMatchList` and imperative APIs.
- **BREAKING CHANGE**:
  - RouteMatchList structure changed.
  - Matching logic updated.

## 12.1.3

- Fixes a typo in `navigation.md`.

## 12.1.2

- Fixes an incorrect use of `extends` for Dart 3 compatibility.
- Updates minimum supported SDK version to Flutter 3.10/Dart 3.0.

## 12.1.1

- Retains query parameters during refresh and first redirect.

## 12.1.0

- Adds an ability to add a custom codec for serializing/deserializing extra.

## 12.0.3

- Fixes crashes when dynamically updates routing tables with named routes.

## 12.0.2

- Fixes the problem that pathParameters is null in redirect when the Router is recreated.

## 12.0.1

- Fixes deep-link with no path on cold start.

## 12.0.0

- Adds ability to dynamically update routing table.
- **BREAKING CHANGE**:
  - The function signature of constructor of `RouteConfiguration` is updated.
  - Adds a required `matchedPath` named parameter to `RouteMatch.match`.

## 11.1.4

- Fixes missing parameters in the type-safe routes topic documentation.

## 11.1.3

- Fixes missing state.extra in onException().

## 11.1.2

- Fixes a bug where the known routes and initial route were logged even when `debugLogDiagnostics` was set to `false`.

## 11.1.1

- Fixes a missing `{@end-tool}` doc directive tag for `GoRoute.name`.

## 11.1.0

- Adds optional parameter `overridePlatformDefaultLocation` to override initial route set by platform.

## 11.0.1

- Fixes the Android back button ignores top level route's onExit.

## 11.0.0

- Fixes the GoRouter.goBranch so that it doesn't reset extra to null if extra is not serializable.
- **BREAKING CHANGE**:
  - Updates the function signature of `GoRouteInformationProvider.restore`.
  - Adds `NavigationType.restore` to `NavigationType` enum.

## 10.2.0

- Adds `onExit` to GoRoute.

## 10.1.4

- Fixes RouteInformationParser that does not restore full RouteMatchList if
  the optionURLReflectsImperativeAPIs is set.

## 10.1.3

- Fixes an issue in the documentation that was using `state.queryParameters` instead of `state.uri.queryParameters`.

## 10.1.2

- Adds pub topics to package metadata.

## 10.1.1

- Fixes mapping from `Page` to `RouteMatch`s.
- Updates minimum supported SDK version to Flutter 3.7/Dart 2.19.

## 10.1.0

- Supports setting `requestFocus`.

## 10.0.0

- **BREAKING CHANGE**:
  - Replaces location, queryParameters, and queryParametersAll in GoRouterState with Uri.
  - See [Migrating to 10.0.0](https://flutter.dev/go/go-router-v10-breaking-changes) or
    run `dart fix --apply` to fix the breakages.

## 9.1.1

- Fixes a link in error handling documentation.

## 9.1.0

- Adds the parentNavigatorKey parameter to ShellRouteData and StatefulShellRouteData.
- Fixes a typo in docs for `StatefulShellRoute.indexedStack(...)`.
- Cleans some typos in the documentation and asserts.

## 9.0.3

- Adds helpers for go_router_builder for StatefulShellRoute support

## 9.0.2

- Exposes package-level privates.

## 9.0.1

- Allows redirect only GoRoute to be part of RouteMatchList.

## 9.0.0

- **BREAKING CHANGE**:
  - Removes GoRouter.location. Use GoRouterState.of().location instead.
  - GoRouter does not `extends` ChangeNotifier.
  - [Migration guide](https://flutter.dev/go/go-router-v9-breaking-changes)
- Reduces excessive rebuilds due to inherited look up.

## 8.2.0

- Adds onException to GoRouter constructor.

## 8.1.0

- Adds parent navigator key to ShellRoute and StatefulShellRoute.

## 8.0.5

- Fixes a bug that GoRouterState in top level redirect doesn't contain complete data.

## 8.0.4

- Updates documentations around `GoRouter.of`, `GoRouter.maybeOf`, and `BuildContext` extension.

## 8.0.3

- Makes namedLocation and route name related APIs case sensitive.

## 8.0.2

- Fixes a bug in `debugLogDiagnostics` to support StatefulShellRoute.

## 8.0.1

- Fixes a link for an example in `path` documentation.
  documentation.

## 8.0.0

- **BREAKING CHANGE**:
  - Imperatively pushed GoRoute no longer change URL.
  - Browser backward and forward button respects imperative route operations.
- Refactors the route parsing pipeline.

## 7.1.1

- Removes obsolete null checks on non-nullable values.

## 7.1.0

- Introduces `StatefulShellRoute` to support using separate navigators for child routes as well as preserving state in each navigation tree (flutter/flutter#99124).
- Updates documentation for `pageBuilder` and `builder` fields of `ShellRoute`, to more correctly
  describe the meaning of the child argument in the builder functions.
- Adds support for restorationId to ShellRoute (and StatefulShellRoute).

## 7.0.2

- Fixes `BuildContext` extension method `replaceNamed` to correctly pass `pathParameters` and `queryParameters`.

## 7.0.1

- Adds a workaround for the `dart fix --apply` issue, https://github.com/dart-lang/sdk/issues/52233.

## 7.0.0

- **BREAKING CHANGE**:
  - For the below changes, run `dart fix --apply` to automatically migrate your code.
    - `GoRouteState.subloc` has been renamed to `GoRouteState.matchedLocation`.
    - `GoRouteState.params` has been renamed to `GoRouteState.pathParameters`.
    - `GoRouteState.fullpath` has been renamed to `GoRouteState.fullPath`.
    - `GoRouteState.queryParams` has been renamed to `GoRouteState.queryParameters`.
    - `params` and `queryParams` in `GoRouteState.namedLocation` have been renamed to `pathParameters` and `queryParameters`.
    - `params` and `queryParams` in `GoRouter`'s `namedLocation`, `pushNamed`, `pushReplacementNamed`
      `replaceNamed` have been renamed to `pathParameters` and `queryParameters`.
  - For the below changes, please follow the [migration guide](https://docs.google.com/document/d/10Xbpifbs4E-zh6YE5akIO8raJq_m3FIXs6nUGdOspOg).
    - `params` and `queryParams` in `BuildContext`'s `namedLocation`, `pushNamed`, `pushReplacementNamed`
      `replaceNamed` have been renamed to `pathParameters` and `queryParameters`.
- Cleans up API and makes RouteMatchList immutable.

## 6.5.9

- Removes navigator keys from `GoRouteData` and `ShellRouteData`.

## 6.5.8

- Adds name parameter to `TypedGoRoute`

## 6.5.7

- Fixes a bug that go_router would crash if `GoRoute.pageBuilder` depends on `InheritedWidget`s.

## 6.5.6

- Fixes an issue where ShellRoute routes were not logged when debugLogDiagnostic was enabled.

## 6.5.5

- Fixes an issue when popping pageless route would accidentally complete imperative page.

## 6.5.4

- Removes navigator keys from `TypedGoRoute` and `TypedShellRoute`.

## 6.5.3

- Fixes redirect being called with an empty location for unknown routes.

## 6.5.2

- NoTransitionPage now has an instant reverse transition.

## 6.5.1

- Fixes an issue where the params are removed after popping.

## 6.5.0

- Supports returning values on pop.

## 6.4.1

- Adds `initialExtra` to **GoRouter** to pass extra data alongside `initialRoute`.

## 6.4.0

- Adds `replace` method to that replaces the current route with a new one and keeps the same page key. This is useful for when you want to update the query params without changing the page key ([#115902](https://github.com/flutter/flutter/issues/115902)).

## 6.3.0

- Aligns Dart and Flutter SDK constraints.
- Updates compileSdkVersion to 33.
- Updates example app to iOS 11.
- Adds `navigatorKey` to `TypedShellRoute`
- Adds `parentNavigatorKey` to `TypedGoRoute`
- Updates documentation in matching methods.

## 6.2.0

- Exports supertypes in route_data.dart library.

## 6.1.0

- Adds `GoRouter.maybeOf` to get the closest `GoRouter` from the context, if there is any.

## 6.0.10

- Adds helpers for go_router_builder for ShellRoute support

## 6.0.9

- Fixes deprecation message for `GoRouterState.namedLocation`

## 6.0.8

- Adds support for Iterables, Lists and Sets in query params for TypedGoRoute. [#108437](https://github.com/flutter/flutter/issues/108437).

## 6.0.7

- Add observers parameter to the ShellRoute that will be passed to the nested Navigator.
- Use `HeroControllerScope` for nested Navigator that fixes Hero Widgets not animating in Nested Navigator.

## 6.0.6

- Adds `reverseTransitionDuration` to `CustomTransitionPage`

## 6.0.5

- Fixes [unnecessary_null_comparison](https://dart.dev/lints/unnecessary_null_checks) lint warnings.

## 6.0.4

- Fixes redirection info log.

## 6.0.3

- Makes `CustomTransitionPage.barrierDismissible` work

## 6.0.2

- Fixes missing result on pop in go_router extension.

## 6.0.1

- Fixes crashes when popping navigators manually.
- Fixes trailing slashes after pops.

## 6.0.0

- **BREAKING CHANGE**
  - `GoRouteData`'s `redirect` now takes 2 parameters `BuildContext context, GoRouterState state`.
  - `GoRouteData`'s `build` now takes 2 parameters `BuildContext context, GoRouterState state`.
  - `GoRouteData`'s `buildPageWithState` has been removed and replaced by `buildPage` with now takes 2 parameters `BuildContext context, GoRouterState state`.
  - `replace` from `GoRouter`, `GoRouterDelegate` and `GoRouterHelper` has been renamed into `pushReplacement`.
  - `replaceNamed` from `GoRouter`, `GoRouterDelegate` and `GoRouterHelper` has been renamed into `pushReplacementNamed`.
  - [go_router v6 migration guide](https://flutter.dev/go/go-router-v6-breaking-changes)

## 5.2.4

- Fixes crashes when using async redirect.

## 5.2.3

- Fixes link for router configuration and sub-routes

## 5.2.2

- Fixes `pop` and `push` to update urls correctly.

## 5.2.1

- Refactors `GoRouter.pop` to be able to pop individual pageless route with result.

## 5.2.0

- Fixes `GoRouterState.location` and `GoRouterState.param` to return correct value.
- Cleans up `RouteMatch` and `RouteMatchList` API.

## 5.1.10

- Fixes link of ShellRoute in README.

## 5.1.9

- Fixes broken links in documentation.

## 5.1.8

- Fixes a bug with `replace` where it was not generated a new `pageKey`.

## 5.1.7

- Adds documentation using dartdoc topics.

## 5.1.6

- Fixes crashes when multiple `GoRoute`s use the same `parentNavigatorKey` in a route subtree.

## 5.1.5

- Adds migration guide for 5.1.2 to readme.

## 5.1.4

- Fixes the documentation by removing the `ShellRoute`'s non-existing `path` parameter from it.

## 5.1.3

- Allows redirection to return same location.

## 5.1.2

- Adds GoRouterState to context.
- Fixes GoRouter notification.
- Updates README.
- Removes dynamic calls in examples.
- **BREAKING CHANGE**
  - Remove NavigatorObserver mixin from GoRouter

## 5.1.1

- Removes DebugGoRouteInformation.

## 5.1.0

- Removes urlPathStrategy completely, which should have been done in v5.0.0 but some code remained mistakenly.

## 5.0.5

- Fixes issue where asserts in popRoute were preventing the app from
  exiting on Android.

## 5.0.4

- Fixes a bug in ShellRoute example where NavigationBar might lose current index in a nested routes.

## 5.0.3

- Changes examples to use the routerConfig API

## 5.0.2

- Fixes missing code example in ShellRoute documentation.

## 5.0.1

- Allows ShellRoute to have child ShellRoutes (flutter/flutter#111981)

## 5.0.0

- Fixes a bug where intermediate route redirect methods are not called.
- GoRouter implements the RouterConfig interface, allowing you to call
  MaterialApp.router(routerConfig: \_myGoRouter) instead of passing
  the RouterDelegate, RouteInformationParser, and RouteInformationProvider
  fields.
- **BREAKING CHANGE**
  - Redesigns redirection API, adds asynchronous feature, and adds build context to redirect.
  - Removes GoRouterRefreshStream
  - Removes navigatorBuilder
  - Removes urlPathStrategy
- [go_router v5 migration guide](https://flutter.dev/go/go-router-v5-breaking-changes)

## 4.5.1

- Fixes an issue where GoRoutes with only a redirect were disallowed
  (flutter/flutter#111763)

## 4.5.0

- Adds ShellRoute for nested navigation support (flutter/flutter#99126)
- Adds `parentNavigatorKey` to GoRoute, which specifies the Navigator to place that
  route's Page onto.

## 4.4.1

- Fix an issue where disabling logging clears the root logger's listeners

## 4.4.0

- Adds `buildPageWithState` to `GoRouteData`.
- `GoRouteData.buildPage` is now deprecated in favor of `GoRouteData.buildPageWithState`.

## 4.3.0

- Allows `Map<String, dynamic>` maps as `queryParams` of `goNamed`, `replacedName`, `pushNamed` and `namedLocation`.

## 4.2.9

- Updates text theme parameters to avoid deprecation issues.
- Fixes lint warnings.

## 4.2.8

- Fixes namedLocation to return URIs without trailing question marks if there are no query parameters.
- Cleans up examples.

## 4.2.7

- Updates README.

## 4.2.6

- Fixes rendering issues in the README.

## 4.2.5

- Fixes a bug where calling extra parameter is always null in route level redirect callback

## 4.2.4

- Rewrites Readme and examples.

## 4.2.3

- Fixes a bug where the ValueKey to be the same when a page was pushed multiple times.

## 4.2.2

- Fixes a bug where go_router_builder wasn't detecting annotations.

## 4.2.1

- Refactors internal classes and methods

## 4.2.0

- Adds `void replace()` and `replaceNamed` to `GoRouterDelegate`, `GoRouter` and `GoRouterHelper`.

## 4.1.1

- Fixes a bug where calling namedLocation does not support case-insensitive way.

## 4.1.0

- Adds `bool canPop()` to `GoRouterDelegate`, `GoRouter` and `GoRouterHelper`.

## 4.0.3

- Adds missed popping log.

## 4.0.2

- Fixes a bug where initialLocation took precedence over deep-links

## 4.0.1

- Fixes a bug where calling setLogging(false) does not clear listeners.

## 4.0.0

- Refactors go_router and introduces `GoRouteInformationProvider`. [Migration Doc](https://flutter.dev/go/go-router-v4-breaking-changes)
- Fixes a bug where top-level routes are skipped if another contains child routes.

## 3.1.1

- Uses first match if there are more than one route to match. [ [#99833](https://github.com/flutter/flutter/issues/99833)

## 3.1.0

- Adds `GoRouteData` and `TypedGoRoute` to support `package:go_router_builder`.

## 3.0.7

- Refactors runtime checks to assertions.

## 3.0.6

- Exports inherited_go_router.dart file.

## 3.0.5

- Add `dispatchNotification` method to `DummyBuildContext` in tests. (This
  should be revisited when Flutter `2.11.0` becomes stable.)
- Improves code coverage.
- `GoRoute` now warns about requiring either `pageBuilder`, `builder` or `redirect` at instantiation.

## 3.0.4

- Updates code for stricter analysis options.

## 3.0.3

- Fixes a bug where params disappear when pushing a nested route.

## 3.0.2

- Moves source to flutter/packages.
- Removes all_lint_rules_community and path_to_regexp dependencies.

## 3.0.1

- pass along the error to the `navigatorBuilder` to allow for different
  implementations based on the presence of an error

## 3.0.0

- breaking change: added `GoRouterState` to `navigatorBuilder` function
- breaking change: removed `BuildContext` from `GoRouter.pop()` to remove the
  need to use `context` parameter when calling the `GoRouter` API; this changes
  the behavior of `GoRouter.pop()` to only pop what's on the `GoRouter` page
  stack and no longer calls `Navigator.pop()`
- new [Migrating to 3.0 section](https://gorouter.dev/migrating-to-30) in the
  docs to describe the details of the breaking changes and how to update your
  code
- added a new [shared
  scaffold](https://github.com/csells/go_router/blob/main/go_router/example/lib/shared_scaffold.dart)
  sample to show how to use the `navigatorBuilder` function to build a custom
  shared scaffold outside of the animations provided by go_router

## 2.5.7

- [PR 262](https://github.com/csells/go_router/pull/262): add support for
  `Router.neglect`; thanks to [nullrocket](https://github.com/nullrocket)!
- [PR 265](https://github.com/csells/go_router/pull/265): add Japanese
  translation of the docs; thanks to
  [toshi-kuji](https://github.com/toshi-kuji)! Unfortunately I don't yet know
  how to properly display them via docs.page, but [I'm working on
  it](https://github.com/csells/go_router/issues/266)
- updated the examples using the `from` query parameter to be completely
  self-contained in the `redirect` function, simplifying usage
- updated the async data example to be simpler
- added a new example to show how to implement a loading page
- renamed the navigator_integration example to user_input and added an example
  of `WillPopScope` for go_router apps

## 2.5.6

- [PR 259](https://github.com/csells/go_router/pull/259): remove a hack for
  notifying the router of a route change that was no longer needed; thanks to
  [nullrocket](https://github.com/nullrocket)!
- improved async example to handle the case that the data has been returned but
  the page is no longer there by checking the `mounted` property of the screen

## 2.5.5

- updated implementation to use logging package for debug diagnostics; thanks
  to [johnpryan](https://github.com/johnpryan)

## 2.5.4

- fixed up the `GoRouterRefreshStream` implementation with an export, an example
  and some docs

## 2.5.3

- added `GoRouterRefreshStream` from
  [jopmiddelkamp](https://github.com/jopmiddelkamp) to easily map from a
  `Stream` to a `Listenable` for use with `refreshListenable`; very useful when
  combined with stream-based state management like
  [flutter_bloc](https://pub.dev/packages/flutter_bloc)
- dartdocs fixups from [mehade369](https://github.com/mehade369)
- example link fixes from [ben-milanko](https://github.com/ben-milanko)

## 2.5.2

- pass additional information to the `NavigatorObserver` via default args to
  `MaterialPage`, etc.

## 2.5.1

- [fix 205](https://github.com/csells/go_router/issues/205): hack around a
  failed assertion in Flutter when using `Duration.zero` in the
  `NoTransitionPage`

## 2.5.0

- provide default implementation of `GoRoute.pageBuilder` to provide a simpler
  way to build pages via the `GoRouter.build` method
- provide default implementation of `GoRouter.errorPageBuilder` to provide a
  simpler way to build error pages via the `GoRouter.errorBuilder` method
- provide default implementation of `GoRouter.errorBuilder` to provide an error
  page without the need to implement a custom error page builder
- new [Migrating to 2.5 section](https://gorouter.dev/migrating-to-25) in
  the docs to show how to take advantage of the new `builder` and default error
  page builder
- removed `launch.json` as VSCode-centric and unnecessary for discovery or easy
  launching
- added a [new custom error screen
  sample](https://github.com/csells/go_router/blob/master/example/lib/error_screen.dart)
- added a [new WidgetsApp
  sample](https://github.com/csells/go_router/blob/master/example/lib/widgets_app.dart)
- added a new `NoTransitionPage` class
- updated docs to explain why the browser's Back button doesn't work
  with the `extra` param
- updated README to point to new docs site: [gorouter.dev](https://gorouter.dev)

## 2.3.1

- [fix 191](https://github.com/csells/go_router/issues/191): handle several
  kinds of trailing / in the location, e.g. `/foo/` should be the same as `/foo`

## 2.3.0

- fix a misleading error message when using redirect functions with sub-routes

## 2.2.9

- [fix 182](https://github.com/csells/go_router/issues/182): fixes a regression
  in the nested navigation caused by the fix for
  [#163](https://github.com/csells/go_router/issues/163); thanks to
  [lulupointu](https://github.com/lulupointu) for the fix!

## 2.2.8

- reformatted CHANGELOG file; lets see if pub.dev is still ok with it...
- staged an in-progress doc site at https://docs.page/csells/go_router
- tightened up a test that was silently failing
- fixed a bug that dropped parent params in sub-route redirects

## 2.2.7

- [fix 163](https://github.com/csells/go_router/issues/163): avoids unnecessary
  page rebuilds
- [fix 139](https://github.com/csells/go_router/issues/139): avoids unnecessary
  page flashes on deep linking
- [fix 158](https://github.com/csells/go_router/issues/158): shows exception
  info in the debug output even during a top-level redirect coded w/ an
  anonymous function, i.e. what the samples all use
- [fix 151](https://github.com/csells/go_router/issues/151): exposes
  `Navigator.pop()` via `GoRouter.pop()` to make it easy to find

## 2.2.6

- [fix 127](https://github.com/csells/go_router/issues/127): updated the docs
  to add a video overview of the project for people that prefer that media style
  over long-form text when approaching a new topic
- [fix 108](https://github.com/csells/go_router/issues/108): updated the
  description of the `state` parameter to clarfy that not all properties will be
  set at every usage

## 2.2.5

- [fix 120 again](https://github.com/csells/go_router/issues/120): found the bug
  in my tests that was masking the real bug; changed two characters to implement
  the actual fix (sigh)

## 2.2.4

- [fix 116](https://github.com/csells/go_router/issues/116): work-around for
  auto-import of the `context.go` family of extension methods

## 2.2.3

- [fix 132](https://github.com/csells/go_router/issues/132): route names are
  stored as case insensitive and are now matched in a case insensitive manner

## 2.2.2

- [fix 120](https://github.com/csells/go_router/issues/120): encoding and
  decoding of params and query params

## 2.2.1

- [fix 114](https://github.com/csells/go_router/issues/114): give a better error
  message when the `GoRouter` isn't found in the widget tree via
  `GoRouter.of(context)`; thanks [aoatmon](https://github.com/aoatmon) for the
  [excellent bug report](https://github.com/csells/go_router/issues/114)!

## 2.2.0

- added a new [`navigatorBuilder`](https://gorouter.dev/navigator-builder) argument to the
  `GoRouter` constructor; thanks to [andyduke](https://github.com/andyduke)!
- also from [andyduke](https://github.com/andyduke) is an update to
  improve state restoration
- refactor from [kevmoo](https://github.com/kevmoo) for easier maintenance
- added a new [Navigator Integration section of the
  docs](https://gorouter.dev/navigator-integration)

## 2.1.2

- [fix 61 again](https://github.com/csells/go_router/issues/61): enable images
  and file links to work on pub.dev/documentation
- [fix 62](https://github.com/csells/go_router/issues/62) re-tested; fixed w/
  earlier Android system Back button fix (using navigation key)
- [fix 91](https://github.com/csells/go_router/issues/91): fix a regression w/
  the `errorPageBuilder`
- [fix 92](https://github.com/csells/go_router/issues/92): fix an edge case w/
  named sub-routes
- [fix 89](https://github.com/csells/go_router/issues/89): enable queryParams
  and extra object param w/ `push`
- refactored tests for greater coverage and fewer methods `@visibleForTesting`

## 2.1.1

- [fix 86](https://github.com/csells/go_router/issues/86): add `name` to
  `GoRouterState` to complete support for URI-free navigation knowledge in your
  code
- [fix 83](https://github.com/csells/go_router/issues/83): fix for `null`
  `extra` object

## 2.1.0

- [fix 80](https://github.com/csells/go_router/issues/80): adding a redirect
  limit to catch too many redirects error
- [fix 81](https://github.com/csells/go_router/issues/81): allow an `extra`
  object to pass through for navigation

## 2.0.1

- add badges to the README and codecov to the GitHub commit action; thanks to
  [rydmike](https://github.com/rydmike) for both

## 2.0.0

- BREAKING CHANGE and [fix #50](https://github.com/csells/go_router/issues/50):
  split `params` into `params` and `queryParams`; see the [Migrating to 2.0
  section of the docs](https://gorouter.dev/migrating-to-20)
  for instructions on how to migrate your code from 1.x to 2.0
- [fix 69](https://github.com/csells/go_router/issues/69): exposed named
  location lookup for redirection
- [fix 57](https://github.com/csells/go_router/issues/57): enable the Android
  system Back button to behave exactly like the `AppBar` Back button; thanks to
  [SunlightBro](https://github.com/SunlightBro) for the one-line fix that I had
  no idea about until he pointed it out
- [fix 59](https://github.com/csells/go_router/issues/59): add query params to
  top-level redirect
- [fix 44](https://github.com/csells/go_router/issues/44): show how to use the
  `AutomaticKeepAliveClientMixin` with nested navigation to keep widget state
  between navigations; thanks to [rydmike](https://github.com/rydmike) for this
  update

## 1.1.3

- enable case-insensitive path matching while still preserving path and query
  parameter cases
- change a lifetime of habit to sort constructors first as per
  [sort_constructors_first](https://dart.dev/lints/sort_constructors_first).
  Thanks for the PR, [Abhishek01039](https://github.com/Abhishek01039)!
- set the initial transition example route to `/none` to make pushing the 'fade
  transition' button on the first run through more fun
- fixed an error in the async data example

## 1.1.2

- Thanks, Mikes!
  - updated dartdocs from [rydmike](https://github.com/rydmike)
  - also shoutout to [https://github.com/Salakar](https://github.com/Salakar)
    for the CI action on GitHub
  - this is turning into a real community effort...

## 1.1.1

- now showing routing exceptions in the debug log
- updated the docs to make it clear that it will be called until it returns
  `null`

## 1.1.0

- added support `NavigatorObserver` objects to receive change notifications

## 1.0.1

- docs updates based on user feedback for clarity
- fix for setting URL path strategy in `main()`
- fix for `push()` disables `AppBar` Back button

## 1.0.0

- updated version for initial release
- some renaming for clarify and consistency with transitions
  - `GoRoute.builder` => `GoRoute.pageBuilder`
  - `GoRoute.error` => `GoRoute.errorPageBuilder`
- added diagnostic logging for `push` and `pushNamed`

## 0.9.6

- added support for `push` as well as `go`
- added 'none' to transitions example app
- updated animation example to use no transition and added an animated gif to
  the docs

## 0.9.5

- added support for custom transitions between routes

## 0.9.4

- updated API docs
- updated docs for `GoRouterState`

## 0.9.3

- updated API docs

## 0.9.2

- updated named route lookup to O(1)
- updated diagnostics output to show known named routes

## 0.9.1

- updated diagnostics output to show named route lookup
- docs updates

## 0.9.0

- added support for named routes

## 0.8.8

- fix to make `GoRouter` notify on pop

## 0.8.7

- made `GoRouter` a `ChangeNotifier` so you can listen for `location` changes

## 0.8.6

- books sample bug fix

## 0.8.5

- added Cupertino sample
- added example of async data lookup

## 0.8.4

- added state restoration sample

## 0.8.3

- changed `debugOutputFullPaths` to `debugLogDiagnostics` and added add'l
  debugging logging
- parameterized redirect

## 0.8.2

- updated docs for `Link` widget support

## 0.8.1

- added Books sample; fixed some issues it revealed

## 0.8.0

- breaking build to refactor the API for simplicity and capability
- move to fixed routing from conditional routing; simplies API, allows for
  redirection at the route level and there scenario was sketchy anyway
- add redirection at the route level
- replace guard objects w/ redirect functions
- add `refresh` method and `refreshListener`
- removed `.builder` ctor from `GoRouter` (not reasonable to implement)
- add Dynamic linking section to the docs
- replaced Books sample with Nested Navigation sample
- add ability to dump the known full paths to your routes to debug output

## 0.7.1

- update to pageKey to take sub-routes into account

## 0.7.0

- BREAK: rename `pattern` to `path` for consistency w/ other routers in the
  world
- added the `GoRouterLoginGuard` for the common redirect-to-login-page pattern

## 0.6.2

- fixed issue showing home page for a second before redirecting (if needed)

## 0.6.1

- added `GoRouterState.pageKey`
- removed `cupertino_icons` from main `pubspec.yaml`

## 0.6.0

- refactor to support sub-routes to build a stack of pages instead of matching
  multiple routes
- added unit tests for building the stack of pages
- some renaming of the types, e.g. `Four04Page` and `FamiliesPage` to
  `ErrorPage` and `HomePage` respectively
- fix a redirection error shown in the debug output

## 0.5.2

- add `urlPathStrategy` argument to `GoRouter` ctor

## 0.5.1

- docs and description updates

## 0.5.0

- moved redirect to top-level instead of per route for simplicity

## 0.4.1

- fixed CHANGELOG formatting

## 0.4.0

- bundled various useful route handling variables into the `GoRouterState` for
  use when building pages and error pages
- updated URL Strategy section of docs to reference `flutter run`

## 0.3.2

- formatting update to appease the pub.dev gods...

## 0.3.1

- updated the CHANGELOG

## 0.3.0

- moved redirection into a `GoRoute` ctor arg
- forgot to update the CHANGELOG

## 0.2.3

- move outstanding issues to [issue
  tracker](https://github.com/csells/go_router/issues)
- added explanation of Deep Linking to docs
- reformatting to meet pub.dev scoring guidelines

## 0.2.2

- docs updates

## 0.2.1

- messing with the CHANGELOG formatting

## 0.2.0

- initial useful release
- added support for declarative routes via `GoRoute` instances
- added support for imperative routing via `GoRoute.builder`
- added support for setting the URL path strategy
- added support for conditional routing
- added support for redirection
- added support for optional query parameters as well as positional parameters
  in route names

## 0.1.0

- squatting on the package name (I'm not too proud to admit it)<|MERGE_RESOLUTION|>--- conflicted
+++ resolved
@@ -1,20 +1,15 @@
-<<<<<<< HEAD
+## 14.2.4
+
+- Updates minimum supported SDK version to Flutter 3.19/Dart 3.3.
+- Fix GoRouter configuration in `upgrading.md`
+
+## 14.2.3
+
+- Fixes redirect example's signature in `route.dart`.
+
 ## 14.2.2
 
-- Fix GoRouter configuration in `upgrading.md`
-=======
-## NEXT
-
-* Updates minimum supported SDK version to Flutter 3.19/Dart 3.3.
-
-## 14.2.3
-
-- Fixes redirect example's signature in `route.dart`.
-
-## 14.2.2
-
 - Adds section for "Stateful nested navigation" to configuration.md.
->>>>>>> 66e98d82
 
 ## 14.2.1
 
