--- conflicted
+++ resolved
@@ -1,8 +1,7 @@
-<<<<<<< HEAD
-## 13.3.0
+## 14.2.0
 
 - Adds preload support to StatefulShellRoute, configurable via `preload` parameter on StatefulShellBranch.
-=======
+
 ## 14.1.4
 
 - Fixes a URL in `navigation.md`.
@@ -43,7 +42,10 @@
 ## 13.2.3
 
 - Fixes an issue where deep links without path caused an exception
->>>>>>> 11e192a8
+
+## 13.3.0
+
+- Adds preload support to StatefulShellRoute, configurable via `preload` parameter on StatefulShellBranch.
 
 ## 13.2.2
 
