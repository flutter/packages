--- conflicted
+++ resolved
@@ -1,12 +1,10 @@
-<<<<<<< HEAD
 ## 10.1.1
 
 - Optional parameter `overridePlatformDefaultLocation` to override initial route set/provided by platform.
-=======
+
 ## NEXT
 
 * Updates minimum supported SDK version to Flutter 3.7/Dart 2.19.
->>>>>>> 609286f3
 
 ## 10.1.0
 
