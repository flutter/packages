<<<<<<< HEAD
## 4.1.1

- Exports the files in `lib/go_router.dart`
  - `src/go_route_information_parser.dart`
  - `src/go_route_information_provider.dart`
  - `src/go_router_delegate.dart`
=======
## 4.2.2

- Fixes a bug where go_router_builder wasn't detecting annotations.

## 4.2.1

- Refactors internal classes and methods

## 4.2.0

- Adds `void replace()` and `replaceNamed` to `GoRouterDelegate`, `GoRouter` and `GoRouterHelper`.

## 4.1.1

- Fixes a bug where calling namedLocation does not support case-insensitive way.
>>>>>>> b3e18143

## 4.1.0

- Adds `bool canPop()` to `GoRouterDelegate`, `GoRouter` and `GoRouterHelper`.

## 4.0.3

- Adds missed popping log.

## 4.0.2

- Fixes a bug where initialLocation took precedence over deep-links

## 4.0.1

- Fixes a bug where calling setLogging(false) does not clear listeners.

## 4.0.0

- Refactors go_router and introduces `GoRouteInformationProvider`. [Migration Doc](https://flutter.dev/go/go-router-v4-breaking-changes)
- Fixes a bug where top-level routes are skipped if another contains child routes.

## 3.1.1

- Uses first match if there are more than one route to match. [ [#99833](https://github.com/flutter/flutter/issues/99833)

## 3.1.0

- Adds `GoRouteData` and `TypedGoRoute` to support `package:go_router_builder`.

## 3.0.7

- Refactors runtime checks to assertions.

## 3.0.6

- Exports inherited_go_router.dart file.

## 3.0.5

- Add `dispatchNotification` method to `DummyBuildContext` in tests. (This
  should be revisited when Flutter `2.11.0` becomes stable.)
- Improves code coverage.
- `GoRoute` now warns about requiring either `pageBuilder`, `builder` or `redirect` at instantiation.

## 3.0.4

- Updates code for stricter analysis options.

## 3.0.3

- Fixes a bug where params disappear when pushing a nested route.

## 3.0.2

- Moves source to flutter/packages.
- Removes all_lint_rules_community and path_to_regexp dependencies.

## 3.0.1

- pass along the error to the `navigatorBuilder` to allow for different
  implementations based on the presence of an error

## 3.0.0

- breaking change: added `GoRouterState` to `navigatorBuilder` function
- breaking change: removed `BuildContext` from `GoRouter.pop()` to remove the
  need to use `context` parameter when calling the `GoRouter` API; this changes
  the behavior of `GoRouter.pop()` to only pop what's on the `GoRouter` page
  stack and no longer calls `Navigator.pop()`
- new [Migrating to 3.0 section](https://gorouter.dev/migrating-to-30) in the
  docs to describe the details of the breaking changes and how to update your
  code
- added a new [shared
  scaffold](https://github.com/csells/go_router/blob/main/go_router/example/lib/shared_scaffold.dart)
  sample to show how to use the `navigatorBuilder` function to build a custom
  shared scaffold outside of the animations provided by go_router

## 2.5.7

- [PR 262](https://github.com/csells/go_router/pull/262): add support for
  `Router.neglect`; thanks to [nullrocket](https://github.com/nullrocket)!
- [PR 265](https://github.com/csells/go_router/pull/265): add Japanese
  translation of the docs; thanks to
  [toshi-kuji](https://github.com/toshi-kuji)! Unfortunately I don't yet know
  how to properly display them via docs.page, but [I'm working on
  it](https://github.com/csells/go_router/issues/266)
- updated the examples using the `from` query parameter to be completely
  self-contained in the `redirect` function, simplifying usage
- updated the async data example to be simpler
- added a new example to show how to implement a loading page
- renamed the navigator_integration example to user_input and added an example
  of `WillPopScope` for go_router apps

## 2.5.6

- [PR 259](https://github.com/csells/go_router/pull/259): remove a hack for
  notifying the router of a route change that was no longer needed; thanks to
  [nullrocket](https://github.com/nullrocket)!
- improved async example to handle the case that the data has been returned but
  the page is no longer there by checking the `mounted` property of the screen

## 2.5.5

- updated implementation to use logging package for debug diagnostics; thanks
  to [johnpryan](https://github.com/johnpryan)

## 2.5.4

- fixed up the `GoRouterRefreshStream` implementation with an export, an example
  and some docs

## 2.5.3

- added `GoRouterRefreshStream` from
  [jopmiddelkamp](https://github.com/jopmiddelkamp) to easily map from a
  `Stream` to a `Listenable` for use with `refreshListenable`; very useful when
  combined with stream-based state management like
  [flutter_bloc](https://pub.dev/packages/flutter_bloc)
- dartdocs fixups from [mehade369](https://github.com/mehade369)
- example link fixes from [ben-milanko](https://github.com/ben-milanko)

## 2.5.2

- pass additional information to the `NavigatorObserver` via default args to
  `MaterialPage`, etc.

## 2.5.1

- [fix 205](https://github.com/csells/go_router/issues/205): hack around a
  failed assertion in Flutter when using `Duration.zero` in the
  `NoTransitionPage`

## 2.5.0

- provide default implementation of `GoRoute.pageBuilder` to provide a simpler
  way to build pages via the `GoRouter.build` method
- provide default implementation of `GoRouter.errorPageBuilder` to provide a
  simpler way to build error pages via the `GoRouter.errorBuilder` method
- provide default implementation of `GoRouter.errorBuilder` to provide an error
  page without the need to implement a custom error page builder
- new [Migrating to 2.5 section](https://gorouter.dev/migrating-to-25) in
  the docs to show how to take advantage of the new `builder` and default error
  page builder
- removed `launch.json` as VSCode-centric and unnecessary for discovery or easy
  launching
- added a [new custom error screen
  sample](https://github.com/csells/go_router/blob/master/example/lib/error_screen.dart)
- added a [new WidgetsApp
  sample](https://github.com/csells/go_router/blob/master/example/lib/widgets_app.dart)
- added a new `NoTransitionPage` class
- updated docs to explain why the browser's Back button doesn't work
  with the `extra` param
- updated README to point to new docs site: [gorouter.dev](https://gorouter.dev)

## 2.3.1

- [fix 191](https://github.com/csells/go_router/issues/191): handle several
  kinds of trailing / in the location, e.g. `/foo/` should be the same as `/foo`

## 2.3.0

- fix a misleading error message when using redirect functions with sub-routes

## 2.2.9

- [fix 182](https://github.com/csells/go_router/issues/182): fixes a regression
  in the nested navigation caused by the fix for
  [#163](https://github.com/csells/go_router/issues/163); thanks to
  [lulupointu](https://github.com/lulupointu) for the fix!

## 2.2.8

- reformatted CHANGELOG file; lets see if pub.dev is still ok with it...
- staged an in-progress doc site at https://docs.page/csells/go_router
- tightened up a test that was silently failing
- fixed a bug that dropped parent params in sub-route redirects

## 2.2.7

- [fix 163](https://github.com/csells/go_router/issues/163): avoids unnecessary
  page rebuilds
- [fix 139](https://github.com/csells/go_router/issues/139): avoids unnecessary
  page flashes on deep linking
- [fix 158](https://github.com/csells/go_router/issues/158): shows exception
  info in the debug output even during a top-level redirect coded w/ an
  anonymous function, i.e. what the samples all use
- [fix 151](https://github.com/csells/go_router/issues/151): exposes
  `Navigator.pop()` via `GoRouter.pop()` to make it easy to find

## 2.2.6

- [fix 127](https://github.com/csells/go_router/issues/127): updated the docs
  to add a video overview of the project for people that prefer that media style
  over long-form text when approaching a new topic
- [fix 108](https://github.com/csells/go_router/issues/108): updated the
  description of the `state` parameter to clarfy that not all properties will be
  set at every usage

## 2.2.5

- [fix 120 again](https://github.com/csells/go_router/issues/120): found the bug
  in my tests that was masking the real bug; changed two characters to implement
  the actual fix (sigh)

## 2.2.4

- [fix 116](https://github.com/csells/go_router/issues/116): work-around for
  auto-import of the `context.go` family of extension methods

## 2.2.3

- [fix 132](https://github.com/csells/go_router/issues/132): route names are
  stored as case insensitive and are now matched in a case insensitive manner

## 2.2.2

- [fix 120](https://github.com/csells/go_router/issues/120): encoding and
  decoding of params and query params

## 2.2.1

- [fix 114](https://github.com/csells/go_router/issues/114): give a better error
  message when the `GoRouter` isn't found in the widget tree via
  `GoRouter.of(context)`; thanks [aoatmon](https://github.com/aoatmon) for the
  [excellent bug report](https://github.com/csells/go_router/issues/114)!

## 2.2.0

- added a new [`navigatorBuilder`](https://gorouter.dev/navigator-builder) argument to the
  `GoRouter` constructor; thanks to [andyduke](https://github.com/andyduke)!
- also from [andyduke](https://github.com/andyduke) is an update to
  improve state restoration
- refactor from [kevmoo](https://github.com/kevmoo) for easier maintenance
- added a new [Navigator Integration section of the
  docs](https://gorouter.dev/navigator-integration)

## 2.1.2

- [fix 61 again](https://github.com/csells/go_router/issues/61): enable images
  and file links to work on pub.dev/documentation
- [fix 62](https://github.com/csells/go_router/issues/62) re-tested; fixed w/
  earlier Android system Back button fix (using navigation key)
- [fix 91](https://github.com/csells/go_router/issues/91): fix a regression w/
  the `errorPageBuilder`
- [fix 92](https://github.com/csells/go_router/issues/92): fix an edge case w/
  named sub-routes
- [fix 89](https://github.com/csells/go_router/issues/89): enable queryParams
  and extra object param w/ `push`
- refactored tests for greater coverage and fewer methods `@visibleForTesting`

## 2.1.1

- [fix 86](https://github.com/csells/go_router/issues/86): add `name` to
  `GoRouterState` to complete support for URI-free navigation knowledge in your
  code
- [fix 83](https://github.com/csells/go_router/issues/83): fix for `null`
  `extra` object

## 2.1.0

- [fix 80](https://github.com/csells/go_router/issues/80): adding a redirect
  limit to catch too many redirects error
- [fix 81](https://github.com/csells/go_router/issues/81): allow an `extra`
  object to pass through for navigation

## 2.0.1

- add badges to the README and codecov to the GitHub commit action; thanks to
  [rydmike](https://github.com/rydmike) for both

## 2.0.0

- BREAKING CHANGE and [fix #50](https://github.com/csells/go_router/issues/50):
  split `params` into `params` and `queryParams`; see the [Migrating to 2.0
  section of the docs](https://gorouter.dev/migrating-to-20)
  for instructions on how to migrate your code from 1.x to 2.0
- [fix 69](https://github.com/csells/go_router/issues/69): exposed named
  location lookup for redirection
- [fix 57](https://github.com/csells/go_router/issues/57): enable the Android
  system Back button to behave exactly like the `AppBar` Back button; thanks to
  [SunlightBro](https://github.com/SunlightBro) for the one-line fix that I had
  no idea about until he pointed it out
- [fix 59](https://github.com/csells/go_router/issues/59): add query params to
  top-level redirect
- [fix 44](https://github.com/csells/go_router/issues/44): show how to use the
  `AutomaticKeepAliveClientMixin` with nested navigation to keep widget state
  between navigations; thanks to [rydmike](https://github.com/rydmike) for this
  update

## 1.1.3

- enable case-insensitive path matching while still preserving path and query
  parameter cases
- change a lifetime of habit to sort constructors first as per
  [sort_constructors_first](https://dart-lang.github.io/linter/lints/sort_constructors_first.html).
  Thanks for the PR, [Abhishek01039](https://github.com/Abhishek01039)!
- set the initial transition example route to `/none` to make pushing the 'fade
  transition' button on the first run through more fun
- fixed an error in the async data example

## 1.1.2

- Thanks, Mikes!
  - updated dartdocs from [rydmike](https://github.com/rydmike)
  - also shoutout to [https://github.com/Salakar](https://github.com/Salakar)
    for the CI action on GitHub
  - this is turning into a real community effort...

## 1.1.1

- now showing routing exceptions in the debug log
- updated the docs to make it clear that it will be called until it returns
  `null`

## 1.1.0

- added support `NavigatorObserver` objects to receive change notifications

## 1.0.1

- docs updates based on user feedback for clarity
- fix for setting URL path strategy in `main()`
- fix for `push()` disables `AppBar` Back button

## 1.0.0

- updated version for initial release
- some renaming for clarify and consistency with transitions
  - `GoRoute.builder` => `GoRoute.pageBuilder`
  - `GoRoute.error` => `GoRoute.errorPageBuilder`
- added diagnostic logging for `push` and `pushNamed`

## 0.9.6

- added support for `push` as well as `go`
- added 'none' to transitions example app
- updated animation example to use no transition and added an animated gif to
  the docs

## 0.9.5

- added support for custom transitions between routes

## 0.9.4

- updated API docs
- updated docs for `GoRouterState`

## 0.9.3

- updated API docs

## 0.9.2

- updated named route lookup to O(1)
- updated diagnostics output to show known named routes

## 0.9.1

- updated diagnostics output to show named route lookup
- docs updates

## 0.9.0

- added support for named routes

## 0.8.8

- fix to make `GoRouter` notify on pop

## 0.8.7

- made `GoRouter` a `ChangeNotifier` so you can listen for `location` changes

## 0.8.6

- books sample bug fix

## 0.8.5

- added Cupertino sample
- added example of async data lookup

## 0.8.4

- added state restoration sample

## 0.8.3

- changed `debugOutputFullPaths` to `debugLogDiagnostics` and added add'l
  debugging logging
- parameterized redirect

## 0.8.2

- updated docs for `Link` widget support

## 0.8.1

- added Books sample; fixed some issues it revealed

## 0.8.0

- breaking build to refactor the API for simplicity and capability
- move to fixed routing from conditional routing; simplies API, allows for
  redirection at the route level and there scenario was sketchy anyway
- add redirection at the route level
- replace guard objects w/ redirect functions
- add `refresh` method and `refreshListener`
- removed `.builder` ctor from `GoRouter` (not reasonable to implement)
- add Dynamic linking section to the docs
- replaced Books sample with Nested Navigation sample
- add ability to dump the known full paths to your routes to debug output

## 0.7.1

- update to pageKey to take sub-routes into account

## 0.7.0

- BREAK: rename `pattern` to `path` for consistency w/ other routers in the
  world
- added the `GoRouterLoginGuard` for the common redirect-to-login-page pattern

## 0.6.2

- fixed issue showing home page for a second before redirecting (if needed)

## 0.6.1

- added `GoRouterState.pageKey`
- removed `cupertino_icons` from main `pubspec.yaml`

## 0.6.0

- refactor to support sub-routes to build a stack of pages instead of matching
  multiple routes
- added unit tests for building the stack of pages
- some renaming of the types, e.g. `Four04Page` and `FamiliesPage` to
  `ErrorPage` and `HomePage` respectively
- fix a redirection error shown in the debug output

## 0.5.2

- add `urlPathStrategy` argument to `GoRouter` ctor

## 0.5.1

- docs and description updates

## 0.5.0

- moved redirect to top-level instead of per route for simplicity

## 0.4.1

- fixed CHANGELOG formatting

## 0.4.0

- bundled various useful route handling variables into the `GoRouterState` for
  use when building pages and error pages
- updated URL Strategy section of docs to reference `flutter run`

## 0.3.2

- formatting update to appease the pub.dev gods...

## 0.3.1

- updated the CHANGELOG

## 0.3.0

- moved redirection into a `GoRoute` ctor arg
- forgot to update the CHANGELOG

## 0.2.3

- move outstanding issues to [issue
  tracker](https://github.com/csells/go_router/issues)
- added explanation of Deep Linking to docs
- reformatting to meet pub.dev scoring guidelines

## 0.2.2

- docs updates

## 0.2.1

- messing with the CHANGELOG formatting

## 0.2.0

- initial useful release
- added support for declarative routes via `GoRoute` instances
- added support for imperative routing via `GoRoute.builder`
- added support for setting the URL path strategy
- added support for conditional routing
- added support for redirection
- added support for optional query parameters as well as positional parameters
  in route names

## 0.1.0

- squatting on the package name (I'm not too proud to admit it)<|MERGE_RESOLUTION|>--- conflicted
+++ resolved
@@ -1,11 +1,10 @@
-<<<<<<< HEAD
-## 4.1.1
+## 4.2.3
 
 - Exports the files in `lib/go_router.dart`
   - `src/go_route_information_parser.dart`
   - `src/go_route_information_provider.dart`
   - `src/go_router_delegate.dart`
-=======
+
 ## 4.2.2
 
 - Fixes a bug where go_router_builder wasn't detecting annotations.
@@ -21,7 +20,6 @@
 ## 4.1.1
 
 - Fixes a bug where calling namedLocation does not support case-insensitive way.
->>>>>>> b3e18143
 
 ## 4.1.0
 
