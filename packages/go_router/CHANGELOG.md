## 4.3.0

<<<<<<< HEAD
- Add `buildPageWithState` to `GoRouteData`.
- `GoRouteData.buildPage` is now deprecated in favor of `GoRouteData.buildPageWithState`.
=======
- Allows `Map<String, dynamic>` maps as `queryParams` of `goNamed`, `replacedName`, `pushNamed` and `namedLocation`. 
>>>>>>> 14d8d7b5

## 4.2.9

* Updates text theme parameters to avoid deprecation issues.
* Fixes lint warnings.

## 4.2.8

- Fixes namedLocation to return URIs without trailing question marks if there are no query parameters.
- Cleans up examples.

## 4.2.7

- Updates README.

## 4.2.6

- Fixes rendering issues in the README.

## 4.2.5

- Fixes a bug where calling extra parameter is always null in route level redirect callback

## 4.2.4

- Rewrites Readme and examples.

## 4.2.3

- Fixes a bug where the ValueKey to be the same when a page was pushed multiple times.

## 4.2.2

- Fixes a bug where go_router_builder wasn't detecting annotations.

## 4.2.1

- Refactors internal classes and methods

## 4.2.0

- Adds `void replace()` and `replaceNamed` to `GoRouterDelegate`, `GoRouter` and `GoRouterHelper`.

## 4.1.1

- Fixes a bug where calling namedLocation does not support case-insensitive way.

## 4.1.0

- Adds `bool canPop()` to `GoRouterDelegate`, `GoRouter` and `GoRouterHelper`.

## 4.0.3

- Adds missed popping log.

## 4.0.2

- Fixes a bug where initialLocation took precedence over deep-links

## 4.0.1

- Fixes a bug where calling setLogging(false) does not clear listeners.

## 4.0.0

- Refactors go_router and introduces `GoRouteInformationProvider`. [Migration Doc](https://flutter.dev/go/go-router-v4-breaking-changes)
- Fixes a bug where top-level routes are skipped if another contains child routes.

## 3.1.1

- Uses first match if there are more than one route to match. [ [#99833](https://github.com/flutter/flutter/issues/99833)

## 3.1.0

- Adds `GoRouteData` and `TypedGoRoute` to support `package:go_router_builder`.

## 3.0.7

- Refactors runtime checks to assertions.

## 3.0.6

- Exports inherited_go_router.dart file.

## 3.0.5

- Add `dispatchNotification` method to `DummyBuildContext` in tests. (This
  should be revisited when Flutter `2.11.0` becomes stable.)
- Improves code coverage.
- `GoRoute` now warns about requiring either `pageBuilder`, `builder` or `redirect` at instantiation.

## 3.0.4

- Updates code for stricter analysis options.

## 3.0.3

- Fixes a bug where params disappear when pushing a nested route.

## 3.0.2

- Moves source to flutter/packages.
- Removes all_lint_rules_community and path_to_regexp dependencies.

## 3.0.1

- pass along the error to the `navigatorBuilder` to allow for different
  implementations based on the presence of an error

## 3.0.0

- breaking change: added `GoRouterState` to `navigatorBuilder` function
- breaking change: removed `BuildContext` from `GoRouter.pop()` to remove the
  need to use `context` parameter when calling the `GoRouter` API; this changes
  the behavior of `GoRouter.pop()` to only pop what's on the `GoRouter` page
  stack and no longer calls `Navigator.pop()`
- new [Migrating to 3.0 section](https://gorouter.dev/migrating-to-30) in the
  docs to describe the details of the breaking changes and how to update your
  code
- added a new [shared
  scaffold](https://github.com/csells/go_router/blob/main/go_router/example/lib/shared_scaffold.dart)
  sample to show how to use the `navigatorBuilder` function to build a custom
  shared scaffold outside of the animations provided by go_router

## 2.5.7

- [PR 262](https://github.com/csells/go_router/pull/262): add support for
  `Router.neglect`; thanks to [nullrocket](https://github.com/nullrocket)!
- [PR 265](https://github.com/csells/go_router/pull/265): add Japanese
  translation of the docs; thanks to
  [toshi-kuji](https://github.com/toshi-kuji)! Unfortunately I don't yet know
  how to properly display them via docs.page, but [I'm working on
  it](https://github.com/csells/go_router/issues/266)
- updated the examples using the `from` query parameter to be completely
  self-contained in the `redirect` function, simplifying usage
- updated the async data example to be simpler
- added a new example to show how to implement a loading page
- renamed the navigator_integration example to user_input and added an example
  of `WillPopScope` for go_router apps

## 2.5.6

- [PR 259](https://github.com/csells/go_router/pull/259): remove a hack for
  notifying the router of a route change that was no longer needed; thanks to
  [nullrocket](https://github.com/nullrocket)!
- improved async example to handle the case that the data has been returned but
  the page is no longer there by checking the `mounted` property of the screen

## 2.5.5

- updated implementation to use logging package for debug diagnostics; thanks
  to [johnpryan](https://github.com/johnpryan)

## 2.5.4

- fixed up the `GoRouterRefreshStream` implementation with an export, an example
  and some docs

## 2.5.3

- added `GoRouterRefreshStream` from
  [jopmiddelkamp](https://github.com/jopmiddelkamp) to easily map from a
  `Stream` to a `Listenable` for use with `refreshListenable`; very useful when
  combined with stream-based state management like
  [flutter_bloc](https://pub.dev/packages/flutter_bloc)
- dartdocs fixups from [mehade369](https://github.com/mehade369)
- example link fixes from [ben-milanko](https://github.com/ben-milanko)

## 2.5.2

- pass additional information to the `NavigatorObserver` via default args to
  `MaterialPage`, etc.

## 2.5.1

- [fix 205](https://github.com/csells/go_router/issues/205): hack around a
  failed assertion in Flutter when using `Duration.zero` in the
  `NoTransitionPage`

## 2.5.0

- provide default implementation of `GoRoute.pageBuilder` to provide a simpler
  way to build pages via the `GoRouter.build` method
- provide default implementation of `GoRouter.errorPageBuilder` to provide a
  simpler way to build error pages via the `GoRouter.errorBuilder` method
- provide default implementation of `GoRouter.errorBuilder` to provide an error
  page without the need to implement a custom error page builder
- new [Migrating to 2.5 section](https://gorouter.dev/migrating-to-25) in
  the docs to show how to take advantage of the new `builder` and default error
  page builder
- removed `launch.json` as VSCode-centric and unnecessary for discovery or easy
  launching
- added a [new custom error screen
  sample](https://github.com/csells/go_router/blob/master/example/lib/error_screen.dart)
- added a [new WidgetsApp
  sample](https://github.com/csells/go_router/blob/master/example/lib/widgets_app.dart)
- added a new `NoTransitionPage` class
- updated docs to explain why the browser's Back button doesn't work
  with the `extra` param
- updated README to point to new docs site: [gorouter.dev](https://gorouter.dev)

## 2.3.1

- [fix 191](https://github.com/csells/go_router/issues/191): handle several
  kinds of trailing / in the location, e.g. `/foo/` should be the same as `/foo`

## 2.3.0

- fix a misleading error message when using redirect functions with sub-routes

## 2.2.9

- [fix 182](https://github.com/csells/go_router/issues/182): fixes a regression
  in the nested navigation caused by the fix for
  [#163](https://github.com/csells/go_router/issues/163); thanks to
  [lulupointu](https://github.com/lulupointu) for the fix!

## 2.2.8

- reformatted CHANGELOG file; lets see if pub.dev is still ok with it...
- staged an in-progress doc site at https://docs.page/csells/go_router
- tightened up a test that was silently failing
- fixed a bug that dropped parent params in sub-route redirects

## 2.2.7

- [fix 163](https://github.com/csells/go_router/issues/163): avoids unnecessary
  page rebuilds
- [fix 139](https://github.com/csells/go_router/issues/139): avoids unnecessary
  page flashes on deep linking
- [fix 158](https://github.com/csells/go_router/issues/158): shows exception
  info in the debug output even during a top-level redirect coded w/ an
  anonymous function, i.e. what the samples all use
- [fix 151](https://github.com/csells/go_router/issues/151): exposes
  `Navigator.pop()` via `GoRouter.pop()` to make it easy to find

## 2.2.6

- [fix 127](https://github.com/csells/go_router/issues/127): updated the docs
  to add a video overview of the project for people that prefer that media style
  over long-form text when approaching a new topic
- [fix 108](https://github.com/csells/go_router/issues/108): updated the
  description of the `state` parameter to clarfy that not all properties will be
  set at every usage

## 2.2.5

- [fix 120 again](https://github.com/csells/go_router/issues/120): found the bug
  in my tests that was masking the real bug; changed two characters to implement
  the actual fix (sigh)

## 2.2.4

- [fix 116](https://github.com/csells/go_router/issues/116): work-around for
  auto-import of the `context.go` family of extension methods

## 2.2.3

- [fix 132](https://github.com/csells/go_router/issues/132): route names are
  stored as case insensitive and are now matched in a case insensitive manner

## 2.2.2

- [fix 120](https://github.com/csells/go_router/issues/120): encoding and
  decoding of params and query params

## 2.2.1

- [fix 114](https://github.com/csells/go_router/issues/114): give a better error
  message when the `GoRouter` isn't found in the widget tree via
  `GoRouter.of(context)`; thanks [aoatmon](https://github.com/aoatmon) for the
  [excellent bug report](https://github.com/csells/go_router/issues/114)!

## 2.2.0

- added a new [`navigatorBuilder`](https://gorouter.dev/navigator-builder) argument to the
  `GoRouter` constructor; thanks to [andyduke](https://github.com/andyduke)!
- also from [andyduke](https://github.com/andyduke) is an update to
  improve state restoration
- refactor from [kevmoo](https://github.com/kevmoo) for easier maintenance
- added a new [Navigator Integration section of the
  docs](https://gorouter.dev/navigator-integration)

## 2.1.2

- [fix 61 again](https://github.com/csells/go_router/issues/61): enable images
  and file links to work on pub.dev/documentation
- [fix 62](https://github.com/csells/go_router/issues/62) re-tested; fixed w/
  earlier Android system Back button fix (using navigation key)
- [fix 91](https://github.com/csells/go_router/issues/91): fix a regression w/
  the `errorPageBuilder`
- [fix 92](https://github.com/csells/go_router/issues/92): fix an edge case w/
  named sub-routes
- [fix 89](https://github.com/csells/go_router/issues/89): enable queryParams
  and extra object param w/ `push`
- refactored tests for greater coverage and fewer methods `@visibleForTesting`

## 2.1.1

- [fix 86](https://github.com/csells/go_router/issues/86): add `name` to
  `GoRouterState` to complete support for URI-free navigation knowledge in your
  code
- [fix 83](https://github.com/csells/go_router/issues/83): fix for `null`
  `extra` object

## 2.1.0

- [fix 80](https://github.com/csells/go_router/issues/80): adding a redirect
  limit to catch too many redirects error
- [fix 81](https://github.com/csells/go_router/issues/81): allow an `extra`
  object to pass through for navigation

## 2.0.1

- add badges to the README and codecov to the GitHub commit action; thanks to
  [rydmike](https://github.com/rydmike) for both

## 2.0.0

- BREAKING CHANGE and [fix #50](https://github.com/csells/go_router/issues/50):
  split `params` into `params` and `queryParams`; see the [Migrating to 2.0
  section of the docs](https://gorouter.dev/migrating-to-20)
  for instructions on how to migrate your code from 1.x to 2.0
- [fix 69](https://github.com/csells/go_router/issues/69): exposed named
  location lookup for redirection
- [fix 57](https://github.com/csells/go_router/issues/57): enable the Android
  system Back button to behave exactly like the `AppBar` Back button; thanks to
  [SunlightBro](https://github.com/SunlightBro) for the one-line fix that I had
  no idea about until he pointed it out
- [fix 59](https://github.com/csells/go_router/issues/59): add query params to
  top-level redirect
- [fix 44](https://github.com/csells/go_router/issues/44): show how to use the
  `AutomaticKeepAliveClientMixin` with nested navigation to keep widget state
  between navigations; thanks to [rydmike](https://github.com/rydmike) for this
  update

## 1.1.3

- enable case-insensitive path matching while still preserving path and query
  parameter cases
- change a lifetime of habit to sort constructors first as per
  [sort_constructors_first](https://dart-lang.github.io/linter/lints/sort_constructors_first.html).
  Thanks for the PR, [Abhishek01039](https://github.com/Abhishek01039)!
- set the initial transition example route to `/none` to make pushing the 'fade
  transition' button on the first run through more fun
- fixed an error in the async data example

## 1.1.2

- Thanks, Mikes!
  - updated dartdocs from [rydmike](https://github.com/rydmike)
  - also shoutout to [https://github.com/Salakar](https://github.com/Salakar)
    for the CI action on GitHub
  - this is turning into a real community effort...

## 1.1.1

- now showing routing exceptions in the debug log
- updated the docs to make it clear that it will be called until it returns
  `null`

## 1.1.0

- added support `NavigatorObserver` objects to receive change notifications

## 1.0.1

- docs updates based on user feedback for clarity
- fix for setting URL path strategy in `main()`
- fix for `push()` disables `AppBar` Back button

## 1.0.0

- updated version for initial release
- some renaming for clarify and consistency with transitions
  - `GoRoute.builder` => `GoRoute.pageBuilder`
  - `GoRoute.error` => `GoRoute.errorPageBuilder`
- added diagnostic logging for `push` and `pushNamed`

## 0.9.6

- added support for `push` as well as `go`
- added 'none' to transitions example app
- updated animation example to use no transition and added an animated gif to
  the docs

## 0.9.5

- added support for custom transitions between routes

## 0.9.4

- updated API docs
- updated docs for `GoRouterState`

## 0.9.3

- updated API docs

## 0.9.2

- updated named route lookup to O(1)
- updated diagnostics output to show known named routes

## 0.9.1

- updated diagnostics output to show named route lookup
- docs updates

## 0.9.0

- added support for named routes

## 0.8.8

- fix to make `GoRouter` notify on pop

## 0.8.7

- made `GoRouter` a `ChangeNotifier` so you can listen for `location` changes

## 0.8.6

- books sample bug fix

## 0.8.5

- added Cupertino sample
- added example of async data lookup

## 0.8.4

- added state restoration sample

## 0.8.3

- changed `debugOutputFullPaths` to `debugLogDiagnostics` and added add'l
  debugging logging
- parameterized redirect

## 0.8.2

- updated docs for `Link` widget support

## 0.8.1

- added Books sample; fixed some issues it revealed

## 0.8.0

- breaking build to refactor the API for simplicity and capability
- move to fixed routing from conditional routing; simplies API, allows for
  redirection at the route level and there scenario was sketchy anyway
- add redirection at the route level
- replace guard objects w/ redirect functions
- add `refresh` method and `refreshListener`
- removed `.builder` ctor from `GoRouter` (not reasonable to implement)
- add Dynamic linking section to the docs
- replaced Books sample with Nested Navigation sample
- add ability to dump the known full paths to your routes to debug output

## 0.7.1

- update to pageKey to take sub-routes into account

## 0.7.0

- BREAK: rename `pattern` to `path` for consistency w/ other routers in the
  world
- added the `GoRouterLoginGuard` for the common redirect-to-login-page pattern

## 0.6.2

- fixed issue showing home page for a second before redirecting (if needed)

## 0.6.1

- added `GoRouterState.pageKey`
- removed `cupertino_icons` from main `pubspec.yaml`

## 0.6.0

- refactor to support sub-routes to build a stack of pages instead of matching
  multiple routes
- added unit tests for building the stack of pages
- some renaming of the types, e.g. `Four04Page` and `FamiliesPage` to
  `ErrorPage` and `HomePage` respectively
- fix a redirection error shown in the debug output

## 0.5.2

- add `urlPathStrategy` argument to `GoRouter` ctor

## 0.5.1

- docs and description updates

## 0.5.0

- moved redirect to top-level instead of per route for simplicity

## 0.4.1

- fixed CHANGELOG formatting

## 0.4.0

- bundled various useful route handling variables into the `GoRouterState` for
  use when building pages and error pages
- updated URL Strategy section of docs to reference `flutter run`

## 0.3.2

- formatting update to appease the pub.dev gods...

## 0.3.1

- updated the CHANGELOG

## 0.3.0

- moved redirection into a `GoRoute` ctor arg
- forgot to update the CHANGELOG

## 0.2.3

- move outstanding issues to [issue
  tracker](https://github.com/csells/go_router/issues)
- added explanation of Deep Linking to docs
- reformatting to meet pub.dev scoring guidelines

## 0.2.2

- docs updates

## 0.2.1

- messing with the CHANGELOG formatting

## 0.2.0

- initial useful release
- added support for declarative routes via `GoRoute` instances
- added support for imperative routing via `GoRoute.builder`
- added support for setting the URL path strategy
- added support for conditional routing
- added support for redirection
- added support for optional query parameters as well as positional parameters
  in route names

## 0.1.0

- squatting on the package name (I'm not too proud to admit it)<|MERGE_RESOLUTION|>--- conflicted
+++ resolved
@@ -1,11 +1,11 @@
-## 4.3.0
-
-<<<<<<< HEAD
+## 4.4.0
+
 - Add `buildPageWithState` to `GoRouteData`.
 - `GoRouteData.buildPage` is now deprecated in favor of `GoRouteData.buildPageWithState`.
-=======
+
+## 4.3.0
+
 - Allows `Map<String, dynamic>` maps as `queryParams` of `goNamed`, `replacedName`, `pushNamed` and `namedLocation`. 
->>>>>>> 14d8d7b5
 
 ## 4.2.9
 
