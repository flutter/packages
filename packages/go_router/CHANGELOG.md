<<<<<<< HEAD
## 4.2.0

- Adds `void replace()` and `replaceNamed` to `GoRouterDelegate`, `GoRouter` and `GoRouterHelper`.
=======
## 4.1.1

- Fixes a bug where calling namedLocation does not support case-insensitive way.
>>>>>>> ecbb67c5

## 4.1.0

- Adds `bool canPop()` to `GoRouterDelegate`, `GoRouter` and `GoRouterHelper`.

## 4.0.3

- Adds missed popping log.

## 4.0.2

- Fixes a bug where initialLocation took precedence over deep-links

## 4.0.1

- Fixes a bug where calling setLogging(false) does not clear listeners.

## 4.0.0

- Refactors go_router and introduces `GoRouteInformationProvider`. [Migration Doc](https://flutter.dev/go/go-router-v4-breaking-changes)
- Fixes a bug where top-level routes are skipped if another contains child routes.

## 3.1.1

- Uses first match if there are more than one route to match. [ [#99833](https://github.com/flutter/flutter/issues/99833)

## 3.1.0

- Adds `GoRouteData` and `TypedGoRoute` to support `package:go_router_builder`.

## 3.0.7

- Refactors runtime checks to assertions.

## 3.0.6

- Exports inherited_go_router.dart file.

## 3.0.5

- Add `dispatchNotification` method to `DummyBuildContext` in tests. (This
  should be revisited when Flutter `2.11.0` becomes stable.)
- Improves code coverage.
- `GoRoute` now warns about requiring either `pageBuilder`, `builder` or `redirect` at instantiation.

## 3.0.4

- Updates code for stricter analysis options.

## 3.0.3

- Fixes a bug where params disappear when pushing a nested route.

## 3.0.2

- Moves source to flutter/packages.
- Removes all_lint_rules_community and path_to_regexp dependencies.

## 3.0.1

- pass along the error to the `navigatorBuilder` to allow for different
  implementations based on the presence of an error

## 3.0.0

- breaking change: added `GoRouterState` to `navigatorBuilder` function
- breaking change: removed `BuildContext` from `GoRouter.pop()` to remove the
  need to use `context` parameter when calling the `GoRouter` API; this changes
  the behavior of `GoRouter.pop()` to only pop what's on the `GoRouter` page
  stack and no longer calls `Navigator.pop()`
- new [Migrating to 3.0 section](https://gorouter.dev/migrating-to-30) in the
  docs to describe the details of the breaking changes and how to update your
  code
- added a new [shared
  scaffold](https://github.com/csells/go_router/blob/main/go_router/example/lib/shared_scaffold.dart)
  sample to show how to use the `navigatorBuilder` function to build a custom
  shared scaffold outside of the animations provided by go_router

## 2.5.7

- [PR 262](https://github.com/csells/go_router/pull/262): add support for
  `Router.neglect`; thanks to [nullrocket](https://github.com/nullrocket)!
- [PR 265](https://github.com/csells/go_router/pull/265): add Japanese
  translation of the docs; thanks to
  [toshi-kuji](https://github.com/toshi-kuji)! Unfortunately I don't yet know
  how to properly display them via docs.page, but [I'm working on
  it](https://github.com/csells/go_router/issues/266)
- updated the examples using the `from` query parameter to be completely
  self-contained in the `redirect` function, simplifying usage
- updated the async data example to be simpler
- added a new example to show how to implement a loading page
- renamed the navigator_integration example to user_input and added an example
  of `WillPopScope` for go_router apps

## 2.5.6

- [PR 259](https://github.com/csells/go_router/pull/259): remove a hack for
  notifying the router of a route change that was no longer needed; thanks to
  [nullrocket](https://github.com/nullrocket)!
- improved async example to handle the case that the data has been returned but
  the page is no longer there by checking the `mounted` property of the screen

## 2.5.5

- updated implementation to use logging package for debug diagnostics; thanks
  to [johnpryan](https://github.com/johnpryan)

## 2.5.4

- fixed up the `GoRouterRefreshStream` implementation with an export, an example
  and some docs

## 2.5.3

- added `GoRouterRefreshStream` from
  [jopmiddelkamp](https://github.com/jopmiddelkamp) to easily map from a
  `Stream` to a `Listenable` for use with `refreshListenable`; very useful when
  combined with stream-based state management like
  [flutter_bloc](https://pub.dev/packages/flutter_bloc)
- dartdocs fixups from [mehade369](https://github.com/mehade369)
- example link fixes from [ben-milanko](https://github.com/ben-milanko)

## 2.5.2

- pass additional information to the `NavigatorObserver` via default args to
  `MaterialPage`, etc.

## 2.5.1

- [fix 205](https://github.com/csells/go_router/issues/205): hack around a
  failed assertion in Flutter when using `Duration.zero` in the
  `NoTransitionPage`

## 2.5.0

- provide default implementation of `GoRoute.pageBuilder` to provide a simpler
  way to build pages via the `GoRouter.build` method
- provide default implementation of `GoRouter.errorPageBuilder` to provide a
  simpler way to build error pages via the `GoRouter.errorBuilder` method
- provide default implementation of `GoRouter.errorBuilder` to provide an error
  page without the need to implement a custom error page builder
- new [Migrating to 2.5 section](https://gorouter.dev/migrating-to-25) in
  the docs to show how to take advantage of the new `builder` and default error
  page builder
- removed `launch.json` as VSCode-centric and unnecessary for discovery or easy
  launching
- added a [new custom error screen
  sample](https://github.com/csells/go_router/blob/master/example/lib/error_screen.dart)
- added a [new WidgetsApp
  sample](https://github.com/csells/go_router/blob/master/example/lib/widgets_app.dart)
- added a new `NoTransitionPage` class
- updated docs to explain why the browser's Back button doesn't work
  with the `extra` param
- updated README to point to new docs site: [gorouter.dev](https://gorouter.dev)

## 2.3.1

- [fix 191](https://github.com/csells/go_router/issues/191): handle several
  kinds of trailing / in the location, e.g. `/foo/` should be the same as `/foo`

## 2.3.0

- fix a misleading error message when using redirect functions with sub-routes

## 2.2.9

- [fix 182](https://github.com/csells/go_router/issues/182): fixes a regression
  in the nested navigation caused by the fix for
  [#163](https://github.com/csells/go_router/issues/163); thanks to
  [lulupointu](https://github.com/lulupointu) for the fix!

## 2.2.8

- reformatted CHANGELOG file; lets see if pub.dev is still ok with it...
- staged an in-progress doc site at https://docs.page/csells/go_router
- tightened up a test that was silently failing
- fixed a bug that dropped parent params in sub-route redirects

## 2.2.7

- [fix 163](https://github.com/csells/go_router/issues/163): avoids unnecessary
  page rebuilds
- [fix 139](https://github.com/csells/go_router/issues/139): avoids unnecessary
  page flashes on deep linking
- [fix 158](https://github.com/csells/go_router/issues/158): shows exception
  info in the debug output even during a top-level redirect coded w/ an
  anonymous function, i.e. what the samples all use
- [fix 151](https://github.com/csells/go_router/issues/151): exposes
  `Navigator.pop()` via `GoRouter.pop()` to make it easy to find

## 2.2.6

- [fix 127](https://github.com/csells/go_router/issues/127): updated the docs
  to add a video overview of the project for people that prefer that media style
  over long-form text when approaching a new topic
- [fix 108](https://github.com/csells/go_router/issues/108): updated the
  description of the `state` parameter to clarfy that not all properties will be
  set at every usage

## 2.2.5

- [fix 120 again](https://github.com/csells/go_router/issues/120): found the bug
  in my tests that was masking the real bug; changed two characters to implement
  the actual fix (sigh)

## 2.2.4

- [fix 116](https://github.com/csells/go_router/issues/116): work-around for
  auto-import of the `context.go` family of extension methods

## 2.2.3

- [fix 132](https://github.com/csells/go_router/issues/132): route names are
  stored as case insensitive and are now matched in a case insensitive manner

## 2.2.2

- [fix 120](https://github.com/csells/go_router/issues/120): encoding and
  decoding of params and query params

## 2.2.1

- [fix 114](https://github.com/csells/go_router/issues/114): give a better error
  message when the `GoRouter` isn't found in the widget tree via
  `GoRouter.of(context)`; thanks [aoatmon](https://github.com/aoatmon) for the
  [excellent bug report](https://github.com/csells/go_router/issues/114)!

## 2.2.0

- added a new [`navigatorBuilder`](https://gorouter.dev/navigator-builder) argument to the
  `GoRouter` constructor; thanks to [andyduke](https://github.com/andyduke)!
- also from [andyduke](https://github.com/andyduke) is an update to
  improve state restoration
- refactor from [kevmoo](https://github.com/kevmoo) for easier maintenance
- added a new [Navigator Integration section of the
  docs](https://gorouter.dev/navigator-integration)

## 2.1.2

- [fix 61 again](https://github.com/csells/go_router/issues/61): enable images
  and file links to work on pub.dev/documentation
- [fix 62](https://github.com/csells/go_router/issues/62) re-tested; fixed w/
  earlier Android system Back button fix (using navigation key)
- [fix 91](https://github.com/csells/go_router/issues/91): fix a regression w/
  the `errorPageBuilder`
- [fix 92](https://github.com/csells/go_router/issues/92): fix an edge case w/
  named sub-routes
- [fix 89](https://github.com/csells/go_router/issues/89): enable queryParams
  and extra object param w/ `push`
- refactored tests for greater coverage and fewer methods `@visibleForTesting`

## 2.1.1

- [fix 86](https://github.com/csells/go_router/issues/86): add `name` to
  `GoRouterState` to complete support for URI-free navigation knowledge in your
  code
- [fix 83](https://github.com/csells/go_router/issues/83): fix for `null`
  `extra` object

## 2.1.0

- [fix 80](https://github.com/csells/go_router/issues/80): adding a redirect
  limit to catch too many redirects error
- [fix 81](https://github.com/csells/go_router/issues/81): allow an `extra`
  object to pass through for navigation

## 2.0.1

- add badges to the README and codecov to the GitHub commit action; thanks to
  [rydmike](https://github.com/rydmike) for both

## 2.0.0

- BREAKING CHANGE and [fix #50](https://github.com/csells/go_router/issues/50):
  split `params` into `params` and `queryParams`; see the [Migrating to 2.0
  section of the docs](https://gorouter.dev/migrating-to-20)
  for instructions on how to migrate your code from 1.x to 2.0
- [fix 69](https://github.com/csells/go_router/issues/69): exposed named
  location lookup for redirection
- [fix 57](https://github.com/csells/go_router/issues/57): enable the Android
  system Back button to behave exactly like the `AppBar` Back button; thanks to
  [SunlightBro](https://github.com/SunlightBro) for the one-line fix that I had
  no idea about until he pointed it out
- [fix 59](https://github.com/csells/go_router/issues/59): add query params to
  top-level redirect
- [fix 44](https://github.com/csells/go_router/issues/44): show how to use the
  `AutomaticKeepAliveClientMixin` with nested navigation to keep widget state
  between navigations; thanks to [rydmike](https://github.com/rydmike) for this
  update

## 1.1.3

- enable case-insensitive path matching while still preserving path and query
  parameter cases
- change a lifetime of habit to sort constructors first as per
  [sort_constructors_first](https://dart-lang.github.io/linter/lints/sort_constructors_first.html).
  Thanks for the PR, [Abhishek01039](https://github.com/Abhishek01039)!
- set the initial transition example route to `/none` to make pushing the 'fade
  transition' button on the first run through more fun
- fixed an error in the async data example

## 1.1.2

- Thanks, Mikes!
  - updated dartdocs from [rydmike](https://github.com/rydmike)
  - also shoutout to [https://github.com/Salakar](https://github.com/Salakar)
    for the CI action on GitHub
  - this is turning into a real community effort...

## 1.1.1

- now showing routing exceptions in the debug log
- updated the docs to make it clear that it will be called until it returns
  `null`

## 1.1.0

- added support `NavigatorObserver` objects to receive change notifications

## 1.0.1

- docs updates based on user feedback for clarity
- fix for setting URL path strategy in `main()`
- fix for `push()` disables `AppBar` Back button

## 1.0.0

- updated version for initial release
- some renaming for clarify and consistency with transitions
  - `GoRoute.builder` => `GoRoute.pageBuilder`
  - `GoRoute.error` => `GoRoute.errorPageBuilder`
- added diagnostic logging for `push` and `pushNamed`

## 0.9.6

- added support for `push` as well as `go`
- added 'none' to transitions example app
- updated animation example to use no transition and added an animated gif to
  the docs

## 0.9.5

- added support for custom transitions between routes

## 0.9.4

- updated API docs
- updated docs for `GoRouterState`

## 0.9.3

- updated API docs

## 0.9.2

- updated named route lookup to O(1)
- updated diagnostics output to show known named routes

## 0.9.1

- updated diagnostics output to show named route lookup
- docs updates

## 0.9.0

- added support for named routes

## 0.8.8

- fix to make `GoRouter` notify on pop

## 0.8.7

- made `GoRouter` a `ChangeNotifier` so you can listen for `location` changes

## 0.8.6

- books sample bug fix

## 0.8.5

- added Cupertino sample
- added example of async data lookup

## 0.8.4

- added state restoration sample

## 0.8.3

- changed `debugOutputFullPaths` to `debugLogDiagnostics` and added add'l
  debugging logging
- parameterized redirect

## 0.8.2

- updated docs for `Link` widget support

## 0.8.1

- added Books sample; fixed some issues it revealed

## 0.8.0

- breaking build to refactor the API for simplicity and capability
- move to fixed routing from conditional routing; simplies API, allows for
  redirection at the route level and there scenario was sketchy anyway
- add redirection at the route level
- replace guard objects w/ redirect functions
- add `refresh` method and `refreshListener`
- removed `.builder` ctor from `GoRouter` (not reasonable to implement)
- add Dynamic linking section to the docs
- replaced Books sample with Nested Navigation sample
- add ability to dump the known full paths to your routes to debug output

## 0.7.1

- update to pageKey to take sub-routes into account

## 0.7.0

- BREAK: rename `pattern` to `path` for consistency w/ other routers in the
  world
- added the `GoRouterLoginGuard` for the common redirect-to-login-page pattern

## 0.6.2

- fixed issue showing home page for a second before redirecting (if needed)

## 0.6.1

- added `GoRouterState.pageKey`
- removed `cupertino_icons` from main `pubspec.yaml`

## 0.6.0

- refactor to support sub-routes to build a stack of pages instead of matching
  multiple routes
- added unit tests for building the stack of pages
- some renaming of the types, e.g. `Four04Page` and `FamiliesPage` to
  `ErrorPage` and `HomePage` respectively
- fix a redirection error shown in the debug output

## 0.5.2

- add `urlPathStrategy` argument to `GoRouter` ctor

## 0.5.1

- docs and description updates

## 0.5.0

- moved redirect to top-level instead of per route for simplicity

## 0.4.1

- fixed CHANGELOG formatting

## 0.4.0

- bundled various useful route handling variables into the `GoRouterState` for
  use when building pages and error pages
- updated URL Strategy section of docs to reference `flutter run`

## 0.3.2

- formatting update to appease the pub.dev gods...

## 0.3.1

- updated the CHANGELOG

## 0.3.0

- moved redirection into a `GoRoute` ctor arg
- forgot to update the CHANGELOG

## 0.2.3

- move outstanding issues to [issue
  tracker](https://github.com/csells/go_router/issues)
- added explanation of Deep Linking to docs
- reformatting to meet pub.dev scoring guidelines

## 0.2.2

- docs updates

## 0.2.1

- messing with the CHANGELOG formatting

## 0.2.0

- initial useful release
- added support for declarative routes via `GoRoute` instances
- added support for imperative routing via `GoRoute.builder`
- added support for setting the URL path strategy
- added support for conditional routing
- added support for redirection
- added support for optional query parameters as well as positional parameters
  in route names

## 0.1.0

- squatting on the package name (I'm not too proud to admit it)<|MERGE_RESOLUTION|>--- conflicted
+++ resolved
@@ -1,12 +1,9 @@
-<<<<<<< HEAD
 ## 4.2.0
 
 - Adds `void replace()` and `replaceNamed` to `GoRouterDelegate`, `GoRouter` and `GoRouterHelper`.
-=======
 ## 4.1.1
 
 - Fixes a bug where calling namedLocation does not support case-insensitive way.
->>>>>>> ecbb67c5
 
 ## 4.1.0
 
