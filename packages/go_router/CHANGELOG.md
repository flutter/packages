--- conflicted
+++ resolved
@@ -1,8 +1,7 @@
-<<<<<<< HEAD
-## 10.1.3
+## 11.1.0
 
 - Adds optional parameter `overridePlatformDefaultLocation` to override initial route set by platform.
-=======
+
 ## 11.0.0
 
 - Fixes the GoRouter.goBranch so that it doesn't reset extra to null if extra is not serializable.
@@ -22,7 +21,6 @@
 ## 10.1.3
 
 - Fixes an issue in the documentation that was using `state.queryParameters` instead of `state.uri.queryParameters`.
->>>>>>> 55b72936
 
 ## 10.1.2
 
