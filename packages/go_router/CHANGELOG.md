--- conflicted
+++ resolved
@@ -1,4 +1,3 @@
-<<<<<<< HEAD
 ## 6.0.0
 
 - **BREAKING CHANGE**
@@ -8,11 +7,10 @@
   - `replace` from `GoRouter`, `GoRouterDelegate` and `GoRouterHelper` has been renamed into `pushReplacement`. 
   - `replaceNamed` from `GoRouter`, `GoRouterDelegate` and `GoRouterHelper` has been renamed into `pushReplacementNamed`. 
   - [go_router v6 migration guide](https://flutter.dev/go/go-router-v6-breaking-changes)
-=======
+
 ## 5.2.4
 
 - Fixes crashes when using async redirect.
->>>>>>> e53c114e
 
 ## 5.2.3
 
