--- conflicted
+++ resolved
@@ -1,8 +1,7 @@
-<<<<<<< HEAD
-## 14.8.2
+## 15.1.1
 
 - Fixes `PopScope.onPopInvokedWithResult` getting called twice when popping a route if `GoRouteData.onExit` is not null
-=======
+
 ## 15.1.0
 
 - Adds `caseSensitive` to `TypedGoRoute`.
@@ -13,7 +12,6 @@
   - URLs are now case sensitive.
   - Adds `caseSensitive` parameter to `GoRouter` (default to `true`).
   - See [Migrating to 15.0.0](https://flutter.dev/go/go-router-v15-breaking-changes)
->>>>>>> f1fc965e
 
 ## 14.8.1
 
