<<<<<<< HEAD
## NEXT

=======
## 12.1.2

* Fixes an incorrect use of `extends` for Dart 3 compatibility.
>>>>>>> a8bb8330
* Updates minimum supported SDK version to Flutter 3.10/Dart 3.0.

## 12.1.1

- Retains query parameters during refresh and first redirect.

## 12.1.0

- Adds an ability to add a custom codec for serializing/deserializing extra.

## 12.0.3

- Fixes crashes when dynamically updates routing tables with named routes.

## 12.0.2

- Fixes the problem that pathParameters is null in redirect when the Router is recreated.

## 12.0.1

- Fixes deep-link with no path on cold start.

## 12.0.0

- Adds ability to dynamically update routing table.
- **BREAKING CHANGE**:
  - The function signature of constructor of `RouteConfiguration` is updated.
  - Adds a required `matchedPath` named parameter to `RouteMatch.match`.

## 11.1.4

- Fixes missing parameters in the type-safe routes topic documentation.

## 11.1.3

- Fixes missing state.extra in onException().

## 11.1.2

- Fixes a bug where the known routes and initial route were logged even when `debugLogDiagnostics` was set to `false`.

## 11.1.1

- Fixes a missing `{@end-tool}` doc directive tag for `GoRoute.name`.

## 11.1.0

- Adds optional parameter `overridePlatformDefaultLocation` to override initial route set by platform.

## 11.0.1

- Fixes the Android back button ignores top level route's onExit.

## 11.0.0

- Fixes the GoRouter.goBranch so that it doesn't reset extra to null if extra is not serializable.
- **BREAKING CHANGE**:
  - Updates the function signature of `GoRouteInformationProvider.restore`.
  - Adds `NavigationType.restore` to `NavigationType` enum.

## 10.2.0

- Adds `onExit` to GoRoute.

## 10.1.4

- Fixes RouteInformationParser that does not restore full RouteMatchList if
  the optionURLReflectsImperativeAPIs is set.

## 10.1.3

- Fixes an issue in the documentation that was using `state.queryParameters` instead of `state.uri.queryParameters`.

## 10.1.2

* Adds pub topics to package metadata.

## 10.1.1

- Fixes mapping from `Page` to `RouteMatch`s.
- Updates minimum supported SDK version to Flutter 3.7/Dart 2.19.

## 10.1.0

- Supports setting `requestFocus`.

## 10.0.0

- **BREAKING CHANGE**:
  - Replaces location, queryParameters, and queryParametersAll in GoRouterState with Uri.
  - See [Migrating to 10.0.0](https://flutter.dev/go/go-router-v10-breaking-changes) or
    run `dart fix --apply` to fix the breakages.

## 9.1.1

- Fixes a link in error handling documentation.

## 9.1.0

- Adds the parentNavigatorKey parameter to ShellRouteData and StatefulShellRouteData.
- Fixes a typo in docs for `StatefulShellRoute.indexedStack(...)`.
- Cleans some typos in the documentation and asserts.

## 9.0.3

- Adds helpers for go_router_builder for StatefulShellRoute support

## 9.0.2

- Exposes package-level privates.

## 9.0.1

- Allows redirect only GoRoute to be part of RouteMatchList.

## 9.0.0

- **BREAKING CHANGE**:
  - Removes GoRouter.location. Use GoRouterState.of().location instead.
  - GoRouter does not `extends` ChangeNotifier.
  - [Migration guide](https://flutter.dev/go/go-router-v9-breaking-changes)
- Reduces excessive rebuilds due to inherited look up.

## 8.2.0

- Adds onException to GoRouter constructor.

## 8.1.0

- Adds parent navigator key to ShellRoute and StatefulShellRoute.

## 8.0.5

- Fixes a bug that GoRouterState in top level redirect doesn't contain complete data.

## 8.0.4

- Updates documentations around `GoRouter.of`, `GoRouter.maybeOf`, and `BuildContext` extension.

## 8.0.3

- Makes namedLocation and route name related APIs case sensitive.

## 8.0.2

- Fixes a bug in `debugLogDiagnostics` to support StatefulShellRoute.

## 8.0.1

- Fixes a link for an example in `path` documentation.
  documentation.

## 8.0.0

- **BREAKING CHANGE**:
  - Imperatively pushed GoRoute no longer change URL.
  - Browser backward and forward button respects imperative route operations.
- Refactors the route parsing pipeline.

## 7.1.1

- Removes obsolete null checks on non-nullable values.

## 7.1.0

- Introduces `StatefulShellRoute` to support using separate navigators for child routes as well as preserving state in each navigation tree (flutter/flutter#99124).
- Updates documentation for `pageBuilder` and `builder` fields of `ShellRoute`, to more correctly
  describe the meaning of the child argument in the builder functions.
- Adds support for restorationId to ShellRoute (and StatefulShellRoute).

## 7.0.2

- Fixes `BuildContext` extension method `replaceNamed` to correctly pass `pathParameters` and `queryParameters`.

## 7.0.1

- Adds a workaround for the `dart fix --apply` issue, https://github.com/dart-lang/sdk/issues/52233.

## 7.0.0

- **BREAKING CHANGE**:
  - For the below changes, run `dart fix --apply` to automatically migrate your code.
    - `GoRouteState.subloc` has been renamed to `GoRouteState.matchedLocation`.
    - `GoRouteState.params` has been renamed to `GoRouteState.pathParameters`.
    - `GoRouteState.fullpath` has been renamed to `GoRouteState.fullPath`.
    - `GoRouteState.queryParams` has been renamed to `GoRouteState.queryParameters`.
    - `params` and `queryParams` in `GoRouteState.namedLocation` have been renamed to `pathParameters` and `queryParameters`.
    - `params` and `queryParams` in `GoRouter`'s `namedLocation`, `pushNamed`, `pushReplacementNamed`
      `replaceNamed` have been renamed to `pathParameters` and `queryParameters`.
  - For the below changes, please follow the [migration guide](https://docs.google.com/document/d/10Xbpifbs4E-zh6YE5akIO8raJq_m3FIXs6nUGdOspOg).
    - `params` and `queryParams` in `BuildContext`'s `namedLocation`, `pushNamed`, `pushReplacementNamed`
      `replaceNamed` have been renamed to `pathParameters` and `queryParameters`.
- Cleans up API and makes RouteMatchList immutable.

## 6.5.9

- Removes navigator keys from `GoRouteData` and `ShellRouteData`.

## 6.5.8

- Adds name parameter to `TypedGoRoute`

## 6.5.7

- Fixes a bug that go_router would crash if `GoRoute.pageBuilder` depends on `InheritedWidget`s.

## 6.5.6

- Fixes an issue where ShellRoute routes were not logged when debugLogDiagnostic was enabled.

## 6.5.5

- Fixes an issue when popping pageless route would accidentally complete imperative page.

## 6.5.4

- Removes navigator keys from `TypedGoRoute` and `TypedShellRoute`.

## 6.5.3

- Fixes redirect being called with an empty location for unknown routes.

## 6.5.2

- NoTransitionPage now has an instant reverse transition.

## 6.5.1

- Fixes an issue where the params are removed after popping.

## 6.5.0

- Supports returning values on pop.

## 6.4.1

- Adds `initialExtra` to **GoRouter** to pass extra data alongside `initialRoute`.

## 6.4.0

- Adds `replace` method to that replaces the current route with a new one and keeps the same page key. This is useful for when you want to update the query params without changing the page key ([#115902](https://github.com/flutter/flutter/issues/115902)).

## 6.3.0

- Aligns Dart and Flutter SDK constraints.
- Updates compileSdkVersion to 33.
- Updates example app to iOS 11.
- Adds `navigatorKey` to `TypedShellRoute`
- Adds `parentNavigatorKey` to `TypedGoRoute`
- Updates documentation in matching methods.

## 6.2.0

- Exports supertypes in route_data.dart library.

## 6.1.0

- Adds `GoRouter.maybeOf` to get the closest `GoRouter` from the context, if there is any.

## 6.0.10

- Adds helpers for go_router_builder for ShellRoute support

## 6.0.9

- Fixes deprecation message for `GoRouterState.namedLocation`

## 6.0.8

- Adds support for Iterables, Lists and Sets in query params for TypedGoRoute. [#108437](https://github.com/flutter/flutter/issues/108437).

## 6.0.7

- Add observers parameter to the ShellRoute that will be passed to the nested Navigator.
- Use `HeroControllerScope` for nested Navigator that fixes Hero Widgets not animating in Nested Navigator.

## 6.0.6

- Adds `reverseTransitionDuration` to `CustomTransitionPage`

## 6.0.5

- Fixes [unnecessary_null_comparison](https://dart.dev/lints/unnecessary_null_checks) lint warnings.

## 6.0.4

- Fixes redirection info log.

## 6.0.3

- Makes `CustomTransitionPage.barrierDismissible` work

## 6.0.2

- Fixes missing result on pop in go_router extension.

## 6.0.1

- Fixes crashes when popping navigators manually.
- Fixes trailing slashes after pops.

## 6.0.0

- **BREAKING CHANGE**
  - `GoRouteData`'s `redirect` now takes 2 parameters `BuildContext context, GoRouterState state`.
  - `GoRouteData`'s `build` now takes 2 parameters `BuildContext context, GoRouterState state`.
  - `GoRouteData`'s `buildPageWithState` has been removed and replaced by `buildPage` with now takes 2 parameters `BuildContext context, GoRouterState state`.
  - `replace` from `GoRouter`, `GoRouterDelegate` and `GoRouterHelper` has been renamed into `pushReplacement`.
  - `replaceNamed` from `GoRouter`, `GoRouterDelegate` and `GoRouterHelper` has been renamed into `pushReplacementNamed`.
  - [go_router v6 migration guide](https://flutter.dev/go/go-router-v6-breaking-changes)

## 5.2.4

- Fixes crashes when using async redirect.

## 5.2.3

- Fixes link for router configuration and sub-routes

## 5.2.2

- Fixes `pop` and `push` to update urls correctly.

## 5.2.1

- Refactors `GoRouter.pop` to be able to pop individual pageless route with result.

## 5.2.0

- Fixes `GoRouterState.location` and `GoRouterState.param` to return correct value.
- Cleans up `RouteMatch` and `RouteMatchList` API.

## 5.1.10

- Fixes link of ShellRoute in README.

## 5.1.9

- Fixes broken links in documentation.

## 5.1.8

- Fixes a bug with `replace` where it was not generated a new `pageKey`.

## 5.1.7

- Adds documentation using dartdoc topics.

## 5.1.6

- Fixes crashes when multiple `GoRoute`s use the same `parentNavigatorKey` in a route subtree.

## 5.1.5

- Adds migration guide for 5.1.2 to readme.

## 5.1.4

- Fixes the documentation by removing the `ShellRoute`'s non-existing `path` parameter from it.

## 5.1.3

- Allows redirection to return same location.

## 5.1.2

- Adds GoRouterState to context.
- Fixes GoRouter notification.
- Updates README.
- Removes dynamic calls in examples.
- **BREAKING CHANGE**
  - Remove NavigatorObserver mixin from GoRouter

## 5.1.1

- Removes DebugGoRouteInformation.

## 5.1.0

- Removes urlPathStrategy completely, which should have been done in v5.0.0 but some code remained mistakenly.

## 5.0.5

- Fixes issue where asserts in popRoute were preventing the app from
  exiting on Android.

## 5.0.4

- Fixes a bug in ShellRoute example where NavigationBar might lose current index in a nested routes.

## 5.0.3

- Changes examples to use the routerConfig API

## 5.0.2

- Fixes missing code example in ShellRoute documentation.

## 5.0.1

- Allows ShellRoute to have child ShellRoutes (flutter/flutter#111981)

## 5.0.0

- Fixes a bug where intermediate route redirect methods are not called.
- GoRouter implements the RouterConfig interface, allowing you to call
  MaterialApp.router(routerConfig: _myGoRouter) instead of passing
  the RouterDelegate, RouteInformationParser, and RouteInformationProvider
  fields.
- **BREAKING CHANGE**
  - Redesigns redirection API, adds asynchronous feature, and adds build context to redirect.
  - Removes GoRouterRefreshStream
  - Removes navigatorBuilder
  - Removes urlPathStrategy
- [go_router v5 migration guide](https://flutter.dev/go/go-router-v5-breaking-changes)

## 4.5.1

- Fixes an issue where GoRoutes with only a redirect were disallowed
  (flutter/flutter#111763)

## 4.5.0

- Adds ShellRoute for nested navigation support (flutter/flutter#99126)
- Adds `parentNavigatorKey` to GoRoute, which specifies the Navigator to place that
  route's Page onto.

## 4.4.1

- Fix an issue where disabling logging clears the root logger's listeners

## 4.4.0

- Adds `buildPageWithState` to `GoRouteData`.
- `GoRouteData.buildPage` is now deprecated in favor of `GoRouteData.buildPageWithState`.

## 4.3.0

- Allows `Map<String, dynamic>` maps as `queryParams` of `goNamed`, `replacedName`, `pushNamed` and `namedLocation`.

## 4.2.9

- Updates text theme parameters to avoid deprecation issues.
- Fixes lint warnings.

## 4.2.8

- Fixes namedLocation to return URIs without trailing question marks if there are no query parameters.
- Cleans up examples.

## 4.2.7

- Updates README.

## 4.2.6

- Fixes rendering issues in the README.

## 4.2.5

- Fixes a bug where calling extra parameter is always null in route level redirect callback

## 4.2.4

- Rewrites Readme and examples.

## 4.2.3

- Fixes a bug where the ValueKey to be the same when a page was pushed multiple times.

## 4.2.2

- Fixes a bug where go_router_builder wasn't detecting annotations.

## 4.2.1

- Refactors internal classes and methods

## 4.2.0

- Adds `void replace()` and `replaceNamed` to `GoRouterDelegate`, `GoRouter` and `GoRouterHelper`.

## 4.1.1

- Fixes a bug where calling namedLocation does not support case-insensitive way.

## 4.1.0

- Adds `bool canPop()` to `GoRouterDelegate`, `GoRouter` and `GoRouterHelper`.

## 4.0.3

- Adds missed popping log.

## 4.0.2

- Fixes a bug where initialLocation took precedence over deep-links

## 4.0.1

- Fixes a bug where calling setLogging(false) does not clear listeners.

## 4.0.0

- Refactors go_router and introduces `GoRouteInformationProvider`. [Migration Doc](https://flutter.dev/go/go-router-v4-breaking-changes)
- Fixes a bug where top-level routes are skipped if another contains child routes.

## 3.1.1

- Uses first match if there are more than one route to match. [ [#99833](https://github.com/flutter/flutter/issues/99833)

## 3.1.0

- Adds `GoRouteData` and `TypedGoRoute` to support `package:go_router_builder`.

## 3.0.7

- Refactors runtime checks to assertions.

## 3.0.6

- Exports inherited_go_router.dart file.

## 3.0.5

- Add `dispatchNotification` method to `DummyBuildContext` in tests. (This
  should be revisited when Flutter `2.11.0` becomes stable.)
- Improves code coverage.
- `GoRoute` now warns about requiring either `pageBuilder`, `builder` or `redirect` at instantiation.

## 3.0.4

- Updates code for stricter analysis options.

## 3.0.3

- Fixes a bug where params disappear when pushing a nested route.

## 3.0.2

- Moves source to flutter/packages.
- Removes all_lint_rules_community and path_to_regexp dependencies.

## 3.0.1

- pass along the error to the `navigatorBuilder` to allow for different
  implementations based on the presence of an error

## 3.0.0

- breaking change: added `GoRouterState` to `navigatorBuilder` function
- breaking change: removed `BuildContext` from `GoRouter.pop()` to remove the
  need to use `context` parameter when calling the `GoRouter` API; this changes
  the behavior of `GoRouter.pop()` to only pop what's on the `GoRouter` page
  stack and no longer calls `Navigator.pop()`
- new [Migrating to 3.0 section](https://gorouter.dev/migrating-to-30) in the
  docs to describe the details of the breaking changes and how to update your
  code
- added a new [shared
  scaffold](https://github.com/csells/go_router/blob/main/go_router/example/lib/shared_scaffold.dart)
  sample to show how to use the `navigatorBuilder` function to build a custom
  shared scaffold outside of the animations provided by go_router

## 2.5.7

- [PR 262](https://github.com/csells/go_router/pull/262): add support for
  `Router.neglect`; thanks to [nullrocket](https://github.com/nullrocket)!
- [PR 265](https://github.com/csells/go_router/pull/265): add Japanese
  translation of the docs; thanks to
  [toshi-kuji](https://github.com/toshi-kuji)! Unfortunately I don't yet know
  how to properly display them via docs.page, but [I'm working on
  it](https://github.com/csells/go_router/issues/266)
- updated the examples using the `from` query parameter to be completely
  self-contained in the `redirect` function, simplifying usage
- updated the async data example to be simpler
- added a new example to show how to implement a loading page
- renamed the navigator_integration example to user_input and added an example
  of `WillPopScope` for go_router apps

## 2.5.6

- [PR 259](https://github.com/csells/go_router/pull/259): remove a hack for
  notifying the router of a route change that was no longer needed; thanks to
  [nullrocket](https://github.com/nullrocket)!
- improved async example to handle the case that the data has been returned but
  the page is no longer there by checking the `mounted` property of the screen

## 2.5.5

- updated implementation to use logging package for debug diagnostics; thanks
  to [johnpryan](https://github.com/johnpryan)

## 2.5.4

- fixed up the `GoRouterRefreshStream` implementation with an export, an example
  and some docs

## 2.5.3

- added `GoRouterRefreshStream` from
  [jopmiddelkamp](https://github.com/jopmiddelkamp) to easily map from a
  `Stream` to a `Listenable` for use with `refreshListenable`; very useful when
  combined with stream-based state management like
  [flutter_bloc](https://pub.dev/packages/flutter_bloc)
- dartdocs fixups from [mehade369](https://github.com/mehade369)
- example link fixes from [ben-milanko](https://github.com/ben-milanko)

## 2.5.2

- pass additional information to the `NavigatorObserver` via default args to
  `MaterialPage`, etc.

## 2.5.1

- [fix 205](https://github.com/csells/go_router/issues/205): hack around a
  failed assertion in Flutter when using `Duration.zero` in the
  `NoTransitionPage`

## 2.5.0

- provide default implementation of `GoRoute.pageBuilder` to provide a simpler
  way to build pages via the `GoRouter.build` method
- provide default implementation of `GoRouter.errorPageBuilder` to provide a
  simpler way to build error pages via the `GoRouter.errorBuilder` method
- provide default implementation of `GoRouter.errorBuilder` to provide an error
  page without the need to implement a custom error page builder
- new [Migrating to 2.5 section](https://gorouter.dev/migrating-to-25) in
  the docs to show how to take advantage of the new `builder` and default error
  page builder
- removed `launch.json` as VSCode-centric and unnecessary for discovery or easy
  launching
- added a [new custom error screen
  sample](https://github.com/csells/go_router/blob/master/example/lib/error_screen.dart)
- added a [new WidgetsApp
  sample](https://github.com/csells/go_router/blob/master/example/lib/widgets_app.dart)
- added a new `NoTransitionPage` class
- updated docs to explain why the browser's Back button doesn't work
  with the `extra` param
- updated README to point to new docs site: [gorouter.dev](https://gorouter.dev)

## 2.3.1

- [fix 191](https://github.com/csells/go_router/issues/191): handle several
  kinds of trailing / in the location, e.g. `/foo/` should be the same as `/foo`

## 2.3.0

- fix a misleading error message when using redirect functions with sub-routes

## 2.2.9

- [fix 182](https://github.com/csells/go_router/issues/182): fixes a regression
  in the nested navigation caused by the fix for
  [#163](https://github.com/csells/go_router/issues/163); thanks to
  [lulupointu](https://github.com/lulupointu) for the fix!

## 2.2.8

- reformatted CHANGELOG file; lets see if pub.dev is still ok with it...
- staged an in-progress doc site at https://docs.page/csells/go_router
- tightened up a test that was silently failing
- fixed a bug that dropped parent params in sub-route redirects

## 2.2.7

- [fix 163](https://github.com/csells/go_router/issues/163): avoids unnecessary
  page rebuilds
- [fix 139](https://github.com/csells/go_router/issues/139): avoids unnecessary
  page flashes on deep linking
- [fix 158](https://github.com/csells/go_router/issues/158): shows exception
  info in the debug output even during a top-level redirect coded w/ an
  anonymous function, i.e. what the samples all use
- [fix 151](https://github.com/csells/go_router/issues/151): exposes
  `Navigator.pop()` via `GoRouter.pop()` to make it easy to find

## 2.2.6

- [fix 127](https://github.com/csells/go_router/issues/127): updated the docs
  to add a video overview of the project for people that prefer that media style
  over long-form text when approaching a new topic
- [fix 108](https://github.com/csells/go_router/issues/108): updated the
  description of the `state` parameter to clarfy that not all properties will be
  set at every usage

## 2.2.5

- [fix 120 again](https://github.com/csells/go_router/issues/120): found the bug
  in my tests that was masking the real bug; changed two characters to implement
  the actual fix (sigh)

## 2.2.4

- [fix 116](https://github.com/csells/go_router/issues/116): work-around for
  auto-import of the `context.go` family of extension methods

## 2.2.3

- [fix 132](https://github.com/csells/go_router/issues/132): route names are
  stored as case insensitive and are now matched in a case insensitive manner

## 2.2.2

- [fix 120](https://github.com/csells/go_router/issues/120): encoding and
  decoding of params and query params

## 2.2.1

- [fix 114](https://github.com/csells/go_router/issues/114): give a better error
  message when the `GoRouter` isn't found in the widget tree via
  `GoRouter.of(context)`; thanks [aoatmon](https://github.com/aoatmon) for the
  [excellent bug report](https://github.com/csells/go_router/issues/114)!

## 2.2.0

- added a new [`navigatorBuilder`](https://gorouter.dev/navigator-builder) argument to the
  `GoRouter` constructor; thanks to [andyduke](https://github.com/andyduke)!
- also from [andyduke](https://github.com/andyduke) is an update to
  improve state restoration
- refactor from [kevmoo](https://github.com/kevmoo) for easier maintenance
- added a new [Navigator Integration section of the
  docs](https://gorouter.dev/navigator-integration)

## 2.1.2

- [fix 61 again](https://github.com/csells/go_router/issues/61): enable images
  and file links to work on pub.dev/documentation
- [fix 62](https://github.com/csells/go_router/issues/62) re-tested; fixed w/
  earlier Android system Back button fix (using navigation key)
- [fix 91](https://github.com/csells/go_router/issues/91): fix a regression w/
  the `errorPageBuilder`
- [fix 92](https://github.com/csells/go_router/issues/92): fix an edge case w/
  named sub-routes
- [fix 89](https://github.com/csells/go_router/issues/89): enable queryParams
  and extra object param w/ `push`
- refactored tests for greater coverage and fewer methods `@visibleForTesting`

## 2.1.1

- [fix 86](https://github.com/csells/go_router/issues/86): add `name` to
  `GoRouterState` to complete support for URI-free navigation knowledge in your
  code
- [fix 83](https://github.com/csells/go_router/issues/83): fix for `null`
  `extra` object

## 2.1.0

- [fix 80](https://github.com/csells/go_router/issues/80): adding a redirect
  limit to catch too many redirects error
- [fix 81](https://github.com/csells/go_router/issues/81): allow an `extra`
  object to pass through for navigation

## 2.0.1

- add badges to the README and codecov to the GitHub commit action; thanks to
  [rydmike](https://github.com/rydmike) for both

## 2.0.0

- BREAKING CHANGE and [fix #50](https://github.com/csells/go_router/issues/50):
  split `params` into `params` and `queryParams`; see the [Migrating to 2.0
  section of the docs](https://gorouter.dev/migrating-to-20)
  for instructions on how to migrate your code from 1.x to 2.0
- [fix 69](https://github.com/csells/go_router/issues/69): exposed named
  location lookup for redirection
- [fix 57](https://github.com/csells/go_router/issues/57): enable the Android
  system Back button to behave exactly like the `AppBar` Back button; thanks to
  [SunlightBro](https://github.com/SunlightBro) for the one-line fix that I had
  no idea about until he pointed it out
- [fix 59](https://github.com/csells/go_router/issues/59): add query params to
  top-level redirect
- [fix 44](https://github.com/csells/go_router/issues/44): show how to use the
  `AutomaticKeepAliveClientMixin` with nested navigation to keep widget state
  between navigations; thanks to [rydmike](https://github.com/rydmike) for this
  update

## 1.1.3

- enable case-insensitive path matching while still preserving path and query
  parameter cases
- change a lifetime of habit to sort constructors first as per
  [sort_constructors_first](https://dart.dev/lints/sort_constructors_first).
  Thanks for the PR, [Abhishek01039](https://github.com/Abhishek01039)!
- set the initial transition example route to `/none` to make pushing the 'fade
  transition' button on the first run through more fun
- fixed an error in the async data example

## 1.1.2

- Thanks, Mikes!
  - updated dartdocs from [rydmike](https://github.com/rydmike)
  - also shoutout to [https://github.com/Salakar](https://github.com/Salakar)
    for the CI action on GitHub
  - this is turning into a real community effort...

## 1.1.1

- now showing routing exceptions in the debug log
- updated the docs to make it clear that it will be called until it returns
  `null`

## 1.1.0

- added support `NavigatorObserver` objects to receive change notifications

## 1.0.1

- docs updates based on user feedback for clarity
- fix for setting URL path strategy in `main()`
- fix for `push()` disables `AppBar` Back button

## 1.0.0

- updated version for initial release
- some renaming for clarify and consistency with transitions
  - `GoRoute.builder` => `GoRoute.pageBuilder`
  - `GoRoute.error` => `GoRoute.errorPageBuilder`
- added diagnostic logging for `push` and `pushNamed`

## 0.9.6

- added support for `push` as well as `go`
- added 'none' to transitions example app
- updated animation example to use no transition and added an animated gif to
  the docs

## 0.9.5

- added support for custom transitions between routes

## 0.9.4

- updated API docs
- updated docs for `GoRouterState`

## 0.9.3

- updated API docs

## 0.9.2

- updated named route lookup to O(1)
- updated diagnostics output to show known named routes

## 0.9.1

- updated diagnostics output to show named route lookup
- docs updates

## 0.9.0

- added support for named routes

## 0.8.8

- fix to make `GoRouter` notify on pop

## 0.8.7

- made `GoRouter` a `ChangeNotifier` so you can listen for `location` changes

## 0.8.6

- books sample bug fix

## 0.8.5

- added Cupertino sample
- added example of async data lookup

## 0.8.4

- added state restoration sample

## 0.8.3

- changed `debugOutputFullPaths` to `debugLogDiagnostics` and added add'l
  debugging logging
- parameterized redirect

## 0.8.2

- updated docs for `Link` widget support

## 0.8.1

- added Books sample; fixed some issues it revealed

## 0.8.0

- breaking build to refactor the API for simplicity and capability
- move to fixed routing from conditional routing; simplies API, allows for
  redirection at the route level and there scenario was sketchy anyway
- add redirection at the route level
- replace guard objects w/ redirect functions
- add `refresh` method and `refreshListener`
- removed `.builder` ctor from `GoRouter` (not reasonable to implement)
- add Dynamic linking section to the docs
- replaced Books sample with Nested Navigation sample
- add ability to dump the known full paths to your routes to debug output

## 0.7.1

- update to pageKey to take sub-routes into account

## 0.7.0

- BREAK: rename `pattern` to `path` for consistency w/ other routers in the
  world
- added the `GoRouterLoginGuard` for the common redirect-to-login-page pattern

## 0.6.2

- fixed issue showing home page for a second before redirecting (if needed)

## 0.6.1

- added `GoRouterState.pageKey`
- removed `cupertino_icons` from main `pubspec.yaml`

## 0.6.0

- refactor to support sub-routes to build a stack of pages instead of matching
  multiple routes
- added unit tests for building the stack of pages
- some renaming of the types, e.g. `Four04Page` and `FamiliesPage` to
  `ErrorPage` and `HomePage` respectively
- fix a redirection error shown in the debug output

## 0.5.2

- add `urlPathStrategy` argument to `GoRouter` ctor

## 0.5.1

- docs and description updates

## 0.5.0

- moved redirect to top-level instead of per route for simplicity

## 0.4.1

- fixed CHANGELOG formatting

## 0.4.0

- bundled various useful route handling variables into the `GoRouterState` for
  use when building pages and error pages
- updated URL Strategy section of docs to reference `flutter run`

## 0.3.2

- formatting update to appease the pub.dev gods...

## 0.3.1

- updated the CHANGELOG

## 0.3.0

- moved redirection into a `GoRoute` ctor arg
- forgot to update the CHANGELOG

## 0.2.3

- move outstanding issues to [issue
  tracker](https://github.com/csells/go_router/issues)
- added explanation of Deep Linking to docs
- reformatting to meet pub.dev scoring guidelines

## 0.2.2

- docs updates

## 0.2.1

- messing with the CHANGELOG formatting

## 0.2.0

- initial useful release
- added support for declarative routes via `GoRoute` instances
- added support for imperative routing via `GoRoute.builder`
- added support for setting the URL path strategy
- added support for conditional routing
- added support for redirection
- added support for optional query parameters as well as positional parameters
  in route names

## 0.1.0

- squatting on the package name (I'm not too proud to admit it)<|MERGE_RESOLUTION|>--- conflicted
+++ resolved
@@ -1,11 +1,6 @@
-<<<<<<< HEAD
-## NEXT
-
-=======
 ## 12.1.2
 
 * Fixes an incorrect use of `extends` for Dart 3 compatibility.
->>>>>>> a8bb8330
 * Updates minimum supported SDK version to Flutter 3.10/Dart 3.0.
 
 ## 12.1.1
