<<<<<<< HEAD
## 15.2.1

- Updates Type-safe routes topic documentation to use the mixin from `go_router_builder` 3.0.0.
=======
## 15.2.2

- Fixes calling `PopScope.onPopInvokedWithResult` in branch routes.

## 15.2.1

* Fixes Popping state and re-rendering scaffold at the same time doesn't update the URL on web.
>>>>>>> 8dad1d62

## 15.2.0

* `GoRouteData` now defines `.location`, `.go(context)`, `.push(context)`, `.pushReplacement(context)`, and `replace(context)` to be used for [Type-safe routing](https://pub.dev/documentation/go_router/latest/topics/Type-safe%20routes-topic.html). **Requires go_router_builder >= 3.0.0**.

## 15.1.3

* Updates minimum supported SDK version to Flutter 3.27/Dart 3.6.
* Fixes typo in API docs.

## 15.1.2

- Fixes focus request propagation from `GoRouter` to `Navigator` by properly handling the `requestFocus` parameter.

## 15.1.1

- Adds missing `caseSensitive` to `GoRouteData.$route`.

## 15.1.0

- Adds `caseSensitive` to `TypedGoRoute`.

## 15.0.0

- **BREAKING CHANGE**
  - URLs are now case sensitive.
  - Adds `caseSensitive` parameter to `GoRouter` (default to `true`).
  - See [Migrating to 15.0.0](https://flutter.dev/go/go-router-v15-breaking-changes)

## 14.8.1

- Secured canPop method for the lack of matches in routerDelegate's configuration.
 
## 14.8.0

- Adds `preload` parameter to `StatefulShellBranchData.$branch`.

## 14.7.2

- Add missing `await` keyword to `onTap` callback in `navigation.md`.

## 14.7.1

- Fixes return type of current state getter on `GoRouter` and `GoRouterDelegate` to be non-nullable.

## 14.7.0

- Adds fragment support to GoRouter, enabling direct specification and automatic handling of fragments in routes.

## 14.6.4

- Rephrases readme.

## 14.6.3

- Updates minimum supported SDK version to Flutter 3.22/Dart 3.4.
- Updates readme.

## 14.6.2

- Replaces deprecated collection method usage.

## 14.6.1

- Fixed `PopScope`, and `WillPopScop` was not handled properly in the Root routes.

## 14.6.0

- Allows going to a path relatively by prefixing `./`

## 14.5.0

- Adds preload support to StatefulShellRoute, configurable via `preload` parameter on StatefulShellBranch.

## 14.4.1

- Adds `missing_code_block_language_in_doc_comment` lint.

## 14.4.0

- Adds current state getter on `GoRouter` that returns the current `GoRouterState`.

## 14.3.0

- Adds missing implementation for the routerNeglect parameter in GoRouter.

## 14.2.9

- Relaxes route path requirements. Both root and child routes can now start with or without '/'.

## 14.2.8

- Updated custom_stateful_shell_route example to better support swiping in TabView as well as demonstration of the use of PageView.

## 14.2.7

- Fixes issue so that the parseRouteInformationWithContext can handle non-http Uris.

## 14.2.6

- Fixes replace and pushReplacement uri when only one route match in current route match list.

## 14.2.5

- Fixes an issue where android back button pops pages in the wrong order.

## 14.2.4

- Updates minimum supported SDK version to Flutter 3.19/Dart 3.3.
- Fix GoRouter configuration in `upgrading.md`

## 14.2.3

- Fixes redirect example's signature in `route.dart`.

## 14.2.2

- Adds section for "Stateful nested navigation" to configuration.md.

## 14.2.1

- Makes GoRouterState lookup more robust.

## 14.2.0

- Added proper `redirect` handling for `ShellRoute.$route` and `StatefulShellRoute.$route` for proper redirection handling in case of code generation.

## 14.1.4

- Fixes a URL in `navigation.md`.

## 14.1.3

- Improves the logging of routes when `debugLogDiagnostics` is enabled or `debugKnownRoutes() is called. Explains the position of shell routes in the route tree. Prints the widget name of the routes it is building.

## 14.1.2

- Fixes issue that path parameters are not set when using the `goBranch`.

## 14.1.1

- Fixes correctness of the state provided in the `onExit`.

## 14.1.0

- Adds route redirect to ShellRoutes

## 14.0.2

- Fixes unwanted logs when `hierarchicalLoggingEnabled` was set to `true`.

## 14.0.1

- Updates the redirection documentation for clarity

## 14.0.0

- **BREAKING CHANGE**
  - `GoRouteData`'s `onExit` now takes 2 parameters `BuildContext context, GoRouterState state`.

## 13.2.4

- Updates examples to use uri.path instead of uri.toString() for accessing the current location.

## 13.2.3

- Fixes an issue where deep links without path caused an exception

## 13.2.2

- Fixes restoreRouteInformation issue when GoRouter.optionURLReflectsImperativeAPIs is true and the last match is ShellRouteMatch

## 13.2.1

- Updates minimum supported SDK version to Flutter 3.16/Dart 3.2.
- Fixes memory leaks.

## 13.2.0

- Exposes full `Uri` on `GoRouterState` in `GoRouterRedirect`

## 13.1.0

- Adds `topRoute` to `GoRouterState`
- Adds `lastOrNull` to `RouteMatchList`

## 13.0.1

- Fixes new lint warnings.

## 13.0.0

- Refactors `RouteMatchList` and imperative APIs.
- **BREAKING CHANGE**:
  - RouteMatchList structure changed.
  - Matching logic updated.

## 12.1.3

- Fixes a typo in `navigation.md`.

## 12.1.2

- Fixes an incorrect use of `extends` for Dart 3 compatibility.
- Updates minimum supported SDK version to Flutter 3.10/Dart 3.0.

## 12.1.1

- Retains query parameters during refresh and first redirect.

## 12.1.0

- Adds an ability to add a custom codec for serializing/deserializing extra.

## 12.0.3

- Fixes crashes when dynamically updates routing tables with named routes.

## 12.0.2

- Fixes the problem that pathParameters is null in redirect when the Router is recreated.

## 12.0.1

- Fixes deep-link with no path on cold start.

## 12.0.0

- Adds ability to dynamically update routing table.
- **BREAKING CHANGE**:
  - The function signature of constructor of `RouteConfiguration` is updated.
  - Adds a required `matchedPath` named parameter to `RouteMatch.match`.

## 11.1.4

- Fixes missing parameters in the type-safe routes topic documentation.

## 11.1.3

- Fixes missing state.extra in onException().

## 11.1.2

- Fixes a bug where the known routes and initial route were logged even when `debugLogDiagnostics` was set to `false`.

## 11.1.1

- Fixes a missing `{@end-tool}` doc directive tag for `GoRoute.name`.

## 11.1.0

- Adds optional parameter `overridePlatformDefaultLocation` to override initial route set by platform.

## 11.0.1

- Fixes the Android back button ignores top level route's onExit.

## 11.0.0

- Fixes the GoRouter.goBranch so that it doesn't reset extra to null if extra is not serializable.
- **BREAKING CHANGE**:
  - Updates the function signature of `GoRouteInformationProvider.restore`.
  - Adds `NavigationType.restore` to `NavigationType` enum.

## 10.2.0

- Adds `onExit` to GoRoute.

## 10.1.4

- Fixes RouteInformationParser that does not restore full RouteMatchList if
  the optionURLReflectsImperativeAPIs is set.

## 10.1.3

- Fixes an issue in the documentation that was using `state.queryParameters` instead of `state.uri.queryParameters`.

## 10.1.2

- Adds pub topics to package metadata.

## 10.1.1

- Fixes mapping from `Page` to `RouteMatch`s.
- Updates minimum supported SDK version to Flutter 3.7/Dart 2.19.

## 10.1.0

- Supports setting `requestFocus`.

## 10.0.0

- **BREAKING CHANGE**:
  - Replaces location, queryParameters, and queryParametersAll in GoRouterState with Uri.
  - See [Migrating to 10.0.0](https://flutter.dev/go/go-router-v10-breaking-changes) or
    run `dart fix --apply` to fix the breakages.

## 9.1.1

- Fixes a link in error handling documentation.

## 9.1.0

- Adds the parentNavigatorKey parameter to ShellRouteData and StatefulShellRouteData.
- Fixes a typo in docs for `StatefulShellRoute.indexedStack(...)`.
- Cleans some typos in the documentation and asserts.

## 9.0.3

- Adds helpers for go_router_builder for StatefulShellRoute support

## 9.0.2

- Exposes package-level privates.

## 9.0.1

- Allows redirect only GoRoute to be part of RouteMatchList.

## 9.0.0

- **BREAKING CHANGE**:
  - Removes GoRouter.location. Use GoRouterState.of().location instead.
  - GoRouter does not `extends` ChangeNotifier.
  - [Migration guide](https://flutter.dev/go/go-router-v9-breaking-changes)
- Reduces excessive rebuilds due to inherited look up.

## 8.2.0

- Adds onException to GoRouter constructor.

## 8.1.0

- Adds parent navigator key to ShellRoute and StatefulShellRoute.

## 8.0.5

- Fixes a bug that GoRouterState in top level redirect doesn't contain complete data.

## 8.0.4

- Updates documentations around `GoRouter.of`, `GoRouter.maybeOf`, and `BuildContext` extension.

## 8.0.3

- Makes namedLocation and route name related APIs case sensitive.

## 8.0.2

- Fixes a bug in `debugLogDiagnostics` to support StatefulShellRoute.

## 8.0.1

- Fixes a link for an example in `path` documentation.
  documentation.

## 8.0.0

- **BREAKING CHANGE**:
  - Imperatively pushed GoRoute no longer change URL.
  - Browser backward and forward button respects imperative route operations.
- Refactors the route parsing pipeline.

## 7.1.1

- Removes obsolete null checks on non-nullable values.

## 7.1.0

- Introduces `StatefulShellRoute` to support using separate navigators for child routes as well as preserving state in each navigation tree (flutter/flutter#99124).
- Updates documentation for `pageBuilder` and `builder` fields of `ShellRoute`, to more correctly
  describe the meaning of the child argument in the builder functions.
- Adds support for restorationId to ShellRoute (and StatefulShellRoute).

## 7.0.2

- Fixes `BuildContext` extension method `replaceNamed` to correctly pass `pathParameters` and `queryParameters`.

## 7.0.1

- Adds a workaround for the `dart fix --apply` issue, https://github.com/dart-lang/sdk/issues/52233.

## 7.0.0

- **BREAKING CHANGE**:
  - For the below changes, run `dart fix --apply` to automatically migrate your code.
    - `GoRouteState.subloc` has been renamed to `GoRouteState.matchedLocation`.
    - `GoRouteState.params` has been renamed to `GoRouteState.pathParameters`.
    - `GoRouteState.fullpath` has been renamed to `GoRouteState.fullPath`.
    - `GoRouteState.queryParams` has been renamed to `GoRouteState.queryParameters`.
    - `params` and `queryParams` in `GoRouteState.namedLocation` have been renamed to `pathParameters` and `queryParameters`.
    - `params` and `queryParams` in `GoRouter`'s `namedLocation`, `pushNamed`, `pushReplacementNamed`
      `replaceNamed` have been renamed to `pathParameters` and `queryParameters`.
  - For the below changes, please follow the [migration guide](https://docs.google.com/document/d/10Xbpifbs4E-zh6YE5akIO8raJq_m3FIXs6nUGdOspOg).
    - `params` and `queryParams` in `BuildContext`'s `namedLocation`, `pushNamed`, `pushReplacementNamed`
      `replaceNamed` have been renamed to `pathParameters` and `queryParameters`.
- Cleans up API and makes RouteMatchList immutable.

## 6.5.9

- Removes navigator keys from `GoRouteData` and `ShellRouteData`.

## 6.5.8

- Adds name parameter to `TypedGoRoute`

## 6.5.7

- Fixes a bug that go_router would crash if `GoRoute.pageBuilder` depends on `InheritedWidget`s.

## 6.5.6

- Fixes an issue where ShellRoute routes were not logged when debugLogDiagnostic was enabled.

## 6.5.5

- Fixes an issue when popping pageless route would accidentally complete imperative page.

## 6.5.4

- Removes navigator keys from `TypedGoRoute` and `TypedShellRoute`.

## 6.5.3

- Fixes redirect being called with an empty location for unknown routes.

## 6.5.2

- NoTransitionPage now has an instant reverse transition.

## 6.5.1

- Fixes an issue where the params are removed after popping.

## 6.5.0

- Supports returning values on pop.

## 6.4.1

- Adds `initialExtra` to **GoRouter** to pass extra data alongside `initialRoute`.

## 6.4.0

- Adds `replace` method to that replaces the current route with a new one and keeps the same page key. This is useful for when you want to update the query params without changing the page key ([#115902](https://github.com/flutter/flutter/issues/115902)).

## 6.3.0

- Aligns Dart and Flutter SDK constraints.
- Updates compileSdkVersion to 33.
- Updates example app to iOS 11.
- Adds `navigatorKey` to `TypedShellRoute`
- Adds `parentNavigatorKey` to `TypedGoRoute`
- Updates documentation in matching methods.

## 6.2.0

- Exports supertypes in route_data.dart library.

## 6.1.0

- Adds `GoRouter.maybeOf` to get the closest `GoRouter` from the context, if there is any.

## 6.0.10

- Adds helpers for go_router_builder for ShellRoute support

## 6.0.9

- Fixes deprecation message for `GoRouterState.namedLocation`

## 6.0.8

- Adds support for Iterables, Lists and Sets in query params for TypedGoRoute. [#108437](https://github.com/flutter/flutter/issues/108437).

## 6.0.7

- Add observers parameter to the ShellRoute that will be passed to the nested Navigator.
- Use `HeroControllerScope` for nested Navigator that fixes Hero Widgets not animating in Nested Navigator.

## 6.0.6

- Adds `reverseTransitionDuration` to `CustomTransitionPage`

## 6.0.5

- Fixes [unnecessary_null_comparison](https://dart.dev/lints/unnecessary_null_checks) lint warnings.

## 6.0.4

- Fixes redirection info log.

## 6.0.3

- Makes `CustomTransitionPage.barrierDismissible` work

## 6.0.2

- Fixes missing result on pop in go_router extension.

## 6.0.1

- Fixes crashes when popping navigators manually.
- Fixes trailing slashes after pops.

## 6.0.0

- **BREAKING CHANGE**
  - `GoRouteData`'s `redirect` now takes 2 parameters `BuildContext context, GoRouterState state`.
  - `GoRouteData`'s `build` now takes 2 parameters `BuildContext context, GoRouterState state`.
  - `GoRouteData`'s `buildPageWithState` has been removed and replaced by `buildPage` with now takes 2 parameters `BuildContext context, GoRouterState state`.
  - `replace` from `GoRouter`, `GoRouterDelegate` and `GoRouterHelper` has been renamed into `pushReplacement`.
  - `replaceNamed` from `GoRouter`, `GoRouterDelegate` and `GoRouterHelper` has been renamed into `pushReplacementNamed`.
  - [go_router v6 migration guide](https://flutter.dev/go/go-router-v6-breaking-changes)

## 5.2.4

- Fixes crashes when using async redirect.

## 5.2.3

- Fixes link for router configuration and sub-routes

## 5.2.2

- Fixes `pop` and `push` to update urls correctly.

## 5.2.1

- Refactors `GoRouter.pop` to be able to pop individual pageless route with result.

## 5.2.0

- Fixes `GoRouterState.location` and `GoRouterState.param` to return correct value.
- Cleans up `RouteMatch` and `RouteMatchList` API.

## 5.1.10

- Fixes link of ShellRoute in README.

## 5.1.9

- Fixes broken links in documentation.

## 5.1.8

- Fixes a bug with `replace` where it was not generated a new `pageKey`.

## 5.1.7

- Adds documentation using dartdoc topics.

## 5.1.6

- Fixes crashes when multiple `GoRoute`s use the same `parentNavigatorKey` in a route subtree.

## 5.1.5

- Adds migration guide for 5.1.2 to readme.

## 5.1.4

- Fixes the documentation by removing the `ShellRoute`'s non-existing `path` parameter from it.

## 5.1.3

- Allows redirection to return same location.

## 5.1.2

- Adds GoRouterState to context.
- Fixes GoRouter notification.
- Updates README.
- Removes dynamic calls in examples.
- **BREAKING CHANGE**
  - Remove NavigatorObserver mixin from GoRouter

## 5.1.1

- Removes DebugGoRouteInformation.

## 5.1.0

- Removes urlPathStrategy completely, which should have been done in v5.0.0 but some code remained mistakenly.

## 5.0.5

- Fixes issue where asserts in popRoute were preventing the app from
  exiting on Android.

## 5.0.4

- Fixes a bug in ShellRoute example where NavigationBar might lose current index in a nested routes.

## 5.0.3

- Changes examples to use the routerConfig API

## 5.0.2

- Fixes missing code example in ShellRoute documentation.

## 5.0.1

- Allows ShellRoute to have child ShellRoutes (flutter/flutter#111981)

## 5.0.0

- Fixes a bug where intermediate route redirect methods are not called.
- GoRouter implements the RouterConfig interface, allowing you to call
  MaterialApp.router(routerConfig: \_myGoRouter) instead of passing
  the RouterDelegate, RouteInformationParser, and RouteInformationProvider
  fields.
- **BREAKING CHANGE**
  - Redesigns redirection API, adds asynchronous feature, and adds build context to redirect.
  - Removes GoRouterRefreshStream
  - Removes navigatorBuilder
  - Removes urlPathStrategy
- [go_router v5 migration guide](https://flutter.dev/go/go-router-v5-breaking-changes)

## 4.5.1

- Fixes an issue where GoRoutes with only a redirect were disallowed
  (flutter/flutter#111763)

## 4.5.0

- Adds ShellRoute for nested navigation support (flutter/flutter#99126)
- Adds `parentNavigatorKey` to GoRoute, which specifies the Navigator to place that
  route's Page onto.

## 4.4.1

- Fix an issue where disabling logging clears the root logger's listeners

## 4.4.0

- Adds `buildPageWithState` to `GoRouteData`.
- `GoRouteData.buildPage` is now deprecated in favor of `GoRouteData.buildPageWithState`.

## 4.3.0

- Allows `Map<String, dynamic>` maps as `queryParams` of `goNamed`, `replacedName`, `pushNamed` and `namedLocation`.

## 4.2.9

- Updates text theme parameters to avoid deprecation issues.
- Fixes lint warnings.

## 4.2.8

- Fixes namedLocation to return URIs without trailing question marks if there are no query parameters.
- Cleans up examples.

## 4.2.7

- Updates README.

## 4.2.6

- Fixes rendering issues in the README.

## 4.2.5

- Fixes a bug where calling extra parameter is always null in route level redirect callback

## 4.2.4

- Rewrites Readme and examples.

## 4.2.3

- Fixes a bug where the ValueKey to be the same when a page was pushed multiple times.

## 4.2.2

- Fixes a bug where go_router_builder wasn't detecting annotations.

## 4.2.1

- Refactors internal classes and methods

## 4.2.0

- Adds `void replace()` and `replaceNamed` to `GoRouterDelegate`, `GoRouter` and `GoRouterHelper`.

## 4.1.1

- Fixes a bug where calling namedLocation does not support case-insensitive way.

## 4.1.0

- Adds `bool canPop()` to `GoRouterDelegate`, `GoRouter` and `GoRouterHelper`.

## 4.0.3

- Adds missed popping log.

## 4.0.2

- Fixes a bug where initialLocation took precedence over deep-links

## 4.0.1

- Fixes a bug where calling setLogging(false) does not clear listeners.

## 4.0.0

- Refactors go_router and introduces `GoRouteInformationProvider`. [Migration Doc](https://flutter.dev/go/go-router-v4-breaking-changes)
- Fixes a bug where top-level routes are skipped if another contains child routes.

## 3.1.1

- Uses first match if there are more than one route to match. [ [#99833](https://github.com/flutter/flutter/issues/99833)

## 3.1.0

- Adds `GoRouteData` and `TypedGoRoute` to support `package:go_router_builder`.

## 3.0.7

- Refactors runtime checks to assertions.

## 3.0.6

- Exports inherited_go_router.dart file.

## 3.0.5

- Add `dispatchNotification` method to `DummyBuildContext` in tests. (This
  should be revisited when Flutter `2.11.0` becomes stable.)
- Improves code coverage.
- `GoRoute` now warns about requiring either `pageBuilder`, `builder` or `redirect` at instantiation.

## 3.0.4

- Updates code for stricter analysis options.

## 3.0.3

- Fixes a bug where params disappear when pushing a nested route.

## 3.0.2

- Moves source to flutter/packages.
- Removes all_lint_rules_community and path_to_regexp dependencies.

## 3.0.1

- pass along the error to the `navigatorBuilder` to allow for different
  implementations based on the presence of an error

## 3.0.0

- breaking change: added `GoRouterState` to `navigatorBuilder` function
- breaking change: removed `BuildContext` from `GoRouter.pop()` to remove the
  need to use `context` parameter when calling the `GoRouter` API; this changes
  the behavior of `GoRouter.pop()` to only pop what's on the `GoRouter` page
  stack and no longer calls `Navigator.pop()`
- new [Migrating to 3.0 section](https://gorouter.dev/migrating-to-30) in the
  docs to describe the details of the breaking changes and how to update your
  code
- added a new [shared
  scaffold](https://github.com/csells/go_router/blob/main/go_router/example/lib/shared_scaffold.dart)
  sample to show how to use the `navigatorBuilder` function to build a custom
  shared scaffold outside of the animations provided by go_router

## 2.5.7

- [PR 262](https://github.com/csells/go_router/pull/262): add support for
  `Router.neglect`; thanks to [nullrocket](https://github.com/nullrocket)!
- [PR 265](https://github.com/csells/go_router/pull/265): add Japanese
  translation of the docs; thanks to
  [toshi-kuji](https://github.com/toshi-kuji)! Unfortunately I don't yet know
  how to properly display them via docs.page, but [I'm working on
  it](https://github.com/csells/go_router/issues/266)
- updated the examples using the `from` query parameter to be completely
  self-contained in the `redirect` function, simplifying usage
- updated the async data example to be simpler
- added a new example to show how to implement a loading page
- renamed the navigator_integration example to user_input and added an example
  of `WillPopScope` for go_router apps

## 2.5.6

- [PR 259](https://github.com/csells/go_router/pull/259): remove a hack for
  notifying the router of a route change that was no longer needed; thanks to
  [nullrocket](https://github.com/nullrocket)!
- improved async example to handle the case that the data has been returned but
  the page is no longer there by checking the `mounted` property of the screen

## 2.5.5

- updated implementation to use logging package for debug diagnostics; thanks
  to [johnpryan](https://github.com/johnpryan)

## 2.5.4

- fixed up the `GoRouterRefreshStream` implementation with an export, an example
  and some docs

## 2.5.3

- added `GoRouterRefreshStream` from
  [jopmiddelkamp](https://github.com/jopmiddelkamp) to easily map from a
  `Stream` to a `Listenable` for use with `refreshListenable`; very useful when
  combined with stream-based state management like
  [flutter_bloc](https://pub.dev/packages/flutter_bloc)
- dartdocs fixups from [mehade369](https://github.com/mehade369)
- example link fixes from [ben-milanko](https://github.com/ben-milanko)

## 2.5.2

- pass additional information to the `NavigatorObserver` via default args to
  `MaterialPage`, etc.

## 2.5.1

- [fix 205](https://github.com/csells/go_router/issues/205): hack around a
  failed assertion in Flutter when using `Duration.zero` in the
  `NoTransitionPage`

## 2.5.0

- provide default implementation of `GoRoute.pageBuilder` to provide a simpler
  way to build pages via the `GoRouter.build` method
- provide default implementation of `GoRouter.errorPageBuilder` to provide a
  simpler way to build error pages via the `GoRouter.errorBuilder` method
- provide default implementation of `GoRouter.errorBuilder` to provide an error
  page without the need to implement a custom error page builder
- new [Migrating to 2.5 section](https://gorouter.dev/migrating-to-25) in
  the docs to show how to take advantage of the new `builder` and default error
  page builder
- removed `launch.json` as VSCode-centric and unnecessary for discovery or easy
  launching
- added a [new custom error screen
  sample](https://github.com/csells/go_router/blob/master/example/lib/error_screen.dart)
- added a [new WidgetsApp
  sample](https://github.com/csells/go_router/blob/master/example/lib/widgets_app.dart)
- added a new `NoTransitionPage` class
- updated docs to explain why the browser's Back button doesn't work
  with the `extra` param
- updated README to point to new docs site: [gorouter.dev](https://gorouter.dev)

## 2.3.1

- [fix 191](https://github.com/csells/go_router/issues/191): handle several
  kinds of trailing / in the location, e.g. `/foo/` should be the same as `/foo`

## 2.3.0

- fix a misleading error message when using redirect functions with sub-routes

## 2.2.9

- [fix 182](https://github.com/csells/go_router/issues/182): fixes a regression
  in the nested navigation caused by the fix for
  [#163](https://github.com/csells/go_router/issues/163); thanks to
  [lulupointu](https://github.com/lulupointu) for the fix!

## 2.2.8

- reformatted CHANGELOG file; lets see if pub.dev is still ok with it...
- staged an in-progress doc site at https://docs.page/csells/go_router
- tightened up a test that was silently failing
- fixed a bug that dropped parent params in sub-route redirects

## 2.2.7

- [fix 163](https://github.com/csells/go_router/issues/163): avoids unnecessary
  page rebuilds
- [fix 139](https://github.com/csells/go_router/issues/139): avoids unnecessary
  page flashes on deep linking
- [fix 158](https://github.com/csells/go_router/issues/158): shows exception
  info in the debug output even during a top-level redirect coded w/ an
  anonymous function, i.e. what the samples all use
- [fix 151](https://github.com/csells/go_router/issues/151): exposes
  `Navigator.pop()` via `GoRouter.pop()` to make it easy to find

## 2.2.6

- [fix 127](https://github.com/csells/go_router/issues/127): updated the docs
  to add a video overview of the project for people that prefer that media style
  over long-form text when approaching a new topic
- [fix 108](https://github.com/csells/go_router/issues/108): updated the
  description of the `state` parameter to clarfy that not all properties will be
  set at every usage

## 2.2.5

- [fix 120 again](https://github.com/csells/go_router/issues/120): found the bug
  in my tests that was masking the real bug; changed two characters to implement
  the actual fix (sigh)

## 2.2.4

- [fix 116](https://github.com/csells/go_router/issues/116): work-around for
  auto-import of the `context.go` family of extension methods

## 2.2.3

- [fix 132](https://github.com/csells/go_router/issues/132): route names are
  stored as case insensitive and are now matched in a case insensitive manner

## 2.2.2

- [fix 120](https://github.com/csells/go_router/issues/120): encoding and
  decoding of params and query params

## 2.2.1

- [fix 114](https://github.com/csells/go_router/issues/114): give a better error
  message when the `GoRouter` isn't found in the widget tree via
  `GoRouter.of(context)`; thanks [aoatmon](https://github.com/aoatmon) for the
  [excellent bug report](https://github.com/csells/go_router/issues/114)!

## 2.2.0

- added a new [`navigatorBuilder`](https://gorouter.dev/navigator-builder) argument to the
  `GoRouter` constructor; thanks to [andyduke](https://github.com/andyduke)!
- also from [andyduke](https://github.com/andyduke) is an update to
  improve state restoration
- refactor from [kevmoo](https://github.com/kevmoo) for easier maintenance
- added a new [Navigator Integration section of the
  docs](https://gorouter.dev/navigator-integration)

## 2.1.2

- [fix 61 again](https://github.com/csells/go_router/issues/61): enable images
  and file links to work on pub.dev/documentation
- [fix 62](https://github.com/csells/go_router/issues/62) re-tested; fixed w/
  earlier Android system Back button fix (using navigation key)
- [fix 91](https://github.com/csells/go_router/issues/91): fix a regression w/
  the `errorPageBuilder`
- [fix 92](https://github.com/csells/go_router/issues/92): fix an edge case w/
  named sub-routes
- [fix 89](https://github.com/csells/go_router/issues/89): enable queryParams
  and extra object param w/ `push`
- refactored tests for greater coverage and fewer methods `@visibleForTesting`

## 2.1.1

- [fix 86](https://github.com/csells/go_router/issues/86): add `name` to
  `GoRouterState` to complete support for URI-free navigation knowledge in your
  code
- [fix 83](https://github.com/csells/go_router/issues/83): fix for `null`
  `extra` object

## 2.1.0

- [fix 80](https://github.com/csells/go_router/issues/80): adding a redirect
  limit to catch too many redirects error
- [fix 81](https://github.com/csells/go_router/issues/81): allow an `extra`
  object to pass through for navigation

## 2.0.1

- add badges to the README and codecov to the GitHub commit action; thanks to
  [rydmike](https://github.com/rydmike) for both

## 2.0.0

- BREAKING CHANGE and [fix #50](https://github.com/csells/go_router/issues/50):
  split `params` into `params` and `queryParams`; see the [Migrating to 2.0
  section of the docs](https://gorouter.dev/migrating-to-20)
  for instructions on how to migrate your code from 1.x to 2.0
- [fix 69](https://github.com/csells/go_router/issues/69): exposed named
  location lookup for redirection
- [fix 57](https://github.com/csells/go_router/issues/57): enable the Android
  system Back button to behave exactly like the `AppBar` Back button; thanks to
  [SunlightBro](https://github.com/SunlightBro) for the one-line fix that I had
  no idea about until he pointed it out
- [fix 59](https://github.com/csells/go_router/issues/59): add query params to
  top-level redirect
- [fix 44](https://github.com/csells/go_router/issues/44): show how to use the
  `AutomaticKeepAliveClientMixin` with nested navigation to keep widget state
  between navigations; thanks to [rydmike](https://github.com/rydmike) for this
  update

## 1.1.3

- enable case-insensitive path matching while still preserving path and query
  parameter cases
- change a lifetime of habit to sort constructors first as per
  [sort_constructors_first](https://dart.dev/lints/sort_constructors_first).
  Thanks for the PR, [Abhishek01039](https://github.com/Abhishek01039)!
- set the initial transition example route to `/none` to make pushing the 'fade
  transition' button on the first run through more fun
- fixed an error in the async data example

## 1.1.2

- Thanks, Mikes!
  - updated dartdocs from [rydmike](https://github.com/rydmike)
  - also shoutout to [https://github.com/Salakar](https://github.com/Salakar)
    for the CI action on GitHub
  - this is turning into a real community effort...

## 1.1.1

- now showing routing exceptions in the debug log
- updated the docs to make it clear that it will be called until it returns
  `null`

## 1.1.0

- added support `NavigatorObserver` objects to receive change notifications

## 1.0.1

- docs updates based on user feedback for clarity
- fix for setting URL path strategy in `main()`
- fix for `push()` disables `AppBar` Back button

## 1.0.0

- updated version for initial release
- some renaming for clarify and consistency with transitions
  - `GoRoute.builder` => `GoRoute.pageBuilder`
  - `GoRoute.error` => `GoRoute.errorPageBuilder`
- added diagnostic logging for `push` and `pushNamed`

## 0.9.6

- added support for `push` as well as `go`
- added 'none' to transitions example app
- updated animation example to use no transition and added an animated gif to
  the docs

## 0.9.5

- added support for custom transitions between routes

## 0.9.4

- updated API docs
- updated docs for `GoRouterState`

## 0.9.3

- updated API docs

## 0.9.2

- updated named route lookup to O(1)
- updated diagnostics output to show known named routes

## 0.9.1

- updated diagnostics output to show named route lookup
- docs updates

## 0.9.0

- added support for named routes

## 0.8.8

- fix to make `GoRouter` notify on pop

## 0.8.7

- made `GoRouter` a `ChangeNotifier` so you can listen for `location` changes

## 0.8.6

- books sample bug fix

## 0.8.5

- added Cupertino sample
- added example of async data lookup

## 0.8.4

- added state restoration sample

## 0.8.3

- changed `debugOutputFullPaths` to `debugLogDiagnostics` and added add'l
  debugging logging
- parameterized redirect

## 0.8.2

- updated docs for `Link` widget support

## 0.8.1

- added Books sample; fixed some issues it revealed

## 0.8.0

- breaking build to refactor the API for simplicity and capability
- move to fixed routing from conditional routing; simplies API, allows for
  redirection at the route level and there scenario was sketchy anyway
- add redirection at the route level
- replace guard objects w/ redirect functions
- add `refresh` method and `refreshListener`
- removed `.builder` ctor from `GoRouter` (not reasonable to implement)
- add Dynamic linking section to the docs
- replaced Books sample with Nested Navigation sample
- add ability to dump the known full paths to your routes to debug output

## 0.7.1

- update to pageKey to take sub-routes into account

## 0.7.0

- BREAK: rename `pattern` to `path` for consistency w/ other routers in the
  world
- added the `GoRouterLoginGuard` for the common redirect-to-login-page pattern

## 0.6.2

- fixed issue showing home page for a second before redirecting (if needed)

## 0.6.1

- added `GoRouterState.pageKey`
- removed `cupertino_icons` from main `pubspec.yaml`

## 0.6.0

- refactor to support sub-routes to build a stack of pages instead of matching
  multiple routes
- added unit tests for building the stack of pages
- some renaming of the types, e.g. `Four04Page` and `FamiliesPage` to
  `ErrorPage` and `HomePage` respectively
- fix a redirection error shown in the debug output

## 0.5.2

- add `urlPathStrategy` argument to `GoRouter` ctor

## 0.5.1

- docs and description updates

## 0.5.0

- moved redirect to top-level instead of per route for simplicity

## 0.4.1

- fixed CHANGELOG formatting

## 0.4.0

- bundled various useful route handling variables into the `GoRouterState` for
  use when building pages and error pages
- updated URL Strategy section of docs to reference `flutter run`

## 0.3.2

- formatting update to appease the pub.dev gods...

## 0.3.1

- updated the CHANGELOG

## 0.3.0

- moved redirection into a `GoRoute` ctor arg
- forgot to update the CHANGELOG

## 0.2.3

- move outstanding issues to [issue
  tracker](https://github.com/csells/go_router/issues)
- added explanation of Deep Linking to docs
- reformatting to meet pub.dev scoring guidelines

## 0.2.2

- docs updates

## 0.2.1

- messing with the CHANGELOG formatting

## 0.2.0

- initial useful release
- added support for declarative routes via `GoRoute` instances
- added support for imperative routing via `GoRoute.builder`
- added support for setting the URL path strategy
- added support for conditional routing
- added support for redirection
- added support for optional query parameters as well as positional parameters
  in route names

## 0.1.0

- squatting on the package name (I'm not too proud to admit it)
<|MERGE_RESOLUTION|>--- conflicted
+++ resolved
@@ -1,16 +1,14 @@
-<<<<<<< HEAD
+## 15.2.3
+
+- Updates Type-safe routes topic documentation to use the mixin from `go_router_builder` 3.0.0.
+
+## 15.2.2
+
+- Fixes calling `PopScope.onPopInvokedWithResult` in branch routes.
+
 ## 15.2.1
 
-- Updates Type-safe routes topic documentation to use the mixin from `go_router_builder` 3.0.0.
-=======
-## 15.2.2
-
-- Fixes calling `PopScope.onPopInvokedWithResult` in branch routes.
-
-## 15.2.1
-
 * Fixes Popping state and re-rendering scaffold at the same time doesn't update the URL on web.
->>>>>>> 8dad1d62
 
 ## 15.2.0
 
