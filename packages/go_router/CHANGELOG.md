--- conflicted
+++ resolved
@@ -1,10 +1,10 @@
+## 14.0.3
+
+- Fixes correctness of the state provided in the `onExit`.
+
 ## 14.0.2
 
-<<<<<<< HEAD
-- Fixes correctness of the state provided in the `onExit`.
-=======
 - Fixes unwanted logs when `hierarchicalLoggingEnabled` was set to `true`.
->>>>>>> 9aa04eb8
 
 ## 14.0.1
 
