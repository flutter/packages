--- conflicted
+++ resolved
@@ -1,10 +1,10 @@
+## 4.2.3
+
+- Allows `Map<String, dynamic>` maps as `queryParams` of `goNamed`, `replacedName`, `pushNamed` and `namedLocation`. 
+
 ## 4.2.2
 
-<<<<<<< HEAD
-- Allows `Map<String, dynamic>` maps as `queryParams` of `goNamed`, `replacedName`, `pushNamed` and `namedLocation`. 
-=======
 - Fixes a bug where go_router_builder wasn't detecting annotations.
->>>>>>> b3e18143
 
 ## 4.2.1
 
