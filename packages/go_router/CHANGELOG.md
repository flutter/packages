--- conflicted
+++ resolved
@@ -1,8 +1,7 @@
-<<<<<<< HEAD
 ## 14.1.0
 
 - Adds route redirect to ShellRoutes
-=======
+
 ## 14.0.2
 
 - Fixes unwanted logs when `hierarchicalLoggingEnabled` was set to `true`.
@@ -10,7 +9,6 @@
 ## 14.0.1
 
 - Updates the redirection documentation for clarity
->>>>>>> f4719ca2
 
 ## 14.0.0
 
