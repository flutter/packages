--- conflicted
+++ resolved
@@ -1,9 +1,8 @@
-<<<<<<< HEAD
-## 14.7.0
-
-- Updated the minimum supported SDK version to Flutter 3.22/Dart 3.4.
-- Added new top level `onEnter` callback for controlling incoming route navigation.
-=======
+## 14.8.0
+
+- Adds new top level `onEnter` callback with access to current and next route states.
+- Deprecates top level `redirect` in favor of `onEnter`.
+
 ## 14.7.1
 
 - Fixes return type of current state getter on `GoRouter` and `GoRouterDelegate` to be non-nullable.
@@ -20,7 +19,6 @@
 
 - Updates minimum supported SDK version to Flutter 3.22/Dart 3.4.
 - Updates readme.
->>>>>>> 3d28a909
 
 ## 14.6.2
 
