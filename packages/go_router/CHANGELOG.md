--- conflicted
+++ resolved
@@ -1,10 +1,7 @@
 ## NEXT
-<<<<<<< HEAD
-
+
+- Fixes a typo in docs for `StatefulShellRoute.indexedStack(...)`.
 - Cleans some typos in the documentation and asserts.
-=======
-- Fixes a typo in docs for `StatefulShellRoute.indexedStack(...)`.
->>>>>>> b4c3424f
 
 ## 9.0.3
 
