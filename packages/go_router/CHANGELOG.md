<<<<<<< HEAD
## 6.1.0

- Adds `replace` method to that replaces the current route with a new one and keeps the same page key if the path is the same. This is useful for when you want to update the query params without changing the page key ([#115902]https://github.com/flutter/flutter/issues/115902).
=======
## 6.0.1

- Fixes crashes when popping navigators manually.
- Fixes trailing slashes after pops.
>>>>>>> e1ab9659

## 6.0.0

- **BREAKING CHANGE**
  - `GoRouteData`'s `redirect` now takes 2 parameters `BuildContext context, GoRouterState state`.
  - `GoRouteData`'s `build` now takes 2 parameters `BuildContext context, GoRouterState state`.
  - `GoRouteData`'s `buildPageWithState` has been removed and replaced by `buildPage` with now takes 2 parameters `BuildContext context, GoRouterState state`.
  - `replace` from `GoRouter`, `GoRouterDelegate` and `GoRouterHelper` has been renamed into `pushReplacement`. 
  - `replaceNamed` from `GoRouter`, `GoRouterDelegate` and `GoRouterHelper` has been renamed into `pushReplacementNamed`. 
  - [go_router v6 migration guide](https://flutter.dev/go/go-router-v6-breaking-changes)

## 5.2.4

- Fixes crashes when using async redirect.

## 5.2.3

- Fixes link for router configuration and sub-routes

## 5.2.2

- Fixes `pop` and `push` to update urls correctly.

## 5.2.1

- Refactors `GoRouter.pop` to be able to pop individual pageless route with result.

## 5.2.0

- Fixes `GoRouterState.location` and `GoRouterState.param` to return correct value.
- Cleans up `RouteMatch` and `RouteMatchList` API.

## 5.1.10

- Fixes link of ShellRoute in README.

## 5.1.9

- Fixes broken links in documentation.

## 5.1.8

- Fixes a bug with `replace` where it was not generated a new `pageKey`.

## 5.1.7

- Adds documentation using dartdoc topics.

## 5.1.6

- Fixes crashes when multiple `GoRoute`s use the same `parentNavigatorKey` in a route subtree.

## 5.1.5

- Adds migration guide for 5.1.2 to readme.

## 5.1.4

- Fixes the documentation by removing the `ShellRoute`'s non-existing `path` parameter from it.

## 5.1.3

- Allows redirection to return same location.

## 5.1.2

- Adds GoRouterState to context.
- Fixes GoRouter notification.
- Updates README.
- Removes dynamic calls in examples.
- **BREAKING CHANGE**
  - Remove NavigatorObserver mixin from GoRouter

## 5.1.1

- Removes DebugGoRouteInformation.

## 5.1.0

- Removes urlPathStrategy completely, which should have been done in v5.0.0 but some code remained mistakenly.

## 5.0.5

- Fixes issue where asserts in popRoute were preventing the app from
  exiting on Android.

## 5.0.4

- Fixes a bug in ShellRoute example where NavigationBar might lose current index in a nested routes.

## 5.0.3

- Changes examples to use the routerConfig API

## 5.0.2

- Fixes missing code example in ShellRoute documentation.

## 5.0.1

- Allows ShellRoute to have child ShellRoutes (flutter/flutter#111981)

## 5.0.0

- Fixes a bug where intermediate route redirect methods are not called.
- GoRouter implements the RouterConfig interface, allowing you to call
  MaterialApp.router(routerConfig: _myGoRouter) instead of passing
  the RouterDelegate, RouteInformationParser, and RouteInformationProvider
  fields.
- **BREAKING CHANGE**
  - Redesigns redirection API, adds asynchronous feature, and adds build context to redirect.
  - Removes GoRouterRefreshStream
  - Removes navigatorBuilder
  - Removes urlPathStrategy
- [go_router v5 migration guide](https://flutter.dev/go/go-router-v5-breaking-changes)

## 4.5.1

- Fixes an issue where GoRoutes with only a redirect were disallowed
  (flutter/flutter#111763)

## 4.5.0

- Adds ShellRoute for nested navigation support (flutter/flutter#99126)
- Adds `parentNavigatorKey` to GoRoute, which specifies the Navigator to place that
  route's Page onto.

## 4.4.1

- Fix an issue where disabling logging clears the root logger's listeners

## 4.4.0

- Adds `buildPageWithState` to `GoRouteData`.
- `GoRouteData.buildPage` is now deprecated in favor of `GoRouteData.buildPageWithState`.

## 4.3.0

- Allows `Map<String, dynamic>` maps as `queryParams` of `goNamed`, `replacedName`, `pushNamed` and `namedLocation`. 

## 4.2.9

* Updates text theme parameters to avoid deprecation issues.
* Fixes lint warnings.

## 4.2.8

- Fixes namedLocation to return URIs without trailing question marks if there are no query parameters.
- Cleans up examples.

## 4.2.7

- Updates README.

## 4.2.6

- Fixes rendering issues in the README.

## 4.2.5

- Fixes a bug where calling extra parameter is always null in route level redirect callback

## 4.2.4

- Rewrites Readme and examples.

## 4.2.3

- Fixes a bug where the ValueKey to be the same when a page was pushed multiple times.

## 4.2.2

- Fixes a bug where go_router_builder wasn't detecting annotations.

## 4.2.1

- Refactors internal classes and methods

## 4.2.0

- Adds `void replace()` and `replaceNamed` to `GoRouterDelegate`, `GoRouter` and `GoRouterHelper`.

## 4.1.1

- Fixes a bug where calling namedLocation does not support case-insensitive way.

## 4.1.0

- Adds `bool canPop()` to `GoRouterDelegate`, `GoRouter` and `GoRouterHelper`.

## 4.0.3

- Adds missed popping log.

## 4.0.2

- Fixes a bug where initialLocation took precedence over deep-links

## 4.0.1

- Fixes a bug where calling setLogging(false) does not clear listeners.

## 4.0.0

- Refactors go_router and introduces `GoRouteInformationProvider`. [Migration Doc](https://flutter.dev/go/go-router-v4-breaking-changes)
- Fixes a bug where top-level routes are skipped if another contains child routes.

## 3.1.1

- Uses first match if there are more than one route to match. [ [#99833](https://github.com/flutter/flutter/issues/99833)

## 3.1.0

- Adds `GoRouteData` and `TypedGoRoute` to support `package:go_router_builder`.

## 3.0.7

- Refactors runtime checks to assertions.

## 3.0.6

- Exports inherited_go_router.dart file.

## 3.0.5

- Add `dispatchNotification` method to `DummyBuildContext` in tests. (This
  should be revisited when Flutter `2.11.0` becomes stable.)
- Improves code coverage.
- `GoRoute` now warns about requiring either `pageBuilder`, `builder` or `redirect` at instantiation.

## 3.0.4

- Updates code for stricter analysis options.

## 3.0.3

- Fixes a bug where params disappear when pushing a nested route.

## 3.0.2

- Moves source to flutter/packages.
- Removes all_lint_rules_community and path_to_regexp dependencies.

## 3.0.1

- pass along the error to the `navigatorBuilder` to allow for different
  implementations based on the presence of an error

## 3.0.0

- breaking change: added `GoRouterState` to `navigatorBuilder` function
- breaking change: removed `BuildContext` from `GoRouter.pop()` to remove the
  need to use `context` parameter when calling the `GoRouter` API; this changes
  the behavior of `GoRouter.pop()` to only pop what's on the `GoRouter` page
  stack and no longer calls `Navigator.pop()`
- new [Migrating to 3.0 section](https://gorouter.dev/migrating-to-30) in the
  docs to describe the details of the breaking changes and how to update your
  code
- added a new [shared
  scaffold](https://github.com/csells/go_router/blob/main/go_router/example/lib/shared_scaffold.dart)
  sample to show how to use the `navigatorBuilder` function to build a custom
  shared scaffold outside of the animations provided by go_router

## 2.5.7

- [PR 262](https://github.com/csells/go_router/pull/262): add support for
  `Router.neglect`; thanks to [nullrocket](https://github.com/nullrocket)!
- [PR 265](https://github.com/csells/go_router/pull/265): add Japanese
  translation of the docs; thanks to
  [toshi-kuji](https://github.com/toshi-kuji)! Unfortunately I don't yet know
  how to properly display them via docs.page, but [I'm working on
  it](https://github.com/csells/go_router/issues/266)
- updated the examples using the `from` query parameter to be completely
  self-contained in the `redirect` function, simplifying usage
- updated the async data example to be simpler
- added a new example to show how to implement a loading page
- renamed the navigator_integration example to user_input and added an example
  of `WillPopScope` for go_router apps

## 2.5.6

- [PR 259](https://github.com/csells/go_router/pull/259): remove a hack for
  notifying the router of a route change that was no longer needed; thanks to
  [nullrocket](https://github.com/nullrocket)!
- improved async example to handle the case that the data has been returned but
  the page is no longer there by checking the `mounted` property of the screen

## 2.5.5

- updated implementation to use logging package for debug diagnostics; thanks
  to [johnpryan](https://github.com/johnpryan)

## 2.5.4

- fixed up the `GoRouterRefreshStream` implementation with an export, an example
  and some docs

## 2.5.3

- added `GoRouterRefreshStream` from
  [jopmiddelkamp](https://github.com/jopmiddelkamp) to easily map from a
  `Stream` to a `Listenable` for use with `refreshListenable`; very useful when
  combined with stream-based state management like
  [flutter_bloc](https://pub.dev/packages/flutter_bloc)
- dartdocs fixups from [mehade369](https://github.com/mehade369)
- example link fixes from [ben-milanko](https://github.com/ben-milanko)

## 2.5.2

- pass additional information to the `NavigatorObserver` via default args to
  `MaterialPage`, etc.

## 2.5.1

- [fix 205](https://github.com/csells/go_router/issues/205): hack around a
  failed assertion in Flutter when using `Duration.zero` in the
  `NoTransitionPage`

## 2.5.0

- provide default implementation of `GoRoute.pageBuilder` to provide a simpler
  way to build pages via the `GoRouter.build` method
- provide default implementation of `GoRouter.errorPageBuilder` to provide a
  simpler way to build error pages via the `GoRouter.errorBuilder` method
- provide default implementation of `GoRouter.errorBuilder` to provide an error
  page without the need to implement a custom error page builder
- new [Migrating to 2.5 section](https://gorouter.dev/migrating-to-25) in
  the docs to show how to take advantage of the new `builder` and default error
  page builder
- removed `launch.json` as VSCode-centric and unnecessary for discovery or easy
  launching
- added a [new custom error screen
  sample](https://github.com/csells/go_router/blob/master/example/lib/error_screen.dart)
- added a [new WidgetsApp
  sample](https://github.com/csells/go_router/blob/master/example/lib/widgets_app.dart)
- added a new `NoTransitionPage` class
- updated docs to explain why the browser's Back button doesn't work
  with the `extra` param
- updated README to point to new docs site: [gorouter.dev](https://gorouter.dev)

## 2.3.1

- [fix 191](https://github.com/csells/go_router/issues/191): handle several
  kinds of trailing / in the location, e.g. `/foo/` should be the same as `/foo`

## 2.3.0

- fix a misleading error message when using redirect functions with sub-routes

## 2.2.9

- [fix 182](https://github.com/csells/go_router/issues/182): fixes a regression
  in the nested navigation caused by the fix for
  [#163](https://github.com/csells/go_router/issues/163); thanks to
  [lulupointu](https://github.com/lulupointu) for the fix!

## 2.2.8

- reformatted CHANGELOG file; lets see if pub.dev is still ok with it...
- staged an in-progress doc site at https://docs.page/csells/go_router
- tightened up a test that was silently failing
- fixed a bug that dropped parent params in sub-route redirects

## 2.2.7

- [fix 163](https://github.com/csells/go_router/issues/163): avoids unnecessary
  page rebuilds
- [fix 139](https://github.com/csells/go_router/issues/139): avoids unnecessary
  page flashes on deep linking
- [fix 158](https://github.com/csells/go_router/issues/158): shows exception
  info in the debug output even during a top-level redirect coded w/ an
  anonymous function, i.e. what the samples all use
- [fix 151](https://github.com/csells/go_router/issues/151): exposes
  `Navigator.pop()` via `GoRouter.pop()` to make it easy to find

## 2.2.6

- [fix 127](https://github.com/csells/go_router/issues/127): updated the docs
  to add a video overview of the project for people that prefer that media style
  over long-form text when approaching a new topic
- [fix 108](https://github.com/csells/go_router/issues/108): updated the
  description of the `state` parameter to clarfy that not all properties will be
  set at every usage

## 2.2.5

- [fix 120 again](https://github.com/csells/go_router/issues/120): found the bug
  in my tests that was masking the real bug; changed two characters to implement
  the actual fix (sigh)

## 2.2.4

- [fix 116](https://github.com/csells/go_router/issues/116): work-around for
  auto-import of the `context.go` family of extension methods

## 2.2.3

- [fix 132](https://github.com/csells/go_router/issues/132): route names are
  stored as case insensitive and are now matched in a case insensitive manner

## 2.2.2

- [fix 120](https://github.com/csells/go_router/issues/120): encoding and
  decoding of params and query params

## 2.2.1

- [fix 114](https://github.com/csells/go_router/issues/114): give a better error
  message when the `GoRouter` isn't found in the widget tree via
  `GoRouter.of(context)`; thanks [aoatmon](https://github.com/aoatmon) for the
  [excellent bug report](https://github.com/csells/go_router/issues/114)!

## 2.2.0

- added a new [`navigatorBuilder`](https://gorouter.dev/navigator-builder) argument to the
  `GoRouter` constructor; thanks to [andyduke](https://github.com/andyduke)!
- also from [andyduke](https://github.com/andyduke) is an update to
  improve state restoration
- refactor from [kevmoo](https://github.com/kevmoo) for easier maintenance
- added a new [Navigator Integration section of the
  docs](https://gorouter.dev/navigator-integration)

## 2.1.2

- [fix 61 again](https://github.com/csells/go_router/issues/61): enable images
  and file links to work on pub.dev/documentation
- [fix 62](https://github.com/csells/go_router/issues/62) re-tested; fixed w/
  earlier Android system Back button fix (using navigation key)
- [fix 91](https://github.com/csells/go_router/issues/91): fix a regression w/
  the `errorPageBuilder`
- [fix 92](https://github.com/csells/go_router/issues/92): fix an edge case w/
  named sub-routes
- [fix 89](https://github.com/csells/go_router/issues/89): enable queryParams
  and extra object param w/ `push`
- refactored tests for greater coverage and fewer methods `@visibleForTesting`

## 2.1.1

- [fix 86](https://github.com/csells/go_router/issues/86): add `name` to
  `GoRouterState` to complete support for URI-free navigation knowledge in your
  code
- [fix 83](https://github.com/csells/go_router/issues/83): fix for `null`
  `extra` object

## 2.1.0

- [fix 80](https://github.com/csells/go_router/issues/80): adding a redirect
  limit to catch too many redirects error
- [fix 81](https://github.com/csells/go_router/issues/81): allow an `extra`
  object to pass through for navigation

## 2.0.1

- add badges to the README and codecov to the GitHub commit action; thanks to
  [rydmike](https://github.com/rydmike) for both

## 2.0.0

- BREAKING CHANGE and [fix #50](https://github.com/csells/go_router/issues/50):
  split `params` into `params` and `queryParams`; see the [Migrating to 2.0
  section of the docs](https://gorouter.dev/migrating-to-20)
  for instructions on how to migrate your code from 1.x to 2.0
- [fix 69](https://github.com/csells/go_router/issues/69): exposed named
  location lookup for redirection
- [fix 57](https://github.com/csells/go_router/issues/57): enable the Android
  system Back button to behave exactly like the `AppBar` Back button; thanks to
  [SunlightBro](https://github.com/SunlightBro) for the one-line fix that I had
  no idea about until he pointed it out
- [fix 59](https://github.com/csells/go_router/issues/59): add query params to
  top-level redirect
- [fix 44](https://github.com/csells/go_router/issues/44): show how to use the
  `AutomaticKeepAliveClientMixin` with nested navigation to keep widget state
  between navigations; thanks to [rydmike](https://github.com/rydmike) for this
  update

## 1.1.3

- enable case-insensitive path matching while still preserving path and query
  parameter cases
- change a lifetime of habit to sort constructors first as per
  [sort_constructors_first](https://dart-lang.github.io/linter/lints/sort_constructors_first.html).
  Thanks for the PR, [Abhishek01039](https://github.com/Abhishek01039)!
- set the initial transition example route to `/none` to make pushing the 'fade
  transition' button on the first run through more fun
- fixed an error in the async data example

## 1.1.2

- Thanks, Mikes!
  - updated dartdocs from [rydmike](https://github.com/rydmike)
  - also shoutout to [https://github.com/Salakar](https://github.com/Salakar)
    for the CI action on GitHub
  - this is turning into a real community effort...

## 1.1.1

- now showing routing exceptions in the debug log
- updated the docs to make it clear that it will be called until it returns
  `null`

## 1.1.0

- added support `NavigatorObserver` objects to receive change notifications

## 1.0.1

- docs updates based on user feedback for clarity
- fix for setting URL path strategy in `main()`
- fix for `push()` disables `AppBar` Back button

## 1.0.0

- updated version for initial release
- some renaming for clarify and consistency with transitions
  - `GoRoute.builder` => `GoRoute.pageBuilder`
  - `GoRoute.error` => `GoRoute.errorPageBuilder`
- added diagnostic logging for `push` and `pushNamed`

## 0.9.6

- added support for `push` as well as `go`
- added 'none' to transitions example app
- updated animation example to use no transition and added an animated gif to
  the docs

## 0.9.5

- added support for custom transitions between routes

## 0.9.4

- updated API docs
- updated docs for `GoRouterState`

## 0.9.3

- updated API docs

## 0.9.2

- updated named route lookup to O(1)
- updated diagnostics output to show known named routes

## 0.9.1

- updated diagnostics output to show named route lookup
- docs updates

## 0.9.0

- added support for named routes

## 0.8.8

- fix to make `GoRouter` notify on pop

## 0.8.7

- made `GoRouter` a `ChangeNotifier` so you can listen for `location` changes

## 0.8.6

- books sample bug fix

## 0.8.5

- added Cupertino sample
- added example of async data lookup

## 0.8.4

- added state restoration sample

## 0.8.3

- changed `debugOutputFullPaths` to `debugLogDiagnostics` and added add'l
  debugging logging
- parameterized redirect

## 0.8.2

- updated docs for `Link` widget support

## 0.8.1

- added Books sample; fixed some issues it revealed

## 0.8.0

- breaking build to refactor the API for simplicity and capability
- move to fixed routing from conditional routing; simplies API, allows for
  redirection at the route level and there scenario was sketchy anyway
- add redirection at the route level
- replace guard objects w/ redirect functions
- add `refresh` method and `refreshListener`
- removed `.builder` ctor from `GoRouter` (not reasonable to implement)
- add Dynamic linking section to the docs
- replaced Books sample with Nested Navigation sample
- add ability to dump the known full paths to your routes to debug output

## 0.7.1

- update to pageKey to take sub-routes into account

## 0.7.0

- BREAK: rename `pattern` to `path` for consistency w/ other routers in the
  world
- added the `GoRouterLoginGuard` for the common redirect-to-login-page pattern

## 0.6.2

- fixed issue showing home page for a second before redirecting (if needed)

## 0.6.1

- added `GoRouterState.pageKey`
- removed `cupertino_icons` from main `pubspec.yaml`

## 0.6.0

- refactor to support sub-routes to build a stack of pages instead of matching
  multiple routes
- added unit tests for building the stack of pages
- some renaming of the types, e.g. `Four04Page` and `FamiliesPage` to
  `ErrorPage` and `HomePage` respectively
- fix a redirection error shown in the debug output

## 0.5.2

- add `urlPathStrategy` argument to `GoRouter` ctor

## 0.5.1

- docs and description updates

## 0.5.0

- moved redirect to top-level instead of per route for simplicity

## 0.4.1

- fixed CHANGELOG formatting

## 0.4.0

- bundled various useful route handling variables into the `GoRouterState` for
  use when building pages and error pages
- updated URL Strategy section of docs to reference `flutter run`

## 0.3.2

- formatting update to appease the pub.dev gods...

## 0.3.1

- updated the CHANGELOG

## 0.3.0

- moved redirection into a `GoRoute` ctor arg
- forgot to update the CHANGELOG

## 0.2.3

- move outstanding issues to [issue
  tracker](https://github.com/csells/go_router/issues)
- added explanation of Deep Linking to docs
- reformatting to meet pub.dev scoring guidelines

## 0.2.2

- docs updates

## 0.2.1

- messing with the CHANGELOG formatting

## 0.2.0

- initial useful release
- added support for declarative routes via `GoRoute` instances
- added support for imperative routing via `GoRoute.builder`
- added support for setting the URL path strategy
- added support for conditional routing
- added support for redirection
- added support for optional query parameters as well as positional parameters
  in route names

## 0.1.0

- squatting on the package name (I'm not too proud to admit it)<|MERGE_RESOLUTION|>--- conflicted
+++ resolved
@@ -1,13 +1,11 @@
-<<<<<<< HEAD
 ## 6.1.0
 
 - Adds `replace` method to that replaces the current route with a new one and keeps the same page key if the path is the same. This is useful for when you want to update the query params without changing the page key ([#115902]https://github.com/flutter/flutter/issues/115902).
-=======
+
 ## 6.0.1
 
 - Fixes crashes when popping navigators manually.
 - Fixes trailing slashes after pops.
->>>>>>> e1ab9659
 
 ## 6.0.0
 
