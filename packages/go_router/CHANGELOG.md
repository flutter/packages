## 4.2.2

<<<<<<< HEAD
- Fixes a bug where the ValueKey to be the same when a page was pushed multiple times.
=======
- Fixes a bug where go_router_builder wasn't detecting annotations.
>>>>>>> f76d2a0e

## 4.2.1

- Refactors internal classes and methods

## 4.2.0

- Adds `void replace()` and `replaceNamed` to `GoRouterDelegate`, `GoRouter` and `GoRouterHelper`.

## 4.1.1

- Fixes a bug where calling namedLocation does not support case-insensitive way.

## 4.1.0

- Adds `bool canPop()` to `GoRouterDelegate`, `GoRouter` and `GoRouterHelper`.

## 4.0.3

- Adds missed popping log.

## 4.0.2

- Fixes a bug where initialLocation took precedence over deep-links

## 4.0.1

- Fixes a bug where calling setLogging(false) does not clear listeners.

## 4.0.0

- Refactors go_router and introduces `GoRouteInformationProvider`. [Migration Doc](https://flutter.dev/go/go-router-v4-breaking-changes)
- Fixes a bug where top-level routes are skipped if another contains child routes.

## 3.1.1

- Uses first match if there are more than one route to match. [ [#99833](https://github.com/flutter/flutter/issues/99833)

## 3.1.0

- Adds `GoRouteData` and `TypedGoRoute` to support `package:go_router_builder`.

## 3.0.7

- Refactors runtime checks to assertions.

## 3.0.6

- Exports inherited_go_router.dart file.

## 3.0.5

- Add `dispatchNotification` method to `DummyBuildContext` in tests. (This
  should be revisited when Flutter `2.11.0` becomes stable.)
- Improves code coverage.
- `GoRoute` now warns about requiring either `pageBuilder`, `builder` or `redirect` at instantiation.

## 3.0.4

- Updates code for stricter analysis options.

## 3.0.3

- Fixes a bug where params disappear when pushing a nested route.

## 3.0.2

- Moves source to flutter/packages.
- Removes all_lint_rules_community and path_to_regexp dependencies.

## 3.0.1

- pass along the error to the `navigatorBuilder` to allow for different
  implementations based on the presence of an error

## 3.0.0

- breaking change: added `GoRouterState` to `navigatorBuilder` function
- breaking change: removed `BuildContext` from `GoRouter.pop()` to remove the
  need to use `context` parameter when calling the `GoRouter` API; this changes
  the behavior of `GoRouter.pop()` to only pop what's on the `GoRouter` page
  stack and no longer calls `Navigator.pop()`
- new [Migrating to 3.0 section](https://gorouter.dev/migrating-to-30) in the
  docs to describe the details of the breaking changes and how to update your
  code
- added a new [shared
  scaffold](https://github.com/csells/go_router/blob/main/go_router/example/lib/shared_scaffold.dart)
  sample to show how to use the `navigatorBuilder` function to build a custom
  shared scaffold outside of the animations provided by go_router

## 2.5.7

- [PR 262](https://github.com/csells/go_router/pull/262): add support for
  `Router.neglect`; thanks to [nullrocket](https://github.com/nullrocket)!
- [PR 265](https://github.com/csells/go_router/pull/265): add Japanese
  translation of the docs; thanks to
  [toshi-kuji](https://github.com/toshi-kuji)! Unfortunately I don't yet know
  how to properly display them via docs.page, but [I'm working on
  it](https://github.com/csells/go_router/issues/266)
- updated the examples using the `from` query parameter to be completely
  self-contained in the `redirect` function, simplifying usage
- updated the async data example to be simpler
- added a new example to show how to implement a loading page
- renamed the navigator_integration example to user_input and added an example
  of `WillPopScope` for go_router apps

## 2.5.6

- [PR 259](https://github.com/csells/go_router/pull/259): remove a hack for
  notifying the router of a route change that was no longer needed; thanks to
  [nullrocket](https://github.com/nullrocket)!
- improved async example to handle the case that the data has been returned but
  the page is no longer there by checking the `mounted` property of the screen

## 2.5.5

- updated implementation to use logging package for debug diagnostics; thanks
  to [johnpryan](https://github.com/johnpryan)

## 2.5.4

- fixed up the `GoRouterRefreshStream` implementation with an export, an example
  and some docs

## 2.5.3

- added `GoRouterRefreshStream` from
  [jopmiddelkamp](https://github.com/jopmiddelkamp) to easily map from a
  `Stream` to a `Listenable` for use with `refreshListenable`; very useful when
  combined with stream-based state management like
  [flutter_bloc](https://pub.dev/packages/flutter_bloc)
- dartdocs fixups from [mehade369](https://github.com/mehade369)
- example link fixes from [ben-milanko](https://github.com/ben-milanko)

## 2.5.2

- pass additional information to the `NavigatorObserver` via default args to
  `MaterialPage`, etc.

## 2.5.1

- [fix 205](https://github.com/csells/go_router/issues/205): hack around a
  failed assertion in Flutter when using `Duration.zero` in the
  `NoTransitionPage`

## 2.5.0

- provide default implementation of `GoRoute.pageBuilder` to provide a simpler
  way to build pages via the `GoRouter.build` method
- provide default implementation of `GoRouter.errorPageBuilder` to provide a
  simpler way to build error pages via the `GoRouter.errorBuilder` method
- provide default implementation of `GoRouter.errorBuilder` to provide an error
  page without the need to implement a custom error page builder
- new [Migrating to 2.5 section](https://gorouter.dev/migrating-to-25) in
  the docs to show how to take advantage of the new `builder` and default error
  page builder
- removed `launch.json` as VSCode-centric and unnecessary for discovery or easy
  launching
- added a [new custom error screen
  sample](https://github.com/csells/go_router/blob/master/example/lib/error_screen.dart)
- added a [new WidgetsApp
  sample](https://github.com/csells/go_router/blob/master/example/lib/widgets_app.dart)
- added a new `NoTransitionPage` class
- updated docs to explain why the browser's Back button doesn't work
  with the `extra` param
- updated README to point to new docs site: [gorouter.dev](https://gorouter.dev)

## 2.3.1

- [fix 191](https://github.com/csells/go_router/issues/191): handle several
  kinds of trailing / in the location, e.g. `/foo/` should be the same as `/foo`

## 2.3.0

- fix a misleading error message when using redirect functions with sub-routes

## 2.2.9

- [fix 182](https://github.com/csells/go_router/issues/182): fixes a regression
  in the nested navigation caused by the fix for
  [#163](https://github.com/csells/go_router/issues/163); thanks to
  [lulupointu](https://github.com/lulupointu) for the fix!

## 2.2.8

- reformatted CHANGELOG file; lets see if pub.dev is still ok with it...
- staged an in-progress doc site at https://docs.page/csells/go_router
- tightened up a test that was silently failing
- fixed a bug that dropped parent params in sub-route redirects

## 2.2.7

- [fix 163](https://github.com/csells/go_router/issues/163): avoids unnecessary
  page rebuilds
- [fix 139](https://github.com/csells/go_router/issues/139): avoids unnecessary
  page flashes on deep linking
- [fix 158](https://github.com/csells/go_router/issues/158): shows exception
  info in the debug output even during a top-level redirect coded w/ an
  anonymous function, i.e. what the samples all use
- [fix 151](https://github.com/csells/go_router/issues/151): exposes
  `Navigator.pop()` via `GoRouter.pop()` to make it easy to find

## 2.2.6

- [fix 127](https://github.com/csells/go_router/issues/127): updated the docs
  to add a video overview of the project for people that prefer that media style
  over long-form text when approaching a new topic
- [fix 108](https://github.com/csells/go_router/issues/108): updated the
  description of the `state` parameter to clarfy that not all properties will be
  set at every usage

## 2.2.5

- [fix 120 again](https://github.com/csells/go_router/issues/120): found the bug
  in my tests that was masking the real bug; changed two characters to implement
  the actual fix (sigh)

## 2.2.4

- [fix 116](https://github.com/csells/go_router/issues/116): work-around for
  auto-import of the `context.go` family of extension methods

## 2.2.3

- [fix 132](https://github.com/csells/go_router/issues/132): route names are
  stored as case insensitive and are now matched in a case insensitive manner

## 2.2.2

- [fix 120](https://github.com/csells/go_router/issues/120): encoding and
  decoding of params and query params

## 2.2.1

- [fix 114](https://github.com/csells/go_router/issues/114): give a better error
  message when the `GoRouter` isn't found in the widget tree via
  `GoRouter.of(context)`; thanks [aoatmon](https://github.com/aoatmon) for the
  [excellent bug report](https://github.com/csells/go_router/issues/114)!

## 2.2.0

- added a new [`navigatorBuilder`](https://gorouter.dev/navigator-builder) argument to the
  `GoRouter` constructor; thanks to [andyduke](https://github.com/andyduke)!
- also from [andyduke](https://github.com/andyduke) is an update to
  improve state restoration
- refactor from [kevmoo](https://github.com/kevmoo) for easier maintenance
- added a new [Navigator Integration section of the
  docs](https://gorouter.dev/navigator-integration)

## 2.1.2

- [fix 61 again](https://github.com/csells/go_router/issues/61): enable images
  and file links to work on pub.dev/documentation
- [fix 62](https://github.com/csells/go_router/issues/62) re-tested; fixed w/
  earlier Android system Back button fix (using navigation key)
- [fix 91](https://github.com/csells/go_router/issues/91): fix a regression w/
  the `errorPageBuilder`
- [fix 92](https://github.com/csells/go_router/issues/92): fix an edge case w/
  named sub-routes
- [fix 89](https://github.com/csells/go_router/issues/89): enable queryParams
  and extra object param w/ `push`
- refactored tests for greater coverage and fewer methods `@visibleForTesting`

## 2.1.1

- [fix 86](https://github.com/csells/go_router/issues/86): add `name` to
  `GoRouterState` to complete support for URI-free navigation knowledge in your
  code
- [fix 83](https://github.com/csells/go_router/issues/83): fix for `null`
  `extra` object

## 2.1.0

- [fix 80](https://github.com/csells/go_router/issues/80): adding a redirect
  limit to catch too many redirects error
- [fix 81](https://github.com/csells/go_router/issues/81): allow an `extra`
  object to pass through for navigation

## 2.0.1

- add badges to the README and codecov to the GitHub commit action; thanks to
  [rydmike](https://github.com/rydmike) for both

## 2.0.0

- BREAKING CHANGE and [fix #50](https://github.com/csells/go_router/issues/50):
  split `params` into `params` and `queryParams`; see the [Migrating to 2.0
  section of the docs](https://gorouter.dev/migrating-to-20)
  for instructions on how to migrate your code from 1.x to 2.0
- [fix 69](https://github.com/csells/go_router/issues/69): exposed named
  location lookup for redirection
- [fix 57](https://github.com/csells/go_router/issues/57): enable the Android
  system Back button to behave exactly like the `AppBar` Back button; thanks to
  [SunlightBro](https://github.com/SunlightBro) for the one-line fix that I had
  no idea about until he pointed it out
- [fix 59](https://github.com/csells/go_router/issues/59): add query params to
  top-level redirect
- [fix 44](https://github.com/csells/go_router/issues/44): show how to use the
  `AutomaticKeepAliveClientMixin` with nested navigation to keep widget state
  between navigations; thanks to [rydmike](https://github.com/rydmike) for this
  update

## 1.1.3

- enable case-insensitive path matching while still preserving path and query
  parameter cases
- change a lifetime of habit to sort constructors first as per
  [sort_constructors_first](https://dart-lang.github.io/linter/lints/sort_constructors_first.html).
  Thanks for the PR, [Abhishek01039](https://github.com/Abhishek01039)!
- set the initial transition example route to `/none` to make pushing the 'fade
  transition' button on the first run through more fun
- fixed an error in the async data example

## 1.1.2

- Thanks, Mikes!
  - updated dartdocs from [rydmike](https://github.com/rydmike)
  - also shoutout to [https://github.com/Salakar](https://github.com/Salakar)
    for the CI action on GitHub
  - this is turning into a real community effort...

## 1.1.1

- now showing routing exceptions in the debug log
- updated the docs to make it clear that it will be called until it returns
  `null`

## 1.1.0

- added support `NavigatorObserver` objects to receive change notifications

## 1.0.1

- docs updates based on user feedback for clarity
- fix for setting URL path strategy in `main()`
- fix for `push()` disables `AppBar` Back button

## 1.0.0

- updated version for initial release
- some renaming for clarify and consistency with transitions
  - `GoRoute.builder` => `GoRoute.pageBuilder`
  - `GoRoute.error` => `GoRoute.errorPageBuilder`
- added diagnostic logging for `push` and `pushNamed`

## 0.9.6

- added support for `push` as well as `go`
- added 'none' to transitions example app
- updated animation example to use no transition and added an animated gif to
  the docs

## 0.9.5

- added support for custom transitions between routes

## 0.9.4

- updated API docs
- updated docs for `GoRouterState`

## 0.9.3

- updated API docs

## 0.9.2

- updated named route lookup to O(1)
- updated diagnostics output to show known named routes

## 0.9.1

- updated diagnostics output to show named route lookup
- docs updates

## 0.9.0

- added support for named routes

## 0.8.8

- fix to make `GoRouter` notify on pop

## 0.8.7

- made `GoRouter` a `ChangeNotifier` so you can listen for `location` changes

## 0.8.6

- books sample bug fix

## 0.8.5

- added Cupertino sample
- added example of async data lookup

## 0.8.4

- added state restoration sample

## 0.8.3

- changed `debugOutputFullPaths` to `debugLogDiagnostics` and added add'l
  debugging logging
- parameterized redirect

## 0.8.2

- updated docs for `Link` widget support

## 0.8.1

- added Books sample; fixed some issues it revealed

## 0.8.0

- breaking build to refactor the API for simplicity and capability
- move to fixed routing from conditional routing; simplies API, allows for
  redirection at the route level and there scenario was sketchy anyway
- add redirection at the route level
- replace guard objects w/ redirect functions
- add `refresh` method and `refreshListener`
- removed `.builder` ctor from `GoRouter` (not reasonable to implement)
- add Dynamic linking section to the docs
- replaced Books sample with Nested Navigation sample
- add ability to dump the known full paths to your routes to debug output

## 0.7.1

- update to pageKey to take sub-routes into account

## 0.7.0

- BREAK: rename `pattern` to `path` for consistency w/ other routers in the
  world
- added the `GoRouterLoginGuard` for the common redirect-to-login-page pattern

## 0.6.2

- fixed issue showing home page for a second before redirecting (if needed)

## 0.6.1

- added `GoRouterState.pageKey`
- removed `cupertino_icons` from main `pubspec.yaml`

## 0.6.0

- refactor to support sub-routes to build a stack of pages instead of matching
  multiple routes
- added unit tests for building the stack of pages
- some renaming of the types, e.g. `Four04Page` and `FamiliesPage` to
  `ErrorPage` and `HomePage` respectively
- fix a redirection error shown in the debug output

## 0.5.2

- add `urlPathStrategy` argument to `GoRouter` ctor

## 0.5.1

- docs and description updates

## 0.5.0

- moved redirect to top-level instead of per route for simplicity

## 0.4.1

- fixed CHANGELOG formatting

## 0.4.0

- bundled various useful route handling variables into the `GoRouterState` for
  use when building pages and error pages
- updated URL Strategy section of docs to reference `flutter run`

## 0.3.2

- formatting update to appease the pub.dev gods...

## 0.3.1

- updated the CHANGELOG

## 0.3.0

- moved redirection into a `GoRoute` ctor arg
- forgot to update the CHANGELOG

## 0.2.3

- move outstanding issues to [issue
  tracker](https://github.com/csells/go_router/issues)
- added explanation of Deep Linking to docs
- reformatting to meet pub.dev scoring guidelines

## 0.2.2

- docs updates

## 0.2.1

- messing with the CHANGELOG formatting

## 0.2.0

- initial useful release
- added support for declarative routes via `GoRoute` instances
- added support for imperative routing via `GoRoute.builder`
- added support for setting the URL path strategy
- added support for conditional routing
- added support for redirection
- added support for optional query parameters as well as positional parameters
  in route names

## 0.1.0

- squatting on the package name (I'm not too proud to admit it)<|MERGE_RESOLUTION|>--- conflicted
+++ resolved
@@ -1,10 +1,6 @@
 ## 4.2.2
 
-<<<<<<< HEAD
-- Fixes a bug where the ValueKey to be the same when a page was pushed multiple times.
-=======
 - Fixes a bug where go_router_builder wasn't detecting annotations.
->>>>>>> f76d2a0e
 
 ## 4.2.1
 
