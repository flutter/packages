--- conflicted
+++ resolved
@@ -1,14 +1,11 @@
-<<<<<<< HEAD
 ## 13.3.0
 
-- Updates minimum supported SDK version to Flutter 3.13/Dart 3.1.
 - Adds `popUntil` method to pop multiple routes from a predicate.
-=======
+
 ## 13.2.1
 
 - Updates minimum supported SDK version to Flutter 3.16/Dart 3.2.
 - Fixes memory leaks.
->>>>>>> 0a49d243
 
 ## 13.2.0
 
