<<<<<<< HEAD
## 4.0.1

- Adds `bool canPop()` to `GoRouterDelegate`, `GoRouter` and `GoRouterHelper`.
=======
## 4.0.3

- Adds missed popping log.

## 4.0.2

- Fixes a bug where initialLocation took precedence over deep-links

## 4.0.1

- Fixes a bug where calling setLogging(false) does not clear listeners.
>>>>>>> f50952c2

## 4.0.0

- Refactors go_router and introduces `GoRouteInformationProvider`. [Migration Doc](https://flutter.dev/go/go-router-v4-breaking-changes)
- Fixes a bug where top-level routes are skipped if another contains child routes.

## 3.1.1

- Uses first match if there are more than one route to match. [ [#99833](https://github.com/flutter/flutter/issues/99833)

## 3.1.0

- Adds `GoRouteData` and `TypedGoRoute` to support `package:go_router_builder`.

## 3.0.7

- Refactors runtime checks to assertions.

## 3.0.6

- Exports inherited_go_router.dart file.

## 3.0.5

- Add `dispatchNotification` method to `DummyBuildContext` in tests. (This
  should be revisited when Flutter `2.11.0` becomes stable.)
- Improves code coverage.
- `GoRoute` now warns about requiring either `pageBuilder`, `builder` or `redirect` at instantiation.

## 3.0.4

- Updates code for stricter analysis options.

## 3.0.3

- Fixes a bug where params disappear when pushing a nested route.

## 3.0.2

- Moves source to flutter/packages.
- Removes all_lint_rules_community and path_to_regexp dependencies.

## 3.0.1

- pass along the error to the `navigatorBuilder` to allow for different
  implementations based on the presence of an error

## 3.0.0

- breaking change: added `GoRouterState` to `navigatorBuilder` function
- breaking change: removed `BuildContext` from `GoRouter.pop()` to remove the
  need to use `context` parameter when calling the `GoRouter` API; this changes
  the behavior of `GoRouter.pop()` to only pop what's on the `GoRouter` page
  stack and no longer calls `Navigator.pop()`
- new [Migrating to 3.0 section](https://gorouter.dev/migrating-to-30) in the
  docs to describe the details of the breaking changes and how to update your
  code
- added a new [shared
  scaffold](https://github.com/csells/go_router/blob/main/go_router/example/lib/shared_scaffold.dart)
  sample to show how to use the `navigatorBuilder` function to build a custom
  shared scaffold outside of the animations provided by go_router

## 2.5.7

- [PR 262](https://github.com/csells/go_router/pull/262): add support for
  `Router.neglect`; thanks to [nullrocket](https://github.com/nullrocket)!
- [PR 265](https://github.com/csells/go_router/pull/265): add Japanese
  translation of the docs; thanks to
  [toshi-kuji](https://github.com/toshi-kuji)! Unfortunately I don't yet know
  how to properly display them via docs.page, but [I'm working on
  it](https://github.com/csells/go_router/issues/266)
- updated the examples using the `from` query parameter to be completely
  self-contained in the `redirect` function, simplifying usage
- updated the async data example to be simpler
- added a new example to show how to implement a loading page
- renamed the navigator_integration example to user_input and added an example
  of `WillPopScope` for go_router apps

## 2.5.6

- [PR 259](https://github.com/csells/go_router/pull/259): remove a hack for
  notifying the router of a route change that was no longer needed; thanks to
  [nullrocket](https://github.com/nullrocket)!
- improved async example to handle the case that the data has been returned but
  the page is no longer there by checking the `mounted` property of the screen

## 2.5.5

- updated implementation to use logging package for debug diagnostics; thanks
  to [johnpryan](https://github.com/johnpryan)

## 2.5.4

- fixed up the `GoRouterRefreshStream` implementation with an export, an example
  and some docs

## 2.5.3

- added `GoRouterRefreshStream` from
  [jopmiddelkamp](https://github.com/jopmiddelkamp) to easily map from a
  `Stream` to a `Listenable` for use with `refreshListenable`; very useful when
  combined with stream-based state management like
  [flutter_bloc](https://pub.dev/packages/flutter_bloc)
- dartdocs fixups from [mehade369](https://github.com/mehade369)
- example link fixes from [ben-milanko](https://github.com/ben-milanko)

## 2.5.2

- pass additional information to the `NavigatorObserver` via default args to
  `MaterialPage`, etc.

## 2.5.1

- [fix 205](https://github.com/csells/go_router/issues/205): hack around a
  failed assertion in Flutter when using `Duration.zero` in the
  `NoTransitionPage`

## 2.5.0

- provide default implementation of `GoRoute.pageBuilder` to provide a simpler
  way to build pages via the `GoRouter.build` method
- provide default implementation of `GoRouter.errorPageBuilder` to provide a
  simpler way to build error pages via the `GoRouter.errorBuilder` method
- provide default implementation of `GoRouter.errorBuilder` to provide an error
  page without the need to implement a custom error page builder
- new [Migrating to 2.5 section](https://gorouter.dev/migrating-to-25) in
  the docs to show how to take advantage of the new `builder` and default error
  page builder
- removed `launch.json` as VSCode-centric and unnecessary for discovery or easy
  launching
- added a [new custom error screen
  sample](https://github.com/csells/go_router/blob/master/example/lib/error_screen.dart)
- added a [new WidgetsApp
  sample](https://github.com/csells/go_router/blob/master/example/lib/widgets_app.dart)
- added a new `NoTransitionPage` class
- updated docs to explain why the browser's Back button doesn't work
  with the `extra` param
- updated README to point to new docs site: [gorouter.dev](https://gorouter.dev)

## 2.3.1

- [fix 191](https://github.com/csells/go_router/issues/191): handle several
  kinds of trailing / in the location, e.g. `/foo/` should be the same as `/foo`

## 2.3.0

- fix a misleading error message when using redirect functions with sub-routes

## 2.2.9

- [fix 182](https://github.com/csells/go_router/issues/182): fixes a regression
  in the nested navigation caused by the fix for
  [#163](https://github.com/csells/go_router/issues/163); thanks to
  [lulupointu](https://github.com/lulupointu) for the fix!

## 2.2.8

- reformatted CHANGELOG file; lets see if pub.dev is still ok with it...
- staged an in-progress doc site at https://docs.page/csells/go_router
- tightened up a test that was silently failing
- fixed a bug that dropped parent params in sub-route redirects

## 2.2.7

- [fix 163](https://github.com/csells/go_router/issues/163): avoids unnecessary
  page rebuilds
- [fix 139](https://github.com/csells/go_router/issues/139): avoids unnecessary
  page flashes on deep linking
- [fix 158](https://github.com/csells/go_router/issues/158): shows exception
  info in the debug output even during a top-level redirect coded w/ an
  anonymous function, i.e. what the samples all use
- [fix 151](https://github.com/csells/go_router/issues/151): exposes
  `Navigator.pop()` via `GoRouter.pop()` to make it easy to find

## 2.2.6

- [fix 127](https://github.com/csells/go_router/issues/127): updated the docs
  to add a video overview of the project for people that prefer that media style
  over long-form text when approaching a new topic
- [fix 108](https://github.com/csells/go_router/issues/108): updated the
  description of the `state` parameter to clarfy that not all properties will be
  set at every usage

## 2.2.5

- [fix 120 again](https://github.com/csells/go_router/issues/120): found the bug
  in my tests that was masking the real bug; changed two characters to implement
  the actual fix (sigh)

## 2.2.4

- [fix 116](https://github.com/csells/go_router/issues/116): work-around for
  auto-import of the `context.go` family of extension methods

## 2.2.3

- [fix 132](https://github.com/csells/go_router/issues/132): route names are
  stored as case insensitive and are now matched in a case insensitive manner

## 2.2.2

- [fix 120](https://github.com/csells/go_router/issues/120): encoding and
  decoding of params and query params

## 2.2.1

- [fix 114](https://github.com/csells/go_router/issues/114): give a better error
  message when the `GoRouter` isn't found in the widget tree via
  `GoRouter.of(context)`; thanks [aoatmon](https://github.com/aoatmon) for the
  [excellent bug report](https://github.com/csells/go_router/issues/114)!

## 2.2.0

- added a new [`navigatorBuilder`](https://gorouter.dev/navigator-builder) argument to the
  `GoRouter` constructor; thanks to [andyduke](https://github.com/andyduke)!
- also from [andyduke](https://github.com/andyduke) is an update to
  improve state restoration
- refactor from [kevmoo](https://github.com/kevmoo) for easier maintenance
- added a new [Navigator Integration section of the
  docs](https://gorouter.dev/navigator-integration)

## 2.1.2

- [fix 61 again](https://github.com/csells/go_router/issues/61): enable images
  and file links to work on pub.dev/documentation
- [fix 62](https://github.com/csells/go_router/issues/62) re-tested; fixed w/
  earlier Android system Back button fix (using navigation key)
- [fix 91](https://github.com/csells/go_router/issues/91): fix a regression w/
  the `errorPageBuilder`
- [fix 92](https://github.com/csells/go_router/issues/92): fix an edge case w/
  named sub-routes
- [fix 89](https://github.com/csells/go_router/issues/89): enable queryParams
  and extra object param w/ `push`
- refactored tests for greater coverage and fewer methods `@visibleForTesting`

## 2.1.1

- [fix 86](https://github.com/csells/go_router/issues/86): add `name` to
  `GoRouterState` to complete support for URI-free navigation knowledge in your
  code
- [fix 83](https://github.com/csells/go_router/issues/83): fix for `null`
  `extra` object

## 2.1.0

- [fix 80](https://github.com/csells/go_router/issues/80): adding a redirect
  limit to catch too many redirects error
- [fix 81](https://github.com/csells/go_router/issues/81): allow an `extra`
  object to pass through for navigation

## 2.0.1

- add badges to the README and codecov to the GitHub commit action; thanks to
  [rydmike](https://github.com/rydmike) for both

## 2.0.0

- BREAKING CHANGE and [fix #50](https://github.com/csells/go_router/issues/50):
  split `params` into `params` and `queryParams`; see the [Migrating to 2.0
  section of the docs](https://gorouter.dev/migrating-to-20)
  for instructions on how to migrate your code from 1.x to 2.0
- [fix 69](https://github.com/csells/go_router/issues/69): exposed named
  location lookup for redirection
- [fix 57](https://github.com/csells/go_router/issues/57): enable the Android
  system Back button to behave exactly like the `AppBar` Back button; thanks to
  [SunlightBro](https://github.com/SunlightBro) for the one-line fix that I had
  no idea about until he pointed it out
- [fix 59](https://github.com/csells/go_router/issues/59): add query params to
  top-level redirect
- [fix 44](https://github.com/csells/go_router/issues/44): show how to use the
  `AutomaticKeepAliveClientMixin` with nested navigation to keep widget state
  between navigations; thanks to [rydmike](https://github.com/rydmike) for this
  update

## 1.1.3

- enable case-insensitive path matching while still preserving path and query
  parameter cases
- change a lifetime of habit to sort constructors first as per
  [sort_constructors_first](https://dart-lang.github.io/linter/lints/sort_constructors_first.html).
  Thanks for the PR, [Abhishek01039](https://github.com/Abhishek01039)!
- set the initial transition example route to `/none` to make pushing the 'fade
  transition' button on the first run through more fun
- fixed an error in the async data example

## 1.1.2

- Thanks, Mikes!
  - updated dartdocs from [rydmike](https://github.com/rydmike)
  - also shoutout to [https://github.com/Salakar](https://github.com/Salakar)
    for the CI action on GitHub
  - this is turning into a real community effort...

## 1.1.1

- now showing routing exceptions in the debug log
- updated the docs to make it clear that it will be called until it returns
  `null`

## 1.1.0

- added support `NavigatorObserver` objects to receive change notifications

## 1.0.1

- docs updates based on user feedback for clarity
- fix for setting URL path strategy in `main()`
- fix for `push()` disables `AppBar` Back button

## 1.0.0

- updated version for initial release
- some renaming for clarify and consistency with transitions
  - `GoRoute.builder` => `GoRoute.pageBuilder`
  - `GoRoute.error` => `GoRoute.errorPageBuilder`
- added diagnostic logging for `push` and `pushNamed`

## 0.9.6

- added support for `push` as well as `go`
- added 'none' to transitions example app
- updated animation example to use no transition and added an animated gif to
  the docs

## 0.9.5

- added support for custom transitions between routes

## 0.9.4

- updated API docs
- updated docs for `GoRouterState`

## 0.9.3

- updated API docs

## 0.9.2

- updated named route lookup to O(1)
- updated diagnostics output to show known named routes

## 0.9.1

- updated diagnostics output to show named route lookup
- docs updates

## 0.9.0

- added support for named routes

## 0.8.8

- fix to make `GoRouter` notify on pop

## 0.8.7

- made `GoRouter` a `ChangeNotifier` so you can listen for `location` changes

## 0.8.6

- books sample bug fix

## 0.8.5

- added Cupertino sample
- added example of async data lookup

## 0.8.4

- added state restoration sample

## 0.8.3

- changed `debugOutputFullPaths` to `debugLogDiagnostics` and added add'l
  debugging logging
- parameterized redirect

## 0.8.2

- updated docs for `Link` widget support

## 0.8.1

- added Books sample; fixed some issues it revealed

## 0.8.0

- breaking build to refactor the API for simplicity and capability
- move to fixed routing from conditional routing; simplies API, allows for
  redirection at the route level and there scenario was sketchy anyway
- add redirection at the route level
- replace guard objects w/ redirect functions
- add `refresh` method and `refreshListener`
- removed `.builder` ctor from `GoRouter` (not reasonable to implement)
- add Dynamic linking section to the docs
- replaced Books sample with Nested Navigation sample
- add ability to dump the known full paths to your routes to debug output

## 0.7.1

- update to pageKey to take sub-routes into account

## 0.7.0

- BREAK: rename `pattern` to `path` for consistency w/ other routers in the
  world
- added the `GoRouterLoginGuard` for the common redirect-to-login-page pattern

## 0.6.2

- fixed issue showing home page for a second before redirecting (if needed)

## 0.6.1

- added `GoRouterState.pageKey`
- removed `cupertino_icons` from main `pubspec.yaml`

## 0.6.0

- refactor to support sub-routes to build a stack of pages instead of matching
  multiple routes
- added unit tests for building the stack of pages
- some renaming of the types, e.g. `Four04Page` and `FamiliesPage` to
  `ErrorPage` and `HomePage` respectively
- fix a redirection error shown in the debug output

## 0.5.2

- add `urlPathStrategy` argument to `GoRouter` ctor

## 0.5.1

- docs and description updates

## 0.5.0

- moved redirect to top-level instead of per route for simplicity

## 0.4.1

- fixed CHANGELOG formatting

## 0.4.0

- bundled various useful route handling variables into the `GoRouterState` for
  use when building pages and error pages
- updated URL Strategy section of docs to reference `flutter run`

## 0.3.2

- formatting update to appease the pub.dev gods...

## 0.3.1

- updated the CHANGELOG

## 0.3.0

- moved redirection into a `GoRoute` ctor arg
- forgot to update the CHANGELOG

## 0.2.3

- move outstanding issues to [issue
  tracker](https://github.com/csells/go_router/issues)
- added explanation of Deep Linking to docs
- reformatting to meet pub.dev scoring guidelines

## 0.2.2

- docs updates

## 0.2.1

- messing with the CHANGELOG formatting

## 0.2.0

- initial useful release
- added support for declarative routes via `GoRoute` instances
- added support for imperative routing via `GoRoute.builder`
- added support for setting the URL path strategy
- added support for conditional routing
- added support for redirection
- added support for optional query parameters as well as positional parameters
  in route names

## 0.1.0

- squatting on the package name (I'm not too proud to admit it)<|MERGE_RESOLUTION|>--- conflicted
+++ resolved
@@ -1,20 +1,18 @@
-<<<<<<< HEAD
+## 4.1.0
+
+- Adds `bool canPop()` to `GoRouterDelegate`, `GoRouter` and `GoRouterHelper`.
+
+## 4.0.3
+
+- Adds missed popping log.
+
+## 4.0.2
+
+- Fixes a bug where initialLocation took precedence over deep-links
+
 ## 4.0.1
 
-- Adds `bool canPop()` to `GoRouterDelegate`, `GoRouter` and `GoRouterHelper`.
-=======
-## 4.0.3
-
-- Adds missed popping log.
-
-## 4.0.2
-
-- Fixes a bug where initialLocation took precedence over deep-links
-
-## 4.0.1
-
 - Fixes a bug where calling setLogging(false) does not clear listeners.
->>>>>>> f50952c2
 
 ## 4.0.0
 
