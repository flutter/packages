## 14.1.1

<<<<<<< HEAD
- Improves the logging of routes when `debugLogDiagnostics` is enabled or `debugKnownRoutes() is called. Explains the position of shell routes in the route tree. Prints the widget name of the routes it is building.
=======
- Fixes correctness of the state provided in the `onExit`.
>>>>>>> fd714bd7

## 14.1.0

- Adds route redirect to ShellRoutes

## 14.0.2

- Fixes unwanted logs when `hierarchicalLoggingEnabled` was set to `true`.

## 14.0.1

- Updates the redirection documentation for clarity

## 14.0.0

- **BREAKING CHANGE**
  - `GoRouteData`'s `onExit` now takes 2 parameters `BuildContext context, GoRouterState state`.

## 13.2.4

- Updates examples to use uri.path instead of uri.toString() for accessing the current location.

## 13.2.3

- Fixes an issue where deep links without path caused an exception

## 13.2.2

- Fixes restoreRouteInformation issue when GoRouter.optionURLReflectsImperativeAPIs is true and the last match is ShellRouteMatch

## 13.2.1

- Updates minimum supported SDK version to Flutter 3.16/Dart 3.2.
- Fixes memory leaks.

## 13.2.0

- Exposes full `Uri` on `GoRouterState` in `GoRouterRedirect`

## 13.1.0

- Adds `topRoute` to `GoRouterState`
- Adds `lastOrNull` to `RouteMatchList`

## 13.0.1

- Fixes new lint warnings.

## 13.0.0

- Refactors `RouteMatchList` and imperative APIs.
- **BREAKING CHANGE**:
  - RouteMatchList structure changed.
  - Matching logic updated.

## 12.1.3

- Fixes a typo in `navigation.md`.

## 12.1.2

- Fixes an incorrect use of `extends` for Dart 3 compatibility.
- Updates minimum supported SDK version to Flutter 3.10/Dart 3.0.

## 12.1.1

- Retains query parameters during refresh and first redirect.

## 12.1.0

- Adds an ability to add a custom codec for serializing/deserializing extra.

## 12.0.3

- Fixes crashes when dynamically updates routing tables with named routes.

## 12.0.2

- Fixes the problem that pathParameters is null in redirect when the Router is recreated.

## 12.0.1

- Fixes deep-link with no path on cold start.

## 12.0.0

- Adds ability to dynamically update routing table.
- **BREAKING CHANGE**:
  - The function signature of constructor of `RouteConfiguration` is updated.
  - Adds a required `matchedPath` named parameter to `RouteMatch.match`.

## 11.1.4

- Fixes missing parameters in the type-safe routes topic documentation.

## 11.1.3

- Fixes missing state.extra in onException().

## 11.1.2

- Fixes a bug where the known routes and initial route were logged even when `debugLogDiagnostics` was set to `false`.

## 11.1.1

- Fixes a missing `{@end-tool}` doc directive tag for `GoRoute.name`.

## 11.1.0

- Adds optional parameter `overridePlatformDefaultLocation` to override initial route set by platform.

## 11.0.1

- Fixes the Android back button ignores top level route's onExit.

## 11.0.0

- Fixes the GoRouter.goBranch so that it doesn't reset extra to null if extra is not serializable.
- **BREAKING CHANGE**:
  - Updates the function signature of `GoRouteInformationProvider.restore`.
  - Adds `NavigationType.restore` to `NavigationType` enum.

## 10.2.0

- Adds `onExit` to GoRoute.

## 10.1.4

- Fixes RouteInformationParser that does not restore full RouteMatchList if
  the optionURLReflectsImperativeAPIs is set.

## 10.1.3

- Fixes an issue in the documentation that was using `state.queryParameters` instead of `state.uri.queryParameters`.

## 10.1.2

- Adds pub topics to package metadata.

## 10.1.1

- Fixes mapping from `Page` to `RouteMatch`s.
- Updates minimum supported SDK version to Flutter 3.7/Dart 2.19.

## 10.1.0

- Supports setting `requestFocus`.

## 10.0.0

- **BREAKING CHANGE**:
  - Replaces location, queryParameters, and queryParametersAll in GoRouterState with Uri.
  - See [Migrating to 10.0.0](https://flutter.dev/go/go-router-v10-breaking-changes) or
    run `dart fix --apply` to fix the breakages.

## 9.1.1

- Fixes a link in error handling documentation.

## 9.1.0

- Adds the parentNavigatorKey parameter to ShellRouteData and StatefulShellRouteData.
- Fixes a typo in docs for `StatefulShellRoute.indexedStack(...)`.
- Cleans some typos in the documentation and asserts.

## 9.0.3

- Adds helpers for go_router_builder for StatefulShellRoute support

## 9.0.2

- Exposes package-level privates.

## 9.0.1

- Allows redirect only GoRoute to be part of RouteMatchList.

## 9.0.0

- **BREAKING CHANGE**:
  - Removes GoRouter.location. Use GoRouterState.of().location instead.
  - GoRouter does not `extends` ChangeNotifier.
  - [Migration guide](https://flutter.dev/go/go-router-v9-breaking-changes)
- Reduces excessive rebuilds due to inherited look up.

## 8.2.0

- Adds onException to GoRouter constructor.

## 8.1.0

- Adds parent navigator key to ShellRoute and StatefulShellRoute.

## 8.0.5

- Fixes a bug that GoRouterState in top level redirect doesn't contain complete data.

## 8.0.4

- Updates documentations around `GoRouter.of`, `GoRouter.maybeOf`, and `BuildContext` extension.

## 8.0.3

- Makes namedLocation and route name related APIs case sensitive.

## 8.0.2

- Fixes a bug in `debugLogDiagnostics` to support StatefulShellRoute.

## 8.0.1

- Fixes a link for an example in `path` documentation.
  documentation.

## 8.0.0

- **BREAKING CHANGE**:
  - Imperatively pushed GoRoute no longer change URL.
  - Browser backward and forward button respects imperative route operations.
- Refactors the route parsing pipeline.

## 7.1.1

- Removes obsolete null checks on non-nullable values.

## 7.1.0

- Introduces `StatefulShellRoute` to support using separate navigators for child routes as well as preserving state in each navigation tree (flutter/flutter#99124).
- Updates documentation for `pageBuilder` and `builder` fields of `ShellRoute`, to more correctly
  describe the meaning of the child argument in the builder functions.
- Adds support for restorationId to ShellRoute (and StatefulShellRoute).

## 7.0.2

- Fixes `BuildContext` extension method `replaceNamed` to correctly pass `pathParameters` and `queryParameters`.

## 7.0.1

- Adds a workaround for the `dart fix --apply` issue, https://github.com/dart-lang/sdk/issues/52233.

## 7.0.0

- **BREAKING CHANGE**:
  - For the below changes, run `dart fix --apply` to automatically migrate your code.
    - `GoRouteState.subloc` has been renamed to `GoRouteState.matchedLocation`.
    - `GoRouteState.params` has been renamed to `GoRouteState.pathParameters`.
    - `GoRouteState.fullpath` has been renamed to `GoRouteState.fullPath`.
    - `GoRouteState.queryParams` has been renamed to `GoRouteState.queryParameters`.
    - `params` and `queryParams` in `GoRouteState.namedLocation` have been renamed to `pathParameters` and `queryParameters`.
    - `params` and `queryParams` in `GoRouter`'s `namedLocation`, `pushNamed`, `pushReplacementNamed`
      `replaceNamed` have been renamed to `pathParameters` and `queryParameters`.
  - For the below changes, please follow the [migration guide](https://docs.google.com/document/d/10Xbpifbs4E-zh6YE5akIO8raJq_m3FIXs6nUGdOspOg).
    - `params` and `queryParams` in `BuildContext`'s `namedLocation`, `pushNamed`, `pushReplacementNamed`
      `replaceNamed` have been renamed to `pathParameters` and `queryParameters`.
- Cleans up API and makes RouteMatchList immutable.

## 6.5.9

- Removes navigator keys from `GoRouteData` and `ShellRouteData`.

## 6.5.8

- Adds name parameter to `TypedGoRoute`

## 6.5.7

- Fixes a bug that go_router would crash if `GoRoute.pageBuilder` depends on `InheritedWidget`s.

## 6.5.6

- Fixes an issue where ShellRoute routes were not logged when debugLogDiagnostic was enabled.

## 6.5.5

- Fixes an issue when popping pageless route would accidentally complete imperative page.

## 6.5.4

- Removes navigator keys from `TypedGoRoute` and `TypedShellRoute`.

## 6.5.3

- Fixes redirect being called with an empty location for unknown routes.

## 6.5.2

- NoTransitionPage now has an instant reverse transition.

## 6.5.1

- Fixes an issue where the params are removed after popping.

## 6.5.0

- Supports returning values on pop.

## 6.4.1

- Adds `initialExtra` to **GoRouter** to pass extra data alongside `initialRoute`.

## 6.4.0

- Adds `replace` method to that replaces the current route with a new one and keeps the same page key. This is useful for when you want to update the query params without changing the page key ([#115902](https://github.com/flutter/flutter/issues/115902)).

## 6.3.0

- Aligns Dart and Flutter SDK constraints.
- Updates compileSdkVersion to 33.
- Updates example app to iOS 11.
- Adds `navigatorKey` to `TypedShellRoute`
- Adds `parentNavigatorKey` to `TypedGoRoute`
- Updates documentation in matching methods.

## 6.2.0

- Exports supertypes in route_data.dart library.

## 6.1.0

- Adds `GoRouter.maybeOf` to get the closest `GoRouter` from the context, if there is any.

## 6.0.10

- Adds helpers for go_router_builder for ShellRoute support

## 6.0.9

- Fixes deprecation message for `GoRouterState.namedLocation`

## 6.0.8

- Adds support for Iterables, Lists and Sets in query params for TypedGoRoute. [#108437](https://github.com/flutter/flutter/issues/108437).

## 6.0.7

- Add observers parameter to the ShellRoute that will be passed to the nested Navigator.
- Use `HeroControllerScope` for nested Navigator that fixes Hero Widgets not animating in Nested Navigator.

## 6.0.6

- Adds `reverseTransitionDuration` to `CustomTransitionPage`

## 6.0.5

- Fixes [unnecessary_null_comparison](https://dart.dev/lints/unnecessary_null_checks) lint warnings.

## 6.0.4

- Fixes redirection info log.

## 6.0.3

- Makes `CustomTransitionPage.barrierDismissible` work

## 6.0.2

- Fixes missing result on pop in go_router extension.

## 6.0.1

- Fixes crashes when popping navigators manually.
- Fixes trailing slashes after pops.

## 6.0.0

- **BREAKING CHANGE**
  - `GoRouteData`'s `redirect` now takes 2 parameters `BuildContext context, GoRouterState state`.
  - `GoRouteData`'s `build` now takes 2 parameters `BuildContext context, GoRouterState state`.
  - `GoRouteData`'s `buildPageWithState` has been removed and replaced by `buildPage` with now takes 2 parameters `BuildContext context, GoRouterState state`.
  - `replace` from `GoRouter`, `GoRouterDelegate` and `GoRouterHelper` has been renamed into `pushReplacement`.
  - `replaceNamed` from `GoRouter`, `GoRouterDelegate` and `GoRouterHelper` has been renamed into `pushReplacementNamed`.
  - [go_router v6 migration guide](https://flutter.dev/go/go-router-v6-breaking-changes)

## 5.2.4

- Fixes crashes when using async redirect.

## 5.2.3

- Fixes link for router configuration and sub-routes

## 5.2.2

- Fixes `pop` and `push` to update urls correctly.

## 5.2.1

- Refactors `GoRouter.pop` to be able to pop individual pageless route with result.

## 5.2.0

- Fixes `GoRouterState.location` and `GoRouterState.param` to return correct value.
- Cleans up `RouteMatch` and `RouteMatchList` API.

## 5.1.10

- Fixes link of ShellRoute in README.

## 5.1.9

- Fixes broken links in documentation.

## 5.1.8

- Fixes a bug with `replace` where it was not generated a new `pageKey`.

## 5.1.7

- Adds documentation using dartdoc topics.

## 5.1.6

- Fixes crashes when multiple `GoRoute`s use the same `parentNavigatorKey` in a route subtree.

## 5.1.5

- Adds migration guide for 5.1.2 to readme.

## 5.1.4

- Fixes the documentation by removing the `ShellRoute`'s non-existing `path` parameter from it.

## 5.1.3

- Allows redirection to return same location.

## 5.1.2

- Adds GoRouterState to context.
- Fixes GoRouter notification.
- Updates README.
- Removes dynamic calls in examples.
- **BREAKING CHANGE**
  - Remove NavigatorObserver mixin from GoRouter

## 5.1.1

- Removes DebugGoRouteInformation.

## 5.1.0

- Removes urlPathStrategy completely, which should have been done in v5.0.0 but some code remained mistakenly.

## 5.0.5

- Fixes issue where asserts in popRoute were preventing the app from
  exiting on Android.

## 5.0.4

- Fixes a bug in ShellRoute example where NavigationBar might lose current index in a nested routes.

## 5.0.3

- Changes examples to use the routerConfig API

## 5.0.2

- Fixes missing code example in ShellRoute documentation.

## 5.0.1

- Allows ShellRoute to have child ShellRoutes (flutter/flutter#111981)

## 5.0.0

- Fixes a bug where intermediate route redirect methods are not called.
- GoRouter implements the RouterConfig interface, allowing you to call
  MaterialApp.router(routerConfig: \_myGoRouter) instead of passing
  the RouterDelegate, RouteInformationParser, and RouteInformationProvider
  fields.
- **BREAKING CHANGE**
  - Redesigns redirection API, adds asynchronous feature, and adds build context to redirect.
  - Removes GoRouterRefreshStream
  - Removes navigatorBuilder
  - Removes urlPathStrategy
- [go_router v5 migration guide](https://flutter.dev/go/go-router-v5-breaking-changes)

## 4.5.1

- Fixes an issue where GoRoutes with only a redirect were disallowed
  (flutter/flutter#111763)

## 4.5.0

- Adds ShellRoute for nested navigation support (flutter/flutter#99126)
- Adds `parentNavigatorKey` to GoRoute, which specifies the Navigator to place that
  route's Page onto.

## 4.4.1

- Fix an issue where disabling logging clears the root logger's listeners

## 4.4.0

- Adds `buildPageWithState` to `GoRouteData`.
- `GoRouteData.buildPage` is now deprecated in favor of `GoRouteData.buildPageWithState`.

## 4.3.0

- Allows `Map<String, dynamic>` maps as `queryParams` of `goNamed`, `replacedName`, `pushNamed` and `namedLocation`.

## 4.2.9

- Updates text theme parameters to avoid deprecation issues.
- Fixes lint warnings.

## 4.2.8

- Fixes namedLocation to return URIs without trailing question marks if there are no query parameters.
- Cleans up examples.

## 4.2.7

- Updates README.

## 4.2.6

- Fixes rendering issues in the README.

## 4.2.5

- Fixes a bug where calling extra parameter is always null in route level redirect callback

## 4.2.4

- Rewrites Readme and examples.

## 4.2.3

- Fixes a bug where the ValueKey to be the same when a page was pushed multiple times.

## 4.2.2

- Fixes a bug where go_router_builder wasn't detecting annotations.

## 4.2.1

- Refactors internal classes and methods

## 4.2.0

- Adds `void replace()` and `replaceNamed` to `GoRouterDelegate`, `GoRouter` and `GoRouterHelper`.

## 4.1.1

- Fixes a bug where calling namedLocation does not support case-insensitive way.

## 4.1.0

- Adds `bool canPop()` to `GoRouterDelegate`, `GoRouter` and `GoRouterHelper`.

## 4.0.3

- Adds missed popping log.

## 4.0.2

- Fixes a bug where initialLocation took precedence over deep-links

## 4.0.1

- Fixes a bug where calling setLogging(false) does not clear listeners.

## 4.0.0

- Refactors go_router and introduces `GoRouteInformationProvider`. [Migration Doc](https://flutter.dev/go/go-router-v4-breaking-changes)
- Fixes a bug where top-level routes are skipped if another contains child routes.

## 3.1.1

- Uses first match if there are more than one route to match. [ [#99833](https://github.com/flutter/flutter/issues/99833)

## 3.1.0

- Adds `GoRouteData` and `TypedGoRoute` to support `package:go_router_builder`.

## 3.0.7

- Refactors runtime checks to assertions.

## 3.0.6

- Exports inherited_go_router.dart file.

## 3.0.5

- Add `dispatchNotification` method to `DummyBuildContext` in tests. (This
  should be revisited when Flutter `2.11.0` becomes stable.)
- Improves code coverage.
- `GoRoute` now warns about requiring either `pageBuilder`, `builder` or `redirect` at instantiation.

## 3.0.4

- Updates code for stricter analysis options.

## 3.0.3

- Fixes a bug where params disappear when pushing a nested route.

## 3.0.2

- Moves source to flutter/packages.
- Removes all_lint_rules_community and path_to_regexp dependencies.

## 3.0.1

- pass along the error to the `navigatorBuilder` to allow for different
  implementations based on the presence of an error

## 3.0.0

- breaking change: added `GoRouterState` to `navigatorBuilder` function
- breaking change: removed `BuildContext` from `GoRouter.pop()` to remove the
  need to use `context` parameter when calling the `GoRouter` API; this changes
  the behavior of `GoRouter.pop()` to only pop what's on the `GoRouter` page
  stack and no longer calls `Navigator.pop()`
- new [Migrating to 3.0 section](https://gorouter.dev/migrating-to-30) in the
  docs to describe the details of the breaking changes and how to update your
  code
- added a new [shared
  scaffold](https://github.com/csells/go_router/blob/main/go_router/example/lib/shared_scaffold.dart)
  sample to show how to use the `navigatorBuilder` function to build a custom
  shared scaffold outside of the animations provided by go_router

## 2.5.7

- [PR 262](https://github.com/csells/go_router/pull/262): add support for
  `Router.neglect`; thanks to [nullrocket](https://github.com/nullrocket)!
- [PR 265](https://github.com/csells/go_router/pull/265): add Japanese
  translation of the docs; thanks to
  [toshi-kuji](https://github.com/toshi-kuji)! Unfortunately I don't yet know
  how to properly display them via docs.page, but [I'm working on
  it](https://github.com/csells/go_router/issues/266)
- updated the examples using the `from` query parameter to be completely
  self-contained in the `redirect` function, simplifying usage
- updated the async data example to be simpler
- added a new example to show how to implement a loading page
- renamed the navigator_integration example to user_input and added an example
  of `WillPopScope` for go_router apps

## 2.5.6

- [PR 259](https://github.com/csells/go_router/pull/259): remove a hack for
  notifying the router of a route change that was no longer needed; thanks to
  [nullrocket](https://github.com/nullrocket)!
- improved async example to handle the case that the data has been returned but
  the page is no longer there by checking the `mounted` property of the screen

## 2.5.5

- updated implementation to use logging package for debug diagnostics; thanks
  to [johnpryan](https://github.com/johnpryan)

## 2.5.4

- fixed up the `GoRouterRefreshStream` implementation with an export, an example
  and some docs

## 2.5.3

- added `GoRouterRefreshStream` from
  [jopmiddelkamp](https://github.com/jopmiddelkamp) to easily map from a
  `Stream` to a `Listenable` for use with `refreshListenable`; very useful when
  combined with stream-based state management like
  [flutter_bloc](https://pub.dev/packages/flutter_bloc)
- dartdocs fixups from [mehade369](https://github.com/mehade369)
- example link fixes from [ben-milanko](https://github.com/ben-milanko)

## 2.5.2

- pass additional information to the `NavigatorObserver` via default args to
  `MaterialPage`, etc.

## 2.5.1

- [fix 205](https://github.com/csells/go_router/issues/205): hack around a
  failed assertion in Flutter when using `Duration.zero` in the
  `NoTransitionPage`

## 2.5.0

- provide default implementation of `GoRoute.pageBuilder` to provide a simpler
  way to build pages via the `GoRouter.build` method
- provide default implementation of `GoRouter.errorPageBuilder` to provide a
  simpler way to build error pages via the `GoRouter.errorBuilder` method
- provide default implementation of `GoRouter.errorBuilder` to provide an error
  page without the need to implement a custom error page builder
- new [Migrating to 2.5 section](https://gorouter.dev/migrating-to-25) in
  the docs to show how to take advantage of the new `builder` and default error
  page builder
- removed `launch.json` as VSCode-centric and unnecessary for discovery or easy
  launching
- added a [new custom error screen
  sample](https://github.com/csells/go_router/blob/master/example/lib/error_screen.dart)
- added a [new WidgetsApp
  sample](https://github.com/csells/go_router/blob/master/example/lib/widgets_app.dart)
- added a new `NoTransitionPage` class
- updated docs to explain why the browser's Back button doesn't work
  with the `extra` param
- updated README to point to new docs site: [gorouter.dev](https://gorouter.dev)

## 2.3.1

- [fix 191](https://github.com/csells/go_router/issues/191): handle several
  kinds of trailing / in the location, e.g. `/foo/` should be the same as `/foo`

## 2.3.0

- fix a misleading error message when using redirect functions with sub-routes

## 2.2.9

- [fix 182](https://github.com/csells/go_router/issues/182): fixes a regression
  in the nested navigation caused by the fix for
  [#163](https://github.com/csells/go_router/issues/163); thanks to
  [lulupointu](https://github.com/lulupointu) for the fix!

## 2.2.8

- reformatted CHANGELOG file; lets see if pub.dev is still ok with it...
- staged an in-progress doc site at https://docs.page/csells/go_router
- tightened up a test that was silently failing
- fixed a bug that dropped parent params in sub-route redirects

## 2.2.7

- [fix 163](https://github.com/csells/go_router/issues/163): avoids unnecessary
  page rebuilds
- [fix 139](https://github.com/csells/go_router/issues/139): avoids unnecessary
  page flashes on deep linking
- [fix 158](https://github.com/csells/go_router/issues/158): shows exception
  info in the debug output even during a top-level redirect coded w/ an
  anonymous function, i.e. what the samples all use
- [fix 151](https://github.com/csells/go_router/issues/151): exposes
  `Navigator.pop()` via `GoRouter.pop()` to make it easy to find

## 2.2.6

- [fix 127](https://github.com/csells/go_router/issues/127): updated the docs
  to add a video overview of the project for people that prefer that media style
  over long-form text when approaching a new topic
- [fix 108](https://github.com/csells/go_router/issues/108): updated the
  description of the `state` parameter to clarfy that not all properties will be
  set at every usage

## 2.2.5

- [fix 120 again](https://github.com/csells/go_router/issues/120): found the bug
  in my tests that was masking the real bug; changed two characters to implement
  the actual fix (sigh)

## 2.2.4

- [fix 116](https://github.com/csells/go_router/issues/116): work-around for
  auto-import of the `context.go` family of extension methods

## 2.2.3

- [fix 132](https://github.com/csells/go_router/issues/132): route names are
  stored as case insensitive and are now matched in a case insensitive manner

## 2.2.2

- [fix 120](https://github.com/csells/go_router/issues/120): encoding and
  decoding of params and query params

## 2.2.1

- [fix 114](https://github.com/csells/go_router/issues/114): give a better error
  message when the `GoRouter` isn't found in the widget tree via
  `GoRouter.of(context)`; thanks [aoatmon](https://github.com/aoatmon) for the
  [excellent bug report](https://github.com/csells/go_router/issues/114)!

## 2.2.0

- added a new [`navigatorBuilder`](https://gorouter.dev/navigator-builder) argument to the
  `GoRouter` constructor; thanks to [andyduke](https://github.com/andyduke)!
- also from [andyduke](https://github.com/andyduke) is an update to
  improve state restoration
- refactor from [kevmoo](https://github.com/kevmoo) for easier maintenance
- added a new [Navigator Integration section of the
  docs](https://gorouter.dev/navigator-integration)

## 2.1.2

- [fix 61 again](https://github.com/csells/go_router/issues/61): enable images
  and file links to work on pub.dev/documentation
- [fix 62](https://github.com/csells/go_router/issues/62) re-tested; fixed w/
  earlier Android system Back button fix (using navigation key)
- [fix 91](https://github.com/csells/go_router/issues/91): fix a regression w/
  the `errorPageBuilder`
- [fix 92](https://github.com/csells/go_router/issues/92): fix an edge case w/
  named sub-routes
- [fix 89](https://github.com/csells/go_router/issues/89): enable queryParams
  and extra object param w/ `push`
- refactored tests for greater coverage and fewer methods `@visibleForTesting`

## 2.1.1

- [fix 86](https://github.com/csells/go_router/issues/86): add `name` to
  `GoRouterState` to complete support for URI-free navigation knowledge in your
  code
- [fix 83](https://github.com/csells/go_router/issues/83): fix for `null`
  `extra` object

## 2.1.0

- [fix 80](https://github.com/csells/go_router/issues/80): adding a redirect
  limit to catch too many redirects error
- [fix 81](https://github.com/csells/go_router/issues/81): allow an `extra`
  object to pass through for navigation

## 2.0.1

- add badges to the README and codecov to the GitHub commit action; thanks to
  [rydmike](https://github.com/rydmike) for both

## 2.0.0

- BREAKING CHANGE and [fix #50](https://github.com/csells/go_router/issues/50):
  split `params` into `params` and `queryParams`; see the [Migrating to 2.0
  section of the docs](https://gorouter.dev/migrating-to-20)
  for instructions on how to migrate your code from 1.x to 2.0
- [fix 69](https://github.com/csells/go_router/issues/69): exposed named
  location lookup for redirection
- [fix 57](https://github.com/csells/go_router/issues/57): enable the Android
  system Back button to behave exactly like the `AppBar` Back button; thanks to
  [SunlightBro](https://github.com/SunlightBro) for the one-line fix that I had
  no idea about until he pointed it out
- [fix 59](https://github.com/csells/go_router/issues/59): add query params to
  top-level redirect
- [fix 44](https://github.com/csells/go_router/issues/44): show how to use the
  `AutomaticKeepAliveClientMixin` with nested navigation to keep widget state
  between navigations; thanks to [rydmike](https://github.com/rydmike) for this
  update

## 1.1.3

- enable case-insensitive path matching while still preserving path and query
  parameter cases
- change a lifetime of habit to sort constructors first as per
  [sort_constructors_first](https://dart.dev/lints/sort_constructors_first).
  Thanks for the PR, [Abhishek01039](https://github.com/Abhishek01039)!
- set the initial transition example route to `/none` to make pushing the 'fade
  transition' button on the first run through more fun
- fixed an error in the async data example

## 1.1.2

- Thanks, Mikes!
  - updated dartdocs from [rydmike](https://github.com/rydmike)
  - also shoutout to [https://github.com/Salakar](https://github.com/Salakar)
    for the CI action on GitHub
  - this is turning into a real community effort...

## 1.1.1

- now showing routing exceptions in the debug log
- updated the docs to make it clear that it will be called until it returns
  `null`

## 1.1.0

- added support `NavigatorObserver` objects to receive change notifications

## 1.0.1

- docs updates based on user feedback for clarity
- fix for setting URL path strategy in `main()`
- fix for `push()` disables `AppBar` Back button

## 1.0.0

- updated version for initial release
- some renaming for clarify and consistency with transitions
  - `GoRoute.builder` => `GoRoute.pageBuilder`
  - `GoRoute.error` => `GoRoute.errorPageBuilder`
- added diagnostic logging for `push` and `pushNamed`

## 0.9.6

- added support for `push` as well as `go`
- added 'none' to transitions example app
- updated animation example to use no transition and added an animated gif to
  the docs

## 0.9.5

- added support for custom transitions between routes

## 0.9.4

- updated API docs
- updated docs for `GoRouterState`

## 0.9.3

- updated API docs

## 0.9.2

- updated named route lookup to O(1)
- updated diagnostics output to show known named routes

## 0.9.1

- updated diagnostics output to show named route lookup
- docs updates

## 0.9.0

- added support for named routes

## 0.8.8

- fix to make `GoRouter` notify on pop

## 0.8.7

- made `GoRouter` a `ChangeNotifier` so you can listen for `location` changes

## 0.8.6

- books sample bug fix

## 0.8.5

- added Cupertino sample
- added example of async data lookup

## 0.8.4

- added state restoration sample

## 0.8.3

- changed `debugOutputFullPaths` to `debugLogDiagnostics` and added add'l
  debugging logging
- parameterized redirect

## 0.8.2

- updated docs for `Link` widget support

## 0.8.1

- added Books sample; fixed some issues it revealed

## 0.8.0

- breaking build to refactor the API for simplicity and capability
- move to fixed routing from conditional routing; simplies API, allows for
  redirection at the route level and there scenario was sketchy anyway
- add redirection at the route level
- replace guard objects w/ redirect functions
- add `refresh` method and `refreshListener`
- removed `.builder` ctor from `GoRouter` (not reasonable to implement)
- add Dynamic linking section to the docs
- replaced Books sample with Nested Navigation sample
- add ability to dump the known full paths to your routes to debug output

## 0.7.1

- update to pageKey to take sub-routes into account

## 0.7.0

- BREAK: rename `pattern` to `path` for consistency w/ other routers in the
  world
- added the `GoRouterLoginGuard` for the common redirect-to-login-page pattern

## 0.6.2

- fixed issue showing home page for a second before redirecting (if needed)

## 0.6.1

- added `GoRouterState.pageKey`
- removed `cupertino_icons` from main `pubspec.yaml`

## 0.6.0

- refactor to support sub-routes to build a stack of pages instead of matching
  multiple routes
- added unit tests for building the stack of pages
- some renaming of the types, e.g. `Four04Page` and `FamiliesPage` to
  `ErrorPage` and `HomePage` respectively
- fix a redirection error shown in the debug output

## 0.5.2

- add `urlPathStrategy` argument to `GoRouter` ctor

## 0.5.1

- docs and description updates

## 0.5.0

- moved redirect to top-level instead of per route for simplicity

## 0.4.1

- fixed CHANGELOG formatting

## 0.4.0

- bundled various useful route handling variables into the `GoRouterState` for
  use when building pages and error pages
- updated URL Strategy section of docs to reference `flutter run`

## 0.3.2

- formatting update to appease the pub.dev gods...

## 0.3.1

- updated the CHANGELOG

## 0.3.0

- moved redirection into a `GoRoute` ctor arg
- forgot to update the CHANGELOG

## 0.2.3

- move outstanding issues to [issue
  tracker](https://github.com/csells/go_router/issues)
- added explanation of Deep Linking to docs
- reformatting to meet pub.dev scoring guidelines

## 0.2.2

- docs updates

## 0.2.1

- messing with the CHANGELOG formatting

## 0.2.0

- initial useful release
- added support for declarative routes via `GoRoute` instances
- added support for imperative routing via `GoRoute.builder`
- added support for setting the URL path strategy
- added support for conditional routing
- added support for redirection
- added support for optional query parameters as well as positional parameters
  in route names

## 0.1.0

- squatting on the package name (I'm not too proud to admit it)<|MERGE_RESOLUTION|>--- conflicted
+++ resolved
@@ -1,10 +1,10 @@
+## 14.1.2
+
+- Improves the logging of routes when `debugLogDiagnostics` is enabled or `debugKnownRoutes() is called. Explains the position of shell routes in the route tree. Prints the widget name of the routes it is building.
+
 ## 14.1.1
 
-<<<<<<< HEAD
-- Improves the logging of routes when `debugLogDiagnostics` is enabled or `debugKnownRoutes() is called. Explains the position of shell routes in the route tree. Prints the widget name of the routes it is building.
-=======
 - Fixes correctness of the state provided in the `onExit`.
->>>>>>> fd714bd7
 
 ## 14.1.0
 
