--- conflicted
+++ resolved
@@ -1,13 +1,11 @@
-<<<<<<< HEAD
-## 13.3.0
+## 14.0.1
 
 - Adds route redirect to ShellRoutes
-=======
+
 ## 14.0.0
 
 - **BREAKING CHANGE**
   - `GoRouteData`'s `onExit` now takes 2 parameters `BuildContext context, GoRouterState state`.
->>>>>>> fde908d1
 
 ## 13.2.4
 
