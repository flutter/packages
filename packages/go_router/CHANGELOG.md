--- conflicted
+++ resolved
@@ -1,7 +1,7 @@
-<<<<<<< HEAD
-## 6.0.3
+## 6.0.10
+
 - Adds helpers for go_router_builder for ShellRoute support
-=======
+
 ## 6.0.9
 
 - Fixes deprecation message for `GoRouterState.namedLocation`
@@ -30,9 +30,6 @@
 ## 6.0.3
 
 - Makes `CustomTransitionPage.barrierDismissible` work
-
-## 6.0.2
->>>>>>> f2d802d7
 
 ## 6.0.2
 - Fixes missing result on pop in go_router extension.
