--- conflicted
+++ resolved
@@ -1,10 +1,10 @@
+## 13.2.3
+
+- Fixes unwanted logs when `hierarchicalLoggingEnabled` was set to `true`.
+
 ## 13.2.2
 
-<<<<<<< HEAD
-- Fixes unwanted logs when `hierarchicalLoggingEnabled` was set to `true`.
-=======
 - Fixes restoreRouteInformation issue when GoRouter.optionURLReflectsImperativeAPIs is true and the last match is ShellRouteMatch
->>>>>>> d5aff198
 
 ## 13.2.1
 
