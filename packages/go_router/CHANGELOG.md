--- conflicted
+++ resolved
@@ -1,13 +1,10 @@
-<<<<<<< HEAD
-
-## 14.4.2
+## 14.6.0
 
 - Allows going to a path relatively by prefixing `./`
-=======
+
 ## 14.5.0
 
 - Adds preload support to StatefulShellRoute, configurable via `preload` parameter on StatefulShellBranch.
->>>>>>> e547e7af
 
 ## 14.4.1
 
