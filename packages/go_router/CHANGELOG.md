<<<<<<< HEAD
## 4.2.6

- Allows `Map<String, dynamic>` maps as `queryParams` of `goNamed`, `replacedName`, `pushNamed` and `namedLocation`. 
=======
## 4.2.7

- Update README

## 4.2.6

- Fixes rendering issues in the README.
>>>>>>> 4e17094f

## 4.2.5

- Fixes a bug where calling extra parameter is always null in route level redirect callback

## 4.2.4

- Rewrites Readme and examples.

## 4.2.3

- Fixes a bug where the ValueKey to be the same when a page was pushed multiple times.

## 4.2.2

- Fixes a bug where go_router_builder wasn't detecting annotations.

## 4.2.1

- Refactors internal classes and methods

## 4.2.0

- Adds `void replace()` and `replaceNamed` to `GoRouterDelegate`, `GoRouter` and `GoRouterHelper`.

## 4.1.1

- Fixes a bug where calling namedLocation does not support case-insensitive way.

## 4.1.0

- Adds `bool canPop()` to `GoRouterDelegate`, `GoRouter` and `GoRouterHelper`.

## 4.0.3

- Adds missed popping log.

## 4.0.2

- Fixes a bug where initialLocation took precedence over deep-links

## 4.0.1

- Fixes a bug where calling setLogging(false) does not clear listeners.

## 4.0.0

- Refactors go_router and introduces `GoRouteInformationProvider`. [Migration Doc](https://flutter.dev/go/go-router-v4-breaking-changes)
- Fixes a bug where top-level routes are skipped if another contains child routes.

## 3.1.1

- Uses first match if there are more than one route to match. [ [#99833](https://github.com/flutter/flutter/issues/99833)

## 3.1.0

- Adds `GoRouteData` and `TypedGoRoute` to support `package:go_router_builder`.

## 3.0.7

- Refactors runtime checks to assertions.

## 3.0.6

- Exports inherited_go_router.dart file.

## 3.0.5

- Add `dispatchNotification` method to `DummyBuildContext` in tests. (This
  should be revisited when Flutter `2.11.0` becomes stable.)
- Improves code coverage.
- `GoRoute` now warns about requiring either `pageBuilder`, `builder` or `redirect` at instantiation.

## 3.0.4

- Updates code for stricter analysis options.

## 3.0.3

- Fixes a bug where params disappear when pushing a nested route.

## 3.0.2

- Moves source to flutter/packages.
- Removes all_lint_rules_community and path_to_regexp dependencies.

## 3.0.1

- pass along the error to the `navigatorBuilder` to allow for different
  implementations based on the presence of an error

## 3.0.0

- breaking change: added `GoRouterState` to `navigatorBuilder` function
- breaking change: removed `BuildContext` from `GoRouter.pop()` to remove the
  need to use `context` parameter when calling the `GoRouter` API; this changes
  the behavior of `GoRouter.pop()` to only pop what's on the `GoRouter` page
  stack and no longer calls `Navigator.pop()`
- new [Migrating to 3.0 section](https://gorouter.dev/migrating-to-30) in the
  docs to describe the details of the breaking changes and how to update your
  code
- added a new [shared
  scaffold](https://github.com/csells/go_router/blob/main/go_router/example/lib/shared_scaffold.dart)
  sample to show how to use the `navigatorBuilder` function to build a custom
  shared scaffold outside of the animations provided by go_router

## 2.5.7

- [PR 262](https://github.com/csells/go_router/pull/262): add support for
  `Router.neglect`; thanks to [nullrocket](https://github.com/nullrocket)!
- [PR 265](https://github.com/csells/go_router/pull/265): add Japanese
  translation of the docs; thanks to
  [toshi-kuji](https://github.com/toshi-kuji)! Unfortunately I don't yet know
  how to properly display them via docs.page, but [I'm working on
  it](https://github.com/csells/go_router/issues/266)
- updated the examples using the `from` query parameter to be completely
  self-contained in the `redirect` function, simplifying usage
- updated the async data example to be simpler
- added a new example to show how to implement a loading page
- renamed the navigator_integration example to user_input and added an example
  of `WillPopScope` for go_router apps

## 2.5.6

- [PR 259](https://github.com/csells/go_router/pull/259): remove a hack for
  notifying the router of a route change that was no longer needed; thanks to
  [nullrocket](https://github.com/nullrocket)!
- improved async example to handle the case that the data has been returned but
  the page is no longer there by checking the `mounted` property of the screen

## 2.5.5

- updated implementation to use logging package for debug diagnostics; thanks
  to [johnpryan](https://github.com/johnpryan)

## 2.5.4

- fixed up the `GoRouterRefreshStream` implementation with an export, an example
  and some docs

## 2.5.3

- added `GoRouterRefreshStream` from
  [jopmiddelkamp](https://github.com/jopmiddelkamp) to easily map from a
  `Stream` to a `Listenable` for use with `refreshListenable`; very useful when
  combined with stream-based state management like
  [flutter_bloc](https://pub.dev/packages/flutter_bloc)
- dartdocs fixups from [mehade369](https://github.com/mehade369)
- example link fixes from [ben-milanko](https://github.com/ben-milanko)

## 2.5.2

- pass additional information to the `NavigatorObserver` via default args to
  `MaterialPage`, etc.

## 2.5.1

- [fix 205](https://github.com/csells/go_router/issues/205): hack around a
  failed assertion in Flutter when using `Duration.zero` in the
  `NoTransitionPage`

## 2.5.0

- provide default implementation of `GoRoute.pageBuilder` to provide a simpler
  way to build pages via the `GoRouter.build` method
- provide default implementation of `GoRouter.errorPageBuilder` to provide a
  simpler way to build error pages via the `GoRouter.errorBuilder` method
- provide default implementation of `GoRouter.errorBuilder` to provide an error
  page without the need to implement a custom error page builder
- new [Migrating to 2.5 section](https://gorouter.dev/migrating-to-25) in
  the docs to show how to take advantage of the new `builder` and default error
  page builder
- removed `launch.json` as VSCode-centric and unnecessary for discovery or easy
  launching
- added a [new custom error screen
  sample](https://github.com/csells/go_router/blob/master/example/lib/error_screen.dart)
- added a [new WidgetsApp
  sample](https://github.com/csells/go_router/blob/master/example/lib/widgets_app.dart)
- added a new `NoTransitionPage` class
- updated docs to explain why the browser's Back button doesn't work
  with the `extra` param
- updated README to point to new docs site: [gorouter.dev](https://gorouter.dev)

## 2.3.1

- [fix 191](https://github.com/csells/go_router/issues/191): handle several
  kinds of trailing / in the location, e.g. `/foo/` should be the same as `/foo`

## 2.3.0

- fix a misleading error message when using redirect functions with sub-routes

## 2.2.9

- [fix 182](https://github.com/csells/go_router/issues/182): fixes a regression
  in the nested navigation caused by the fix for
  [#163](https://github.com/csells/go_router/issues/163); thanks to
  [lulupointu](https://github.com/lulupointu) for the fix!

## 2.2.8

- reformatted CHANGELOG file; lets see if pub.dev is still ok with it...
- staged an in-progress doc site at https://docs.page/csells/go_router
- tightened up a test that was silently failing
- fixed a bug that dropped parent params in sub-route redirects

## 2.2.7

- [fix 163](https://github.com/csells/go_router/issues/163): avoids unnecessary
  page rebuilds
- [fix 139](https://github.com/csells/go_router/issues/139): avoids unnecessary
  page flashes on deep linking
- [fix 158](https://github.com/csells/go_router/issues/158): shows exception
  info in the debug output even during a top-level redirect coded w/ an
  anonymous function, i.e. what the samples all use
- [fix 151](https://github.com/csells/go_router/issues/151): exposes
  `Navigator.pop()` via `GoRouter.pop()` to make it easy to find

## 2.2.6

- [fix 127](https://github.com/csells/go_router/issues/127): updated the docs
  to add a video overview of the project for people that prefer that media style
  over long-form text when approaching a new topic
- [fix 108](https://github.com/csells/go_router/issues/108): updated the
  description of the `state` parameter to clarfy that not all properties will be
  set at every usage

## 2.2.5

- [fix 120 again](https://github.com/csells/go_router/issues/120): found the bug
  in my tests that was masking the real bug; changed two characters to implement
  the actual fix (sigh)

## 2.2.4

- [fix 116](https://github.com/csells/go_router/issues/116): work-around for
  auto-import of the `context.go` family of extension methods

## 2.2.3

- [fix 132](https://github.com/csells/go_router/issues/132): route names are
  stored as case insensitive and are now matched in a case insensitive manner

## 2.2.2

- [fix 120](https://github.com/csells/go_router/issues/120): encoding and
  decoding of params and query params

## 2.2.1

- [fix 114](https://github.com/csells/go_router/issues/114): give a better error
  message when the `GoRouter` isn't found in the widget tree via
  `GoRouter.of(context)`; thanks [aoatmon](https://github.com/aoatmon) for the
  [excellent bug report](https://github.com/csells/go_router/issues/114)!

## 2.2.0

- added a new [`navigatorBuilder`](https://gorouter.dev/navigator-builder) argument to the
  `GoRouter` constructor; thanks to [andyduke](https://github.com/andyduke)!
- also from [andyduke](https://github.com/andyduke) is an update to
  improve state restoration
- refactor from [kevmoo](https://github.com/kevmoo) for easier maintenance
- added a new [Navigator Integration section of the
  docs](https://gorouter.dev/navigator-integration)

## 2.1.2

- [fix 61 again](https://github.com/csells/go_router/issues/61): enable images
  and file links to work on pub.dev/documentation
- [fix 62](https://github.com/csells/go_router/issues/62) re-tested; fixed w/
  earlier Android system Back button fix (using navigation key)
- [fix 91](https://github.com/csells/go_router/issues/91): fix a regression w/
  the `errorPageBuilder`
- [fix 92](https://github.com/csells/go_router/issues/92): fix an edge case w/
  named sub-routes
- [fix 89](https://github.com/csells/go_router/issues/89): enable queryParams
  and extra object param w/ `push`
- refactored tests for greater coverage and fewer methods `@visibleForTesting`

## 2.1.1

- [fix 86](https://github.com/csells/go_router/issues/86): add `name` to
  `GoRouterState` to complete support for URI-free navigation knowledge in your
  code
- [fix 83](https://github.com/csells/go_router/issues/83): fix for `null`
  `extra` object

## 2.1.0

- [fix 80](https://github.com/csells/go_router/issues/80): adding a redirect
  limit to catch too many redirects error
- [fix 81](https://github.com/csells/go_router/issues/81): allow an `extra`
  object to pass through for navigation

## 2.0.1

- add badges to the README and codecov to the GitHub commit action; thanks to
  [rydmike](https://github.com/rydmike) for both

## 2.0.0

- BREAKING CHANGE and [fix #50](https://github.com/csells/go_router/issues/50):
  split `params` into `params` and `queryParams`; see the [Migrating to 2.0
  section of the docs](https://gorouter.dev/migrating-to-20)
  for instructions on how to migrate your code from 1.x to 2.0
- [fix 69](https://github.com/csells/go_router/issues/69): exposed named
  location lookup for redirection
- [fix 57](https://github.com/csells/go_router/issues/57): enable the Android
  system Back button to behave exactly like the `AppBar` Back button; thanks to
  [SunlightBro](https://github.com/SunlightBro) for the one-line fix that I had
  no idea about until he pointed it out
- [fix 59](https://github.com/csells/go_router/issues/59): add query params to
  top-level redirect
- [fix 44](https://github.com/csells/go_router/issues/44): show how to use the
  `AutomaticKeepAliveClientMixin` with nested navigation to keep widget state
  between navigations; thanks to [rydmike](https://github.com/rydmike) for this
  update

## 1.1.3

- enable case-insensitive path matching while still preserving path and query
  parameter cases
- change a lifetime of habit to sort constructors first as per
  [sort_constructors_first](https://dart-lang.github.io/linter/lints/sort_constructors_first.html).
  Thanks for the PR, [Abhishek01039](https://github.com/Abhishek01039)!
- set the initial transition example route to `/none` to make pushing the 'fade
  transition' button on the first run through more fun
- fixed an error in the async data example

## 1.1.2

- Thanks, Mikes!
  - updated dartdocs from [rydmike](https://github.com/rydmike)
  - also shoutout to [https://github.com/Salakar](https://github.com/Salakar)
    for the CI action on GitHub
  - this is turning into a real community effort...

## 1.1.1

- now showing routing exceptions in the debug log
- updated the docs to make it clear that it will be called until it returns
  `null`

## 1.1.0

- added support `NavigatorObserver` objects to receive change notifications

## 1.0.1

- docs updates based on user feedback for clarity
- fix for setting URL path strategy in `main()`
- fix for `push()` disables `AppBar` Back button

## 1.0.0

- updated version for initial release
- some renaming for clarify and consistency with transitions
  - `GoRoute.builder` => `GoRoute.pageBuilder`
  - `GoRoute.error` => `GoRoute.errorPageBuilder`
- added diagnostic logging for `push` and `pushNamed`

## 0.9.6

- added support for `push` as well as `go`
- added 'none' to transitions example app
- updated animation example to use no transition and added an animated gif to
  the docs

## 0.9.5

- added support for custom transitions between routes

## 0.9.4

- updated API docs
- updated docs for `GoRouterState`

## 0.9.3

- updated API docs

## 0.9.2

- updated named route lookup to O(1)
- updated diagnostics output to show known named routes

## 0.9.1

- updated diagnostics output to show named route lookup
- docs updates

## 0.9.0

- added support for named routes

## 0.8.8

- fix to make `GoRouter` notify on pop

## 0.8.7

- made `GoRouter` a `ChangeNotifier` so you can listen for `location` changes

## 0.8.6

- books sample bug fix

## 0.8.5

- added Cupertino sample
- added example of async data lookup

## 0.8.4

- added state restoration sample

## 0.8.3

- changed `debugOutputFullPaths` to `debugLogDiagnostics` and added add'l
  debugging logging
- parameterized redirect

## 0.8.2

- updated docs for `Link` widget support

## 0.8.1

- added Books sample; fixed some issues it revealed

## 0.8.0

- breaking build to refactor the API for simplicity and capability
- move to fixed routing from conditional routing; simplies API, allows for
  redirection at the route level and there scenario was sketchy anyway
- add redirection at the route level
- replace guard objects w/ redirect functions
- add `refresh` method and `refreshListener`
- removed `.builder` ctor from `GoRouter` (not reasonable to implement)
- add Dynamic linking section to the docs
- replaced Books sample with Nested Navigation sample
- add ability to dump the known full paths to your routes to debug output

## 0.7.1

- update to pageKey to take sub-routes into account

## 0.7.0

- BREAK: rename `pattern` to `path` for consistency w/ other routers in the
  world
- added the `GoRouterLoginGuard` for the common redirect-to-login-page pattern

## 0.6.2

- fixed issue showing home page for a second before redirecting (if needed)

## 0.6.1

- added `GoRouterState.pageKey`
- removed `cupertino_icons` from main `pubspec.yaml`

## 0.6.0

- refactor to support sub-routes to build a stack of pages instead of matching
  multiple routes
- added unit tests for building the stack of pages
- some renaming of the types, e.g. `Four04Page` and `FamiliesPage` to
  `ErrorPage` and `HomePage` respectively
- fix a redirection error shown in the debug output

## 0.5.2

- add `urlPathStrategy` argument to `GoRouter` ctor

## 0.5.1

- docs and description updates

## 0.5.0

- moved redirect to top-level instead of per route for simplicity

## 0.4.1

- fixed CHANGELOG formatting

## 0.4.0

- bundled various useful route handling variables into the `GoRouterState` for
  use when building pages and error pages
- updated URL Strategy section of docs to reference `flutter run`

## 0.3.2

- formatting update to appease the pub.dev gods...

## 0.3.1

- updated the CHANGELOG

## 0.3.0

- moved redirection into a `GoRoute` ctor arg
- forgot to update the CHANGELOG

## 0.2.3

- move outstanding issues to [issue
  tracker](https://github.com/csells/go_router/issues)
- added explanation of Deep Linking to docs
- reformatting to meet pub.dev scoring guidelines

## 0.2.2

- docs updates

## 0.2.1

- messing with the CHANGELOG formatting

## 0.2.0

- initial useful release
- added support for declarative routes via `GoRoute` instances
- added support for imperative routing via `GoRoute.builder`
- added support for setting the URL path strategy
- added support for conditional routing
- added support for redirection
- added support for optional query parameters as well as positional parameters
  in route names

## 0.1.0

- squatting on the package name (I'm not too proud to admit it)<|MERGE_RESOLUTION|>--- conflicted
+++ resolved
@@ -1,16 +1,14 @@
-<<<<<<< HEAD
+## 4.2.8
+
+- Allows `Map<String, dynamic>` maps as `queryParams` of `goNamed`, `replacedName`, `pushNamed` and `namedLocation`. 
+
+## 4.2.7
+
+- Update README
+
 ## 4.2.6
 
-- Allows `Map<String, dynamic>` maps as `queryParams` of `goNamed`, `replacedName`, `pushNamed` and `namedLocation`. 
-=======
-## 4.2.7
-
-- Update README
-
-## 4.2.6
-
 - Fixes rendering issues in the README.
->>>>>>> 4e17094f
 
 ## 4.2.5
 
