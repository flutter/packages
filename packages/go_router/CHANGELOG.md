<<<<<<< HEAD
## 7.1.0

- Introduces `StatefulShellRoute` to support using separate
  navigators for child routes as well as preserving state in each navigation tree
  (flutter/flutter#99124).
- Updates documentation for `pageBuilder` and `builder` fields of `ShellRoute`, to more correctly
  describe the meaning of the child argument in the builder functions.
- Adds support for restorationId to ShellRoute (and StatefulShellRoute).
- Adds support for restoring imperatively pushed routes.
=======
## 7.0.1

- Adds a workaround for the `dart fix --apply` issue, https://github.com/dart-lang/sdk/issues/52233.
>>>>>>> eabaaccd

## 7.0.0

- **BREAKING CHANGE**:
  - For the below changes, run `dart fix --apply` to automatically migrate your code.
    - `GoRouteState.subloc` has been renamed to `GoRouteState.matchedLocation`.
    - `GoRouteState.params` has been renamed to `GoRouteState.pathParameters`.
    - `GoRouteState.fullpath` has been renamed to `GoRouteState.fullPath`.
    - `GoRouteState.queryParams` has been renamed to `GoRouteState.queryParameters`.
    - `params` and `queryParams` in `GoRouteState.namedLocation` have been renamed to `pathParameters` and `queryParameters`.
    - `params` and `queryParams` in `GoRouter`'s `namedLocation`, `pushNamed`, `pushReplacementNamed`
      `replaceNamed` have been renamed to `pathParameters` and `queryParameters`.
  - For the below changes, please follow the [migration guide](https://docs.google.com/document/d/10Xbpifbs4E-zh6YE5akIO8raJq_m3FIXs6nUGdOspOg).
    - `params` and `queryParams` in `BuildContext`'s `namedLocation`, `pushNamed`, `pushReplacementNamed`
      `replaceNamed` have been renamed to `pathParameters` and `queryParameters`.
- Cleans up API and makes RouteMatchList immutable.

## 6.5.9

- Removes navigator keys from `GoRouteData` and `ShellRouteData`.

## 6.5.8

- Adds name parameter to `TypedGoRoute`

## 6.5.7

- Fixes a bug that go_router would crash if `GoRoute.pageBuilder` depends on `InheritedWidget`s. 

## 6.5.6

- Fixes an issue where ShellRoute routes were not logged when debugLogDiagnostic was enabled.

## 6.5.5

- Fixes an issue when popping pageless route would accidentally complete imperative page.

## 6.5.4

- Removes navigator keys from `TypedGoRoute` and `TypedShellRoute`.

## 6.5.3

- Fixes redirect being called with an empty location for unknown routes.

## 6.5.2

- NoTransitionPage now has an instant reverse transition.

## 6.5.1

- Fixes an issue where the params are removed after popping.

## 6.5.0

- Supports returning values on pop.

## 6.4.1

- Adds `initialExtra` to **GoRouter** to pass extra data alongside `initialRoute`.

## 6.4.0

- Adds `replace` method to that replaces the current route with a new one and keeps the same page key. This is useful for when you want to update the query params without changing the page key ([#115902](https://github.com/flutter/flutter/issues/115902)).

## 6.3.0

- Aligns Dart and Flutter SDK constraints.
- Updates compileSdkVersion to 33.
- Updates example app to iOS 11.
- Adds `navigatorKey` to `TypedShellRoute`
- Adds `parentNavigatorKey` to `TypedGoRoute`
- Updates documentation in matching methods.

## 6.2.0

- Exports supertypes in route_data.dart library.

## 6.1.0

- Adds `GoRouter.maybeOf` to get the closest `GoRouter` from the context, if there is any.

## 6.0.10

- Adds helpers for go_router_builder for ShellRoute support

## 6.0.9

- Fixes deprecation message for `GoRouterState.namedLocation`

## 6.0.8

- Adds support for Iterables, Lists and Sets in query params for TypedGoRoute. [#108437](https://github.com/flutter/flutter/issues/108437).

## 6.0.7

- Add observers parameter to the ShellRoute that will be passed to the nested Navigator.
- Use `HeroControllerScope` for nested Navigator that fixes Hero Widgets not animating in Nested Navigator.

## 6.0.6

- Adds `reverseTransitionDuration` to `CustomTransitionPage`

## 6.0.5

- Fixes [unnecessary_null_comparison](https://dart-lang.github.io/linter/lints/unnecessary_null_checks.html) lint warnings.

## 6.0.4

- Fixes redirection info log.

## 6.0.3

- Makes `CustomTransitionPage.barrierDismissible` work

## 6.0.2

- Fixes missing result on pop in go_router extension.

## 6.0.1

- Fixes crashes when popping navigators manually.
- Fixes trailing slashes after pops.

## 6.0.0

- **BREAKING CHANGE**
  - `GoRouteData`'s `redirect` now takes 2 parameters `BuildContext context, GoRouterState state`.
  - `GoRouteData`'s `build` now takes 2 parameters `BuildContext context, GoRouterState state`.
  - `GoRouteData`'s `buildPageWithState` has been removed and replaced by `buildPage` with now takes 2 parameters `BuildContext context, GoRouterState state`.
  - `replace` from `GoRouter`, `GoRouterDelegate` and `GoRouterHelper` has been renamed into `pushReplacement`.
  - `replaceNamed` from `GoRouter`, `GoRouterDelegate` and `GoRouterHelper` has been renamed into `pushReplacementNamed`.
  - [go_router v6 migration guide](https://flutter.dev/go/go-router-v6-breaking-changes)

## 5.2.4

- Fixes crashes when using async redirect.

## 5.2.3

- Fixes link for router configuration and sub-routes

## 5.2.2

- Fixes `pop` and `push` to update urls correctly.

## 5.2.1

- Refactors `GoRouter.pop` to be able to pop individual pageless route with result.

## 5.2.0

- Fixes `GoRouterState.location` and `GoRouterState.param` to return correct value.
- Cleans up `RouteMatch` and `RouteMatchList` API.

## 5.1.10

- Fixes link of ShellRoute in README.

## 5.1.9

- Fixes broken links in documentation.

## 5.1.8

- Fixes a bug with `replace` where it was not generated a new `pageKey`.

## 5.1.7

- Adds documentation using dartdoc topics.

## 5.1.6

- Fixes crashes when multiple `GoRoute`s use the same `parentNavigatorKey` in a route subtree.

## 5.1.5

- Adds migration guide for 5.1.2 to readme.

## 5.1.4

- Fixes the documentation by removing the `ShellRoute`'s non-existing `path` parameter from it.

## 5.1.3

- Allows redirection to return same location.

## 5.1.2

- Adds GoRouterState to context.
- Fixes GoRouter notification.
- Updates README.
- Removes dynamic calls in examples.
- **BREAKING CHANGE**
  - Remove NavigatorObserver mixin from GoRouter

## 5.1.1

- Removes DebugGoRouteInformation.

## 5.1.0

- Removes urlPathStrategy completely, which should have been done in v5.0.0 but some code remained mistakenly.

## 5.0.5

- Fixes issue where asserts in popRoute were preventing the app from
  exiting on Android.

## 5.0.4

- Fixes a bug in ShellRoute example where NavigationBar might lose current index in a nested routes.

## 5.0.3

- Changes examples to use the routerConfig API

## 5.0.2

- Fixes missing code example in ShellRoute documentation.

## 5.0.1

- Allows ShellRoute to have child ShellRoutes (flutter/flutter#111981)

## 5.0.0

- Fixes a bug where intermediate route redirect methods are not called.
- GoRouter implements the RouterConfig interface, allowing you to call
  MaterialApp.router(routerConfig: _myGoRouter) instead of passing
  the RouterDelegate, RouteInformationParser, and RouteInformationProvider
  fields.
- **BREAKING CHANGE**
  - Redesigns redirection API, adds asynchronous feature, and adds build context to redirect.
  - Removes GoRouterRefreshStream
  - Removes navigatorBuilder
  - Removes urlPathStrategy
- [go_router v5 migration guide](https://flutter.dev/go/go-router-v5-breaking-changes)

## 4.5.1

- Fixes an issue where GoRoutes with only a redirect were disallowed
  (flutter/flutter#111763)

## 4.5.0

- Adds ShellRoute for nested navigation support (flutter/flutter#99126)
- Adds `parentNavigatorKey` to GoRoute, which specifies the Navigator to place that
  route's Page onto.

## 4.4.1

- Fix an issue where disabling logging clears the root logger's listeners

## 4.4.0

- Adds `buildPageWithState` to `GoRouteData`.
- `GoRouteData.buildPage` is now deprecated in favor of `GoRouteData.buildPageWithState`.

## 4.3.0

- Allows `Map<String, dynamic>` maps as `queryParams` of `goNamed`, `replacedName`, `pushNamed` and `namedLocation`.

## 4.2.9

- Updates text theme parameters to avoid deprecation issues.
- Fixes lint warnings.

## 4.2.8

- Fixes namedLocation to return URIs without trailing question marks if there are no query parameters.
- Cleans up examples.

## 4.2.7

- Updates README.

## 4.2.6

- Fixes rendering issues in the README.

## 4.2.5

- Fixes a bug where calling extra parameter is always null in route level redirect callback

## 4.2.4

- Rewrites Readme and examples.

## 4.2.3

- Fixes a bug where the ValueKey to be the same when a page was pushed multiple times.

## 4.2.2

- Fixes a bug where go_router_builder wasn't detecting annotations.

## 4.2.1

- Refactors internal classes and methods

## 4.2.0

- Adds `void replace()` and `replaceNamed` to `GoRouterDelegate`, `GoRouter` and `GoRouterHelper`.

## 4.1.1

- Fixes a bug where calling namedLocation does not support case-insensitive way.

## 4.1.0

- Adds `bool canPop()` to `GoRouterDelegate`, `GoRouter` and `GoRouterHelper`.

## 4.0.3

- Adds missed popping log.

## 4.0.2

- Fixes a bug where initialLocation took precedence over deep-links

## 4.0.1

- Fixes a bug where calling setLogging(false) does not clear listeners.

## 4.0.0

- Refactors go_router and introduces `GoRouteInformationProvider`. [Migration Doc](https://flutter.dev/go/go-router-v4-breaking-changes)
- Fixes a bug where top-level routes are skipped if another contains child routes.

## 3.1.1

- Uses first match if there are more than one route to match. [ [#99833](https://github.com/flutter/flutter/issues/99833)

## 3.1.0

- Adds `GoRouteData` and `TypedGoRoute` to support `package:go_router_builder`.

## 3.0.7

- Refactors runtime checks to assertions.

## 3.0.6

- Exports inherited_go_router.dart file.

## 3.0.5

- Add `dispatchNotification` method to `DummyBuildContext` in tests. (This
  should be revisited when Flutter `2.11.0` becomes stable.)
- Improves code coverage.
- `GoRoute` now warns about requiring either `pageBuilder`, `builder` or `redirect` at instantiation.

## 3.0.4

- Updates code for stricter analysis options.

## 3.0.3

- Fixes a bug where params disappear when pushing a nested route.

## 3.0.2

- Moves source to flutter/packages.
- Removes all_lint_rules_community and path_to_regexp dependencies.

## 3.0.1

- pass along the error to the `navigatorBuilder` to allow for different
  implementations based on the presence of an error

## 3.0.0

- breaking change: added `GoRouterState` to `navigatorBuilder` function
- breaking change: removed `BuildContext` from `GoRouter.pop()` to remove the
  need to use `context` parameter when calling the `GoRouter` API; this changes
  the behavior of `GoRouter.pop()` to only pop what's on the `GoRouter` page
  stack and no longer calls `Navigator.pop()`
- new [Migrating to 3.0 section](https://gorouter.dev/migrating-to-30) in the
  docs to describe the details of the breaking changes and how to update your
  code
- added a new [shared
  scaffold](https://github.com/csells/go_router/blob/main/go_router/example/lib/shared_scaffold.dart)
  sample to show how to use the `navigatorBuilder` function to build a custom
  shared scaffold outside of the animations provided by go_router

## 2.5.7

- [PR 262](https://github.com/csells/go_router/pull/262): add support for
  `Router.neglect`; thanks to [nullrocket](https://github.com/nullrocket)!
- [PR 265](https://github.com/csells/go_router/pull/265): add Japanese
  translation of the docs; thanks to
  [toshi-kuji](https://github.com/toshi-kuji)! Unfortunately I don't yet know
  how to properly display them via docs.page, but [I'm working on
  it](https://github.com/csells/go_router/issues/266)
- updated the examples using the `from` query parameter to be completely
  self-contained in the `redirect` function, simplifying usage
- updated the async data example to be simpler
- added a new example to show how to implement a loading page
- renamed the navigator_integration example to user_input and added an example
  of `WillPopScope` for go_router apps

## 2.5.6

- [PR 259](https://github.com/csells/go_router/pull/259): remove a hack for
  notifying the router of a route change that was no longer needed; thanks to
  [nullrocket](https://github.com/nullrocket)!
- improved async example to handle the case that the data has been returned but
  the page is no longer there by checking the `mounted` property of the screen

## 2.5.5

- updated implementation to use logging package for debug diagnostics; thanks
  to [johnpryan](https://github.com/johnpryan)

## 2.5.4

- fixed up the `GoRouterRefreshStream` implementation with an export, an example
  and some docs

## 2.5.3

- added `GoRouterRefreshStream` from
  [jopmiddelkamp](https://github.com/jopmiddelkamp) to easily map from a
  `Stream` to a `Listenable` for use with `refreshListenable`; very useful when
  combined with stream-based state management like
  [flutter_bloc](https://pub.dev/packages/flutter_bloc)
- dartdocs fixups from [mehade369](https://github.com/mehade369)
- example link fixes from [ben-milanko](https://github.com/ben-milanko)

## 2.5.2

- pass additional information to the `NavigatorObserver` via default args to
  `MaterialPage`, etc.

## 2.5.1

- [fix 205](https://github.com/csells/go_router/issues/205): hack around a
  failed assertion in Flutter when using `Duration.zero` in the
  `NoTransitionPage`

## 2.5.0

- provide default implementation of `GoRoute.pageBuilder` to provide a simpler
  way to build pages via the `GoRouter.build` method
- provide default implementation of `GoRouter.errorPageBuilder` to provide a
  simpler way to build error pages via the `GoRouter.errorBuilder` method
- provide default implementation of `GoRouter.errorBuilder` to provide an error
  page without the need to implement a custom error page builder
- new [Migrating to 2.5 section](https://gorouter.dev/migrating-to-25) in
  the docs to show how to take advantage of the new `builder` and default error
  page builder
- removed `launch.json` as VSCode-centric and unnecessary for discovery or easy
  launching
- added a [new custom error screen
  sample](https://github.com/csells/go_router/blob/master/example/lib/error_screen.dart)
- added a [new WidgetsApp
  sample](https://github.com/csells/go_router/blob/master/example/lib/widgets_app.dart)
- added a new `NoTransitionPage` class
- updated docs to explain why the browser's Back button doesn't work
  with the `extra` param
- updated README to point to new docs site: [gorouter.dev](https://gorouter.dev)

## 2.3.1

- [fix 191](https://github.com/csells/go_router/issues/191): handle several
  kinds of trailing / in the location, e.g. `/foo/` should be the same as `/foo`

## 2.3.0

- fix a misleading error message when using redirect functions with sub-routes

## 2.2.9

- [fix 182](https://github.com/csells/go_router/issues/182): fixes a regression
  in the nested navigation caused by the fix for
  [#163](https://github.com/csells/go_router/issues/163); thanks to
  [lulupointu](https://github.com/lulupointu) for the fix!

## 2.2.8

- reformatted CHANGELOG file; lets see if pub.dev is still ok with it...
- staged an in-progress doc site at https://docs.page/csells/go_router
- tightened up a test that was silently failing
- fixed a bug that dropped parent params in sub-route redirects

## 2.2.7

- [fix 163](https://github.com/csells/go_router/issues/163): avoids unnecessary
  page rebuilds
- [fix 139](https://github.com/csells/go_router/issues/139): avoids unnecessary
  page flashes on deep linking
- [fix 158](https://github.com/csells/go_router/issues/158): shows exception
  info in the debug output even during a top-level redirect coded w/ an
  anonymous function, i.e. what the samples all use
- [fix 151](https://github.com/csells/go_router/issues/151): exposes
  `Navigator.pop()` via `GoRouter.pop()` to make it easy to find

## 2.2.6

- [fix 127](https://github.com/csells/go_router/issues/127): updated the docs
  to add a video overview of the project for people that prefer that media style
  over long-form text when approaching a new topic
- [fix 108](https://github.com/csells/go_router/issues/108): updated the
  description of the `state` parameter to clarfy that not all properties will be
  set at every usage

## 2.2.5

- [fix 120 again](https://github.com/csells/go_router/issues/120): found the bug
  in my tests that was masking the real bug; changed two characters to implement
  the actual fix (sigh)

## 2.2.4

- [fix 116](https://github.com/csells/go_router/issues/116): work-around for
  auto-import of the `context.go` family of extension methods

## 2.2.3

- [fix 132](https://github.com/csells/go_router/issues/132): route names are
  stored as case insensitive and are now matched in a case insensitive manner

## 2.2.2

- [fix 120](https://github.com/csells/go_router/issues/120): encoding and
  decoding of params and query params

## 2.2.1

- [fix 114](https://github.com/csells/go_router/issues/114): give a better error
  message when the `GoRouter` isn't found in the widget tree via
  `GoRouter.of(context)`; thanks [aoatmon](https://github.com/aoatmon) for the
  [excellent bug report](https://github.com/csells/go_router/issues/114)!

## 2.2.0

- added a new [`navigatorBuilder`](https://gorouter.dev/navigator-builder) argument to the
  `GoRouter` constructor; thanks to [andyduke](https://github.com/andyduke)!
- also from [andyduke](https://github.com/andyduke) is an update to
  improve state restoration
- refactor from [kevmoo](https://github.com/kevmoo) for easier maintenance
- added a new [Navigator Integration section of the
  docs](https://gorouter.dev/navigator-integration)

## 2.1.2

- [fix 61 again](https://github.com/csells/go_router/issues/61): enable images
  and file links to work on pub.dev/documentation
- [fix 62](https://github.com/csells/go_router/issues/62) re-tested; fixed w/
  earlier Android system Back button fix (using navigation key)
- [fix 91](https://github.com/csells/go_router/issues/91): fix a regression w/
  the `errorPageBuilder`
- [fix 92](https://github.com/csells/go_router/issues/92): fix an edge case w/
  named sub-routes
- [fix 89](https://github.com/csells/go_router/issues/89): enable queryParams
  and extra object param w/ `push`
- refactored tests for greater coverage and fewer methods `@visibleForTesting`

## 2.1.1

- [fix 86](https://github.com/csells/go_router/issues/86): add `name` to
  `GoRouterState` to complete support for URI-free navigation knowledge in your
  code
- [fix 83](https://github.com/csells/go_router/issues/83): fix for `null`
  `extra` object

## 2.1.0

- [fix 80](https://github.com/csells/go_router/issues/80): adding a redirect
  limit to catch too many redirects error
- [fix 81](https://github.com/csells/go_router/issues/81): allow an `extra`
  object to pass through for navigation

## 2.0.1

- add badges to the README and codecov to the GitHub commit action; thanks to
  [rydmike](https://github.com/rydmike) for both

## 2.0.0

- BREAKING CHANGE and [fix #50](https://github.com/csells/go_router/issues/50):
  split `params` into `params` and `queryParams`; see the [Migrating to 2.0
  section of the docs](https://gorouter.dev/migrating-to-20)
  for instructions on how to migrate your code from 1.x to 2.0
- [fix 69](https://github.com/csells/go_router/issues/69): exposed named
  location lookup for redirection
- [fix 57](https://github.com/csells/go_router/issues/57): enable the Android
  system Back button to behave exactly like the `AppBar` Back button; thanks to
  [SunlightBro](https://github.com/SunlightBro) for the one-line fix that I had
  no idea about until he pointed it out
- [fix 59](https://github.com/csells/go_router/issues/59): add query params to
  top-level redirect
- [fix 44](https://github.com/csells/go_router/issues/44): show how to use the
  `AutomaticKeepAliveClientMixin` with nested navigation to keep widget state
  between navigations; thanks to [rydmike](https://github.com/rydmike) for this
  update

## 1.1.3

- enable case-insensitive path matching while still preserving path and query
  parameter cases
- change a lifetime of habit to sort constructors first as per
  [sort_constructors_first](https://dart-lang.github.io/linter/lints/sort_constructors_first.html).
  Thanks for the PR, [Abhishek01039](https://github.com/Abhishek01039)!
- set the initial transition example route to `/none` to make pushing the 'fade
  transition' button on the first run through more fun
- fixed an error in the async data example

## 1.1.2

- Thanks, Mikes!
  - updated dartdocs from [rydmike](https://github.com/rydmike)
  - also shoutout to [https://github.com/Salakar](https://github.com/Salakar)
    for the CI action on GitHub
  - this is turning into a real community effort...

## 1.1.1

- now showing routing exceptions in the debug log
- updated the docs to make it clear that it will be called until it returns
  `null`

## 1.1.0

- added support `NavigatorObserver` objects to receive change notifications

## 1.0.1

- docs updates based on user feedback for clarity
- fix for setting URL path strategy in `main()`
- fix for `push()` disables `AppBar` Back button

## 1.0.0

- updated version for initial release
- some renaming for clarify and consistency with transitions
  - `GoRoute.builder` => `GoRoute.pageBuilder`
  - `GoRoute.error` => `GoRoute.errorPageBuilder`
- added diagnostic logging for `push` and `pushNamed`

## 0.9.6

- added support for `push` as well as `go`
- added 'none' to transitions example app
- updated animation example to use no transition and added an animated gif to
  the docs

## 0.9.5

- added support for custom transitions between routes

## 0.9.4

- updated API docs
- updated docs for `GoRouterState`

## 0.9.3

- updated API docs

## 0.9.2

- updated named route lookup to O(1)
- updated diagnostics output to show known named routes

## 0.9.1

- updated diagnostics output to show named route lookup
- docs updates

## 0.9.0

- added support for named routes

## 0.8.8

- fix to make `GoRouter` notify on pop

## 0.8.7

- made `GoRouter` a `ChangeNotifier` so you can listen for `location` changes

## 0.8.6

- books sample bug fix

## 0.8.5

- added Cupertino sample
- added example of async data lookup

## 0.8.4

- added state restoration sample

## 0.8.3

- changed `debugOutputFullPaths` to `debugLogDiagnostics` and added add'l
  debugging logging
- parameterized redirect

## 0.8.2

- updated docs for `Link` widget support

## 0.8.1

- added Books sample; fixed some issues it revealed

## 0.8.0

- breaking build to refactor the API for simplicity and capability
- move to fixed routing from conditional routing; simplies API, allows for
  redirection at the route level and there scenario was sketchy anyway
- add redirection at the route level
- replace guard objects w/ redirect functions
- add `refresh` method and `refreshListener`
- removed `.builder` ctor from `GoRouter` (not reasonable to implement)
- add Dynamic linking section to the docs
- replaced Books sample with Nested Navigation sample
- add ability to dump the known full paths to your routes to debug output

## 0.7.1

- update to pageKey to take sub-routes into account

## 0.7.0

- BREAK: rename `pattern` to `path` for consistency w/ other routers in the
  world
- added the `GoRouterLoginGuard` for the common redirect-to-login-page pattern

## 0.6.2

- fixed issue showing home page for a second before redirecting (if needed)

## 0.6.1

- added `GoRouterState.pageKey`
- removed `cupertino_icons` from main `pubspec.yaml`

## 0.6.0

- refactor to support sub-routes to build a stack of pages instead of matching
  multiple routes
- added unit tests for building the stack of pages
- some renaming of the types, e.g. `Four04Page` and `FamiliesPage` to
  `ErrorPage` and `HomePage` respectively
- fix a redirection error shown in the debug output

## 0.5.2

- add `urlPathStrategy` argument to `GoRouter` ctor

## 0.5.1

- docs and description updates

## 0.5.0

- moved redirect to top-level instead of per route for simplicity

## 0.4.1

- fixed CHANGELOG formatting

## 0.4.0

- bundled various useful route handling variables into the `GoRouterState` for
  use when building pages and error pages
- updated URL Strategy section of docs to reference `flutter run`

## 0.3.2

- formatting update to appease the pub.dev gods...

## 0.3.1

- updated the CHANGELOG

## 0.3.0

- moved redirection into a `GoRoute` ctor arg
- forgot to update the CHANGELOG

## 0.2.3

- move outstanding issues to [issue
  tracker](https://github.com/csells/go_router/issues)
- added explanation of Deep Linking to docs
- reformatting to meet pub.dev scoring guidelines

## 0.2.2

- docs updates

## 0.2.1

- messing with the CHANGELOG formatting

## 0.2.0

- initial useful release
- added support for declarative routes via `GoRoute` instances
- added support for imperative routing via `GoRoute.builder`
- added support for setting the URL path strategy
- added support for conditional routing
- added support for redirection
- added support for optional query parameters as well as positional parameters
  in route names

## 0.1.0

- squatting on the package name (I'm not too proud to admit it)<|MERGE_RESOLUTION|>--- conflicted
+++ resolved
@@ -1,4 +1,3 @@
-<<<<<<< HEAD
 ## 7.1.0
 
 - Introduces `StatefulShellRoute` to support using separate
@@ -8,11 +7,10 @@
   describe the meaning of the child argument in the builder functions.
 - Adds support for restorationId to ShellRoute (and StatefulShellRoute).
 - Adds support for restoring imperatively pushed routes.
-=======
+
 ## 7.0.1
 
 - Adds a workaround for the `dart fix --apply` issue, https://github.com/dart-lang/sdk/issues/52233.
->>>>>>> eabaaccd
 
 ## 7.0.0
 
