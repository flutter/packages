--- conflicted
+++ resolved
@@ -1,8 +1,7 @@
-<<<<<<< HEAD
-## 8.0.3 
+## 8.0.6
 
 - Adds helpers for go_router_builder for StatefulShellRoute support
-=======
+
 ## 8.0.5
 
 - Fixes a bug that GoRouterState in top level redirect doesn't contain complete data.
@@ -14,7 +13,7 @@
 ## 8.0.3
 
 - Makes namedLocation and route name related APIs case sensitive.
->>>>>>> 6a51bef7
+
 
 ## 8.0.2 
 
