--- conflicted
+++ resolved
@@ -1,8 +1,7 @@
-<<<<<<< HEAD
 ## 14.7.0
 
 - Adds fragment support to GoRouter, enabling direct specification and automatic handling of fragments in routes.
-=======
+
 ## 14.6.4
 
 - Rephrases readme.
@@ -11,7 +10,7 @@
 
 - Updates minimum supported SDK version to Flutter 3.22/Dart 3.4.
 - Updates readme.
->>>>>>> 3c3bc683
+
 
 ## 14.6.2
 
