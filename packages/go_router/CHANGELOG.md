--- conflicted
+++ resolved
@@ -1,16 +1,14 @@
-<<<<<<< HEAD
+## 5.1.6
+
+- Fixes a bug with `replace` where it was not generated a new `pageKey`.
+
+## 5.1.5
+
+- Adds migration guide for 5.1.2 to readme.
+
 ## 5.1.4
 
-- Fixes a bug with `replace` where it was not generated a new `pageKey`.
-=======
-## 5.1.5
-
-- Adds migration guide for 5.1.2 to readme.
-
-## 5.1.4
-
 - Fixes the documentation by removing the `ShellRoute`'s non-existing `path` parameter from it.
->>>>>>> 1a0086d7
 
 ## 5.1.3
 
