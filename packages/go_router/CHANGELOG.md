--- conflicted
+++ resolved
@@ -1,13 +1,11 @@
-<<<<<<< HEAD
-## 13.2.5
+## 14.0.1
 
 - Fixes unwanted logs when `hierarchicalLoggingEnabled` was set to `true`.
-=======
+
 ## 14.0.0
 
 - **BREAKING CHANGE**
   - `GoRouteData`'s `onExit` now takes 2 parameters `BuildContext context, GoRouterState state`.
->>>>>>> 26f660b5
 
 ## 13.2.4
 
