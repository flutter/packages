--- conflicted
+++ resolved
@@ -1,12 +1,10 @@
-<<<<<<< HEAD
 ## 14.3.0
 
 - Adds `popUntil` method to pop multiple routes from a predicate.
-=======
+
 ## 14.2.7
 
 - Fixes issue so that the parseRouteInformationWithContext can handle non-http Uris.
->>>>>>> f61a98ae
 
 ## 14.2.6
 
