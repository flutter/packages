--- conflicted
+++ resolved
@@ -1,10 +1,10 @@
+## 6.5.8
+
+- Adds name parameter to `TypedGoRoute`
+
 ## 6.5.7
 
-<<<<<<< HEAD
-- Adds name parameter to `TypedGoRoute`
-=======
 - Fixes a bug that go_router would crash if `GoRoute.pageBuilder` depends on `InheritedWidget`s. 
->>>>>>> 2c0fc55b
 
 ## 6.5.6
 
