<<<<<<< HEAD
## 17.0.0

- **BREAKING CHANGE**
  - `ShellRoute` will auto merge the `observers` passed into `GoRouter`.
  - Adds `notifyRootObserver` to `ShellRouteBase`, `ShellRoute`, `StatefulShellRoute`, `ShellRouteData.$route`.
=======
## 16.3.0

- Adds a top-level `onEnter` callback with access to current and next route states.
>>>>>>> 9ec29b6d

## 16.2.5

- Fixes `GoRouter.of(context)` access inside redirect callbacks by providing router access through Zone-based context tracking.
- Adds support for using context extension methods (e.g., `context.namedLocation()`, `context.go()`) within redirect callbacks.

## 16.2.4

- Fix Android Cold Start deep link with empty path losing scheme and authority.

## 16.2.3

- Fixes an issue where iOS back gesture pops entire ShellRoute instead of the active sub-route.

## 16.2.2

- Fixes broken links in readme.

## 16.2.1

- Adds state restoration topic to documentation.

## 16.2.0

- Adds `RelativeGoRouteData` and `TypedRelativeGoRoute`.
- Updates minimum supported SDK version to Flutter 3.29/Dart 3.7.

## 16.1.0

- Adds annotation for go_router_builder that enable custom string encoder/decoder [#110781](https://github.com/flutter/flutter/issues/110781). **Requires go_router_builder >= 3.1.0**.

## 16.0.0

- **BREAKING CHANGE**
  - Bump major version for `GoRouteData` breaking changes.
  - (Previously 15.2.4) Fixes routing to treat URLs with different cases (e.g., `/Home` vs `/home`) as distinct routes.
  - (Previously 15.2.3) Updates Type-safe routes topic documentation to use the mixin from `go_router_builder` 3.0.0.
  - (Previously 15.2.2) Fixes calling `PopScope.onPopInvokedWithResult` in branch routes.
  - (Previously 15.2.1) Fixes Popping state and re-rendering scaffold at the same time doesn't update the URL on web.
  - (Previously 15.2.0) `GoRouteData` now defines `.location`, `.go(context)`, `.push(context)`, `.pushReplacement(context)`, and `replace(context)` to be used for [Type-safe routing](https://pub.dev/documentation/go_router/latest/topics/Type-safe%20routes-topic.html). **Requires go_router_builder >= 3.0.0**.

## 15.1.3

- Updates minimum supported SDK version to Flutter 3.27/Dart 3.6.
- Fixes typo in API docs.

## 15.1.2

- Fixes focus request propagation from `GoRouter` to `Navigator` by properly handling the `requestFocus` parameter.

## 15.1.1

- Adds missing `caseSensitive` to `GoRouteData.$route`.

## 15.1.0

- Adds `caseSensitive` to `TypedGoRoute`.

## 15.0.0

- **BREAKING CHANGE**
  - URLs are now case sensitive.
  - Adds `caseSensitive` parameter to `GoRouter` (default to `true`).
  - See [Migrating to 15.0.0](https://flutter.dev/go/go-router-v15-breaking-changes)

## 14.8.1

- Secured canPop method for the lack of matches in routerDelegate's configuration.

## 14.8.0

- Adds `preload` parameter to `StatefulShellBranchData.$branch`.

## 14.7.2

- Add missing `await` keyword to `onTap` callback in `navigation.md`.

## 14.7.1

- Fixes return type of current state getter on `GoRouter` and `GoRouterDelegate` to be non-nullable.

## 14.7.0

- Adds fragment support to GoRouter, enabling direct specification and automatic handling of fragments in routes.

## 14.6.4

- Rephrases readme.

## 14.6.3

- Updates minimum supported SDK version to Flutter 3.22/Dart 3.4.
- Updates readme.

## 14.6.2

- Replaces deprecated collection method usage.

## 14.6.1

- Fixed `PopScope`, and `WillPopScop` was not handled properly in the Root routes.

## 14.6.0

- Allows going to a path relatively by prefixing `./`

## 14.5.0

- Adds preload support to StatefulShellRoute, configurable via `preload` parameter on StatefulShellBranch.

## 14.4.1

- Adds `missing_code_block_language_in_doc_comment` lint.

## 14.4.0

- Adds current state getter on `GoRouter` that returns the current `GoRouterState`.

## 14.3.0

- Adds missing implementation for the routerNeglect parameter in GoRouter.

## 14.2.9

- Relaxes route path requirements. Both root and child routes can now start with or without '/'.

## 14.2.8

- Updated custom_stateful_shell_route example to better support swiping in TabView as well as demonstration of the use of PageView.

## 14.2.7

- Fixes issue so that the parseRouteInformationWithContext can handle non-http Uris.

## 14.2.6

- Fixes replace and pushReplacement uri when only one route match in current route match list.

## 14.2.5

- Fixes an issue where android back button pops pages in the wrong order.

## 14.2.4

- Updates minimum supported SDK version to Flutter 3.19/Dart 3.3.
- Fix GoRouter configuration in `upgrading.md`

## 14.2.3

- Fixes redirect example's signature in `route.dart`.

## 14.2.2

- Adds section for "Stateful nested navigation" to configuration.md.

## 14.2.1

- Makes GoRouterState lookup more robust.

## 14.2.0

- Added proper `redirect` handling for `ShellRoute.$route` and `StatefulShellRoute.$route` for proper redirection handling in case of code generation.

## 14.1.4

- Fixes a URL in `navigation.md`.

## 14.1.3

- Improves the logging of routes when `debugLogDiagnostics` is enabled or `debugKnownRoutes() is called. Explains the position of shell routes in the route tree. Prints the widget name of the routes it is building.

## 14.1.2

- Fixes issue that path parameters are not set when using the `goBranch`.

## 14.1.1

- Fixes correctness of the state provided in the `onExit`.

## 14.1.0

- Adds route redirect to ShellRoutes

## 14.0.2

- Fixes unwanted logs when `hierarchicalLoggingEnabled` was set to `true`.

## 14.0.1

- Updates the redirection documentation for clarity

## 14.0.0

- **BREAKING CHANGE**
  - `GoRouteData`'s `onExit` now takes 2 parameters `BuildContext context, GoRouterState state`.

## 13.2.4

- Updates examples to use uri.path instead of uri.toString() for accessing the current location.

## 13.2.3

- Fixes an issue where deep links without path caused an exception

## 13.2.2

- Fixes restoreRouteInformation issue when GoRouter.optionURLReflectsImperativeAPIs is true and the last match is ShellRouteMatch

## 13.2.1

- Updates minimum supported SDK version to Flutter 3.16/Dart 3.2.
- Fixes memory leaks.

## 13.2.0

- Exposes full `Uri` on `GoRouterState` in `GoRouterRedirect`

## 13.1.0

- Adds `topRoute` to `GoRouterState`
- Adds `lastOrNull` to `RouteMatchList`

## 13.0.1

- Fixes new lint warnings.

## 13.0.0

- Refactors `RouteMatchList` and imperative APIs.
- **BREAKING CHANGE**:
  - RouteMatchList structure changed.
  - Matching logic updated.

## 12.1.3

- Fixes a typo in `navigation.md`.

## 12.1.2

- Fixes an incorrect use of `extends` for Dart 3 compatibility.
- Updates minimum supported SDK version to Flutter 3.10/Dart 3.0.

## 12.1.1

- Retains query parameters during refresh and first redirect.

## 12.1.0

- Adds an ability to add a custom codec for serializing/deserializing extra.

## 12.0.3

- Fixes crashes when dynamically updates routing tables with named routes.

## 12.0.2

- Fixes the problem that pathParameters is null in redirect when the Router is recreated.

## 12.0.1

- Fixes deep-link with no path on cold start.

## 12.0.0

- Adds ability to dynamically update routing table.
- **BREAKING CHANGE**:
  - The function signature of constructor of `RouteConfiguration` is updated.
  - Adds a required `matchedPath` named parameter to `RouteMatch.match`.

## 11.1.4

- Fixes missing parameters in the type-safe routes topic documentation.

## 11.1.3

- Fixes missing state.extra in onException().

## 11.1.2

- Fixes a bug where the known routes and initial route were logged even when `debugLogDiagnostics` was set to `false`.

## 11.1.1

- Fixes a missing `{@end-tool}` doc directive tag for `GoRoute.name`.

## 11.1.0

- Adds optional parameter `overridePlatformDefaultLocation` to override initial route set by platform.

## 11.0.1

- Fixes the Android back button ignores top level route's onExit.

## 11.0.0

- Fixes the GoRouter.goBranch so that it doesn't reset extra to null if extra is not serializable.
- **BREAKING CHANGE**:
  - Updates the function signature of `GoRouteInformationProvider.restore`.
  - Adds `NavigationType.restore` to `NavigationType` enum.

## 10.2.0

- Adds `onExit` to GoRoute.

## 10.1.4

- Fixes RouteInformationParser that does not restore full RouteMatchList if
  the optionURLReflectsImperativeAPIs is set.

## 10.1.3

- Fixes an issue in the documentation that was using `state.queryParameters` instead of `state.uri.queryParameters`.

## 10.1.2

- Adds pub topics to package metadata.

## 10.1.1

- Fixes mapping from `Page` to `RouteMatch`s.
- Updates minimum supported SDK version to Flutter 3.7/Dart 2.19.

## 10.1.0

- Supports setting `requestFocus`.

## 10.0.0

- **BREAKING CHANGE**:
  - Replaces location, queryParameters, and queryParametersAll in GoRouterState with Uri.
  - See [Migrating to 10.0.0](https://flutter.dev/go/go-router-v10-breaking-changes) or
    run `dart fix --apply` to fix the breakages.

## 9.1.1

- Fixes a link in error handling documentation.

## 9.1.0

- Adds the parentNavigatorKey parameter to ShellRouteData and StatefulShellRouteData.
- Fixes a typo in docs for `StatefulShellRoute.indexedStack(...)`.
- Cleans some typos in the documentation and asserts.

## 9.0.3

- Adds helpers for go_router_builder for StatefulShellRoute support

## 9.0.2

- Exposes package-level privates.

## 9.0.1

- Allows redirect only GoRoute to be part of RouteMatchList.

## 9.0.0

- **BREAKING CHANGE**:
  - Removes GoRouter.location. Use GoRouterState.of().location instead.
  - GoRouter does not `extends` ChangeNotifier.
  - [Migration guide](https://flutter.dev/go/go-router-v9-breaking-changes)
- Reduces excessive rebuilds due to inherited look up.

## 8.2.0

- Adds onException to GoRouter constructor.

## 8.1.0

- Adds parent navigator key to ShellRoute and StatefulShellRoute.

## 8.0.5

- Fixes a bug that GoRouterState in top level redirect doesn't contain complete data.

## 8.0.4

- Updates documentations around `GoRouter.of`, `GoRouter.maybeOf`, and `BuildContext` extension.

## 8.0.3

- Makes namedLocation and route name related APIs case sensitive.

## 8.0.2

- Fixes a bug in `debugLogDiagnostics` to support StatefulShellRoute.

## 8.0.1

- Fixes a link for an example in `path` documentation.
  documentation.

## 8.0.0

- **BREAKING CHANGE**:
  - Imperatively pushed GoRoute no longer change URL.
  - Browser backward and forward button respects imperative route operations.
- Refactors the route parsing pipeline.

## 7.1.1

- Removes obsolete null checks on non-nullable values.

## 7.1.0

- Introduces `StatefulShellRoute` to support using separate navigators for child routes as well as preserving state in each navigation tree (flutter/flutter#99124).
- Updates documentation for `pageBuilder` and `builder` fields of `ShellRoute`, to more correctly
  describe the meaning of the child argument in the builder functions.
- Adds support for restorationId to ShellRoute (and StatefulShellRoute).

## 7.0.2

- Fixes `BuildContext` extension method `replaceNamed` to correctly pass `pathParameters` and `queryParameters`.

## 7.0.1

- Adds a workaround for the `dart fix --apply` issue, https://github.com/dart-lang/sdk/issues/52233.

## 7.0.0

- **BREAKING CHANGE**:
  - For the below changes, run `dart fix --apply` to automatically migrate your code.
    - `GoRouteState.subloc` has been renamed to `GoRouteState.matchedLocation`.
    - `GoRouteState.params` has been renamed to `GoRouteState.pathParameters`.
    - `GoRouteState.fullpath` has been renamed to `GoRouteState.fullPath`.
    - `GoRouteState.queryParams` has been renamed to `GoRouteState.queryParameters`.
    - `params` and `queryParams` in `GoRouteState.namedLocation` have been renamed to `pathParameters` and `queryParameters`.
    - `params` and `queryParams` in `GoRouter`'s `namedLocation`, `pushNamed`, `pushReplacementNamed`
      `replaceNamed` have been renamed to `pathParameters` and `queryParameters`.
  - For the below changes, please follow the [migration guide](https://docs.google.com/document/d/10Xbpifbs4E-zh6YE5akIO8raJq_m3FIXs6nUGdOspOg).
    - `params` and `queryParams` in `BuildContext`'s `namedLocation`, `pushNamed`, `pushReplacementNamed`
      `replaceNamed` have been renamed to `pathParameters` and `queryParameters`.
- Cleans up API and makes RouteMatchList immutable.

## 6.5.9

- Removes navigator keys from `GoRouteData` and `ShellRouteData`.

## 6.5.8

- Adds name parameter to `TypedGoRoute`

## 6.5.7

- Fixes a bug that go_router would crash if `GoRoute.pageBuilder` depends on `InheritedWidget`s.

## 6.5.6

- Fixes an issue where ShellRoute routes were not logged when debugLogDiagnostic was enabled.

## 6.5.5

- Fixes an issue when popping pageless route would accidentally complete imperative page.

## 6.5.4

- Removes navigator keys from `TypedGoRoute` and `TypedShellRoute`.

## 6.5.3

- Fixes redirect being called with an empty location for unknown routes.

## 6.5.2

- NoTransitionPage now has an instant reverse transition.

## 6.5.1

- Fixes an issue where the params are removed after popping.

## 6.5.0

- Supports returning values on pop.

## 6.4.1

- Adds `initialExtra` to **GoRouter** to pass extra data alongside `initialRoute`.

## 6.4.0

- Adds `replace` method to that replaces the current route with a new one and keeps the same page key. This is useful for when you want to update the query params without changing the page key ([#115902](https://github.com/flutter/flutter/issues/115902)).

## 6.3.0

- Aligns Dart and Flutter SDK constraints.
- Updates compileSdkVersion to 33.
- Updates example app to iOS 11.
- Adds `navigatorKey` to `TypedShellRoute`
- Adds `parentNavigatorKey` to `TypedGoRoute`
- Updates documentation in matching methods.

## 6.2.0

- Exports supertypes in route_data.dart library.

## 6.1.0

- Adds `GoRouter.maybeOf` to get the closest `GoRouter` from the context, if there is any.

## 6.0.10

- Adds helpers for go_router_builder for ShellRoute support

## 6.0.9

- Fixes deprecation message for `GoRouterState.namedLocation`

## 6.0.8

- Adds support for Iterables, Lists and Sets in query params for TypedGoRoute. [#108437](https://github.com/flutter/flutter/issues/108437).

## 6.0.7

- Add observers parameter to the ShellRoute that will be passed to the nested Navigator.
- Use `HeroControllerScope` for nested Navigator that fixes Hero Widgets not animating in Nested Navigator.

## 6.0.6

- Adds `reverseTransitionDuration` to `CustomTransitionPage`

## 6.0.5

- Fixes [unnecessary_null_comparison](https://dart.dev/lints/unnecessary_null_checks) lint warnings.

## 6.0.4

- Fixes redirection info log.

## 6.0.3

- Makes `CustomTransitionPage.barrierDismissible` work

## 6.0.2

- Fixes missing result on pop in go_router extension.

## 6.0.1

- Fixes crashes when popping navigators manually.
- Fixes trailing slashes after pops.

## 6.0.0

- **BREAKING CHANGE**
  - `GoRouteData`'s `redirect` now takes 2 parameters `BuildContext context, GoRouterState state`.
  - `GoRouteData`'s `build` now takes 2 parameters `BuildContext context, GoRouterState state`.
  - `GoRouteData`'s `buildPageWithState` has been removed and replaced by `buildPage` with now takes 2 parameters `BuildContext context, GoRouterState state`.
  - `replace` from `GoRouter`, `GoRouterDelegate` and `GoRouterHelper` has been renamed into `pushReplacement`.
  - `replaceNamed` from `GoRouter`, `GoRouterDelegate` and `GoRouterHelper` has been renamed into `pushReplacementNamed`.
  - [go_router v6 migration guide](https://flutter.dev/go/go-router-v6-breaking-changes)

## 5.2.4

- Fixes crashes when using async redirect.

## 5.2.3

- Fixes link for router configuration and sub-routes

## 5.2.2

- Fixes `pop` and `push` to update urls correctly.

## 5.2.1

- Refactors `GoRouter.pop` to be able to pop individual pageless route with result.

## 5.2.0

- Fixes `GoRouterState.location` and `GoRouterState.param` to return correct value.
- Cleans up `RouteMatch` and `RouteMatchList` API.

## 5.1.10

- Fixes link of ShellRoute in README.

## 5.1.9

- Fixes broken links in documentation.

## 5.1.8

- Fixes a bug with `replace` where it was not generated a new `pageKey`.

## 5.1.7

- Adds documentation using dartdoc topics.

## 5.1.6

- Fixes crashes when multiple `GoRoute`s use the same `parentNavigatorKey` in a route subtree.

## 5.1.5

- Adds migration guide for 5.1.2 to readme.

## 5.1.4

- Fixes the documentation by removing the `ShellRoute`'s non-existing `path` parameter from it.

## 5.1.3

- Allows redirection to return same location.

## 5.1.2

- Adds GoRouterState to context.
- Fixes GoRouter notification.
- Updates README.
- Removes dynamic calls in examples.
- **BREAKING CHANGE**
  - Remove NavigatorObserver mixin from GoRouter

## 5.1.1

- Removes DebugGoRouteInformation.

## 5.1.0

- Removes urlPathStrategy completely, which should have been done in v5.0.0 but some code remained mistakenly.

## 5.0.5

- Fixes issue where asserts in popRoute were preventing the app from
  exiting on Android.

## 5.0.4

- Fixes a bug in ShellRoute example where NavigationBar might lose current index in a nested routes.

## 5.0.3

- Changes examples to use the routerConfig API

## 5.0.2

- Fixes missing code example in ShellRoute documentation.

## 5.0.1

- Allows ShellRoute to have child ShellRoutes (flutter/flutter#111981)

## 5.0.0

- Fixes a bug where intermediate route redirect methods are not called.
- GoRouter implements the RouterConfig interface, allowing you to call
  MaterialApp.router(routerConfig: \_myGoRouter) instead of passing
  the RouterDelegate, RouteInformationParser, and RouteInformationProvider
  fields.
- **BREAKING CHANGE**
  - Redesigns redirection API, adds asynchronous feature, and adds build context to redirect.
  - Removes GoRouterRefreshStream
  - Removes navigatorBuilder
  - Removes urlPathStrategy
- [go_router v5 migration guide](https://flutter.dev/go/go-router-v5-breaking-changes)

## 4.5.1

- Fixes an issue where GoRoutes with only a redirect were disallowed
  (flutter/flutter#111763)

## 4.5.0

- Adds ShellRoute for nested navigation support (flutter/flutter#99126)
- Adds `parentNavigatorKey` to GoRoute, which specifies the Navigator to place that
  route's Page onto.

## 4.4.1

- Fix an issue where disabling logging clears the root logger's listeners

## 4.4.0

- Adds `buildPageWithState` to `GoRouteData`.
- `GoRouteData.buildPage` is now deprecated in favor of `GoRouteData.buildPageWithState`.

## 4.3.0

- Allows `Map<String, dynamic>` maps as `queryParams` of `goNamed`, `replacedName`, `pushNamed` and `namedLocation`.

## 4.2.9

- Updates text theme parameters to avoid deprecation issues.
- Fixes lint warnings.

## 4.2.8

- Fixes namedLocation to return URIs without trailing question marks if there are no query parameters.
- Cleans up examples.

## 4.2.7

- Updates README.

## 4.2.6

- Fixes rendering issues in the README.

## 4.2.5

- Fixes a bug where calling extra parameter is always null in route level redirect callback

## 4.2.4

- Rewrites Readme and examples.

## 4.2.3

- Fixes a bug where the ValueKey to be the same when a page was pushed multiple times.

## 4.2.2

- Fixes a bug where go_router_builder wasn't detecting annotations.

## 4.2.1

- Refactors internal classes and methods

## 4.2.0

- Adds `void replace()` and `replaceNamed` to `GoRouterDelegate`, `GoRouter` and `GoRouterHelper`.

## 4.1.1

- Fixes a bug where calling namedLocation does not support case-insensitive way.

## 4.1.0

- Adds `bool canPop()` to `GoRouterDelegate`, `GoRouter` and `GoRouterHelper`.

## 4.0.3

- Adds missed popping log.

## 4.0.2

- Fixes a bug where initialLocation took precedence over deep-links

## 4.0.1

- Fixes a bug where calling setLogging(false) does not clear listeners.

## 4.0.0

- Refactors go_router and introduces `GoRouteInformationProvider`. [Migration Doc](https://flutter.dev/go/go-router-v4-breaking-changes)
- Fixes a bug where top-level routes are skipped if another contains child routes.

## 3.1.1

- Uses first match if there are more than one route to match. [ [#99833](https://github.com/flutter/flutter/issues/99833)

## 3.1.0

- Adds `GoRouteData` and `TypedGoRoute` to support `package:go_router_builder`.

## 3.0.7

- Refactors runtime checks to assertions.

## 3.0.6

- Exports inherited_go_router.dart file.

## 3.0.5

- Add `dispatchNotification` method to `DummyBuildContext` in tests. (This
  should be revisited when Flutter `2.11.0` becomes stable.)
- Improves code coverage.
- `GoRoute` now warns about requiring either `pageBuilder`, `builder` or `redirect` at instantiation.

## 3.0.4

- Updates code for stricter analysis options.

## 3.0.3

- Fixes a bug where params disappear when pushing a nested route.

## 3.0.2

- Moves source to flutter/packages.
- Removes all_lint_rules_community and path_to_regexp dependencies.

## 3.0.1

- pass along the error to the `navigatorBuilder` to allow for different
  implementations based on the presence of an error

## 3.0.0

- breaking change: added `GoRouterState` to `navigatorBuilder` function
- breaking change: removed `BuildContext` from `GoRouter.pop()` to remove the
  need to use `context` parameter when calling the `GoRouter` API; this changes
  the behavior of `GoRouter.pop()` to only pop what's on the `GoRouter` page
  stack and no longer calls `Navigator.pop()`
- new [Migrating to 3.0 section](https://gorouter.dev/migrating-to-30) in the
  docs to describe the details of the breaking changes and how to update your
  code
- added a new [shared
  scaffold](https://github.com/csells/go_router/blob/main/go_router/example/lib/shared_scaffold.dart)
  sample to show how to use the `navigatorBuilder` function to build a custom
  shared scaffold outside of the animations provided by go_router

## 2.5.7

- [PR 262](https://github.com/csells/go_router/pull/262): add support for
  `Router.neglect`; thanks to [nullrocket](https://github.com/nullrocket)!
- [PR 265](https://github.com/csells/go_router/pull/265): add Japanese
  translation of the docs; thanks to
  [toshi-kuji](https://github.com/toshi-kuji)! Unfortunately I don't yet know
  how to properly display them via docs.page, but [I'm working on
  it](https://github.com/csells/go_router/issues/266)
- updated the examples using the `from` query parameter to be completely
  self-contained in the `redirect` function, simplifying usage
- updated the async data example to be simpler
- added a new example to show how to implement a loading page
- renamed the navigator_integration example to user_input and added an example
  of `WillPopScope` for go_router apps

## 2.5.6

- [PR 259](https://github.com/csells/go_router/pull/259): remove a hack for
  notifying the router of a route change that was no longer needed; thanks to
  [nullrocket](https://github.com/nullrocket)!
- improved async example to handle the case that the data has been returned but
  the page is no longer there by checking the `mounted` property of the screen

## 2.5.5

- updated implementation to use logging package for debug diagnostics; thanks
  to [johnpryan](https://github.com/johnpryan)

## 2.5.4

- fixed up the `GoRouterRefreshStream` implementation with an export, an example
  and some docs

## 2.5.3

- added `GoRouterRefreshStream` from
  [jopmiddelkamp](https://github.com/jopmiddelkamp) to easily map from a
  `Stream` to a `Listenable` for use with `refreshListenable`; very useful when
  combined with stream-based state management like
  [flutter_bloc](https://pub.dev/packages/flutter_bloc)
- dartdocs fixups from [mehade369](https://github.com/mehade369)
- example link fixes from [ben-milanko](https://github.com/ben-milanko)

## 2.5.2

- pass additional information to the `NavigatorObserver` via default args to
  `MaterialPage`, etc.

## 2.5.1

- [fix 205](https://github.com/csells/go_router/issues/205): hack around a
  failed assertion in Flutter when using `Duration.zero` in the
  `NoTransitionPage`

## 2.5.0

- provide default implementation of `GoRoute.pageBuilder` to provide a simpler
  way to build pages via the `GoRouter.build` method
- provide default implementation of `GoRouter.errorPageBuilder` to provide a
  simpler way to build error pages via the `GoRouter.errorBuilder` method
- provide default implementation of `GoRouter.errorBuilder` to provide an error
  page without the need to implement a custom error page builder
- new [Migrating to 2.5 section](https://gorouter.dev/migrating-to-25) in
  the docs to show how to take advantage of the new `builder` and default error
  page builder
- removed `launch.json` as VSCode-centric and unnecessary for discovery or easy
  launching
- added a [new custom error screen
  sample](https://github.com/csells/go_router/blob/master/example/lib/error_screen.dart)
- added a [new WidgetsApp
  sample](https://github.com/csells/go_router/blob/master/example/lib/widgets_app.dart)
- added a new `NoTransitionPage` class
- updated docs to explain why the browser's Back button doesn't work
  with the `extra` param
- updated README to point to new docs site: [gorouter.dev](https://gorouter.dev)

## 2.3.1

- [fix 191](https://github.com/csells/go_router/issues/191): handle several
  kinds of trailing / in the location, e.g. `/foo/` should be the same as `/foo`

## 2.3.0

- fix a misleading error message when using redirect functions with sub-routes

## 2.2.9

- [fix 182](https://github.com/csells/go_router/issues/182): fixes a regression
  in the nested navigation caused by the fix for
  [#163](https://github.com/csells/go_router/issues/163); thanks to
  [lulupointu](https://github.com/lulupointu) for the fix!

## 2.2.8

- reformatted CHANGELOG file; lets see if pub.dev is still ok with it...
- staged an in-progress doc site at https://docs.page/csells/go_router
- tightened up a test that was silently failing
- fixed a bug that dropped parent params in sub-route redirects

## 2.2.7

- [fix 163](https://github.com/csells/go_router/issues/163): avoids unnecessary
  page rebuilds
- [fix 139](https://github.com/csells/go_router/issues/139): avoids unnecessary
  page flashes on deep linking
- [fix 158](https://github.com/csells/go_router/issues/158): shows exception
  info in the debug output even during a top-level redirect coded w/ an
  anonymous function, i.e. what the samples all use
- [fix 151](https://github.com/csells/go_router/issues/151): exposes
  `Navigator.pop()` via `GoRouter.pop()` to make it easy to find

## 2.2.6

- [fix 127](https://github.com/csells/go_router/issues/127): updated the docs
  to add a video overview of the project for people that prefer that media style
  over long-form text when approaching a new topic
- [fix 108](https://github.com/csells/go_router/issues/108): updated the
  description of the `state` parameter to clarfy that not all properties will be
  set at every usage

## 2.2.5

- [fix 120 again](https://github.com/csells/go_router/issues/120): found the bug
  in my tests that was masking the real bug; changed two characters to implement
  the actual fix (sigh)

## 2.2.4

- [fix 116](https://github.com/csells/go_router/issues/116): work-around for
  auto-import of the `context.go` family of extension methods

## 2.2.3

- [fix 132](https://github.com/csells/go_router/issues/132): route names are
  stored as case insensitive and are now matched in a case insensitive manner

## 2.2.2

- [fix 120](https://github.com/csells/go_router/issues/120): encoding and
  decoding of params and query params

## 2.2.1

- [fix 114](https://github.com/csells/go_router/issues/114): give a better error
  message when the `GoRouter` isn't found in the widget tree via
  `GoRouter.of(context)`; thanks [aoatmon](https://github.com/aoatmon) for the
  [excellent bug report](https://github.com/csells/go_router/issues/114)!

## 2.2.0

- added a new [`navigatorBuilder`](https://gorouter.dev/navigator-builder) argument to the
  `GoRouter` constructor; thanks to [andyduke](https://github.com/andyduke)!
- also from [andyduke](https://github.com/andyduke) is an update to
  improve state restoration
- refactor from [kevmoo](https://github.com/kevmoo) for easier maintenance
- added a new [Navigator Integration section of the
  docs](https://gorouter.dev/navigator-integration)

## 2.1.2

- [fix 61 again](https://github.com/csells/go_router/issues/61): enable images
  and file links to work on pub.dev/documentation
- [fix 62](https://github.com/csells/go_router/issues/62) re-tested; fixed w/
  earlier Android system Back button fix (using navigation key)
- [fix 91](https://github.com/csells/go_router/issues/91): fix a regression w/
  the `errorPageBuilder`
- [fix 92](https://github.com/csells/go_router/issues/92): fix an edge case w/
  named sub-routes
- [fix 89](https://github.com/csells/go_router/issues/89): enable queryParams
  and extra object param w/ `push`
- refactored tests for greater coverage and fewer methods `@visibleForTesting`

## 2.1.1

- [fix 86](https://github.com/csells/go_router/issues/86): add `name` to
  `GoRouterState` to complete support for URI-free navigation knowledge in your
  code
- [fix 83](https://github.com/csells/go_router/issues/83): fix for `null`
  `extra` object

## 2.1.0

- [fix 80](https://github.com/csells/go_router/issues/80): adding a redirect
  limit to catch too many redirects error
- [fix 81](https://github.com/csells/go_router/issues/81): allow an `extra`
  object to pass through for navigation

## 2.0.1

- add badges to the README and codecov to the GitHub commit action; thanks to
  [rydmike](https://github.com/rydmike) for both

## 2.0.0

- BREAKING CHANGE and [fix #50](https://github.com/csells/go_router/issues/50):
  split `params` into `params` and `queryParams`; see the [Migrating to 2.0
  section of the docs](https://gorouter.dev/migrating-to-20)
  for instructions on how to migrate your code from 1.x to 2.0
- [fix 69](https://github.com/csells/go_router/issues/69): exposed named
  location lookup for redirection
- [fix 57](https://github.com/csells/go_router/issues/57): enable the Android
  system Back button to behave exactly like the `AppBar` Back button; thanks to
  [SunlightBro](https://github.com/SunlightBro) for the one-line fix that I had
  no idea about until he pointed it out
- [fix 59](https://github.com/csells/go_router/issues/59): add query params to
  top-level redirect
- [fix 44](https://github.com/csells/go_router/issues/44): show how to use the
  `AutomaticKeepAliveClientMixin` with nested navigation to keep widget state
  between navigations; thanks to [rydmike](https://github.com/rydmike) for this
  update

## 1.1.3

- enable case-insensitive path matching while still preserving path and query
  parameter cases
- change a lifetime of habit to sort constructors first as per
  [sort_constructors_first](https://dart.dev/lints/sort_constructors_first).
  Thanks for the PR, [Abhishek01039](https://github.com/Abhishek01039)!
- set the initial transition example route to `/none` to make pushing the 'fade
  transition' button on the first run through more fun
- fixed an error in the async data example

## 1.1.2

- Thanks, Mikes!
  - updated dartdocs from [rydmike](https://github.com/rydmike)
  - also shoutout to [https://github.com/Salakar](https://github.com/Salakar)
    for the CI action on GitHub
  - this is turning into a real community effort...

## 1.1.1

- now showing routing exceptions in the debug log
- updated the docs to make it clear that it will be called until it returns
  `null`

## 1.1.0

- added support `NavigatorObserver` objects to receive change notifications

## 1.0.1

- docs updates based on user feedback for clarity
- fix for setting URL path strategy in `main()`
- fix for `push()` disables `AppBar` Back button

## 1.0.0

- updated version for initial release
- some renaming for clarify and consistency with transitions
  - `GoRoute.builder` => `GoRoute.pageBuilder`
  - `GoRoute.error` => `GoRoute.errorPageBuilder`
- added diagnostic logging for `push` and `pushNamed`

## 0.9.6

- added support for `push` as well as `go`
- added 'none' to transitions example app
- updated animation example to use no transition and added an animated gif to
  the docs

## 0.9.5

- added support for custom transitions between routes

## 0.9.4

- updated API docs
- updated docs for `GoRouterState`

## 0.9.3

- updated API docs

## 0.9.2

- updated named route lookup to O(1)
- updated diagnostics output to show known named routes

## 0.9.1

- updated diagnostics output to show named route lookup
- docs updates

## 0.9.0

- added support for named routes

## 0.8.8

- fix to make `GoRouter` notify on pop

## 0.8.7

- made `GoRouter` a `ChangeNotifier` so you can listen for `location` changes

## 0.8.6

- books sample bug fix

## 0.8.5

- added Cupertino sample
- added example of async data lookup

## 0.8.4

- added state restoration sample

## 0.8.3

- changed `debugOutputFullPaths` to `debugLogDiagnostics` and added add'l
  debugging logging
- parameterized redirect

## 0.8.2

- updated docs for `Link` widget support

## 0.8.1

- added Books sample; fixed some issues it revealed

## 0.8.0

- breaking build to refactor the API for simplicity and capability
- move to fixed routing from conditional routing; simplies API, allows for
  redirection at the route level and there scenario was sketchy anyway
- add redirection at the route level
- replace guard objects w/ redirect functions
- add `refresh` method and `refreshListener`
- removed `.builder` ctor from `GoRouter` (not reasonable to implement)
- add Dynamic linking section to the docs
- replaced Books sample with Nested Navigation sample
- add ability to dump the known full paths to your routes to debug output

## 0.7.1

- update to pageKey to take sub-routes into account

## 0.7.0

- BREAK: rename `pattern` to `path` for consistency w/ other routers in the
  world
- added the `GoRouterLoginGuard` for the common redirect-to-login-page pattern

## 0.6.2

- fixed issue showing home page for a second before redirecting (if needed)

## 0.6.1

- added `GoRouterState.pageKey`
- removed `cupertino_icons` from main `pubspec.yaml`

## 0.6.0

- refactor to support sub-routes to build a stack of pages instead of matching
  multiple routes
- added unit tests for building the stack of pages
- some renaming of the types, e.g. `Four04Page` and `FamiliesPage` to
  `ErrorPage` and `HomePage` respectively
- fix a redirection error shown in the debug output

## 0.5.2

- add `urlPathStrategy` argument to `GoRouter` ctor

## 0.5.1

- docs and description updates

## 0.5.0

- moved redirect to top-level instead of per route for simplicity

## 0.4.1

- fixed CHANGELOG formatting

## 0.4.0

- bundled various useful route handling variables into the `GoRouterState` for
  use when building pages and error pages
- updated URL Strategy section of docs to reference `flutter run`

## 0.3.2

- formatting update to appease the pub.dev gods...

## 0.3.1

- updated the CHANGELOG

## 0.3.0

- moved redirection into a `GoRoute` ctor arg
- forgot to update the CHANGELOG

## 0.2.3

- move outstanding issues to [issue
  tracker](https://github.com/csells/go_router/issues)
- added explanation of Deep Linking to docs
- reformatting to meet pub.dev scoring guidelines

## 0.2.2

- docs updates

## 0.2.1

- messing with the CHANGELOG formatting

## 0.2.0

- initial useful release
- added support for declarative routes via `GoRoute` instances
- added support for imperative routing via `GoRoute.builder`
- added support for setting the URL path strategy
- added support for conditional routing
- added support for redirection
- added support for optional query parameters as well as positional parameters
  in route names

## 0.1.0

- squatting on the package name (I'm not too proud to admit it)
<|MERGE_RESOLUTION|>--- conflicted
+++ resolved
@@ -1,14 +1,12 @@
-<<<<<<< HEAD
 ## 17.0.0
 
 - **BREAKING CHANGE**
   - `ShellRoute` will auto merge the `observers` passed into `GoRouter`.
   - Adds `notifyRootObserver` to `ShellRouteBase`, `ShellRoute`, `StatefulShellRoute`, `ShellRouteData.$route`.
-=======
+  
 ## 16.3.0
 
 - Adds a top-level `onEnter` callback with access to current and next route states.
->>>>>>> 9ec29b6d
 
 ## 16.2.5
 
