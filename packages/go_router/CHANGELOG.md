<<<<<<< HEAD
## 12.0.4

- Retains query parameters during refresh and first redirect.
=======
## 12.1.0

- Adds an ability to add a custom codec for serializing/deserializing extra.
>>>>>>> 49eac1fe

## 12.0.3

- Fixes crashes when dynamically updates routing tables with named routes.

## 12.0.2

- Fixes the problem that pathParameters is null in redirect when the Router is recreated.

## 12.0.1

- Fixes deep-link with no path on cold start.

## 12.0.0

- Adds ability to dynamically update routing table.
- **BREAKING CHANGE**:
  - The function signature of constructor of `RouteConfiguration` is updated.
  - Adds a required `matchedPath` named parameter to `RouteMatch.match`.

## 11.1.4

- Fixes missing parameters in the type-safe routes topic documentation.

## 11.1.3

- Fixes missing state.extra in onException().

## 11.1.2

- Fixes a bug where the known routes and initial route were logged even when `debugLogDiagnostics` was set to `false`.

## 11.1.1

- Fixes a missing `{@end-tool}` doc directive tag for `GoRoute.name`.

## 11.1.0

- Adds optional parameter `overridePlatformDefaultLocation` to override initial route set by platform.

## 11.0.1

- Fixes the Android back button ignores top level route's onExit.

## 11.0.0

- Fixes the GoRouter.goBranch so that it doesn't reset extra to null if extra is not serializable.
- **BREAKING CHANGE**:
  - Updates the function signature of `GoRouteInformationProvider.restore`.
  - Adds `NavigationType.restore` to `NavigationType` enum.

## 10.2.0

- Adds `onExit` to GoRoute.

## 10.1.4

- Fixes RouteInformationParser that does not restore full RouteMatchList if
  the optionURLReflectsImperativeAPIs is set.

## 10.1.3

- Fixes an issue in the documentation that was using `state.queryParameters` instead of `state.uri.queryParameters`.

## 10.1.2

* Adds pub topics to package metadata.

## 10.1.1

- Fixes mapping from `Page` to `RouteMatch`s. 
- Updates minimum supported SDK version to Flutter 3.7/Dart 2.19.

## 10.1.0

- Supports setting `requestFocus`.

## 10.0.0

- **BREAKING CHANGE**:
  - Replaces location, queryParameters, and queryParametersAll in GoRouterState with Uri.
  - See [Migrating to 10.0.0](https://flutter.dev/go/go-router-v10-breaking-changes) or
    run `dart fix --apply` to fix the breakages.

## 9.1.1

- Fixes a link in error handling documentation.

## 9.1.0

- Adds the parentNavigatorKey parameter to ShellRouteData and StatefulShellRouteData.
- Fixes a typo in docs for `StatefulShellRoute.indexedStack(...)`.
- Cleans some typos in the documentation and asserts.

## 9.0.3

- Adds helpers for go_router_builder for StatefulShellRoute support

## 9.0.2

- Exposes package-level privates.

## 9.0.1

- Allows redirect only GoRoute to be part of RouteMatchList.

## 9.0.0

- **BREAKING CHANGE**:
  - Removes GoRouter.location. Use GoRouterState.of().location instead.
  - GoRouter does not `extends` ChangeNotifier.
  - [Migration guide](https://flutter.dev/go/go-router-v9-breaking-changes)
- Reduces excessive rebuilds due to inherited look up.

## 8.2.0

- Adds onException to GoRouter constructor.

## 8.1.0

- Adds parent navigator key to ShellRoute and StatefulShellRoute.

## 8.0.5

- Fixes a bug that GoRouterState in top level redirect doesn't contain complete data.

## 8.0.4

- Updates documentations around `GoRouter.of`, `GoRouter.maybeOf`, and `BuildContext` extension.

## 8.0.3

- Makes namedLocation and route name related APIs case sensitive.

## 8.0.2

- Fixes a bug in `debugLogDiagnostics` to support StatefulShellRoute.

## 8.0.1

- Fixes a link for an example in `path` documentation.
  documentation.

## 8.0.0

- **BREAKING CHANGE**:
  - Imperatively pushed GoRoute no longer change URL.
  - Browser backward and forward button respects imperative route operations.
- Refactors the route parsing pipeline.

## 7.1.1

- Removes obsolete null checks on non-nullable values.

## 7.1.0

- Introduces `StatefulShellRoute` to support using separate navigators for child routes as well as preserving state in each navigation tree (flutter/flutter#99124).
- Updates documentation for `pageBuilder` and `builder` fields of `ShellRoute`, to more correctly
  describe the meaning of the child argument in the builder functions.
- Adds support for restorationId to ShellRoute (and StatefulShellRoute).

## 7.0.2

- Fixes `BuildContext` extension method `replaceNamed` to correctly pass `pathParameters` and `queryParameters`.

## 7.0.1

- Adds a workaround for the `dart fix --apply` issue, https://github.com/dart-lang/sdk/issues/52233.

## 7.0.0

- **BREAKING CHANGE**:
  - For the below changes, run `dart fix --apply` to automatically migrate your code.
    - `GoRouteState.subloc` has been renamed to `GoRouteState.matchedLocation`.
    - `GoRouteState.params` has been renamed to `GoRouteState.pathParameters`.
    - `GoRouteState.fullpath` has been renamed to `GoRouteState.fullPath`.
    - `GoRouteState.queryParams` has been renamed to `GoRouteState.queryParameters`.
    - `params` and `queryParams` in `GoRouteState.namedLocation` have been renamed to `pathParameters` and `queryParameters`.
    - `params` and `queryParams` in `GoRouter`'s `namedLocation`, `pushNamed`, `pushReplacementNamed`
      `replaceNamed` have been renamed to `pathParameters` and `queryParameters`.
  - For the below changes, please follow the [migration guide](https://docs.google.com/document/d/10Xbpifbs4E-zh6YE5akIO8raJq_m3FIXs6nUGdOspOg).
    - `params` and `queryParams` in `BuildContext`'s `namedLocation`, `pushNamed`, `pushReplacementNamed`
      `replaceNamed` have been renamed to `pathParameters` and `queryParameters`.
- Cleans up API and makes RouteMatchList immutable.

## 6.5.9

- Removes navigator keys from `GoRouteData` and `ShellRouteData`.

## 6.5.8

- Adds name parameter to `TypedGoRoute`

## 6.5.7

- Fixes a bug that go_router would crash if `GoRoute.pageBuilder` depends on `InheritedWidget`s.

## 6.5.6

- Fixes an issue where ShellRoute routes were not logged when debugLogDiagnostic was enabled.

## 6.5.5

- Fixes an issue when popping pageless route would accidentally complete imperative page.

## 6.5.4

- Removes navigator keys from `TypedGoRoute` and `TypedShellRoute`.

## 6.5.3

- Fixes redirect being called with an empty location for unknown routes.

## 6.5.2

- NoTransitionPage now has an instant reverse transition.

## 6.5.1

- Fixes an issue where the params are removed after popping.

## 6.5.0

- Supports returning values on pop.

## 6.4.1

- Adds `initialExtra` to **GoRouter** to pass extra data alongside `initialRoute`.

## 6.4.0

- Adds `replace` method to that replaces the current route with a new one and keeps the same page key. This is useful for when you want to update the query params without changing the page key ([#115902](https://github.com/flutter/flutter/issues/115902)).

## 6.3.0

- Aligns Dart and Flutter SDK constraints.
- Updates compileSdkVersion to 33.
- Updates example app to iOS 11.
- Adds `navigatorKey` to `TypedShellRoute`
- Adds `parentNavigatorKey` to `TypedGoRoute`
- Updates documentation in matching methods.

## 6.2.0

- Exports supertypes in route_data.dart library.

## 6.1.0

- Adds `GoRouter.maybeOf` to get the closest `GoRouter` from the context, if there is any.

## 6.0.10

- Adds helpers for go_router_builder for ShellRoute support

## 6.0.9

- Fixes deprecation message for `GoRouterState.namedLocation`

## 6.0.8

- Adds support for Iterables, Lists and Sets in query params for TypedGoRoute. [#108437](https://github.com/flutter/flutter/issues/108437).

## 6.0.7

- Add observers parameter to the ShellRoute that will be passed to the nested Navigator.
- Use `HeroControllerScope` for nested Navigator that fixes Hero Widgets not animating in Nested Navigator.

## 6.0.6

- Adds `reverseTransitionDuration` to `CustomTransitionPage`

## 6.0.5

- Fixes [unnecessary_null_comparison](https://dart.dev/lints/unnecessary_null_checks) lint warnings.

## 6.0.4

- Fixes redirection info log.

## 6.0.3

- Makes `CustomTransitionPage.barrierDismissible` work

## 6.0.2

- Fixes missing result on pop in go_router extension.

## 6.0.1

- Fixes crashes when popping navigators manually.
- Fixes trailing slashes after pops.

## 6.0.0

- **BREAKING CHANGE**
  - `GoRouteData`'s `redirect` now takes 2 parameters `BuildContext context, GoRouterState state`.
  - `GoRouteData`'s `build` now takes 2 parameters `BuildContext context, GoRouterState state`.
  - `GoRouteData`'s `buildPageWithState` has been removed and replaced by `buildPage` with now takes 2 parameters `BuildContext context, GoRouterState state`.
  - `replace` from `GoRouter`, `GoRouterDelegate` and `GoRouterHelper` has been renamed into `pushReplacement`.
  - `replaceNamed` from `GoRouter`, `GoRouterDelegate` and `GoRouterHelper` has been renamed into `pushReplacementNamed`.
  - [go_router v6 migration guide](https://flutter.dev/go/go-router-v6-breaking-changes)

## 5.2.4

- Fixes crashes when using async redirect.

## 5.2.3

- Fixes link for router configuration and sub-routes

## 5.2.2

- Fixes `pop` and `push` to update urls correctly.

## 5.2.1

- Refactors `GoRouter.pop` to be able to pop individual pageless route with result.

## 5.2.0

- Fixes `GoRouterState.location` and `GoRouterState.param` to return correct value.
- Cleans up `RouteMatch` and `RouteMatchList` API.

## 5.1.10

- Fixes link of ShellRoute in README.

## 5.1.9

- Fixes broken links in documentation.

## 5.1.8

- Fixes a bug with `replace` where it was not generated a new `pageKey`.

## 5.1.7

- Adds documentation using dartdoc topics.

## 5.1.6

- Fixes crashes when multiple `GoRoute`s use the same `parentNavigatorKey` in a route subtree.

## 5.1.5

- Adds migration guide for 5.1.2 to readme.

## 5.1.4

- Fixes the documentation by removing the `ShellRoute`'s non-existing `path` parameter from it.

## 5.1.3

- Allows redirection to return same location.

## 5.1.2

- Adds GoRouterState to context.
- Fixes GoRouter notification.
- Updates README.
- Removes dynamic calls in examples.
- **BREAKING CHANGE**
  - Remove NavigatorObserver mixin from GoRouter

## 5.1.1

- Removes DebugGoRouteInformation.

## 5.1.0

- Removes urlPathStrategy completely, which should have been done in v5.0.0 but some code remained mistakenly.

## 5.0.5

- Fixes issue where asserts in popRoute were preventing the app from
  exiting on Android.

## 5.0.4

- Fixes a bug in ShellRoute example where NavigationBar might lose current index in a nested routes.

## 5.0.3

- Changes examples to use the routerConfig API

## 5.0.2

- Fixes missing code example in ShellRoute documentation.

## 5.0.1

- Allows ShellRoute to have child ShellRoutes (flutter/flutter#111981)

## 5.0.0

- Fixes a bug where intermediate route redirect methods are not called.
- GoRouter implements the RouterConfig interface, allowing you to call
  MaterialApp.router(routerConfig: _myGoRouter) instead of passing
  the RouterDelegate, RouteInformationParser, and RouteInformationProvider
  fields.
- **BREAKING CHANGE**
  - Redesigns redirection API, adds asynchronous feature, and adds build context to redirect.
  - Removes GoRouterRefreshStream
  - Removes navigatorBuilder
  - Removes urlPathStrategy
- [go_router v5 migration guide](https://flutter.dev/go/go-router-v5-breaking-changes)

## 4.5.1

- Fixes an issue where GoRoutes with only a redirect were disallowed
  (flutter/flutter#111763)

## 4.5.0

- Adds ShellRoute for nested navigation support (flutter/flutter#99126)
- Adds `parentNavigatorKey` to GoRoute, which specifies the Navigator to place that
  route's Page onto.

## 4.4.1

- Fix an issue where disabling logging clears the root logger's listeners

## 4.4.0

- Adds `buildPageWithState` to `GoRouteData`.
- `GoRouteData.buildPage` is now deprecated in favor of `GoRouteData.buildPageWithState`.

## 4.3.0

- Allows `Map<String, dynamic>` maps as `queryParams` of `goNamed`, `replacedName`, `pushNamed` and `namedLocation`.

## 4.2.9

- Updates text theme parameters to avoid deprecation issues.
- Fixes lint warnings.

## 4.2.8

- Fixes namedLocation to return URIs without trailing question marks if there are no query parameters.
- Cleans up examples.

## 4.2.7

- Updates README.

## 4.2.6

- Fixes rendering issues in the README.

## 4.2.5

- Fixes a bug where calling extra parameter is always null in route level redirect callback

## 4.2.4

- Rewrites Readme and examples.

## 4.2.3

- Fixes a bug where the ValueKey to be the same when a page was pushed multiple times.

## 4.2.2

- Fixes a bug where go_router_builder wasn't detecting annotations.

## 4.2.1

- Refactors internal classes and methods

## 4.2.0

- Adds `void replace()` and `replaceNamed` to `GoRouterDelegate`, `GoRouter` and `GoRouterHelper`.

## 4.1.1

- Fixes a bug where calling namedLocation does not support case-insensitive way.

## 4.1.0

- Adds `bool canPop()` to `GoRouterDelegate`, `GoRouter` and `GoRouterHelper`.

## 4.0.3

- Adds missed popping log.

## 4.0.2

- Fixes a bug where initialLocation took precedence over deep-links

## 4.0.1

- Fixes a bug where calling setLogging(false) does not clear listeners.

## 4.0.0

- Refactors go_router and introduces `GoRouteInformationProvider`. [Migration Doc](https://flutter.dev/go/go-router-v4-breaking-changes)
- Fixes a bug where top-level routes are skipped if another contains child routes.

## 3.1.1

- Uses first match if there are more than one route to match. [ [#99833](https://github.com/flutter/flutter/issues/99833)

## 3.1.0

- Adds `GoRouteData` and `TypedGoRoute` to support `package:go_router_builder`.

## 3.0.7

- Refactors runtime checks to assertions.

## 3.0.6

- Exports inherited_go_router.dart file.

## 3.0.5

- Add `dispatchNotification` method to `DummyBuildContext` in tests. (This
  should be revisited when Flutter `2.11.0` becomes stable.)
- Improves code coverage.
- `GoRoute` now warns about requiring either `pageBuilder`, `builder` or `redirect` at instantiation.

## 3.0.4

- Updates code for stricter analysis options.

## 3.0.3

- Fixes a bug where params disappear when pushing a nested route.

## 3.0.2

- Moves source to flutter/packages.
- Removes all_lint_rules_community and path_to_regexp dependencies.

## 3.0.1

- pass along the error to the `navigatorBuilder` to allow for different
  implementations based on the presence of an error

## 3.0.0

- breaking change: added `GoRouterState` to `navigatorBuilder` function
- breaking change: removed `BuildContext` from `GoRouter.pop()` to remove the
  need to use `context` parameter when calling the `GoRouter` API; this changes
  the behavior of `GoRouter.pop()` to only pop what's on the `GoRouter` page
  stack and no longer calls `Navigator.pop()`
- new [Migrating to 3.0 section](https://gorouter.dev/migrating-to-30) in the
  docs to describe the details of the breaking changes and how to update your
  code
- added a new [shared
  scaffold](https://github.com/csells/go_router/blob/main/go_router/example/lib/shared_scaffold.dart)
  sample to show how to use the `navigatorBuilder` function to build a custom
  shared scaffold outside of the animations provided by go_router

## 2.5.7

- [PR 262](https://github.com/csells/go_router/pull/262): add support for
  `Router.neglect`; thanks to [nullrocket](https://github.com/nullrocket)!
- [PR 265](https://github.com/csells/go_router/pull/265): add Japanese
  translation of the docs; thanks to
  [toshi-kuji](https://github.com/toshi-kuji)! Unfortunately I don't yet know
  how to properly display them via docs.page, but [I'm working on
  it](https://github.com/csells/go_router/issues/266)
- updated the examples using the `from` query parameter to be completely
  self-contained in the `redirect` function, simplifying usage
- updated the async data example to be simpler
- added a new example to show how to implement a loading page
- renamed the navigator_integration example to user_input and added an example
  of `WillPopScope` for go_router apps

## 2.5.6

- [PR 259](https://github.com/csells/go_router/pull/259): remove a hack for
  notifying the router of a route change that was no longer needed; thanks to
  [nullrocket](https://github.com/nullrocket)!
- improved async example to handle the case that the data has been returned but
  the page is no longer there by checking the `mounted` property of the screen

## 2.5.5

- updated implementation to use logging package for debug diagnostics; thanks
  to [johnpryan](https://github.com/johnpryan)

## 2.5.4

- fixed up the `GoRouterRefreshStream` implementation with an export, an example
  and some docs

## 2.5.3

- added `GoRouterRefreshStream` from
  [jopmiddelkamp](https://github.com/jopmiddelkamp) to easily map from a
  `Stream` to a `Listenable` for use with `refreshListenable`; very useful when
  combined with stream-based state management like
  [flutter_bloc](https://pub.dev/packages/flutter_bloc)
- dartdocs fixups from [mehade369](https://github.com/mehade369)
- example link fixes from [ben-milanko](https://github.com/ben-milanko)

## 2.5.2

- pass additional information to the `NavigatorObserver` via default args to
  `MaterialPage`, etc.

## 2.5.1

- [fix 205](https://github.com/csells/go_router/issues/205): hack around a
  failed assertion in Flutter when using `Duration.zero` in the
  `NoTransitionPage`

## 2.5.0

- provide default implementation of `GoRoute.pageBuilder` to provide a simpler
  way to build pages via the `GoRouter.build` method
- provide default implementation of `GoRouter.errorPageBuilder` to provide a
  simpler way to build error pages via the `GoRouter.errorBuilder` method
- provide default implementation of `GoRouter.errorBuilder` to provide an error
  page without the need to implement a custom error page builder
- new [Migrating to 2.5 section](https://gorouter.dev/migrating-to-25) in
  the docs to show how to take advantage of the new `builder` and default error
  page builder
- removed `launch.json` as VSCode-centric and unnecessary for discovery or easy
  launching
- added a [new custom error screen
  sample](https://github.com/csells/go_router/blob/master/example/lib/error_screen.dart)
- added a [new WidgetsApp
  sample](https://github.com/csells/go_router/blob/master/example/lib/widgets_app.dart)
- added a new `NoTransitionPage` class
- updated docs to explain why the browser's Back button doesn't work
  with the `extra` param
- updated README to point to new docs site: [gorouter.dev](https://gorouter.dev)

## 2.3.1

- [fix 191](https://github.com/csells/go_router/issues/191): handle several
  kinds of trailing / in the location, e.g. `/foo/` should be the same as `/foo`

## 2.3.0

- fix a misleading error message when using redirect functions with sub-routes

## 2.2.9

- [fix 182](https://github.com/csells/go_router/issues/182): fixes a regression
  in the nested navigation caused by the fix for
  [#163](https://github.com/csells/go_router/issues/163); thanks to
  [lulupointu](https://github.com/lulupointu) for the fix!

## 2.2.8

- reformatted CHANGELOG file; lets see if pub.dev is still ok with it...
- staged an in-progress doc site at https://docs.page/csells/go_router
- tightened up a test that was silently failing
- fixed a bug that dropped parent params in sub-route redirects

## 2.2.7

- [fix 163](https://github.com/csells/go_router/issues/163): avoids unnecessary
  page rebuilds
- [fix 139](https://github.com/csells/go_router/issues/139): avoids unnecessary
  page flashes on deep linking
- [fix 158](https://github.com/csells/go_router/issues/158): shows exception
  info in the debug output even during a top-level redirect coded w/ an
  anonymous function, i.e. what the samples all use
- [fix 151](https://github.com/csells/go_router/issues/151): exposes
  `Navigator.pop()` via `GoRouter.pop()` to make it easy to find

## 2.2.6

- [fix 127](https://github.com/csells/go_router/issues/127): updated the docs
  to add a video overview of the project for people that prefer that media style
  over long-form text when approaching a new topic
- [fix 108](https://github.com/csells/go_router/issues/108): updated the
  description of the `state` parameter to clarfy that not all properties will be
  set at every usage

## 2.2.5

- [fix 120 again](https://github.com/csells/go_router/issues/120): found the bug
  in my tests that was masking the real bug; changed two characters to implement
  the actual fix (sigh)

## 2.2.4

- [fix 116](https://github.com/csells/go_router/issues/116): work-around for
  auto-import of the `context.go` family of extension methods

## 2.2.3

- [fix 132](https://github.com/csells/go_router/issues/132): route names are
  stored as case insensitive and are now matched in a case insensitive manner

## 2.2.2

- [fix 120](https://github.com/csells/go_router/issues/120): encoding and
  decoding of params and query params

## 2.2.1

- [fix 114](https://github.com/csells/go_router/issues/114): give a better error
  message when the `GoRouter` isn't found in the widget tree via
  `GoRouter.of(context)`; thanks [aoatmon](https://github.com/aoatmon) for the
  [excellent bug report](https://github.com/csells/go_router/issues/114)!

## 2.2.0

- added a new [`navigatorBuilder`](https://gorouter.dev/navigator-builder) argument to the
  `GoRouter` constructor; thanks to [andyduke](https://github.com/andyduke)!
- also from [andyduke](https://github.com/andyduke) is an update to
  improve state restoration
- refactor from [kevmoo](https://github.com/kevmoo) for easier maintenance
- added a new [Navigator Integration section of the
  docs](https://gorouter.dev/navigator-integration)

## 2.1.2

- [fix 61 again](https://github.com/csells/go_router/issues/61): enable images
  and file links to work on pub.dev/documentation
- [fix 62](https://github.com/csells/go_router/issues/62) re-tested; fixed w/
  earlier Android system Back button fix (using navigation key)
- [fix 91](https://github.com/csells/go_router/issues/91): fix a regression w/
  the `errorPageBuilder`
- [fix 92](https://github.com/csells/go_router/issues/92): fix an edge case w/
  named sub-routes
- [fix 89](https://github.com/csells/go_router/issues/89): enable queryParams
  and extra object param w/ `push`
- refactored tests for greater coverage and fewer methods `@visibleForTesting`

## 2.1.1

- [fix 86](https://github.com/csells/go_router/issues/86): add `name` to
  `GoRouterState` to complete support for URI-free navigation knowledge in your
  code
- [fix 83](https://github.com/csells/go_router/issues/83): fix for `null`
  `extra` object

## 2.1.0

- [fix 80](https://github.com/csells/go_router/issues/80): adding a redirect
  limit to catch too many redirects error
- [fix 81](https://github.com/csells/go_router/issues/81): allow an `extra`
  object to pass through for navigation

## 2.0.1

- add badges to the README and codecov to the GitHub commit action; thanks to
  [rydmike](https://github.com/rydmike) for both

## 2.0.0

- BREAKING CHANGE and [fix #50](https://github.com/csells/go_router/issues/50):
  split `params` into `params` and `queryParams`; see the [Migrating to 2.0
  section of the docs](https://gorouter.dev/migrating-to-20)
  for instructions on how to migrate your code from 1.x to 2.0
- [fix 69](https://github.com/csells/go_router/issues/69): exposed named
  location lookup for redirection
- [fix 57](https://github.com/csells/go_router/issues/57): enable the Android
  system Back button to behave exactly like the `AppBar` Back button; thanks to
  [SunlightBro](https://github.com/SunlightBro) for the one-line fix that I had
  no idea about until he pointed it out
- [fix 59](https://github.com/csells/go_router/issues/59): add query params to
  top-level redirect
- [fix 44](https://github.com/csells/go_router/issues/44): show how to use the
  `AutomaticKeepAliveClientMixin` with nested navigation to keep widget state
  between navigations; thanks to [rydmike](https://github.com/rydmike) for this
  update

## 1.1.3

- enable case-insensitive path matching while still preserving path and query
  parameter cases
- change a lifetime of habit to sort constructors first as per
  [sort_constructors_first](https://dart.dev/lints/sort_constructors_first).
  Thanks for the PR, [Abhishek01039](https://github.com/Abhishek01039)!
- set the initial transition example route to `/none` to make pushing the 'fade
  transition' button on the first run through more fun
- fixed an error in the async data example

## 1.1.2

- Thanks, Mikes!
  - updated dartdocs from [rydmike](https://github.com/rydmike)
  - also shoutout to [https://github.com/Salakar](https://github.com/Salakar)
    for the CI action on GitHub
  - this is turning into a real community effort...

## 1.1.1

- now showing routing exceptions in the debug log
- updated the docs to make it clear that it will be called until it returns
  `null`

## 1.1.0

- added support `NavigatorObserver` objects to receive change notifications

## 1.0.1

- docs updates based on user feedback for clarity
- fix for setting URL path strategy in `main()`
- fix for `push()` disables `AppBar` Back button

## 1.0.0

- updated version for initial release
- some renaming for clarify and consistency with transitions
  - `GoRoute.builder` => `GoRoute.pageBuilder`
  - `GoRoute.error` => `GoRoute.errorPageBuilder`
- added diagnostic logging for `push` and `pushNamed`

## 0.9.6

- added support for `push` as well as `go`
- added 'none' to transitions example app
- updated animation example to use no transition and added an animated gif to
  the docs

## 0.9.5

- added support for custom transitions between routes

## 0.9.4

- updated API docs
- updated docs for `GoRouterState`

## 0.9.3

- updated API docs

## 0.9.2

- updated named route lookup to O(1)
- updated diagnostics output to show known named routes

## 0.9.1

- updated diagnostics output to show named route lookup
- docs updates

## 0.9.0

- added support for named routes

## 0.8.8

- fix to make `GoRouter` notify on pop

## 0.8.7

- made `GoRouter` a `ChangeNotifier` so you can listen for `location` changes

## 0.8.6

- books sample bug fix

## 0.8.5

- added Cupertino sample
- added example of async data lookup

## 0.8.4

- added state restoration sample

## 0.8.3

- changed `debugOutputFullPaths` to `debugLogDiagnostics` and added add'l
  debugging logging
- parameterized redirect

## 0.8.2

- updated docs for `Link` widget support

## 0.8.1

- added Books sample; fixed some issues it revealed

## 0.8.0

- breaking build to refactor the API for simplicity and capability
- move to fixed routing from conditional routing; simplies API, allows for
  redirection at the route level and there scenario was sketchy anyway
- add redirection at the route level
- replace guard objects w/ redirect functions
- add `refresh` method and `refreshListener`
- removed `.builder` ctor from `GoRouter` (not reasonable to implement)
- add Dynamic linking section to the docs
- replaced Books sample with Nested Navigation sample
- add ability to dump the known full paths to your routes to debug output

## 0.7.1

- update to pageKey to take sub-routes into account

## 0.7.0

- BREAK: rename `pattern` to `path` for consistency w/ other routers in the
  world
- added the `GoRouterLoginGuard` for the common redirect-to-login-page pattern

## 0.6.2

- fixed issue showing home page for a second before redirecting (if needed)

## 0.6.1

- added `GoRouterState.pageKey`
- removed `cupertino_icons` from main `pubspec.yaml`

## 0.6.0

- refactor to support sub-routes to build a stack of pages instead of matching
  multiple routes
- added unit tests for building the stack of pages
- some renaming of the types, e.g. `Four04Page` and `FamiliesPage` to
  `ErrorPage` and `HomePage` respectively
- fix a redirection error shown in the debug output

## 0.5.2

- add `urlPathStrategy` argument to `GoRouter` ctor

## 0.5.1

- docs and description updates

## 0.5.0

- moved redirect to top-level instead of per route for simplicity

## 0.4.1

- fixed CHANGELOG formatting

## 0.4.0

- bundled various useful route handling variables into the `GoRouterState` for
  use when building pages and error pages
- updated URL Strategy section of docs to reference `flutter run`

## 0.3.2

- formatting update to appease the pub.dev gods...

## 0.3.1

- updated the CHANGELOG

## 0.3.0

- moved redirection into a `GoRoute` ctor arg
- forgot to update the CHANGELOG

## 0.2.3

- move outstanding issues to [issue
  tracker](https://github.com/csells/go_router/issues)
- added explanation of Deep Linking to docs
- reformatting to meet pub.dev scoring guidelines

## 0.2.2

- docs updates

## 0.2.1

- messing with the CHANGELOG formatting

## 0.2.0

- initial useful release
- added support for declarative routes via `GoRoute` instances
- added support for imperative routing via `GoRoute.builder`
- added support for setting the URL path strategy
- added support for conditional routing
- added support for redirection
- added support for optional query parameters as well as positional parameters
  in route names

## 0.1.0

- squatting on the package name (I'm not too proud to admit it)<|MERGE_RESOLUTION|>--- conflicted
+++ resolved
@@ -1,12 +1,10 @@
-<<<<<<< HEAD
-## 12.0.4
+## 12.1.1
 
 - Retains query parameters during refresh and first redirect.
-=======
+
 ## 12.1.0
 
 - Adds an ability to add a custom codec for serializing/deserializing extra.
->>>>>>> 49eac1fe
 
 ## 12.0.3
 
