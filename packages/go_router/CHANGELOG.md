<<<<<<< HEAD
## 6.0.0

- **BREAKING CHANGE**
  - `GoRouteData`'s `redirect` now takes 2 parameters `BuildContext context, GoRouterState state`.
  - `GoRouteData`'s `build` now takes 2 parameters `BuildContext context, GoRouterState state`.
  - `GoRouteData`'s `buildPageWithState` has been removed and replaced by `buildPage` with now takes 2 parameters `BuildContext context, GoRouterState state`.
  - `replace` from `GoRouter`, `GoRouterDelegate` and `GoRouterHelper` has been renamed into `pushReplacement`. 
  - `replaceNamed` from `GoRouter`, `GoRouterDelegate` and `GoRouterHelper` has been renamed into `pushReplacementNamed`. 
  - [go_router v6 migration guide](https://flutter.dev/go/go-router-v6-breaking-changes)
=======
## 5.2.3

- Fixes link for router configuration and sub-routes

## 5.2.2

- Fixes `pop` and `push` to update urls correctly.
>>>>>>> aa0d1f24

## 5.2.1

- Refactors `GoRouter.pop` to be able to pop individual pageless route with result.

## 5.2.0

- Fixes `GoRouterState.location` and `GoRouterState.param` to return correct value.
- Cleans up `RouteMatch` and `RouteMatchList` API.

## 5.1.10

- Fixes link of ShellRoute in README.

## 5.1.9

- Fixes broken links in documentation.

## 5.1.8

- Fixes a bug with `replace` where it was not generated a new `pageKey`.

## 5.1.7

- Adds documentation using dartdoc topics.

## 5.1.6

- Fixes crashes when multiple `GoRoute`s use the same `parentNavigatorKey` in a route subtree.

## 5.1.5

- Adds migration guide for 5.1.2 to readme.

## 5.1.4

- Fixes the documentation by removing the `ShellRoute`'s non-existing `path` parameter from it.

## 5.1.3

- Allows redirection to return same location.

## 5.1.2

- Adds GoRouterState to context.
- Fixes GoRouter notification.
- Updates README.
- Removes dynamic calls in examples.
- **BREAKING CHANGE**
  - Remove NavigatorObserver mixin from GoRouter

## 5.1.1

- Removes DebugGoRouteInformation.

## 5.1.0

- Removes urlPathStrategy completely, which should have been done in v5.0.0 but some code remained mistakenly.

## 5.0.5

- Fixes issue where asserts in popRoute were preventing the app from
  exiting on Android.

## 5.0.4

- Fixes a bug in ShellRoute example where NavigationBar might lose current index in a nested routes.

## 5.0.3

- Changes examples to use the routerConfig API

## 5.0.2

- Fixes missing code example in ShellRoute documentation.

## 5.0.1

- Allows ShellRoute to have child ShellRoutes (flutter/flutter#111981)

## 5.0.0

- Fixes a bug where intermediate route redirect methods are not called.
- GoRouter implements the RouterConfig interface, allowing you to call
  MaterialApp.router(routerConfig: _myGoRouter) instead of passing
  the RouterDelegate, RouteInformationParser, and RouteInformationProvider
  fields.
- **BREAKING CHANGE**
  - Redesigns redirection API, adds asynchronous feature, and adds build context to redirect.
  - Removes GoRouterRefreshStream
  - Removes navigatorBuilder
  - Removes urlPathStrategy
- [go_router v5 migration guide](https://flutter.dev/go/go-router-v5-breaking-changes)

## 4.5.1

- Fixes an issue where GoRoutes with only a redirect were disallowed
  (flutter/flutter#111763)

## 4.5.0

- Adds ShellRoute for nested navigation support (flutter/flutter#99126)
- Adds `parentNavigatorKey` to GoRoute, which specifies the Navigator to place that
  route's Page onto.

## 4.4.1

- Fix an issue where disabling logging clears the root logger's listeners

## 4.4.0

- Adds `buildPageWithState` to `GoRouteData`.
- `GoRouteData.buildPage` is now deprecated in favor of `GoRouteData.buildPageWithState`.

## 4.3.0

- Allows `Map<String, dynamic>` maps as `queryParams` of `goNamed`, `replacedName`, `pushNamed` and `namedLocation`. 

## 4.2.9

* Updates text theme parameters to avoid deprecation issues.
* Fixes lint warnings.

## 4.2.8

- Fixes namedLocation to return URIs without trailing question marks if there are no query parameters.
- Cleans up examples.

## 4.2.7

- Updates README.

## 4.2.6

- Fixes rendering issues in the README.

## 4.2.5

- Fixes a bug where calling extra parameter is always null in route level redirect callback

## 4.2.4

- Rewrites Readme and examples.

## 4.2.3

- Fixes a bug where the ValueKey to be the same when a page was pushed multiple times.

## 4.2.2

- Fixes a bug where go_router_builder wasn't detecting annotations.

## 4.2.1

- Refactors internal classes and methods

## 4.2.0

- Adds `void replace()` and `replaceNamed` to `GoRouterDelegate`, `GoRouter` and `GoRouterHelper`.

## 4.1.1

- Fixes a bug where calling namedLocation does not support case-insensitive way.

## 4.1.0

- Adds `bool canPop()` to `GoRouterDelegate`, `GoRouter` and `GoRouterHelper`.

## 4.0.3

- Adds missed popping log.

## 4.0.2

- Fixes a bug where initialLocation took precedence over deep-links

## 4.0.1

- Fixes a bug where calling setLogging(false) does not clear listeners.

## 4.0.0

- Refactors go_router and introduces `GoRouteInformationProvider`. [Migration Doc](https://flutter.dev/go/go-router-v4-breaking-changes)
- Fixes a bug where top-level routes are skipped if another contains child routes.

## 3.1.1

- Uses first match if there are more than one route to match. [ [#99833](https://github.com/flutter/flutter/issues/99833)

## 3.1.0

- Adds `GoRouteData` and `TypedGoRoute` to support `package:go_router_builder`.

## 3.0.7

- Refactors runtime checks to assertions.

## 3.0.6

- Exports inherited_go_router.dart file.

## 3.0.5

- Add `dispatchNotification` method to `DummyBuildContext` in tests. (This
  should be revisited when Flutter `2.11.0` becomes stable.)
- Improves code coverage.
- `GoRoute` now warns about requiring either `pageBuilder`, `builder` or `redirect` at instantiation.

## 3.0.4

- Updates code for stricter analysis options.

## 3.0.3

- Fixes a bug where params disappear when pushing a nested route.

## 3.0.2

- Moves source to flutter/packages.
- Removes all_lint_rules_community and path_to_regexp dependencies.

## 3.0.1

- pass along the error to the `navigatorBuilder` to allow for different
  implementations based on the presence of an error

## 3.0.0

- breaking change: added `GoRouterState` to `navigatorBuilder` function
- breaking change: removed `BuildContext` from `GoRouter.pop()` to remove the
  need to use `context` parameter when calling the `GoRouter` API; this changes
  the behavior of `GoRouter.pop()` to only pop what's on the `GoRouter` page
  stack and no longer calls `Navigator.pop()`
- new [Migrating to 3.0 section](https://gorouter.dev/migrating-to-30) in the
  docs to describe the details of the breaking changes and how to update your
  code
- added a new [shared
  scaffold](https://github.com/csells/go_router/blob/main/go_router/example/lib/shared_scaffold.dart)
  sample to show how to use the `navigatorBuilder` function to build a custom
  shared scaffold outside of the animations provided by go_router

## 2.5.7

- [PR 262](https://github.com/csells/go_router/pull/262): add support for
  `Router.neglect`; thanks to [nullrocket](https://github.com/nullrocket)!
- [PR 265](https://github.com/csells/go_router/pull/265): add Japanese
  translation of the docs; thanks to
  [toshi-kuji](https://github.com/toshi-kuji)! Unfortunately I don't yet know
  how to properly display them via docs.page, but [I'm working on
  it](https://github.com/csells/go_router/issues/266)
- updated the examples using the `from` query parameter to be completely
  self-contained in the `redirect` function, simplifying usage
- updated the async data example to be simpler
- added a new example to show how to implement a loading page
- renamed the navigator_integration example to user_input and added an example
  of `WillPopScope` for go_router apps

## 2.5.6

- [PR 259](https://github.com/csells/go_router/pull/259): remove a hack for
  notifying the router of a route change that was no longer needed; thanks to
  [nullrocket](https://github.com/nullrocket)!
- improved async example to handle the case that the data has been returned but
  the page is no longer there by checking the `mounted` property of the screen

## 2.5.5

- updated implementation to use logging package for debug diagnostics; thanks
  to [johnpryan](https://github.com/johnpryan)

## 2.5.4

- fixed up the `GoRouterRefreshStream` implementation with an export, an example
  and some docs

## 2.5.3

- added `GoRouterRefreshStream` from
  [jopmiddelkamp](https://github.com/jopmiddelkamp) to easily map from a
  `Stream` to a `Listenable` for use with `refreshListenable`; very useful when
  combined with stream-based state management like
  [flutter_bloc](https://pub.dev/packages/flutter_bloc)
- dartdocs fixups from [mehade369](https://github.com/mehade369)
- example link fixes from [ben-milanko](https://github.com/ben-milanko)

## 2.5.2

- pass additional information to the `NavigatorObserver` via default args to
  `MaterialPage`, etc.

## 2.5.1

- [fix 205](https://github.com/csells/go_router/issues/205): hack around a
  failed assertion in Flutter when using `Duration.zero` in the
  `NoTransitionPage`

## 2.5.0

- provide default implementation of `GoRoute.pageBuilder` to provide a simpler
  way to build pages via the `GoRouter.build` method
- provide default implementation of `GoRouter.errorPageBuilder` to provide a
  simpler way to build error pages via the `GoRouter.errorBuilder` method
- provide default implementation of `GoRouter.errorBuilder` to provide an error
  page without the need to implement a custom error page builder
- new [Migrating to 2.5 section](https://gorouter.dev/migrating-to-25) in
  the docs to show how to take advantage of the new `builder` and default error
  page builder
- removed `launch.json` as VSCode-centric and unnecessary for discovery or easy
  launching
- added a [new custom error screen
  sample](https://github.com/csells/go_router/blob/master/example/lib/error_screen.dart)
- added a [new WidgetsApp
  sample](https://github.com/csells/go_router/blob/master/example/lib/widgets_app.dart)
- added a new `NoTransitionPage` class
- updated docs to explain why the browser's Back button doesn't work
  with the `extra` param
- updated README to point to new docs site: [gorouter.dev](https://gorouter.dev)

## 2.3.1

- [fix 191](https://github.com/csells/go_router/issues/191): handle several
  kinds of trailing / in the location, e.g. `/foo/` should be the same as `/foo`

## 2.3.0

- fix a misleading error message when using redirect functions with sub-routes

## 2.2.9

- [fix 182](https://github.com/csells/go_router/issues/182): fixes a regression
  in the nested navigation caused by the fix for
  [#163](https://github.com/csells/go_router/issues/163); thanks to
  [lulupointu](https://github.com/lulupointu) for the fix!

## 2.2.8

- reformatted CHANGELOG file; lets see if pub.dev is still ok with it...
- staged an in-progress doc site at https://docs.page/csells/go_router
- tightened up a test that was silently failing
- fixed a bug that dropped parent params in sub-route redirects

## 2.2.7

- [fix 163](https://github.com/csells/go_router/issues/163): avoids unnecessary
  page rebuilds
- [fix 139](https://github.com/csells/go_router/issues/139): avoids unnecessary
  page flashes on deep linking
- [fix 158](https://github.com/csells/go_router/issues/158): shows exception
  info in the debug output even during a top-level redirect coded w/ an
  anonymous function, i.e. what the samples all use
- [fix 151](https://github.com/csells/go_router/issues/151): exposes
  `Navigator.pop()` via `GoRouter.pop()` to make it easy to find

## 2.2.6

- [fix 127](https://github.com/csells/go_router/issues/127): updated the docs
  to add a video overview of the project for people that prefer that media style
  over long-form text when approaching a new topic
- [fix 108](https://github.com/csells/go_router/issues/108): updated the
  description of the `state` parameter to clarfy that not all properties will be
  set at every usage

## 2.2.5

- [fix 120 again](https://github.com/csells/go_router/issues/120): found the bug
  in my tests that was masking the real bug; changed two characters to implement
  the actual fix (sigh)

## 2.2.4

- [fix 116](https://github.com/csells/go_router/issues/116): work-around for
  auto-import of the `context.go` family of extension methods

## 2.2.3

- [fix 132](https://github.com/csells/go_router/issues/132): route names are
  stored as case insensitive and are now matched in a case insensitive manner

## 2.2.2

- [fix 120](https://github.com/csells/go_router/issues/120): encoding and
  decoding of params and query params

## 2.2.1

- [fix 114](https://github.com/csells/go_router/issues/114): give a better error
  message when the `GoRouter` isn't found in the widget tree via
  `GoRouter.of(context)`; thanks [aoatmon](https://github.com/aoatmon) for the
  [excellent bug report](https://github.com/csells/go_router/issues/114)!

## 2.2.0

- added a new [`navigatorBuilder`](https://gorouter.dev/navigator-builder) argument to the
  `GoRouter` constructor; thanks to [andyduke](https://github.com/andyduke)!
- also from [andyduke](https://github.com/andyduke) is an update to
  improve state restoration
- refactor from [kevmoo](https://github.com/kevmoo) for easier maintenance
- added a new [Navigator Integration section of the
  docs](https://gorouter.dev/navigator-integration)

## 2.1.2

- [fix 61 again](https://github.com/csells/go_router/issues/61): enable images
  and file links to work on pub.dev/documentation
- [fix 62](https://github.com/csells/go_router/issues/62) re-tested; fixed w/
  earlier Android system Back button fix (using navigation key)
- [fix 91](https://github.com/csells/go_router/issues/91): fix a regression w/
  the `errorPageBuilder`
- [fix 92](https://github.com/csells/go_router/issues/92): fix an edge case w/
  named sub-routes
- [fix 89](https://github.com/csells/go_router/issues/89): enable queryParams
  and extra object param w/ `push`
- refactored tests for greater coverage and fewer methods `@visibleForTesting`

## 2.1.1

- [fix 86](https://github.com/csells/go_router/issues/86): add `name` to
  `GoRouterState` to complete support for URI-free navigation knowledge in your
  code
- [fix 83](https://github.com/csells/go_router/issues/83): fix for `null`
  `extra` object

## 2.1.0

- [fix 80](https://github.com/csells/go_router/issues/80): adding a redirect
  limit to catch too many redirects error
- [fix 81](https://github.com/csells/go_router/issues/81): allow an `extra`
  object to pass through for navigation

## 2.0.1

- add badges to the README and codecov to the GitHub commit action; thanks to
  [rydmike](https://github.com/rydmike) for both

## 2.0.0

- BREAKING CHANGE and [fix #50](https://github.com/csells/go_router/issues/50):
  split `params` into `params` and `queryParams`; see the [Migrating to 2.0
  section of the docs](https://gorouter.dev/migrating-to-20)
  for instructions on how to migrate your code from 1.x to 2.0
- [fix 69](https://github.com/csells/go_router/issues/69): exposed named
  location lookup for redirection
- [fix 57](https://github.com/csells/go_router/issues/57): enable the Android
  system Back button to behave exactly like the `AppBar` Back button; thanks to
  [SunlightBro](https://github.com/SunlightBro) for the one-line fix that I had
  no idea about until he pointed it out
- [fix 59](https://github.com/csells/go_router/issues/59): add query params to
  top-level redirect
- [fix 44](https://github.com/csells/go_router/issues/44): show how to use the
  `AutomaticKeepAliveClientMixin` with nested navigation to keep widget state
  between navigations; thanks to [rydmike](https://github.com/rydmike) for this
  update

## 1.1.3

- enable case-insensitive path matching while still preserving path and query
  parameter cases
- change a lifetime of habit to sort constructors first as per
  [sort_constructors_first](https://dart-lang.github.io/linter/lints/sort_constructors_first.html).
  Thanks for the PR, [Abhishek01039](https://github.com/Abhishek01039)!
- set the initial transition example route to `/none` to make pushing the 'fade
  transition' button on the first run through more fun
- fixed an error in the async data example

## 1.1.2

- Thanks, Mikes!
  - updated dartdocs from [rydmike](https://github.com/rydmike)
  - also shoutout to [https://github.com/Salakar](https://github.com/Salakar)
    for the CI action on GitHub
  - this is turning into a real community effort...

## 1.1.1

- now showing routing exceptions in the debug log
- updated the docs to make it clear that it will be called until it returns
  `null`

## 1.1.0

- added support `NavigatorObserver` objects to receive change notifications

## 1.0.1

- docs updates based on user feedback for clarity
- fix for setting URL path strategy in `main()`
- fix for `push()` disables `AppBar` Back button

## 1.0.0

- updated version for initial release
- some renaming for clarify and consistency with transitions
  - `GoRoute.builder` => `GoRoute.pageBuilder`
  - `GoRoute.error` => `GoRoute.errorPageBuilder`
- added diagnostic logging for `push` and `pushNamed`

## 0.9.6

- added support for `push` as well as `go`
- added 'none' to transitions example app
- updated animation example to use no transition and added an animated gif to
  the docs

## 0.9.5

- added support for custom transitions between routes

## 0.9.4

- updated API docs
- updated docs for `GoRouterState`

## 0.9.3

- updated API docs

## 0.9.2

- updated named route lookup to O(1)
- updated diagnostics output to show known named routes

## 0.9.1

- updated diagnostics output to show named route lookup
- docs updates

## 0.9.0

- added support for named routes

## 0.8.8

- fix to make `GoRouter` notify on pop

## 0.8.7

- made `GoRouter` a `ChangeNotifier` so you can listen for `location` changes

## 0.8.6

- books sample bug fix

## 0.8.5

- added Cupertino sample
- added example of async data lookup

## 0.8.4

- added state restoration sample

## 0.8.3

- changed `debugOutputFullPaths` to `debugLogDiagnostics` and added add'l
  debugging logging
- parameterized redirect

## 0.8.2

- updated docs for `Link` widget support

## 0.8.1

- added Books sample; fixed some issues it revealed

## 0.8.0

- breaking build to refactor the API for simplicity and capability
- move to fixed routing from conditional routing; simplies API, allows for
  redirection at the route level and there scenario was sketchy anyway
- add redirection at the route level
- replace guard objects w/ redirect functions
- add `refresh` method and `refreshListener`
- removed `.builder` ctor from `GoRouter` (not reasonable to implement)
- add Dynamic linking section to the docs
- replaced Books sample with Nested Navigation sample
- add ability to dump the known full paths to your routes to debug output

## 0.7.1

- update to pageKey to take sub-routes into account

## 0.7.0

- BREAK: rename `pattern` to `path` for consistency w/ other routers in the
  world
- added the `GoRouterLoginGuard` for the common redirect-to-login-page pattern

## 0.6.2

- fixed issue showing home page for a second before redirecting (if needed)

## 0.6.1

- added `GoRouterState.pageKey`
- removed `cupertino_icons` from main `pubspec.yaml`

## 0.6.0

- refactor to support sub-routes to build a stack of pages instead of matching
  multiple routes
- added unit tests for building the stack of pages
- some renaming of the types, e.g. `Four04Page` and `FamiliesPage` to
  `ErrorPage` and `HomePage` respectively
- fix a redirection error shown in the debug output

## 0.5.2

- add `urlPathStrategy` argument to `GoRouter` ctor

## 0.5.1

- docs and description updates

## 0.5.0

- moved redirect to top-level instead of per route for simplicity

## 0.4.1

- fixed CHANGELOG formatting

## 0.4.0

- bundled various useful route handling variables into the `GoRouterState` for
  use when building pages and error pages
- updated URL Strategy section of docs to reference `flutter run`

## 0.3.2

- formatting update to appease the pub.dev gods...

## 0.3.1

- updated the CHANGELOG

## 0.3.0

- moved redirection into a `GoRoute` ctor arg
- forgot to update the CHANGELOG

## 0.2.3

- move outstanding issues to [issue
  tracker](https://github.com/csells/go_router/issues)
- added explanation of Deep Linking to docs
- reformatting to meet pub.dev scoring guidelines

## 0.2.2

- docs updates

## 0.2.1

- messing with the CHANGELOG formatting

## 0.2.0

- initial useful release
- added support for declarative routes via `GoRoute` instances
- added support for imperative routing via `GoRoute.builder`
- added support for setting the URL path strategy
- added support for conditional routing
- added support for redirection
- added support for optional query parameters as well as positional parameters
  in route names

## 0.1.0

- squatting on the package name (I'm not too proud to admit it)<|MERGE_RESOLUTION|>--- conflicted
+++ resolved
@@ -1,4 +1,3 @@
-<<<<<<< HEAD
 ## 6.0.0
 
 - **BREAKING CHANGE**
@@ -8,7 +7,7 @@
   - `replace` from `GoRouter`, `GoRouterDelegate` and `GoRouterHelper` has been renamed into `pushReplacement`. 
   - `replaceNamed` from `GoRouter`, `GoRouterDelegate` and `GoRouterHelper` has been renamed into `pushReplacementNamed`. 
   - [go_router v6 migration guide](https://flutter.dev/go/go-router-v6-breaking-changes)
-=======
+
 ## 5.2.3
 
 - Fixes link for router configuration and sub-routes
@@ -16,7 +15,6 @@
 ## 5.2.2
 
 - Fixes `pop` and `push` to update urls correctly.
->>>>>>> aa0d1f24
 
 ## 5.2.1
 
