--- conflicted
+++ resolved
@@ -1,8 +1,7 @@
-<<<<<<< HEAD
-## 5.3.0
+## 6.1.0
 
 - Adds `popUntil` method to `GoRouterDelegate`, `GoRouter` and `GoRouterHelper`. 
-=======
+
 ## 6.0.0
 
 - **BREAKING CHANGE**
@@ -12,7 +11,6 @@
   - `replace` from `GoRouter`, `GoRouterDelegate` and `GoRouterHelper` has been renamed into `pushReplacement`. 
   - `replaceNamed` from `GoRouter`, `GoRouterDelegate` and `GoRouterHelper` has been renamed into `pushReplacementNamed`. 
   - [go_router v6 migration guide](https://flutter.dev/go/go-router-v6-breaking-changes)
->>>>>>> 15b810f7
 
 ## 5.2.4
 
