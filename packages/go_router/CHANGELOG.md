## 5.1.6

<<<<<<< HEAD
- Update documentation
=======
- Fixes crashes when multiple `GoRoute`s use the same `parentNavigatorKey` in a route subtree.
>>>>>>> 6a03dd47

## 5.1.5

- Adds migration guide for 5.1.2 to readme.

## 5.1.4

- Fixes the documentation by removing the `ShellRoute`'s non-existing `path` parameter from it.

## 5.1.3

- Allows redirection to return same location.

## 5.1.2

- Adds GoRouterState to context.
- Fixes GoRouter notification.
- Updates README.
- Removes dynamic calls in examples.
- **BREAKING CHANGE**
  - Remove NavigatorObserver mixin from GoRouter

## 5.1.1

- Removes DebugGoRouteInformation.

## 5.1.0

- Removes urlPathStrategy completely, which should have been done in v5.0.0 but some code remained mistakenly.

## 5.0.5

- Fixes issue where asserts in popRoute were preventing the app from
  exiting on Android.

## 5.0.4

- Fixes a bug in ShellRoute example where NavigationBar might lose current index in a nested routes.

## 5.0.3

- Changes examples to use the routerConfig API

## 5.0.2

- Fixes missing code example in ShellRoute documentation.

## 5.0.1

- Allows ShellRoute to have child ShellRoutes (flutter/flutter#111981)

## 5.0.0

- Fixes a bug where intermediate route redirect methods are not called.
- GoRouter implements the RouterConfig interface, allowing you to call
  MaterialApp.router(routerConfig: _myGoRouter) instead of passing
  the RouterDelegate, RouteInformationParser, and RouteInformationProvider
  fields.
- **BREAKING CHANGE**
  - Redesigns redirection API, adds asynchronous feature, and adds build context to redirect.
  - Removes GoRouterRefreshStream
  - Removes navigatorBuilder
  - Removes urlPathStrategy
- [go_router v5 migration guide](https://flutter.dev/go/go-router-v5-breaking-changes)

## 4.5.1

- Fixes an issue where GoRoutes with only a redirect were disallowed
  (flutter/flutter#111763)

## 4.5.0

- Adds ShellRoute for nested navigation support (flutter/flutter#99126)
- Adds `parentNavigatorKey` to GoRoute, which specifies the Navigator to place that
  route's Page onto.

## 4.4.1

- Fix an issue where disabling logging clears the root logger's listeners

## 4.4.0

- Adds `buildPageWithState` to `GoRouteData`.
- `GoRouteData.buildPage` is now deprecated in favor of `GoRouteData.buildPageWithState`.

## 4.3.0

- Allows `Map<String, dynamic>` maps as `queryParams` of `goNamed`, `replacedName`, `pushNamed` and `namedLocation`. 

## 4.2.9

* Updates text theme parameters to avoid deprecation issues.
* Fixes lint warnings.

## 4.2.8

- Fixes namedLocation to return URIs without trailing question marks if there are no query parameters.
- Cleans up examples.

## 4.2.7

- Updates README.

## 4.2.6

- Fixes rendering issues in the README.

## 4.2.5

- Fixes a bug where calling extra parameter is always null in route level redirect callback

## 4.2.4

- Rewrites Readme and examples.

## 4.2.3

- Fixes a bug where the ValueKey to be the same when a page was pushed multiple times.

## 4.2.2

- Fixes a bug where go_router_builder wasn't detecting annotations.

## 4.2.1

- Refactors internal classes and methods

## 4.2.0

- Adds `void replace()` and `replaceNamed` to `GoRouterDelegate`, `GoRouter` and `GoRouterHelper`.

## 4.1.1

- Fixes a bug where calling namedLocation does not support case-insensitive way.

## 4.1.0

- Adds `bool canPop()` to `GoRouterDelegate`, `GoRouter` and `GoRouterHelper`.

## 4.0.3

- Adds missed popping log.

## 4.0.2

- Fixes a bug where initialLocation took precedence over deep-links

## 4.0.1

- Fixes a bug where calling setLogging(false) does not clear listeners.

## 4.0.0

- Refactors go_router and introduces `GoRouteInformationProvider`. [Migration Doc](https://flutter.dev/go/go-router-v4-breaking-changes)
- Fixes a bug where top-level routes are skipped if another contains child routes.

## 3.1.1

- Uses first match if there are more than one route to match. [ [#99833](https://github.com/flutter/flutter/issues/99833)

## 3.1.0

- Adds `GoRouteData` and `TypedGoRoute` to support `package:go_router_builder`.

## 3.0.7

- Refactors runtime checks to assertions.

## 3.0.6

- Exports inherited_go_router.dart file.

## 3.0.5

- Add `dispatchNotification` method to `DummyBuildContext` in tests. (This
  should be revisited when Flutter `2.11.0` becomes stable.)
- Improves code coverage.
- `GoRoute` now warns about requiring either `pageBuilder`, `builder` or `redirect` at instantiation.

## 3.0.4

- Updates code for stricter analysis options.

## 3.0.3

- Fixes a bug where params disappear when pushing a nested route.

## 3.0.2

- Moves source to flutter/packages.
- Removes all_lint_rules_community and path_to_regexp dependencies.

## 3.0.1

- pass along the error to the `navigatorBuilder` to allow for different
  implementations based on the presence of an error

## 3.0.0

- breaking change: added `GoRouterState` to `navigatorBuilder` function
- breaking change: removed `BuildContext` from `GoRouter.pop()` to remove the
  need to use `context` parameter when calling the `GoRouter` API; this changes
  the behavior of `GoRouter.pop()` to only pop what's on the `GoRouter` page
  stack and no longer calls `Navigator.pop()`
- new [Migrating to 3.0 section](https://gorouter.dev/migrating-to-30) in the
  docs to describe the details of the breaking changes and how to update your
  code
- added a new [shared
  scaffold](https://github.com/csells/go_router/blob/main/go_router/example/lib/shared_scaffold.dart)
  sample to show how to use the `navigatorBuilder` function to build a custom
  shared scaffold outside of the animations provided by go_router

## 2.5.7

- [PR 262](https://github.com/csells/go_router/pull/262): add support for
  `Router.neglect`; thanks to [nullrocket](https://github.com/nullrocket)!
- [PR 265](https://github.com/csells/go_router/pull/265): add Japanese
  translation of the docs; thanks to
  [toshi-kuji](https://github.com/toshi-kuji)! Unfortunately I don't yet know
  how to properly display them via docs.page, but [I'm working on
  it](https://github.com/csells/go_router/issues/266)
- updated the examples using the `from` query parameter to be completely
  self-contained in the `redirect` function, simplifying usage
- updated the async data example to be simpler
- added a new example to show how to implement a loading page
- renamed the navigator_integration example to user_input and added an example
  of `WillPopScope` for go_router apps

## 2.5.6

- [PR 259](https://github.com/csells/go_router/pull/259): remove a hack for
  notifying the router of a route change that was no longer needed; thanks to
  [nullrocket](https://github.com/nullrocket)!
- improved async example to handle the case that the data has been returned but
  the page is no longer there by checking the `mounted` property of the screen

## 2.5.5

- updated implementation to use logging package for debug diagnostics; thanks
  to [johnpryan](https://github.com/johnpryan)

## 2.5.4

- fixed up the `GoRouterRefreshStream` implementation with an export, an example
  and some docs

## 2.5.3

- added `GoRouterRefreshStream` from
  [jopmiddelkamp](https://github.com/jopmiddelkamp) to easily map from a
  `Stream` to a `Listenable` for use with `refreshListenable`; very useful when
  combined with stream-based state management like
  [flutter_bloc](https://pub.dev/packages/flutter_bloc)
- dartdocs fixups from [mehade369](https://github.com/mehade369)
- example link fixes from [ben-milanko](https://github.com/ben-milanko)

## 2.5.2

- pass additional information to the `NavigatorObserver` via default args to
  `MaterialPage`, etc.

## 2.5.1

- [fix 205](https://github.com/csells/go_router/issues/205): hack around a
  failed assertion in Flutter when using `Duration.zero` in the
  `NoTransitionPage`

## 2.5.0

- provide default implementation of `GoRoute.pageBuilder` to provide a simpler
  way to build pages via the `GoRouter.build` method
- provide default implementation of `GoRouter.errorPageBuilder` to provide a
  simpler way to build error pages via the `GoRouter.errorBuilder` method
- provide default implementation of `GoRouter.errorBuilder` to provide an error
  page without the need to implement a custom error page builder
- new [Migrating to 2.5 section](https://gorouter.dev/migrating-to-25) in
  the docs to show how to take advantage of the new `builder` and default error
  page builder
- removed `launch.json` as VSCode-centric and unnecessary for discovery or easy
  launching
- added a [new custom error screen
  sample](https://github.com/csells/go_router/blob/master/example/lib/error_screen.dart)
- added a [new WidgetsApp
  sample](https://github.com/csells/go_router/blob/master/example/lib/widgets_app.dart)
- added a new `NoTransitionPage` class
- updated docs to explain why the browser's Back button doesn't work
  with the `extra` param
- updated README to point to new docs site: [gorouter.dev](https://gorouter.dev)

## 2.3.1

- [fix 191](https://github.com/csells/go_router/issues/191): handle several
  kinds of trailing / in the location, e.g. `/foo/` should be the same as `/foo`

## 2.3.0

- fix a misleading error message when using redirect functions with sub-routes

## 2.2.9

- [fix 182](https://github.com/csells/go_router/issues/182): fixes a regression
  in the nested navigation caused by the fix for
  [#163](https://github.com/csells/go_router/issues/163); thanks to
  [lulupointu](https://github.com/lulupointu) for the fix!

## 2.2.8

- reformatted CHANGELOG file; lets see if pub.dev is still ok with it...
- staged an in-progress doc site at https://docs.page/csells/go_router
- tightened up a test that was silently failing
- fixed a bug that dropped parent params in sub-route redirects

## 2.2.7

- [fix 163](https://github.com/csells/go_router/issues/163): avoids unnecessary
  page rebuilds
- [fix 139](https://github.com/csells/go_router/issues/139): avoids unnecessary
  page flashes on deep linking
- [fix 158](https://github.com/csells/go_router/issues/158): shows exception
  info in the debug output even during a top-level redirect coded w/ an
  anonymous function, i.e. what the samples all use
- [fix 151](https://github.com/csells/go_router/issues/151): exposes
  `Navigator.pop()` via `GoRouter.pop()` to make it easy to find

## 2.2.6

- [fix 127](https://github.com/csells/go_router/issues/127): updated the docs
  to add a video overview of the project for people that prefer that media style
  over long-form text when approaching a new topic
- [fix 108](https://github.com/csells/go_router/issues/108): updated the
  description of the `state` parameter to clarfy that not all properties will be
  set at every usage

## 2.2.5

- [fix 120 again](https://github.com/csells/go_router/issues/120): found the bug
  in my tests that was masking the real bug; changed two characters to implement
  the actual fix (sigh)

## 2.2.4

- [fix 116](https://github.com/csells/go_router/issues/116): work-around for
  auto-import of the `context.go` family of extension methods

## 2.2.3

- [fix 132](https://github.com/csells/go_router/issues/132): route names are
  stored as case insensitive and are now matched in a case insensitive manner

## 2.2.2

- [fix 120](https://github.com/csells/go_router/issues/120): encoding and
  decoding of params and query params

## 2.2.1

- [fix 114](https://github.com/csells/go_router/issues/114): give a better error
  message when the `GoRouter` isn't found in the widget tree via
  `GoRouter.of(context)`; thanks [aoatmon](https://github.com/aoatmon) for the
  [excellent bug report](https://github.com/csells/go_router/issues/114)!

## 2.2.0

- added a new [`navigatorBuilder`](https://gorouter.dev/navigator-builder) argument to the
  `GoRouter` constructor; thanks to [andyduke](https://github.com/andyduke)!
- also from [andyduke](https://github.com/andyduke) is an update to
  improve state restoration
- refactor from [kevmoo](https://github.com/kevmoo) for easier maintenance
- added a new [Navigator Integration section of the
  docs](https://gorouter.dev/navigator-integration)

## 2.1.2

- [fix 61 again](https://github.com/csells/go_router/issues/61): enable images
  and file links to work on pub.dev/documentation
- [fix 62](https://github.com/csells/go_router/issues/62) re-tested; fixed w/
  earlier Android system Back button fix (using navigation key)
- [fix 91](https://github.com/csells/go_router/issues/91): fix a regression w/
  the `errorPageBuilder`
- [fix 92](https://github.com/csells/go_router/issues/92): fix an edge case w/
  named sub-routes
- [fix 89](https://github.com/csells/go_router/issues/89): enable queryParams
  and extra object param w/ `push`
- refactored tests for greater coverage and fewer methods `@visibleForTesting`

## 2.1.1

- [fix 86](https://github.com/csells/go_router/issues/86): add `name` to
  `GoRouterState` to complete support for URI-free navigation knowledge in your
  code
- [fix 83](https://github.com/csells/go_router/issues/83): fix for `null`
  `extra` object

## 2.1.0

- [fix 80](https://github.com/csells/go_router/issues/80): adding a redirect
  limit to catch too many redirects error
- [fix 81](https://github.com/csells/go_router/issues/81): allow an `extra`
  object to pass through for navigation

## 2.0.1

- add badges to the README and codecov to the GitHub commit action; thanks to
  [rydmike](https://github.com/rydmike) for both

## 2.0.0

- BREAKING CHANGE and [fix #50](https://github.com/csells/go_router/issues/50):
  split `params` into `params` and `queryParams`; see the [Migrating to 2.0
  section of the docs](https://gorouter.dev/migrating-to-20)
  for instructions on how to migrate your code from 1.x to 2.0
- [fix 69](https://github.com/csells/go_router/issues/69): exposed named
  location lookup for redirection
- [fix 57](https://github.com/csells/go_router/issues/57): enable the Android
  system Back button to behave exactly like the `AppBar` Back button; thanks to
  [SunlightBro](https://github.com/SunlightBro) for the one-line fix that I had
  no idea about until he pointed it out
- [fix 59](https://github.com/csells/go_router/issues/59): add query params to
  top-level redirect
- [fix 44](https://github.com/csells/go_router/issues/44): show how to use the
  `AutomaticKeepAliveClientMixin` with nested navigation to keep widget state
  between navigations; thanks to [rydmike](https://github.com/rydmike) for this
  update

## 1.1.3

- enable case-insensitive path matching while still preserving path and query
  parameter cases
- change a lifetime of habit to sort constructors first as per
  [sort_constructors_first](https://dart-lang.github.io/linter/lints/sort_constructors_first.html).
  Thanks for the PR, [Abhishek01039](https://github.com/Abhishek01039)!
- set the initial transition example route to `/none` to make pushing the 'fade
  transition' button on the first run through more fun
- fixed an error in the async data example

## 1.1.2

- Thanks, Mikes!
  - updated dartdocs from [rydmike](https://github.com/rydmike)
  - also shoutout to [https://github.com/Salakar](https://github.com/Salakar)
    for the CI action on GitHub
  - this is turning into a real community effort...

## 1.1.1

- now showing routing exceptions in the debug log
- updated the docs to make it clear that it will be called until it returns
  `null`

## 1.1.0

- added support `NavigatorObserver` objects to receive change notifications

## 1.0.1

- docs updates based on user feedback for clarity
- fix for setting URL path strategy in `main()`
- fix for `push()` disables `AppBar` Back button

## 1.0.0

- updated version for initial release
- some renaming for clarify and consistency with transitions
  - `GoRoute.builder` => `GoRoute.pageBuilder`
  - `GoRoute.error` => `GoRoute.errorPageBuilder`
- added diagnostic logging for `push` and `pushNamed`

## 0.9.6

- added support for `push` as well as `go`
- added 'none' to transitions example app
- updated animation example to use no transition and added an animated gif to
  the docs

## 0.9.5

- added support for custom transitions between routes

## 0.9.4

- updated API docs
- updated docs for `GoRouterState`

## 0.9.3

- updated API docs

## 0.9.2

- updated named route lookup to O(1)
- updated diagnostics output to show known named routes

## 0.9.1

- updated diagnostics output to show named route lookup
- docs updates

## 0.9.0

- added support for named routes

## 0.8.8

- fix to make `GoRouter` notify on pop

## 0.8.7

- made `GoRouter` a `ChangeNotifier` so you can listen for `location` changes

## 0.8.6

- books sample bug fix

## 0.8.5

- added Cupertino sample
- added example of async data lookup

## 0.8.4

- added state restoration sample

## 0.8.3

- changed `debugOutputFullPaths` to `debugLogDiagnostics` and added add'l
  debugging logging
- parameterized redirect

## 0.8.2

- updated docs for `Link` widget support

## 0.8.1

- added Books sample; fixed some issues it revealed

## 0.8.0

- breaking build to refactor the API for simplicity and capability
- move to fixed routing from conditional routing; simplies API, allows for
  redirection at the route level and there scenario was sketchy anyway
- add redirection at the route level
- replace guard objects w/ redirect functions
- add `refresh` method and `refreshListener`
- removed `.builder` ctor from `GoRouter` (not reasonable to implement)
- add Dynamic linking section to the docs
- replaced Books sample with Nested Navigation sample
- add ability to dump the known full paths to your routes to debug output

## 0.7.1

- update to pageKey to take sub-routes into account

## 0.7.0

- BREAK: rename `pattern` to `path` for consistency w/ other routers in the
  world
- added the `GoRouterLoginGuard` for the common redirect-to-login-page pattern

## 0.6.2

- fixed issue showing home page for a second before redirecting (if needed)

## 0.6.1

- added `GoRouterState.pageKey`
- removed `cupertino_icons` from main `pubspec.yaml`

## 0.6.0

- refactor to support sub-routes to build a stack of pages instead of matching
  multiple routes
- added unit tests for building the stack of pages
- some renaming of the types, e.g. `Four04Page` and `FamiliesPage` to
  `ErrorPage` and `HomePage` respectively
- fix a redirection error shown in the debug output

## 0.5.2

- add `urlPathStrategy` argument to `GoRouter` ctor

## 0.5.1

- docs and description updates

## 0.5.0

- moved redirect to top-level instead of per route for simplicity

## 0.4.1

- fixed CHANGELOG formatting

## 0.4.0

- bundled various useful route handling variables into the `GoRouterState` for
  use when building pages and error pages
- updated URL Strategy section of docs to reference `flutter run`

## 0.3.2

- formatting update to appease the pub.dev gods...

## 0.3.1

- updated the CHANGELOG

## 0.3.0

- moved redirection into a `GoRoute` ctor arg
- forgot to update the CHANGELOG

## 0.2.3

- move outstanding issues to [issue
  tracker](https://github.com/csells/go_router/issues)
- added explanation of Deep Linking to docs
- reformatting to meet pub.dev scoring guidelines

## 0.2.2

- docs updates

## 0.2.1

- messing with the CHANGELOG formatting

## 0.2.0

- initial useful release
- added support for declarative routes via `GoRoute` instances
- added support for imperative routing via `GoRoute.builder`
- added support for setting the URL path strategy
- added support for conditional routing
- added support for redirection
- added support for optional query parameters as well as positional parameters
  in route names

## 0.1.0

- squatting on the package name (I'm not too proud to admit it)<|MERGE_RESOLUTION|>--- conflicted
+++ resolved
@@ -1,10 +1,10 @@
+## 5.1.7
+
+- Adds documentation using dartdoc topics
+
 ## 5.1.6
 
-<<<<<<< HEAD
-- Update documentation
-=======
 - Fixes crashes when multiple `GoRoute`s use the same `parentNavigatorKey` in a route subtree.
->>>>>>> 6a03dd47
 
 ## 5.1.5
 
