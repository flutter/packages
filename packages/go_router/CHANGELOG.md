--- conflicted
+++ resolved
@@ -1,12 +1,11 @@
+## 10.1.2
+
+* Adds pub topics to package metadata.
+
 ## 10.1.1
 
-<<<<<<< HEAD
-* Adds pub topics to package metadata.
-* Updates minimum supported SDK version to Flutter 3.7/Dart 2.19.
-=======
 - Fixes mapping from `Page` to `RouteMatch`s. 
 - Updates minimum supported SDK version to Flutter 3.7/Dart 2.19.
->>>>>>> d9a784ea
 
 ## 10.1.0
 
