--- conflicted
+++ resolved
@@ -1,10 +1,10 @@
+## 14.3.0
+
+- Adds `popUntil` method to pop multiple routes from a predicate.
+
 ## 14.2.0
 
-<<<<<<< HEAD
-- Adds `popUntil` method to pop multiple routes from a predicate.
-=======
 - Added proper `redirect` handling for `ShellRoute.$route` and `StatefulShellRoute.$route` for proper redirection handling in case of code generation.
->>>>>>> 0e3460cb
 
 ## 14.1.4
 
