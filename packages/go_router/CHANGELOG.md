## 14.7.2

<<<<<<< HEAD
- Fix issue 150312.
=======
- Add missing `await` keyword to `onTap` callback in `navigation.md`.
>>>>>>> 45c19974

## 14.7.1

- Fixes return type of current state getter on `GoRouter` and `GoRouterDelegate` to be non-nullable.

## 14.7.0

- Adds fragment support to GoRouter, enabling direct specification and automatic handling of fragments in routes.

## 14.6.4

- Rephrases readme.

## 14.6.3

- Updates minimum supported SDK version to Flutter 3.22/Dart 3.4.
- Updates readme.

## 14.6.2

- Replaces deprecated collection method usage.

## 14.6.1

- Fixed `PopScope`, and `WillPopScop` was not handled properly in the Root routes.

## 14.6.0

- Allows going to a path relatively by prefixing `./`

## 14.5.0

- Adds preload support to StatefulShellRoute, configurable via `preload` parameter on StatefulShellBranch.

## 14.4.1

- Adds `missing_code_block_language_in_doc_comment` lint.

## 14.4.0

- Adds current state getter on `GoRouter` that returns the current `GoRouterState`.

## 14.3.0

- Adds missing implementation for the routerNeglect parameter in GoRouter.

## 14.2.9

- Relaxes route path requirements. Both root and child routes can now start with or without '/'.

## 14.2.8

- Updated custom_stateful_shell_route example to better support swiping in TabView as well as demonstration of the use of PageView.

## 14.2.7

- Fixes issue so that the parseRouteInformationWithContext can handle non-http Uris.

## 14.2.6

- Fixes replace and pushReplacement uri when only one route match in current route match list.

## 14.2.5

- Fixes an issue where android back button pops pages in the wrong order.

## 14.2.4

- Updates minimum supported SDK version to Flutter 3.19/Dart 3.3.
- Fix GoRouter configuration in `upgrading.md`

## 14.2.3

- Fixes redirect example's signature in `route.dart`.

## 14.2.2

- Adds section for "Stateful nested navigation" to configuration.md.

## 14.2.1

- Makes GoRouterState lookup more robust.

## 14.2.0

- Added proper `redirect` handling for `ShellRoute.$route` and `StatefulShellRoute.$route` for proper redirection handling in case of code generation.

## 14.1.4

- Fixes a URL in `navigation.md`.

## 14.1.3

- Improves the logging of routes when `debugLogDiagnostics` is enabled or `debugKnownRoutes() is called. Explains the position of shell routes in the route tree. Prints the widget name of the routes it is building.

## 14.1.2

- Fixes issue that path parameters are not set when using the `goBranch`.

## 14.1.1

- Fixes correctness of the state provided in the `onExit`.

## 14.1.0

- Adds route redirect to ShellRoutes

## 14.0.2

- Fixes unwanted logs when `hierarchicalLoggingEnabled` was set to `true`.

## 14.0.1

- Updates the redirection documentation for clarity

## 14.0.0

- **BREAKING CHANGE**
  - `GoRouteData`'s `onExit` now takes 2 parameters `BuildContext context, GoRouterState state`.

## 13.2.4

- Updates examples to use uri.path instead of uri.toString() for accessing the current location.

## 13.2.3

- Fixes an issue where deep links without path caused an exception

## 13.2.2

- Fixes restoreRouteInformation issue when GoRouter.optionURLReflectsImperativeAPIs is true and the last match is ShellRouteMatch

## 13.2.1

- Updates minimum supported SDK version to Flutter 3.16/Dart 3.2.
- Fixes memory leaks.

## 13.2.0

- Exposes full `Uri` on `GoRouterState` in `GoRouterRedirect`

## 13.1.0

- Adds `topRoute` to `GoRouterState`
- Adds `lastOrNull` to `RouteMatchList`

## 13.0.1

- Fixes new lint warnings.

## 13.0.0

- Refactors `RouteMatchList` and imperative APIs.
- **BREAKING CHANGE**:
  - RouteMatchList structure changed.
  - Matching logic updated.

## 12.1.3

- Fixes a typo in `navigation.md`.

## 12.1.2

- Fixes an incorrect use of `extends` for Dart 3 compatibility.
- Updates minimum supported SDK version to Flutter 3.10/Dart 3.0.

## 12.1.1

- Retains query parameters during refresh and first redirect.

## 12.1.0

- Adds an ability to add a custom codec for serializing/deserializing extra.

## 12.0.3

- Fixes crashes when dynamically updates routing tables with named routes.

## 12.0.2

- Fixes the problem that pathParameters is null in redirect when the Router is recreated.

## 12.0.1

- Fixes deep-link with no path on cold start.

## 12.0.0

- Adds ability to dynamically update routing table.
- **BREAKING CHANGE**:
  - The function signature of constructor of `RouteConfiguration` is updated.
  - Adds a required `matchedPath` named parameter to `RouteMatch.match`.

## 11.1.4

- Fixes missing parameters in the type-safe routes topic documentation.

## 11.1.3

- Fixes missing state.extra in onException().

## 11.1.2

- Fixes a bug where the known routes and initial route were logged even when `debugLogDiagnostics` was set to `false`.

## 11.1.1

- Fixes a missing `{@end-tool}` doc directive tag for `GoRoute.name`.

## 11.1.0

- Adds optional parameter `overridePlatformDefaultLocation` to override initial route set by platform.

## 11.0.1

- Fixes the Android back button ignores top level route's onExit.

## 11.0.0

- Fixes the GoRouter.goBranch so that it doesn't reset extra to null if extra is not serializable.
- **BREAKING CHANGE**:
  - Updates the function signature of `GoRouteInformationProvider.restore`.
  - Adds `NavigationType.restore` to `NavigationType` enum.

## 10.2.0

- Adds `onExit` to GoRoute.

## 10.1.4

- Fixes RouteInformationParser that does not restore full RouteMatchList if
  the optionURLReflectsImperativeAPIs is set.

## 10.1.3

- Fixes an issue in the documentation that was using `state.queryParameters` instead of `state.uri.queryParameters`.

## 10.1.2

- Adds pub topics to package metadata.

## 10.1.1

- Fixes mapping from `Page` to `RouteMatch`s.
- Updates minimum supported SDK version to Flutter 3.7/Dart 2.19.

## 10.1.0

- Supports setting `requestFocus`.

## 10.0.0

- **BREAKING CHANGE**:
  - Replaces location, queryParameters, and queryParametersAll in GoRouterState with Uri.
  - See [Migrating to 10.0.0](https://flutter.dev/go/go-router-v10-breaking-changes) or
    run `dart fix --apply` to fix the breakages.

## 9.1.1

- Fixes a link in error handling documentation.

## 9.1.0

- Adds the parentNavigatorKey parameter to ShellRouteData and StatefulShellRouteData.
- Fixes a typo in docs for `StatefulShellRoute.indexedStack(...)`.
- Cleans some typos in the documentation and asserts.

## 9.0.3

- Adds helpers for go_router_builder for StatefulShellRoute support

## 9.0.2

- Exposes package-level privates.

## 9.0.1

- Allows redirect only GoRoute to be part of RouteMatchList.

## 9.0.0

- **BREAKING CHANGE**:
  - Removes GoRouter.location. Use GoRouterState.of().location instead.
  - GoRouter does not `extends` ChangeNotifier.
  - [Migration guide](https://flutter.dev/go/go-router-v9-breaking-changes)
- Reduces excessive rebuilds due to inherited look up.

## 8.2.0

- Adds onException to GoRouter constructor.

## 8.1.0

- Adds parent navigator key to ShellRoute and StatefulShellRoute.

## 8.0.5

- Fixes a bug that GoRouterState in top level redirect doesn't contain complete data.

## 8.0.4

- Updates documentations around `GoRouter.of`, `GoRouter.maybeOf`, and `BuildContext` extension.

## 8.0.3

- Makes namedLocation and route name related APIs case sensitive.

## 8.0.2

- Fixes a bug in `debugLogDiagnostics` to support StatefulShellRoute.

## 8.0.1

- Fixes a link for an example in `path` documentation.
  documentation.

## 8.0.0

- **BREAKING CHANGE**:
  - Imperatively pushed GoRoute no longer change URL.
  - Browser backward and forward button respects imperative route operations.
- Refactors the route parsing pipeline.

## 7.1.1

- Removes obsolete null checks on non-nullable values.

## 7.1.0

- Introduces `StatefulShellRoute` to support using separate navigators for child routes as well as preserving state in each navigation tree (flutter/flutter#99124).
- Updates documentation for `pageBuilder` and `builder` fields of `ShellRoute`, to more correctly
  describe the meaning of the child argument in the builder functions.
- Adds support for restorationId to ShellRoute (and StatefulShellRoute).

## 7.0.2

- Fixes `BuildContext` extension method `replaceNamed` to correctly pass `pathParameters` and `queryParameters`.

## 7.0.1

- Adds a workaround for the `dart fix --apply` issue, https://github.com/dart-lang/sdk/issues/52233.

## 7.0.0

- **BREAKING CHANGE**:
  - For the below changes, run `dart fix --apply` to automatically migrate your code.
    - `GoRouteState.subloc` has been renamed to `GoRouteState.matchedLocation`.
    - `GoRouteState.params` has been renamed to `GoRouteState.pathParameters`.
    - `GoRouteState.fullpath` has been renamed to `GoRouteState.fullPath`.
    - `GoRouteState.queryParams` has been renamed to `GoRouteState.queryParameters`.
    - `params` and `queryParams` in `GoRouteState.namedLocation` have been renamed to `pathParameters` and `queryParameters`.
    - `params` and `queryParams` in `GoRouter`'s `namedLocation`, `pushNamed`, `pushReplacementNamed`
      `replaceNamed` have been renamed to `pathParameters` and `queryParameters`.
  - For the below changes, please follow the [migration guide](https://docs.google.com/document/d/10Xbpifbs4E-zh6YE5akIO8raJq_m3FIXs6nUGdOspOg).
    - `params` and `queryParams` in `BuildContext`'s `namedLocation`, `pushNamed`, `pushReplacementNamed`
      `replaceNamed` have been renamed to `pathParameters` and `queryParameters`.
- Cleans up API and makes RouteMatchList immutable.

## 6.5.9

- Removes navigator keys from `GoRouteData` and `ShellRouteData`.

## 6.5.8

- Adds name parameter to `TypedGoRoute`

## 6.5.7

- Fixes a bug that go_router would crash if `GoRoute.pageBuilder` depends on `InheritedWidget`s.

## 6.5.6

- Fixes an issue where ShellRoute routes were not logged when debugLogDiagnostic was enabled.

## 6.5.5

- Fixes an issue when popping pageless route would accidentally complete imperative page.

## 6.5.4

- Removes navigator keys from `TypedGoRoute` and `TypedShellRoute`.

## 6.5.3

- Fixes redirect being called with an empty location for unknown routes.

## 6.5.2

- NoTransitionPage now has an instant reverse transition.

## 6.5.1

- Fixes an issue where the params are removed after popping.

## 6.5.0

- Supports returning values on pop.

## 6.4.1

- Adds `initialExtra` to **GoRouter** to pass extra data alongside `initialRoute`.

## 6.4.0

- Adds `replace` method to that replaces the current route with a new one and keeps the same page key. This is useful for when you want to update the query params without changing the page key ([#115902](https://github.com/flutter/flutter/issues/115902)).

## 6.3.0

- Aligns Dart and Flutter SDK constraints.
- Updates compileSdkVersion to 33.
- Updates example app to iOS 11.
- Adds `navigatorKey` to `TypedShellRoute`
- Adds `parentNavigatorKey` to `TypedGoRoute`
- Updates documentation in matching methods.

## 6.2.0

- Exports supertypes in route_data.dart library.

## 6.1.0

- Adds `GoRouter.maybeOf` to get the closest `GoRouter` from the context, if there is any.

## 6.0.10

- Adds helpers for go_router_builder for ShellRoute support

## 6.0.9

- Fixes deprecation message for `GoRouterState.namedLocation`

## 6.0.8

- Adds support for Iterables, Lists and Sets in query params for TypedGoRoute. [#108437](https://github.com/flutter/flutter/issues/108437).

## 6.0.7

- Add observers parameter to the ShellRoute that will be passed to the nested Navigator.
- Use `HeroControllerScope` for nested Navigator that fixes Hero Widgets not animating in Nested Navigator.

## 6.0.6

- Adds `reverseTransitionDuration` to `CustomTransitionPage`

## 6.0.5

- Fixes [unnecessary_null_comparison](https://dart.dev/lints/unnecessary_null_checks) lint warnings.

## 6.0.4

- Fixes redirection info log.

## 6.0.3

- Makes `CustomTransitionPage.barrierDismissible` work

## 6.0.2

- Fixes missing result on pop in go_router extension.

## 6.0.1

- Fixes crashes when popping navigators manually.
- Fixes trailing slashes after pops.

## 6.0.0

- **BREAKING CHANGE**
  - `GoRouteData`'s `redirect` now takes 2 parameters `BuildContext context, GoRouterState state`.
  - `GoRouteData`'s `build` now takes 2 parameters `BuildContext context, GoRouterState state`.
  - `GoRouteData`'s `buildPageWithState` has been removed and replaced by `buildPage` with now takes 2 parameters `BuildContext context, GoRouterState state`.
  - `replace` from `GoRouter`, `GoRouterDelegate` and `GoRouterHelper` has been renamed into `pushReplacement`.
  - `replaceNamed` from `GoRouter`, `GoRouterDelegate` and `GoRouterHelper` has been renamed into `pushReplacementNamed`.
  - [go_router v6 migration guide](https://flutter.dev/go/go-router-v6-breaking-changes)

## 5.2.4

- Fixes crashes when using async redirect.

## 5.2.3

- Fixes link for router configuration and sub-routes

## 5.2.2

- Fixes `pop` and `push` to update urls correctly.

## 5.2.1

- Refactors `GoRouter.pop` to be able to pop individual pageless route with result.

## 5.2.0

- Fixes `GoRouterState.location` and `GoRouterState.param` to return correct value.
- Cleans up `RouteMatch` and `RouteMatchList` API.

## 5.1.10

- Fixes link of ShellRoute in README.

## 5.1.9

- Fixes broken links in documentation.

## 5.1.8

- Fixes a bug with `replace` where it was not generated a new `pageKey`.

## 5.1.7

- Adds documentation using dartdoc topics.

## 5.1.6

- Fixes crashes when multiple `GoRoute`s use the same `parentNavigatorKey` in a route subtree.

## 5.1.5

- Adds migration guide for 5.1.2 to readme.

## 5.1.4

- Fixes the documentation by removing the `ShellRoute`'s non-existing `path` parameter from it.

## 5.1.3

- Allows redirection to return same location.

## 5.1.2

- Adds GoRouterState to context.
- Fixes GoRouter notification.
- Updates README.
- Removes dynamic calls in examples.
- **BREAKING CHANGE**
  - Remove NavigatorObserver mixin from GoRouter

## 5.1.1

- Removes DebugGoRouteInformation.

## 5.1.0

- Removes urlPathStrategy completely, which should have been done in v5.0.0 but some code remained mistakenly.

## 5.0.5

- Fixes issue where asserts in popRoute were preventing the app from
  exiting on Android.

## 5.0.4

- Fixes a bug in ShellRoute example where NavigationBar might lose current index in a nested routes.

## 5.0.3

- Changes examples to use the routerConfig API

## 5.0.2

- Fixes missing code example in ShellRoute documentation.

## 5.0.1

- Allows ShellRoute to have child ShellRoutes (flutter/flutter#111981)

## 5.0.0

- Fixes a bug where intermediate route redirect methods are not called.
- GoRouter implements the RouterConfig interface, allowing you to call
  MaterialApp.router(routerConfig: \_myGoRouter) instead of passing
  the RouterDelegate, RouteInformationParser, and RouteInformationProvider
  fields.
- **BREAKING CHANGE**
  - Redesigns redirection API, adds asynchronous feature, and adds build context to redirect.
  - Removes GoRouterRefreshStream
  - Removes navigatorBuilder
  - Removes urlPathStrategy
- [go_router v5 migration guide](https://flutter.dev/go/go-router-v5-breaking-changes)

## 4.5.1

- Fixes an issue where GoRoutes with only a redirect were disallowed
  (flutter/flutter#111763)

## 4.5.0

- Adds ShellRoute for nested navigation support (flutter/flutter#99126)
- Adds `parentNavigatorKey` to GoRoute, which specifies the Navigator to place that
  route's Page onto.

## 4.4.1

- Fix an issue where disabling logging clears the root logger's listeners

## 4.4.0

- Adds `buildPageWithState` to `GoRouteData`.
- `GoRouteData.buildPage` is now deprecated in favor of `GoRouteData.buildPageWithState`.

## 4.3.0

- Allows `Map<String, dynamic>` maps as `queryParams` of `goNamed`, `replacedName`, `pushNamed` and `namedLocation`.

## 4.2.9

- Updates text theme parameters to avoid deprecation issues.
- Fixes lint warnings.

## 4.2.8

- Fixes namedLocation to return URIs without trailing question marks if there are no query parameters.
- Cleans up examples.

## 4.2.7

- Updates README.

## 4.2.6

- Fixes rendering issues in the README.

## 4.2.5

- Fixes a bug where calling extra parameter is always null in route level redirect callback

## 4.2.4

- Rewrites Readme and examples.

## 4.2.3

- Fixes a bug where the ValueKey to be the same when a page was pushed multiple times.

## 4.2.2

- Fixes a bug where go_router_builder wasn't detecting annotations.

## 4.2.1

- Refactors internal classes and methods

## 4.2.0

- Adds `void replace()` and `replaceNamed` to `GoRouterDelegate`, `GoRouter` and `GoRouterHelper`.

## 4.1.1

- Fixes a bug where calling namedLocation does not support case-insensitive way.

## 4.1.0

- Adds `bool canPop()` to `GoRouterDelegate`, `GoRouter` and `GoRouterHelper`.

## 4.0.3

- Adds missed popping log.

## 4.0.2

- Fixes a bug where initialLocation took precedence over deep-links

## 4.0.1

- Fixes a bug where calling setLogging(false) does not clear listeners.

## 4.0.0

- Refactors go_router and introduces `GoRouteInformationProvider`. [Migration Doc](https://flutter.dev/go/go-router-v4-breaking-changes)
- Fixes a bug where top-level routes are skipped if another contains child routes.

## 3.1.1

- Uses first match if there are more than one route to match. [ [#99833](https://github.com/flutter/flutter/issues/99833)

## 3.1.0

- Adds `GoRouteData` and `TypedGoRoute` to support `package:go_router_builder`.

## 3.0.7

- Refactors runtime checks to assertions.

## 3.0.6

- Exports inherited_go_router.dart file.

## 3.0.5

- Add `dispatchNotification` method to `DummyBuildContext` in tests. (This
  should be revisited when Flutter `2.11.0` becomes stable.)
- Improves code coverage.
- `GoRoute` now warns about requiring either `pageBuilder`, `builder` or `redirect` at instantiation.

## 3.0.4

- Updates code for stricter analysis options.

## 3.0.3

- Fixes a bug where params disappear when pushing a nested route.

## 3.0.2

- Moves source to flutter/packages.
- Removes all_lint_rules_community and path_to_regexp dependencies.

## 3.0.1

- pass along the error to the `navigatorBuilder` to allow for different
  implementations based on the presence of an error

## 3.0.0

- breaking change: added `GoRouterState` to `navigatorBuilder` function
- breaking change: removed `BuildContext` from `GoRouter.pop()` to remove the
  need to use `context` parameter when calling the `GoRouter` API; this changes
  the behavior of `GoRouter.pop()` to only pop what's on the `GoRouter` page
  stack and no longer calls `Navigator.pop()`
- new [Migrating to 3.0 section](https://gorouter.dev/migrating-to-30) in the
  docs to describe the details of the breaking changes and how to update your
  code
- added a new [shared
  scaffold](https://github.com/csells/go_router/blob/main/go_router/example/lib/shared_scaffold.dart)
  sample to show how to use the `navigatorBuilder` function to build a custom
  shared scaffold outside of the animations provided by go_router

## 2.5.7

- [PR 262](https://github.com/csells/go_router/pull/262): add support for
  `Router.neglect`; thanks to [nullrocket](https://github.com/nullrocket)!
- [PR 265](https://github.com/csells/go_router/pull/265): add Japanese
  translation of the docs; thanks to
  [toshi-kuji](https://github.com/toshi-kuji)! Unfortunately I don't yet know
  how to properly display them via docs.page, but [I'm working on
  it](https://github.com/csells/go_router/issues/266)
- updated the examples using the `from` query parameter to be completely
  self-contained in the `redirect` function, simplifying usage
- updated the async data example to be simpler
- added a new example to show how to implement a loading page
- renamed the navigator_integration example to user_input and added an example
  of `WillPopScope` for go_router apps

## 2.5.6

- [PR 259](https://github.com/csells/go_router/pull/259): remove a hack for
  notifying the router of a route change that was no longer needed; thanks to
  [nullrocket](https://github.com/nullrocket)!
- improved async example to handle the case that the data has been returned but
  the page is no longer there by checking the `mounted` property of the screen

## 2.5.5

- updated implementation to use logging package for debug diagnostics; thanks
  to [johnpryan](https://github.com/johnpryan)

## 2.5.4

- fixed up the `GoRouterRefreshStream` implementation with an export, an example
  and some docs

## 2.5.3

- added `GoRouterRefreshStream` from
  [jopmiddelkamp](https://github.com/jopmiddelkamp) to easily map from a
  `Stream` to a `Listenable` for use with `refreshListenable`; very useful when
  combined with stream-based state management like
  [flutter_bloc](https://pub.dev/packages/flutter_bloc)
- dartdocs fixups from [mehade369](https://github.com/mehade369)
- example link fixes from [ben-milanko](https://github.com/ben-milanko)

## 2.5.2

- pass additional information to the `NavigatorObserver` via default args to
  `MaterialPage`, etc.

## 2.5.1

- [fix 205](https://github.com/csells/go_router/issues/205): hack around a
  failed assertion in Flutter when using `Duration.zero` in the
  `NoTransitionPage`

## 2.5.0

- provide default implementation of `GoRoute.pageBuilder` to provide a simpler
  way to build pages via the `GoRouter.build` method
- provide default implementation of `GoRouter.errorPageBuilder` to provide a
  simpler way to build error pages via the `GoRouter.errorBuilder` method
- provide default implementation of `GoRouter.errorBuilder` to provide an error
  page without the need to implement a custom error page builder
- new [Migrating to 2.5 section](https://gorouter.dev/migrating-to-25) in
  the docs to show how to take advantage of the new `builder` and default error
  page builder
- removed `launch.json` as VSCode-centric and unnecessary for discovery or easy
  launching
- added a [new custom error screen
  sample](https://github.com/csells/go_router/blob/master/example/lib/error_screen.dart)
- added a [new WidgetsApp
  sample](https://github.com/csells/go_router/blob/master/example/lib/widgets_app.dart)
- added a new `NoTransitionPage` class
- updated docs to explain why the browser's Back button doesn't work
  with the `extra` param
- updated README to point to new docs site: [gorouter.dev](https://gorouter.dev)

## 2.3.1

- [fix 191](https://github.com/csells/go_router/issues/191): handle several
  kinds of trailing / in the location, e.g. `/foo/` should be the same as `/foo`

## 2.3.0

- fix a misleading error message when using redirect functions with sub-routes

## 2.2.9

- [fix 182](https://github.com/csells/go_router/issues/182): fixes a regression
  in the nested navigation caused by the fix for
  [#163](https://github.com/csells/go_router/issues/163); thanks to
  [lulupointu](https://github.com/lulupointu) for the fix!

## 2.2.8

- reformatted CHANGELOG file; lets see if pub.dev is still ok with it...
- staged an in-progress doc site at https://docs.page/csells/go_router
- tightened up a test that was silently failing
- fixed a bug that dropped parent params in sub-route redirects

## 2.2.7

- [fix 163](https://github.com/csells/go_router/issues/163): avoids unnecessary
  page rebuilds
- [fix 139](https://github.com/csells/go_router/issues/139): avoids unnecessary
  page flashes on deep linking
- [fix 158](https://github.com/csells/go_router/issues/158): shows exception
  info in the debug output even during a top-level redirect coded w/ an
  anonymous function, i.e. what the samples all use
- [fix 151](https://github.com/csells/go_router/issues/151): exposes
  `Navigator.pop()` via `GoRouter.pop()` to make it easy to find

## 2.2.6

- [fix 127](https://github.com/csells/go_router/issues/127): updated the docs
  to add a video overview of the project for people that prefer that media style
  over long-form text when approaching a new topic
- [fix 108](https://github.com/csells/go_router/issues/108): updated the
  description of the `state` parameter to clarfy that not all properties will be
  set at every usage

## 2.2.5

- [fix 120 again](https://github.com/csells/go_router/issues/120): found the bug
  in my tests that was masking the real bug; changed two characters to implement
  the actual fix (sigh)

## 2.2.4

- [fix 116](https://github.com/csells/go_router/issues/116): work-around for
  auto-import of the `context.go` family of extension methods

## 2.2.3

- [fix 132](https://github.com/csells/go_router/issues/132): route names are
  stored as case insensitive and are now matched in a case insensitive manner

## 2.2.2

- [fix 120](https://github.com/csells/go_router/issues/120): encoding and
  decoding of params and query params

## 2.2.1

- [fix 114](https://github.com/csells/go_router/issues/114): give a better error
  message when the `GoRouter` isn't found in the widget tree via
  `GoRouter.of(context)`; thanks [aoatmon](https://github.com/aoatmon) for the
  [excellent bug report](https://github.com/csells/go_router/issues/114)!

## 2.2.0

- added a new [`navigatorBuilder`](https://gorouter.dev/navigator-builder) argument to the
  `GoRouter` constructor; thanks to [andyduke](https://github.com/andyduke)!
- also from [andyduke](https://github.com/andyduke) is an update to
  improve state restoration
- refactor from [kevmoo](https://github.com/kevmoo) for easier maintenance
- added a new [Navigator Integration section of the
  docs](https://gorouter.dev/navigator-integration)

## 2.1.2

- [fix 61 again](https://github.com/csells/go_router/issues/61): enable images
  and file links to work on pub.dev/documentation
- [fix 62](https://github.com/csells/go_router/issues/62) re-tested; fixed w/
  earlier Android system Back button fix (using navigation key)
- [fix 91](https://github.com/csells/go_router/issues/91): fix a regression w/
  the `errorPageBuilder`
- [fix 92](https://github.com/csells/go_router/issues/92): fix an edge case w/
  named sub-routes
- [fix 89](https://github.com/csells/go_router/issues/89): enable queryParams
  and extra object param w/ `push`
- refactored tests for greater coverage and fewer methods `@visibleForTesting`

## 2.1.1

- [fix 86](https://github.com/csells/go_router/issues/86): add `name` to
  `GoRouterState` to complete support for URI-free navigation knowledge in your
  code
- [fix 83](https://github.com/csells/go_router/issues/83): fix for `null`
  `extra` object

## 2.1.0

- [fix 80](https://github.com/csells/go_router/issues/80): adding a redirect
  limit to catch too many redirects error
- [fix 81](https://github.com/csells/go_router/issues/81): allow an `extra`
  object to pass through for navigation

## 2.0.1

- add badges to the README and codecov to the GitHub commit action; thanks to
  [rydmike](https://github.com/rydmike) for both

## 2.0.0

- BREAKING CHANGE and [fix #50](https://github.com/csells/go_router/issues/50):
  split `params` into `params` and `queryParams`; see the [Migrating to 2.0
  section of the docs](https://gorouter.dev/migrating-to-20)
  for instructions on how to migrate your code from 1.x to 2.0
- [fix 69](https://github.com/csells/go_router/issues/69): exposed named
  location lookup for redirection
- [fix 57](https://github.com/csells/go_router/issues/57): enable the Android
  system Back button to behave exactly like the `AppBar` Back button; thanks to
  [SunlightBro](https://github.com/SunlightBro) for the one-line fix that I had
  no idea about until he pointed it out
- [fix 59](https://github.com/csells/go_router/issues/59): add query params to
  top-level redirect
- [fix 44](https://github.com/csells/go_router/issues/44): show how to use the
  `AutomaticKeepAliveClientMixin` with nested navigation to keep widget state
  between navigations; thanks to [rydmike](https://github.com/rydmike) for this
  update

## 1.1.3

- enable case-insensitive path matching while still preserving path and query
  parameter cases
- change a lifetime of habit to sort constructors first as per
  [sort_constructors_first](https://dart.dev/lints/sort_constructors_first).
  Thanks for the PR, [Abhishek01039](https://github.com/Abhishek01039)!
- set the initial transition example route to `/none` to make pushing the 'fade
  transition' button on the first run through more fun
- fixed an error in the async data example

## 1.1.2

- Thanks, Mikes!
  - updated dartdocs from [rydmike](https://github.com/rydmike)
  - also shoutout to [https://github.com/Salakar](https://github.com/Salakar)
    for the CI action on GitHub
  - this is turning into a real community effort...

## 1.1.1

- now showing routing exceptions in the debug log
- updated the docs to make it clear that it will be called until it returns
  `null`

## 1.1.0

- added support `NavigatorObserver` objects to receive change notifications

## 1.0.1

- docs updates based on user feedback for clarity
- fix for setting URL path strategy in `main()`
- fix for `push()` disables `AppBar` Back button

## 1.0.0

- updated version for initial release
- some renaming for clarify and consistency with transitions
  - `GoRoute.builder` => `GoRoute.pageBuilder`
  - `GoRoute.error` => `GoRoute.errorPageBuilder`
- added diagnostic logging for `push` and `pushNamed`

## 0.9.6

- added support for `push` as well as `go`
- added 'none' to transitions example app
- updated animation example to use no transition and added an animated gif to
  the docs

## 0.9.5

- added support for custom transitions between routes

## 0.9.4

- updated API docs
- updated docs for `GoRouterState`

## 0.9.3

- updated API docs

## 0.9.2

- updated named route lookup to O(1)
- updated diagnostics output to show known named routes

## 0.9.1

- updated diagnostics output to show named route lookup
- docs updates

## 0.9.0

- added support for named routes

## 0.8.8

- fix to make `GoRouter` notify on pop

## 0.8.7

- made `GoRouter` a `ChangeNotifier` so you can listen for `location` changes

## 0.8.6

- books sample bug fix

## 0.8.5

- added Cupertino sample
- added example of async data lookup

## 0.8.4

- added state restoration sample

## 0.8.3

- changed `debugOutputFullPaths` to `debugLogDiagnostics` and added add'l
  debugging logging
- parameterized redirect

## 0.8.2

- updated docs for `Link` widget support

## 0.8.1

- added Books sample; fixed some issues it revealed

## 0.8.0

- breaking build to refactor the API for simplicity and capability
- move to fixed routing from conditional routing; simplies API, allows for
  redirection at the route level and there scenario was sketchy anyway
- add redirection at the route level
- replace guard objects w/ redirect functions
- add `refresh` method and `refreshListener`
- removed `.builder` ctor from `GoRouter` (not reasonable to implement)
- add Dynamic linking section to the docs
- replaced Books sample with Nested Navigation sample
- add ability to dump the known full paths to your routes to debug output

## 0.7.1

- update to pageKey to take sub-routes into account

## 0.7.0

- BREAK: rename `pattern` to `path` for consistency w/ other routers in the
  world
- added the `GoRouterLoginGuard` for the common redirect-to-login-page pattern

## 0.6.2

- fixed issue showing home page for a second before redirecting (if needed)

## 0.6.1

- added `GoRouterState.pageKey`
- removed `cupertino_icons` from main `pubspec.yaml`

## 0.6.0

- refactor to support sub-routes to build a stack of pages instead of matching
  multiple routes
- added unit tests for building the stack of pages
- some renaming of the types, e.g. `Four04Page` and `FamiliesPage` to
  `ErrorPage` and `HomePage` respectively
- fix a redirection error shown in the debug output

## 0.5.2

- add `urlPathStrategy` argument to `GoRouter` ctor

## 0.5.1

- docs and description updates

## 0.5.0

- moved redirect to top-level instead of per route for simplicity

## 0.4.1

- fixed CHANGELOG formatting

## 0.4.0

- bundled various useful route handling variables into the `GoRouterState` for
  use when building pages and error pages
- updated URL Strategy section of docs to reference `flutter run`

## 0.3.2

- formatting update to appease the pub.dev gods...

## 0.3.1

- updated the CHANGELOG

## 0.3.0

- moved redirection into a `GoRoute` ctor arg
- forgot to update the CHANGELOG

## 0.2.3

- move outstanding issues to [issue
  tracker](https://github.com/csells/go_router/issues)
- added explanation of Deep Linking to docs
- reformatting to meet pub.dev scoring guidelines

## 0.2.2

- docs updates

## 0.2.1

- messing with the CHANGELOG formatting

## 0.2.0

- initial useful release
- added support for declarative routes via `GoRoute` instances
- added support for imperative routing via `GoRoute.builder`
- added support for setting the URL path strategy
- added support for conditional routing
- added support for redirection
- added support for optional query parameters as well as positional parameters
  in route names

## 0.1.0

- squatting on the package name (I'm not too proud to admit it)
<|MERGE_RESOLUTION|>--- conflicted
+++ resolved
@@ -1,10 +1,7 @@
 ## 14.7.2
 
-<<<<<<< HEAD
 - Fix issue 150312.
-=======
 - Add missing `await` keyword to `onTap` callback in `navigation.md`.
->>>>>>> 45c19974
 
 ## 14.7.1
 
