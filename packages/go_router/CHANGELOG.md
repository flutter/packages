--- conflicted
+++ resolved
@@ -1,12 +1,7 @@
-<<<<<<< HEAD
 ## 15.1.3
 
 - Fixes calling `PopScope.onPopInvokedWithResult` in branch routes.
-=======
-## NEXT
-
-* Updates minimum supported SDK version to Flutter 3.27/Dart 3.6.
->>>>>>> 0093e2ec
+- Updates minimum supported SDK version to Flutter 3.27/Dart 3.6.
 
 ## 15.1.2
 
