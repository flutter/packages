--- conflicted
+++ resolved
@@ -1,11 +1,10 @@
-<<<<<<< HEAD
-## 7.0.2
-
-* Expose RouteBuilderException to allow custom Errors handling.
-=======
+## 7.1.2
+
+- Expose RouteBuilderException to allow custom Errors handling.
+
 ## 7.1.1
 
-* Removes obsolete null checks on non-nullable values.
+- Removes obsolete null checks on non-nullable values.
 
 ## 7.1.0
 
@@ -17,7 +16,6 @@
 ## 7.0.2
 
 - Fixes `BuildContext` extension method `replaceNamed` to correctly pass `pathParameters` and `queryParameters`.
->>>>>>> 4a5cc3e6
 
 ## 7.0.1
 
