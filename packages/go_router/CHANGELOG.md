<<<<<<< HEAD
## 5.2.2

- Adds helpers for go_router_builder for ShellRoute support
- Update README
=======
## 5.2.4

- Fixes crashes when using async redirect.

## 5.2.3

- Fixes link for router configuration and sub-routes

## 5.2.2

- Fixes `pop` and `push` to update urls correctly.
>>>>>>> 1c564fe3

## 5.2.1

- Refactors `GoRouter.pop` to be able to pop individual pageless route with result.

## 5.2.0

- Fixes `GoRouterState.location` and `GoRouterState.param` to return correct value.
- Cleans up `RouteMatch` and `RouteMatchList` API.

## 5.1.10

- Fixes link of ShellRoute in README.

## 5.1.9

- Fixes broken links in documentation.

## 5.1.8

- Fixes a bug with `replace` where it was not generated a new `pageKey`.

## 5.1.7

- Adds documentation using dartdoc topics.

## 5.1.6

- Fixes crashes when multiple `GoRoute`s use the same `parentNavigatorKey` in a route subtree.

## 5.1.5

- Adds migration guide for 5.1.2 to readme.

## 5.1.4

- Fixes the documentation by removing the `ShellRoute`'s non-existing `path` parameter from it.

## 5.1.3

- Allows redirection to return same location.

## 5.1.2

- Adds GoRouterState to context.
- Fixes GoRouter notification.
- Updates README.
- Removes dynamic calls in examples.
- **BREAKING CHANGE**
  - Remove NavigatorObserver mixin from GoRouter

## 5.1.1

- Removes DebugGoRouteInformation.

## 5.1.0

- Removes urlPathStrategy completely, which should have been done in v5.0.0 but some code remained mistakenly.

## 5.0.5

- Fixes issue where asserts in popRoute were preventing the app from
  exiting on Android.

## 5.0.4

- Fixes a bug in ShellRoute example where NavigationBar might lose current index in a nested routes.

## 5.0.3

- Changes examples to use the routerConfig API

## 5.0.2

- Fixes missing code example in ShellRoute documentation.

## 5.0.1

- Allows ShellRoute to have child ShellRoutes (flutter/flutter#111981)

## 5.0.0

- Fixes a bug where intermediate route redirect methods are not called.
- GoRouter implements the RouterConfig interface, allowing you to call
  MaterialApp.router(routerConfig: _myGoRouter) instead of passing
  the RouterDelegate, RouteInformationParser, and RouteInformationProvider
  fields.
- **BREAKING CHANGE**
  - Redesigns redirection API, adds asynchronous feature, and adds build context to redirect.
  - Removes GoRouterRefreshStream
  - Removes navigatorBuilder
  - Removes urlPathStrategy
- [go_router v5 migration guide](https://flutter.dev/go/go-router-v5-breaking-changes)

## 4.5.1

- Fixes an issue where GoRoutes with only a redirect were disallowed
  (flutter/flutter#111763)

## 4.5.0

- Adds ShellRoute for nested navigation support (flutter/flutter#99126)
- Adds `parentNavigatorKey` to GoRoute, which specifies the Navigator to place that
  route's Page onto.

## 4.4.1

- Fix an issue where disabling logging clears the root logger's listeners

## 4.4.0

- Adds `buildPageWithState` to `GoRouteData`.
- `GoRouteData.buildPage` is now deprecated in favor of `GoRouteData.buildPageWithState`.

## 4.3.0

- Allows `Map<String, dynamic>` maps as `queryParams` of `goNamed`, `replacedName`, `pushNamed` and `namedLocation`. 

## 4.2.9

* Updates text theme parameters to avoid deprecation issues.
* Fixes lint warnings.

## 4.2.8

- Fixes namedLocation to return URIs without trailing question marks if there are no query parameters.
- Cleans up examples.

## 4.2.7

- Updates README.

## 4.2.6

- Fixes rendering issues in the README.

## 4.2.5

- Fixes a bug where calling extra parameter is always null in route level redirect callback

## 4.2.4

- Rewrites Readme and examples.

## 4.2.3

- Fixes a bug where the ValueKey to be the same when a page was pushed multiple times.

## 4.2.2

- Fixes a bug where go_router_builder wasn't detecting annotations.

## 4.2.1

- Refactors internal classes and methods

## 4.2.0

- Adds `void replace()` and `replaceNamed` to `GoRouterDelegate`, `GoRouter` and `GoRouterHelper`.

## 4.1.1

- Fixes a bug where calling namedLocation does not support case-insensitive way.

## 4.1.0

- Adds `bool canPop()` to `GoRouterDelegate`, `GoRouter` and `GoRouterHelper`.

## 4.0.3

- Adds missed popping log.

## 4.0.2

- Fixes a bug where initialLocation took precedence over deep-links

## 4.0.1

- Fixes a bug where calling setLogging(false) does not clear listeners.

## 4.0.0

- Refactors go_router and introduces `GoRouteInformationProvider`. [Migration Doc](https://flutter.dev/go/go-router-v4-breaking-changes)
- Fixes a bug where top-level routes are skipped if another contains child routes.

## 3.1.1

- Uses first match if there are more than one route to match. [ [#99833](https://github.com/flutter/flutter/issues/99833)

## 3.1.0

- Adds `GoRouteData` and `TypedGoRoute` to support `package:go_router_builder`.

## 3.0.7

- Refactors runtime checks to assertions.

## 3.0.6

- Exports inherited_go_router.dart file.

## 3.0.5

- Add `dispatchNotification` method to `DummyBuildContext` in tests. (This
  should be revisited when Flutter `2.11.0` becomes stable.)
- Improves code coverage.
- `GoRoute` now warns about requiring either `pageBuilder`, `builder` or `redirect` at instantiation.

## 3.0.4

- Updates code for stricter analysis options.

## 3.0.3

- Fixes a bug where params disappear when pushing a nested route.

## 3.0.2

- Moves source to flutter/packages.
- Removes all_lint_rules_community and path_to_regexp dependencies.

## 3.0.1

- pass along the error to the `navigatorBuilder` to allow for different
  implementations based on the presence of an error

## 3.0.0

- breaking change: added `GoRouterState` to `navigatorBuilder` function
- breaking change: removed `BuildContext` from `GoRouter.pop()` to remove the
  need to use `context` parameter when calling the `GoRouter` API; this changes
  the behavior of `GoRouter.pop()` to only pop what's on the `GoRouter` page
  stack and no longer calls `Navigator.pop()`
- new [Migrating to 3.0 section](https://gorouter.dev/migrating-to-30) in the
  docs to describe the details of the breaking changes and how to update your
  code
- added a new [shared
  scaffold](https://github.com/csells/go_router/blob/main/go_router/example/lib/shared_scaffold.dart)
  sample to show how to use the `navigatorBuilder` function to build a custom
  shared scaffold outside of the animations provided by go_router

## 2.5.7

- [PR 262](https://github.com/csells/go_router/pull/262): add support for
  `Router.neglect`; thanks to [nullrocket](https://github.com/nullrocket)!
- [PR 265](https://github.com/csells/go_router/pull/265): add Japanese
  translation of the docs; thanks to
  [toshi-kuji](https://github.com/toshi-kuji)! Unfortunately I don't yet know
  how to properly display them via docs.page, but [I'm working on
  it](https://github.com/csells/go_router/issues/266)
- updated the examples using the `from` query parameter to be completely
  self-contained in the `redirect` function, simplifying usage
- updated the async data example to be simpler
- added a new example to show how to implement a loading page
- renamed the navigator_integration example to user_input and added an example
  of `WillPopScope` for go_router apps

## 2.5.6

- [PR 259](https://github.com/csells/go_router/pull/259): remove a hack for
  notifying the router of a route change that was no longer needed; thanks to
  [nullrocket](https://github.com/nullrocket)!
- improved async example to handle the case that the data has been returned but
  the page is no longer there by checking the `mounted` property of the screen

## 2.5.5

- updated implementation to use logging package for debug diagnostics; thanks
  to [johnpryan](https://github.com/johnpryan)

## 2.5.4

- fixed up the `GoRouterRefreshStream` implementation with an export, an example
  and some docs

## 2.5.3

- added `GoRouterRefreshStream` from
  [jopmiddelkamp](https://github.com/jopmiddelkamp) to easily map from a
  `Stream` to a `Listenable` for use with `refreshListenable`; very useful when
  combined with stream-based state management like
  [flutter_bloc](https://pub.dev/packages/flutter_bloc)
- dartdocs fixups from [mehade369](https://github.com/mehade369)
- example link fixes from [ben-milanko](https://github.com/ben-milanko)

## 2.5.2

- pass additional information to the `NavigatorObserver` via default args to
  `MaterialPage`, etc.

## 2.5.1

- [fix 205](https://github.com/csells/go_router/issues/205): hack around a
  failed assertion in Flutter when using `Duration.zero` in the
  `NoTransitionPage`

## 2.5.0

- provide default implementation of `GoRoute.pageBuilder` to provide a simpler
  way to build pages via the `GoRouter.build` method
- provide default implementation of `GoRouter.errorPageBuilder` to provide a
  simpler way to build error pages via the `GoRouter.errorBuilder` method
- provide default implementation of `GoRouter.errorBuilder` to provide an error
  page without the need to implement a custom error page builder
- new [Migrating to 2.5 section](https://gorouter.dev/migrating-to-25) in
  the docs to show how to take advantage of the new `builder` and default error
  page builder
- removed `launch.json` as VSCode-centric and unnecessary for discovery or easy
  launching
- added a [new custom error screen
  sample](https://github.com/csells/go_router/blob/master/example/lib/error_screen.dart)
- added a [new WidgetsApp
  sample](https://github.com/csells/go_router/blob/master/example/lib/widgets_app.dart)
- added a new `NoTransitionPage` class
- updated docs to explain why the browser's Back button doesn't work
  with the `extra` param
- updated README to point to new docs site: [gorouter.dev](https://gorouter.dev)

## 2.3.1

- [fix 191](https://github.com/csells/go_router/issues/191): handle several
  kinds of trailing / in the location, e.g. `/foo/` should be the same as `/foo`

## 2.3.0

- fix a misleading error message when using redirect functions with sub-routes

## 2.2.9

- [fix 182](https://github.com/csells/go_router/issues/182): fixes a regression
  in the nested navigation caused by the fix for
  [#163](https://github.com/csells/go_router/issues/163); thanks to
  [lulupointu](https://github.com/lulupointu) for the fix!

## 2.2.8

- reformatted CHANGELOG file; lets see if pub.dev is still ok with it...
- staged an in-progress doc site at https://docs.page/csells/go_router
- tightened up a test that was silently failing
- fixed a bug that dropped parent params in sub-route redirects

## 2.2.7

- [fix 163](https://github.com/csells/go_router/issues/163): avoids unnecessary
  page rebuilds
- [fix 139](https://github.com/csells/go_router/issues/139): avoids unnecessary
  page flashes on deep linking
- [fix 158](https://github.com/csells/go_router/issues/158): shows exception
  info in the debug output even during a top-level redirect coded w/ an
  anonymous function, i.e. what the samples all use
- [fix 151](https://github.com/csells/go_router/issues/151): exposes
  `Navigator.pop()` via `GoRouter.pop()` to make it easy to find

## 2.2.6

- [fix 127](https://github.com/csells/go_router/issues/127): updated the docs
  to add a video overview of the project for people that prefer that media style
  over long-form text when approaching a new topic
- [fix 108](https://github.com/csells/go_router/issues/108): updated the
  description of the `state` parameter to clarfy that not all properties will be
  set at every usage

## 2.2.5

- [fix 120 again](https://github.com/csells/go_router/issues/120): found the bug
  in my tests that was masking the real bug; changed two characters to implement
  the actual fix (sigh)

## 2.2.4

- [fix 116](https://github.com/csells/go_router/issues/116): work-around for
  auto-import of the `context.go` family of extension methods

## 2.2.3

- [fix 132](https://github.com/csells/go_router/issues/132): route names are
  stored as case insensitive and are now matched in a case insensitive manner

## 2.2.2

- [fix 120](https://github.com/csells/go_router/issues/120): encoding and
  decoding of params and query params

## 2.2.1

- [fix 114](https://github.com/csells/go_router/issues/114): give a better error
  message when the `GoRouter` isn't found in the widget tree via
  `GoRouter.of(context)`; thanks [aoatmon](https://github.com/aoatmon) for the
  [excellent bug report](https://github.com/csells/go_router/issues/114)!

## 2.2.0

- added a new [`navigatorBuilder`](https://gorouter.dev/navigator-builder) argument to the
  `GoRouter` constructor; thanks to [andyduke](https://github.com/andyduke)!
- also from [andyduke](https://github.com/andyduke) is an update to
  improve state restoration
- refactor from [kevmoo](https://github.com/kevmoo) for easier maintenance
- added a new [Navigator Integration section of the
  docs](https://gorouter.dev/navigator-integration)

## 2.1.2

- [fix 61 again](https://github.com/csells/go_router/issues/61): enable images
  and file links to work on pub.dev/documentation
- [fix 62](https://github.com/csells/go_router/issues/62) re-tested; fixed w/
  earlier Android system Back button fix (using navigation key)
- [fix 91](https://github.com/csells/go_router/issues/91): fix a regression w/
  the `errorPageBuilder`
- [fix 92](https://github.com/csells/go_router/issues/92): fix an edge case w/
  named sub-routes
- [fix 89](https://github.com/csells/go_router/issues/89): enable queryParams
  and extra object param w/ `push`
- refactored tests for greater coverage and fewer methods `@visibleForTesting`

## 2.1.1

- [fix 86](https://github.com/csells/go_router/issues/86): add `name` to
  `GoRouterState` to complete support for URI-free navigation knowledge in your
  code
- [fix 83](https://github.com/csells/go_router/issues/83): fix for `null`
  `extra` object

## 2.1.0

- [fix 80](https://github.com/csells/go_router/issues/80): adding a redirect
  limit to catch too many redirects error
- [fix 81](https://github.com/csells/go_router/issues/81): allow an `extra`
  object to pass through for navigation

## 2.0.1

- add badges to the README and codecov to the GitHub commit action; thanks to
  [rydmike](https://github.com/rydmike) for both

## 2.0.0

- BREAKING CHANGE and [fix #50](https://github.com/csells/go_router/issues/50):
  split `params` into `params` and `queryParams`; see the [Migrating to 2.0
  section of the docs](https://gorouter.dev/migrating-to-20)
  for instructions on how to migrate your code from 1.x to 2.0
- [fix 69](https://github.com/csells/go_router/issues/69): exposed named
  location lookup for redirection
- [fix 57](https://github.com/csells/go_router/issues/57): enable the Android
  system Back button to behave exactly like the `AppBar` Back button; thanks to
  [SunlightBro](https://github.com/SunlightBro) for the one-line fix that I had
  no idea about until he pointed it out
- [fix 59](https://github.com/csells/go_router/issues/59): add query params to
  top-level redirect
- [fix 44](https://github.com/csells/go_router/issues/44): show how to use the
  `AutomaticKeepAliveClientMixin` with nested navigation to keep widget state
  between navigations; thanks to [rydmike](https://github.com/rydmike) for this
  update

## 1.1.3

- enable case-insensitive path matching while still preserving path and query
  parameter cases
- change a lifetime of habit to sort constructors first as per
  [sort_constructors_first](https://dart-lang.github.io/linter/lints/sort_constructors_first.html).
  Thanks for the PR, [Abhishek01039](https://github.com/Abhishek01039)!
- set the initial transition example route to `/none` to make pushing the 'fade
  transition' button on the first run through more fun
- fixed an error in the async data example

## 1.1.2

- Thanks, Mikes!
  - updated dartdocs from [rydmike](https://github.com/rydmike)
  - also shoutout to [https://github.com/Salakar](https://github.com/Salakar)
    for the CI action on GitHub
  - this is turning into a real community effort...

## 1.1.1

- now showing routing exceptions in the debug log
- updated the docs to make it clear that it will be called until it returns
  `null`

## 1.1.0

- added support `NavigatorObserver` objects to receive change notifications

## 1.0.1

- docs updates based on user feedback for clarity
- fix for setting URL path strategy in `main()`
- fix for `push()` disables `AppBar` Back button

## 1.0.0

- updated version for initial release
- some renaming for clarify and consistency with transitions
  - `GoRoute.builder` => `GoRoute.pageBuilder`
  - `GoRoute.error` => `GoRoute.errorPageBuilder`
- added diagnostic logging for `push` and `pushNamed`

## 0.9.6

- added support for `push` as well as `go`
- added 'none' to transitions example app
- updated animation example to use no transition and added an animated gif to
  the docs

## 0.9.5

- added support for custom transitions between routes

## 0.9.4

- updated API docs
- updated docs for `GoRouterState`

## 0.9.3

- updated API docs

## 0.9.2

- updated named route lookup to O(1)
- updated diagnostics output to show known named routes

## 0.9.1

- updated diagnostics output to show named route lookup
- docs updates

## 0.9.0

- added support for named routes

## 0.8.8

- fix to make `GoRouter` notify on pop

## 0.8.7

- made `GoRouter` a `ChangeNotifier` so you can listen for `location` changes

## 0.8.6

- books sample bug fix

## 0.8.5

- added Cupertino sample
- added example of async data lookup

## 0.8.4

- added state restoration sample

## 0.8.3

- changed `debugOutputFullPaths` to `debugLogDiagnostics` and added add'l
  debugging logging
- parameterized redirect

## 0.8.2

- updated docs for `Link` widget support

## 0.8.1

- added Books sample; fixed some issues it revealed

## 0.8.0

- breaking build to refactor the API for simplicity and capability
- move to fixed routing from conditional routing; simplies API, allows for
  redirection at the route level and there scenario was sketchy anyway
- add redirection at the route level
- replace guard objects w/ redirect functions
- add `refresh` method and `refreshListener`
- removed `.builder` ctor from `GoRouter` (not reasonable to implement)
- add Dynamic linking section to the docs
- replaced Books sample with Nested Navigation sample
- add ability to dump the known full paths to your routes to debug output

## 0.7.1

- update to pageKey to take sub-routes into account

## 0.7.0

- BREAK: rename `pattern` to `path` for consistency w/ other routers in the
  world
- added the `GoRouterLoginGuard` for the common redirect-to-login-page pattern

## 0.6.2

- fixed issue showing home page for a second before redirecting (if needed)

## 0.6.1

- added `GoRouterState.pageKey`
- removed `cupertino_icons` from main `pubspec.yaml`

## 0.6.0

- refactor to support sub-routes to build a stack of pages instead of matching
  multiple routes
- added unit tests for building the stack of pages
- some renaming of the types, e.g. `Four04Page` and `FamiliesPage` to
  `ErrorPage` and `HomePage` respectively
- fix a redirection error shown in the debug output

## 0.5.2

- add `urlPathStrategy` argument to `GoRouter` ctor

## 0.5.1

- docs and description updates

## 0.5.0

- moved redirect to top-level instead of per route for simplicity

## 0.4.1

- fixed CHANGELOG formatting

## 0.4.0

- bundled various useful route handling variables into the `GoRouterState` for
  use when building pages and error pages
- updated URL Strategy section of docs to reference `flutter run`

## 0.3.2

- formatting update to appease the pub.dev gods...

## 0.3.1

- updated the CHANGELOG

## 0.3.0

- moved redirection into a `GoRoute` ctor arg
- forgot to update the CHANGELOG

## 0.2.3

- move outstanding issues to [issue
  tracker](https://github.com/csells/go_router/issues)
- added explanation of Deep Linking to docs
- reformatting to meet pub.dev scoring guidelines

## 0.2.2

- docs updates

## 0.2.1

- messing with the CHANGELOG formatting

## 0.2.0

- initial useful release
- added support for declarative routes via `GoRoute` instances
- added support for imperative routing via `GoRoute.builder`
- added support for setting the URL path strategy
- added support for conditional routing
- added support for redirection
- added support for optional query parameters as well as positional parameters
  in route names

## 0.1.0

- squatting on the package name (I'm not too proud to admit it)<|MERGE_RESOLUTION|>--- conflicted
+++ resolved
@@ -1,9 +1,8 @@
-<<<<<<< HEAD
-## 5.2.2
+## 5.2.5
 
 - Adds helpers for go_router_builder for ShellRoute support
 - Update README
-=======
+
 ## 5.2.4
 
 - Fixes crashes when using async redirect.
@@ -15,7 +14,6 @@
 ## 5.2.2
 
 - Fixes `pop` and `push` to update urls correctly.
->>>>>>> 1c564fe3
 
 ## 5.2.1
 
