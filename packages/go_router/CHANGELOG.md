--- conflicted
+++ resolved
@@ -1,14 +1,11 @@
-<<<<<<< HEAD
-
-## 5.1.6
+## 5.1.7
 
 - Adds helpers for go_router_builder for ShellRoute support
 - Update README
-=======
+
 ## 5.1.6
 
 - Fixes crashes when multiple `GoRoute`s use the same `parentNavigatorKey` in a route subtree.
->>>>>>> 6a03dd47
 
 ## 5.1.5
 
