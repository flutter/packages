## 13.2.4

<<<<<<< HEAD
- Fixes unwanted logs when `hierarchicalLoggingEnabled` was set to `true`.
=======
- Updates examples to use uri.path instead of uri.toString() for accessing the current location.
>>>>>>> 03d34e21

## 13.2.3

- Fixes an issue where deep links without path caused an exception

## 13.2.2

- Fixes restoreRouteInformation issue when GoRouter.optionURLReflectsImperativeAPIs is true and the last match is ShellRouteMatch

## 13.2.1

- Updates minimum supported SDK version to Flutter 3.16/Dart 3.2.
- Fixes memory leaks.

## 13.2.0

- Exposes full `Uri` on `GoRouterState` in `GoRouterRedirect`

## 13.1.0

- Adds `topRoute` to `GoRouterState`
- Adds `lastOrNull` to `RouteMatchList`

## 13.0.1

* Fixes new lint warnings.

## 13.0.0

- Refactors `RouteMatchList` and imperative APIs.
- **BREAKING CHANGE**:
  - RouteMatchList structure changed.
  - Matching logic updated.

## 12.1.3

* Fixes a typo in `navigation.md`.

## 12.1.2

* Fixes an incorrect use of `extends` for Dart 3 compatibility.
* Updates minimum supported SDK version to Flutter 3.10/Dart 3.0.

## 12.1.1

- Retains query parameters during refresh and first redirect.

## 12.1.0

- Adds an ability to add a custom codec for serializing/deserializing extra.

## 12.0.3

- Fixes crashes when dynamically updates routing tables with named routes.

## 12.0.2

- Fixes the problem that pathParameters is null in redirect when the Router is recreated.

## 12.0.1

- Fixes deep-link with no path on cold start.

## 12.0.0

- Adds ability to dynamically update routing table.
- **BREAKING CHANGE**:
  - The function signature of constructor of `RouteConfiguration` is updated.
  - Adds a required `matchedPath` named parameter to `RouteMatch.match`.

## 11.1.4

- Fixes missing parameters in the type-safe routes topic documentation.

## 11.1.3

- Fixes missing state.extra in onException().

## 11.1.2

- Fixes a bug where the known routes and initial route were logged even when `debugLogDiagnostics` was set to `false`.

## 11.1.1

- Fixes a missing `{@end-tool}` doc directive tag for `GoRoute.name`.

## 11.1.0

- Adds optional parameter `overridePlatformDefaultLocation` to override initial route set by platform.

## 11.0.1

- Fixes the Android back button ignores top level route's onExit.

## 11.0.0

- Fixes the GoRouter.goBranch so that it doesn't reset extra to null if extra is not serializable.
- **BREAKING CHANGE**:
  - Updates the function signature of `GoRouteInformationProvider.restore`.
  - Adds `NavigationType.restore` to `NavigationType` enum.

## 10.2.0

- Adds `onExit` to GoRoute.

## 10.1.4

- Fixes RouteInformationParser that does not restore full RouteMatchList if
  the optionURLReflectsImperativeAPIs is set.

## 10.1.3

- Fixes an issue in the documentation that was using `state.queryParameters` instead of `state.uri.queryParameters`.

## 10.1.2

* Adds pub topics to package metadata.

## 10.1.1

- Fixes mapping from `Page` to `RouteMatch`s.
- Updates minimum supported SDK version to Flutter 3.7/Dart 2.19.

## 10.1.0

- Supports setting `requestFocus`.

## 10.0.0

- **BREAKING CHANGE**:
  - Replaces location, queryParameters, and queryParametersAll in GoRouterState with Uri.
  - See [Migrating to 10.0.0](https://flutter.dev/go/go-router-v10-breaking-changes) or
    run `dart fix --apply` to fix the breakages.

## 9.1.1

- Fixes a link in error handling documentation.

## 9.1.0

- Adds the parentNavigatorKey parameter to ShellRouteData and StatefulShellRouteData.
- Fixes a typo in docs for `StatefulShellRoute.indexedStack(...)`.
- Cleans some typos in the documentation and asserts.

## 9.0.3

- Adds helpers for go_router_builder for StatefulShellRoute support

## 9.0.2

- Exposes package-level privates.

## 9.0.1

- Allows redirect only GoRoute to be part of RouteMatchList.

## 9.0.0

- **BREAKING CHANGE**:
  - Removes GoRouter.location. Use GoRouterState.of().location instead.
  - GoRouter does not `extends` ChangeNotifier.
  - [Migration guide](https://flutter.dev/go/go-router-v9-breaking-changes)
- Reduces excessive rebuilds due to inherited look up.

## 8.2.0

- Adds onException to GoRouter constructor.

## 8.1.0

- Adds parent navigator key to ShellRoute and StatefulShellRoute.

## 8.0.5

- Fixes a bug that GoRouterState in top level redirect doesn't contain complete data.

## 8.0.4

- Updates documentations around `GoRouter.of`, `GoRouter.maybeOf`, and `BuildContext` extension.

## 8.0.3

- Makes namedLocation and route name related APIs case sensitive.

## 8.0.2

- Fixes a bug in `debugLogDiagnostics` to support StatefulShellRoute.

## 8.0.1

- Fixes a link for an example in `path` documentation.
  documentation.

## 8.0.0

- **BREAKING CHANGE**:
  - Imperatively pushed GoRoute no longer change URL.
  - Browser backward and forward button respects imperative route operations.
- Refactors the route parsing pipeline.

## 7.1.1

- Removes obsolete null checks on non-nullable values.

## 7.1.0

- Introduces `StatefulShellRoute` to support using separate navigators for child routes as well as preserving state in each navigation tree (flutter/flutter#99124).
- Updates documentation for `pageBuilder` and `builder` fields of `ShellRoute`, to more correctly
  describe the meaning of the child argument in the builder functions.
- Adds support for restorationId to ShellRoute (and StatefulShellRoute).

## 7.0.2

- Fixes `BuildContext` extension method `replaceNamed` to correctly pass `pathParameters` and `queryParameters`.

## 7.0.1

- Adds a workaround for the `dart fix --apply` issue, https://github.com/dart-lang/sdk/issues/52233.

## 7.0.0

- **BREAKING CHANGE**:
  - For the below changes, run `dart fix --apply` to automatically migrate your code.
    - `GoRouteState.subloc` has been renamed to `GoRouteState.matchedLocation`.
    - `GoRouteState.params` has been renamed to `GoRouteState.pathParameters`.
    - `GoRouteState.fullpath` has been renamed to `GoRouteState.fullPath`.
    - `GoRouteState.queryParams` has been renamed to `GoRouteState.queryParameters`.
    - `params` and `queryParams` in `GoRouteState.namedLocation` have been renamed to `pathParameters` and `queryParameters`.
    - `params` and `queryParams` in `GoRouter`'s `namedLocation`, `pushNamed`, `pushReplacementNamed`
      `replaceNamed` have been renamed to `pathParameters` and `queryParameters`.
  - For the below changes, please follow the [migration guide](https://docs.google.com/document/d/10Xbpifbs4E-zh6YE5akIO8raJq_m3FIXs6nUGdOspOg).
    - `params` and `queryParams` in `BuildContext`'s `namedLocation`, `pushNamed`, `pushReplacementNamed`
      `replaceNamed` have been renamed to `pathParameters` and `queryParameters`.
- Cleans up API and makes RouteMatchList immutable.

## 6.5.9

- Removes navigator keys from `GoRouteData` and `ShellRouteData`.

## 6.5.8

- Adds name parameter to `TypedGoRoute`

## 6.5.7

- Fixes a bug that go_router would crash if `GoRoute.pageBuilder` depends on `InheritedWidget`s.

## 6.5.6

- Fixes an issue where ShellRoute routes were not logged when debugLogDiagnostic was enabled.

## 6.5.5

- Fixes an issue when popping pageless route would accidentally complete imperative page.

## 6.5.4

- Removes navigator keys from `TypedGoRoute` and `TypedShellRoute`.

## 6.5.3

- Fixes redirect being called with an empty location for unknown routes.

## 6.5.2

- NoTransitionPage now has an instant reverse transition.

## 6.5.1

- Fixes an issue where the params are removed after popping.

## 6.5.0

- Supports returning values on pop.

## 6.4.1

- Adds `initialExtra` to **GoRouter** to pass extra data alongside `initialRoute`.

## 6.4.0

- Adds `replace` method to that replaces the current route with a new one and keeps the same page key. This is useful for when you want to update the query params without changing the page key ([#115902](https://github.com/flutter/flutter/issues/115902)).

## 6.3.0

- Aligns Dart and Flutter SDK constraints.
- Updates compileSdkVersion to 33.
- Updates example app to iOS 11.
- Adds `navigatorKey` to `TypedShellRoute`
- Adds `parentNavigatorKey` to `TypedGoRoute`
- Updates documentation in matching methods.

## 6.2.0

- Exports supertypes in route_data.dart library.

## 6.1.0

- Adds `GoRouter.maybeOf` to get the closest `GoRouter` from the context, if there is any.

## 6.0.10

- Adds helpers for go_router_builder for ShellRoute support

## 6.0.9

- Fixes deprecation message for `GoRouterState.namedLocation`

## 6.0.8

- Adds support for Iterables, Lists and Sets in query params for TypedGoRoute. [#108437](https://github.com/flutter/flutter/issues/108437).

## 6.0.7

- Add observers parameter to the ShellRoute that will be passed to the nested Navigator.
- Use `HeroControllerScope` for nested Navigator that fixes Hero Widgets not animating in Nested Navigator.

## 6.0.6

- Adds `reverseTransitionDuration` to `CustomTransitionPage`

## 6.0.5

- Fixes [unnecessary_null_comparison](https://dart.dev/lints/unnecessary_null_checks) lint warnings.

## 6.0.4

- Fixes redirection info log.

## 6.0.3

- Makes `CustomTransitionPage.barrierDismissible` work

## 6.0.2

- Fixes missing result on pop in go_router extension.

## 6.0.1

- Fixes crashes when popping navigators manually.
- Fixes trailing slashes after pops.

## 6.0.0

- **BREAKING CHANGE**
  - `GoRouteData`'s `redirect` now takes 2 parameters `BuildContext context, GoRouterState state`.
  - `GoRouteData`'s `build` now takes 2 parameters `BuildContext context, GoRouterState state`.
  - `GoRouteData`'s `buildPageWithState` has been removed and replaced by `buildPage` with now takes 2 parameters `BuildContext context, GoRouterState state`.
  - `replace` from `GoRouter`, `GoRouterDelegate` and `GoRouterHelper` has been renamed into `pushReplacement`.
  - `replaceNamed` from `GoRouter`, `GoRouterDelegate` and `GoRouterHelper` has been renamed into `pushReplacementNamed`.
  - [go_router v6 migration guide](https://flutter.dev/go/go-router-v6-breaking-changes)

## 5.2.4

- Fixes crashes when using async redirect.

## 5.2.3

- Fixes link for router configuration and sub-routes

## 5.2.2

- Fixes `pop` and `push` to update urls correctly.

## 5.2.1

- Refactors `GoRouter.pop` to be able to pop individual pageless route with result.

## 5.2.0

- Fixes `GoRouterState.location` and `GoRouterState.param` to return correct value.
- Cleans up `RouteMatch` and `RouteMatchList` API.

## 5.1.10

- Fixes link of ShellRoute in README.

## 5.1.9

- Fixes broken links in documentation.

## 5.1.8

- Fixes a bug with `replace` where it was not generated a new `pageKey`.

## 5.1.7

- Adds documentation using dartdoc topics.

## 5.1.6

- Fixes crashes when multiple `GoRoute`s use the same `parentNavigatorKey` in a route subtree.

## 5.1.5

- Adds migration guide for 5.1.2 to readme.

## 5.1.4

- Fixes the documentation by removing the `ShellRoute`'s non-existing `path` parameter from it.

## 5.1.3

- Allows redirection to return same location.

## 5.1.2

- Adds GoRouterState to context.
- Fixes GoRouter notification.
- Updates README.
- Removes dynamic calls in examples.
- **BREAKING CHANGE**
  - Remove NavigatorObserver mixin from GoRouter

## 5.1.1

- Removes DebugGoRouteInformation.

## 5.1.0

- Removes urlPathStrategy completely, which should have been done in v5.0.0 but some code remained mistakenly.

## 5.0.5

- Fixes issue where asserts in popRoute were preventing the app from
  exiting on Android.

## 5.0.4

- Fixes a bug in ShellRoute example where NavigationBar might lose current index in a nested routes.

## 5.0.3

- Changes examples to use the routerConfig API

## 5.0.2

- Fixes missing code example in ShellRoute documentation.

## 5.0.1

- Allows ShellRoute to have child ShellRoutes (flutter/flutter#111981)

## 5.0.0

- Fixes a bug where intermediate route redirect methods are not called.
- GoRouter implements the RouterConfig interface, allowing you to call
  MaterialApp.router(routerConfig: _myGoRouter) instead of passing
  the RouterDelegate, RouteInformationParser, and RouteInformationProvider
  fields.
- **BREAKING CHANGE**
  - Redesigns redirection API, adds asynchronous feature, and adds build context to redirect.
  - Removes GoRouterRefreshStream
  - Removes navigatorBuilder
  - Removes urlPathStrategy
- [go_router v5 migration guide](https://flutter.dev/go/go-router-v5-breaking-changes)

## 4.5.1

- Fixes an issue where GoRoutes with only a redirect were disallowed
  (flutter/flutter#111763)

## 4.5.0

- Adds ShellRoute for nested navigation support (flutter/flutter#99126)
- Adds `parentNavigatorKey` to GoRoute, which specifies the Navigator to place that
  route's Page onto.

## 4.4.1

- Fix an issue where disabling logging clears the root logger's listeners

## 4.4.0

- Adds `buildPageWithState` to `GoRouteData`.
- `GoRouteData.buildPage` is now deprecated in favor of `GoRouteData.buildPageWithState`.

## 4.3.0

- Allows `Map<String, dynamic>` maps as `queryParams` of `goNamed`, `replacedName`, `pushNamed` and `namedLocation`.

## 4.2.9

- Updates text theme parameters to avoid deprecation issues.
- Fixes lint warnings.

## 4.2.8

- Fixes namedLocation to return URIs without trailing question marks if there are no query parameters.
- Cleans up examples.

## 4.2.7

- Updates README.

## 4.2.6

- Fixes rendering issues in the README.

## 4.2.5

- Fixes a bug where calling extra parameter is always null in route level redirect callback

## 4.2.4

- Rewrites Readme and examples.

## 4.2.3

- Fixes a bug where the ValueKey to be the same when a page was pushed multiple times.

## 4.2.2

- Fixes a bug where go_router_builder wasn't detecting annotations.

## 4.2.1

- Refactors internal classes and methods

## 4.2.0

- Adds `void replace()` and `replaceNamed` to `GoRouterDelegate`, `GoRouter` and `GoRouterHelper`.

## 4.1.1

- Fixes a bug where calling namedLocation does not support case-insensitive way.

## 4.1.0

- Adds `bool canPop()` to `GoRouterDelegate`, `GoRouter` and `GoRouterHelper`.

## 4.0.3

- Adds missed popping log.

## 4.0.2

- Fixes a bug where initialLocation took precedence over deep-links

## 4.0.1

- Fixes a bug where calling setLogging(false) does not clear listeners.

## 4.0.0

- Refactors go_router and introduces `GoRouteInformationProvider`. [Migration Doc](https://flutter.dev/go/go-router-v4-breaking-changes)
- Fixes a bug where top-level routes are skipped if another contains child routes.

## 3.1.1

- Uses first match if there are more than one route to match. [ [#99833](https://github.com/flutter/flutter/issues/99833)

## 3.1.0

- Adds `GoRouteData` and `TypedGoRoute` to support `package:go_router_builder`.

## 3.0.7

- Refactors runtime checks to assertions.

## 3.0.6

- Exports inherited_go_router.dart file.

## 3.0.5

- Add `dispatchNotification` method to `DummyBuildContext` in tests. (This
  should be revisited when Flutter `2.11.0` becomes stable.)
- Improves code coverage.
- `GoRoute` now warns about requiring either `pageBuilder`, `builder` or `redirect` at instantiation.

## 3.0.4

- Updates code for stricter analysis options.

## 3.0.3

- Fixes a bug where params disappear when pushing a nested route.

## 3.0.2

- Moves source to flutter/packages.
- Removes all_lint_rules_community and path_to_regexp dependencies.

## 3.0.1

- pass along the error to the `navigatorBuilder` to allow for different
  implementations based on the presence of an error

## 3.0.0

- breaking change: added `GoRouterState` to `navigatorBuilder` function
- breaking change: removed `BuildContext` from `GoRouter.pop()` to remove the
  need to use `context` parameter when calling the `GoRouter` API; this changes
  the behavior of `GoRouter.pop()` to only pop what's on the `GoRouter` page
  stack and no longer calls `Navigator.pop()`
- new [Migrating to 3.0 section](https://gorouter.dev/migrating-to-30) in the
  docs to describe the details of the breaking changes and how to update your
  code
- added a new [shared
  scaffold](https://github.com/csells/go_router/blob/main/go_router/example/lib/shared_scaffold.dart)
  sample to show how to use the `navigatorBuilder` function to build a custom
  shared scaffold outside of the animations provided by go_router

## 2.5.7

- [PR 262](https://github.com/csells/go_router/pull/262): add support for
  `Router.neglect`; thanks to [nullrocket](https://github.com/nullrocket)!
- [PR 265](https://github.com/csells/go_router/pull/265): add Japanese
  translation of the docs; thanks to
  [toshi-kuji](https://github.com/toshi-kuji)! Unfortunately I don't yet know
  how to properly display them via docs.page, but [I'm working on
  it](https://github.com/csells/go_router/issues/266)
- updated the examples using the `from` query parameter to be completely
  self-contained in the `redirect` function, simplifying usage
- updated the async data example to be simpler
- added a new example to show how to implement a loading page
- renamed the navigator_integration example to user_input and added an example
  of `WillPopScope` for go_router apps

## 2.5.6

- [PR 259](https://github.com/csells/go_router/pull/259): remove a hack for
  notifying the router of a route change that was no longer needed; thanks to
  [nullrocket](https://github.com/nullrocket)!
- improved async example to handle the case that the data has been returned but
  the page is no longer there by checking the `mounted` property of the screen

## 2.5.5

- updated implementation to use logging package for debug diagnostics; thanks
  to [johnpryan](https://github.com/johnpryan)

## 2.5.4

- fixed up the `GoRouterRefreshStream` implementation with an export, an example
  and some docs

## 2.5.3

- added `GoRouterRefreshStream` from
  [jopmiddelkamp](https://github.com/jopmiddelkamp) to easily map from a
  `Stream` to a `Listenable` for use with `refreshListenable`; very useful when
  combined with stream-based state management like
  [flutter_bloc](https://pub.dev/packages/flutter_bloc)
- dartdocs fixups from [mehade369](https://github.com/mehade369)
- example link fixes from [ben-milanko](https://github.com/ben-milanko)

## 2.5.2

- pass additional information to the `NavigatorObserver` via default args to
  `MaterialPage`, etc.

## 2.5.1

- [fix 205](https://github.com/csells/go_router/issues/205): hack around a
  failed assertion in Flutter when using `Duration.zero` in the
  `NoTransitionPage`

## 2.5.0

- provide default implementation of `GoRoute.pageBuilder` to provide a simpler
  way to build pages via the `GoRouter.build` method
- provide default implementation of `GoRouter.errorPageBuilder` to provide a
  simpler way to build error pages via the `GoRouter.errorBuilder` method
- provide default implementation of `GoRouter.errorBuilder` to provide an error
  page without the need to implement a custom error page builder
- new [Migrating to 2.5 section](https://gorouter.dev/migrating-to-25) in
  the docs to show how to take advantage of the new `builder` and default error
  page builder
- removed `launch.json` as VSCode-centric and unnecessary for discovery or easy
  launching
- added a [new custom error screen
  sample](https://github.com/csells/go_router/blob/master/example/lib/error_screen.dart)
- added a [new WidgetsApp
  sample](https://github.com/csells/go_router/blob/master/example/lib/widgets_app.dart)
- added a new `NoTransitionPage` class
- updated docs to explain why the browser's Back button doesn't work
  with the `extra` param
- updated README to point to new docs site: [gorouter.dev](https://gorouter.dev)

## 2.3.1

- [fix 191](https://github.com/csells/go_router/issues/191): handle several
  kinds of trailing / in the location, e.g. `/foo/` should be the same as `/foo`

## 2.3.0

- fix a misleading error message when using redirect functions with sub-routes

## 2.2.9

- [fix 182](https://github.com/csells/go_router/issues/182): fixes a regression
  in the nested navigation caused by the fix for
  [#163](https://github.com/csells/go_router/issues/163); thanks to
  [lulupointu](https://github.com/lulupointu) for the fix!

## 2.2.8

- reformatted CHANGELOG file; lets see if pub.dev is still ok with it...
- staged an in-progress doc site at https://docs.page/csells/go_router
- tightened up a test that was silently failing
- fixed a bug that dropped parent params in sub-route redirects

## 2.2.7

- [fix 163](https://github.com/csells/go_router/issues/163): avoids unnecessary
  page rebuilds
- [fix 139](https://github.com/csells/go_router/issues/139): avoids unnecessary
  page flashes on deep linking
- [fix 158](https://github.com/csells/go_router/issues/158): shows exception
  info in the debug output even during a top-level redirect coded w/ an
  anonymous function, i.e. what the samples all use
- [fix 151](https://github.com/csells/go_router/issues/151): exposes
  `Navigator.pop()` via `GoRouter.pop()` to make it easy to find

## 2.2.6

- [fix 127](https://github.com/csells/go_router/issues/127): updated the docs
  to add a video overview of the project for people that prefer that media style
  over long-form text when approaching a new topic
- [fix 108](https://github.com/csells/go_router/issues/108): updated the
  description of the `state` parameter to clarfy that not all properties will be
  set at every usage

## 2.2.5

- [fix 120 again](https://github.com/csells/go_router/issues/120): found the bug
  in my tests that was masking the real bug; changed two characters to implement
  the actual fix (sigh)

## 2.2.4

- [fix 116](https://github.com/csells/go_router/issues/116): work-around for
  auto-import of the `context.go` family of extension methods

## 2.2.3

- [fix 132](https://github.com/csells/go_router/issues/132): route names are
  stored as case insensitive and are now matched in a case insensitive manner

## 2.2.2

- [fix 120](https://github.com/csells/go_router/issues/120): encoding and
  decoding of params and query params

## 2.2.1

- [fix 114](https://github.com/csells/go_router/issues/114): give a better error
  message when the `GoRouter` isn't found in the widget tree via
  `GoRouter.of(context)`; thanks [aoatmon](https://github.com/aoatmon) for the
  [excellent bug report](https://github.com/csells/go_router/issues/114)!

## 2.2.0

- added a new [`navigatorBuilder`](https://gorouter.dev/navigator-builder) argument to the
  `GoRouter` constructor; thanks to [andyduke](https://github.com/andyduke)!
- also from [andyduke](https://github.com/andyduke) is an update to
  improve state restoration
- refactor from [kevmoo](https://github.com/kevmoo) for easier maintenance
- added a new [Navigator Integration section of the
  docs](https://gorouter.dev/navigator-integration)

## 2.1.2

- [fix 61 again](https://github.com/csells/go_router/issues/61): enable images
  and file links to work on pub.dev/documentation
- [fix 62](https://github.com/csells/go_router/issues/62) re-tested; fixed w/
  earlier Android system Back button fix (using navigation key)
- [fix 91](https://github.com/csells/go_router/issues/91): fix a regression w/
  the `errorPageBuilder`
- [fix 92](https://github.com/csells/go_router/issues/92): fix an edge case w/
  named sub-routes
- [fix 89](https://github.com/csells/go_router/issues/89): enable queryParams
  and extra object param w/ `push`
- refactored tests for greater coverage and fewer methods `@visibleForTesting`

## 2.1.1

- [fix 86](https://github.com/csells/go_router/issues/86): add `name` to
  `GoRouterState` to complete support for URI-free navigation knowledge in your
  code
- [fix 83](https://github.com/csells/go_router/issues/83): fix for `null`
  `extra` object

## 2.1.0

- [fix 80](https://github.com/csells/go_router/issues/80): adding a redirect
  limit to catch too many redirects error
- [fix 81](https://github.com/csells/go_router/issues/81): allow an `extra`
  object to pass through for navigation

## 2.0.1

- add badges to the README and codecov to the GitHub commit action; thanks to
  [rydmike](https://github.com/rydmike) for both

## 2.0.0

- BREAKING CHANGE and [fix #50](https://github.com/csells/go_router/issues/50):
  split `params` into `params` and `queryParams`; see the [Migrating to 2.0
  section of the docs](https://gorouter.dev/migrating-to-20)
  for instructions on how to migrate your code from 1.x to 2.0
- [fix 69](https://github.com/csells/go_router/issues/69): exposed named
  location lookup for redirection
- [fix 57](https://github.com/csells/go_router/issues/57): enable the Android
  system Back button to behave exactly like the `AppBar` Back button; thanks to
  [SunlightBro](https://github.com/SunlightBro) for the one-line fix that I had
  no idea about until he pointed it out
- [fix 59](https://github.com/csells/go_router/issues/59): add query params to
  top-level redirect
- [fix 44](https://github.com/csells/go_router/issues/44): show how to use the
  `AutomaticKeepAliveClientMixin` with nested navigation to keep widget state
  between navigations; thanks to [rydmike](https://github.com/rydmike) for this
  update

## 1.1.3

- enable case-insensitive path matching while still preserving path and query
  parameter cases
- change a lifetime of habit to sort constructors first as per
  [sort_constructors_first](https://dart.dev/lints/sort_constructors_first).
  Thanks for the PR, [Abhishek01039](https://github.com/Abhishek01039)!
- set the initial transition example route to `/none` to make pushing the 'fade
  transition' button on the first run through more fun
- fixed an error in the async data example

## 1.1.2

- Thanks, Mikes!
  - updated dartdocs from [rydmike](https://github.com/rydmike)
  - also shoutout to [https://github.com/Salakar](https://github.com/Salakar)
    for the CI action on GitHub
  - this is turning into a real community effort...

## 1.1.1

- now showing routing exceptions in the debug log
- updated the docs to make it clear that it will be called until it returns
  `null`

## 1.1.0

- added support `NavigatorObserver` objects to receive change notifications

## 1.0.1

- docs updates based on user feedback for clarity
- fix for setting URL path strategy in `main()`
- fix for `push()` disables `AppBar` Back button

## 1.0.0

- updated version for initial release
- some renaming for clarify and consistency with transitions
  - `GoRoute.builder` => `GoRoute.pageBuilder`
  - `GoRoute.error` => `GoRoute.errorPageBuilder`
- added diagnostic logging for `push` and `pushNamed`

## 0.9.6

- added support for `push` as well as `go`
- added 'none' to transitions example app
- updated animation example to use no transition and added an animated gif to
  the docs

## 0.9.5

- added support for custom transitions between routes

## 0.9.4

- updated API docs
- updated docs for `GoRouterState`

## 0.9.3

- updated API docs

## 0.9.2

- updated named route lookup to O(1)
- updated diagnostics output to show known named routes

## 0.9.1

- updated diagnostics output to show named route lookup
- docs updates

## 0.9.0

- added support for named routes

## 0.8.8

- fix to make `GoRouter` notify on pop

## 0.8.7

- made `GoRouter` a `ChangeNotifier` so you can listen for `location` changes

## 0.8.6

- books sample bug fix

## 0.8.5

- added Cupertino sample
- added example of async data lookup

## 0.8.4

- added state restoration sample

## 0.8.3

- changed `debugOutputFullPaths` to `debugLogDiagnostics` and added add'l
  debugging logging
- parameterized redirect

## 0.8.2

- updated docs for `Link` widget support

## 0.8.1

- added Books sample; fixed some issues it revealed

## 0.8.0

- breaking build to refactor the API for simplicity and capability
- move to fixed routing from conditional routing; simplies API, allows for
  redirection at the route level and there scenario was sketchy anyway
- add redirection at the route level
- replace guard objects w/ redirect functions
- add `refresh` method and `refreshListener`
- removed `.builder` ctor from `GoRouter` (not reasonable to implement)
- add Dynamic linking section to the docs
- replaced Books sample with Nested Navigation sample
- add ability to dump the known full paths to your routes to debug output

## 0.7.1

- update to pageKey to take sub-routes into account

## 0.7.0

- BREAK: rename `pattern` to `path` for consistency w/ other routers in the
  world
- added the `GoRouterLoginGuard` for the common redirect-to-login-page pattern

## 0.6.2

- fixed issue showing home page for a second before redirecting (if needed)

## 0.6.1

- added `GoRouterState.pageKey`
- removed `cupertino_icons` from main `pubspec.yaml`

## 0.6.0

- refactor to support sub-routes to build a stack of pages instead of matching
  multiple routes
- added unit tests for building the stack of pages
- some renaming of the types, e.g. `Four04Page` and `FamiliesPage` to
  `ErrorPage` and `HomePage` respectively
- fix a redirection error shown in the debug output

## 0.5.2

- add `urlPathStrategy` argument to `GoRouter` ctor

## 0.5.1

- docs and description updates

## 0.5.0

- moved redirect to top-level instead of per route for simplicity

## 0.4.1

- fixed CHANGELOG formatting

## 0.4.0

- bundled various useful route handling variables into the `GoRouterState` for
  use when building pages and error pages
- updated URL Strategy section of docs to reference `flutter run`

## 0.3.2

- formatting update to appease the pub.dev gods...

## 0.3.1

- updated the CHANGELOG

## 0.3.0

- moved redirection into a `GoRoute` ctor arg
- forgot to update the CHANGELOG

## 0.2.3

- move outstanding issues to [issue
  tracker](https://github.com/csells/go_router/issues)
- added explanation of Deep Linking to docs
- reformatting to meet pub.dev scoring guidelines

## 0.2.2

- docs updates

## 0.2.1

- messing with the CHANGELOG formatting

## 0.2.0

- initial useful release
- added support for declarative routes via `GoRoute` instances
- added support for imperative routing via `GoRoute.builder`
- added support for setting the URL path strategy
- added support for conditional routing
- added support for redirection
- added support for optional query parameters as well as positional parameters
  in route names

## 0.1.0

- squatting on the package name (I'm not too proud to admit it)<|MERGE_RESOLUTION|>--- conflicted
+++ resolved
@@ -1,10 +1,10 @@
+## 13.2.5
+
+- Fixes unwanted logs when `hierarchicalLoggingEnabled` was set to `true`.
+
 ## 13.2.4
 
-<<<<<<< HEAD
-- Fixes unwanted logs when `hierarchicalLoggingEnabled` was set to `true`.
-=======
 - Updates examples to use uri.path instead of uri.toString() for accessing the current location.
->>>>>>> 03d34e21
 
 ## 13.2.3
 
