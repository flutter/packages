--- conflicted
+++ resolved
@@ -1,8 +1,9 @@
+## 14.4.0
+
+- Adds `popUntil` method to pop multiple routes from a predicate.
+
 ## 14.3.0
 
-<<<<<<< HEAD
-- Adds `popUntil` method to pop multiple routes from a predicate.
-=======
 - Added missing implementation for the routerNeglect parameter in GoRouter.
 
 ## 14.2.9
@@ -11,8 +12,7 @@
 
 ## 14.2.8
 
-- Updated custom_stateful_shell_route example to better support swiping in TabView as well as demonstration of the use of PageView. 
->>>>>>> a35f02d7
+- Updated custom_stateful_shell_route example to better support swiping in TabView as well as demonstration of the use of PageView.
 
 ## 14.2.7
 
