<<<<<<< HEAD
## 14.3.1

- Allows going to a path relatively by prefixing `./`
=======
## 14.4.1

- Adds `missing_code_block_language_in_doc_comment` lint.

## 14.4.0

- Adds current state getter on `GoRouter` that returns the current `GoRouterState`.
>>>>>>> 4b2132f3

## 14.3.0

- Adds missing implementation for the routerNeglect parameter in GoRouter.

## 14.2.9

- Relaxes route path requirements. Both root and child routes can now start with or without '/'.

## 14.2.8

- Updated custom_stateful_shell_route example to better support swiping in TabView as well as demonstration of the use of PageView. 

## 14.2.7

- Fixes issue so that the parseRouteInformationWithContext can handle non-http Uris.

## 14.2.6

- Fixes replace and pushReplacement uri when only one route match in current route match list.

## 14.2.5

- Fixes an issue where android back button pops pages in the wrong order.

## 14.2.4

- Updates minimum supported SDK version to Flutter 3.19/Dart 3.3.
- Fix GoRouter configuration in `upgrading.md`

## 14.2.3

- Fixes redirect example's signature in `route.dart`.

## 14.2.2

- Adds section for "Stateful nested navigation" to configuration.md.

## 14.2.1

- Makes GoRouterState lookup more robust.

## 14.2.0

- Added proper `redirect` handling for `ShellRoute.$route` and `StatefulShellRoute.$route` for proper redirection handling in case of code generation.

## 14.1.4

- Fixes a URL in `navigation.md`.

## 14.1.3

- Improves the logging of routes when `debugLogDiagnostics` is enabled or `debugKnownRoutes() is called. Explains the position of shell routes in the route tree. Prints the widget name of the routes it is building.

## 14.1.2

- Fixes issue that path parameters are not set when using the `goBranch`.

## 14.1.1

- Fixes correctness of the state provided in the `onExit`.

## 14.1.0

- Adds route redirect to ShellRoutes

## 14.0.2

- Fixes unwanted logs when `hierarchicalLoggingEnabled` was set to `true`.

## 14.0.1

- Updates the redirection documentation for clarity

## 14.0.0

- **BREAKING CHANGE**
  - `GoRouteData`'s `onExit` now takes 2 parameters `BuildContext context, GoRouterState state`.

## 13.2.4

- Updates examples to use uri.path instead of uri.toString() for accessing the current location.

## 13.2.3

- Fixes an issue where deep links without path caused an exception

## 13.2.2

- Fixes restoreRouteInformation issue when GoRouter.optionURLReflectsImperativeAPIs is true and the last match is ShellRouteMatch

## 13.2.1

- Updates minimum supported SDK version to Flutter 3.16/Dart 3.2.
- Fixes memory leaks.

## 13.2.0

- Exposes full `Uri` on `GoRouterState` in `GoRouterRedirect`

## 13.1.0

- Adds `topRoute` to `GoRouterState`
- Adds `lastOrNull` to `RouteMatchList`

## 13.0.1

- Fixes new lint warnings.

## 13.0.0

- Refactors `RouteMatchList` and imperative APIs.
- **BREAKING CHANGE**:
  - RouteMatchList structure changed.
  - Matching logic updated.

## 12.1.3

- Fixes a typo in `navigation.md`.

## 12.1.2

- Fixes an incorrect use of `extends` for Dart 3 compatibility.
- Updates minimum supported SDK version to Flutter 3.10/Dart 3.0.

## 12.1.1

- Retains query parameters during refresh and first redirect.

## 12.1.0

- Adds an ability to add a custom codec for serializing/deserializing extra.

## 12.0.3

- Fixes crashes when dynamically updates routing tables with named routes.

## 12.0.2

- Fixes the problem that pathParameters is null in redirect when the Router is recreated.

## 12.0.1

- Fixes deep-link with no path on cold start.

## 12.0.0

- Adds ability to dynamically update routing table.
- **BREAKING CHANGE**:
  - The function signature of constructor of `RouteConfiguration` is updated.
  - Adds a required `matchedPath` named parameter to `RouteMatch.match`.

## 11.1.4

- Fixes missing parameters in the type-safe routes topic documentation.

## 11.1.3

- Fixes missing state.extra in onException().

## 11.1.2

- Fixes a bug where the known routes and initial route were logged even when `debugLogDiagnostics` was set to `false`.

## 11.1.1

- Fixes a missing `{@end-tool}` doc directive tag for `GoRoute.name`.

## 11.1.0

- Adds optional parameter `overridePlatformDefaultLocation` to override initial route set by platform.

## 11.0.1

- Fixes the Android back button ignores top level route's onExit.

## 11.0.0

- Fixes the GoRouter.goBranch so that it doesn't reset extra to null if extra is not serializable.
- **BREAKING CHANGE**:
  - Updates the function signature of `GoRouteInformationProvider.restore`.
  - Adds `NavigationType.restore` to `NavigationType` enum.

## 10.2.0

- Adds `onExit` to GoRoute.

## 10.1.4

- Fixes RouteInformationParser that does not restore full RouteMatchList if
  the optionURLReflectsImperativeAPIs is set.

## 10.1.3

- Fixes an issue in the documentation that was using `state.queryParameters` instead of `state.uri.queryParameters`.

## 10.1.2

- Adds pub topics to package metadata.

## 10.1.1

- Fixes mapping from `Page` to `RouteMatch`s.
- Updates minimum supported SDK version to Flutter 3.7/Dart 2.19.

## 10.1.0

- Supports setting `requestFocus`.

## 10.0.0

- **BREAKING CHANGE**:
  - Replaces location, queryParameters, and queryParametersAll in GoRouterState with Uri.
  - See [Migrating to 10.0.0](https://flutter.dev/go/go-router-v10-breaking-changes) or
    run `dart fix --apply` to fix the breakages.

## 9.1.1

- Fixes a link in error handling documentation.

## 9.1.0

- Adds the parentNavigatorKey parameter to ShellRouteData and StatefulShellRouteData.
- Fixes a typo in docs for `StatefulShellRoute.indexedStack(...)`.
- Cleans some typos in the documentation and asserts.

## 9.0.3

- Adds helpers for go_router_builder for StatefulShellRoute support

## 9.0.2

- Exposes package-level privates.

## 9.0.1

- Allows redirect only GoRoute to be part of RouteMatchList.

## 9.0.0

- **BREAKING CHANGE**:
  - Removes GoRouter.location. Use GoRouterState.of().location instead.
  - GoRouter does not `extends` ChangeNotifier.
  - [Migration guide](https://flutter.dev/go/go-router-v9-breaking-changes)
- Reduces excessive rebuilds due to inherited look up.

## 8.2.0

- Adds onException to GoRouter constructor.

## 8.1.0

- Adds parent navigator key to ShellRoute and StatefulShellRoute.

## 8.0.5

- Fixes a bug that GoRouterState in top level redirect doesn't contain complete data.

## 8.0.4

- Updates documentations around `GoRouter.of`, `GoRouter.maybeOf`, and `BuildContext` extension.

## 8.0.3

- Makes namedLocation and route name related APIs case sensitive.

## 8.0.2

- Fixes a bug in `debugLogDiagnostics` to support StatefulShellRoute.

## 8.0.1

- Fixes a link for an example in `path` documentation.
  documentation.

## 8.0.0

- **BREAKING CHANGE**:
  - Imperatively pushed GoRoute no longer change URL.
  - Browser backward and forward button respects imperative route operations.
- Refactors the route parsing pipeline.

## 7.1.1

- Removes obsolete null checks on non-nullable values.

## 7.1.0

- Introduces `StatefulShellRoute` to support using separate navigators for child routes as well as preserving state in each navigation tree (flutter/flutter#99124).
- Updates documentation for `pageBuilder` and `builder` fields of `ShellRoute`, to more correctly
  describe the meaning of the child argument in the builder functions.
- Adds support for restorationId to ShellRoute (and StatefulShellRoute).

## 7.0.2

- Fixes `BuildContext` extension method `replaceNamed` to correctly pass `pathParameters` and `queryParameters`.

## 7.0.1

- Adds a workaround for the `dart fix --apply` issue, https://github.com/dart-lang/sdk/issues/52233.

## 7.0.0

- **BREAKING CHANGE**:
  - For the below changes, run `dart fix --apply` to automatically migrate your code.
    - `GoRouteState.subloc` has been renamed to `GoRouteState.matchedLocation`.
    - `GoRouteState.params` has been renamed to `GoRouteState.pathParameters`.
    - `GoRouteState.fullpath` has been renamed to `GoRouteState.fullPath`.
    - `GoRouteState.queryParams` has been renamed to `GoRouteState.queryParameters`.
    - `params` and `queryParams` in `GoRouteState.namedLocation` have been renamed to `pathParameters` and `queryParameters`.
    - `params` and `queryParams` in `GoRouter`'s `namedLocation`, `pushNamed`, `pushReplacementNamed`
      `replaceNamed` have been renamed to `pathParameters` and `queryParameters`.
  - For the below changes, please follow the [migration guide](https://docs.google.com/document/d/10Xbpifbs4E-zh6YE5akIO8raJq_m3FIXs6nUGdOspOg).
    - `params` and `queryParams` in `BuildContext`'s `namedLocation`, `pushNamed`, `pushReplacementNamed`
      `replaceNamed` have been renamed to `pathParameters` and `queryParameters`.
- Cleans up API and makes RouteMatchList immutable.

## 6.5.9

- Removes navigator keys from `GoRouteData` and `ShellRouteData`.

## 6.5.8

- Adds name parameter to `TypedGoRoute`

## 6.5.7

- Fixes a bug that go_router would crash if `GoRoute.pageBuilder` depends on `InheritedWidget`s.

## 6.5.6

- Fixes an issue where ShellRoute routes were not logged when debugLogDiagnostic was enabled.

## 6.5.5

- Fixes an issue when popping pageless route would accidentally complete imperative page.

## 6.5.4

- Removes navigator keys from `TypedGoRoute` and `TypedShellRoute`.

## 6.5.3

- Fixes redirect being called with an empty location for unknown routes.

## 6.5.2

- NoTransitionPage now has an instant reverse transition.

## 6.5.1

- Fixes an issue where the params are removed after popping.

## 6.5.0

- Supports returning values on pop.

## 6.4.1

- Adds `initialExtra` to **GoRouter** to pass extra data alongside `initialRoute`.

## 6.4.0

- Adds `replace` method to that replaces the current route with a new one and keeps the same page key. This is useful for when you want to update the query params without changing the page key ([#115902](https://github.com/flutter/flutter/issues/115902)).

## 6.3.0

- Aligns Dart and Flutter SDK constraints.
- Updates compileSdkVersion to 33.
- Updates example app to iOS 11.
- Adds `navigatorKey` to `TypedShellRoute`
- Adds `parentNavigatorKey` to `TypedGoRoute`
- Updates documentation in matching methods.

## 6.2.0

- Exports supertypes in route_data.dart library.

## 6.1.0

- Adds `GoRouter.maybeOf` to get the closest `GoRouter` from the context, if there is any.

## 6.0.10

- Adds helpers for go_router_builder for ShellRoute support

## 6.0.9

- Fixes deprecation message for `GoRouterState.namedLocation`

## 6.0.8

- Adds support for Iterables, Lists and Sets in query params for TypedGoRoute. [#108437](https://github.com/flutter/flutter/issues/108437).

## 6.0.7

- Add observers parameter to the ShellRoute that will be passed to the nested Navigator.
- Use `HeroControllerScope` for nested Navigator that fixes Hero Widgets not animating in Nested Navigator.

## 6.0.6

- Adds `reverseTransitionDuration` to `CustomTransitionPage`

## 6.0.5

- Fixes [unnecessary_null_comparison](https://dart.dev/lints/unnecessary_null_checks) lint warnings.

## 6.0.4

- Fixes redirection info log.

## 6.0.3

- Makes `CustomTransitionPage.barrierDismissible` work

## 6.0.2

- Fixes missing result on pop in go_router extension.

## 6.0.1

- Fixes crashes when popping navigators manually.
- Fixes trailing slashes after pops.

## 6.0.0

- **BREAKING CHANGE**
  - `GoRouteData`'s `redirect` now takes 2 parameters `BuildContext context, GoRouterState state`.
  - `GoRouteData`'s `build` now takes 2 parameters `BuildContext context, GoRouterState state`.
  - `GoRouteData`'s `buildPageWithState` has been removed and replaced by `buildPage` with now takes 2 parameters `BuildContext context, GoRouterState state`.
  - `replace` from `GoRouter`, `GoRouterDelegate` and `GoRouterHelper` has been renamed into `pushReplacement`.
  - `replaceNamed` from `GoRouter`, `GoRouterDelegate` and `GoRouterHelper` has been renamed into `pushReplacementNamed`.
  - [go_router v6 migration guide](https://flutter.dev/go/go-router-v6-breaking-changes)

## 5.2.4

- Fixes crashes when using async redirect.

## 5.2.3

- Fixes link for router configuration and sub-routes

## 5.2.2

- Fixes `pop` and `push` to update urls correctly.

## 5.2.1

- Refactors `GoRouter.pop` to be able to pop individual pageless route with result.

## 5.2.0

- Fixes `GoRouterState.location` and `GoRouterState.param` to return correct value.
- Cleans up `RouteMatch` and `RouteMatchList` API.

## 5.1.10

- Fixes link of ShellRoute in README.

## 5.1.9

- Fixes broken links in documentation.

## 5.1.8

- Fixes a bug with `replace` where it was not generated a new `pageKey`.

## 5.1.7

- Adds documentation using dartdoc topics.

## 5.1.6

- Fixes crashes when multiple `GoRoute`s use the same `parentNavigatorKey` in a route subtree.

## 5.1.5

- Adds migration guide for 5.1.2 to readme.

## 5.1.4

- Fixes the documentation by removing the `ShellRoute`'s non-existing `path` parameter from it.

## 5.1.3

- Allows redirection to return same location.

## 5.1.2

- Adds GoRouterState to context.
- Fixes GoRouter notification.
- Updates README.
- Removes dynamic calls in examples.
- **BREAKING CHANGE**
  - Remove NavigatorObserver mixin from GoRouter

## 5.1.1

- Removes DebugGoRouteInformation.

## 5.1.0

- Removes urlPathStrategy completely, which should have been done in v5.0.0 but some code remained mistakenly.

## 5.0.5

- Fixes issue where asserts in popRoute were preventing the app from
  exiting on Android.

## 5.0.4

- Fixes a bug in ShellRoute example where NavigationBar might lose current index in a nested routes.

## 5.0.3

- Changes examples to use the routerConfig API

## 5.0.2

- Fixes missing code example in ShellRoute documentation.

## 5.0.1

- Allows ShellRoute to have child ShellRoutes (flutter/flutter#111981)

## 5.0.0

- Fixes a bug where intermediate route redirect methods are not called.
- GoRouter implements the RouterConfig interface, allowing you to call
  MaterialApp.router(routerConfig: \_myGoRouter) instead of passing
  the RouterDelegate, RouteInformationParser, and RouteInformationProvider
  fields.
- **BREAKING CHANGE**
  - Redesigns redirection API, adds asynchronous feature, and adds build context to redirect.
  - Removes GoRouterRefreshStream
  - Removes navigatorBuilder
  - Removes urlPathStrategy
- [go_router v5 migration guide](https://flutter.dev/go/go-router-v5-breaking-changes)

## 4.5.1

- Fixes an issue where GoRoutes with only a redirect were disallowed
  (flutter/flutter#111763)

## 4.5.0

- Adds ShellRoute for nested navigation support (flutter/flutter#99126)
- Adds `parentNavigatorKey` to GoRoute, which specifies the Navigator to place that
  route's Page onto.

## 4.4.1

- Fix an issue where disabling logging clears the root logger's listeners

## 4.4.0

- Adds `buildPageWithState` to `GoRouteData`.
- `GoRouteData.buildPage` is now deprecated in favor of `GoRouteData.buildPageWithState`.

## 4.3.0

- Allows `Map<String, dynamic>` maps as `queryParams` of `goNamed`, `replacedName`, `pushNamed` and `namedLocation`.

## 4.2.9

- Updates text theme parameters to avoid deprecation issues.
- Fixes lint warnings.

## 4.2.8

- Fixes namedLocation to return URIs without trailing question marks if there are no query parameters.
- Cleans up examples.

## 4.2.7

- Updates README.

## 4.2.6

- Fixes rendering issues in the README.

## 4.2.5

- Fixes a bug where calling extra parameter is always null in route level redirect callback

## 4.2.4

- Rewrites Readme and examples.

## 4.2.3

- Fixes a bug where the ValueKey to be the same when a page was pushed multiple times.

## 4.2.2

- Fixes a bug where go_router_builder wasn't detecting annotations.

## 4.2.1

- Refactors internal classes and methods

## 4.2.0

- Adds `void replace()` and `replaceNamed` to `GoRouterDelegate`, `GoRouter` and `GoRouterHelper`.

## 4.1.1

- Fixes a bug where calling namedLocation does not support case-insensitive way.

## 4.1.0

- Adds `bool canPop()` to `GoRouterDelegate`, `GoRouter` and `GoRouterHelper`.

## 4.0.3

- Adds missed popping log.

## 4.0.2

- Fixes a bug where initialLocation took precedence over deep-links

## 4.0.1

- Fixes a bug where calling setLogging(false) does not clear listeners.

## 4.0.0

- Refactors go_router and introduces `GoRouteInformationProvider`. [Migration Doc](https://flutter.dev/go/go-router-v4-breaking-changes)
- Fixes a bug where top-level routes are skipped if another contains child routes.

## 3.1.1

- Uses first match if there are more than one route to match. [ [#99833](https://github.com/flutter/flutter/issues/99833)

## 3.1.0

- Adds `GoRouteData` and `TypedGoRoute` to support `package:go_router_builder`.

## 3.0.7

- Refactors runtime checks to assertions.

## 3.0.6

- Exports inherited_go_router.dart file.

## 3.0.5

- Add `dispatchNotification` method to `DummyBuildContext` in tests. (This
  should be revisited when Flutter `2.11.0` becomes stable.)
- Improves code coverage.
- `GoRoute` now warns about requiring either `pageBuilder`, `builder` or `redirect` at instantiation.

## 3.0.4

- Updates code for stricter analysis options.

## 3.0.3

- Fixes a bug where params disappear when pushing a nested route.

## 3.0.2

- Moves source to flutter/packages.
- Removes all_lint_rules_community and path_to_regexp dependencies.

## 3.0.1

- pass along the error to the `navigatorBuilder` to allow for different
  implementations based on the presence of an error

## 3.0.0

- breaking change: added `GoRouterState` to `navigatorBuilder` function
- breaking change: removed `BuildContext` from `GoRouter.pop()` to remove the
  need to use `context` parameter when calling the `GoRouter` API; this changes
  the behavior of `GoRouter.pop()` to only pop what's on the `GoRouter` page
  stack and no longer calls `Navigator.pop()`
- new [Migrating to 3.0 section](https://gorouter.dev/migrating-to-30) in the
  docs to describe the details of the breaking changes and how to update your
  code
- added a new [shared
  scaffold](https://github.com/csells/go_router/blob/main/go_router/example/lib/shared_scaffold.dart)
  sample to show how to use the `navigatorBuilder` function to build a custom
  shared scaffold outside of the animations provided by go_router

## 2.5.7

- [PR 262](https://github.com/csells/go_router/pull/262): add support for
  `Router.neglect`; thanks to [nullrocket](https://github.com/nullrocket)!
- [PR 265](https://github.com/csells/go_router/pull/265): add Japanese
  translation of the docs; thanks to
  [toshi-kuji](https://github.com/toshi-kuji)! Unfortunately I don't yet know
  how to properly display them via docs.page, but [I'm working on
  it](https://github.com/csells/go_router/issues/266)
- updated the examples using the `from` query parameter to be completely
  self-contained in the `redirect` function, simplifying usage
- updated the async data example to be simpler
- added a new example to show how to implement a loading page
- renamed the navigator_integration example to user_input and added an example
  of `WillPopScope` for go_router apps

## 2.5.6

- [PR 259](https://github.com/csells/go_router/pull/259): remove a hack for
  notifying the router of a route change that was no longer needed; thanks to
  [nullrocket](https://github.com/nullrocket)!
- improved async example to handle the case that the data has been returned but
  the page is no longer there by checking the `mounted` property of the screen

## 2.5.5

- updated implementation to use logging package for debug diagnostics; thanks
  to [johnpryan](https://github.com/johnpryan)

## 2.5.4

- fixed up the `GoRouterRefreshStream` implementation with an export, an example
  and some docs

## 2.5.3

- added `GoRouterRefreshStream` from
  [jopmiddelkamp](https://github.com/jopmiddelkamp) to easily map from a
  `Stream` to a `Listenable` for use with `refreshListenable`; very useful when
  combined with stream-based state management like
  [flutter_bloc](https://pub.dev/packages/flutter_bloc)
- dartdocs fixups from [mehade369](https://github.com/mehade369)
- example link fixes from [ben-milanko](https://github.com/ben-milanko)

## 2.5.2

- pass additional information to the `NavigatorObserver` via default args to
  `MaterialPage`, etc.

## 2.5.1

- [fix 205](https://github.com/csells/go_router/issues/205): hack around a
  failed assertion in Flutter when using `Duration.zero` in the
  `NoTransitionPage`

## 2.5.0

- provide default implementation of `GoRoute.pageBuilder` to provide a simpler
  way to build pages via the `GoRouter.build` method
- provide default implementation of `GoRouter.errorPageBuilder` to provide a
  simpler way to build error pages via the `GoRouter.errorBuilder` method
- provide default implementation of `GoRouter.errorBuilder` to provide an error
  page without the need to implement a custom error page builder
- new [Migrating to 2.5 section](https://gorouter.dev/migrating-to-25) in
  the docs to show how to take advantage of the new `builder` and default error
  page builder
- removed `launch.json` as VSCode-centric and unnecessary for discovery or easy
  launching
- added a [new custom error screen
  sample](https://github.com/csells/go_router/blob/master/example/lib/error_screen.dart)
- added a [new WidgetsApp
  sample](https://github.com/csells/go_router/blob/master/example/lib/widgets_app.dart)
- added a new `NoTransitionPage` class
- updated docs to explain why the browser's Back button doesn't work
  with the `extra` param
- updated README to point to new docs site: [gorouter.dev](https://gorouter.dev)

## 2.3.1

- [fix 191](https://github.com/csells/go_router/issues/191): handle several
  kinds of trailing / in the location, e.g. `/foo/` should be the same as `/foo`

## 2.3.0

- fix a misleading error message when using redirect functions with sub-routes

## 2.2.9

- [fix 182](https://github.com/csells/go_router/issues/182): fixes a regression
  in the nested navigation caused by the fix for
  [#163](https://github.com/csells/go_router/issues/163); thanks to
  [lulupointu](https://github.com/lulupointu) for the fix!

## 2.2.8

- reformatted CHANGELOG file; lets see if pub.dev is still ok with it...
- staged an in-progress doc site at https://docs.page/csells/go_router
- tightened up a test that was silently failing
- fixed a bug that dropped parent params in sub-route redirects

## 2.2.7

- [fix 163](https://github.com/csells/go_router/issues/163): avoids unnecessary
  page rebuilds
- [fix 139](https://github.com/csells/go_router/issues/139): avoids unnecessary
  page flashes on deep linking
- [fix 158](https://github.com/csells/go_router/issues/158): shows exception
  info in the debug output even during a top-level redirect coded w/ an
  anonymous function, i.e. what the samples all use
- [fix 151](https://github.com/csells/go_router/issues/151): exposes
  `Navigator.pop()` via `GoRouter.pop()` to make it easy to find

## 2.2.6

- [fix 127](https://github.com/csells/go_router/issues/127): updated the docs
  to add a video overview of the project for people that prefer that media style
  over long-form text when approaching a new topic
- [fix 108](https://github.com/csells/go_router/issues/108): updated the
  description of the `state` parameter to clarfy that not all properties will be
  set at every usage

## 2.2.5

- [fix 120 again](https://github.com/csells/go_router/issues/120): found the bug
  in my tests that was masking the real bug; changed two characters to implement
  the actual fix (sigh)

## 2.2.4

- [fix 116](https://github.com/csells/go_router/issues/116): work-around for
  auto-import of the `context.go` family of extension methods

## 2.2.3

- [fix 132](https://github.com/csells/go_router/issues/132): route names are
  stored as case insensitive and are now matched in a case insensitive manner

## 2.2.2

- [fix 120](https://github.com/csells/go_router/issues/120): encoding and
  decoding of params and query params

## 2.2.1

- [fix 114](https://github.com/csells/go_router/issues/114): give a better error
  message when the `GoRouter` isn't found in the widget tree via
  `GoRouter.of(context)`; thanks [aoatmon](https://github.com/aoatmon) for the
  [excellent bug report](https://github.com/csells/go_router/issues/114)!

## 2.2.0

- added a new [`navigatorBuilder`](https://gorouter.dev/navigator-builder) argument to the
  `GoRouter` constructor; thanks to [andyduke](https://github.com/andyduke)!
- also from [andyduke](https://github.com/andyduke) is an update to
  improve state restoration
- refactor from [kevmoo](https://github.com/kevmoo) for easier maintenance
- added a new [Navigator Integration section of the
  docs](https://gorouter.dev/navigator-integration)

## 2.1.2

- [fix 61 again](https://github.com/csells/go_router/issues/61): enable images
  and file links to work on pub.dev/documentation
- [fix 62](https://github.com/csells/go_router/issues/62) re-tested; fixed w/
  earlier Android system Back button fix (using navigation key)
- [fix 91](https://github.com/csells/go_router/issues/91): fix a regression w/
  the `errorPageBuilder`
- [fix 92](https://github.com/csells/go_router/issues/92): fix an edge case w/
  named sub-routes
- [fix 89](https://github.com/csells/go_router/issues/89): enable queryParams
  and extra object param w/ `push`
- refactored tests for greater coverage and fewer methods `@visibleForTesting`

## 2.1.1

- [fix 86](https://github.com/csells/go_router/issues/86): add `name` to
  `GoRouterState` to complete support for URI-free navigation knowledge in your
  code
- [fix 83](https://github.com/csells/go_router/issues/83): fix for `null`
  `extra` object

## 2.1.0

- [fix 80](https://github.com/csells/go_router/issues/80): adding a redirect
  limit to catch too many redirects error
- [fix 81](https://github.com/csells/go_router/issues/81): allow an `extra`
  object to pass through for navigation

## 2.0.1

- add badges to the README and codecov to the GitHub commit action; thanks to
  [rydmike](https://github.com/rydmike) for both

## 2.0.0

- BREAKING CHANGE and [fix #50](https://github.com/csells/go_router/issues/50):
  split `params` into `params` and `queryParams`; see the [Migrating to 2.0
  section of the docs](https://gorouter.dev/migrating-to-20)
  for instructions on how to migrate your code from 1.x to 2.0
- [fix 69](https://github.com/csells/go_router/issues/69): exposed named
  location lookup for redirection
- [fix 57](https://github.com/csells/go_router/issues/57): enable the Android
  system Back button to behave exactly like the `AppBar` Back button; thanks to
  [SunlightBro](https://github.com/SunlightBro) for the one-line fix that I had
  no idea about until he pointed it out
- [fix 59](https://github.com/csells/go_router/issues/59): add query params to
  top-level redirect
- [fix 44](https://github.com/csells/go_router/issues/44): show how to use the
  `AutomaticKeepAliveClientMixin` with nested navigation to keep widget state
  between navigations; thanks to [rydmike](https://github.com/rydmike) for this
  update

## 1.1.3

- enable case-insensitive path matching while still preserving path and query
  parameter cases
- change a lifetime of habit to sort constructors first as per
  [sort_constructors_first](https://dart.dev/lints/sort_constructors_first).
  Thanks for the PR, [Abhishek01039](https://github.com/Abhishek01039)!
- set the initial transition example route to `/none` to make pushing the 'fade
  transition' button on the first run through more fun
- fixed an error in the async data example

## 1.1.2

- Thanks, Mikes!
  - updated dartdocs from [rydmike](https://github.com/rydmike)
  - also shoutout to [https://github.com/Salakar](https://github.com/Salakar)
    for the CI action on GitHub
  - this is turning into a real community effort...

## 1.1.1

- now showing routing exceptions in the debug log
- updated the docs to make it clear that it will be called until it returns
  `null`

## 1.1.0

- added support `NavigatorObserver` objects to receive change notifications

## 1.0.1

- docs updates based on user feedback for clarity
- fix for setting URL path strategy in `main()`
- fix for `push()` disables `AppBar` Back button

## 1.0.0

- updated version for initial release
- some renaming for clarify and consistency with transitions
  - `GoRoute.builder` => `GoRoute.pageBuilder`
  - `GoRoute.error` => `GoRoute.errorPageBuilder`
- added diagnostic logging for `push` and `pushNamed`

## 0.9.6

- added support for `push` as well as `go`
- added 'none' to transitions example app
- updated animation example to use no transition and added an animated gif to
  the docs

## 0.9.5

- added support for custom transitions between routes

## 0.9.4

- updated API docs
- updated docs for `GoRouterState`

## 0.9.3

- updated API docs

## 0.9.2

- updated named route lookup to O(1)
- updated diagnostics output to show known named routes

## 0.9.1

- updated diagnostics output to show named route lookup
- docs updates

## 0.9.0

- added support for named routes

## 0.8.8

- fix to make `GoRouter` notify on pop

## 0.8.7

- made `GoRouter` a `ChangeNotifier` so you can listen for `location` changes

## 0.8.6

- books sample bug fix

## 0.8.5

- added Cupertino sample
- added example of async data lookup

## 0.8.4

- added state restoration sample

## 0.8.3

- changed `debugOutputFullPaths` to `debugLogDiagnostics` and added add'l
  debugging logging
- parameterized redirect

## 0.8.2

- updated docs for `Link` widget support

## 0.8.1

- added Books sample; fixed some issues it revealed

## 0.8.0

- breaking build to refactor the API for simplicity and capability
- move to fixed routing from conditional routing; simplies API, allows for
  redirection at the route level and there scenario was sketchy anyway
- add redirection at the route level
- replace guard objects w/ redirect functions
- add `refresh` method and `refreshListener`
- removed `.builder` ctor from `GoRouter` (not reasonable to implement)
- add Dynamic linking section to the docs
- replaced Books sample with Nested Navigation sample
- add ability to dump the known full paths to your routes to debug output

## 0.7.1

- update to pageKey to take sub-routes into account

## 0.7.0

- BREAK: rename `pattern` to `path` for consistency w/ other routers in the
  world
- added the `GoRouterLoginGuard` for the common redirect-to-login-page pattern

## 0.6.2

- fixed issue showing home page for a second before redirecting (if needed)

## 0.6.1

- added `GoRouterState.pageKey`
- removed `cupertino_icons` from main `pubspec.yaml`

## 0.6.0

- refactor to support sub-routes to build a stack of pages instead of matching
  multiple routes
- added unit tests for building the stack of pages
- some renaming of the types, e.g. `Four04Page` and `FamiliesPage` to
  `ErrorPage` and `HomePage` respectively
- fix a redirection error shown in the debug output

## 0.5.2

- add `urlPathStrategy` argument to `GoRouter` ctor

## 0.5.1

- docs and description updates

## 0.5.0

- moved redirect to top-level instead of per route for simplicity

## 0.4.1

- fixed CHANGELOG formatting

## 0.4.0

- bundled various useful route handling variables into the `GoRouterState` for
  use when building pages and error pages
- updated URL Strategy section of docs to reference `flutter run`

## 0.3.2

- formatting update to appease the pub.dev gods...

## 0.3.1

- updated the CHANGELOG

## 0.3.0

- moved redirection into a `GoRoute` ctor arg
- forgot to update the CHANGELOG

## 0.2.3

- move outstanding issues to [issue
  tracker](https://github.com/csells/go_router/issues)
- added explanation of Deep Linking to docs
- reformatting to meet pub.dev scoring guidelines

## 0.2.2

- docs updates

## 0.2.1

- messing with the CHANGELOG formatting

## 0.2.0

- initial useful release
- added support for declarative routes via `GoRoute` instances
- added support for imperative routing via `GoRoute.builder`
- added support for setting the URL path strategy
- added support for conditional routing
- added support for redirection
- added support for optional query parameters as well as positional parameters
  in route names

## 0.1.0

- squatting on the package name (I'm not too proud to admit it)<|MERGE_RESOLUTION|>--- conflicted
+++ resolved
@@ -1,8 +1,8 @@
-<<<<<<< HEAD
-## 14.3.1
+
+## 14.4.2
 
 - Allows going to a path relatively by prefixing `./`
-=======
+
 ## 14.4.1
 
 - Adds `missing_code_block_language_in_doc_comment` lint.
@@ -10,7 +10,6 @@
 ## 14.4.0
 
 - Adds current state getter on `GoRouter` that returns the current `GoRouterState`.
->>>>>>> 4b2132f3
 
 ## 14.3.0
 
