--- conflicted
+++ resolved
@@ -1,8 +1,7 @@
-<<<<<<< HEAD
-## 9.1.0
+## 10.2.0
 
 - Adds preload support to StatefulShellRoute, configurable via `lazy` parameter on StatefulShellBranch.
-=======
+
 ## 10.1.2
 
 * Adds pub topics to package metadata.
@@ -44,7 +43,6 @@
 ## 9.0.1
 
 - Allows redirect only GoRoute to be part of RouteMatchList.
->>>>>>> b8b84b23
 
 ## 9.0.0
 
