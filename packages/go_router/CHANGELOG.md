--- conflicted
+++ resolved
@@ -1,10 +1,10 @@
+## NEXT
+
+* Updates example app Gradle version to 7.6.3.
+
 ## 12.1.3
 
-<<<<<<< HEAD
-* Updates example app Gradle version to 7.6.3.
-=======
 * Fixes a typo in `navigation.md`.
->>>>>>> 80aa46a5
 
 ## 12.1.2
 
