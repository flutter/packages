<<<<<<< HEAD
## 15.1.4

- Fixes Popping state and re-rendering scaffold at the same time doesn't update the URL on web.
=======
## 15.2.0

- `GoRouteData` now defines `.location`, `.go(context)`, `.push(context)`, `.pushReplacement(context)`, and `replace(context)` to be used for [Type-safe routing](https://pub.dev/documentation/go_router/latest/topics/Type-safe%20routes-topic.html). **Requires go_router_builder >= 3.0.0**.
>>>>>>> 715a0a5c

## 15.1.3

* Updates minimum supported SDK version to Flutter 3.27/Dart 3.6.
* Fixes typo in API docs.


## 15.1.2

- Fixes focus request propagation from `GoRouter` to `Navigator` by properly handling the `requestFocus` parameter.

## 15.1.1

- Adds missing `caseSensitive` to `GoRouteData.$route`.

## 15.1.0

- Adds `caseSensitive` to `TypedGoRoute`.

## 15.0.0

- **BREAKING CHANGE**
  - URLs are now case sensitive.
  - Adds `caseSensitive` parameter to `GoRouter` (default to `true`).
  - See [Migrating to 15.0.0](https://flutter.dev/go/go-router-v15-breaking-changes)

## 14.8.1

- Secured canPop method for the lack of matches in routerDelegate's configuration.
 
## 14.8.0

- Adds `preload` parameter to `StatefulShellBranchData.$branch`.

## 14.7.2

- Add missing `await` keyword to `onTap` callback in `navigation.md`.

## 14.7.1

- Fixes return type of current state getter on `GoRouter` and `GoRouterDelegate` to be non-nullable.

## 14.7.0

- Adds fragment support to GoRouter, enabling direct specification and automatic handling of fragments in routes.

## 14.6.4

- Rephrases readme.

## 14.6.3

- Updates minimum supported SDK version to Flutter 3.22/Dart 3.4.
- Updates readme.

## 14.6.2

- Replaces deprecated collection method usage.

## 14.6.1

- Fixed `PopScope`, and `WillPopScop` was not handled properly in the Root routes.

## 14.6.0

- Allows going to a path relatively by prefixing `./`

## 14.5.0

- Adds preload support to StatefulShellRoute, configurable via `preload` parameter on StatefulShellBranch.

## 14.4.1

- Adds `missing_code_block_language_in_doc_comment` lint.

## 14.4.0

- Adds current state getter on `GoRouter` that returns the current `GoRouterState`.

## 14.3.0

- Adds missing implementation for the routerNeglect parameter in GoRouter.

## 14.2.9

- Relaxes route path requirements. Both root and child routes can now start with or without '/'.

## 14.2.8

- Updated custom_stateful_shell_route example to better support swiping in TabView as well as demonstration of the use of PageView.

## 14.2.7

- Fixes issue so that the parseRouteInformationWithContext can handle non-http Uris.

## 14.2.6

- Fixes replace and pushReplacement uri when only one route match in current route match list.

## 14.2.5

- Fixes an issue where android back button pops pages in the wrong order.

## 14.2.4

- Updates minimum supported SDK version to Flutter 3.19/Dart 3.3.
- Fix GoRouter configuration in `upgrading.md`

## 14.2.3

- Fixes redirect example's signature in `route.dart`.

## 14.2.2

- Adds section for "Stateful nested navigation" to configuration.md.

## 14.2.1

- Makes GoRouterState lookup more robust.

## 14.2.0

- Added proper `redirect` handling for `ShellRoute.$route` and `StatefulShellRoute.$route` for proper redirection handling in case of code generation.

## 14.1.4

- Fixes a URL in `navigation.md`.

## 14.1.3

- Improves the logging of routes when `debugLogDiagnostics` is enabled or `debugKnownRoutes() is called. Explains the position of shell routes in the route tree. Prints the widget name of the routes it is building.

## 14.1.2

- Fixes issue that path parameters are not set when using the `goBranch`.

## 14.1.1

- Fixes correctness of the state provided in the `onExit`.

## 14.1.0

- Adds route redirect to ShellRoutes

## 14.0.2

- Fixes unwanted logs when `hierarchicalLoggingEnabled` was set to `true`.

## 14.0.1

- Updates the redirection documentation for clarity

## 14.0.0

- **BREAKING CHANGE**
  - `GoRouteData`'s `onExit` now takes 2 parameters `BuildContext context, GoRouterState state`.

## 13.2.4

- Updates examples to use uri.path instead of uri.toString() for accessing the current location.

## 13.2.3

- Fixes an issue where deep links without path caused an exception

## 13.2.2

- Fixes restoreRouteInformation issue when GoRouter.optionURLReflectsImperativeAPIs is true and the last match is ShellRouteMatch

## 13.2.1

- Updates minimum supported SDK version to Flutter 3.16/Dart 3.2.
- Fixes memory leaks.

## 13.2.0

- Exposes full `Uri` on `GoRouterState` in `GoRouterRedirect`

## 13.1.0

- Adds `topRoute` to `GoRouterState`
- Adds `lastOrNull` to `RouteMatchList`

## 13.0.1

- Fixes new lint warnings.

## 13.0.0

- Refactors `RouteMatchList` and imperative APIs.
- **BREAKING CHANGE**:
  - RouteMatchList structure changed.
  - Matching logic updated.

## 12.1.3

- Fixes a typo in `navigation.md`.

## 12.1.2

- Fixes an incorrect use of `extends` for Dart 3 compatibility.
- Updates minimum supported SDK version to Flutter 3.10/Dart 3.0.

## 12.1.1

- Retains query parameters during refresh and first redirect.

## 12.1.0

- Adds an ability to add a custom codec for serializing/deserializing extra.

## 12.0.3

- Fixes crashes when dynamically updates routing tables with named routes.

## 12.0.2

- Fixes the problem that pathParameters is null in redirect when the Router is recreated.

## 12.0.1

- Fixes deep-link with no path on cold start.

## 12.0.0

- Adds ability to dynamically update routing table.
- **BREAKING CHANGE**:
  - The function signature of constructor of `RouteConfiguration` is updated.
  - Adds a required `matchedPath` named parameter to `RouteMatch.match`.

## 11.1.4

- Fixes missing parameters in the type-safe routes topic documentation.

## 11.1.3

- Fixes missing state.extra in onException().

## 11.1.2

- Fixes a bug where the known routes and initial route were logged even when `debugLogDiagnostics` was set to `false`.

## 11.1.1

- Fixes a missing `{@end-tool}` doc directive tag for `GoRoute.name`.

## 11.1.0

- Adds optional parameter `overridePlatformDefaultLocation` to override initial route set by platform.

## 11.0.1

- Fixes the Android back button ignores top level route's onExit.

## 11.0.0

- Fixes the GoRouter.goBranch so that it doesn't reset extra to null if extra is not serializable.
- **BREAKING CHANGE**:
  - Updates the function signature of `GoRouteInformationProvider.restore`.
  - Adds `NavigationType.restore` to `NavigationType` enum.

## 10.2.0

- Adds `onExit` to GoRoute.

## 10.1.4

- Fixes RouteInformationParser that does not restore full RouteMatchList if
  the optionURLReflectsImperativeAPIs is set.

## 10.1.3

- Fixes an issue in the documentation that was using `state.queryParameters` instead of `state.uri.queryParameters`.

## 10.1.2

- Adds pub topics to package metadata.

## 10.1.1

- Fixes mapping from `Page` to `RouteMatch`s.
- Updates minimum supported SDK version to Flutter 3.7/Dart 2.19.

## 10.1.0

- Supports setting `requestFocus`.

## 10.0.0

- **BREAKING CHANGE**:
  - Replaces location, queryParameters, and queryParametersAll in GoRouterState with Uri.
  - See [Migrating to 10.0.0](https://flutter.dev/go/go-router-v10-breaking-changes) or
    run `dart fix --apply` to fix the breakages.

## 9.1.1

- Fixes a link in error handling documentation.

## 9.1.0

- Adds the parentNavigatorKey parameter to ShellRouteData and StatefulShellRouteData.
- Fixes a typo in docs for `StatefulShellRoute.indexedStack(...)`.
- Cleans some typos in the documentation and asserts.

## 9.0.3

- Adds helpers for go_router_builder for StatefulShellRoute support

## 9.0.2

- Exposes package-level privates.

## 9.0.1

- Allows redirect only GoRoute to be part of RouteMatchList.

## 9.0.0

- **BREAKING CHANGE**:
  - Removes GoRouter.location. Use GoRouterState.of().location instead.
  - GoRouter does not `extends` ChangeNotifier.
  - [Migration guide](https://flutter.dev/go/go-router-v9-breaking-changes)
- Reduces excessive rebuilds due to inherited look up.

## 8.2.0

- Adds onException to GoRouter constructor.

## 8.1.0

- Adds parent navigator key to ShellRoute and StatefulShellRoute.

## 8.0.5

- Fixes a bug that GoRouterState in top level redirect doesn't contain complete data.

## 8.0.4

- Updates documentations around `GoRouter.of`, `GoRouter.maybeOf`, and `BuildContext` extension.

## 8.0.3

- Makes namedLocation and route name related APIs case sensitive.

## 8.0.2

- Fixes a bug in `debugLogDiagnostics` to support StatefulShellRoute.

## 8.0.1

- Fixes a link for an example in `path` documentation.
  documentation.

## 8.0.0

- **BREAKING CHANGE**:
  - Imperatively pushed GoRoute no longer change URL.
  - Browser backward and forward button respects imperative route operations.
- Refactors the route parsing pipeline.

## 7.1.1

- Removes obsolete null checks on non-nullable values.

## 7.1.0

- Introduces `StatefulShellRoute` to support using separate navigators for child routes as well as preserving state in each navigation tree (flutter/flutter#99124).
- Updates documentation for `pageBuilder` and `builder` fields of `ShellRoute`, to more correctly
  describe the meaning of the child argument in the builder functions.
- Adds support for restorationId to ShellRoute (and StatefulShellRoute).

## 7.0.2

- Fixes `BuildContext` extension method `replaceNamed` to correctly pass `pathParameters` and `queryParameters`.

## 7.0.1

- Adds a workaround for the `dart fix --apply` issue, https://github.com/dart-lang/sdk/issues/52233.

## 7.0.0

- **BREAKING CHANGE**:
  - For the below changes, run `dart fix --apply` to automatically migrate your code.
    - `GoRouteState.subloc` has been renamed to `GoRouteState.matchedLocation`.
    - `GoRouteState.params` has been renamed to `GoRouteState.pathParameters`.
    - `GoRouteState.fullpath` has been renamed to `GoRouteState.fullPath`.
    - `GoRouteState.queryParams` has been renamed to `GoRouteState.queryParameters`.
    - `params` and `queryParams` in `GoRouteState.namedLocation` have been renamed to `pathParameters` and `queryParameters`.
    - `params` and `queryParams` in `GoRouter`'s `namedLocation`, `pushNamed`, `pushReplacementNamed`
      `replaceNamed` have been renamed to `pathParameters` and `queryParameters`.
  - For the below changes, please follow the [migration guide](https://docs.google.com/document/d/10Xbpifbs4E-zh6YE5akIO8raJq_m3FIXs6nUGdOspOg).
    - `params` and `queryParams` in `BuildContext`'s `namedLocation`, `pushNamed`, `pushReplacementNamed`
      `replaceNamed` have been renamed to `pathParameters` and `queryParameters`.
- Cleans up API and makes RouteMatchList immutable.

## 6.5.9

- Removes navigator keys from `GoRouteData` and `ShellRouteData`.

## 6.5.8

- Adds name parameter to `TypedGoRoute`

## 6.5.7

- Fixes a bug that go_router would crash if `GoRoute.pageBuilder` depends on `InheritedWidget`s.

## 6.5.6

- Fixes an issue where ShellRoute routes were not logged when debugLogDiagnostic was enabled.

## 6.5.5

- Fixes an issue when popping pageless route would accidentally complete imperative page.

## 6.5.4

- Removes navigator keys from `TypedGoRoute` and `TypedShellRoute`.

## 6.5.3

- Fixes redirect being called with an empty location for unknown routes.

## 6.5.2

- NoTransitionPage now has an instant reverse transition.

## 6.5.1

- Fixes an issue where the params are removed after popping.

## 6.5.0

- Supports returning values on pop.

## 6.4.1

- Adds `initialExtra` to **GoRouter** to pass extra data alongside `initialRoute`.

## 6.4.0

- Adds `replace` method to that replaces the current route with a new one and keeps the same page key. This is useful for when you want to update the query params without changing the page key ([#115902](https://github.com/flutter/flutter/issues/115902)).

## 6.3.0

- Aligns Dart and Flutter SDK constraints.
- Updates compileSdkVersion to 33.
- Updates example app to iOS 11.
- Adds `navigatorKey` to `TypedShellRoute`
- Adds `parentNavigatorKey` to `TypedGoRoute`
- Updates documentation in matching methods.

## 6.2.0

- Exports supertypes in route_data.dart library.

## 6.1.0

- Adds `GoRouter.maybeOf` to get the closest `GoRouter` from the context, if there is any.

## 6.0.10

- Adds helpers for go_router_builder for ShellRoute support

## 6.0.9

- Fixes deprecation message for `GoRouterState.namedLocation`

## 6.0.8

- Adds support for Iterables, Lists and Sets in query params for TypedGoRoute. [#108437](https://github.com/flutter/flutter/issues/108437).

## 6.0.7

- Add observers parameter to the ShellRoute that will be passed to the nested Navigator.
- Use `HeroControllerScope` for nested Navigator that fixes Hero Widgets not animating in Nested Navigator.

## 6.0.6

- Adds `reverseTransitionDuration` to `CustomTransitionPage`

## 6.0.5

- Fixes [unnecessary_null_comparison](https://dart.dev/lints/unnecessary_null_checks) lint warnings.

## 6.0.4

- Fixes redirection info log.

## 6.0.3

- Makes `CustomTransitionPage.barrierDismissible` work

## 6.0.2

- Fixes missing result on pop in go_router extension.

## 6.0.1

- Fixes crashes when popping navigators manually.
- Fixes trailing slashes after pops.

## 6.0.0

- **BREAKING CHANGE**
  - `GoRouteData`'s `redirect` now takes 2 parameters `BuildContext context, GoRouterState state`.
  - `GoRouteData`'s `build` now takes 2 parameters `BuildContext context, GoRouterState state`.
  - `GoRouteData`'s `buildPageWithState` has been removed and replaced by `buildPage` with now takes 2 parameters `BuildContext context, GoRouterState state`.
  - `replace` from `GoRouter`, `GoRouterDelegate` and `GoRouterHelper` has been renamed into `pushReplacement`.
  - `replaceNamed` from `GoRouter`, `GoRouterDelegate` and `GoRouterHelper` has been renamed into `pushReplacementNamed`.
  - [go_router v6 migration guide](https://flutter.dev/go/go-router-v6-breaking-changes)

## 5.2.4

- Fixes crashes when using async redirect.

## 5.2.3

- Fixes link for router configuration and sub-routes

## 5.2.2

- Fixes `pop` and `push` to update urls correctly.

## 5.2.1

- Refactors `GoRouter.pop` to be able to pop individual pageless route with result.

## 5.2.0

- Fixes `GoRouterState.location` and `GoRouterState.param` to return correct value.
- Cleans up `RouteMatch` and `RouteMatchList` API.

## 5.1.10

- Fixes link of ShellRoute in README.

## 5.1.9

- Fixes broken links in documentation.

## 5.1.8

- Fixes a bug with `replace` where it was not generated a new `pageKey`.

## 5.1.7

- Adds documentation using dartdoc topics.

## 5.1.6

- Fixes crashes when multiple `GoRoute`s use the same `parentNavigatorKey` in a route subtree.

## 5.1.5

- Adds migration guide for 5.1.2 to readme.

## 5.1.4

- Fixes the documentation by removing the `ShellRoute`'s non-existing `path` parameter from it.

## 5.1.3

- Allows redirection to return same location.

## 5.1.2

- Adds GoRouterState to context.
- Fixes GoRouter notification.
- Updates README.
- Removes dynamic calls in examples.
- **BREAKING CHANGE**
  - Remove NavigatorObserver mixin from GoRouter

## 5.1.1

- Removes DebugGoRouteInformation.

## 5.1.0

- Removes urlPathStrategy completely, which should have been done in v5.0.0 but some code remained mistakenly.

## 5.0.5

- Fixes issue where asserts in popRoute were preventing the app from
  exiting on Android.

## 5.0.4

- Fixes a bug in ShellRoute example where NavigationBar might lose current index in a nested routes.

## 5.0.3

- Changes examples to use the routerConfig API

## 5.0.2

- Fixes missing code example in ShellRoute documentation.

## 5.0.1

- Allows ShellRoute to have child ShellRoutes (flutter/flutter#111981)

## 5.0.0

- Fixes a bug where intermediate route redirect methods are not called.
- GoRouter implements the RouterConfig interface, allowing you to call
  MaterialApp.router(routerConfig: \_myGoRouter) instead of passing
  the RouterDelegate, RouteInformationParser, and RouteInformationProvider
  fields.
- **BREAKING CHANGE**
  - Redesigns redirection API, adds asynchronous feature, and adds build context to redirect.
  - Removes GoRouterRefreshStream
  - Removes navigatorBuilder
  - Removes urlPathStrategy
- [go_router v5 migration guide](https://flutter.dev/go/go-router-v5-breaking-changes)

## 4.5.1

- Fixes an issue where GoRoutes with only a redirect were disallowed
  (flutter/flutter#111763)

## 4.5.0

- Adds ShellRoute for nested navigation support (flutter/flutter#99126)
- Adds `parentNavigatorKey` to GoRoute, which specifies the Navigator to place that
  route's Page onto.

## 4.4.1

- Fix an issue where disabling logging clears the root logger's listeners

## 4.4.0

- Adds `buildPageWithState` to `GoRouteData`.
- `GoRouteData.buildPage` is now deprecated in favor of `GoRouteData.buildPageWithState`.

## 4.3.0

- Allows `Map<String, dynamic>` maps as `queryParams` of `goNamed`, `replacedName`, `pushNamed` and `namedLocation`.

## 4.2.9

- Updates text theme parameters to avoid deprecation issues.
- Fixes lint warnings.

## 4.2.8

- Fixes namedLocation to return URIs without trailing question marks if there are no query parameters.
- Cleans up examples.

## 4.2.7

- Updates README.

## 4.2.6

- Fixes rendering issues in the README.

## 4.2.5

- Fixes a bug where calling extra parameter is always null in route level redirect callback

## 4.2.4

- Rewrites Readme and examples.

## 4.2.3

- Fixes a bug where the ValueKey to be the same when a page was pushed multiple times.

## 4.2.2

- Fixes a bug where go_router_builder wasn't detecting annotations.

## 4.2.1

- Refactors internal classes and methods

## 4.2.0

- Adds `void replace()` and `replaceNamed` to `GoRouterDelegate`, `GoRouter` and `GoRouterHelper`.

## 4.1.1

- Fixes a bug where calling namedLocation does not support case-insensitive way.

## 4.1.0

- Adds `bool canPop()` to `GoRouterDelegate`, `GoRouter` and `GoRouterHelper`.

## 4.0.3

- Adds missed popping log.

## 4.0.2

- Fixes a bug where initialLocation took precedence over deep-links

## 4.0.1

- Fixes a bug where calling setLogging(false) does not clear listeners.

## 4.0.0

- Refactors go_router and introduces `GoRouteInformationProvider`. [Migration Doc](https://flutter.dev/go/go-router-v4-breaking-changes)
- Fixes a bug where top-level routes are skipped if another contains child routes.

## 3.1.1

- Uses first match if there are more than one route to match. [ [#99833](https://github.com/flutter/flutter/issues/99833)

## 3.1.0

- Adds `GoRouteData` and `TypedGoRoute` to support `package:go_router_builder`.

## 3.0.7

- Refactors runtime checks to assertions.

## 3.0.6

- Exports inherited_go_router.dart file.

## 3.0.5

- Add `dispatchNotification` method to `DummyBuildContext` in tests. (This
  should be revisited when Flutter `2.11.0` becomes stable.)
- Improves code coverage.
- `GoRoute` now warns about requiring either `pageBuilder`, `builder` or `redirect` at instantiation.

## 3.0.4

- Updates code for stricter analysis options.

## 3.0.3

- Fixes a bug where params disappear when pushing a nested route.

## 3.0.2

- Moves source to flutter/packages.
- Removes all_lint_rules_community and path_to_regexp dependencies.

## 3.0.1

- pass along the error to the `navigatorBuilder` to allow for different
  implementations based on the presence of an error

## 3.0.0

- breaking change: added `GoRouterState` to `navigatorBuilder` function
- breaking change: removed `BuildContext` from `GoRouter.pop()` to remove the
  need to use `context` parameter when calling the `GoRouter` API; this changes
  the behavior of `GoRouter.pop()` to only pop what's on the `GoRouter` page
  stack and no longer calls `Navigator.pop()`
- new [Migrating to 3.0 section](https://gorouter.dev/migrating-to-30) in the
  docs to describe the details of the breaking changes and how to update your
  code
- added a new [shared
  scaffold](https://github.com/csells/go_router/blob/main/go_router/example/lib/shared_scaffold.dart)
  sample to show how to use the `navigatorBuilder` function to build a custom
  shared scaffold outside of the animations provided by go_router

## 2.5.7

- [PR 262](https://github.com/csells/go_router/pull/262): add support for
  `Router.neglect`; thanks to [nullrocket](https://github.com/nullrocket)!
- [PR 265](https://github.com/csells/go_router/pull/265): add Japanese
  translation of the docs; thanks to
  [toshi-kuji](https://github.com/toshi-kuji)! Unfortunately I don't yet know
  how to properly display them via docs.page, but [I'm working on
  it](https://github.com/csells/go_router/issues/266)
- updated the examples using the `from` query parameter to be completely
  self-contained in the `redirect` function, simplifying usage
- updated the async data example to be simpler
- added a new example to show how to implement a loading page
- renamed the navigator_integration example to user_input and added an example
  of `WillPopScope` for go_router apps

## 2.5.6

- [PR 259](https://github.com/csells/go_router/pull/259): remove a hack for
  notifying the router of a route change that was no longer needed; thanks to
  [nullrocket](https://github.com/nullrocket)!
- improved async example to handle the case that the data has been returned but
  the page is no longer there by checking the `mounted` property of the screen

## 2.5.5

- updated implementation to use logging package for debug diagnostics; thanks
  to [johnpryan](https://github.com/johnpryan)

## 2.5.4

- fixed up the `GoRouterRefreshStream` implementation with an export, an example
  and some docs

## 2.5.3

- added `GoRouterRefreshStream` from
  [jopmiddelkamp](https://github.com/jopmiddelkamp) to easily map from a
  `Stream` to a `Listenable` for use with `refreshListenable`; very useful when
  combined with stream-based state management like
  [flutter_bloc](https://pub.dev/packages/flutter_bloc)
- dartdocs fixups from [mehade369](https://github.com/mehade369)
- example link fixes from [ben-milanko](https://github.com/ben-milanko)

## 2.5.2

- pass additional information to the `NavigatorObserver` via default args to
  `MaterialPage`, etc.

## 2.5.1

- [fix 205](https://github.com/csells/go_router/issues/205): hack around a
  failed assertion in Flutter when using `Duration.zero` in the
  `NoTransitionPage`

## 2.5.0

- provide default implementation of `GoRoute.pageBuilder` to provide a simpler
  way to build pages via the `GoRouter.build` method
- provide default implementation of `GoRouter.errorPageBuilder` to provide a
  simpler way to build error pages via the `GoRouter.errorBuilder` method
- provide default implementation of `GoRouter.errorBuilder` to provide an error
  page without the need to implement a custom error page builder
- new [Migrating to 2.5 section](https://gorouter.dev/migrating-to-25) in
  the docs to show how to take advantage of the new `builder` and default error
  page builder
- removed `launch.json` as VSCode-centric and unnecessary for discovery or easy
  launching
- added a [new custom error screen
  sample](https://github.com/csells/go_router/blob/master/example/lib/error_screen.dart)
- added a [new WidgetsApp
  sample](https://github.com/csells/go_router/blob/master/example/lib/widgets_app.dart)
- added a new `NoTransitionPage` class
- updated docs to explain why the browser's Back button doesn't work
  with the `extra` param
- updated README to point to new docs site: [gorouter.dev](https://gorouter.dev)

## 2.3.1

- [fix 191](https://github.com/csells/go_router/issues/191): handle several
  kinds of trailing / in the location, e.g. `/foo/` should be the same as `/foo`

## 2.3.0

- fix a misleading error message when using redirect functions with sub-routes

## 2.2.9

- [fix 182](https://github.com/csells/go_router/issues/182): fixes a regression
  in the nested navigation caused by the fix for
  [#163](https://github.com/csells/go_router/issues/163); thanks to
  [lulupointu](https://github.com/lulupointu) for the fix!

## 2.2.8

- reformatted CHANGELOG file; lets see if pub.dev is still ok with it...
- staged an in-progress doc site at https://docs.page/csells/go_router
- tightened up a test that was silently failing
- fixed a bug that dropped parent params in sub-route redirects

## 2.2.7

- [fix 163](https://github.com/csells/go_router/issues/163): avoids unnecessary
  page rebuilds
- [fix 139](https://github.com/csells/go_router/issues/139): avoids unnecessary
  page flashes on deep linking
- [fix 158](https://github.com/csells/go_router/issues/158): shows exception
  info in the debug output even during a top-level redirect coded w/ an
  anonymous function, i.e. what the samples all use
- [fix 151](https://github.com/csells/go_router/issues/151): exposes
  `Navigator.pop()` via `GoRouter.pop()` to make it easy to find

## 2.2.6

- [fix 127](https://github.com/csells/go_router/issues/127): updated the docs
  to add a video overview of the project for people that prefer that media style
  over long-form text when approaching a new topic
- [fix 108](https://github.com/csells/go_router/issues/108): updated the
  description of the `state` parameter to clarfy that not all properties will be
  set at every usage

## 2.2.5

- [fix 120 again](https://github.com/csells/go_router/issues/120): found the bug
  in my tests that was masking the real bug; changed two characters to implement
  the actual fix (sigh)

## 2.2.4

- [fix 116](https://github.com/csells/go_router/issues/116): work-around for
  auto-import of the `context.go` family of extension methods

## 2.2.3

- [fix 132](https://github.com/csells/go_router/issues/132): route names are
  stored as case insensitive and are now matched in a case insensitive manner

## 2.2.2

- [fix 120](https://github.com/csells/go_router/issues/120): encoding and
  decoding of params and query params

## 2.2.1

- [fix 114](https://github.com/csells/go_router/issues/114): give a better error
  message when the `GoRouter` isn't found in the widget tree via
  `GoRouter.of(context)`; thanks [aoatmon](https://github.com/aoatmon) for the
  [excellent bug report](https://github.com/csells/go_router/issues/114)!

## 2.2.0

- added a new [`navigatorBuilder`](https://gorouter.dev/navigator-builder) argument to the
  `GoRouter` constructor; thanks to [andyduke](https://github.com/andyduke)!
- also from [andyduke](https://github.com/andyduke) is an update to
  improve state restoration
- refactor from [kevmoo](https://github.com/kevmoo) for easier maintenance
- added a new [Navigator Integration section of the
  docs](https://gorouter.dev/navigator-integration)

## 2.1.2

- [fix 61 again](https://github.com/csells/go_router/issues/61): enable images
  and file links to work on pub.dev/documentation
- [fix 62](https://github.com/csells/go_router/issues/62) re-tested; fixed w/
  earlier Android system Back button fix (using navigation key)
- [fix 91](https://github.com/csells/go_router/issues/91): fix a regression w/
  the `errorPageBuilder`
- [fix 92](https://github.com/csells/go_router/issues/92): fix an edge case w/
  named sub-routes
- [fix 89](https://github.com/csells/go_router/issues/89): enable queryParams
  and extra object param w/ `push`
- refactored tests for greater coverage and fewer methods `@visibleForTesting`

## 2.1.1

- [fix 86](https://github.com/csells/go_router/issues/86): add `name` to
  `GoRouterState` to complete support for URI-free navigation knowledge in your
  code
- [fix 83](https://github.com/csells/go_router/issues/83): fix for `null`
  `extra` object

## 2.1.0

- [fix 80](https://github.com/csells/go_router/issues/80): adding a redirect
  limit to catch too many redirects error
- [fix 81](https://github.com/csells/go_router/issues/81): allow an `extra`
  object to pass through for navigation

## 2.0.1

- add badges to the README and codecov to the GitHub commit action; thanks to
  [rydmike](https://github.com/rydmike) for both

## 2.0.0

- BREAKING CHANGE and [fix #50](https://github.com/csells/go_router/issues/50):
  split `params` into `params` and `queryParams`; see the [Migrating to 2.0
  section of the docs](https://gorouter.dev/migrating-to-20)
  for instructions on how to migrate your code from 1.x to 2.0
- [fix 69](https://github.com/csells/go_router/issues/69): exposed named
  location lookup for redirection
- [fix 57](https://github.com/csells/go_router/issues/57): enable the Android
  system Back button to behave exactly like the `AppBar` Back button; thanks to
  [SunlightBro](https://github.com/SunlightBro) for the one-line fix that I had
  no idea about until he pointed it out
- [fix 59](https://github.com/csells/go_router/issues/59): add query params to
  top-level redirect
- [fix 44](https://github.com/csells/go_router/issues/44): show how to use the
  `AutomaticKeepAliveClientMixin` with nested navigation to keep widget state
  between navigations; thanks to [rydmike](https://github.com/rydmike) for this
  update

## 1.1.3

- enable case-insensitive path matching while still preserving path and query
  parameter cases
- change a lifetime of habit to sort constructors first as per
  [sort_constructors_first](https://dart.dev/lints/sort_constructors_first).
  Thanks for the PR, [Abhishek01039](https://github.com/Abhishek01039)!
- set the initial transition example route to `/none` to make pushing the 'fade
  transition' button on the first run through more fun
- fixed an error in the async data example

## 1.1.2

- Thanks, Mikes!
  - updated dartdocs from [rydmike](https://github.com/rydmike)
  - also shoutout to [https://github.com/Salakar](https://github.com/Salakar)
    for the CI action on GitHub
  - this is turning into a real community effort...

## 1.1.1

- now showing routing exceptions in the debug log
- updated the docs to make it clear that it will be called until it returns
  `null`

## 1.1.0

- added support `NavigatorObserver` objects to receive change notifications

## 1.0.1

- docs updates based on user feedback for clarity
- fix for setting URL path strategy in `main()`
- fix for `push()` disables `AppBar` Back button

## 1.0.0

- updated version for initial release
- some renaming for clarify and consistency with transitions
  - `GoRoute.builder` => `GoRoute.pageBuilder`
  - `GoRoute.error` => `GoRoute.errorPageBuilder`
- added diagnostic logging for `push` and `pushNamed`

## 0.9.6

- added support for `push` as well as `go`
- added 'none' to transitions example app
- updated animation example to use no transition and added an animated gif to
  the docs

## 0.9.5

- added support for custom transitions between routes

## 0.9.4

- updated API docs
- updated docs for `GoRouterState`

## 0.9.3

- updated API docs

## 0.9.2

- updated named route lookup to O(1)
- updated diagnostics output to show known named routes

## 0.9.1

- updated diagnostics output to show named route lookup
- docs updates

## 0.9.0

- added support for named routes

## 0.8.8

- fix to make `GoRouter` notify on pop

## 0.8.7

- made `GoRouter` a `ChangeNotifier` so you can listen for `location` changes

## 0.8.6

- books sample bug fix

## 0.8.5

- added Cupertino sample
- added example of async data lookup

## 0.8.4

- added state restoration sample

## 0.8.3

- changed `debugOutputFullPaths` to `debugLogDiagnostics` and added add'l
  debugging logging
- parameterized redirect

## 0.8.2

- updated docs for `Link` widget support

## 0.8.1

- added Books sample; fixed some issues it revealed

## 0.8.0

- breaking build to refactor the API for simplicity and capability
- move to fixed routing from conditional routing; simplies API, allows for
  redirection at the route level and there scenario was sketchy anyway
- add redirection at the route level
- replace guard objects w/ redirect functions
- add `refresh` method and `refreshListener`
- removed `.builder` ctor from `GoRouter` (not reasonable to implement)
- add Dynamic linking section to the docs
- replaced Books sample with Nested Navigation sample
- add ability to dump the known full paths to your routes to debug output

## 0.7.1

- update to pageKey to take sub-routes into account

## 0.7.0

- BREAK: rename `pattern` to `path` for consistency w/ other routers in the
  world
- added the `GoRouterLoginGuard` for the common redirect-to-login-page pattern

## 0.6.2

- fixed issue showing home page for a second before redirecting (if needed)

## 0.6.1

- added `GoRouterState.pageKey`
- removed `cupertino_icons` from main `pubspec.yaml`

## 0.6.0

- refactor to support sub-routes to build a stack of pages instead of matching
  multiple routes
- added unit tests for building the stack of pages
- some renaming of the types, e.g. `Four04Page` and `FamiliesPage` to
  `ErrorPage` and `HomePage` respectively
- fix a redirection error shown in the debug output

## 0.5.2

- add `urlPathStrategy` argument to `GoRouter` ctor

## 0.5.1

- docs and description updates

## 0.5.0

- moved redirect to top-level instead of per route for simplicity

## 0.4.1

- fixed CHANGELOG formatting

## 0.4.0

- bundled various useful route handling variables into the `GoRouterState` for
  use when building pages and error pages
- updated URL Strategy section of docs to reference `flutter run`

## 0.3.2

- formatting update to appease the pub.dev gods...

## 0.3.1

- updated the CHANGELOG

## 0.3.0

- moved redirection into a `GoRoute` ctor arg
- forgot to update the CHANGELOG

## 0.2.3

- move outstanding issues to [issue
  tracker](https://github.com/csells/go_router/issues)
- added explanation of Deep Linking to docs
- reformatting to meet pub.dev scoring guidelines

## 0.2.2

- docs updates

## 0.2.1

- messing with the CHANGELOG formatting

## 0.2.0

- initial useful release
- added support for declarative routes via `GoRoute` instances
- added support for imperative routing via `GoRoute.builder`
- added support for setting the URL path strategy
- added support for conditional routing
- added support for redirection
- added support for optional query parameters as well as positional parameters
  in route names

## 0.1.0

- squatting on the package name (I'm not too proud to admit it)
<|MERGE_RESOLUTION|>--- conflicted
+++ resolved
@@ -1,12 +1,10 @@
-<<<<<<< HEAD
-## 15.1.4
-
-- Fixes Popping state and re-rendering scaffold at the same time doesn't update the URL on web.
-=======
+## 15.2.1
+
+* Fixes Popping state and re-rendering scaffold at the same time doesn't update the URL on web.
+
 ## 15.2.0
 
-- `GoRouteData` now defines `.location`, `.go(context)`, `.push(context)`, `.pushReplacement(context)`, and `replace(context)` to be used for [Type-safe routing](https://pub.dev/documentation/go_router/latest/topics/Type-safe%20routes-topic.html). **Requires go_router_builder >= 3.0.0**.
->>>>>>> 715a0a5c
+* `GoRouteData` now defines `.location`, `.go(context)`, `.push(context)`, `.pushReplacement(context)`, and `replace(context)` to be used for [Type-safe routing](https://pub.dev/documentation/go_router/latest/topics/Type-safe%20routes-topic.html). **Requires go_router_builder >= 3.0.0**.
 
 ## 15.1.3
 
