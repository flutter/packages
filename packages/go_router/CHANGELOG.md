--- conflicted
+++ resolved
@@ -1,20 +1,18 @@
-<<<<<<< HEAD
+## 4.2.6
+
+- Allows `Map<String, dynamic>` maps as `queryParams` of `goNamed`, `replacedName`, `pushNamed` and `namedLocation`. 
+
+## 4.2.5
+
+- Fixes a bug where calling extra parameter is always null in route level redirect callback
+
+## 4.2.4
+
+- Rewrites Readme and examples.
+
 ## 4.2.3
 
-- Allows `Map<String, dynamic>` maps as `queryParams` of `goNamed`, `replacedName`, `pushNamed` and `namedLocation`. 
-=======
-## 4.2.5
-
-- Fixes a bug where calling extra parameter is always null in route level redirect callback
-
-## 4.2.4
-
-- Rewrites Readme and examples.
-
-## 4.2.3
-
 - Fixes a bug where the ValueKey to be the same when a page was pushed multiple times.
->>>>>>> bf827456
 
 ## 4.2.2
 
