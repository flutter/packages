<<<<<<< HEAD
## 15.1.0

- Adds new top level `onEnter` callback with access to current and next route states.
- Deprecates top level `redirect` in favor of `onEnter`.
=======
## 15.1.1

- Adds missing `caseSensitive` to `GoRouteData.$route`.

## 15.1.0

- Adds `caseSensitive` to `TypedGoRoute`.
>>>>>>> cd089638

## 15.0.0

- **BREAKING CHANGE**
  - URLs are now case sensitive.
  - Adds `caseSensitive` parameter to `GoRouter` (default to `true`).
  - See [Migrating to 15.0.0](https://flutter.dev/go/go-router-v15-breaking-changes)

## 14.8.1

- Secured canPop method for the lack of matches in routerDelegate's configuration.

## 14.8.0

- Adds `preload` parameter to `StatefulShellBranchData.$branch`.

## 14.7.2

- Add missing `await` keyword to `onTap` callback in `navigation.md`.

## 14.7.1

- Fixes return type of current state getter on `GoRouter` and `GoRouterDelegate` to be non-nullable.

## 14.7.0

- Adds fragment support to GoRouter, enabling direct specification and automatic handling of fragments in routes.

## 14.6.4

- Rephrases readme.

## 14.6.3

- Updates minimum supported SDK version to Flutter 3.22/Dart 3.4.
- Updates readme.

## 14.6.2

- Replaces deprecated collection method usage.

## 14.6.1

- Fixed `PopScope`, and `WillPopScop` was not handled properly in the Root routes.

## 14.6.0

- Allows going to a path relatively by prefixing `./`

## 14.5.0

- Adds preload support to StatefulShellRoute, configurable via `preload` parameter on StatefulShellBranch.

## 14.4.1

- Adds `missing_code_block_language_in_doc_comment` lint.

## 14.4.0

- Adds current state getter on `GoRouter` that returns the current `GoRouterState`.

## 14.3.0

- Adds missing implementation for the routerNeglect parameter in GoRouter.

## 14.2.9

- Relaxes route path requirements. Both root and child routes can now start with or without '/'.

## 14.2.8

- Updated custom_stateful_shell_route example to better support swiping in TabView as well as demonstration of the use of PageView.

## 14.2.7

- Fixes issue so that the parseRouteInformationWithContext can handle non-http Uris.

## 14.2.6

- Fixes replace and pushReplacement uri when only one route match in current route match list.

## 14.2.5

- Fixes an issue where android back button pops pages in the wrong order.

## 14.2.4

- Updates minimum supported SDK version to Flutter 3.19/Dart 3.3.
- Fix GoRouter configuration in `upgrading.md`

## 14.2.3

- Fixes redirect example's signature in `route.dart`.

## 14.2.2

- Adds section for "Stateful nested navigation" to configuration.md.

## 14.2.1

- Makes GoRouterState lookup more robust.

## 14.2.0

- Added proper `redirect` handling for `ShellRoute.$route` and `StatefulShellRoute.$route` for proper redirection handling in case of code generation.

## 14.1.4

- Fixes a URL in `navigation.md`.

## 14.1.3

- Improves the logging of routes when `debugLogDiagnostics` is enabled or `debugKnownRoutes() is called. Explains the position of shell routes in the route tree. Prints the widget name of the routes it is building.

## 14.1.2

- Fixes issue that path parameters are not set when using the `goBranch`.

## 14.1.1

- Fixes correctness of the state provided in the `onExit`.

## 14.1.0

- Adds route redirect to ShellRoutes

## 14.0.2

- Fixes unwanted logs when `hierarchicalLoggingEnabled` was set to `true`.

## 14.0.1

- Updates the redirection documentation for clarity

## 14.0.0

- **BREAKING CHANGE**
  - `GoRouteData`'s `onExit` now takes 2 parameters `BuildContext context, GoRouterState state`.

## 13.2.4

- Updates examples to use uri.path instead of uri.toString() for accessing the current location.

## 13.2.3

- Fixes an issue where deep links without path caused an exception

## 13.2.2

- Fixes restoreRouteInformation issue when GoRouter.optionURLReflectsImperativeAPIs is true and the last match is ShellRouteMatch

## 13.2.1

- Updates minimum supported SDK version to Flutter 3.16/Dart 3.2.
- Fixes memory leaks.

## 13.2.0

- Exposes full `Uri` on `GoRouterState` in `GoRouterRedirect`

## 13.1.0

- Adds `topRoute` to `GoRouterState`
- Adds `lastOrNull` to `RouteMatchList`

## 13.0.1

- Fixes new lint warnings.

## 13.0.0

- Refactors `RouteMatchList` and imperative APIs.
- **BREAKING CHANGE**:
  - RouteMatchList structure changed.
  - Matching logic updated.

## 12.1.3

- Fixes a typo in `navigation.md`.

## 12.1.2

- Fixes an incorrect use of `extends` for Dart 3 compatibility.
- Updates minimum supported SDK version to Flutter 3.10/Dart 3.0.

## 12.1.1

- Retains query parameters during refresh and first redirect.

## 12.1.0

- Adds an ability to add a custom codec for serializing/deserializing extra.

## 12.0.3

- Fixes crashes when dynamically updates routing tables with named routes.

## 12.0.2

- Fixes the problem that pathParameters is null in redirect when the Router is recreated.

## 12.0.1

- Fixes deep-link with no path on cold start.

## 12.0.0

- Adds ability to dynamically update routing table.
- **BREAKING CHANGE**:
  - The function signature of constructor of `RouteConfiguration` is updated.
  - Adds a required `matchedPath` named parameter to `RouteMatch.match`.

## 11.1.4

- Fixes missing parameters in the type-safe routes topic documentation.

## 11.1.3

- Fixes missing state.extra in onException().

## 11.1.2

- Fixes a bug where the known routes and initial route were logged even when `debugLogDiagnostics` was set to `false`.

## 11.1.1

- Fixes a missing `{@end-tool}` doc directive tag for `GoRoute.name`.

## 11.1.0

- Adds optional parameter `overridePlatformDefaultLocation` to override initial route set by platform.

## 11.0.1

- Fixes the Android back button ignores top level route's onExit.

## 11.0.0

- Fixes the GoRouter.goBranch so that it doesn't reset extra to null if extra is not serializable.
- **BREAKING CHANGE**:
  - Updates the function signature of `GoRouteInformationProvider.restore`.
  - Adds `NavigationType.restore` to `NavigationType` enum.

## 10.2.0

- Adds `onExit` to GoRoute.

## 10.1.4

- Fixes RouteInformationParser that does not restore full RouteMatchList if
  the optionURLReflectsImperativeAPIs is set.

## 10.1.3

- Fixes an issue in the documentation that was using `state.queryParameters` instead of `state.uri.queryParameters`.

## 10.1.2

- Adds pub topics to package metadata.

## 10.1.1

- Fixes mapping from `Page` to `RouteMatch`s.
- Updates minimum supported SDK version to Flutter 3.7/Dart 2.19.

## 10.1.0

- Supports setting `requestFocus`.

## 10.0.0

- **BREAKING CHANGE**:
  - Replaces location, queryParameters, and queryParametersAll in GoRouterState with Uri.
  - See [Migrating to 10.0.0](https://flutter.dev/go/go-router-v10-breaking-changes) or
    run `dart fix --apply` to fix the breakages.

## 9.1.1

- Fixes a link in error handling documentation.

## 9.1.0

- Adds the parentNavigatorKey parameter to ShellRouteData and StatefulShellRouteData.
- Fixes a typo in docs for `StatefulShellRoute.indexedStack(...)`.
- Cleans some typos in the documentation and asserts.

## 9.0.3

- Adds helpers for go_router_builder for StatefulShellRoute support

## 9.0.2

- Exposes package-level privates.

## 9.0.1

- Allows redirect only GoRoute to be part of RouteMatchList.

## 9.0.0

- **BREAKING CHANGE**:
  - Removes GoRouter.location. Use GoRouterState.of().location instead.
  - GoRouter does not `extends` ChangeNotifier.
  - [Migration guide](https://flutter.dev/go/go-router-v9-breaking-changes)
- Reduces excessive rebuilds due to inherited look up.

## 8.2.0

- Adds onException to GoRouter constructor.

## 8.1.0

- Adds parent navigator key to ShellRoute and StatefulShellRoute.

## 8.0.5

- Fixes a bug that GoRouterState in top level redirect doesn't contain complete data.

## 8.0.4

- Updates documentations around `GoRouter.of`, `GoRouter.maybeOf`, and `BuildContext` extension.

## 8.0.3

- Makes namedLocation and route name related APIs case sensitive.

## 8.0.2

- Fixes a bug in `debugLogDiagnostics` to support StatefulShellRoute.

## 8.0.1

- Fixes a link for an example in `path` documentation.
  documentation.

## 8.0.0

- **BREAKING CHANGE**:
  - Imperatively pushed GoRoute no longer change URL.
  - Browser backward and forward button respects imperative route operations.
- Refactors the route parsing pipeline.

## 7.1.1

- Removes obsolete null checks on non-nullable values.

## 7.1.0

- Introduces `StatefulShellRoute` to support using separate navigators for child routes as well as preserving state in each navigation tree (flutter/flutter#99124).
- Updates documentation for `pageBuilder` and `builder` fields of `ShellRoute`, to more correctly
  describe the meaning of the child argument in the builder functions.
- Adds support for restorationId to ShellRoute (and StatefulShellRoute).

## 7.0.2

- Fixes `BuildContext` extension method `replaceNamed` to correctly pass `pathParameters` and `queryParameters`.

## 7.0.1

- Adds a workaround for the `dart fix --apply` issue, https://github.com/dart-lang/sdk/issues/52233.

## 7.0.0

- **BREAKING CHANGE**:
  - For the below changes, run `dart fix --apply` to automatically migrate your code.
    - `GoRouteState.subloc` has been renamed to `GoRouteState.matchedLocation`.
    - `GoRouteState.params` has been renamed to `GoRouteState.pathParameters`.
    - `GoRouteState.fullpath` has been renamed to `GoRouteState.fullPath`.
    - `GoRouteState.queryParams` has been renamed to `GoRouteState.queryParameters`.
    - `params` and `queryParams` in `GoRouteState.namedLocation` have been renamed to `pathParameters` and `queryParameters`.
    - `params` and `queryParams` in `GoRouter`'s `namedLocation`, `pushNamed`, `pushReplacementNamed`
      `replaceNamed` have been renamed to `pathParameters` and `queryParameters`.
  - For the below changes, please follow the [migration guide](https://docs.google.com/document/d/10Xbpifbs4E-zh6YE5akIO8raJq_m3FIXs6nUGdOspOg).
    - `params` and `queryParams` in `BuildContext`'s `namedLocation`, `pushNamed`, `pushReplacementNamed`
      `replaceNamed` have been renamed to `pathParameters` and `queryParameters`.
- Cleans up API and makes RouteMatchList immutable.

## 6.5.9

- Removes navigator keys from `GoRouteData` and `ShellRouteData`.

## 6.5.8

- Adds name parameter to `TypedGoRoute`

## 6.5.7

- Fixes a bug that go_router would crash if `GoRoute.pageBuilder` depends on `InheritedWidget`s.

## 6.5.6

- Fixes an issue where ShellRoute routes were not logged when debugLogDiagnostic was enabled.

## 6.5.5

- Fixes an issue when popping pageless route would accidentally complete imperative page.

## 6.5.4

- Removes navigator keys from `TypedGoRoute` and `TypedShellRoute`.

## 6.5.3

- Fixes redirect being called with an empty location for unknown routes.

## 6.5.2

- NoTransitionPage now has an instant reverse transition.

## 6.5.1

- Fixes an issue where the params are removed after popping.

## 6.5.0

- Supports returning values on pop.

## 6.4.1

- Adds `initialExtra` to **GoRouter** to pass extra data alongside `initialRoute`.

## 6.4.0

- Adds `replace` method to that replaces the current route with a new one and keeps the same page key. This is useful for when you want to update the query params without changing the page key ([#115902](https://github.com/flutter/flutter/issues/115902)).

## 6.3.0

- Aligns Dart and Flutter SDK constraints.
- Updates compileSdkVersion to 33.
- Updates example app to iOS 11.
- Adds `navigatorKey` to `TypedShellRoute`
- Adds `parentNavigatorKey` to `TypedGoRoute`
- Updates documentation in matching methods.

## 6.2.0

- Exports supertypes in route_data.dart library.

## 6.1.0

- Adds `GoRouter.maybeOf` to get the closest `GoRouter` from the context, if there is any.

## 6.0.10

- Adds helpers for go_router_builder for ShellRoute support

## 6.0.9

- Fixes deprecation message for `GoRouterState.namedLocation`

## 6.0.8

- Adds support for Iterables, Lists and Sets in query params for TypedGoRoute. [#108437](https://github.com/flutter/flutter/issues/108437).

## 6.0.7

- Add observers parameter to the ShellRoute that will be passed to the nested Navigator.
- Use `HeroControllerScope` for nested Navigator that fixes Hero Widgets not animating in Nested Navigator.

## 6.0.6

- Adds `reverseTransitionDuration` to `CustomTransitionPage`

## 6.0.5

- Fixes [unnecessary_null_comparison](https://dart.dev/lints/unnecessary_null_checks) lint warnings.

## 6.0.4

- Fixes redirection info log.

## 6.0.3

- Makes `CustomTransitionPage.barrierDismissible` work

## 6.0.2

- Fixes missing result on pop in go_router extension.

## 6.0.1

- Fixes crashes when popping navigators manually.
- Fixes trailing slashes after pops.

## 6.0.0

- **BREAKING CHANGE**
  - `GoRouteData`'s `redirect` now takes 2 parameters `BuildContext context, GoRouterState state`.
  - `GoRouteData`'s `build` now takes 2 parameters `BuildContext context, GoRouterState state`.
  - `GoRouteData`'s `buildPageWithState` has been removed and replaced by `buildPage` with now takes 2 parameters `BuildContext context, GoRouterState state`.
  - `replace` from `GoRouter`, `GoRouterDelegate` and `GoRouterHelper` has been renamed into `pushReplacement`.
  - `replaceNamed` from `GoRouter`, `GoRouterDelegate` and `GoRouterHelper` has been renamed into `pushReplacementNamed`.
  - [go_router v6 migration guide](https://flutter.dev/go/go-router-v6-breaking-changes)

## 5.2.4

- Fixes crashes when using async redirect.

## 5.2.3

- Fixes link for router configuration and sub-routes

## 5.2.2

- Fixes `pop` and `push` to update urls correctly.

## 5.2.1

- Refactors `GoRouter.pop` to be able to pop individual pageless route with result.

## 5.2.0

- Fixes `GoRouterState.location` and `GoRouterState.param` to return correct value.
- Cleans up `RouteMatch` and `RouteMatchList` API.

## 5.1.10

- Fixes link of ShellRoute in README.

## 5.1.9

- Fixes broken links in documentation.

## 5.1.8

- Fixes a bug with `replace` where it was not generated a new `pageKey`.

## 5.1.7

- Adds documentation using dartdoc topics.

## 5.1.6

- Fixes crashes when multiple `GoRoute`s use the same `parentNavigatorKey` in a route subtree.

## 5.1.5

- Adds migration guide for 5.1.2 to readme.

## 5.1.4

- Fixes the documentation by removing the `ShellRoute`'s non-existing `path` parameter from it.

## 5.1.3

- Allows redirection to return same location.

## 5.1.2

- Adds GoRouterState to context.
- Fixes GoRouter notification.
- Updates README.
- Removes dynamic calls in examples.
- **BREAKING CHANGE**
  - Remove NavigatorObserver mixin from GoRouter

## 5.1.1

- Removes DebugGoRouteInformation.

## 5.1.0

- Removes urlPathStrategy completely, which should have been done in v5.0.0 but some code remained mistakenly.

## 5.0.5

- Fixes issue where asserts in popRoute were preventing the app from
  exiting on Android.

## 5.0.4

- Fixes a bug in ShellRoute example where NavigationBar might lose current index in a nested routes.

## 5.0.3

- Changes examples to use the routerConfig API

## 5.0.2

- Fixes missing code example in ShellRoute documentation.

## 5.0.1

- Allows ShellRoute to have child ShellRoutes (flutter/flutter#111981)

## 5.0.0

- Fixes a bug where intermediate route redirect methods are not called.
- GoRouter implements the RouterConfig interface, allowing you to call
  MaterialApp.router(routerConfig: \_myGoRouter) instead of passing
  the RouterDelegate, RouteInformationParser, and RouteInformationProvider
  fields.
- **BREAKING CHANGE**
  - Redesigns redirection API, adds asynchronous feature, and adds build context to redirect.
  - Removes GoRouterRefreshStream
  - Removes navigatorBuilder
  - Removes urlPathStrategy
- [go_router v5 migration guide](https://flutter.dev/go/go-router-v5-breaking-changes)

## 4.5.1

- Fixes an issue where GoRoutes with only a redirect were disallowed
  (flutter/flutter#111763)

## 4.5.0

- Adds ShellRoute for nested navigation support (flutter/flutter#99126)
- Adds `parentNavigatorKey` to GoRoute, which specifies the Navigator to place that
  route's Page onto.

## 4.4.1

- Fix an issue where disabling logging clears the root logger's listeners

## 4.4.0

- Adds `buildPageWithState` to `GoRouteData`.
- `GoRouteData.buildPage` is now deprecated in favor of `GoRouteData.buildPageWithState`.

## 4.3.0

- Allows `Map<String, dynamic>` maps as `queryParams` of `goNamed`, `replacedName`, `pushNamed` and `namedLocation`.

## 4.2.9

- Updates text theme parameters to avoid deprecation issues.
- Fixes lint warnings.

## 4.2.8

- Fixes namedLocation to return URIs without trailing question marks if there are no query parameters.
- Cleans up examples.

## 4.2.7

- Updates README.

## 4.2.6

- Fixes rendering issues in the README.

## 4.2.5

- Fixes a bug where calling extra parameter is always null in route level redirect callback

## 4.2.4

- Rewrites Readme and examples.

## 4.2.3

- Fixes a bug where the ValueKey to be the same when a page was pushed multiple times.

## 4.2.2

- Fixes a bug where go_router_builder wasn't detecting annotations.

## 4.2.1

- Refactors internal classes and methods

## 4.2.0

- Adds `void replace()` and `replaceNamed` to `GoRouterDelegate`, `GoRouter` and `GoRouterHelper`.

## 4.1.1

- Fixes a bug where calling namedLocation does not support case-insensitive way.

## 4.1.0

- Adds `bool canPop()` to `GoRouterDelegate`, `GoRouter` and `GoRouterHelper`.

## 4.0.3

- Adds missed popping log.

## 4.0.2

- Fixes a bug where initialLocation took precedence over deep-links

## 4.0.1

- Fixes a bug where calling setLogging(false) does not clear listeners.

## 4.0.0

- Refactors go_router and introduces `GoRouteInformationProvider`. [Migration Doc](https://flutter.dev/go/go-router-v4-breaking-changes)
- Fixes a bug where top-level routes are skipped if another contains child routes.

## 3.1.1

- Uses first match if there are more than one route to match. [ [#99833](https://github.com/flutter/flutter/issues/99833)

## 3.1.0

- Adds `GoRouteData` and `TypedGoRoute` to support `package:go_router_builder`.

## 3.0.7

- Refactors runtime checks to assertions.

## 3.0.6

- Exports inherited_go_router.dart file.

## 3.0.5

- Add `dispatchNotification` method to `DummyBuildContext` in tests. (This
  should be revisited when Flutter `2.11.0` becomes stable.)
- Improves code coverage.
- `GoRoute` now warns about requiring either `pageBuilder`, `builder` or `redirect` at instantiation.

## 3.0.4

- Updates code for stricter analysis options.

## 3.0.3

- Fixes a bug where params disappear when pushing a nested route.

## 3.0.2

- Moves source to flutter/packages.
- Removes all_lint_rules_community and path_to_regexp dependencies.

## 3.0.1

- pass along the error to the `navigatorBuilder` to allow for different
  implementations based on the presence of an error

## 3.0.0

- breaking change: added `GoRouterState` to `navigatorBuilder` function
- breaking change: removed `BuildContext` from `GoRouter.pop()` to remove the
  need to use `context` parameter when calling the `GoRouter` API; this changes
  the behavior of `GoRouter.pop()` to only pop what's on the `GoRouter` page
  stack and no longer calls `Navigator.pop()`
- new [Migrating to 3.0 section](https://gorouter.dev/migrating-to-30) in the
  docs to describe the details of the breaking changes and how to update your
  code
- added a new [shared
  scaffold](https://github.com/csells/go_router/blob/main/go_router/example/lib/shared_scaffold.dart)
  sample to show how to use the `navigatorBuilder` function to build a custom
  shared scaffold outside of the animations provided by go_router

## 2.5.7

- [PR 262](https://github.com/csells/go_router/pull/262): add support for
  `Router.neglect`; thanks to [nullrocket](https://github.com/nullrocket)!
- [PR 265](https://github.com/csells/go_router/pull/265): add Japanese
  translation of the docs; thanks to
  [toshi-kuji](https://github.com/toshi-kuji)! Unfortunately I don't yet know
  how to properly display them via docs.page, but [I'm working on
  it](https://github.com/csells/go_router/issues/266)
- updated the examples using the `from` query parameter to be completely
  self-contained in the `redirect` function, simplifying usage
- updated the async data example to be simpler
- added a new example to show how to implement a loading page
- renamed the navigator_integration example to user_input and added an example
  of `WillPopScope` for go_router apps

## 2.5.6

- [PR 259](https://github.com/csells/go_router/pull/259): remove a hack for
  notifying the router of a route change that was no longer needed; thanks to
  [nullrocket](https://github.com/nullrocket)!
- improved async example to handle the case that the data has been returned but
  the page is no longer there by checking the `mounted` property of the screen

## 2.5.5

- updated implementation to use logging package for debug diagnostics; thanks
  to [johnpryan](https://github.com/johnpryan)

## 2.5.4

- fixed up the `GoRouterRefreshStream` implementation with an export, an example
  and some docs

## 2.5.3

- added `GoRouterRefreshStream` from
  [jopmiddelkamp](https://github.com/jopmiddelkamp) to easily map from a
  `Stream` to a `Listenable` for use with `refreshListenable`; very useful when
  combined with stream-based state management like
  [flutter_bloc](https://pub.dev/packages/flutter_bloc)
- dartdocs fixups from [mehade369](https://github.com/mehade369)
- example link fixes from [ben-milanko](https://github.com/ben-milanko)

## 2.5.2

- pass additional information to the `NavigatorObserver` via default args to
  `MaterialPage`, etc.

## 2.5.1

- [fix 205](https://github.com/csells/go_router/issues/205): hack around a
  failed assertion in Flutter when using `Duration.zero` in the
  `NoTransitionPage`

## 2.5.0

- provide default implementation of `GoRoute.pageBuilder` to provide a simpler
  way to build pages via the `GoRouter.build` method
- provide default implementation of `GoRouter.errorPageBuilder` to provide a
  simpler way to build error pages via the `GoRouter.errorBuilder` method
- provide default implementation of `GoRouter.errorBuilder` to provide an error
  page without the need to implement a custom error page builder
- new [Migrating to 2.5 section](https://gorouter.dev/migrating-to-25) in
  the docs to show how to take advantage of the new `builder` and default error
  page builder
- removed `launch.json` as VSCode-centric and unnecessary for discovery or easy
  launching
- added a [new custom error screen
  sample](https://github.com/csells/go_router/blob/master/example/lib/error_screen.dart)
- added a [new WidgetsApp
  sample](https://github.com/csells/go_router/blob/master/example/lib/widgets_app.dart)
- added a new `NoTransitionPage` class
- updated docs to explain why the browser's Back button doesn't work
  with the `extra` param
- updated README to point to new docs site: [gorouter.dev](https://gorouter.dev)

## 2.3.1

- [fix 191](https://github.com/csells/go_router/issues/191): handle several
  kinds of trailing / in the location, e.g. `/foo/` should be the same as `/foo`

## 2.3.0

- fix a misleading error message when using redirect functions with sub-routes

## 2.2.9

- [fix 182](https://github.com/csells/go_router/issues/182): fixes a regression
  in the nested navigation caused by the fix for
  [#163](https://github.com/csells/go_router/issues/163); thanks to
  [lulupointu](https://github.com/lulupointu) for the fix!

## 2.2.8

- reformatted CHANGELOG file; lets see if pub.dev is still ok with it...
- staged an in-progress doc site at https://docs.page/csells/go_router
- tightened up a test that was silently failing
- fixed a bug that dropped parent params in sub-route redirects

## 2.2.7

- [fix 163](https://github.com/csells/go_router/issues/163): avoids unnecessary
  page rebuilds
- [fix 139](https://github.com/csells/go_router/issues/139): avoids unnecessary
  page flashes on deep linking
- [fix 158](https://github.com/csells/go_router/issues/158): shows exception
  info in the debug output even during a top-level redirect coded w/ an
  anonymous function, i.e. what the samples all use
- [fix 151](https://github.com/csells/go_router/issues/151): exposes
  `Navigator.pop()` via `GoRouter.pop()` to make it easy to find

## 2.2.6

- [fix 127](https://github.com/csells/go_router/issues/127): updated the docs
  to add a video overview of the project for people that prefer that media style
  over long-form text when approaching a new topic
- [fix 108](https://github.com/csells/go_router/issues/108): updated the
  description of the `state` parameter to clarfy that not all properties will be
  set at every usage

## 2.2.5

- [fix 120 again](https://github.com/csells/go_router/issues/120): found the bug
  in my tests that was masking the real bug; changed two characters to implement
  the actual fix (sigh)

## 2.2.4

- [fix 116](https://github.com/csells/go_router/issues/116): work-around for
  auto-import of the `context.go` family of extension methods

## 2.2.3

- [fix 132](https://github.com/csells/go_router/issues/132): route names are
  stored as case insensitive and are now matched in a case insensitive manner

## 2.2.2

- [fix 120](https://github.com/csells/go_router/issues/120): encoding and
  decoding of params and query params

## 2.2.1

- [fix 114](https://github.com/csells/go_router/issues/114): give a better error
  message when the `GoRouter` isn't found in the widget tree via
  `GoRouter.of(context)`; thanks [aoatmon](https://github.com/aoatmon) for the
  [excellent bug report](https://github.com/csells/go_router/issues/114)!

## 2.2.0

- added a new [`navigatorBuilder`](https://gorouter.dev/navigator-builder) argument to the
  `GoRouter` constructor; thanks to [andyduke](https://github.com/andyduke)!
- also from [andyduke](https://github.com/andyduke) is an update to
  improve state restoration
- refactor from [kevmoo](https://github.com/kevmoo) for easier maintenance
- added a new [Navigator Integration section of the
  docs](https://gorouter.dev/navigator-integration)

## 2.1.2

- [fix 61 again](https://github.com/csells/go_router/issues/61): enable images
  and file links to work on pub.dev/documentation
- [fix 62](https://github.com/csells/go_router/issues/62) re-tested; fixed w/
  earlier Android system Back button fix (using navigation key)
- [fix 91](https://github.com/csells/go_router/issues/91): fix a regression w/
  the `errorPageBuilder`
- [fix 92](https://github.com/csells/go_router/issues/92): fix an edge case w/
  named sub-routes
- [fix 89](https://github.com/csells/go_router/issues/89): enable queryParams
  and extra object param w/ `push`
- refactored tests for greater coverage and fewer methods `@visibleForTesting`

## 2.1.1

- [fix 86](https://github.com/csells/go_router/issues/86): add `name` to
  `GoRouterState` to complete support for URI-free navigation knowledge in your
  code
- [fix 83](https://github.com/csells/go_router/issues/83): fix for `null`
  `extra` object

## 2.1.0

- [fix 80](https://github.com/csells/go_router/issues/80): adding a redirect
  limit to catch too many redirects error
- [fix 81](https://github.com/csells/go_router/issues/81): allow an `extra`
  object to pass through for navigation

## 2.0.1

- add badges to the README and codecov to the GitHub commit action; thanks to
  [rydmike](https://github.com/rydmike) for both

## 2.0.0

- BREAKING CHANGE and [fix #50](https://github.com/csells/go_router/issues/50):
  split `params` into `params` and `queryParams`; see the [Migrating to 2.0
  section of the docs](https://gorouter.dev/migrating-to-20)
  for instructions on how to migrate your code from 1.x to 2.0
- [fix 69](https://github.com/csells/go_router/issues/69): exposed named
  location lookup for redirection
- [fix 57](https://github.com/csells/go_router/issues/57): enable the Android
  system Back button to behave exactly like the `AppBar` Back button; thanks to
  [SunlightBro](https://github.com/SunlightBro) for the one-line fix that I had
  no idea about until he pointed it out
- [fix 59](https://github.com/csells/go_router/issues/59): add query params to
  top-level redirect
- [fix 44](https://github.com/csells/go_router/issues/44): show how to use the
  `AutomaticKeepAliveClientMixin` with nested navigation to keep widget state
  between navigations; thanks to [rydmike](https://github.com/rydmike) for this
  update

## 1.1.3

- enable case-insensitive path matching while still preserving path and query
  parameter cases
- change a lifetime of habit to sort constructors first as per
  [sort_constructors_first](https://dart.dev/lints/sort_constructors_first).
  Thanks for the PR, [Abhishek01039](https://github.com/Abhishek01039)!
- set the initial transition example route to `/none` to make pushing the 'fade
  transition' button on the first run through more fun
- fixed an error in the async data example

## 1.1.2

- Thanks, Mikes!
  - updated dartdocs from [rydmike](https://github.com/rydmike)
  - also shoutout to [https://github.com/Salakar](https://github.com/Salakar)
    for the CI action on GitHub
  - this is turning into a real community effort...

## 1.1.1

- now showing routing exceptions in the debug log
- updated the docs to make it clear that it will be called until it returns
  `null`

## 1.1.0

- added support `NavigatorObserver` objects to receive change notifications

## 1.0.1

- docs updates based on user feedback for clarity
- fix for setting URL path strategy in `main()`
- fix for `push()` disables `AppBar` Back button

## 1.0.0

- updated version for initial release
- some renaming for clarify and consistency with transitions
  - `GoRoute.builder` => `GoRoute.pageBuilder`
  - `GoRoute.error` => `GoRoute.errorPageBuilder`
- added diagnostic logging for `push` and `pushNamed`

## 0.9.6

- added support for `push` as well as `go`
- added 'none' to transitions example app
- updated animation example to use no transition and added an animated gif to
  the docs

## 0.9.5

- added support for custom transitions between routes

## 0.9.4

- updated API docs
- updated docs for `GoRouterState`

## 0.9.3

- updated API docs

## 0.9.2

- updated named route lookup to O(1)
- updated diagnostics output to show known named routes

## 0.9.1

- updated diagnostics output to show named route lookup
- docs updates

## 0.9.0

- added support for named routes

## 0.8.8

- fix to make `GoRouter` notify on pop

## 0.8.7

- made `GoRouter` a `ChangeNotifier` so you can listen for `location` changes

## 0.8.6

- books sample bug fix

## 0.8.5

- added Cupertino sample
- added example of async data lookup

## 0.8.4

- added state restoration sample

## 0.8.3

- changed `debugOutputFullPaths` to `debugLogDiagnostics` and added add'l
  debugging logging
- parameterized redirect

## 0.8.2

- updated docs for `Link` widget support

## 0.8.1

- added Books sample; fixed some issues it revealed

## 0.8.0

- breaking build to refactor the API for simplicity and capability
- move to fixed routing from conditional routing; simplies API, allows for
  redirection at the route level and there scenario was sketchy anyway
- add redirection at the route level
- replace guard objects w/ redirect functions
- add `refresh` method and `refreshListener`
- removed `.builder` ctor from `GoRouter` (not reasonable to implement)
- add Dynamic linking section to the docs
- replaced Books sample with Nested Navigation sample
- add ability to dump the known full paths to your routes to debug output

## 0.7.1

- update to pageKey to take sub-routes into account

## 0.7.0

- BREAK: rename `pattern` to `path` for consistency w/ other routers in the
  world
- added the `GoRouterLoginGuard` for the common redirect-to-login-page pattern

## 0.6.2

- fixed issue showing home page for a second before redirecting (if needed)

## 0.6.1

- added `GoRouterState.pageKey`
- removed `cupertino_icons` from main `pubspec.yaml`

## 0.6.0

- refactor to support sub-routes to build a stack of pages instead of matching
  multiple routes
- added unit tests for building the stack of pages
- some renaming of the types, e.g. `Four04Page` and `FamiliesPage` to
  `ErrorPage` and `HomePage` respectively
- fix a redirection error shown in the debug output

## 0.5.2

- add `urlPathStrategy` argument to `GoRouter` ctor

## 0.5.1

- docs and description updates

## 0.5.0

- moved redirect to top-level instead of per route for simplicity

## 0.4.1

- fixed CHANGELOG formatting

## 0.4.0

- bundled various useful route handling variables into the `GoRouterState` for
  use when building pages and error pages
- updated URL Strategy section of docs to reference `flutter run`

## 0.3.2

- formatting update to appease the pub.dev gods...

## 0.3.1

- updated the CHANGELOG

## 0.3.0

- moved redirection into a `GoRoute` ctor arg
- forgot to update the CHANGELOG

## 0.2.3

- move outstanding issues to [issue
  tracker](https://github.com/csells/go_router/issues)
- added explanation of Deep Linking to docs
- reformatting to meet pub.dev scoring guidelines

## 0.2.2

- docs updates

## 0.2.1

- messing with the CHANGELOG formatting

## 0.2.0

- initial useful release
- added support for declarative routes via `GoRoute` instances
- added support for imperative routing via `GoRoute.builder`
- added support for setting the URL path strategy
- added support for conditional routing
- added support for redirection
- added support for optional query parameters as well as positional parameters
  in route names

## 0.1.0

- squatting on the package name (I'm not too proud to admit it)
<|MERGE_RESOLUTION|>--- conflicted
+++ resolved
@@ -1,9 +1,8 @@
-<<<<<<< HEAD
-## 15.1.0
+## 15.2.0
 
 - Adds new top level `onEnter` callback with access to current and next route states.
 - Deprecates top level `redirect` in favor of `onEnter`.
-=======
+
 ## 15.1.1
 
 - Adds missing `caseSensitive` to `GoRouteData.$route`.
@@ -11,7 +10,6 @@
 ## 15.1.0
 
 - Adds `caseSensitive` to `TypedGoRoute`.
->>>>>>> cd089638
 
 ## 15.0.0
 
