--- conflicted
+++ resolved
@@ -1,12 +1,10 @@
-<<<<<<< HEAD
 ## 4.3.0
 
 - Adds `params` and `queryParams` parameter to the `.go()` method.
-=======
+
 ## 4.2.2
 
 - Fixes a bug where go_router_builder wasn't detecting annotations.
->>>>>>> b3e18143
 
 ## 4.2.1
 
