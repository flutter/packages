## 6.5.6

<<<<<<< HEAD
- Adds name parameter to `TypedGoRoute`
=======
- Fixes an issue where ShellRoute routes were not logged when debugLogDiagnostic was enabled.
>>>>>>> d01f4eaa

## 6.5.5

- Fixes an issue when popping pageless route would accidentally complete imperative page.

## 6.5.4

- Remove navigator keys from `TypedGoRoute` and `TypedShellRoute`.

## 6.5.3

- Fixes redirect being called with an empty location for unknown routes.

## 6.5.2

- NoTransitionPage now has an instant reverse transition.

## 6.5.1

- Fixes an issue where the params are removed after popping.

## 6.5.0

- Supports returning values on pop.

## 6.4.1

- Adds `initialExtra` to **GoRouter** to pass extra data alongside `initialRoute`.

## 6.4.0

- Adds `replace` method to that replaces the current route with a new one and keeps the same page key. This is useful for when you want to update the query params without changing the page key ([#115902](https://github.com/flutter/flutter/issues/115902)).

## 6.3.0

- Aligns Dart and Flutter SDK constraints.
- Updates compileSdkVersion to 33.
- Updates example app to iOS 11.
- Adds `navigatorKey` to `TypedShellRoute`
- Adds `parentNavigatorKey` to `TypedGoRoute`
- Updates documentation in matching methods.

## 6.2.0

- Exports supertypes in route_data.dart library.

## 6.1.0

- Adds `GoRouter.maybeOf` to get the closest `GoRouter` from the context, if there is any.

## 6.0.10

- Adds helpers for go_router_builder for ShellRoute support

## 6.0.9

- Fixes deprecation message for `GoRouterState.namedLocation`

## 6.0.8

- Adds support for Iterables, Lists and Sets in query params for TypedGoRoute. [#108437](https://github.com/flutter/flutter/issues/108437).

## 6.0.7

- Add observers parameter to the ShellRoute that will be passed to the nested Navigator.
- Use `HeroControllerScope` for nested Navigator that fixes Hero Widgets not animating in Nested Navigator.

## 6.0.6

- Adds `reverseTransitionDuration` to `CustomTransitionPage`

## 6.0.5

- Fixes [unnecessary_null_comparison](https://dart-lang.github.io/linter/lints/unnecessary_null_checks.html) lint warnings.

## 6.0.4

- Fixes redirection info log.

## 6.0.3

- Makes `CustomTransitionPage.barrierDismissible` work

## 6.0.2

- Fixes missing result on pop in go_router extension.

## 6.0.1

- Fixes crashes when popping navigators manually.
- Fixes trailing slashes after pops.

## 6.0.0

- **BREAKING CHANGE**
  - `GoRouteData`'s `redirect` now takes 2 parameters `BuildContext context, GoRouterState state`.
  - `GoRouteData`'s `build` now takes 2 parameters `BuildContext context, GoRouterState state`.
  - `GoRouteData`'s `buildPageWithState` has been removed and replaced by `buildPage` with now takes 2 parameters `BuildContext context, GoRouterState state`.
  - `replace` from `GoRouter`, `GoRouterDelegate` and `GoRouterHelper` has been renamed into `pushReplacement`.
  - `replaceNamed` from `GoRouter`, `GoRouterDelegate` and `GoRouterHelper` has been renamed into `pushReplacementNamed`.
  - [go_router v6 migration guide](https://flutter.dev/go/go-router-v6-breaking-changes)

## 5.2.4

- Fixes crashes when using async redirect.

## 5.2.3

- Fixes link for router configuration and sub-routes

## 5.2.2

- Fixes `pop` and `push` to update urls correctly.

## 5.2.1

- Refactors `GoRouter.pop` to be able to pop individual pageless route with result.

## 5.2.0

- Fixes `GoRouterState.location` and `GoRouterState.param` to return correct value.
- Cleans up `RouteMatch` and `RouteMatchList` API.

## 5.1.10

- Fixes link of ShellRoute in README.

## 5.1.9

- Fixes broken links in documentation.

## 5.1.8

- Fixes a bug with `replace` where it was not generated a new `pageKey`.

## 5.1.7

- Adds documentation using dartdoc topics.

## 5.1.6

- Fixes crashes when multiple `GoRoute`s use the same `parentNavigatorKey` in a route subtree.

## 5.1.5

- Adds migration guide for 5.1.2 to readme.

## 5.1.4

- Fixes the documentation by removing the `ShellRoute`'s non-existing `path` parameter from it.

## 5.1.3

- Allows redirection to return same location.

## 5.1.2

- Adds GoRouterState to context.
- Fixes GoRouter notification.
- Updates README.
- Removes dynamic calls in examples.
- **BREAKING CHANGE**
  - Remove NavigatorObserver mixin from GoRouter

## 5.1.1

- Removes DebugGoRouteInformation.

## 5.1.0

- Removes urlPathStrategy completely, which should have been done in v5.0.0 but some code remained mistakenly.

## 5.0.5

- Fixes issue where asserts in popRoute were preventing the app from
  exiting on Android.

## 5.0.4

- Fixes a bug in ShellRoute example where NavigationBar might lose current index in a nested routes.

## 5.0.3

- Changes examples to use the routerConfig API

## 5.0.2

- Fixes missing code example in ShellRoute documentation.

## 5.0.1

- Allows ShellRoute to have child ShellRoutes (flutter/flutter#111981)

## 5.0.0

- Fixes a bug where intermediate route redirect methods are not called.
- GoRouter implements the RouterConfig interface, allowing you to call
  MaterialApp.router(routerConfig: _myGoRouter) instead of passing
  the RouterDelegate, RouteInformationParser, and RouteInformationProvider
  fields.
- **BREAKING CHANGE**
  - Redesigns redirection API, adds asynchronous feature, and adds build context to redirect.
  - Removes GoRouterRefreshStream
  - Removes navigatorBuilder
  - Removes urlPathStrategy
- [go_router v5 migration guide](https://flutter.dev/go/go-router-v5-breaking-changes)

## 4.5.1

- Fixes an issue where GoRoutes with only a redirect were disallowed
  (flutter/flutter#111763)

## 4.5.0

- Adds ShellRoute for nested navigation support (flutter/flutter#99126)
- Adds `parentNavigatorKey` to GoRoute, which specifies the Navigator to place that
  route's Page onto.

## 4.4.1

- Fix an issue where disabling logging clears the root logger's listeners

## 4.4.0

- Adds `buildPageWithState` to `GoRouteData`.
- `GoRouteData.buildPage` is now deprecated in favor of `GoRouteData.buildPageWithState`.

## 4.3.0

- Allows `Map<String, dynamic>` maps as `queryParams` of `goNamed`, `replacedName`, `pushNamed` and `namedLocation`.

## 4.2.9

- Updates text theme parameters to avoid deprecation issues.
- Fixes lint warnings.

## 4.2.8

- Fixes namedLocation to return URIs without trailing question marks if there are no query parameters.
- Cleans up examples.

## 4.2.7

- Updates README.

## 4.2.6

- Fixes rendering issues in the README.

## 4.2.5

- Fixes a bug where calling extra parameter is always null in route level redirect callback

## 4.2.4

- Rewrites Readme and examples.

## 4.2.3

- Fixes a bug where the ValueKey to be the same when a page was pushed multiple times.

## 4.2.2

- Fixes a bug where go_router_builder wasn't detecting annotations.

## 4.2.1

- Refactors internal classes and methods

## 4.2.0

- Adds `void replace()` and `replaceNamed` to `GoRouterDelegate`, `GoRouter` and `GoRouterHelper`.

## 4.1.1

- Fixes a bug where calling namedLocation does not support case-insensitive way.

## 4.1.0

- Adds `bool canPop()` to `GoRouterDelegate`, `GoRouter` and `GoRouterHelper`.

## 4.0.3

- Adds missed popping log.

## 4.0.2

- Fixes a bug where initialLocation took precedence over deep-links

## 4.0.1

- Fixes a bug where calling setLogging(false) does not clear listeners.

## 4.0.0

- Refactors go_router and introduces `GoRouteInformationProvider`. [Migration Doc](https://flutter.dev/go/go-router-v4-breaking-changes)
- Fixes a bug where top-level routes are skipped if another contains child routes.

## 3.1.1

- Uses first match if there are more than one route to match. [ [#99833](https://github.com/flutter/flutter/issues/99833)

## 3.1.0

- Adds `GoRouteData` and `TypedGoRoute` to support `package:go_router_builder`.

## 3.0.7

- Refactors runtime checks to assertions.

## 3.0.6

- Exports inherited_go_router.dart file.

## 3.0.5

- Add `dispatchNotification` method to `DummyBuildContext` in tests. (This
  should be revisited when Flutter `2.11.0` becomes stable.)
- Improves code coverage.
- `GoRoute` now warns about requiring either `pageBuilder`, `builder` or `redirect` at instantiation.

## 3.0.4

- Updates code for stricter analysis options.

## 3.0.3

- Fixes a bug where params disappear when pushing a nested route.

## 3.0.2

- Moves source to flutter/packages.
- Removes all_lint_rules_community and path_to_regexp dependencies.

## 3.0.1

- pass along the error to the `navigatorBuilder` to allow for different
  implementations based on the presence of an error

## 3.0.0

- breaking change: added `GoRouterState` to `navigatorBuilder` function
- breaking change: removed `BuildContext` from `GoRouter.pop()` to remove the
  need to use `context` parameter when calling the `GoRouter` API; this changes
  the behavior of `GoRouter.pop()` to only pop what's on the `GoRouter` page
  stack and no longer calls `Navigator.pop()`
- new [Migrating to 3.0 section](https://gorouter.dev/migrating-to-30) in the
  docs to describe the details of the breaking changes and how to update your
  code
- added a new [shared
  scaffold](https://github.com/csells/go_router/blob/main/go_router/example/lib/shared_scaffold.dart)
  sample to show how to use the `navigatorBuilder` function to build a custom
  shared scaffold outside of the animations provided by go_router

## 2.5.7

- [PR 262](https://github.com/csells/go_router/pull/262): add support for
  `Router.neglect`; thanks to [nullrocket](https://github.com/nullrocket)!
- [PR 265](https://github.com/csells/go_router/pull/265): add Japanese
  translation of the docs; thanks to
  [toshi-kuji](https://github.com/toshi-kuji)! Unfortunately I don't yet know
  how to properly display them via docs.page, but [I'm working on
  it](https://github.com/csells/go_router/issues/266)
- updated the examples using the `from` query parameter to be completely
  self-contained in the `redirect` function, simplifying usage
- updated the async data example to be simpler
- added a new example to show how to implement a loading page
- renamed the navigator_integration example to user_input and added an example
  of `WillPopScope` for go_router apps

## 2.5.6

- [PR 259](https://github.com/csells/go_router/pull/259): remove a hack for
  notifying the router of a route change that was no longer needed; thanks to
  [nullrocket](https://github.com/nullrocket)!
- improved async example to handle the case that the data has been returned but
  the page is no longer there by checking the `mounted` property of the screen

## 2.5.5

- updated implementation to use logging package for debug diagnostics; thanks
  to [johnpryan](https://github.com/johnpryan)

## 2.5.4

- fixed up the `GoRouterRefreshStream` implementation with an export, an example
  and some docs

## 2.5.3

- added `GoRouterRefreshStream` from
  [jopmiddelkamp](https://github.com/jopmiddelkamp) to easily map from a
  `Stream` to a `Listenable` for use with `refreshListenable`; very useful when
  combined with stream-based state management like
  [flutter_bloc](https://pub.dev/packages/flutter_bloc)
- dartdocs fixups from [mehade369](https://github.com/mehade369)
- example link fixes from [ben-milanko](https://github.com/ben-milanko)

## 2.5.2

- pass additional information to the `NavigatorObserver` via default args to
  `MaterialPage`, etc.

## 2.5.1

- [fix 205](https://github.com/csells/go_router/issues/205): hack around a
  failed assertion in Flutter when using `Duration.zero` in the
  `NoTransitionPage`

## 2.5.0

- provide default implementation of `GoRoute.pageBuilder` to provide a simpler
  way to build pages via the `GoRouter.build` method
- provide default implementation of `GoRouter.errorPageBuilder` to provide a
  simpler way to build error pages via the `GoRouter.errorBuilder` method
- provide default implementation of `GoRouter.errorBuilder` to provide an error
  page without the need to implement a custom error page builder
- new [Migrating to 2.5 section](https://gorouter.dev/migrating-to-25) in
  the docs to show how to take advantage of the new `builder` and default error
  page builder
- removed `launch.json` as VSCode-centric and unnecessary for discovery or easy
  launching
- added a [new custom error screen
  sample](https://github.com/csells/go_router/blob/master/example/lib/error_screen.dart)
- added a [new WidgetsApp
  sample](https://github.com/csells/go_router/blob/master/example/lib/widgets_app.dart)
- added a new `NoTransitionPage` class
- updated docs to explain why the browser's Back button doesn't work
  with the `extra` param
- updated README to point to new docs site: [gorouter.dev](https://gorouter.dev)

## 2.3.1

- [fix 191](https://github.com/csells/go_router/issues/191): handle several
  kinds of trailing / in the location, e.g. `/foo/` should be the same as `/foo`

## 2.3.0

- fix a misleading error message when using redirect functions with sub-routes

## 2.2.9

- [fix 182](https://github.com/csells/go_router/issues/182): fixes a regression
  in the nested navigation caused by the fix for
  [#163](https://github.com/csells/go_router/issues/163); thanks to
  [lulupointu](https://github.com/lulupointu) for the fix!

## 2.2.8

- reformatted CHANGELOG file; lets see if pub.dev is still ok with it...
- staged an in-progress doc site at https://docs.page/csells/go_router
- tightened up a test that was silently failing
- fixed a bug that dropped parent params in sub-route redirects

## 2.2.7

- [fix 163](https://github.com/csells/go_router/issues/163): avoids unnecessary
  page rebuilds
- [fix 139](https://github.com/csells/go_router/issues/139): avoids unnecessary
  page flashes on deep linking
- [fix 158](https://github.com/csells/go_router/issues/158): shows exception
  info in the debug output even during a top-level redirect coded w/ an
  anonymous function, i.e. what the samples all use
- [fix 151](https://github.com/csells/go_router/issues/151): exposes
  `Navigator.pop()` via `GoRouter.pop()` to make it easy to find

## 2.2.6

- [fix 127](https://github.com/csells/go_router/issues/127): updated the docs
  to add a video overview of the project for people that prefer that media style
  over long-form text when approaching a new topic
- [fix 108](https://github.com/csells/go_router/issues/108): updated the
  description of the `state` parameter to clarfy that not all properties will be
  set at every usage

## 2.2.5

- [fix 120 again](https://github.com/csells/go_router/issues/120): found the bug
  in my tests that was masking the real bug; changed two characters to implement
  the actual fix (sigh)

## 2.2.4

- [fix 116](https://github.com/csells/go_router/issues/116): work-around for
  auto-import of the `context.go` family of extension methods

## 2.2.3

- [fix 132](https://github.com/csells/go_router/issues/132): route names are
  stored as case insensitive and are now matched in a case insensitive manner

## 2.2.2

- [fix 120](https://github.com/csells/go_router/issues/120): encoding and
  decoding of params and query params

## 2.2.1

- [fix 114](https://github.com/csells/go_router/issues/114): give a better error
  message when the `GoRouter` isn't found in the widget tree via
  `GoRouter.of(context)`; thanks [aoatmon](https://github.com/aoatmon) for the
  [excellent bug report](https://github.com/csells/go_router/issues/114)!

## 2.2.0

- added a new [`navigatorBuilder`](https://gorouter.dev/navigator-builder) argument to the
  `GoRouter` constructor; thanks to [andyduke](https://github.com/andyduke)!
- also from [andyduke](https://github.com/andyduke) is an update to
  improve state restoration
- refactor from [kevmoo](https://github.com/kevmoo) for easier maintenance
- added a new [Navigator Integration section of the
  docs](https://gorouter.dev/navigator-integration)

## 2.1.2

- [fix 61 again](https://github.com/csells/go_router/issues/61): enable images
  and file links to work on pub.dev/documentation
- [fix 62](https://github.com/csells/go_router/issues/62) re-tested; fixed w/
  earlier Android system Back button fix (using navigation key)
- [fix 91](https://github.com/csells/go_router/issues/91): fix a regression w/
  the `errorPageBuilder`
- [fix 92](https://github.com/csells/go_router/issues/92): fix an edge case w/
  named sub-routes
- [fix 89](https://github.com/csells/go_router/issues/89): enable queryParams
  and extra object param w/ `push`
- refactored tests for greater coverage and fewer methods `@visibleForTesting`

## 2.1.1

- [fix 86](https://github.com/csells/go_router/issues/86): add `name` to
  `GoRouterState` to complete support for URI-free navigation knowledge in your
  code
- [fix 83](https://github.com/csells/go_router/issues/83): fix for `null`
  `extra` object

## 2.1.0

- [fix 80](https://github.com/csells/go_router/issues/80): adding a redirect
  limit to catch too many redirects error
- [fix 81](https://github.com/csells/go_router/issues/81): allow an `extra`
  object to pass through for navigation

## 2.0.1

- add badges to the README and codecov to the GitHub commit action; thanks to
  [rydmike](https://github.com/rydmike) for both

## 2.0.0

- BREAKING CHANGE and [fix #50](https://github.com/csells/go_router/issues/50):
  split `params` into `params` and `queryParams`; see the [Migrating to 2.0
  section of the docs](https://gorouter.dev/migrating-to-20)
  for instructions on how to migrate your code from 1.x to 2.0
- [fix 69](https://github.com/csells/go_router/issues/69): exposed named
  location lookup for redirection
- [fix 57](https://github.com/csells/go_router/issues/57): enable the Android
  system Back button to behave exactly like the `AppBar` Back button; thanks to
  [SunlightBro](https://github.com/SunlightBro) for the one-line fix that I had
  no idea about until he pointed it out
- [fix 59](https://github.com/csells/go_router/issues/59): add query params to
  top-level redirect
- [fix 44](https://github.com/csells/go_router/issues/44): show how to use the
  `AutomaticKeepAliveClientMixin` with nested navigation to keep widget state
  between navigations; thanks to [rydmike](https://github.com/rydmike) for this
  update

## 1.1.3

- enable case-insensitive path matching while still preserving path and query
  parameter cases
- change a lifetime of habit to sort constructors first as per
  [sort_constructors_first](https://dart-lang.github.io/linter/lints/sort_constructors_first.html).
  Thanks for the PR, [Abhishek01039](https://github.com/Abhishek01039)!
- set the initial transition example route to `/none` to make pushing the 'fade
  transition' button on the first run through more fun
- fixed an error in the async data example

## 1.1.2

- Thanks, Mikes!
  - updated dartdocs from [rydmike](https://github.com/rydmike)
  - also shoutout to [https://github.com/Salakar](https://github.com/Salakar)
    for the CI action on GitHub
  - this is turning into a real community effort...

## 1.1.1

- now showing routing exceptions in the debug log
- updated the docs to make it clear that it will be called until it returns
  `null`

## 1.1.0

- added support `NavigatorObserver` objects to receive change notifications

## 1.0.1

- docs updates based on user feedback for clarity
- fix for setting URL path strategy in `main()`
- fix for `push()` disables `AppBar` Back button

## 1.0.0

- updated version for initial release
- some renaming for clarify and consistency with transitions
  - `GoRoute.builder` => `GoRoute.pageBuilder`
  - `GoRoute.error` => `GoRoute.errorPageBuilder`
- added diagnostic logging for `push` and `pushNamed`

## 0.9.6

- added support for `push` as well as `go`
- added 'none' to transitions example app
- updated animation example to use no transition and added an animated gif to
  the docs

## 0.9.5

- added support for custom transitions between routes

## 0.9.4

- updated API docs
- updated docs for `GoRouterState`

## 0.9.3

- updated API docs

## 0.9.2

- updated named route lookup to O(1)
- updated diagnostics output to show known named routes

## 0.9.1

- updated diagnostics output to show named route lookup
- docs updates

## 0.9.0

- added support for named routes

## 0.8.8

- fix to make `GoRouter` notify on pop

## 0.8.7

- made `GoRouter` a `ChangeNotifier` so you can listen for `location` changes

## 0.8.6

- books sample bug fix

## 0.8.5

- added Cupertino sample
- added example of async data lookup

## 0.8.4

- added state restoration sample

## 0.8.3

- changed `debugOutputFullPaths` to `debugLogDiagnostics` and added add'l
  debugging logging
- parameterized redirect

## 0.8.2

- updated docs for `Link` widget support

## 0.8.1

- added Books sample; fixed some issues it revealed

## 0.8.0

- breaking build to refactor the API for simplicity and capability
- move to fixed routing from conditional routing; simplies API, allows for
  redirection at the route level and there scenario was sketchy anyway
- add redirection at the route level
- replace guard objects w/ redirect functions
- add `refresh` method and `refreshListener`
- removed `.builder` ctor from `GoRouter` (not reasonable to implement)
- add Dynamic linking section to the docs
- replaced Books sample with Nested Navigation sample
- add ability to dump the known full paths to your routes to debug output

## 0.7.1

- update to pageKey to take sub-routes into account

## 0.7.0

- BREAK: rename `pattern` to `path` for consistency w/ other routers in the
  world
- added the `GoRouterLoginGuard` for the common redirect-to-login-page pattern

## 0.6.2

- fixed issue showing home page for a second before redirecting (if needed)

## 0.6.1

- added `GoRouterState.pageKey`
- removed `cupertino_icons` from main `pubspec.yaml`

## 0.6.0

- refactor to support sub-routes to build a stack of pages instead of matching
  multiple routes
- added unit tests for building the stack of pages
- some renaming of the types, e.g. `Four04Page` and `FamiliesPage` to
  `ErrorPage` and `HomePage` respectively
- fix a redirection error shown in the debug output

## 0.5.2

- add `urlPathStrategy` argument to `GoRouter` ctor

## 0.5.1

- docs and description updates

## 0.5.0

- moved redirect to top-level instead of per route for simplicity

## 0.4.1

- fixed CHANGELOG formatting

## 0.4.0

- bundled various useful route handling variables into the `GoRouterState` for
  use when building pages and error pages
- updated URL Strategy section of docs to reference `flutter run`

## 0.3.2

- formatting update to appease the pub.dev gods...

## 0.3.1

- updated the CHANGELOG

## 0.3.0

- moved redirection into a `GoRoute` ctor arg
- forgot to update the CHANGELOG

## 0.2.3

- move outstanding issues to [issue
  tracker](https://github.com/csells/go_router/issues)
- added explanation of Deep Linking to docs
- reformatting to meet pub.dev scoring guidelines

## 0.2.2

- docs updates

## 0.2.1

- messing with the CHANGELOG formatting

## 0.2.0

- initial useful release
- added support for declarative routes via `GoRoute` instances
- added support for imperative routing via `GoRoute.builder`
- added support for setting the URL path strategy
- added support for conditional routing
- added support for redirection
- added support for optional query parameters as well as positional parameters
  in route names

## 0.1.0

- squatting on the package name (I'm not too proud to admit it)<|MERGE_RESOLUTION|>--- conflicted
+++ resolved
@@ -1,10 +1,6 @@
 ## 6.5.6
 
-<<<<<<< HEAD
-- Adds name parameter to `TypedGoRoute`
-=======
 - Fixes an issue where ShellRoute routes were not logged when debugLogDiagnostic was enabled.
->>>>>>> d01f4eaa
 
 ## 6.5.5
 
