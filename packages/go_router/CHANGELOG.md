<<<<<<< HEAD
## 8.0.2

- Updates documentations around `GoRouter.of`, `GoRouter.maybeOf`, and `BuildContext` extension. 
=======
## 8.0.3

- Makes namedLocation and route name related APIs case sensitive.

## 8.0.2 

- Fixes a bug in `debugLogDiagnostics` to support StatefulShellRoute.
>>>>>>> eed9b682

## 8.0.1

- Fixes a link for an example in `path` documentation.
  documentation.

## 8.0.0

- **BREAKING CHANGE**:
  - Imperatively pushed GoRoute no longer change URL.
  - Browser backward and forward button respects imperative route operations.
- Refactors the route parsing pipeline.

## 7.1.1

- Removes obsolete null checks on non-nullable values.

## 7.1.0

- Introduces `StatefulShellRoute` to support using separate navigators for child routes as well as preserving state in each navigation tree (flutter/flutter#99124).
- Updates documentation for `pageBuilder` and `builder` fields of `ShellRoute`, to more correctly
  describe the meaning of the child argument in the builder functions.
- Adds support for restorationId to ShellRoute (and StatefulShellRoute).

## 7.0.2

- Fixes `BuildContext` extension method `replaceNamed` to correctly pass `pathParameters` and `queryParameters`.

## 7.0.1

- Adds a workaround for the `dart fix --apply` issue, https://github.com/dart-lang/sdk/issues/52233.

## 7.0.0

- **BREAKING CHANGE**:
  - For the below changes, run `dart fix --apply` to automatically migrate your code.
    - `GoRouteState.subloc` has been renamed to `GoRouteState.matchedLocation`.
    - `GoRouteState.params` has been renamed to `GoRouteState.pathParameters`.
    - `GoRouteState.fullpath` has been renamed to `GoRouteState.fullPath`.
    - `GoRouteState.queryParams` has been renamed to `GoRouteState.queryParameters`.
    - `params` and `queryParams` in `GoRouteState.namedLocation` have been renamed to `pathParameters` and `queryParameters`.
    - `params` and `queryParams` in `GoRouter`'s `namedLocation`, `pushNamed`, `pushReplacementNamed`
      `replaceNamed` have been renamed to `pathParameters` and `queryParameters`.
  - For the below changes, please follow the [migration guide](https://docs.google.com/document/d/10Xbpifbs4E-zh6YE5akIO8raJq_m3FIXs6nUGdOspOg).
    - `params` and `queryParams` in `BuildContext`'s `namedLocation`, `pushNamed`, `pushReplacementNamed`
      `replaceNamed` have been renamed to `pathParameters` and `queryParameters`.
- Cleans up API and makes RouteMatchList immutable.

## 6.5.9

- Removes navigator keys from `GoRouteData` and `ShellRouteData`.

## 6.5.8

- Adds name parameter to `TypedGoRoute`

## 6.5.7

- Fixes a bug that go_router would crash if `GoRoute.pageBuilder` depends on `InheritedWidget`s.

## 6.5.6

- Fixes an issue where ShellRoute routes were not logged when debugLogDiagnostic was enabled.

## 6.5.5

- Fixes an issue when popping pageless route would accidentally complete imperative page.

## 6.5.4

- Removes navigator keys from `TypedGoRoute` and `TypedShellRoute`.

## 6.5.3

- Fixes redirect being called with an empty location for unknown routes.

## 6.5.2

- NoTransitionPage now has an instant reverse transition.

## 6.5.1

- Fixes an issue where the params are removed after popping.

## 6.5.0

- Supports returning values on pop.

## 6.4.1

- Adds `initialExtra` to **GoRouter** to pass extra data alongside `initialRoute`.

## 6.4.0

- Adds `replace` method to that replaces the current route with a new one and keeps the same page key. This is useful for when you want to update the query params without changing the page key ([#115902](https://github.com/flutter/flutter/issues/115902)).

## 6.3.0

- Aligns Dart and Flutter SDK constraints.
- Updates compileSdkVersion to 33.
- Updates example app to iOS 11.
- Adds `navigatorKey` to `TypedShellRoute`
- Adds `parentNavigatorKey` to `TypedGoRoute`
- Updates documentation in matching methods.

## 6.2.0

- Exports supertypes in route_data.dart library.

## 6.1.0

- Adds `GoRouter.maybeOf` to get the closest `GoRouter` from the context, if there is any.

## 6.0.10

- Adds helpers for go_router_builder for ShellRoute support

## 6.0.9

- Fixes deprecation message for `GoRouterState.namedLocation`

## 6.0.8

- Adds support for Iterables, Lists and Sets in query params for TypedGoRoute. [#108437](https://github.com/flutter/flutter/issues/108437).

## 6.0.7

- Add observers parameter to the ShellRoute that will be passed to the nested Navigator.
- Use `HeroControllerScope` for nested Navigator that fixes Hero Widgets not animating in Nested Navigator.

## 6.0.6

- Adds `reverseTransitionDuration` to `CustomTransitionPage`

## 6.0.5

- Fixes [unnecessary_null_comparison](https://dart-lang.github.io/linter/lints/unnecessary_null_checks.html) lint warnings.

## 6.0.4

- Fixes redirection info log.

## 6.0.3

- Makes `CustomTransitionPage.barrierDismissible` work

## 6.0.2

- Fixes missing result on pop in go_router extension.

## 6.0.1

- Fixes crashes when popping navigators manually.
- Fixes trailing slashes after pops.

## 6.0.0

- **BREAKING CHANGE**
  - `GoRouteData`'s `redirect` now takes 2 parameters `BuildContext context, GoRouterState state`.
  - `GoRouteData`'s `build` now takes 2 parameters `BuildContext context, GoRouterState state`.
  - `GoRouteData`'s `buildPageWithState` has been removed and replaced by `buildPage` with now takes 2 parameters `BuildContext context, GoRouterState state`.
  - `replace` from `GoRouter`, `GoRouterDelegate` and `GoRouterHelper` has been renamed into `pushReplacement`.
  - `replaceNamed` from `GoRouter`, `GoRouterDelegate` and `GoRouterHelper` has been renamed into `pushReplacementNamed`.
  - [go_router v6 migration guide](https://flutter.dev/go/go-router-v6-breaking-changes)

## 5.2.4

- Fixes crashes when using async redirect.

## 5.2.3

- Fixes link for router configuration and sub-routes

## 5.2.2

- Fixes `pop` and `push` to update urls correctly.

## 5.2.1

- Refactors `GoRouter.pop` to be able to pop individual pageless route with result.

## 5.2.0

- Fixes `GoRouterState.location` and `GoRouterState.param` to return correct value.
- Cleans up `RouteMatch` and `RouteMatchList` API.

## 5.1.10

- Fixes link of ShellRoute in README.

## 5.1.9

- Fixes broken links in documentation.

## 5.1.8

- Fixes a bug with `replace` where it was not generated a new `pageKey`.

## 5.1.7

- Adds documentation using dartdoc topics.

## 5.1.6

- Fixes crashes when multiple `GoRoute`s use the same `parentNavigatorKey` in a route subtree.

## 5.1.5

- Adds migration guide for 5.1.2 to readme.

## 5.1.4

- Fixes the documentation by removing the `ShellRoute`'s non-existing `path` parameter from it.

## 5.1.3

- Allows redirection to return same location.

## 5.1.2

- Adds GoRouterState to context.
- Fixes GoRouter notification.
- Updates README.
- Removes dynamic calls in examples.
- **BREAKING CHANGE**
  - Remove NavigatorObserver mixin from GoRouter

## 5.1.1

- Removes DebugGoRouteInformation.

## 5.1.0

- Removes urlPathStrategy completely, which should have been done in v5.0.0 but some code remained mistakenly.

## 5.0.5

- Fixes issue where asserts in popRoute were preventing the app from
  exiting on Android.

## 5.0.4

- Fixes a bug in ShellRoute example where NavigationBar might lose current index in a nested routes.

## 5.0.3

- Changes examples to use the routerConfig API

## 5.0.2

- Fixes missing code example in ShellRoute documentation.

## 5.0.1

- Allows ShellRoute to have child ShellRoutes (flutter/flutter#111981)

## 5.0.0

- Fixes a bug where intermediate route redirect methods are not called.
- GoRouter implements the RouterConfig interface, allowing you to call
  MaterialApp.router(routerConfig: _myGoRouter) instead of passing
  the RouterDelegate, RouteInformationParser, and RouteInformationProvider
  fields.
- **BREAKING CHANGE**
  - Redesigns redirection API, adds asynchronous feature, and adds build context to redirect.
  - Removes GoRouterRefreshStream
  - Removes navigatorBuilder
  - Removes urlPathStrategy
- [go_router v5 migration guide](https://flutter.dev/go/go-router-v5-breaking-changes)

## 4.5.1

- Fixes an issue where GoRoutes with only a redirect were disallowed
  (flutter/flutter#111763)

## 4.5.0

- Adds ShellRoute for nested navigation support (flutter/flutter#99126)
- Adds `parentNavigatorKey` to GoRoute, which specifies the Navigator to place that
  route's Page onto.

## 4.4.1

- Fix an issue where disabling logging clears the root logger's listeners

## 4.4.0

- Adds `buildPageWithState` to `GoRouteData`.
- `GoRouteData.buildPage` is now deprecated in favor of `GoRouteData.buildPageWithState`.

## 4.3.0

- Allows `Map<String, dynamic>` maps as `queryParams` of `goNamed`, `replacedName`, `pushNamed` and `namedLocation`.

## 4.2.9

- Updates text theme parameters to avoid deprecation issues.
- Fixes lint warnings.

## 4.2.8

- Fixes namedLocation to return URIs without trailing question marks if there are no query parameters.
- Cleans up examples.

## 4.2.7

- Updates README.

## 4.2.6

- Fixes rendering issues in the README.

## 4.2.5

- Fixes a bug where calling extra parameter is always null in route level redirect callback

## 4.2.4

- Rewrites Readme and examples.

## 4.2.3

- Fixes a bug where the ValueKey to be the same when a page was pushed multiple times.

## 4.2.2

- Fixes a bug where go_router_builder wasn't detecting annotations.

## 4.2.1

- Refactors internal classes and methods

## 4.2.0

- Adds `void replace()` and `replaceNamed` to `GoRouterDelegate`, `GoRouter` and `GoRouterHelper`.

## 4.1.1

- Fixes a bug where calling namedLocation does not support case-insensitive way.

## 4.1.0

- Adds `bool canPop()` to `GoRouterDelegate`, `GoRouter` and `GoRouterHelper`.

## 4.0.3

- Adds missed popping log.

## 4.0.2

- Fixes a bug where initialLocation took precedence over deep-links

## 4.0.1

- Fixes a bug where calling setLogging(false) does not clear listeners.

## 4.0.0

- Refactors go_router and introduces `GoRouteInformationProvider`. [Migration Doc](https://flutter.dev/go/go-router-v4-breaking-changes)
- Fixes a bug where top-level routes are skipped if another contains child routes.

## 3.1.1

- Uses first match if there are more than one route to match. [ [#99833](https://github.com/flutter/flutter/issues/99833)

## 3.1.0

- Adds `GoRouteData` and `TypedGoRoute` to support `package:go_router_builder`.

## 3.0.7

- Refactors runtime checks to assertions.

## 3.0.6

- Exports inherited_go_router.dart file.

## 3.0.5

- Add `dispatchNotification` method to `DummyBuildContext` in tests. (This
  should be revisited when Flutter `2.11.0` becomes stable.)
- Improves code coverage.
- `GoRoute` now warns about requiring either `pageBuilder`, `builder` or `redirect` at instantiation.

## 3.0.4

- Updates code for stricter analysis options.

## 3.0.3

- Fixes a bug where params disappear when pushing a nested route.

## 3.0.2

- Moves source to flutter/packages.
- Removes all_lint_rules_community and path_to_regexp dependencies.

## 3.0.1

- pass along the error to the `navigatorBuilder` to allow for different
  implementations based on the presence of an error

## 3.0.0

- breaking change: added `GoRouterState` to `navigatorBuilder` function
- breaking change: removed `BuildContext` from `GoRouter.pop()` to remove the
  need to use `context` parameter when calling the `GoRouter` API; this changes
  the behavior of `GoRouter.pop()` to only pop what's on the `GoRouter` page
  stack and no longer calls `Navigator.pop()`
- new [Migrating to 3.0 section](https://gorouter.dev/migrating-to-30) in the
  docs to describe the details of the breaking changes and how to update your
  code
- added a new [shared
  scaffold](https://github.com/csells/go_router/blob/main/go_router/example/lib/shared_scaffold.dart)
  sample to show how to use the `navigatorBuilder` function to build a custom
  shared scaffold outside of the animations provided by go_router

## 2.5.7

- [PR 262](https://github.com/csells/go_router/pull/262): add support for
  `Router.neglect`; thanks to [nullrocket](https://github.com/nullrocket)!
- [PR 265](https://github.com/csells/go_router/pull/265): add Japanese
  translation of the docs; thanks to
  [toshi-kuji](https://github.com/toshi-kuji)! Unfortunately I don't yet know
  how to properly display them via docs.page, but [I'm working on
  it](https://github.com/csells/go_router/issues/266)
- updated the examples using the `from` query parameter to be completely
  self-contained in the `redirect` function, simplifying usage
- updated the async data example to be simpler
- added a new example to show how to implement a loading page
- renamed the navigator_integration example to user_input and added an example
  of `WillPopScope` for go_router apps

## 2.5.6

- [PR 259](https://github.com/csells/go_router/pull/259): remove a hack for
  notifying the router of a route change that was no longer needed; thanks to
  [nullrocket](https://github.com/nullrocket)!
- improved async example to handle the case that the data has been returned but
  the page is no longer there by checking the `mounted` property of the screen

## 2.5.5

- updated implementation to use logging package for debug diagnostics; thanks
  to [johnpryan](https://github.com/johnpryan)

## 2.5.4

- fixed up the `GoRouterRefreshStream` implementation with an export, an example
  and some docs

## 2.5.3

- added `GoRouterRefreshStream` from
  [jopmiddelkamp](https://github.com/jopmiddelkamp) to easily map from a
  `Stream` to a `Listenable` for use with `refreshListenable`; very useful when
  combined with stream-based state management like
  [flutter_bloc](https://pub.dev/packages/flutter_bloc)
- dartdocs fixups from [mehade369](https://github.com/mehade369)
- example link fixes from [ben-milanko](https://github.com/ben-milanko)

## 2.5.2

- pass additional information to the `NavigatorObserver` via default args to
  `MaterialPage`, etc.

## 2.5.1

- [fix 205](https://github.com/csells/go_router/issues/205): hack around a
  failed assertion in Flutter when using `Duration.zero` in the
  `NoTransitionPage`

## 2.5.0

- provide default implementation of `GoRoute.pageBuilder` to provide a simpler
  way to build pages via the `GoRouter.build` method
- provide default implementation of `GoRouter.errorPageBuilder` to provide a
  simpler way to build error pages via the `GoRouter.errorBuilder` method
- provide default implementation of `GoRouter.errorBuilder` to provide an error
  page without the need to implement a custom error page builder
- new [Migrating to 2.5 section](https://gorouter.dev/migrating-to-25) in
  the docs to show how to take advantage of the new `builder` and default error
  page builder
- removed `launch.json` as VSCode-centric and unnecessary for discovery or easy
  launching
- added a [new custom error screen
  sample](https://github.com/csells/go_router/blob/master/example/lib/error_screen.dart)
- added a [new WidgetsApp
  sample](https://github.com/csells/go_router/blob/master/example/lib/widgets_app.dart)
- added a new `NoTransitionPage` class
- updated docs to explain why the browser's Back button doesn't work
  with the `extra` param
- updated README to point to new docs site: [gorouter.dev](https://gorouter.dev)

## 2.3.1

- [fix 191](https://github.com/csells/go_router/issues/191): handle several
  kinds of trailing / in the location, e.g. `/foo/` should be the same as `/foo`

## 2.3.0

- fix a misleading error message when using redirect functions with sub-routes

## 2.2.9

- [fix 182](https://github.com/csells/go_router/issues/182): fixes a regression
  in the nested navigation caused by the fix for
  [#163](https://github.com/csells/go_router/issues/163); thanks to
  [lulupointu](https://github.com/lulupointu) for the fix!

## 2.2.8

- reformatted CHANGELOG file; lets see if pub.dev is still ok with it...
- staged an in-progress doc site at https://docs.page/csells/go_router
- tightened up a test that was silently failing
- fixed a bug that dropped parent params in sub-route redirects

## 2.2.7

- [fix 163](https://github.com/csells/go_router/issues/163): avoids unnecessary
  page rebuilds
- [fix 139](https://github.com/csells/go_router/issues/139): avoids unnecessary
  page flashes on deep linking
- [fix 158](https://github.com/csells/go_router/issues/158): shows exception
  info in the debug output even during a top-level redirect coded w/ an
  anonymous function, i.e. what the samples all use
- [fix 151](https://github.com/csells/go_router/issues/151): exposes
  `Navigator.pop()` via `GoRouter.pop()` to make it easy to find

## 2.2.6

- [fix 127](https://github.com/csells/go_router/issues/127): updated the docs
  to add a video overview of the project for people that prefer that media style
  over long-form text when approaching a new topic
- [fix 108](https://github.com/csells/go_router/issues/108): updated the
  description of the `state` parameter to clarfy that not all properties will be
  set at every usage

## 2.2.5

- [fix 120 again](https://github.com/csells/go_router/issues/120): found the bug
  in my tests that was masking the real bug; changed two characters to implement
  the actual fix (sigh)

## 2.2.4

- [fix 116](https://github.com/csells/go_router/issues/116): work-around for
  auto-import of the `context.go` family of extension methods

## 2.2.3

- [fix 132](https://github.com/csells/go_router/issues/132): route names are
  stored as case insensitive and are now matched in a case insensitive manner

## 2.2.2

- [fix 120](https://github.com/csells/go_router/issues/120): encoding and
  decoding of params and query params

## 2.2.1

- [fix 114](https://github.com/csells/go_router/issues/114): give a better error
  message when the `GoRouter` isn't found in the widget tree via
  `GoRouter.of(context)`; thanks [aoatmon](https://github.com/aoatmon) for the
  [excellent bug report](https://github.com/csells/go_router/issues/114)!

## 2.2.0

- added a new [`navigatorBuilder`](https://gorouter.dev/navigator-builder) argument to the
  `GoRouter` constructor; thanks to [andyduke](https://github.com/andyduke)!
- also from [andyduke](https://github.com/andyduke) is an update to
  improve state restoration
- refactor from [kevmoo](https://github.com/kevmoo) for easier maintenance
- added a new [Navigator Integration section of the
  docs](https://gorouter.dev/navigator-integration)

## 2.1.2

- [fix 61 again](https://github.com/csells/go_router/issues/61): enable images
  and file links to work on pub.dev/documentation
- [fix 62](https://github.com/csells/go_router/issues/62) re-tested; fixed w/
  earlier Android system Back button fix (using navigation key)
- [fix 91](https://github.com/csells/go_router/issues/91): fix a regression w/
  the `errorPageBuilder`
- [fix 92](https://github.com/csells/go_router/issues/92): fix an edge case w/
  named sub-routes
- [fix 89](https://github.com/csells/go_router/issues/89): enable queryParams
  and extra object param w/ `push`
- refactored tests for greater coverage and fewer methods `@visibleForTesting`

## 2.1.1

- [fix 86](https://github.com/csells/go_router/issues/86): add `name` to
  `GoRouterState` to complete support for URI-free navigation knowledge in your
  code
- [fix 83](https://github.com/csells/go_router/issues/83): fix for `null`
  `extra` object

## 2.1.0

- [fix 80](https://github.com/csells/go_router/issues/80): adding a redirect
  limit to catch too many redirects error
- [fix 81](https://github.com/csells/go_router/issues/81): allow an `extra`
  object to pass through for navigation

## 2.0.1

- add badges to the README and codecov to the GitHub commit action; thanks to
  [rydmike](https://github.com/rydmike) for both

## 2.0.0

- BREAKING CHANGE and [fix #50](https://github.com/csells/go_router/issues/50):
  split `params` into `params` and `queryParams`; see the [Migrating to 2.0
  section of the docs](https://gorouter.dev/migrating-to-20)
  for instructions on how to migrate your code from 1.x to 2.0
- [fix 69](https://github.com/csells/go_router/issues/69): exposed named
  location lookup for redirection
- [fix 57](https://github.com/csells/go_router/issues/57): enable the Android
  system Back button to behave exactly like the `AppBar` Back button; thanks to
  [SunlightBro](https://github.com/SunlightBro) for the one-line fix that I had
  no idea about until he pointed it out
- [fix 59](https://github.com/csells/go_router/issues/59): add query params to
  top-level redirect
- [fix 44](https://github.com/csells/go_router/issues/44): show how to use the
  `AutomaticKeepAliveClientMixin` with nested navigation to keep widget state
  between navigations; thanks to [rydmike](https://github.com/rydmike) for this
  update

## 1.1.3

- enable case-insensitive path matching while still preserving path and query
  parameter cases
- change a lifetime of habit to sort constructors first as per
  [sort_constructors_first](https://dart-lang.github.io/linter/lints/sort_constructors_first.html).
  Thanks for the PR, [Abhishek01039](https://github.com/Abhishek01039)!
- set the initial transition example route to `/none` to make pushing the 'fade
  transition' button on the first run through more fun
- fixed an error in the async data example

## 1.1.2

- Thanks, Mikes!
  - updated dartdocs from [rydmike](https://github.com/rydmike)
  - also shoutout to [https://github.com/Salakar](https://github.com/Salakar)
    for the CI action on GitHub
  - this is turning into a real community effort...

## 1.1.1

- now showing routing exceptions in the debug log
- updated the docs to make it clear that it will be called until it returns
  `null`

## 1.1.0

- added support `NavigatorObserver` objects to receive change notifications

## 1.0.1

- docs updates based on user feedback for clarity
- fix for setting URL path strategy in `main()`
- fix for `push()` disables `AppBar` Back button

## 1.0.0

- updated version for initial release
- some renaming for clarify and consistency with transitions
  - `GoRoute.builder` => `GoRoute.pageBuilder`
  - `GoRoute.error` => `GoRoute.errorPageBuilder`
- added diagnostic logging for `push` and `pushNamed`

## 0.9.6

- added support for `push` as well as `go`
- added 'none' to transitions example app
- updated animation example to use no transition and added an animated gif to
  the docs

## 0.9.5

- added support for custom transitions between routes

## 0.9.4

- updated API docs
- updated docs for `GoRouterState`

## 0.9.3

- updated API docs

## 0.9.2

- updated named route lookup to O(1)
- updated diagnostics output to show known named routes

## 0.9.1

- updated diagnostics output to show named route lookup
- docs updates

## 0.9.0

- added support for named routes

## 0.8.8

- fix to make `GoRouter` notify on pop

## 0.8.7

- made `GoRouter` a `ChangeNotifier` so you can listen for `location` changes

## 0.8.6

- books sample bug fix

## 0.8.5

- added Cupertino sample
- added example of async data lookup

## 0.8.4

- added state restoration sample

## 0.8.3

- changed `debugOutputFullPaths` to `debugLogDiagnostics` and added add'l
  debugging logging
- parameterized redirect

## 0.8.2

- updated docs for `Link` widget support

## 0.8.1

- added Books sample; fixed some issues it revealed

## 0.8.0

- breaking build to refactor the API for simplicity and capability
- move to fixed routing from conditional routing; simplies API, allows for
  redirection at the route level and there scenario was sketchy anyway
- add redirection at the route level
- replace guard objects w/ redirect functions
- add `refresh` method and `refreshListener`
- removed `.builder` ctor from `GoRouter` (not reasonable to implement)
- add Dynamic linking section to the docs
- replaced Books sample with Nested Navigation sample
- add ability to dump the known full paths to your routes to debug output

## 0.7.1

- update to pageKey to take sub-routes into account

## 0.7.0

- BREAK: rename `pattern` to `path` for consistency w/ other routers in the
  world
- added the `GoRouterLoginGuard` for the common redirect-to-login-page pattern

## 0.6.2

- fixed issue showing home page for a second before redirecting (if needed)

## 0.6.1

- added `GoRouterState.pageKey`
- removed `cupertino_icons` from main `pubspec.yaml`

## 0.6.0

- refactor to support sub-routes to build a stack of pages instead of matching
  multiple routes
- added unit tests for building the stack of pages
- some renaming of the types, e.g. `Four04Page` and `FamiliesPage` to
  `ErrorPage` and `HomePage` respectively
- fix a redirection error shown in the debug output

## 0.5.2

- add `urlPathStrategy` argument to `GoRouter` ctor

## 0.5.1

- docs and description updates

## 0.5.0

- moved redirect to top-level instead of per route for simplicity

## 0.4.1

- fixed CHANGELOG formatting

## 0.4.0

- bundled various useful route handling variables into the `GoRouterState` for
  use when building pages and error pages
- updated URL Strategy section of docs to reference `flutter run`

## 0.3.2

- formatting update to appease the pub.dev gods...

## 0.3.1

- updated the CHANGELOG

## 0.3.0

- moved redirection into a `GoRoute` ctor arg
- forgot to update the CHANGELOG

## 0.2.3

- move outstanding issues to [issue
  tracker](https://github.com/csells/go_router/issues)
- added explanation of Deep Linking to docs
- reformatting to meet pub.dev scoring guidelines

## 0.2.2

- docs updates

## 0.2.1

- messing with the CHANGELOG formatting

## 0.2.0

- initial useful release
- added support for declarative routes via `GoRoute` instances
- added support for imperative routing via `GoRoute.builder`
- added support for setting the URL path strategy
- added support for conditional routing
- added support for redirection
- added support for optional query parameters as well as positional parameters
  in route names

## 0.1.0

- squatting on the package name (I'm not too proud to admit it)<|MERGE_RESOLUTION|>--- conflicted
+++ resolved
@@ -1,8 +1,8 @@
-<<<<<<< HEAD
-## 8.0.2
+## 8.0.4
 
 - Updates documentations around `GoRouter.of`, `GoRouter.maybeOf`, and `BuildContext` extension. 
-=======
+
+
 ## 8.0.3
 
 - Makes namedLocation and route name related APIs case sensitive.
@@ -10,7 +10,6 @@
 ## 8.0.2 
 
 - Fixes a bug in `debugLogDiagnostics` to support StatefulShellRoute.
->>>>>>> eed9b682
 
 ## 8.0.1
 
