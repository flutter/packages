--- conflicted
+++ resolved
@@ -1,12 +1,10 @@
-<<<<<<< HEAD
-## 8.0.2
+## 8.0.3
 
 - Makes namedLocation and route name related APIs case sensitive.
-=======
+
 ## 8.0.2 
 
 - Fixes a bug in `debugLogDiagnostics` to support StatefulShellRoute.
->>>>>>> 05072976
 
 ## 8.0.1
 
