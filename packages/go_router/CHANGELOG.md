<<<<<<< HEAD
## 4.5.0

- Adds ShellRoute for nested navigation support (flutter/flutter#99126)
- Adds `parentNavigatorKey` to GoRoute, which specifies the Navigator to place that
  route's Page onto.
  
## 4.4.0

- Adds `buildPageWithState` to `GoRouteData`.
- `GoRouteData.buildPage` is now deprecated in favor of `GoRouteData.buildPageWithState`.
=======
## 4.4.1

- Fix an issue where disabling logging clears the root logger's listeners
>>>>>>> 6283c858

## 4.4.0

- Adds `buildPageWithState` to `GoRouteData`.
- `GoRouteData.buildPage` is now deprecated in favor of `GoRouteData.buildPageWithState`.

## 4.3.0

- Allows `Map<String, dynamic>` maps as `queryParams` of `goNamed`, `replacedName`, `pushNamed` and `namedLocation`. 

## 4.2.9

* Updates text theme parameters to avoid deprecation issues.
* Fixes lint warnings.

## 4.2.8

- Fixes namedLocation to return URIs without trailing question marks if there are no query parameters.
- Cleans up examples.

## 4.2.7

- Updates README.

## 4.2.6

- Fixes rendering issues in the README.

## 4.2.5

- Fixes a bug where calling extra parameter is always null in route level redirect callback

## 4.2.4

- Rewrites Readme and examples.

## 4.2.3

- Fixes a bug where the ValueKey to be the same when a page was pushed multiple times.

## 4.2.2

- Fixes a bug where go_router_builder wasn't detecting annotations.

## 4.2.1

- Refactors internal classes and methods

## 4.2.0

- Adds `void replace()` and `replaceNamed` to `GoRouterDelegate`, `GoRouter` and `GoRouterHelper`.

## 4.1.1

- Fixes a bug where calling namedLocation does not support case-insensitive way.

## 4.1.0

- Adds `bool canPop()` to `GoRouterDelegate`, `GoRouter` and `GoRouterHelper`.

## 4.0.3

- Adds missed popping log.

## 4.0.2

- Fixes a bug where initialLocation took precedence over deep-links

## 4.0.1

- Fixes a bug where calling setLogging(false) does not clear listeners.

## 4.0.0

- Refactors go_router and introduces `GoRouteInformationProvider`. [Migration Doc](https://flutter.dev/go/go-router-v4-breaking-changes)
- Fixes a bug where top-level routes are skipped if another contains child routes.

## 3.1.1

- Uses first match if there are more than one route to match. [ [#99833](https://github.com/flutter/flutter/issues/99833)

## 3.1.0

- Adds `GoRouteData` and `TypedGoRoute` to support `package:go_router_builder`.

## 3.0.7

- Refactors runtime checks to assertions.

## 3.0.6

- Exports inherited_go_router.dart file.

## 3.0.5

- Add `dispatchNotification` method to `DummyBuildContext` in tests. (This
  should be revisited when Flutter `2.11.0` becomes stable.)
- Improves code coverage.
- `GoRoute` now warns about requiring either `pageBuilder`, `builder` or `redirect` at instantiation.

## 3.0.4

- Updates code for stricter analysis options.

## 3.0.3

- Fixes a bug where params disappear when pushing a nested route.

## 3.0.2

- Moves source to flutter/packages.
- Removes all_lint_rules_community and path_to_regexp dependencies.

## 3.0.1

- pass along the error to the `navigatorBuilder` to allow for different
  implementations based on the presence of an error

## 3.0.0

- breaking change: added `GoRouterState` to `navigatorBuilder` function
- breaking change: removed `BuildContext` from `GoRouter.pop()` to remove the
  need to use `context` parameter when calling the `GoRouter` API; this changes
  the behavior of `GoRouter.pop()` to only pop what's on the `GoRouter` page
  stack and no longer calls `Navigator.pop()`
- new [Migrating to 3.0 section](https://gorouter.dev/migrating-to-30) in the
  docs to describe the details of the breaking changes and how to update your
  code
- added a new [shared
  scaffold](https://github.com/csells/go_router/blob/main/go_router/example/lib/shared_scaffold.dart)
  sample to show how to use the `navigatorBuilder` function to build a custom
  shared scaffold outside of the animations provided by go_router

## 2.5.7

- [PR 262](https://github.com/csells/go_router/pull/262): add support for
  `Router.neglect`; thanks to [nullrocket](https://github.com/nullrocket)!
- [PR 265](https://github.com/csells/go_router/pull/265): add Japanese
  translation of the docs; thanks to
  [toshi-kuji](https://github.com/toshi-kuji)! Unfortunately I don't yet know
  how to properly display them via docs.page, but [I'm working on
  it](https://github.com/csells/go_router/issues/266)
- updated the examples using the `from` query parameter to be completely
  self-contained in the `redirect` function, simplifying usage
- updated the async data example to be simpler
- added a new example to show how to implement a loading page
- renamed the navigator_integration example to user_input and added an example
  of `WillPopScope` for go_router apps

## 2.5.6

- [PR 259](https://github.com/csells/go_router/pull/259): remove a hack for
  notifying the router of a route change that was no longer needed; thanks to
  [nullrocket](https://github.com/nullrocket)!
- improved async example to handle the case that the data has been returned but
  the page is no longer there by checking the `mounted` property of the screen

## 2.5.5

- updated implementation to use logging package for debug diagnostics; thanks
  to [johnpryan](https://github.com/johnpryan)

## 2.5.4

- fixed up the `GoRouterRefreshStream` implementation with an export, an example
  and some docs

## 2.5.3

- added `GoRouterRefreshStream` from
  [jopmiddelkamp](https://github.com/jopmiddelkamp) to easily map from a
  `Stream` to a `Listenable` for use with `refreshListenable`; very useful when
  combined with stream-based state management like
  [flutter_bloc](https://pub.dev/packages/flutter_bloc)
- dartdocs fixups from [mehade369](https://github.com/mehade369)
- example link fixes from [ben-milanko](https://github.com/ben-milanko)

## 2.5.2

- pass additional information to the `NavigatorObserver` via default args to
  `MaterialPage`, etc.

## 2.5.1

- [fix 205](https://github.com/csells/go_router/issues/205): hack around a
  failed assertion in Flutter when using `Duration.zero` in the
  `NoTransitionPage`

## 2.5.0

- provide default implementation of `GoRoute.pageBuilder` to provide a simpler
  way to build pages via the `GoRouter.build` method
- provide default implementation of `GoRouter.errorPageBuilder` to provide a
  simpler way to build error pages via the `GoRouter.errorBuilder` method
- provide default implementation of `GoRouter.errorBuilder` to provide an error
  page without the need to implement a custom error page builder
- new [Migrating to 2.5 section](https://gorouter.dev/migrating-to-25) in
  the docs to show how to take advantage of the new `builder` and default error
  page builder
- removed `launch.json` as VSCode-centric and unnecessary for discovery or easy
  launching
- added a [new custom error screen
  sample](https://github.com/csells/go_router/blob/master/example/lib/error_screen.dart)
- added a [new WidgetsApp
  sample](https://github.com/csells/go_router/blob/master/example/lib/widgets_app.dart)
- added a new `NoTransitionPage` class
- updated docs to explain why the browser's Back button doesn't work
  with the `extra` param
- updated README to point to new docs site: [gorouter.dev](https://gorouter.dev)

## 2.3.1

- [fix 191](https://github.com/csells/go_router/issues/191): handle several
  kinds of trailing / in the location, e.g. `/foo/` should be the same as `/foo`

## 2.3.0

- fix a misleading error message when using redirect functions with sub-routes

## 2.2.9

- [fix 182](https://github.com/csells/go_router/issues/182): fixes a regression
  in the nested navigation caused by the fix for
  [#163](https://github.com/csells/go_router/issues/163); thanks to
  [lulupointu](https://github.com/lulupointu) for the fix!

## 2.2.8

- reformatted CHANGELOG file; lets see if pub.dev is still ok with it...
- staged an in-progress doc site at https://docs.page/csells/go_router
- tightened up a test that was silently failing
- fixed a bug that dropped parent params in sub-route redirects

## 2.2.7

- [fix 163](https://github.com/csells/go_router/issues/163): avoids unnecessary
  page rebuilds
- [fix 139](https://github.com/csells/go_router/issues/139): avoids unnecessary
  page flashes on deep linking
- [fix 158](https://github.com/csells/go_router/issues/158): shows exception
  info in the debug output even during a top-level redirect coded w/ an
  anonymous function, i.e. what the samples all use
- [fix 151](https://github.com/csells/go_router/issues/151): exposes
  `Navigator.pop()` via `GoRouter.pop()` to make it easy to find

## 2.2.6

- [fix 127](https://github.com/csells/go_router/issues/127): updated the docs
  to add a video overview of the project for people that prefer that media style
  over long-form text when approaching a new topic
- [fix 108](https://github.com/csells/go_router/issues/108): updated the
  description of the `state` parameter to clarfy that not all properties will be
  set at every usage

## 2.2.5

- [fix 120 again](https://github.com/csells/go_router/issues/120): found the bug
  in my tests that was masking the real bug; changed two characters to implement
  the actual fix (sigh)

## 2.2.4

- [fix 116](https://github.com/csells/go_router/issues/116): work-around for
  auto-import of the `context.go` family of extension methods

## 2.2.3

- [fix 132](https://github.com/csells/go_router/issues/132): route names are
  stored as case insensitive and are now matched in a case insensitive manner

## 2.2.2

- [fix 120](https://github.com/csells/go_router/issues/120): encoding and
  decoding of params and query params

## 2.2.1

- [fix 114](https://github.com/csells/go_router/issues/114): give a better error
  message when the `GoRouter` isn't found in the widget tree via
  `GoRouter.of(context)`; thanks [aoatmon](https://github.com/aoatmon) for the
  [excellent bug report](https://github.com/csells/go_router/issues/114)!

## 2.2.0

- added a new [`navigatorBuilder`](https://gorouter.dev/navigator-builder) argument to the
  `GoRouter` constructor; thanks to [andyduke](https://github.com/andyduke)!
- also from [andyduke](https://github.com/andyduke) is an update to
  improve state restoration
- refactor from [kevmoo](https://github.com/kevmoo) for easier maintenance
- added a new [Navigator Integration section of the
  docs](https://gorouter.dev/navigator-integration)

## 2.1.2

- [fix 61 again](https://github.com/csells/go_router/issues/61): enable images
  and file links to work on pub.dev/documentation
- [fix 62](https://github.com/csells/go_router/issues/62) re-tested; fixed w/
  earlier Android system Back button fix (using navigation key)
- [fix 91](https://github.com/csells/go_router/issues/91): fix a regression w/
  the `errorPageBuilder`
- [fix 92](https://github.com/csells/go_router/issues/92): fix an edge case w/
  named sub-routes
- [fix 89](https://github.com/csells/go_router/issues/89): enable queryParams
  and extra object param w/ `push`
- refactored tests for greater coverage and fewer methods `@visibleForTesting`

## 2.1.1

- [fix 86](https://github.com/csells/go_router/issues/86): add `name` to
  `GoRouterState` to complete support for URI-free navigation knowledge in your
  code
- [fix 83](https://github.com/csells/go_router/issues/83): fix for `null`
  `extra` object

## 2.1.0

- [fix 80](https://github.com/csells/go_router/issues/80): adding a redirect
  limit to catch too many redirects error
- [fix 81](https://github.com/csells/go_router/issues/81): allow an `extra`
  object to pass through for navigation

## 2.0.1

- add badges to the README and codecov to the GitHub commit action; thanks to
  [rydmike](https://github.com/rydmike) for both

## 2.0.0

- BREAKING CHANGE and [fix #50](https://github.com/csells/go_router/issues/50):
  split `params` into `params` and `queryParams`; see the [Migrating to 2.0
  section of the docs](https://gorouter.dev/migrating-to-20)
  for instructions on how to migrate your code from 1.x to 2.0
- [fix 69](https://github.com/csells/go_router/issues/69): exposed named
  location lookup for redirection
- [fix 57](https://github.com/csells/go_router/issues/57): enable the Android
  system Back button to behave exactly like the `AppBar` Back button; thanks to
  [SunlightBro](https://github.com/SunlightBro) for the one-line fix that I had
  no idea about until he pointed it out
- [fix 59](https://github.com/csells/go_router/issues/59): add query params to
  top-level redirect
- [fix 44](https://github.com/csells/go_router/issues/44): show how to use the
  `AutomaticKeepAliveClientMixin` with nested navigation to keep widget state
  between navigations; thanks to [rydmike](https://github.com/rydmike) for this
  update

## 1.1.3

- enable case-insensitive path matching while still preserving path and query
  parameter cases
- change a lifetime of habit to sort constructors first as per
  [sort_constructors_first](https://dart-lang.github.io/linter/lints/sort_constructors_first.html).
  Thanks for the PR, [Abhishek01039](https://github.com/Abhishek01039)!
- set the initial transition example route to `/none` to make pushing the 'fade
  transition' button on the first run through more fun
- fixed an error in the async data example

## 1.1.2

- Thanks, Mikes!
  - updated dartdocs from [rydmike](https://github.com/rydmike)
  - also shoutout to [https://github.com/Salakar](https://github.com/Salakar)
    for the CI action on GitHub
  - this is turning into a real community effort...

## 1.1.1

- now showing routing exceptions in the debug log
- updated the docs to make it clear that it will be called until it returns
  `null`

## 1.1.0

- added support `NavigatorObserver` objects to receive change notifications

## 1.0.1

- docs updates based on user feedback for clarity
- fix for setting URL path strategy in `main()`
- fix for `push()` disables `AppBar` Back button

## 1.0.0

- updated version for initial release
- some renaming for clarify and consistency with transitions
  - `GoRoute.builder` => `GoRoute.pageBuilder`
  - `GoRoute.error` => `GoRoute.errorPageBuilder`
- added diagnostic logging for `push` and `pushNamed`

## 0.9.6

- added support for `push` as well as `go`
- added 'none' to transitions example app
- updated animation example to use no transition and added an animated gif to
  the docs

## 0.9.5

- added support for custom transitions between routes

## 0.9.4

- updated API docs
- updated docs for `GoRouterState`

## 0.9.3

- updated API docs

## 0.9.2

- updated named route lookup to O(1)
- updated diagnostics output to show known named routes

## 0.9.1

- updated diagnostics output to show named route lookup
- docs updates

## 0.9.0

- added support for named routes

## 0.8.8

- fix to make `GoRouter` notify on pop

## 0.8.7

- made `GoRouter` a `ChangeNotifier` so you can listen for `location` changes

## 0.8.6

- books sample bug fix

## 0.8.5

- added Cupertino sample
- added example of async data lookup

## 0.8.4

- added state restoration sample

## 0.8.3

- changed `debugOutputFullPaths` to `debugLogDiagnostics` and added add'l
  debugging logging
- parameterized redirect

## 0.8.2

- updated docs for `Link` widget support

## 0.8.1

- added Books sample; fixed some issues it revealed

## 0.8.0

- breaking build to refactor the API for simplicity and capability
- move to fixed routing from conditional routing; simplies API, allows for
  redirection at the route level and there scenario was sketchy anyway
- add redirection at the route level
- replace guard objects w/ redirect functions
- add `refresh` method and `refreshListener`
- removed `.builder` ctor from `GoRouter` (not reasonable to implement)
- add Dynamic linking section to the docs
- replaced Books sample with Nested Navigation sample
- add ability to dump the known full paths to your routes to debug output

## 0.7.1

- update to pageKey to take sub-routes into account

## 0.7.0

- BREAK: rename `pattern` to `path` for consistency w/ other routers in the
  world
- added the `GoRouterLoginGuard` for the common redirect-to-login-page pattern

## 0.6.2

- fixed issue showing home page for a second before redirecting (if needed)

## 0.6.1

- added `GoRouterState.pageKey`
- removed `cupertino_icons` from main `pubspec.yaml`

## 0.6.0

- refactor to support sub-routes to build a stack of pages instead of matching
  multiple routes
- added unit tests for building the stack of pages
- some renaming of the types, e.g. `Four04Page` and `FamiliesPage` to
  `ErrorPage` and `HomePage` respectively
- fix a redirection error shown in the debug output

## 0.5.2

- add `urlPathStrategy` argument to `GoRouter` ctor

## 0.5.1

- docs and description updates

## 0.5.0

- moved redirect to top-level instead of per route for simplicity

## 0.4.1

- fixed CHANGELOG formatting

## 0.4.0

- bundled various useful route handling variables into the `GoRouterState` for
  use when building pages and error pages
- updated URL Strategy section of docs to reference `flutter run`

## 0.3.2

- formatting update to appease the pub.dev gods...

## 0.3.1

- updated the CHANGELOG

## 0.3.0

- moved redirection into a `GoRoute` ctor arg
- forgot to update the CHANGELOG

## 0.2.3

- move outstanding issues to [issue
  tracker](https://github.com/csells/go_router/issues)
- added explanation of Deep Linking to docs
- reformatting to meet pub.dev scoring guidelines

## 0.2.2

- docs updates

## 0.2.1

- messing with the CHANGELOG formatting

## 0.2.0

- initial useful release
- added support for declarative routes via `GoRoute` instances
- added support for imperative routing via `GoRoute.builder`
- added support for setting the URL path strategy
- added support for conditional routing
- added support for redirection
- added support for optional query parameters as well as positional parameters
  in route names

## 0.1.0

- squatting on the package name (I'm not too proud to admit it)<|MERGE_RESOLUTION|>--- conflicted
+++ resolved
@@ -1,19 +1,12 @@
-<<<<<<< HEAD
 ## 4.5.0
 
 - Adds ShellRoute for nested navigation support (flutter/flutter#99126)
 - Adds `parentNavigatorKey` to GoRoute, which specifies the Navigator to place that
   route's Page onto.
-  
-## 4.4.0
-
-- Adds `buildPageWithState` to `GoRouteData`.
-- `GoRouteData.buildPage` is now deprecated in favor of `GoRouteData.buildPageWithState`.
-=======
+
 ## 4.4.1
 
 - Fix an issue where disabling logging clears the root logger's listeners
->>>>>>> 6283c858
 
 ## 4.4.0
 
