<<<<<<< HEAD
## 14.3.0

- Added missing implementation for the routerNeglect parameter in GoRouter.
=======
## 14.2.9

- Relaxes route path requirements. Both root and child routes can now start with or without '/'.
>>>>>>> 9e7333d2

## 14.2.8

- Updated custom_stateful_shell_route example to better support swiping in TabView as well as demonstration of the use of PageView. 

## 14.2.7

- Fixes issue so that the parseRouteInformationWithContext can handle non-http Uris.

## 14.2.6

- Fixes replace and pushReplacement uri when only one route match in current route match list.

## 14.2.5

- Fixes an issue where android back button pops pages in the wrong order.

## 14.2.4

- Updates minimum supported SDK version to Flutter 3.19/Dart 3.3.
- Fix GoRouter configuration in `upgrading.md`

## 14.2.3

- Fixes redirect example's signature in `route.dart`.

## 14.2.2

- Adds section for "Stateful nested navigation" to configuration.md.

## 14.2.1

- Makes GoRouterState lookup more robust.

## 14.2.0

- Added proper `redirect` handling for `ShellRoute.$route` and `StatefulShellRoute.$route` for proper redirection handling in case of code generation.

## 14.1.4

- Fixes a URL in `navigation.md`.

## 14.1.3

- Improves the logging of routes when `debugLogDiagnostics` is enabled or `debugKnownRoutes() is called. Explains the position of shell routes in the route tree. Prints the widget name of the routes it is building.

## 14.1.2

- Fixes issue that path parameters are not set when using the `goBranch`.

## 14.1.1

- Fixes correctness of the state provided in the `onExit`.

## 14.1.0

- Adds route redirect to ShellRoutes

## 14.0.2

- Fixes unwanted logs when `hierarchicalLoggingEnabled` was set to `true`.

## 14.0.1

- Updates the redirection documentation for clarity

## 14.0.0

- **BREAKING CHANGE**
  - `GoRouteData`'s `onExit` now takes 2 parameters `BuildContext context, GoRouterState state`.

## 13.2.4

- Updates examples to use uri.path instead of uri.toString() for accessing the current location.

## 13.2.3

- Fixes an issue where deep links without path caused an exception

## 13.2.2

- Fixes restoreRouteInformation issue when GoRouter.optionURLReflectsImperativeAPIs is true and the last match is ShellRouteMatch

## 13.2.1

- Updates minimum supported SDK version to Flutter 3.16/Dart 3.2.
- Fixes memory leaks.

## 13.2.0

- Exposes full `Uri` on `GoRouterState` in `GoRouterRedirect`

## 13.1.0

- Adds `topRoute` to `GoRouterState`
- Adds `lastOrNull` to `RouteMatchList`

## 13.0.1

- Fixes new lint warnings.

## 13.0.0

- Refactors `RouteMatchList` and imperative APIs.
- **BREAKING CHANGE**:
  - RouteMatchList structure changed.
  - Matching logic updated.

## 12.1.3

- Fixes a typo in `navigation.md`.

## 12.1.2

- Fixes an incorrect use of `extends` for Dart 3 compatibility.
- Updates minimum supported SDK version to Flutter 3.10/Dart 3.0.

## 12.1.1

- Retains query parameters during refresh and first redirect.

## 12.1.0

- Adds an ability to add a custom codec for serializing/deserializing extra.

## 12.0.3

- Fixes crashes when dynamically updates routing tables with named routes.

## 12.0.2

- Fixes the problem that pathParameters is null in redirect when the Router is recreated.

## 12.0.1

- Fixes deep-link with no path on cold start.

## 12.0.0

- Adds ability to dynamically update routing table.
- **BREAKING CHANGE**:
  - The function signature of constructor of `RouteConfiguration` is updated.
  - Adds a required `matchedPath` named parameter to `RouteMatch.match`.

## 11.1.4

- Fixes missing parameters in the type-safe routes topic documentation.

## 11.1.3

- Fixes missing state.extra in onException().

## 11.1.2

- Fixes a bug where the known routes and initial route were logged even when `debugLogDiagnostics` was set to `false`.

## 11.1.1

- Fixes a missing `{@end-tool}` doc directive tag for `GoRoute.name`.

## 11.1.0

- Adds optional parameter `overridePlatformDefaultLocation` to override initial route set by platform.

## 11.0.1

- Fixes the Android back button ignores top level route's onExit.

## 11.0.0

- Fixes the GoRouter.goBranch so that it doesn't reset extra to null if extra is not serializable.
- **BREAKING CHANGE**:
  - Updates the function signature of `GoRouteInformationProvider.restore`.
  - Adds `NavigationType.restore` to `NavigationType` enum.

## 10.2.0

- Adds `onExit` to GoRoute.

## 10.1.4

- Fixes RouteInformationParser that does not restore full RouteMatchList if
  the optionURLReflectsImperativeAPIs is set.

## 10.1.3

- Fixes an issue in the documentation that was using `state.queryParameters` instead of `state.uri.queryParameters`.

## 10.1.2

- Adds pub topics to package metadata.

## 10.1.1

- Fixes mapping from `Page` to `RouteMatch`s.
- Updates minimum supported SDK version to Flutter 3.7/Dart 2.19.

## 10.1.0

- Supports setting `requestFocus`.

## 10.0.0

- **BREAKING CHANGE**:
  - Replaces location, queryParameters, and queryParametersAll in GoRouterState with Uri.
  - See [Migrating to 10.0.0](https://flutter.dev/go/go-router-v10-breaking-changes) or
    run `dart fix --apply` to fix the breakages.

## 9.1.1

- Fixes a link in error handling documentation.

## 9.1.0

- Adds the parentNavigatorKey parameter to ShellRouteData and StatefulShellRouteData.
- Fixes a typo in docs for `StatefulShellRoute.indexedStack(...)`.
- Cleans some typos in the documentation and asserts.

## 9.0.3

- Adds helpers for go_router_builder for StatefulShellRoute support

## 9.0.2

- Exposes package-level privates.

## 9.0.1

- Allows redirect only GoRoute to be part of RouteMatchList.

## 9.0.0

- **BREAKING CHANGE**:
  - Removes GoRouter.location. Use GoRouterState.of().location instead.
  - GoRouter does not `extends` ChangeNotifier.
  - [Migration guide](https://flutter.dev/go/go-router-v9-breaking-changes)
- Reduces excessive rebuilds due to inherited look up.

## 8.2.0

- Adds onException to GoRouter constructor.

## 8.1.0

- Adds parent navigator key to ShellRoute and StatefulShellRoute.

## 8.0.5

- Fixes a bug that GoRouterState in top level redirect doesn't contain complete data.

## 8.0.4

- Updates documentations around `GoRouter.of`, `GoRouter.maybeOf`, and `BuildContext` extension.

## 8.0.3

- Makes namedLocation and route name related APIs case sensitive.

## 8.0.2

- Fixes a bug in `debugLogDiagnostics` to support StatefulShellRoute.

## 8.0.1

- Fixes a link for an example in `path` documentation.
  documentation.

## 8.0.0

- **BREAKING CHANGE**:
  - Imperatively pushed GoRoute no longer change URL.
  - Browser backward and forward button respects imperative route operations.
- Refactors the route parsing pipeline.

## 7.1.1

- Removes obsolete null checks on non-nullable values.

## 7.1.0

- Introduces `StatefulShellRoute` to support using separate navigators for child routes as well as preserving state in each navigation tree (flutter/flutter#99124).
- Updates documentation for `pageBuilder` and `builder` fields of `ShellRoute`, to more correctly
  describe the meaning of the child argument in the builder functions.
- Adds support for restorationId to ShellRoute (and StatefulShellRoute).

## 7.0.2

- Fixes `BuildContext` extension method `replaceNamed` to correctly pass `pathParameters` and `queryParameters`.

## 7.0.1

- Adds a workaround for the `dart fix --apply` issue, https://github.com/dart-lang/sdk/issues/52233.

## 7.0.0

- **BREAKING CHANGE**:
  - For the below changes, run `dart fix --apply` to automatically migrate your code.
    - `GoRouteState.subloc` has been renamed to `GoRouteState.matchedLocation`.
    - `GoRouteState.params` has been renamed to `GoRouteState.pathParameters`.
    - `GoRouteState.fullpath` has been renamed to `GoRouteState.fullPath`.
    - `GoRouteState.queryParams` has been renamed to `GoRouteState.queryParameters`.
    - `params` and `queryParams` in `GoRouteState.namedLocation` have been renamed to `pathParameters` and `queryParameters`.
    - `params` and `queryParams` in `GoRouter`'s `namedLocation`, `pushNamed`, `pushReplacementNamed`
      `replaceNamed` have been renamed to `pathParameters` and `queryParameters`.
  - For the below changes, please follow the [migration guide](https://docs.google.com/document/d/10Xbpifbs4E-zh6YE5akIO8raJq_m3FIXs6nUGdOspOg).
    - `params` and `queryParams` in `BuildContext`'s `namedLocation`, `pushNamed`, `pushReplacementNamed`
      `replaceNamed` have been renamed to `pathParameters` and `queryParameters`.
- Cleans up API and makes RouteMatchList immutable.

## 6.5.9

- Removes navigator keys from `GoRouteData` and `ShellRouteData`.

## 6.5.8

- Adds name parameter to `TypedGoRoute`

## 6.5.7

- Fixes a bug that go_router would crash if `GoRoute.pageBuilder` depends on `InheritedWidget`s.

## 6.5.6

- Fixes an issue where ShellRoute routes were not logged when debugLogDiagnostic was enabled.

## 6.5.5

- Fixes an issue when popping pageless route would accidentally complete imperative page.

## 6.5.4

- Removes navigator keys from `TypedGoRoute` and `TypedShellRoute`.

## 6.5.3

- Fixes redirect being called with an empty location for unknown routes.

## 6.5.2

- NoTransitionPage now has an instant reverse transition.

## 6.5.1

- Fixes an issue where the params are removed after popping.

## 6.5.0

- Supports returning values on pop.

## 6.4.1

- Adds `initialExtra` to **GoRouter** to pass extra data alongside `initialRoute`.

## 6.4.0

- Adds `replace` method to that replaces the current route with a new one and keeps the same page key. This is useful for when you want to update the query params without changing the page key ([#115902](https://github.com/flutter/flutter/issues/115902)).

## 6.3.0

- Aligns Dart and Flutter SDK constraints.
- Updates compileSdkVersion to 33.
- Updates example app to iOS 11.
- Adds `navigatorKey` to `TypedShellRoute`
- Adds `parentNavigatorKey` to `TypedGoRoute`
- Updates documentation in matching methods.

## 6.2.0

- Exports supertypes in route_data.dart library.

## 6.1.0

- Adds `GoRouter.maybeOf` to get the closest `GoRouter` from the context, if there is any.

## 6.0.10

- Adds helpers for go_router_builder for ShellRoute support

## 6.0.9

- Fixes deprecation message for `GoRouterState.namedLocation`

## 6.0.8

- Adds support for Iterables, Lists and Sets in query params for TypedGoRoute. [#108437](https://github.com/flutter/flutter/issues/108437).

## 6.0.7

- Add observers parameter to the ShellRoute that will be passed to the nested Navigator.
- Use `HeroControllerScope` for nested Navigator that fixes Hero Widgets not animating in Nested Navigator.

## 6.0.6

- Adds `reverseTransitionDuration` to `CustomTransitionPage`

## 6.0.5

- Fixes [unnecessary_null_comparison](https://dart.dev/lints/unnecessary_null_checks) lint warnings.

## 6.0.4

- Fixes redirection info log.

## 6.0.3

- Makes `CustomTransitionPage.barrierDismissible` work

## 6.0.2

- Fixes missing result on pop in go_router extension.

## 6.0.1

- Fixes crashes when popping navigators manually.
- Fixes trailing slashes after pops.

## 6.0.0

- **BREAKING CHANGE**
  - `GoRouteData`'s `redirect` now takes 2 parameters `BuildContext context, GoRouterState state`.
  - `GoRouteData`'s `build` now takes 2 parameters `BuildContext context, GoRouterState state`.
  - `GoRouteData`'s `buildPageWithState` has been removed and replaced by `buildPage` with now takes 2 parameters `BuildContext context, GoRouterState state`.
  - `replace` from `GoRouter`, `GoRouterDelegate` and `GoRouterHelper` has been renamed into `pushReplacement`.
  - `replaceNamed` from `GoRouter`, `GoRouterDelegate` and `GoRouterHelper` has been renamed into `pushReplacementNamed`.
  - [go_router v6 migration guide](https://flutter.dev/go/go-router-v6-breaking-changes)

## 5.2.4

- Fixes crashes when using async redirect.

## 5.2.3

- Fixes link for router configuration and sub-routes

## 5.2.2

- Fixes `pop` and `push` to update urls correctly.

## 5.2.1

- Refactors `GoRouter.pop` to be able to pop individual pageless route with result.

## 5.2.0

- Fixes `GoRouterState.location` and `GoRouterState.param` to return correct value.
- Cleans up `RouteMatch` and `RouteMatchList` API.

## 5.1.10

- Fixes link of ShellRoute in README.

## 5.1.9

- Fixes broken links in documentation.

## 5.1.8

- Fixes a bug with `replace` where it was not generated a new `pageKey`.

## 5.1.7

- Adds documentation using dartdoc topics.

## 5.1.6

- Fixes crashes when multiple `GoRoute`s use the same `parentNavigatorKey` in a route subtree.

## 5.1.5

- Adds migration guide for 5.1.2 to readme.

## 5.1.4

- Fixes the documentation by removing the `ShellRoute`'s non-existing `path` parameter from it.

## 5.1.3

- Allows redirection to return same location.

## 5.1.2

- Adds GoRouterState to context.
- Fixes GoRouter notification.
- Updates README.
- Removes dynamic calls in examples.
- **BREAKING CHANGE**
  - Remove NavigatorObserver mixin from GoRouter

## 5.1.1

- Removes DebugGoRouteInformation.

## 5.1.0

- Removes urlPathStrategy completely, which should have been done in v5.0.0 but some code remained mistakenly.

## 5.0.5

- Fixes issue where asserts in popRoute were preventing the app from
  exiting on Android.

## 5.0.4

- Fixes a bug in ShellRoute example where NavigationBar might lose current index in a nested routes.

## 5.0.3

- Changes examples to use the routerConfig API

## 5.0.2

- Fixes missing code example in ShellRoute documentation.

## 5.0.1

- Allows ShellRoute to have child ShellRoutes (flutter/flutter#111981)

## 5.0.0

- Fixes a bug where intermediate route redirect methods are not called.
- GoRouter implements the RouterConfig interface, allowing you to call
  MaterialApp.router(routerConfig: \_myGoRouter) instead of passing
  the RouterDelegate, RouteInformationParser, and RouteInformationProvider
  fields.
- **BREAKING CHANGE**
  - Redesigns redirection API, adds asynchronous feature, and adds build context to redirect.
  - Removes GoRouterRefreshStream
  - Removes navigatorBuilder
  - Removes urlPathStrategy
- [go_router v5 migration guide](https://flutter.dev/go/go-router-v5-breaking-changes)

## 4.5.1

- Fixes an issue where GoRoutes with only a redirect were disallowed
  (flutter/flutter#111763)

## 4.5.0

- Adds ShellRoute for nested navigation support (flutter/flutter#99126)
- Adds `parentNavigatorKey` to GoRoute, which specifies the Navigator to place that
  route's Page onto.

## 4.4.1

- Fix an issue where disabling logging clears the root logger's listeners

## 4.4.0

- Adds `buildPageWithState` to `GoRouteData`.
- `GoRouteData.buildPage` is now deprecated in favor of `GoRouteData.buildPageWithState`.

## 4.3.0

- Allows `Map<String, dynamic>` maps as `queryParams` of `goNamed`, `replacedName`, `pushNamed` and `namedLocation`.

## 4.2.9

- Updates text theme parameters to avoid deprecation issues.
- Fixes lint warnings.

## 4.2.8

- Fixes namedLocation to return URIs without trailing question marks if there are no query parameters.
- Cleans up examples.

## 4.2.7

- Updates README.

## 4.2.6

- Fixes rendering issues in the README.

## 4.2.5

- Fixes a bug where calling extra parameter is always null in route level redirect callback

## 4.2.4

- Rewrites Readme and examples.

## 4.2.3

- Fixes a bug where the ValueKey to be the same when a page was pushed multiple times.

## 4.2.2

- Fixes a bug where go_router_builder wasn't detecting annotations.

## 4.2.1

- Refactors internal classes and methods

## 4.2.0

- Adds `void replace()` and `replaceNamed` to `GoRouterDelegate`, `GoRouter` and `GoRouterHelper`.

## 4.1.1

- Fixes a bug where calling namedLocation does not support case-insensitive way.

## 4.1.0

- Adds `bool canPop()` to `GoRouterDelegate`, `GoRouter` and `GoRouterHelper`.

## 4.0.3

- Adds missed popping log.

## 4.0.2

- Fixes a bug where initialLocation took precedence over deep-links

## 4.0.1

- Fixes a bug where calling setLogging(false) does not clear listeners.

## 4.0.0

- Refactors go_router and introduces `GoRouteInformationProvider`. [Migration Doc](https://flutter.dev/go/go-router-v4-breaking-changes)
- Fixes a bug where top-level routes are skipped if another contains child routes.

## 3.1.1

- Uses first match if there are more than one route to match. [ [#99833](https://github.com/flutter/flutter/issues/99833)

## 3.1.0

- Adds `GoRouteData` and `TypedGoRoute` to support `package:go_router_builder`.

## 3.0.7

- Refactors runtime checks to assertions.

## 3.0.6

- Exports inherited_go_router.dart file.

## 3.0.5

- Add `dispatchNotification` method to `DummyBuildContext` in tests. (This
  should be revisited when Flutter `2.11.0` becomes stable.)
- Improves code coverage.
- `GoRoute` now warns about requiring either `pageBuilder`, `builder` or `redirect` at instantiation.

## 3.0.4

- Updates code for stricter analysis options.

## 3.0.3

- Fixes a bug where params disappear when pushing a nested route.

## 3.0.2

- Moves source to flutter/packages.
- Removes all_lint_rules_community and path_to_regexp dependencies.

## 3.0.1

- pass along the error to the `navigatorBuilder` to allow for different
  implementations based on the presence of an error

## 3.0.0

- breaking change: added `GoRouterState` to `navigatorBuilder` function
- breaking change: removed `BuildContext` from `GoRouter.pop()` to remove the
  need to use `context` parameter when calling the `GoRouter` API; this changes
  the behavior of `GoRouter.pop()` to only pop what's on the `GoRouter` page
  stack and no longer calls `Navigator.pop()`
- new [Migrating to 3.0 section](https://gorouter.dev/migrating-to-30) in the
  docs to describe the details of the breaking changes and how to update your
  code
- added a new [shared
  scaffold](https://github.com/csells/go_router/blob/main/go_router/example/lib/shared_scaffold.dart)
  sample to show how to use the `navigatorBuilder` function to build a custom
  shared scaffold outside of the animations provided by go_router

## 2.5.7

- [PR 262](https://github.com/csells/go_router/pull/262): add support for
  `Router.neglect`; thanks to [nullrocket](https://github.com/nullrocket)!
- [PR 265](https://github.com/csells/go_router/pull/265): add Japanese
  translation of the docs; thanks to
  [toshi-kuji](https://github.com/toshi-kuji)! Unfortunately I don't yet know
  how to properly display them via docs.page, but [I'm working on
  it](https://github.com/csells/go_router/issues/266)
- updated the examples using the `from` query parameter to be completely
  self-contained in the `redirect` function, simplifying usage
- updated the async data example to be simpler
- added a new example to show how to implement a loading page
- renamed the navigator_integration example to user_input and added an example
  of `WillPopScope` for go_router apps

## 2.5.6

- [PR 259](https://github.com/csells/go_router/pull/259): remove a hack for
  notifying the router of a route change that was no longer needed; thanks to
  [nullrocket](https://github.com/nullrocket)!
- improved async example to handle the case that the data has been returned but
  the page is no longer there by checking the `mounted` property of the screen

## 2.5.5

- updated implementation to use logging package for debug diagnostics; thanks
  to [johnpryan](https://github.com/johnpryan)

## 2.5.4

- fixed up the `GoRouterRefreshStream` implementation with an export, an example
  and some docs

## 2.5.3

- added `GoRouterRefreshStream` from
  [jopmiddelkamp](https://github.com/jopmiddelkamp) to easily map from a
  `Stream` to a `Listenable` for use with `refreshListenable`; very useful when
  combined with stream-based state management like
  [flutter_bloc](https://pub.dev/packages/flutter_bloc)
- dartdocs fixups from [mehade369](https://github.com/mehade369)
- example link fixes from [ben-milanko](https://github.com/ben-milanko)

## 2.5.2

- pass additional information to the `NavigatorObserver` via default args to
  `MaterialPage`, etc.

## 2.5.1

- [fix 205](https://github.com/csells/go_router/issues/205): hack around a
  failed assertion in Flutter when using `Duration.zero` in the
  `NoTransitionPage`

## 2.5.0

- provide default implementation of `GoRoute.pageBuilder` to provide a simpler
  way to build pages via the `GoRouter.build` method
- provide default implementation of `GoRouter.errorPageBuilder` to provide a
  simpler way to build error pages via the `GoRouter.errorBuilder` method
- provide default implementation of `GoRouter.errorBuilder` to provide an error
  page without the need to implement a custom error page builder
- new [Migrating to 2.5 section](https://gorouter.dev/migrating-to-25) in
  the docs to show how to take advantage of the new `builder` and default error
  page builder
- removed `launch.json` as VSCode-centric and unnecessary for discovery or easy
  launching
- added a [new custom error screen
  sample](https://github.com/csells/go_router/blob/master/example/lib/error_screen.dart)
- added a [new WidgetsApp
  sample](https://github.com/csells/go_router/blob/master/example/lib/widgets_app.dart)
- added a new `NoTransitionPage` class
- updated docs to explain why the browser's Back button doesn't work
  with the `extra` param
- updated README to point to new docs site: [gorouter.dev](https://gorouter.dev)

## 2.3.1

- [fix 191](https://github.com/csells/go_router/issues/191): handle several
  kinds of trailing / in the location, e.g. `/foo/` should be the same as `/foo`

## 2.3.0

- fix a misleading error message when using redirect functions with sub-routes

## 2.2.9

- [fix 182](https://github.com/csells/go_router/issues/182): fixes a regression
  in the nested navigation caused by the fix for
  [#163](https://github.com/csells/go_router/issues/163); thanks to
  [lulupointu](https://github.com/lulupointu) for the fix!

## 2.2.8

- reformatted CHANGELOG file; lets see if pub.dev is still ok with it...
- staged an in-progress doc site at https://docs.page/csells/go_router
- tightened up a test that was silently failing
- fixed a bug that dropped parent params in sub-route redirects

## 2.2.7

- [fix 163](https://github.com/csells/go_router/issues/163): avoids unnecessary
  page rebuilds
- [fix 139](https://github.com/csells/go_router/issues/139): avoids unnecessary
  page flashes on deep linking
- [fix 158](https://github.com/csells/go_router/issues/158): shows exception
  info in the debug output even during a top-level redirect coded w/ an
  anonymous function, i.e. what the samples all use
- [fix 151](https://github.com/csells/go_router/issues/151): exposes
  `Navigator.pop()` via `GoRouter.pop()` to make it easy to find

## 2.2.6

- [fix 127](https://github.com/csells/go_router/issues/127): updated the docs
  to add a video overview of the project for people that prefer that media style
  over long-form text when approaching a new topic
- [fix 108](https://github.com/csells/go_router/issues/108): updated the
  description of the `state` parameter to clarfy that not all properties will be
  set at every usage

## 2.2.5

- [fix 120 again](https://github.com/csells/go_router/issues/120): found the bug
  in my tests that was masking the real bug; changed two characters to implement
  the actual fix (sigh)

## 2.2.4

- [fix 116](https://github.com/csells/go_router/issues/116): work-around for
  auto-import of the `context.go` family of extension methods

## 2.2.3

- [fix 132](https://github.com/csells/go_router/issues/132): route names are
  stored as case insensitive and are now matched in a case insensitive manner

## 2.2.2

- [fix 120](https://github.com/csells/go_router/issues/120): encoding and
  decoding of params and query params

## 2.2.1

- [fix 114](https://github.com/csells/go_router/issues/114): give a better error
  message when the `GoRouter` isn't found in the widget tree via
  `GoRouter.of(context)`; thanks [aoatmon](https://github.com/aoatmon) for the
  [excellent bug report](https://github.com/csells/go_router/issues/114)!

## 2.2.0

- added a new [`navigatorBuilder`](https://gorouter.dev/navigator-builder) argument to the
  `GoRouter` constructor; thanks to [andyduke](https://github.com/andyduke)!
- also from [andyduke](https://github.com/andyduke) is an update to
  improve state restoration
- refactor from [kevmoo](https://github.com/kevmoo) for easier maintenance
- added a new [Navigator Integration section of the
  docs](https://gorouter.dev/navigator-integration)

## 2.1.2

- [fix 61 again](https://github.com/csells/go_router/issues/61): enable images
  and file links to work on pub.dev/documentation
- [fix 62](https://github.com/csells/go_router/issues/62) re-tested; fixed w/
  earlier Android system Back button fix (using navigation key)
- [fix 91](https://github.com/csells/go_router/issues/91): fix a regression w/
  the `errorPageBuilder`
- [fix 92](https://github.com/csells/go_router/issues/92): fix an edge case w/
  named sub-routes
- [fix 89](https://github.com/csells/go_router/issues/89): enable queryParams
  and extra object param w/ `push`
- refactored tests for greater coverage and fewer methods `@visibleForTesting`

## 2.1.1

- [fix 86](https://github.com/csells/go_router/issues/86): add `name` to
  `GoRouterState` to complete support for URI-free navigation knowledge in your
  code
- [fix 83](https://github.com/csells/go_router/issues/83): fix for `null`
  `extra` object

## 2.1.0

- [fix 80](https://github.com/csells/go_router/issues/80): adding a redirect
  limit to catch too many redirects error
- [fix 81](https://github.com/csells/go_router/issues/81): allow an `extra`
  object to pass through for navigation

## 2.0.1

- add badges to the README and codecov to the GitHub commit action; thanks to
  [rydmike](https://github.com/rydmike) for both

## 2.0.0

- BREAKING CHANGE and [fix #50](https://github.com/csells/go_router/issues/50):
  split `params` into `params` and `queryParams`; see the [Migrating to 2.0
  section of the docs](https://gorouter.dev/migrating-to-20)
  for instructions on how to migrate your code from 1.x to 2.0
- [fix 69](https://github.com/csells/go_router/issues/69): exposed named
  location lookup for redirection
- [fix 57](https://github.com/csells/go_router/issues/57): enable the Android
  system Back button to behave exactly like the `AppBar` Back button; thanks to
  [SunlightBro](https://github.com/SunlightBro) for the one-line fix that I had
  no idea about until he pointed it out
- [fix 59](https://github.com/csells/go_router/issues/59): add query params to
  top-level redirect
- [fix 44](https://github.com/csells/go_router/issues/44): show how to use the
  `AutomaticKeepAliveClientMixin` with nested navigation to keep widget state
  between navigations; thanks to [rydmike](https://github.com/rydmike) for this
  update

## 1.1.3

- enable case-insensitive path matching while still preserving path and query
  parameter cases
- change a lifetime of habit to sort constructors first as per
  [sort_constructors_first](https://dart.dev/lints/sort_constructors_first).
  Thanks for the PR, [Abhishek01039](https://github.com/Abhishek01039)!
- set the initial transition example route to `/none` to make pushing the 'fade
  transition' button on the first run through more fun
- fixed an error in the async data example

## 1.1.2

- Thanks, Mikes!
  - updated dartdocs from [rydmike](https://github.com/rydmike)
  - also shoutout to [https://github.com/Salakar](https://github.com/Salakar)
    for the CI action on GitHub
  - this is turning into a real community effort...

## 1.1.1

- now showing routing exceptions in the debug log
- updated the docs to make it clear that it will be called until it returns
  `null`

## 1.1.0

- added support `NavigatorObserver` objects to receive change notifications

## 1.0.1

- docs updates based on user feedback for clarity
- fix for setting URL path strategy in `main()`
- fix for `push()` disables `AppBar` Back button

## 1.0.0

- updated version for initial release
- some renaming for clarify and consistency with transitions
  - `GoRoute.builder` => `GoRoute.pageBuilder`
  - `GoRoute.error` => `GoRoute.errorPageBuilder`
- added diagnostic logging for `push` and `pushNamed`

## 0.9.6

- added support for `push` as well as `go`
- added 'none' to transitions example app
- updated animation example to use no transition and added an animated gif to
  the docs

## 0.9.5

- added support for custom transitions between routes

## 0.9.4

- updated API docs
- updated docs for `GoRouterState`

## 0.9.3

- updated API docs

## 0.9.2

- updated named route lookup to O(1)
- updated diagnostics output to show known named routes

## 0.9.1

- updated diagnostics output to show named route lookup
- docs updates

## 0.9.0

- added support for named routes

## 0.8.8

- fix to make `GoRouter` notify on pop

## 0.8.7

- made `GoRouter` a `ChangeNotifier` so you can listen for `location` changes

## 0.8.6

- books sample bug fix

## 0.8.5

- added Cupertino sample
- added example of async data lookup

## 0.8.4

- added state restoration sample

## 0.8.3

- changed `debugOutputFullPaths` to `debugLogDiagnostics` and added add'l
  debugging logging
- parameterized redirect

## 0.8.2

- updated docs for `Link` widget support

## 0.8.1

- added Books sample; fixed some issues it revealed

## 0.8.0

- breaking build to refactor the API for simplicity and capability
- move to fixed routing from conditional routing; simplies API, allows for
  redirection at the route level and there scenario was sketchy anyway
- add redirection at the route level
- replace guard objects w/ redirect functions
- add `refresh` method and `refreshListener`
- removed `.builder` ctor from `GoRouter` (not reasonable to implement)
- add Dynamic linking section to the docs
- replaced Books sample with Nested Navigation sample
- add ability to dump the known full paths to your routes to debug output

## 0.7.1

- update to pageKey to take sub-routes into account

## 0.7.0

- BREAK: rename `pattern` to `path` for consistency w/ other routers in the
  world
- added the `GoRouterLoginGuard` for the common redirect-to-login-page pattern

## 0.6.2

- fixed issue showing home page for a second before redirecting (if needed)

## 0.6.1

- added `GoRouterState.pageKey`
- removed `cupertino_icons` from main `pubspec.yaml`

## 0.6.0

- refactor to support sub-routes to build a stack of pages instead of matching
  multiple routes
- added unit tests for building the stack of pages
- some renaming of the types, e.g. `Four04Page` and `FamiliesPage` to
  `ErrorPage` and `HomePage` respectively
- fix a redirection error shown in the debug output

## 0.5.2

- add `urlPathStrategy` argument to `GoRouter` ctor

## 0.5.1

- docs and description updates

## 0.5.0

- moved redirect to top-level instead of per route for simplicity

## 0.4.1

- fixed CHANGELOG formatting

## 0.4.0

- bundled various useful route handling variables into the `GoRouterState` for
  use when building pages and error pages
- updated URL Strategy section of docs to reference `flutter run`

## 0.3.2

- formatting update to appease the pub.dev gods...

## 0.3.1

- updated the CHANGELOG

## 0.3.0

- moved redirection into a `GoRoute` ctor arg
- forgot to update the CHANGELOG

## 0.2.3

- move outstanding issues to [issue
  tracker](https://github.com/csells/go_router/issues)
- added explanation of Deep Linking to docs
- reformatting to meet pub.dev scoring guidelines

## 0.2.2

- docs updates

## 0.2.1

- messing with the CHANGELOG formatting

## 0.2.0

- initial useful release
- added support for declarative routes via `GoRoute` instances
- added support for imperative routing via `GoRoute.builder`
- added support for setting the URL path strategy
- added support for conditional routing
- added support for redirection
- added support for optional query parameters as well as positional parameters
  in route names

## 0.1.0

- squatting on the package name (I'm not too proud to admit it)<|MERGE_RESOLUTION|>--- conflicted
+++ resolved
@@ -1,12 +1,10 @@
-<<<<<<< HEAD
 ## 14.3.0
 
 - Added missing implementation for the routerNeglect parameter in GoRouter.
-=======
+
 ## 14.2.9
 
 - Relaxes route path requirements. Both root and child routes can now start with or without '/'.
->>>>>>> 9e7333d2
 
 ## 14.2.8
 
