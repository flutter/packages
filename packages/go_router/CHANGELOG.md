--- conflicted
+++ resolved
@@ -1,12 +1,8 @@
 ## 14.8.1
 
-<<<<<<< HEAD
 - Fix issue 150312.
-
-=======
 - Secured canPop method for the lack of matches in routerDelegate's configuration.
  
->>>>>>> a96509ac
 ## 14.8.0
 
 - Adds `preload` parameter to `StatefulShellBranchData.$branch`.
