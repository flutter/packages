--- conflicted
+++ resolved
@@ -1,12 +1,11 @@
+## 15.1.4
+
+- Fixes calling `PopScope.onPopInvokedWithResult` in branch routes.
+
 ## 15.1.3
 
-<<<<<<< HEAD
-- Fixes calling `PopScope.onPopInvokedWithResult` in branch routes.
 - Updates minimum supported SDK version to Flutter 3.27/Dart 3.6.
-=======
-* Updates minimum supported SDK version to Flutter 3.27/Dart 3.6.
-* Fixes typo in API docs.
->>>>>>> c3c4c5a0
+- Fixes typo in API docs.
 
 ## 15.1.2
 
