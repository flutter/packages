--- conflicted
+++ resolved
@@ -1,10 +1,10 @@
+## 2.2.7
+
+* Updates Android Gradle plugin to 8.4.1.
+
 ## 2.2.6
 
-<<<<<<< HEAD
-* Updates Android Gradle plugin to 8.4.1.
-=======
 * Updates annotations lib to 1.8.0.
->>>>>>> c0b4cda1
 
 ## 2.2.5
 
