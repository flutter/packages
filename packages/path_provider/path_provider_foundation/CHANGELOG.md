<<<<<<< HEAD
## 2.5.0

* Replaces Flutter-plugin-based implementation with direct FFI calls to
  Foundation.
=======
## NEXT

* Updates minimum supported SDK version to Flutter 3.29/Dart 3.7.
>>>>>>> 35eed056

## 2.4.2

* Updates to Pigeon 25.5.0.
* Updates minimum supported SDK version to Flutter 3.27/Dart 3.6.

## 2.4.1

* Updates to Pigeon v22.
* Updates minimum supported SDK version to Flutter 3.19/Dart 3.3.

## 2.4.0

* Adds Swift Package Manager compatibility.
* Updates minimum iOS version to 12.0 and minimum Flutter version to 3.16.6.

## 2.3.2

* Adds privacy manifest.
* Updates minimum supported SDK version to Flutter 3.10/Dart 3.0.

## 2.3.1

* Adds pub topics to package metadata.
* Updates minimum supported SDK version to Flutter 3.7/Dart 2.19.

## 2.3.0

* Adds getApplicationCachePath() for storing app-specific cache files.

## 2.2.4

* Updates to the latest version of `pigeon`.
* Updates minimum supported macOS version to 10.14.

## 2.2.3

* Updates minimum iOS version to 11.

## 2.2.2

* Updates pigeon for null value handling fixes.
* Updates minimum Flutter version to 3.3.

## 2.2.1

* Updates to `pigeon` version 9.

## 2.2.0

* Adds support for `getContainerPath` on iOS.

## 2.1.3

* Clarifies explanation of endorsement in README.
* Aligns Dart and Flutter SDK constraints.

## 2.1.2

* Updates links for the merge of flutter/plugins into flutter/packages.
* Updates minimum supported Flutter version to 3.0.

## 2.1.1

* Fixes a regression in the path retured by `getApplicationSupportDirectory` on iOS.

## 2.1.0

* Renames the package previously published as
  [`path_provider_macos`](https://pub.dev/packages/path_provider_macos)
* Adds iOS support.<|MERGE_RESOLUTION|>--- conflicted
+++ resolved
@@ -1,13 +1,8 @@
-<<<<<<< HEAD
 ## 2.5.0
 
 * Replaces Flutter-plugin-based implementation with direct FFI calls to
   Foundation.
-=======
-## NEXT
-
 * Updates minimum supported SDK version to Flutter 3.29/Dart 3.7.
->>>>>>> 35eed056
 
 ## 2.4.2
 
