<<<<<<< HEAD
## 2.5.0

* Replaces Flutter-plugin-based implementation with direct FFI calls to
  Foundation.
=======
## 2.4.4

* Updates to Pigeon 26.
>>>>>>> 32ef2117

## 2.4.3

* Updates minimum supported version to iOS 13 and macOS 10.15.
* Updates minimum supported SDK version to Flutter 3.35/Dart 3.9.

## 2.4.2

* Updates to Pigeon 25.5.0.
* Updates minimum supported SDK version to Flutter 3.27/Dart 3.6.

## 2.4.1

* Updates to Pigeon v22.
* Updates minimum supported SDK version to Flutter 3.19/Dart 3.3.

## 2.4.0

* Adds Swift Package Manager compatibility.
* Updates minimum iOS version to 12.0 and minimum Flutter version to 3.16.6.

## 2.3.2

* Adds privacy manifest.
* Updates minimum supported SDK version to Flutter 3.10/Dart 3.0.

## 2.3.1

* Adds pub topics to package metadata.
* Updates minimum supported SDK version to Flutter 3.7/Dart 2.19.

## 2.3.0

* Adds getApplicationCachePath() for storing app-specific cache files.

## 2.2.4

* Updates to the latest version of `pigeon`.
* Updates minimum supported macOS version to 10.14.

## 2.2.3

* Updates minimum iOS version to 11.

## 2.2.2

* Updates pigeon for null value handling fixes.
* Updates minimum Flutter version to 3.3.

## 2.2.1

* Updates to `pigeon` version 9.

## 2.2.0

* Adds support for `getContainerPath` on iOS.

## 2.1.3

* Clarifies explanation of endorsement in README.
* Aligns Dart and Flutter SDK constraints.

## 2.1.2

* Updates links for the merge of flutter/plugins into flutter/packages.
* Updates minimum supported Flutter version to 3.0.

## 2.1.1

* Fixes a regression in the path retured by `getApplicationSupportDirectory` on iOS.

## 2.1.0

* Renames the package previously published as
  [`path_provider_macos`](https://pub.dev/packages/path_provider_macos)
* Adds iOS support.<|MERGE_RESOLUTION|>--- conflicted
+++ resolved
@@ -1,13 +1,11 @@
-<<<<<<< HEAD
 ## 2.5.0
 
 * Replaces Flutter-plugin-based implementation with direct FFI calls to
   Foundation.
-=======
+
 ## 2.4.4
 
 * Updates to Pigeon 26.
->>>>>>> 32ef2117
 
 ## 2.4.3
 
