--- conflicted
+++ resolved
@@ -33,8 +33,9 @@
       _verifySampleFile(result, 'temporaryDirectory');
     });
 
-    testWidgets('getApplicationDocumentsDirectory',
-        (WidgetTester tester) async {
+    testWidgets('getApplicationDocumentsDirectory', (
+      WidgetTester tester,
+    ) async {
       final PathProviderPlatform provider = PathProviderPlatform.instance;
       final String? result = await provider.getApplicationDocumentsPath();
       if (Platform.isMacOS) {
@@ -78,7 +79,8 @@
       if (Platform.isIOS) {
         final PathProviderFoundation provider = PathProviderFoundation();
         final String? result = await provider.getContainerPath(
-            appGroupIdentifier: 'group.flutter.appGroupTest');
+          appGroupIdentifier: 'group.flutter.appGroupTest',
+        );
         _verifySampleFile(result, 'appGroup');
       }
     });
@@ -91,9 +93,9 @@
   group('unit', () {
     final ValueVariant<FakePlatformProvider> platformVariants =
         ValueVariant<FakePlatformProvider>(<FakePlatformProvider>{
-      FakePlatformProvider(isIOS: true),
-      FakePlatformProvider(isMacOS: true),
-    });
+          FakePlatformProvider(isIOS: true),
+          FakePlatformProvider(isMacOS: true),
+        });
 
     // These tests use the actual filesystem, since an injectable filesystem
     // would add a runtime dependency to the package, so everything is contained
@@ -111,14 +113,18 @@
     testWidgets('getTemporaryPath iOS', (_) async {
       final MockFoundationFFI mockFfiLib = MockFoundationFFI();
       final PathProviderFoundation pathProvider = PathProviderFoundation(
-          ffiLib: mockFfiLib, platform: FakePlatformProvider(isIOS: true));
+        ffiLib: mockFfiLib,
+        platform: FakePlatformProvider(isIOS: true),
+      );
 
       final String temporaryPath = p.join(testRoot.path, 'temporary', 'path');
-      when(mockFfiLib.NSSearchPathForDirectoriesInDomains(
-              NSSearchPathDirectory.NSCachesDirectory,
-              NSSearchPathDomainMask.NSUserDomainMask,
-              true))
-          .thenReturn(_arrayWithString(temporaryPath));
+      when(
+        mockFfiLib.NSSearchPathForDirectoriesInDomains(
+          NSSearchPathDirectory.NSCachesDirectory,
+          NSSearchPathDomainMask.NSUserDomainMask,
+          true,
+        ),
+      ).thenReturn(_arrayWithString(temporaryPath));
 
       final String? path = await pathProvider.getTemporaryPath();
 
@@ -128,14 +134,18 @@
     testWidgets('getTemporaryPath macOS', (_) async {
       final MockFoundationFFI mockFfiLib = MockFoundationFFI();
       final PathProviderFoundation pathProvider = PathProviderFoundation(
-          ffiLib: mockFfiLib, platform: FakePlatformProvider(isMacOS: true));
+        ffiLib: mockFfiLib,
+        platform: FakePlatformProvider(isMacOS: true),
+      );
 
       final String temporaryPath = p.join(testRoot.path, 'temporary', 'path');
-      when(mockFfiLib.NSSearchPathForDirectoriesInDomains(
-              NSSearchPathDirectory.NSCachesDirectory,
-              NSSearchPathDomainMask.NSUserDomainMask,
-              true))
-          .thenReturn(_arrayWithString(temporaryPath));
+      when(
+        mockFfiLib.NSSearchPathForDirectoriesInDomains(
+          NSSearchPathDirectory.NSCachesDirectory,
+          NSSearchPathDomainMask.NSUserDomainMask,
+          true,
+        ),
+      ).thenReturn(_arrayWithString(temporaryPath));
 
       final String? path = await pathProvider.getTemporaryPath();
 
@@ -146,15 +156,23 @@
     testWidgets('getApplicationSupportPath iOS', (_) async {
       final MockFoundationFFI mockFfiLib = MockFoundationFFI();
       final PathProviderFoundation pathProvider = PathProviderFoundation(
-          ffiLib: mockFfiLib, platform: FakePlatformProvider(isIOS: true));
-
-      final String applicationSupportPath =
-          p.join(testRoot.path, 'application', 'support', 'path');
-      when(mockFfiLib.NSSearchPathForDirectoriesInDomains(
-              NSSearchPathDirectory.NSApplicationSupportDirectory,
-              NSSearchPathDomainMask.NSUserDomainMask,
-              true))
-          .thenReturn(_arrayWithString(applicationSupportPath));
+        ffiLib: mockFfiLib,
+        platform: FakePlatformProvider(isIOS: true),
+      );
+
+      final String applicationSupportPath = p.join(
+        testRoot.path,
+        'application',
+        'support',
+        'path',
+      );
+      when(
+        mockFfiLib.NSSearchPathForDirectoriesInDomains(
+          NSSearchPathDirectory.NSApplicationSupportDirectory,
+          NSSearchPathDomainMask.NSUserDomainMask,
+          true,
+        ),
+      ).thenReturn(_arrayWithString(applicationSupportPath));
 
       final String? path = await pathProvider.getApplicationSupportPath();
 
@@ -164,54 +182,78 @@
     testWidgets('getApplicationSupportPath macOS', (_) async {
       final MockFoundationFFI mockFfiLib = MockFoundationFFI();
       final PathProviderFoundation pathProvider = PathProviderFoundation(
-          ffiLib: mockFfiLib, platform: FakePlatformProvider(isMacOS: true));
-
-      final String applicationSupportPath =
-          p.join(testRoot.path, 'application', 'support', 'path');
-      when(mockFfiLib.NSSearchPathForDirectoriesInDomains(
-              NSSearchPathDirectory.NSApplicationSupportDirectory,
-              NSSearchPathDomainMask.NSUserDomainMask,
-              true))
-          .thenReturn(_arrayWithString(applicationSupportPath));
+        ffiLib: mockFfiLib,
+        platform: FakePlatformProvider(isMacOS: true),
+      );
+
+      final String applicationSupportPath = p.join(
+        testRoot.path,
+        'application',
+        'support',
+        'path',
+      );
+      when(
+        mockFfiLib.NSSearchPathForDirectoriesInDomains(
+          NSSearchPathDirectory.NSApplicationSupportDirectory,
+          NSSearchPathDomainMask.NSUserDomainMask,
+          true,
+        ),
+      ).thenReturn(_arrayWithString(applicationSupportPath));
 
       final String? path = await pathProvider.getApplicationSupportPath();
 
       // On macOS, the bundle ID should be appended to the path.
-      expect(path,
-          '$applicationSupportPath/com.example.pathProviderFoundationExample');
-    });
-
-    testWidgets('getApplicationSupportPath creates the directory if necessary',
-        (_) async {
-      final MockFoundationFFI mockFfiLib = MockFoundationFFI();
-      final PathProviderFoundation pathProvider = PathProviderFoundation(
-          ffiLib: mockFfiLib, platform: platformVariants.currentValue);
-
-      final String applicationSupportPath =
-          p.join(testRoot.path, 'application', 'support', 'path');
-      when(mockFfiLib.NSSearchPathForDirectoriesInDomains(
-              NSSearchPathDirectory.NSApplicationSupportDirectory,
-              NSSearchPathDomainMask.NSUserDomainMask,
-              true))
-          .thenReturn(_arrayWithString(applicationSupportPath));
-
-      final String? path = await pathProvider.getApplicationSupportPath();
-
-      expect(Directory(path!).existsSync(), isTrue);
-    }, variant: platformVariants);
+      expect(
+        path,
+        '$applicationSupportPath/com.example.pathProviderFoundationExample',
+      );
+    });
+
+    testWidgets(
+      'getApplicationSupportPath creates the directory if necessary',
+      (_) async {
+        final MockFoundationFFI mockFfiLib = MockFoundationFFI();
+        final PathProviderFoundation pathProvider = PathProviderFoundation(
+          ffiLib: mockFfiLib,
+          platform: platformVariants.currentValue,
+        );
+
+        final String applicationSupportPath = p.join(
+          testRoot.path,
+          'application',
+          'support',
+          'path',
+        );
+        when(
+          mockFfiLib.NSSearchPathForDirectoriesInDomains(
+            NSSearchPathDirectory.NSApplicationSupportDirectory,
+            NSSearchPathDomainMask.NSUserDomainMask,
+            true,
+          ),
+        ).thenReturn(_arrayWithString(applicationSupportPath));
+
+        final String? path = await pathProvider.getApplicationSupportPath();
+
+        expect(Directory(path!).existsSync(), isTrue);
+      },
+      variant: platformVariants,
+    );
 
     testWidgets('getLibraryPath', (_) async {
       final MockFoundationFFI mockFfiLib = MockFoundationFFI();
       final PathProviderFoundation pathProvider = PathProviderFoundation(
-          ffiLib: mockFfiLib, platform: platformVariants.currentValue);
-
-<<<<<<< HEAD
+        ffiLib: mockFfiLib,
+        platform: platformVariants.currentValue,
+      );
+
       final String libraryPath = p.join(testRoot.path, 'library', 'path');
-      when(mockFfiLib.NSSearchPathForDirectoriesInDomains(
-              NSSearchPathDirectory.NSLibraryDirectory,
-              NSSearchPathDomainMask.NSUserDomainMask,
-              true))
-          .thenReturn(_arrayWithString(libraryPath));
+      when(
+        mockFfiLib.NSSearchPathForDirectoriesInDomains(
+          NSSearchPathDirectory.NSLibraryDirectory,
+          NSSearchPathDomainMask.NSUserDomainMask,
+          true,
+        ),
+      ).thenReturn(_arrayWithString(libraryPath));
 
       final String? path = await pathProvider.getLibraryPath();
 
@@ -221,15 +263,23 @@
     testWidgets('getApplicationDocumentsPath', (_) async {
       final MockFoundationFFI mockFfiLib = MockFoundationFFI();
       final PathProviderFoundation pathProvider = PathProviderFoundation(
-          ffiLib: mockFfiLib, platform: platformVariants.currentValue);
-
-      final String applicationDocumentsPath =
-          p.join(testRoot.path, 'application', 'documents', 'path');
-      when(mockFfiLib.NSSearchPathForDirectoriesInDomains(
-              NSSearchPathDirectory.NSDocumentDirectory,
-              NSSearchPathDomainMask.NSUserDomainMask,
-              true))
-          .thenReturn(_arrayWithString(applicationDocumentsPath));
+        ffiLib: mockFfiLib,
+        platform: platformVariants.currentValue,
+      );
+
+      final String applicationDocumentsPath = p.join(
+        testRoot.path,
+        'application',
+        'documents',
+        'path',
+      );
+      when(
+        mockFfiLib.NSSearchPathForDirectoriesInDomains(
+          NSSearchPathDirectory.NSDocumentDirectory,
+          NSSearchPathDomainMask.NSUserDomainMask,
+          true,
+        ),
+      ).thenReturn(_arrayWithString(applicationDocumentsPath));
 
       final String? path = await pathProvider.getApplicationDocumentsPath();
 
@@ -239,15 +289,23 @@
     testWidgets('getApplicationCachePath iOS', (_) async {
       final MockFoundationFFI mockFfiLib = MockFoundationFFI();
       final PathProviderFoundation pathProvider = PathProviderFoundation(
-          ffiLib: mockFfiLib, platform: FakePlatformProvider(isIOS: true));
-
-      final String applicationCachePath =
-          p.join(testRoot.path, 'application', 'cache', 'path');
-      when(mockFfiLib.NSSearchPathForDirectoriesInDomains(
-              NSSearchPathDirectory.NSCachesDirectory,
-              NSSearchPathDomainMask.NSUserDomainMask,
-              true))
-          .thenReturn(_arrayWithString(applicationCachePath));
+        ffiLib: mockFfiLib,
+        platform: FakePlatformProvider(isIOS: true),
+      );
+
+      final String applicationCachePath = p.join(
+        testRoot.path,
+        'application',
+        'cache',
+        'path',
+      );
+      when(
+        mockFfiLib.NSSearchPathForDirectoriesInDomains(
+          NSSearchPathDirectory.NSCachesDirectory,
+          NSSearchPathDomainMask.NSUserDomainMask,
+          true,
+        ),
+      ).thenReturn(_arrayWithString(applicationCachePath));
 
       final String? path = await pathProvider.getApplicationCachePath();
 
@@ -257,53 +315,78 @@
     testWidgets('getApplicationCachePath macOS', (_) async {
       final MockFoundationFFI mockFfiLib = MockFoundationFFI();
       final PathProviderFoundation pathProvider = PathProviderFoundation(
-          ffiLib: mockFfiLib, platform: FakePlatformProvider(isMacOS: true));
-
-      final String applicationCachePath =
-          p.join(testRoot.path, 'application', 'cache', 'path');
-      when(mockFfiLib.NSSearchPathForDirectoriesInDomains(
-              NSSearchPathDirectory.NSCachesDirectory,
-              NSSearchPathDomainMask.NSUserDomainMask,
-              true))
-          .thenReturn(_arrayWithString(applicationCachePath));
+        ffiLib: mockFfiLib,
+        platform: FakePlatformProvider(isMacOS: true),
+      );
+
+      final String applicationCachePath = p.join(
+        testRoot.path,
+        'application',
+        'cache',
+        'path',
+      );
+      when(
+        mockFfiLib.NSSearchPathForDirectoriesInDomains(
+          NSSearchPathDirectory.NSCachesDirectory,
+          NSSearchPathDomainMask.NSUserDomainMask,
+          true,
+        ),
+      ).thenReturn(_arrayWithString(applicationCachePath));
 
       final String? path = await pathProvider.getApplicationCachePath();
 
       // On macOS, the bundle ID should be appended to the path.
-      expect(path,
-          '$applicationCachePath/com.example.pathProviderFoundationExample');
-    });
-
-    testWidgets('getApplicationCachePath creates the directory if necessary',
-        (_) async {
-      final MockFoundationFFI mockFfiLib = MockFoundationFFI();
-      final PathProviderFoundation pathProvider = PathProviderFoundation(
-          ffiLib: mockFfiLib, platform: platformVariants.currentValue);
-
-      final String applicationCachePath =
-          p.join(testRoot.path, 'application', 'cache', 'path');
-      when(mockFfiLib.NSSearchPathForDirectoriesInDomains(
-              NSSearchPathDirectory.NSCachesDirectory,
-              NSSearchPathDomainMask.NSUserDomainMask,
-              true))
-          .thenReturn(_arrayWithString(applicationCachePath));
-
-      final String? path = await pathProvider.getApplicationCachePath();
-
-      expect(Directory(path!).existsSync(), isTrue);
-    }, variant: platformVariants);
+      expect(
+        path,
+        '$applicationCachePath/com.example.pathProviderFoundationExample',
+      );
+    });
+
+    testWidgets(
+      'getApplicationCachePath creates the directory if necessary',
+      (_) async {
+        final MockFoundationFFI mockFfiLib = MockFoundationFFI();
+        final PathProviderFoundation pathProvider = PathProviderFoundation(
+          ffiLib: mockFfiLib,
+          platform: platformVariants.currentValue,
+        );
+
+        final String applicationCachePath = p.join(
+          testRoot.path,
+          'application',
+          'cache',
+          'path',
+        );
+        when(
+          mockFfiLib.NSSearchPathForDirectoriesInDomains(
+            NSSearchPathDirectory.NSCachesDirectory,
+            NSSearchPathDomainMask.NSUserDomainMask,
+            true,
+          ),
+        ).thenReturn(_arrayWithString(applicationCachePath));
+
+        final String? path = await pathProvider.getApplicationCachePath();
+
+        expect(Directory(path!).existsSync(), isTrue);
+      },
+      variant: platformVariants,
+    );
 
     testWidgets('getDownloadsPath', (_) async {
       final MockFoundationFFI mockFfiLib = MockFoundationFFI();
       final PathProviderFoundation pathProvider = PathProviderFoundation(
-          ffiLib: mockFfiLib, platform: platformVariants.currentValue);
+        ffiLib: mockFfiLib,
+        platform: platformVariants.currentValue,
+      );
 
       final String downloadsPath = p.join(testRoot.path, 'downloads', 'path');
-      when(mockFfiLib.NSSearchPathForDirectoriesInDomains(
-              NSSearchPathDirectory.NSDownloadsDirectory,
-              NSSearchPathDomainMask.NSUserDomainMask,
-              true))
-          .thenReturn(_arrayWithString(downloadsPath));
+      when(
+        mockFfiLib.NSSearchPathForDirectoriesInDomains(
+          NSSearchPathDirectory.NSDownloadsDirectory,
+          NSSearchPathDomainMask.NSUserDomainMask,
+          true,
+        ),
+      ).thenReturn(_arrayWithString(downloadsPath));
 
       final String? result = await pathProvider.getDownloadsPath();
 
@@ -314,32 +397,24 @@
       final MockFoundationFFI mockFfiLib = MockFoundationFFI();
       final MockNSFileManager mockFileManager = MockNSFileManager();
       final PathProviderFoundation pathProvider = PathProviderFoundation(
-          ffiLib: mockFfiLib,
-          fileManagerProvider: () => mockFileManager,
-          platform: FakePlatformProvider(isIOS: true));
+        ffiLib: mockFfiLib,
+        fileManagerProvider: () => mockFileManager,
+        platform: FakePlatformProvider(isIOS: true),
+      );
 
       final String containerPath = p.join(testRoot.path, 'container', 'path');
       final NSURL containerUrl = NSURL.fileURLWithPath(NSString(containerPath));
-      when(mockFileManager
-              .containerURLForSecurityApplicationGroupIdentifier(any))
-          .thenReturn(containerUrl);
+      when(
+        mockFileManager.containerURLForSecurityApplicationGroupIdentifier(any),
+      ).thenReturn(containerUrl);
 
       const String appGroupIdentifier = 'group.example.test';
       final String? result = await pathProvider.getContainerPath(
-          appGroupIdentifier: appGroupIdentifier);
+        appGroupIdentifier: appGroupIdentifier,
+      );
 
       expect(result, containerPath);
     });
-=======
-  testWidgets('getContainerDirectory', (WidgetTester tester) async {
-    if (Platform.isIOS) {
-      final PathProviderFoundation provider = PathProviderFoundation();
-      final String? result = await provider.getContainerPath(
-        appGroupIdentifier: 'group.flutter.appGroupTest',
-      );
-      _verifySampleFile(result, 'appGroup');
-    }
->>>>>>> 35eed056
   });
 }
 
@@ -373,7 +448,7 @@
 /// Fake implementation of PathProviderPlatformProvider.
 class FakePlatformProvider implements PathProviderPlatformProvider {
   FakePlatformProvider({this.isIOS = false, this.isMacOS = false})
-      : assert(isIOS != isMacOS);
+    : assert(isIOS != isMacOS);
   @override
   bool isIOS;
 
