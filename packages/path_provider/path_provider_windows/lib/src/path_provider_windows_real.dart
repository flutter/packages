--- conflicted
+++ resolved
@@ -265,7 +265,6 @@
     }
     return directory.path;
   }
-<<<<<<< HEAD
 
   @override
   Future<List<String>?> getExternalStoragePaths(
@@ -304,7 +303,6 @@
 
     return <String>[path];
   }
-=======
 }
 
 Exception _createWin32Exception(int errorCode) {
@@ -317,5 +315,4 @@
       // any case that comes up in practice should be handled and returned
       // via a plugin-specific exception, not this fallback.
       message: 'Error code 0x${errorCode.toRadixString(16)}');
->>>>>>> 96f870ec
 }