## 0.4.0+13

<<<<<<< HEAD
* Bumps com.android.tools.build:gradle from 8.12.1 to 8.13.0.
=======
* Bumps com.google.code.gson:gson from 2.11.0 to 2.13.2.
>>>>>>> 7ff1b38e

## 0.4.0+12

* Bumps androidx.test.espresso:espresso-* from 3.6.1 to 3.7.0.

## 0.4.0+11

* Bumps androidx.test.ext:truth from 1.6.0 to 1.7.0.

## 0.4.0+10

* Bumps com.android.tools.build:gradle to 8.12.1.

## 0.4.0+9

* Bumps `androidx.test:*` from 1.6.1 to 1.7.0.

## 0.4.0+8

* Bumps `com.google.guava:guava` from 33.3.1 to 33.4.8.
* Updates minimum supported SDK version to Flutter 3.29/Dart 3.7.

## 0.4.0+7

* Removes obsolete code related to supporting SDK <21.

## 0.4.0+6

* Updates compileSdk 34 to flutter.compileSdkVersion.

## 0.4.0+5

* Bumps com.squareup.okhttp3, com.google.code.gson, and com.google.truth.

## 0.4.0+4

* Updates agp to 8.7.2.

## 0.4.0+3

* Updates Java compatibility version to 11.
* Updates minimum supported SDK version to Flutter 3.24/Dart 3.5.

## 0.4.0+2

* Bumps `com.google.guava:guava` from `31.1` to `33.3.1`.

## 0.4.0+1

* Updates lint checks to ignore NewerVersionAvailable.

## 0.4.0

* Updates androidx.test.espresso version to 3.6.1.
* Updates androidx.test to 1.6.1.
* Removes androidx.test.annotation.ExperimentalTestApi.

## 0.3.0+10

* Removes additional references to v1 Android embedding.

## 0.3.0+9

* Updates minimum supported SDK version to Flutter 3.22/Dart 3.4.
* Removes support for apps using the v1 Android embedding.

## 0.3.0+8

* Updates minSdkVersion to 19.
* Updates minimum supported SDK version to Flutter 3.16/Dart 3.2.
* Updates compileSdk version to 34.

## 0.3.0+7

* Replaces call to deprecated `getObservatoryUri`.
* Updates minimum supported SDK version to Flutter 3.10/Dart 3.0.

## 0.3.0+6

* Adds pub topics to package metadata.
* Updates minimum supported SDK version to Flutter 3.7/Dart 2.19.

## 0.3.0+5

* Updates minimum supported SDK version to Flutter 3.3/Dart 2.18.
* Bumps okhttp version to 4.11.0.

## 0.3.0+4

* Fixes compatibility with AGP versions older than 4.2.

## 0.3.0+3

* Adds `targetCompatibilty` matching `sourceCompatibility` for older toolchains.

## 0.3.0+2

* Adds a namespace for compatibility with AGP 8.0.

## 0.3.0+1

* Sets an explicit Java compatibility version.

## 0.3.0

* **BREAKING CHANGE**: Migrates uses of the deprecated `@Beta` annotation to the new `@ExperimentalApi` annotation.
* Changes the severity of `javac` warnings so that they are treated as errors and fixes the violations.
* Aligns Dart and Flutter SDK constraints.

## 0.2.1

* Updates the version of com.google.truth:truth to 1.1.3.

## 0.2.0+10

* Updates espresso dependencies.
* Fixes example app to compile with multidex.
* Updates compileSdkVersion to 33.

## 0.2.0+9

* Updates links for the merge of flutter/plugins into flutter/packages.

## 0.2.0+8

* Updates espresso and junit dependencies.

## 0.2.0+7

* Updates espresso gradle and gson dependencies.
* Updates minimum Flutter version to 3.0.

## 0.2.0+6

* Updates espresso-accessibility to 3.5.1.
* Updates espresso-idling-resource to 3.5.1.

## 0.2.0+5

* Updates android gradle plugin to 7.3.1.

## 0.2.0+4

* Updates minimum Flutter version to 2.10.
* Bumps gson to 2.9.1

## 0.2.0+3

* Bumps okhttp to 4.10.0.

## 0.2.0+2

* Fixes library_private_types_in_public_api, sort_child_properties_last and use_key_in_widget_constructors
  lint warnings.

## 0.2.0+1

* Adds OS version support information to README.
* Updates `androidx.test.ext:junit` and `androidx.test.ext:truth` for
  compatibility with updated Flutter template.

## 0.2.0

* Updates compileSdkVersion to 31.
* **Breaking Change** Update guava version to latest stable: `com.google.guava:guava:31.1-android`.

## 0.1.0+4

* Updated Android lint settings.
* Updated package description.

## 0.1.0+3

* Remove references to the Android v1 embedding.

## 0.1.0+2

* Migrate maven repo from jcenter to mavenCentral

## 0.1.0+1

* Minor code cleanup
* Package metadata updates

## 0.1.0

* Update SDK requirement for null-safety compatibility.

## 0.0.1+9

* Update Flutter SDK constraint.

## 0.0.1+8

* Android: Handle deprecation & unchecked warning as error.

## 0.0.1+7

* Update android compileSdkVersion to 29.

## 0.0.1+6

* Keep handling deprecated Android v1 classes for backward compatibility.

## 0.0.1+5

* Replace deprecated `getFlutterEngine` call on Android.
* Fix CocoaPods podspec lint warnings.

## 0.0.1+4

* Remove Swift dependency.

## 0.0.1+3

* Make the pedantic dev_dependency explicit.

## 0.0.1+2

* Update te example app to avoid using deprecated api.

## 0.0.1+1

* Updates to README to avoid unnecessary imports and warnings.

## 0.0.1

* Initial open-source release of Espresso bindings for Flutter.<|MERGE_RESOLUTION|>--- conflicted
+++ resolved
@@ -1,10 +1,10 @@
+## 0.4.0+14
+
+* Bumps com.android.tools.build:gradle from 8.12.1 to 8.13.0.
+
 ## 0.4.0+13
 
-<<<<<<< HEAD
-* Bumps com.android.tools.build:gradle from 8.12.1 to 8.13.0.
-=======
 * Bumps com.google.code.gson:gson from 2.11.0 to 2.13.2.
->>>>>>> 7ff1b38e
 
 ## 0.4.0+12
 
