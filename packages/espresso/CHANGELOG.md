--- conflicted
+++ resolved
@@ -1,10 +1,10 @@
+## NEXT
+
+* Updates compileSdk version to 34.
+
 ## 0.3.0+7
 
-<<<<<<< HEAD
-* Updates compileSdk version to 34.
-=======
 * Replaces call to deprecated `getObservatoryUri`.
->>>>>>> c354cb75
 * Updates minimum supported SDK version to Flutter 3.10/Dart 3.0.
 
 ## 0.3.0+6
