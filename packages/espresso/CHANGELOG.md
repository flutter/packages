--- conflicted
+++ resolved
@@ -1,12 +1,10 @@
-<<<<<<< HEAD
 ## NEXT
 
 * Updates README to reflect currently supported OS version.
-=======
+
 ## 0.4.0+20
 
 * Bumps com.android.tools.build:gradle from 8.12.1 to 8.13.1.
->>>>>>> 122e435f
 
 ## 0.4.0+19
 
