## 0.4.0+19

<<<<<<< HEAD
* Updates README to reflect currently supported OS versions for the latest
  versions of the endorsed platform implementations.
  * Applications built with older versions of Flutter will continue to
    use compatible versions of the platform implementations.
=======
* Updates minimum supported SDK version to Flutter 3.32/Dart 3.8.
* Bumps `com.squareup.okhttp3:okhttp` from 5.3.0 to 5.3.1.
>>>>>>> b1e2fb04

## 0.4.0+18

*  Bumps `com.squareup.okhttp3:okhttp` from 5.1.0 to 5.3.0.

## 0.4.0+17

* Resolves Gradle 9 deprecations.

## 0.4.0+16

* Bumps `com.google.guava:guava` from `33.4.8-android` to `33.5.0-android`.

## 0.4.0+15

* Updates Java compatibility version to 17.
* Updates minimum supported SDK version to Flutter 3.35/Dart 3.9.

## 0.4.0+14

* Bumps okhttp, junit, and truth dependencies.

## 0.4.0+13

* Bumps com.google.code.gson:gson from 2.11.0 to 2.13.2.

## 0.4.0+12

* Bumps androidx.test.espresso:espresso-* from 3.6.1 to 3.7.0.

## 0.4.0+11

* Bumps androidx.test.ext:truth from 1.6.0 to 1.7.0.

## 0.4.0+10

* Bumps com.android.tools.build:gradle to 8.12.1.

## 0.4.0+9

* Bumps `androidx.test:*` from 1.6.1 to 1.7.0.

## 0.4.0+8

* Bumps `com.google.guava:guava` from 33.3.1 to 33.4.8.
* Updates minimum supported SDK version to Flutter 3.29/Dart 3.7.

## 0.4.0+7

* Removes obsolete code related to supporting SDK <21.

## 0.4.0+6

* Updates compileSdk 34 to flutter.compileSdkVersion.

## 0.4.0+5

* Bumps com.squareup.okhttp3, com.google.code.gson, and com.google.truth.

## 0.4.0+4

* Updates agp to 8.7.2.

## 0.4.0+3

* Updates Java compatibility version to 11.
* Updates minimum supported SDK version to Flutter 3.24/Dart 3.5.

## 0.4.0+2

* Bumps `com.google.guava:guava` from `31.1` to `33.3.1`.

## 0.4.0+1

* Updates lint checks to ignore NewerVersionAvailable.

## 0.4.0

* Updates androidx.test.espresso version to 3.6.1.
* Updates androidx.test to 1.6.1.
* Removes androidx.test.annotation.ExperimentalTestApi.

## 0.3.0+10

* Removes additional references to v1 Android embedding.

## 0.3.0+9

* Updates minimum supported SDK version to Flutter 3.22/Dart 3.4.
* Removes support for apps using the v1 Android embedding.

## 0.3.0+8

* Updates minSdkVersion to 19.
* Updates minimum supported SDK version to Flutter 3.16/Dart 3.2.
* Updates compileSdk version to 34.

## 0.3.0+7

* Replaces call to deprecated `getObservatoryUri`.
* Updates minimum supported SDK version to Flutter 3.10/Dart 3.0.

## 0.3.0+6

* Adds pub topics to package metadata.
* Updates minimum supported SDK version to Flutter 3.7/Dart 2.19.

## 0.3.0+5

* Updates minimum supported SDK version to Flutter 3.3/Dart 2.18.
* Bumps okhttp version to 4.11.0.

## 0.3.0+4

* Fixes compatibility with AGP versions older than 4.2.

## 0.3.0+3

* Adds `targetCompatibilty` matching `sourceCompatibility` for older toolchains.

## 0.3.0+2

* Adds a namespace for compatibility with AGP 8.0.

## 0.3.0+1

* Sets an explicit Java compatibility version.

## 0.3.0

* **BREAKING CHANGE**: Migrates uses of the deprecated `@Beta` annotation to the new `@ExperimentalApi` annotation.
* Changes the severity of `javac` warnings so that they are treated as errors and fixes the violations.
* Aligns Dart and Flutter SDK constraints.

## 0.2.1

* Updates the version of com.google.truth:truth to 1.1.3.

## 0.2.0+10

* Updates espresso dependencies.
* Fixes example app to compile with multidex.
* Updates compileSdkVersion to 33.

## 0.2.0+9

* Updates links for the merge of flutter/plugins into flutter/packages.

## 0.2.0+8

* Updates espresso and junit dependencies.

## 0.2.0+7

* Updates espresso gradle and gson dependencies.
* Updates minimum Flutter version to 3.0.

## 0.2.0+6

* Updates espresso-accessibility to 3.5.1.
* Updates espresso-idling-resource to 3.5.1.

## 0.2.0+5

* Updates android gradle plugin to 7.3.1.

## 0.2.0+4

* Updates minimum Flutter version to 2.10.
* Bumps gson to 2.9.1

## 0.2.0+3

* Bumps okhttp to 4.10.0.

## 0.2.0+2

* Fixes library_private_types_in_public_api, sort_child_properties_last and use_key_in_widget_constructors
  lint warnings.

## 0.2.0+1

* Adds OS version support information to README.
* Updates `androidx.test.ext:junit` and `androidx.test.ext:truth` for
  compatibility with updated Flutter template.

## 0.2.0

* Updates compileSdkVersion to 31.
* **Breaking Change** Update guava version to latest stable: `com.google.guava:guava:31.1-android`.

## 0.1.0+4

* Updated Android lint settings.
* Updated package description.

## 0.1.0+3

* Remove references to the Android v1 embedding.

## 0.1.0+2

* Migrate maven repo from jcenter to mavenCentral

## 0.1.0+1

* Minor code cleanup
* Package metadata updates

## 0.1.0

* Update SDK requirement for null-safety compatibility.

## 0.0.1+9

* Update Flutter SDK constraint.

## 0.0.1+8

* Android: Handle deprecation & unchecked warning as error.

## 0.0.1+7

* Update android compileSdkVersion to 29.

## 0.0.1+6

* Keep handling deprecated Android v1 classes for backward compatibility.

## 0.0.1+5

* Replace deprecated `getFlutterEngine` call on Android.
* Fix CocoaPods podspec lint warnings.

## 0.0.1+4

* Remove Swift dependency.

## 0.0.1+3

* Make the pedantic dev_dependency explicit.

## 0.0.1+2

* Update te example app to avoid using deprecated api.

## 0.0.1+1

* Updates to README to avoid unnecessary imports and warnings.

## 0.0.1

* Initial open-source release of Espresso bindings for Flutter.<|MERGE_RESOLUTION|>--- conflicted
+++ resolved
@@ -1,14 +1,14 @@
-## 0.4.0+19
-
-<<<<<<< HEAD
+## 0.4.0+20
+
 * Updates README to reflect currently supported OS versions for the latest
   versions of the endorsed platform implementations.
   * Applications built with older versions of Flutter will continue to
     use compatible versions of the platform implementations.
-=======
+
+## 0.4.0+19
+
 * Updates minimum supported SDK version to Flutter 3.32/Dart 3.8.
 * Bumps `com.squareup.okhttp3:okhttp` from 5.3.0 to 5.3.1.
->>>>>>> b1e2fb04
 
 ## 0.4.0+18
 
