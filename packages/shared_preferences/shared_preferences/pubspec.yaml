--- conflicted
+++ resolved
@@ -1,13 +1,8 @@
 name: shared_preferences
-description: Flutter plugin for reading and writing simple key-value pairs.
-  Wraps NSUserDefaults on iOS and SharedPreferences on Android.
+description: Flutter plugin for reading and writing simple key-value pairs. Wraps NSUserDefaults on iOS and SharedPreferences on Android.
 repository: https://github.com/flutter/packages/tree/main/packages/shared_preferences/shared_preferences
 issue_tracker: https://github.com/flutter/flutter/issues?q=is%3Aissue+is%3Aopen+label%3A%22p%3A+shared_preferences%22
-<<<<<<< HEAD
 version: 2.4.0
-=======
-version: 2.3.2
->>>>>>> 4fb1db04
 
 environment:
   sdk: ^3.4.0
@@ -46,6 +41,6 @@
     sdk: flutter
 
 topics:
-  - persistence
-  - shared-preferences
-  - storage+- persistence
+- shared-preferences
+- storage