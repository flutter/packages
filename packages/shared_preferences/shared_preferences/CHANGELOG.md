## NEXT

<<<<<<< HEAD
* Updates minimum supported SDK version to Flutter 3.32/Dart 3.8.
* Updates README to reflect currently supported OS versions for the latest
  versions of the endorsed platform implementations.
  * Applications built with older versions of Flutter will continue to
    use compatible versions of the platform implementations.
=======
* Updates minimum supported SDK version to Flutter 3.35/Dart 3.9.
* Updates README to indicate that Andoid SDK <21 is no longer supported.
>>>>>>> 122e435f

## 2.5.3

* Fixes a bug in the example app.

## 2.5.2

* Fixes `setState` returning `Future` on `example/main.dart` error in example code.

## 2.5.1

* Exposes `SharedPreferencesOptions`.

## 2.5.0

* Adds shared preferences devtools extension.

## 2.4.0

* Adds migration tool to move from legacy `SharedPreferences` to `SharedPreferencesAsync`.
* Adds clarifying comment about `allowList` handling with an updated prefix.

## 2.3.5

* Adds information about Android SharedPreferences support.

## 2.3.4

* Security update, requires shared_preferences_android to be 2.3.4.

## 2.3.3

* Clarifies scope of prefix handling in README.

## 2.3.2

* Removes outdated testing information from README.
* Updates minimum supported SDK version to Flutter 3.22/Dart 3.4.

## 2.3.1

* Fixes `getStringList` bug with `List<Object?>` cast exception.

## 2.3.0

* Adds `SharedPreferencesAsync` and `SharedPreferencesWithCache` APIs.
* Updates minimum supported SDK version to Flutter 3.16/Dart 3.2.

## 2.2.3

* Updates minimum supported SDK version to Flutter 3.13/Dart 3.1.
* Updates support matrix in README to indicate that iOS 11 is no longer supported.
* Clients on versions of Flutter that still support iOS 11 can continue to use this
  package with iOS 11, but will not receive any further updates to the iOS implementation.
* Updates minimum supported SDK version to Flutter 3.10/Dart 3.0.
* Updates minimum iOS implementation version to include a privacy manifest.

## 2.2.2

* Updates documentation for `containsKey`.

## 2.2.1

* Adds pub topics to package metadata.
* Updates minimum supported SDK version to Flutter 3.7/Dart 2.19.
* Fixes the example app to be debuggable on Android.
* Deletes deprecated splash screen meta-data element.

## 2.2.0

* Adds `allowList` option to setPrefix.

## 2.1.2

* Fixes singleton initialization race condition introduced during NNBD
  transition.
* Updates minimum supported macOS version to 10.14.
* Updates minimum supported SDK version to Flutter 3.3/Dart 2.18.

## 2.1.1

* Updates iOS minimum version in README.

## 2.1.0

* Adds `setPrefix` method.

## 2.0.20

* Adds README discussion of `reload()`.

## 2.0.19

* Updates README to use code excerpts.
* Aligns Dart and Flutter SDK constraints.

## 2.0.18

* Updates links for the merge of flutter/plugins into flutter/packages.
* Updates minimum Flutter version to 3.0.

## 2.0.17

* Updates code for stricter lint checks.

## 2.0.16

* Switches to the new `shared_preferences_foundation` implementation package
  for iOS and macOS.
* Updates code for `no_leading_underscores_for_local_identifiers` lint.
* Updates minimum Flutter version to 2.10.

## 2.0.15

* Minor fixes for new analysis options.

## 2.0.14

* Adds OS version support information to README.
* Fixes library_private_types_in_public_api, sort_child_properties_last and use_key_in_widget_constructors
  lint warnings.

## 2.0.13

* Updates documentation on README.md.

## 2.0.12

* Removes dependency on `meta`.

## 2.0.11

* Corrects example for mocking in readme.

## 2.0.10

* Removes obsolete manual registration of Windows and Linux implementations.

## 2.0.9

* Fixes newly enabled analyzer options.
* Updates example app Android compileSdkVersion to 31.
* Moved Android and iOS implementations to federated packages.

## 2.0.8

* Update minimum Flutter SDK to 2.5 and iOS deployment target to 9.0.

## 2.0.7

* Add iOS unit test target.
* Updated Android lint settings.
* Fix string clash with double entries on Android

## 2.0.6

* Migrate maven repository from jcenter to mavenCentral.

## 2.0.5

* Fix missing declaration of windows' default_package

## 2.0.4

* Fix a regression with simultaneous writes on Android.

## 2.0.3

* Android: don't create additional Handler when method channel is called.

## 2.0.2

* Don't create additional thread pools when method channel is called.

## 2.0.1

* Removed deprecated [AsyncTask](https://developer.android.com/reference/android/os/AsyncTask) was deprecated in API level 30 ([#3481](https://github.com/flutter/plugins/pull/3481))

## 2.0.0

* Migrate to null-safety.

**Breaking changes**:

* Setters no longer accept null to mean removing values. If you were previously using `set*(key, null)` for removing, use `remove(key)` instead.

## 0.5.13+2

* Fix outdated links across a number of markdown files ([#3276](https://github.com/flutter/plugins/pull/3276))

## 0.5.13+1

* Update Flutter SDK constraint.

## 0.5.13

* Update integration test examples to use `testWidgets` instead of `test`.

## 0.5.12+4

* Remove unused `test` dependency.

## 0.5.12+3

* Check in windows/ directory for example/

## 0.5.12+2

* Update android compileSdkVersion to 29.

## 0.5.12+1

* Check in linux/ directory for example/

## 0.5.12

* Keep handling deprecated Android v1 classes for backward compatibility.

## 0.5.11

* Support Windows by default.

## 0.5.10

* Update package:e2e -> package:integration_test

## 0.5.9

* Update package:e2e reference to use the local version in the flutter/plugins
  repository.

## 0.5.8

* Support Linux by default.

## 0.5.7+3

* Post-v2 Android embedding cleanup.

## 0.5.7+2

* Update lower bound of dart dependency to 2.1.0.

## 0.5.7+1

* Declare API stability and compatibility with `1.0.0` (more details at: https://github.com/flutter/flutter/wiki/Package-migration-to-1.0.0).

## 0.5.7

* Remove Android dependencies fallback.
* Require Flutter SDK 1.12.13+hotfix.5 or greater.
* Fix CocoaPods podspec lint warnings.

## 0.5.6+3

* Fix deprecated API usage warning.

## 0.5.6+2

* Make the pedantic dev_dependency explicit.

## 0.5.6+1

* Updated README

## 0.5.6

* Support `web` by default.
* Require Flutter SDK 1.12.13+hotfix.4 or greater.

## 0.5.5

* Support macos by default.

## 0.5.4+10

* Adds a `shared_preferences_macos` package.

## 0.5.4+9

* Remove the deprecated `author:` field from pubspec.yaml
* Migrate the plugin to the pubspec platforms manifest.
* Require Flutter SDK 1.10.0 or greater.

## 0.5.4+8

* Switch `package:shared_preferences` to `package:shared_preferences_platform_interface`.
  No code changes are necessary in Flutter apps. This is not a breaking change.

## 0.5.4+7

* Restructure the project for Web support.

## 0.5.4+6

* Add missing documentation and a lint to prevent further undocumented APIs.

## 0.5.4+5

* Update and migrate iOS example project by removing flutter_assets, change
  "English" to "en", remove extraneous xcconfigs and framework outputs,
  update to Xcode 11 build settings, and remove ARCHS.

## 0.5.4+4

* `setMockInitialValues` needs to handle non-prefixed keys since that's an implementation detail.

## 0.5.4+3

* Android: Suppress casting warnings.

## 0.5.4+2

* Remove AndroidX warnings.

## 0.5.4+1

* Include lifecycle dependency as a compileOnly one on Android to resolve
  potential version conflicts with other transitive libraries.

## 0.5.4

* Support the v2 Android embedding.
* Update to AndroidX.
* Migrate to using the new e2e test binding.

## 0.5.3+5

* Define clang module for iOS.

## 0.5.3+4

* Copy `List` instances when reading and writing values to prevent mutations from propagating.

## 0.5.3+3

* `setMockInitialValues` can now be called multiple times and will
  `reload()` the singleton if necessary.

## 0.5.3+2

* Fix Gradle version.

## 0.5.3+1

* Add missing template type parameter to `invokeMethod` calls.
* Bump minimum Flutter version to 1.5.0.
* Replace invokeMethod with invokeMapMethod wherever necessary.

## 0.5.3

* Add reload method.

## 0.5.2+2

* Updated Gradle tooling to match Android Studio 3.4.

## 0.5.2+1

* .commit() calls are now run in an async background task on Android.

## 0.5.2

* Add containsKey method.

## 0.5.1+2

* Add a driver test

## 0.5.1+1

* Log a more detailed warning at build time about the previous AndroidX
  migration.

## 0.5.1

* Use String to save double in Android.

## 0.5.0

* **Breaking change**. Migrate from the deprecated original Android Support
  Library to AndroidX. This shouldn't result in any functional changes, but it
  requires any Android apps using this plugin to [also
  migrate](https://developer.android.com/jetpack/androidx/migrate) if they're
  using the original support library.

## 0.4.3

* Prevent strings that match special prefixes from being saved. This is a bugfix that prevents apps from accidentally setting special values that would be interpreted incorrectly.

## 0.4.2

* Updated Gradle tooling to match Android Studio 3.1.2.

## 0.4.1

* Added getKeys method.

## 0.4.0

* **Breaking change**. Set SDK constraints to match the Flutter beta release.

## 0.3.3

* Fixed Dart 2 issues.

## 0.3.2

* Added an getter that can retrieve values of any type

## 0.3.1

* Simplified and upgraded Android project template to Android SDK 27.
* Updated package description.

## 0.3.0

* **Breaking change**. Upgraded to Gradle 4.1 and Android Studio Gradle plugin
  3.0.1. Older Flutter projects need to upgrade their Gradle setup as well in
  order to use this version of the plugin. Instructions can be found
  [here](https://github.com/flutter/flutter/wiki/Updating-Flutter-projects-to-Gradle-4.1-and-Android-Studio-Gradle-plugin-3.0.1).

## 0.2.6

* Added FLT prefix to iOS types

## 0.2.5+1

* Aligned author name with rest of repo.

## 0.2.5

* Fixed crashes when setting null values. They now cause the key to be removed.
* Added remove() method

## 0.2.4+1

* Fixed typo in changelog

## 0.2.4

* Added setMockInitialValues
* Added a test
* Updated README

## 0.2.3

* Suppress warning about unchecked operations when compiling for Android

## 0.2.2

* BREAKING CHANGE: setStringSet API changed to setStringList and plugin now supports
  ordered storage.

## 0.2.1

* Support arbitrary length integers for setInt.

## 0.2.0+1

* Updated README

## 0.2.0

* Upgrade to new plugin registration. (https://groups.google.com/forum/#!topic/flutter-dev/zba1Ynf2OKM)

## 0.1.1

* Upgrade Android SDK Build Tools to 25.0.3.

## 0.1.0

* Initial Open Source release.<|MERGE_RESOLUTION|>--- conflicted
+++ resolved
@@ -1,15 +1,10 @@
 ## NEXT
 
-<<<<<<< HEAD
-* Updates minimum supported SDK version to Flutter 3.32/Dart 3.8.
+* Updates minimum supported SDK version to Flutter 3.35/Dart 3.9.
 * Updates README to reflect currently supported OS versions for the latest
   versions of the endorsed platform implementations.
   * Applications built with older versions of Flutter will continue to
     use compatible versions of the platform implementations.
-=======
-* Updates minimum supported SDK version to Flutter 3.35/Dart 3.9.
-* Updates README to indicate that Andoid SDK <21 is no longer supported.
->>>>>>> 122e435f
 
 ## 2.5.3
 
