--- conflicted
+++ resolved
@@ -1,10 +1,7 @@
 ## 2.5.2
 
-<<<<<<< HEAD
 * Fixes a bug in the example app.
-=======
 * Fixes `setState` returning `Future` on `example/main.dart` error in example code.
->>>>>>> c254ecab
 
 ## 2.5.1
 
