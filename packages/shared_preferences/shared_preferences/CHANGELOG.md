--- conflicted
+++ resolved
@@ -1,13 +1,8 @@
-<<<<<<< HEAD
 ## 2.4.0
 
 * Adds shared preferences devtools extension
-=======
-## NEXT
-
 * Updates minimum supported SDK version to Flutter 3.22/Dart 3.4.
 * Updates minimum supported SDK version to Flutter 3.19/Dart 3.3.
->>>>>>> bd8db033
 
 ## 2.3.1
 
