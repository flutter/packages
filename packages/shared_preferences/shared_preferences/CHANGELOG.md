--- conflicted
+++ resolved
@@ -1,10 +1,10 @@
+## 2.3.2
+
+* Adds shared preferences devtools extension
+
 ## 2.3.1
 
-<<<<<<< HEAD
-* Adds shared preferences devtools extension
-=======
 * Fixes `getStringList` bug with `List<Object?>` cast exception.
->>>>>>> 945f5141
 
 ## 2.3.0
 
