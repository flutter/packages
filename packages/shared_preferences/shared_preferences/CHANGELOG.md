<<<<<<< HEAD
## 2.4.0

* Adds shared preferences devtools extension
=======
## 2.3.2

* Removes outdated testing information from README.
>>>>>>> 4fb1db04
* Updates minimum supported SDK version to Flutter 3.22/Dart 3.4.
* Updates minimum supported SDK version to Flutter 3.19/Dart 3.3.

## 2.3.1

* Fixes `getStringList` bug with `List<Object?>` cast exception.

## 2.3.0

* Adds `SharedPreferencesAsync` and `SharedPreferencesWithCache` APIs.
* Updates minimum supported SDK version to Flutter 3.16/Dart 3.2.

## 2.2.3

* Updates minimum supported SDK version to Flutter 3.13/Dart 3.1.
* Updates support matrix in README to indicate that iOS 11 is no longer supported.
* Clients on versions of Flutter that still support iOS 11 can continue to use this
  package with iOS 11, but will not receive any further updates to the iOS implementation.
* Updates minimum supported SDK version to Flutter 3.10/Dart 3.0.
* Updates minimum iOS implementation version to include a privacy manifest.

## 2.2.2

* Updates documentation for `containsKey`.

## 2.2.1

* Adds pub topics to package metadata.
* Updates minimum supported SDK version to Flutter 3.7/Dart 2.19.
* Fixes the example app to be debuggable on Android.
* Deletes deprecated splash screen meta-data element.

## 2.2.0

* Adds `allowList` option to setPrefix.

## 2.1.2

* Fixes singleton initialization race condition introduced during NNBD
  transition.
* Updates minimum supported macOS version to 10.14.
* Updates minimum supported SDK version to Flutter 3.3/Dart 2.18.

## 2.1.1

* Updates iOS minimum version in README.

## 2.1.0

* Adds `setPrefix` method.

## 2.0.20

* Adds README discussion of `reload()`.

## 2.0.19

* Updates README to use code excerpts.
* Aligns Dart and Flutter SDK constraints.

## 2.0.18

* Updates links for the merge of flutter/plugins into flutter/packages.
* Updates minimum Flutter version to 3.0.

## 2.0.17

* Updates code for stricter lint checks.

## 2.0.16

* Switches to the new `shared_preferences_foundation` implementation package
  for iOS and macOS.
* Updates code for `no_leading_underscores_for_local_identifiers` lint.
* Updates minimum Flutter version to 2.10.

## 2.0.15

* Minor fixes for new analysis options.

## 2.0.14

* Adds OS version support information to README.
* Fixes library_private_types_in_public_api, sort_child_properties_last and use_key_in_widget_constructors
  lint warnings.

## 2.0.13

* Updates documentation on README.md.

## 2.0.12

* Removes dependency on `meta`.

## 2.0.11

* Corrects example for mocking in readme.

## 2.0.10

* Removes obsolete manual registration of Windows and Linux implementations.

## 2.0.9

* Fixes newly enabled analyzer options.
* Updates example app Android compileSdkVersion to 31.
* Moved Android and iOS implementations to federated packages.

## 2.0.8

* Update minimum Flutter SDK to 2.5 and iOS deployment target to 9.0.

## 2.0.7

* Add iOS unit test target.
* Updated Android lint settings.
* Fix string clash with double entries on Android

## 2.0.6

* Migrate maven repository from jcenter to mavenCentral.

## 2.0.5

* Fix missing declaration of windows' default_package

## 2.0.4

* Fix a regression with simultaneous writes on Android.

## 2.0.3

* Android: don't create additional Handler when method channel is called.

## 2.0.2

* Don't create additional thread pools when method channel is called.

## 2.0.1

* Removed deprecated [AsyncTask](https://developer.android.com/reference/android/os/AsyncTask) was deprecated in API level 30 ([#3481](https://github.com/flutter/plugins/pull/3481))

## 2.0.0

* Migrate to null-safety.

**Breaking changes**:

* Setters no longer accept null to mean removing values. If you were previously using `set*(key, null)` for removing, use `remove(key)` instead.

## 0.5.13+2

* Fix outdated links across a number of markdown files ([#3276](https://github.com/flutter/plugins/pull/3276))

## 0.5.13+1

* Update Flutter SDK constraint.

## 0.5.13

* Update integration test examples to use `testWidgets` instead of `test`.

## 0.5.12+4

* Remove unused `test` dependency.

## 0.5.12+3

* Check in windows/ directory for example/

## 0.5.12+2

* Update android compileSdkVersion to 29.

## 0.5.12+1

* Check in linux/ directory for example/

## 0.5.12

* Keep handling deprecated Android v1 classes for backward compatibility.

## 0.5.11

* Support Windows by default.

## 0.5.10

* Update package:e2e -> package:integration_test

## 0.5.9

* Update package:e2e reference to use the local version in the flutter/plugins
  repository.

## 0.5.8

* Support Linux by default.

## 0.5.7+3

* Post-v2 Android embedding cleanup.

## 0.5.7+2

* Update lower bound of dart dependency to 2.1.0.

## 0.5.7+1

* Declare API stability and compatibility with `1.0.0` (more details at: https://github.com/flutter/flutter/wiki/Package-migration-to-1.0.0).

## 0.5.7

* Remove Android dependencies fallback.
* Require Flutter SDK 1.12.13+hotfix.5 or greater.
* Fix CocoaPods podspec lint warnings.

## 0.5.6+3

* Fix deprecated API usage warning.

## 0.5.6+2

* Make the pedantic dev_dependency explicit.

## 0.5.6+1

* Updated README

## 0.5.6

* Support `web` by default.
* Require Flutter SDK 1.12.13+hotfix.4 or greater.

## 0.5.5

* Support macos by default.

## 0.5.4+10

* Adds a `shared_preferences_macos` package.

## 0.5.4+9

* Remove the deprecated `author:` field from pubspec.yaml
* Migrate the plugin to the pubspec platforms manifest.
* Require Flutter SDK 1.10.0 or greater.

## 0.5.4+8

* Switch `package:shared_preferences` to `package:shared_preferences_platform_interface`.
  No code changes are necessary in Flutter apps. This is not a breaking change.

## 0.5.4+7

* Restructure the project for Web support.

## 0.5.4+6

* Add missing documentation and a lint to prevent further undocumented APIs.

## 0.5.4+5

* Update and migrate iOS example project by removing flutter_assets, change
  "English" to "en", remove extraneous xcconfigs and framework outputs,
  update to Xcode 11 build settings, and remove ARCHS.

## 0.5.4+4

* `setMockInitialValues` needs to handle non-prefixed keys since that's an implementation detail.

## 0.5.4+3

* Android: Suppress casting warnings.

## 0.5.4+2

* Remove AndroidX warnings.

## 0.5.4+1

* Include lifecycle dependency as a compileOnly one on Android to resolve
  potential version conflicts with other transitive libraries.

## 0.5.4

* Support the v2 Android embedding.
* Update to AndroidX.
* Migrate to using the new e2e test binding.

## 0.5.3+5

* Define clang module for iOS.

## 0.5.3+4

* Copy `List` instances when reading and writing values to prevent mutations from propagating.

## 0.5.3+3

* `setMockInitialValues` can now be called multiple times and will
  `reload()` the singleton if necessary.

## 0.5.3+2

* Fix Gradle version.

## 0.5.3+1

* Add missing template type parameter to `invokeMethod` calls.
* Bump minimum Flutter version to 1.5.0.
* Replace invokeMethod with invokeMapMethod wherever necessary.

## 0.5.3

* Add reload method.

## 0.5.2+2

* Updated Gradle tooling to match Android Studio 3.4.

## 0.5.2+1

* .commit() calls are now run in an async background task on Android.

## 0.5.2

* Add containsKey method.

## 0.5.1+2

* Add a driver test

## 0.5.1+1

* Log a more detailed warning at build time about the previous AndroidX
  migration.

## 0.5.1

* Use String to save double in Android.

## 0.5.0

* **Breaking change**. Migrate from the deprecated original Android Support
  Library to AndroidX. This shouldn't result in any functional changes, but it
  requires any Android apps using this plugin to [also
  migrate](https://developer.android.com/jetpack/androidx/migrate) if they're
  using the original support library.

## 0.4.3

* Prevent strings that match special prefixes from being saved. This is a bugfix that prevents apps from accidentally setting special values that would be interpreted incorrectly.

## 0.4.2

* Updated Gradle tooling to match Android Studio 3.1.2.

## 0.4.1

* Added getKeys method.

## 0.4.0

* **Breaking change**. Set SDK constraints to match the Flutter beta release.

## 0.3.3

* Fixed Dart 2 issues.

## 0.3.2

* Added an getter that can retrieve values of any type

## 0.3.1

* Simplified and upgraded Android project template to Android SDK 27.
* Updated package description.

## 0.3.0

* **Breaking change**. Upgraded to Gradle 4.1 and Android Studio Gradle plugin
  3.0.1. Older Flutter projects need to upgrade their Gradle setup as well in
  order to use this version of the plugin. Instructions can be found
  [here](https://github.com/flutter/flutter/wiki/Updating-Flutter-projects-to-Gradle-4.1-and-Android-Studio-Gradle-plugin-3.0.1).

## 0.2.6

* Added FLT prefix to iOS types

## 0.2.5+1

* Aligned author name with rest of repo.

## 0.2.5

* Fixed crashes when setting null values. They now cause the key to be removed.
* Added remove() method

## 0.2.4+1

* Fixed typo in changelog

## 0.2.4

* Added setMockInitialValues
* Added a test
* Updated README

## 0.2.3

* Suppress warning about unchecked operations when compiling for Android

## 0.2.2

* BREAKING CHANGE: setStringSet API changed to setStringList and plugin now supports
  ordered storage.

## 0.2.1

* Support arbitrary length integers for setInt.

## 0.2.0+1

* Updated README

## 0.2.0

* Upgrade to new plugin registration. (https://groups.google.com/forum/#!topic/flutter-dev/zba1Ynf2OKM)

## 0.1.1

* Upgrade Android SDK Build Tools to 25.0.3.

## 0.1.0

* Initial Open Source release.<|MERGE_RESOLUTION|>--- conflicted
+++ resolved
@@ -1,12 +1,10 @@
-<<<<<<< HEAD
 ## 2.4.0
 
 * Adds shared preferences devtools extension
-=======
+
 ## 2.3.2
 
 * Removes outdated testing information from README.
->>>>>>> 4fb1db04
 * Updates minimum supported SDK version to Flutter 3.22/Dart 3.4.
 * Updates minimum supported SDK version to Flutter 3.19/Dart 3.3.
 
