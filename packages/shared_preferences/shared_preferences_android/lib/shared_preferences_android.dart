// Copyright 2013 The Flutter Authors. All rights reserved.
// Use of this source code is governed by a BSD-style license that can be
// found in the LICENSE file.

import 'dart:async';

import 'package:flutter/services.dart';
import 'package:shared_preferences_platform_interface/shared_preferences_platform_interface.dart';

import 'messages.g.dart';

/// The Android implementation of [SharedPreferencesStorePlatform].
///
/// This class implements the `package:shared_preferences` functionality for Android.
class SharedPreferencesAndroid extends SharedPreferencesStorePlatform {
  final SharedPreferencesApi _api = SharedPreferencesApi();

  /// Registers this class as the default instance of [SharedPreferencesStorePlatform].
  static void registerWith() {
    SharedPreferencesStorePlatform.instance = SharedPreferencesAndroid();
  }

  static const String _defaultPrefix = 'flutter.';

  @override
  Future<bool> remove(String key) async {
    return _api.remove(key);
  }

  @override
  Future<bool> setValue(String valueType, String key, Object value) async {
    return await _handleSetValue(valueType, key, value) ?? false;
  }

  @override
  Future<bool> clear() async {
<<<<<<< HEAD
    return _api.clear();
=======
    return clearWithPrefix(_defaultPrefix);
  }

  @override
  Future<bool> clearWithPrefix(String prefix) async {
    return (await _kChannel.invokeMethod<bool>(
      'clearWithPrefix',
      <String, dynamic>{'prefix': prefix},
    ))!;
>>>>>>> 7dd99800
  }

  @override
  Future<Map<String, Object>> getAll() async {
<<<<<<< HEAD
    final Map<String?, Object?> data = await _api.getAll();
    final Map<String, Object> preferences = data.cast<String, Object>();
    if (preferences == null) {
      return <String, Object>{};
    }

    return preferences;
=======
    return getAllWithPrefix(_defaultPrefix);
  }

  @override
  Future<Map<String, Object>> getAllWithPrefix(String prefix) async {
    return (await _kChannel.invokeMapMethod<String, Object>(
          'getAllWithPrefix',
          <String, dynamic>{'prefix': prefix},
        )) ??
        <String, Object>{};
>>>>>>> 7dd99800
  }

  // Call the function according to the type of value provided
  Future<bool?> _handleSetValue(
      String dataType, String key, Object value) async {
    switch (dataType) {
      case 'String':
        return _api.setString(key, value as String);
      case 'Bool':
        return _api.setBool(key, value as bool);
      case 'Int':
        return _api.setInt(key, value as int);
      case 'Double':
        return _api.setDouble(key, value as double);
      case 'StringList':
        return _api.setStringList(key, value as List<String>);
    }

    throw PlatformException(
        code: 'InvalidOperation',
        message: '"$dataType" is not a supported type.');
  }
}<|MERGE_RESOLUTION|>--- conflicted
+++ resolved
@@ -34,24 +34,11 @@
 
   @override
   Future<bool> clear() async {
-<<<<<<< HEAD
     return _api.clear();
-=======
-    return clearWithPrefix(_defaultPrefix);
-  }
-
-  @override
-  Future<bool> clearWithPrefix(String prefix) async {
-    return (await _kChannel.invokeMethod<bool>(
-      'clearWithPrefix',
-      <String, dynamic>{'prefix': prefix},
-    ))!;
->>>>>>> 7dd99800
   }
 
   @override
   Future<Map<String, Object>> getAll() async {
-<<<<<<< HEAD
     final Map<String?, Object?> data = await _api.getAll();
     final Map<String, Object> preferences = data.cast<String, Object>();
     if (preferences == null) {
@@ -59,18 +46,6 @@
     }
 
     return preferences;
-=======
-    return getAllWithPrefix(_defaultPrefix);
-  }
-
-  @override
-  Future<Map<String, Object>> getAllWithPrefix(String prefix) async {
-    return (await _kChannel.invokeMapMethod<String, Object>(
-          'getAllWithPrefix',
-          <String, dynamic>{'prefix': prefix},
-        )) ??
-        <String, Object>{};
->>>>>>> 7dd99800
   }
 
   // Call the function according to the type of value provided
