--- conflicted
+++ resolved
@@ -297,7 +297,6 @@
     return clearEditor.apply()
   }
 
-<<<<<<< HEAD
   /** Gets all properties from data store. */
   override fun getAll(
       allowList: List<String>?,
@@ -310,16 +309,6 @@
       if (preferencesFilter(entry.key, entry.value, allowList = allowList?.toSet())) {
         entry.value?.let { filteredPrefs.put(entry.key, transformPref(it, listEncoder) as Any) }
       }
-=======
-  /** Class that provides tools for encoding and decoding List<String> to String and back. */
-  class ListEncoder : SharedPreferencesListEncoder {
-    override fun encode(list: List<String>): String {
-      val byteStream = ByteArrayOutputStream()
-      val stream = ObjectOutputStream(byteStream)
-      stream.writeObject(list)
-      stream.flush()
-      return Base64.encodeToString(byteStream.toByteArray(), 0)
->>>>>>> d4415669
     }
     return filteredPrefs
   }
@@ -334,7 +323,6 @@
     }
   }
 
-<<<<<<< HEAD
   /** Gets bool at [key] from data store. */
   override fun getBool(key: String, options: SharedPreferencesPigeonOptions): Boolean? {
     val preferences = createSharedPreferences(options)
@@ -431,16 +419,10 @@
   override fun decode(listString: String): List<String> {
     try {
       val byteArray = Base64.decode(listString, 0)
-      val stream = ObjectInputStream(ByteArrayInputStream(byteArray))
+      val stream = StringListObjectInputStream(ByteArrayInputStream(byteArray))
       return (stream.readObject() as List<*>).filterIsInstance<String>()
     } catch (e: RuntimeException) {
       throw RuntimeException(e)
-=======
-    override fun decode(listString: String): List<String> {
-      val byteArray = Base64.decode(listString, 0)
-      val stream = StringListObjectInputStream(ByteArrayInputStream(byteArray))
-      return (stream.readObject() as List<*>).filterIsInstance<String>()
->>>>>>> d4415669
     }
   }
 }