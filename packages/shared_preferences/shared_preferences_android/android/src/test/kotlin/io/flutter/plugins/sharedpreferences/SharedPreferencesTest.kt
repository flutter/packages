--- conflicted
+++ resolved
@@ -5,12 +5,9 @@
 package io.flutter.plugins.sharedpreferences
 
 import android.content.Context
-<<<<<<< HEAD
 import android.content.SharedPreferences
+import android.util.Base64
 import androidx.preference.PreferenceManager
-=======
-import android.util.Base64
->>>>>>> d4415669
 import androidx.test.core.app.ApplicationProvider
 import androidx.test.ext.junit.runners.AndroidJUnit4
 import io.flutter.embedding.engine.plugins.FlutterPlugin
@@ -57,7 +54,6 @@
     every { flutterPluginBinding.binaryMessenger } returns binaryMessenger
     every { flutterPluginBinding.applicationContext } returns testContext
     plugin.onAttachedToEngine(flutterPluginBinding)
-<<<<<<< HEAD
     val backend =
         SharedPreferencesBackend(
             flutterPluginBinding.binaryMessenger, flutterPluginBinding.applicationContext)
@@ -66,10 +62,6 @@
     } else {
       backend
     }
-=======
-    plugin.clear(null, emptyOptions)
-    return plugin
->>>>>>> d4415669
   }
 
   @Test
@@ -315,7 +307,6 @@
   }
 
   @Test
-<<<<<<< HEAD
   fun testSharedPreferencesWithMultipleFiles() {
     val plugin = pluginSetup(sharedPreferencesOptions)
     val optionsWithNewFile =
@@ -333,7 +324,9 @@
     defaultPreferences.edit().putString(stringKey, testString).commit()
     val plugin = pluginSetup(sharedPreferencesOptions)
     Assert.assertEquals(plugin.getString(stringKey, sharedPreferencesOptions), testString)
-=======
+  }
+
+  @Test
   fun testUnexpectedClassDecodeThrows() {
     // Only String should be allowed in an encoded list.
     val badList = listOf(1, 2, 3)
@@ -351,6 +344,5 @@
     assertThrows(ClassNotFoundException::class.java) {
       plugin.getStringList(badListKey, emptyOptions)
     }
->>>>>>> d4415669
   }
 }