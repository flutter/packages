--- conflicted
+++ resolved
@@ -59,11 +59,7 @@
         disable 'AndroidGradlePluginVersion', 'InvalidPackage', 'GradleDependency', 'NewerVersionAvailable'
     }
     dependencies {
-<<<<<<< HEAD
-        implementation 'androidx.datastore:datastore:1.0.0'
-=======
         implementation 'androidx.datastore:datastore:1.1.1'
->>>>>>> 973e8b59
         implementation 'androidx.datastore:datastore-preferences:1.1.1'
         implementation 'androidx.preference:preference:1.2.1'
         testImplementation 'junit:junit:4.13.2'
