--- conflicted
+++ resolved
@@ -1,10 +1,10 @@
+## 2.4.2
+
+* Migrates `List<String>` value encoding to JSON.
+
 ## 2.4.1
 
-<<<<<<< HEAD
-* Migrates `List<String>` value encoding to JSON.
-=======
 * Bumps kotlin version to 1.9.10 androidx.datastore:datastore from 1.0.0 to 1.1.1.
->>>>>>> f73cb00e
 
 ## 2.4.0
 
