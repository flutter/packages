## 2.4.7

<<<<<<< HEAD
* Updates compileSdk 34 to flutter.compileSdkVersion.
=======
* Updates datastore to 1.1.3.
>>>>>>> fc9d5ca9

## 2.4.6

* Ensures that platform messages on background queues are handled in order.

## 2.4.5

* Bumps gradle-plugin to 2.1.10.

## 2.4.4

* Restores the behavior of throwing a `TypeError` when calling `getStringList`
  on a value stored with `setString`.

## 2.4.3

* Migrates `List<String>` value encoding to JSON.

## 2.4.2

* Bumps gradle-plugin to 2.1.0.

## 2.4.1

* Bumps kotlin version to 1.9.10 androidx.datastore:datastore from 1.0.0 to 1.1.1.

## 2.4.0

* Adds `SharedPreferences` support within `SharedPreferencesAsyncAndroid` API.

## 2.3.4

* Restrict types when decoding preferences.

## 2.3.3

* Updates Java compatibility version to 11.
* Updates minimum supported SDK version to Flutter 3.24/Dart 3.5.

## 2.3.2

* Bumps `com.android.tools.build:gradle` from 7.2.2 to 8.5.1.

## 2.3.1

* Fixes `getStringList` returning immutable list.

## 2.3.0

* Adds new `SharedPreferencesAsyncAndroid` API.

## 2.2.4

* Updates lint checks to ignore NewerVersionAvailable.

## 2.2.3

* Updates minimum supported SDK version to Flutter 3.22/Dart 3.4.
* Removes support for apps using the v1 Android embedding.

## 2.2.2

* Updates minSdkVersion to 19.
* Updates minimum supported SDK version to Flutter 3.16/Dart 3.2.
* Updates compileSdk version to 34.
* Updates mockito to 5.2.0.

## 2.2.1

* Adds pub topics to package metadata.
* Updates minimum supported SDK version to Flutter 3.7/Dart 2.19.
* Deletes deprecated splash screen meta-data element.

## 2.2.0

* Adds `clearWithParameters` and `getAllWithParameters` methods.
* Updates minimum supported SDK version to Flutter 3.3/Dart 2.18.

## 2.1.4

* Fixes compatibility with AGP versions older than 4.2.

## 2.1.3

* Adds a namespace for compatibility with AGP 8.0.

## 2.1.2

* Sets the required Java compile version to 1.8 for new features used in 2.1.1.

## 2.1.1

* Updates minimum Flutter version to 3.0.
* Converts implementation to Pigeon.

## 2.1.0

* Adds `getAllWithPrefix` and `clearWithPrefix` methods.

## 2.0.17

* Clarifies explanation of endorsement in README.
* Aligns Dart and Flutter SDK constraints.
* Updates compileSdkVersion to 33.

## 2.0.16

* Updates links for the merge of flutter/plugins into flutter/packages.
* Updates minimum Flutter version to 3.0.

## 2.0.15

* Updates code for stricter lint checks.

## 2.0.14

* Fixes typo in `SharedPreferencesAndroid` docs.
* Updates code for `no_leading_underscores_for_local_identifiers` lint.

## 2.0.13

* Updates gradle to 7.2.2.
* Updates minimum Flutter version to 2.10.

## 2.0.12

* Fixes library_private_types_in_public_api, sort_child_properties_last and use_key_in_widget_constructors
  lint warnings.

## 2.0.11

* Switches to an in-package method channel implementation.

## 2.0.10

* Removes dependency on `meta`.

## 2.0.9

* Updates compileSdkVersion to 31.

## 2.0.8

* Split from `shared_preferences` as a federated implementation.<|MERGE_RESOLUTION|>--- conflicted
+++ resolved
@@ -1,10 +1,10 @@
+## 2.4.8
+
+* Updates compileSdk 34 to flutter.compileSdkVersion.
+
 ## 2.4.7
 
-<<<<<<< HEAD
-* Updates compileSdk 34 to flutter.compileSdkVersion.
-=======
 * Updates datastore to 1.1.3.
->>>>>>> fc9d5ca9
 
 ## 2.4.6
 
