<<<<<<< HEAD
## 2.4.0

* Adds `SharedPreferences` support within `SharedPreferencesAsyncAndroid` API.
=======
## 2.3.4

* Restrict types when decoding preferences.
>>>>>>> d4415669

## 2.3.3

* Updates Java compatibility version to 11.
* Updates minimum supported SDK version to Flutter 3.24/Dart 3.5.

## 2.3.2

* Bumps `com.android.tools.build:gradle` from 7.2.2 to 8.5.1.

## 2.3.1

* Fixes `getStringList` returning immutable list.

## 2.3.0

* Adds new `SharedPreferencesAsyncAndroid` API.

## 2.2.4

* Updates lint checks to ignore NewerVersionAvailable.

## 2.2.3

* Updates minimum supported SDK version to Flutter 3.22/Dart 3.4.
* Removes support for apps using the v1 Android embedding.

## 2.2.2

* Updates minSdkVersion to 19.
* Updates minimum supported SDK version to Flutter 3.16/Dart 3.2.
* Updates compileSdk version to 34.
* Updates mockito to 5.2.0.

## 2.2.1

* Adds pub topics to package metadata.
* Updates minimum supported SDK version to Flutter 3.7/Dart 2.19.
* Deletes deprecated splash screen meta-data element.

## 2.2.0

* Adds `clearWithParameters` and `getAllWithParameters` methods.
* Updates minimum supported SDK version to Flutter 3.3/Dart 2.18.

## 2.1.4

* Fixes compatibility with AGP versions older than 4.2.

## 2.1.3

* Adds a namespace for compatibility with AGP 8.0.

## 2.1.2

* Sets the required Java compile version to 1.8 for new features used in 2.1.1.

## 2.1.1

* Updates minimum Flutter version to 3.0.
* Converts implementation to Pigeon.

## 2.1.0

* Adds `getAllWithPrefix` and `clearWithPrefix` methods.

## 2.0.17

* Clarifies explanation of endorsement in README.
* Aligns Dart and Flutter SDK constraints.
* Updates compileSdkVersion to 33.

## 2.0.16

* Updates links for the merge of flutter/plugins into flutter/packages.
* Updates minimum Flutter version to 3.0.

## 2.0.15

* Updates code for stricter lint checks.

## 2.0.14

* Fixes typo in `SharedPreferencesAndroid` docs.
* Updates code for `no_leading_underscores_for_local_identifiers` lint.

## 2.0.13

* Updates gradle to 7.2.2.
* Updates minimum Flutter version to 2.10.

## 2.0.12

* Fixes library_private_types_in_public_api, sort_child_properties_last and use_key_in_widget_constructors
  lint warnings.

## 2.0.11

* Switches to an in-package method channel implementation.

## 2.0.10

* Removes dependency on `meta`.

## 2.0.9

* Updates compileSdkVersion to 31.

## 2.0.8

* Split from `shared_preferences` as a federated implementation.<|MERGE_RESOLUTION|>--- conflicted
+++ resolved
@@ -1,12 +1,10 @@
-<<<<<<< HEAD
 ## 2.4.0
 
 * Adds `SharedPreferences` support within `SharedPreferencesAsyncAndroid` API.
-=======
+
 ## 2.3.4
 
 * Restrict types when decoding preferences.
->>>>>>> d4415669
 
 ## 2.3.3
 
