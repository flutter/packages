## 2.4.1

<<<<<<< HEAD
* Bumps androidx.datastore:datastore-preferences from 1.0.0 to 1.1.1.
=======
* Bumps kotlin version to 1.9.10 androidx.datastore:datastore from 1.0.0 to 1.1.1.
>>>>>>> 973e8b59

## 2.4.0

* Adds `SharedPreferences` support within `SharedPreferencesAsyncAndroid` API.

## 2.3.4

* Restrict types when decoding preferences.

## 2.3.3

* Updates Java compatibility version to 11.
* Updates minimum supported SDK version to Flutter 3.24/Dart 3.5.

## 2.3.2

* Bumps `com.android.tools.build:gradle` from 7.2.2 to 8.5.1.

## 2.3.1

* Fixes `getStringList` returning immutable list.

## 2.3.0

* Adds new `SharedPreferencesAsyncAndroid` API.

## 2.2.4

* Updates lint checks to ignore NewerVersionAvailable.

## 2.2.3

* Updates minimum supported SDK version to Flutter 3.22/Dart 3.4.
* Removes support for apps using the v1 Android embedding.

## 2.2.2

* Updates minSdkVersion to 19.
* Updates minimum supported SDK version to Flutter 3.16/Dart 3.2.
* Updates compileSdk version to 34.
* Updates mockito to 5.2.0.

## 2.2.1

* Adds pub topics to package metadata.
* Updates minimum supported SDK version to Flutter 3.7/Dart 2.19.
* Deletes deprecated splash screen meta-data element.

## 2.2.0

* Adds `clearWithParameters` and `getAllWithParameters` methods.
* Updates minimum supported SDK version to Flutter 3.3/Dart 2.18.

## 2.1.4

* Fixes compatibility with AGP versions older than 4.2.

## 2.1.3

* Adds a namespace for compatibility with AGP 8.0.

## 2.1.2

* Sets the required Java compile version to 1.8 for new features used in 2.1.1.

## 2.1.1

* Updates minimum Flutter version to 3.0.
* Converts implementation to Pigeon.

## 2.1.0

* Adds `getAllWithPrefix` and `clearWithPrefix` methods.

## 2.0.17

* Clarifies explanation of endorsement in README.
* Aligns Dart and Flutter SDK constraints.
* Updates compileSdkVersion to 33.

## 2.0.16

* Updates links for the merge of flutter/plugins into flutter/packages.
* Updates minimum Flutter version to 3.0.

## 2.0.15

* Updates code for stricter lint checks.

## 2.0.14

* Fixes typo in `SharedPreferencesAndroid` docs.
* Updates code for `no_leading_underscores_for_local_identifiers` lint.

## 2.0.13

* Updates gradle to 7.2.2.
* Updates minimum Flutter version to 2.10.

## 2.0.12

* Fixes library_private_types_in_public_api, sort_child_properties_last and use_key_in_widget_constructors
  lint warnings.

## 2.0.11

* Switches to an in-package method channel implementation.

## 2.0.10

* Removes dependency on `meta`.

## 2.0.9

* Updates compileSdkVersion to 31.

## 2.0.8

* Split from `shared_preferences` as a federated implementation.<|MERGE_RESOLUTION|>--- conflicted
+++ resolved
@@ -1,10 +1,10 @@
+## 2.4.2 
+
+* androidx.datastore:datastore from 1.0.0 to 1.1.1.
+
 ## 2.4.1
 
-<<<<<<< HEAD
-* Bumps androidx.datastore:datastore-preferences from 1.0.0 to 1.1.1.
-=======
-* Bumps kotlin version to 1.9.10 androidx.datastore:datastore from 1.0.0 to 1.1.1.
->>>>>>> 973e8b59
+* Bumps kotlin version to 1.9.10 
 
 ## 2.4.0
 
