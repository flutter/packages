--- conflicted
+++ resolved
@@ -1,9 +1,8 @@
-<<<<<<< HEAD
-## 2.0.16
+## 2.1.1
 
 - Updates minimum Flutter version to 3.0.
 - Converts `SharedPreferencesAndroid` to Pigeon.
-=======
+
 ## 2.1.0
 
 * Adds `getAllWithPrefix` and `clearWithPrefix` methods.
@@ -18,7 +17,6 @@
 
 * Updates links for the merge of flutter/plugins into flutter/packages.
 * Updates minimum Flutter version to 3.0.
->>>>>>> 7dd99800
 
 ## 2.0.15
 
