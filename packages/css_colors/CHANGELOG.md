--- conflicted
+++ resolved
@@ -1,10 +1,10 @@
+## 1.1.3
+
+- Adds pub topics to package metadata.
+
 ## 1.1.2
 
-<<<<<<< HEAD
-- Adds pub topics to package metadata.
-=======
 - Updates the `Color` documentation link in the README.
->>>>>>> 94ba82ce
 - Updates minimum supported SDK version to Flutter 3.7/Dart 2.19.
 - Aligns Dart and Flutter SDK constraints.
 - Updates package description.
