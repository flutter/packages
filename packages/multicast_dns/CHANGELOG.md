--- conflicted
+++ resolved
@@ -1,11 +1,7 @@
 ## NEXT
 
-<<<<<<< HEAD
-* Updates minimum supported SDK version to Flutter 3.13/Dart 3.1.
+* Updates minimum supported SDK version to Flutter 3.13/Dart 3.2.
 * Optimized Socket Binding: Consolidated to 0.0.0.0 for Simplicity and Efficiency
-=======
-* Updates minimum supported SDK version to Flutter 3.16/Dart 3.2.
->>>>>>> 87a02e39
 
 ## 0.3.2+6
 
