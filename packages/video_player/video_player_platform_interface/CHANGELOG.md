## 6.3.0

<<<<<<< HEAD
* Updates minimum supported SDK version to Flutter 3.13/Dart 3.1.
* Adds support for picture-in-picture.
=======
* Updates minimum supported SDK version to Flutter 3.22/Dart 3.4.

## 6.2.3

* Updates minimum supported SDK version to Flutter 3.19/Dart 3.3.
* Clarified that `VideoEventType.initialized` cannot be sent more than once.
>>>>>>> 2e313dbf

## 6.2.2

* Updates minimum required plugin_platform_interface version to 2.1.7.
* Updates minimum supported SDK version to Flutter 3.10/Dart 3.0.

## 6.2.1

* Adds pub topics to package metadata.
* Updates minimum supported SDK version to Flutter 3.7/Dart 2.19.

## 6.2.0

* Updates minimum supported SDK version to Flutter 3.3/Dart 2.18.
* Adds web options to customize control's list and displaying context menu.

## 6.1.0

* Aligns Dart and Flutter SDK constraints.
* Adds the `VideoEventType.isPlayingStateUpdate` event to track changes in play / pause state with
  the underlying video player.

## 6.0.2

* Updates links for the merge of flutter/plugins into flutter/packages.
* Updates minimum Flutter version to 3.0.

## 6.0.1

* Fixes comment describing file URI construction.

## 6.0.0

* **BREAKING CHANGE**: Removes `MethodChannelVideoPlayer`. The default
  implementation is now only a placeholder with no functionality;
  implementations of `video_player` must include their own `VideoPlayerPlatform`
  Dart implementation.
* Updates minimum Flutter version to 2.10.
* Fixes violations of new analysis option use_named_constants.

## 5.1.4

* Fixes avoid_redundant_argument_values lint warnings and minor typos.
* Ignores unnecessary import warnings in preparation for [upcoming Flutter changes](https://github.com/flutter/flutter/pull/106316).

## 5.1.3

* Updates references to the obsolete master branch.
* Removes unnecessary imports.

## 5.1.2

* Adopts `Object.hash`.
* Removes obsolete dependency on `pedantic`.

## 5.1.1

* Adds `rotationCorrection` (for Android playing videos recorded in landscapeRight [#60327](https://github.com/flutter/flutter/issues/60327)).

## 5.1.0

* Adds `allowBackgroundPlayback` to `VideoPlayerOptions`.

## 5.0.2

* Adds the Pigeon definitions used to create the method channel implementation.
* Internal code cleanup for stricter analysis options.

## 5.0.1

* Update to use the `verify` method introduced in platform_plugin_interface 2.1.0.

## 5.0.0

* **BREAKING CHANGES**:
  * Updates to extending `PlatformInterface`. Removes `isMock`, in favor of the
    now-standard `MockPlatformInterfaceMixin`.
  * Removes test.dart from the public interface. Tests in other packages should
    mock `VideoPlatformInterface` rather than the method channel.

## 4.2.0

* Add `contentUri` to `DataSourceType`.

## 4.1.0

* Add `httpHeaders` to `DataSource`

## 4.0.0

* **Breaking Changes**:
  * Migrate to null-safety
  * Update to latest Pigeon. This includes a breaking change to how the test logic is exposed.
* Add note about the `mixWithOthers` option being ignored on the web.
* Make DataSource's `uri` parameter nullable.
* `messages.dart` sets Dart `2.12`.

## 3.0.0

* Version 3 only was published as nullsafety "previews".

## 2.2.1

* Update Flutter SDK constraint.

## 2.2.0

* Added option to set the video playback speed on the video controller.

## 2.1.1

* Fix mixWithOthers test channel.

## 2.1.0

* Add VideoPlayerOptions with audio mix mode

## 2.0.2

* Migrated tests to use pigeon correctly.

## 2.0.1

* Updated minimum Dart version.
* Added class to help testing Pigeon communication.

## 2.0.0

* Migrated to [pigeon](https://pub.dev/packages/pigeon).

## 1.0.5

* Make the pedantic dev_dependency explicit.

## 1.0.4

* Remove the deprecated `author:` field from pubspec.yaml
* Require Flutter SDK 1.10.0 or greater.

## 1.0.3

* Document public API.

## 1.0.2

* Fix unawaited futures in the tests.

## 1.0.1

* Return correct platform event type when buffering

## 1.0.0

* Initial release.<|MERGE_RESOLUTION|>--- conflicted
+++ resolved
@@ -1,16 +1,12 @@
 ## 6.3.0
 
-<<<<<<< HEAD
-* Updates minimum supported SDK version to Flutter 3.13/Dart 3.1.
+* Updates minimum supported SDK version to Flutter 3.22/Dart 3.4.
 * Adds support for picture-in-picture.
-=======
-* Updates minimum supported SDK version to Flutter 3.22/Dart 3.4.
 
 ## 6.2.3
 
 * Updates minimum supported SDK version to Flutter 3.19/Dart 3.3.
 * Clarified that `VideoEventType.initialized` cannot be sent more than once.
->>>>>>> 2e313dbf
 
 ## 6.2.2
 
