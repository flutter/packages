<<<<<<< HEAD
## 6.3.0

* Adds support for picture-in-picture.
=======
## 6.2.1

* Adds pub topics to package metadata.
* Updates minimum supported SDK version to Flutter 3.7/Dart 2.19.
>>>>>>> 0cd23780

## 6.2.0

* Updates minimum supported SDK version to Flutter 3.3/Dart 2.18.
* Adds web options to customize control's list and displaying context menu.

## 6.1.0

* Aligns Dart and Flutter SDK constraints.
* Adds the `VideoEventType.isPlayingStateUpdate` event to track changes in play / pause state with
  the underlying video player.

## 6.0.2

* Updates links for the merge of flutter/plugins into flutter/packages.
* Updates minimum Flutter version to 3.0.

## 6.0.1

* Fixes comment describing file URI construction.

## 6.0.0

* **BREAKING CHANGE**: Removes `MethodChannelVideoPlayer`. The default
  implementation is now only a placeholder with no functionality;
  implementations of `video_player` must include their own `VideoPlayerPlatform`
  Dart implementation.
* Updates minimum Flutter version to 2.10.
* Fixes violations of new analysis option use_named_constants.

## 5.1.4

* Fixes avoid_redundant_argument_values lint warnings and minor typos.
* Ignores unnecessary import warnings in preparation for [upcoming Flutter changes](https://github.com/flutter/flutter/pull/106316).

## 5.1.3

* Updates references to the obsolete master branch.
* Removes unnecessary imports.

## 5.1.2

* Adopts `Object.hash`.
* Removes obsolete dependency on `pedantic`.

## 5.1.1

* Adds `rotationCorrection` (for Android playing videos recorded in landscapeRight [#60327](https://github.com/flutter/flutter/issues/60327)).

## 5.1.0

* Adds `allowBackgroundPlayback` to `VideoPlayerOptions`.

## 5.0.2

* Adds the Pigeon definitions used to create the method channel implementation.
* Internal code cleanup for stricter analysis options.

## 5.0.1

* Update to use the `verify` method introduced in platform_plugin_interface 2.1.0.

## 5.0.0

* **BREAKING CHANGES**:
  * Updates to extending `PlatformInterface`. Removes `isMock`, in favor of the
    now-standard `MockPlatformInterfaceMixin`.
  * Removes test.dart from the public interface. Tests in other packages should
    mock `VideoPlatformInterface` rather than the method channel.

## 4.2.0

* Add `contentUri` to `DataSourceType`.

## 4.1.0

* Add `httpHeaders` to `DataSource`

## 4.0.0

* **Breaking Changes**:
  * Migrate to null-safety
  * Update to latest Pigeon. This includes a breaking change to how the test logic is exposed.
* Add note about the `mixWithOthers` option being ignored on the web.
* Make DataSource's `uri` parameter nullable.
* `messages.dart` sets Dart `2.12`.

## 3.0.0

* Version 3 only was published as nullsafety "previews".

## 2.2.1

* Update Flutter SDK constraint.

## 2.2.0

* Added option to set the video playback speed on the video controller.

## 2.1.1

* Fix mixWithOthers test channel.

## 2.1.0

* Add VideoPlayerOptions with audio mix mode

## 2.0.2

* Migrated tests to use pigeon correctly.

## 2.0.1

* Updated minimum Dart version.
* Added class to help testing Pigeon communication.

## 2.0.0

* Migrated to [pigeon](https://pub.dev/packages/pigeon).

## 1.0.5

* Make the pedantic dev_dependency explicit.

## 1.0.4

* Remove the deprecated `author:` field from pubspec.yaml
* Require Flutter SDK 1.10.0 or greater.

## 1.0.3

* Document public API.

## 1.0.2

* Fix unawaited futures in the tests.

## 1.0.1

* Return correct platform event type when buffering

## 1.0.0

* Initial release.<|MERGE_RESOLUTION|>--- conflicted
+++ resolved
@@ -1,13 +1,11 @@
-<<<<<<< HEAD
 ## 6.3.0
 
 * Adds support for picture-in-picture.
-=======
+
 ## 6.2.1
 
 * Adds pub topics to package metadata.
 * Updates minimum supported SDK version to Flutter 3.7/Dart 2.19.
->>>>>>> 0cd23780
 
 ## 6.2.0
 
