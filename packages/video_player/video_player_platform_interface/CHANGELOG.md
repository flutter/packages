--- conflicted
+++ resolved
@@ -1,11 +1,6 @@
-<<<<<<< HEAD
-## 6.2.3
-* Adds Android options to add support for enabling exoplayer extensions like ffmpeg.
-=======
 ## NEXT
 
 * Updates minimum supported SDK version to Flutter 3.13/Dart 3.1.
->>>>>>> b4d8ad71
 
 ## 6.2.2
 
