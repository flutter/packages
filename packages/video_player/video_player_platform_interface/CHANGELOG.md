--- conflicted
+++ resolved
@@ -1,8 +1,3 @@
-<<<<<<< HEAD
-## 6.5.0
-
-* Adds `VideoAudioTrack` class and `getAudioTracks()`, `selectAudioTrack()` methods to platform interface for audio track management.
-=======
 ## 6.6.0
 
 * Adds `VideoAudioTrack` class and `getAudioTracks()`, `selectAudioTrack()`, `isAudioTrackSupportAvailable()` methods to platform interface for audio track management.
@@ -10,7 +5,6 @@
 ## 6.5.0
 
 * Adds a `setAllowBackgroundPlayback` method to dynamically control background playback.
->>>>>>> 466946a4
 * Updates minimum supported SDK version to Flutter 3.29/Dart 3.7.
 
 ## 6.4.0
