## 6.6.0

<<<<<<< HEAD
* Adds `VideoAudioTrack` class and `getAudioTracks()`, `selectAudioTrack()`, `isAudioTrackSupportAvailable()` methods to platform interface for audio track management.
=======
* Adds `VideoAudioTrack` class and `getAudioTracks()`, `selectAudioTrack()`, `isAudioTrackSupportAvailable()` methods for audio track management.
>>>>>>> c8ba0cc1

## 6.5.0

* Adds a `setAllowBackgroundPlayback` method to dynamically control background playback.
* Updates minimum supported SDK version to Flutter 3.29/Dart 3.7.

## 6.4.0

* Adds HTML5 video poster support as a VideoPlayerWebOptions.
* Updates minimum supported SDK version to Flutter 3.27/Dart 3.6.

## 6.3.0

* Adds support for platform views as an optional way of displaying a video.
* Updates minimum supported SDK version to Flutter 3.22/Dart 3.4.

## 6.2.3

* Updates minimum supported SDK version to Flutter 3.19/Dart 3.3.
* Clarified that `VideoEventType.initialized` cannot be sent more than once.

## 6.2.2

* Updates minimum required plugin_platform_interface version to 2.1.7.
* Updates minimum supported SDK version to Flutter 3.10/Dart 3.0.

## 6.2.1

* Adds pub topics to package metadata.
* Updates minimum supported SDK version to Flutter 3.7/Dart 2.19.

## 6.2.0

* Updates minimum supported SDK version to Flutter 3.3/Dart 2.18.
* Adds web options to customize control's list and displaying context menu.

## 6.1.0

* Aligns Dart and Flutter SDK constraints.
* Adds the `VideoEventType.isPlayingStateUpdate` event to track changes in play / pause state with
  the underlying video player.

## 6.0.2

* Updates links for the merge of flutter/plugins into flutter/packages.
* Updates minimum Flutter version to 3.0.

## 6.0.1

* Fixes comment describing file URI construction.

## 6.0.0

* **BREAKING CHANGE**: Removes `MethodChannelVideoPlayer`. The default
  implementation is now only a placeholder with no functionality;
  implementations of `video_player` must include their own `VideoPlayerPlatform`
  Dart implementation.
* Updates minimum Flutter version to 2.10.
* Fixes violations of new analysis option use_named_constants.

## 5.1.4

* Fixes avoid_redundant_argument_values lint warnings and minor typos.
* Ignores unnecessary import warnings in preparation for [upcoming Flutter changes](https://github.com/flutter/flutter/pull/106316).

## 5.1.3

* Updates references to the obsolete master branch.
* Removes unnecessary imports.

## 5.1.2

* Adopts `Object.hash`.
* Removes obsolete dependency on `pedantic`.

## 5.1.1

* Adds `rotationCorrection` (for Android playing videos recorded in landscapeRight [#60327](https://github.com/flutter/flutter/issues/60327)).

## 5.1.0

* Adds `allowBackgroundPlayback` to `VideoPlayerOptions`.

## 5.0.2

* Adds the Pigeon definitions used to create the method channel implementation.
* Internal code cleanup for stricter analysis options.

## 5.0.1

* Update to use the `verify` method introduced in platform_plugin_interface 2.1.0.

## 5.0.0

* **BREAKING CHANGES**:
  * Updates to extending `PlatformInterface`. Removes `isMock`, in favor of the
    now-standard `MockPlatformInterfaceMixin`.
  * Removes test.dart from the public interface. Tests in other packages should
    mock `VideoPlatformInterface` rather than the method channel.

## 4.2.0

* Add `contentUri` to `DataSourceType`.

## 4.1.0

* Add `httpHeaders` to `DataSource`

## 4.0.0

* **Breaking Changes**:
  * Migrate to null-safety
  * Update to latest Pigeon. This includes a breaking change to how the test logic is exposed.
* Add note about the `mixWithOthers` option being ignored on the web.
* Make DataSource's `uri` parameter nullable.
* `messages.dart` sets Dart `2.12`.

## 3.0.0

* Version 3 only was published as nullsafety "previews".

## 2.2.1

* Update Flutter SDK constraint.

## 2.2.0

* Added option to set the video playback speed on the video controller.

## 2.1.1

* Fix mixWithOthers test channel.

## 2.1.0

* Add VideoPlayerOptions with audio mix mode

## 2.0.2

* Migrated tests to use pigeon correctly.

## 2.0.1

* Updated minimum Dart version.
* Added class to help testing Pigeon communication.

## 2.0.0

* Migrated to [pigeon](https://pub.dev/packages/pigeon).

## 1.0.5

* Make the pedantic dev_dependency explicit.

## 1.0.4

* Remove the deprecated `author:` field from pubspec.yaml
* Require Flutter SDK 1.10.0 or greater.

## 1.0.3

* Document public API.

## 1.0.2

* Fix unawaited futures in the tests.

## 1.0.1

* Return correct platform event type when buffering

## 1.0.0

* Initial release.<|MERGE_RESOLUTION|>--- conflicted
+++ resolved
@@ -1,10 +1,6 @@
 ## 6.6.0
 
-<<<<<<< HEAD
-* Adds `VideoAudioTrack` class and `getAudioTracks()`, `selectAudioTrack()`, `isAudioTrackSupportAvailable()` methods to platform interface for audio track management.
-=======
 * Adds `VideoAudioTrack` class and `getAudioTracks()`, `selectAudioTrack()`, `isAudioTrackSupportAvailable()` methods for audio track management.
->>>>>>> c8ba0cc1
 
 ## 6.5.0
 
