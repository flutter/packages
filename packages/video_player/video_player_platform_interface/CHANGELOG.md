--- conflicted
+++ resolved
@@ -1,13 +1,11 @@
-<<<<<<< HEAD
 ## 6.3.0
 
 * Adds caching functionality for network video.
-=======
+
 ## 6.2.1
 
 * Adds pub topics to package metadata.
 * Updates minimum supported SDK version to Flutter 3.7/Dart 2.19.
->>>>>>> b4985e25
 
 ## 6.2.0
 
