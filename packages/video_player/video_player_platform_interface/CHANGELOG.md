<<<<<<< HEAD
## 6.2.0

* Adds support for picture-in-picture on iOS.
=======
## NEXT

* Updates minimum supported SDK version to Flutter 3.3/Dart 2.18.
>>>>>>> 0f56eae4

## 6.1.0

* Aligns Dart and Flutter SDK constraints.
* Adds the `VideoEventType.isPlayingStateUpdate` event to track changes in play / pause state with
  the underlying video player.

## 6.0.2

* Updates links for the merge of flutter/plugins into flutter/packages.
* Updates minimum Flutter version to 3.0.

## 6.0.1

* Fixes comment describing file URI construction.

## 6.0.0

* **BREAKING CHANGE**: Removes `MethodChannelVideoPlayer`. The default
  implementation is now only a placeholder with no functionality;
  implementations of `video_player` must include their own `VideoPlayerPlatform`
  Dart implementation.
* Updates minimum Flutter version to 2.10.
* Fixes violations of new analysis option use_named_constants.

## 5.1.4

* Fixes avoid_redundant_argument_values lint warnings and minor typos.
* Ignores unnecessary import warnings in preparation for [upcoming Flutter changes](https://github.com/flutter/flutter/pull/106316).

## 5.1.3

* Updates references to the obsolete master branch.
* Removes unnecessary imports.

## 5.1.2

* Adopts `Object.hash`.
* Removes obsolete dependency on `pedantic`.

## 5.1.1

* Adds `rotationCorrection` (for Android playing videos recorded in landscapeRight [#60327](https://github.com/flutter/flutter/issues/60327)).

## 5.1.0

* Adds `allowBackgroundPlayback` to `VideoPlayerOptions`.

## 5.0.2

* Adds the Pigeon definitions used to create the method channel implementation.
* Internal code cleanup for stricter analysis options.

## 5.0.1

* Update to use the `verify` method introduced in platform_plugin_interface 2.1.0.

## 5.0.0

* **BREAKING CHANGES**:
  * Updates to extending `PlatformInterface`. Removes `isMock`, in favor of the
    now-standard `MockPlatformInterfaceMixin`.
  * Removes test.dart from the public interface. Tests in other packages should
    mock `VideoPlatformInterface` rather than the method channel.

## 4.2.0

* Add `contentUri` to `DataSourceType`.

## 4.1.0

* Add `httpHeaders` to `DataSource`

## 4.0.0

* **Breaking Changes**:
  * Migrate to null-safety
  * Update to latest Pigeon. This includes a breaking change to how the test logic is exposed.
* Add note about the `mixWithOthers` option being ignored on the web.
* Make DataSource's `uri` parameter nullable.
* `messages.dart` sets Dart `2.12`.

## 3.0.0

* Version 3 only was published as nullsafety "previews".

## 2.2.1

* Update Flutter SDK constraint.

## 2.2.0

* Added option to set the video playback speed on the video controller.

## 2.1.1

* Fix mixWithOthers test channel.

## 2.1.0

* Add VideoPlayerOptions with audio mix mode

## 2.0.2

* Migrated tests to use pigeon correctly.

## 2.0.1

* Updated minimum Dart version.
* Added class to help testing Pigeon communication.

## 2.0.0

* Migrated to [pigeon](https://pub.dev/packages/pigeon).

## 1.0.5

* Make the pedantic dev_dependency explicit.

## 1.0.4

* Remove the deprecated `author:` field from pubspec.yaml
* Require Flutter SDK 1.10.0 or greater.

## 1.0.3

* Document public API.

## 1.0.2

* Fix unawaited futures in the tests.

## 1.0.1

* Return correct platform event type when buffering

## 1.0.0

* Initial release.<|MERGE_RESOLUTION|>--- conflicted
+++ resolved
@@ -1,12 +1,7 @@
-<<<<<<< HEAD
-## 6.2.0
-
-* Adds support for picture-in-picture on iOS.
-=======
 ## NEXT
 
 * Updates minimum supported SDK version to Flutter 3.3/Dart 2.18.
->>>>>>> 0f56eae4
+* Adds support for picture-in-picture on iOS.
 
 ## 6.1.0
 
