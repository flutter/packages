<<<<<<< HEAD
## 6.3.0

* Adds support for picture-in-picture.
=======
## NEXT

* Updates minimum supported SDK version to Flutter 3.10/Dart 3.0.
>>>>>>> a20fc3ab

## 6.2.1

* Adds pub topics to package metadata.
* Updates minimum supported SDK version to Flutter 3.7/Dart 2.19.

## 6.2.0

* Updates minimum supported SDK version to Flutter 3.3/Dart 2.18.
* Adds web options to customize control's list and displaying context menu.

## 6.1.0

* Aligns Dart and Flutter SDK constraints.
* Adds the `VideoEventType.isPlayingStateUpdate` event to track changes in play / pause state with
  the underlying video player.

## 6.0.2

* Updates links for the merge of flutter/plugins into flutter/packages.
* Updates minimum Flutter version to 3.0.

## 6.0.1

* Fixes comment describing file URI construction.

## 6.0.0

* **BREAKING CHANGE**: Removes `MethodChannelVideoPlayer`. The default
  implementation is now only a placeholder with no functionality;
  implementations of `video_player` must include their own `VideoPlayerPlatform`
  Dart implementation.
* Updates minimum Flutter version to 2.10.
* Fixes violations of new analysis option use_named_constants.

## 5.1.4

* Fixes avoid_redundant_argument_values lint warnings and minor typos.
* Ignores unnecessary import warnings in preparation for [upcoming Flutter changes](https://github.com/flutter/flutter/pull/106316).

## 5.1.3

* Updates references to the obsolete master branch.
* Removes unnecessary imports.

## 5.1.2

* Adopts `Object.hash`.
* Removes obsolete dependency on `pedantic`.

## 5.1.1

* Adds `rotationCorrection` (for Android playing videos recorded in landscapeRight [#60327](https://github.com/flutter/flutter/issues/60327)).

## 5.1.0

* Adds `allowBackgroundPlayback` to `VideoPlayerOptions`.

## 5.0.2

* Adds the Pigeon definitions used to create the method channel implementation.
* Internal code cleanup for stricter analysis options.

## 5.0.1

* Update to use the `verify` method introduced in platform_plugin_interface 2.1.0.

## 5.0.0

* **BREAKING CHANGES**:
  * Updates to extending `PlatformInterface`. Removes `isMock`, in favor of the
    now-standard `MockPlatformInterfaceMixin`.
  * Removes test.dart from the public interface. Tests in other packages should
    mock `VideoPlatformInterface` rather than the method channel.

## 4.2.0

* Add `contentUri` to `DataSourceType`.

## 4.1.0

* Add `httpHeaders` to `DataSource`

## 4.0.0

* **Breaking Changes**:
  * Migrate to null-safety
  * Update to latest Pigeon. This includes a breaking change to how the test logic is exposed.
* Add note about the `mixWithOthers` option being ignored on the web.
* Make DataSource's `uri` parameter nullable.
* `messages.dart` sets Dart `2.12`.

## 3.0.0

* Version 3 only was published as nullsafety "previews".

## 2.2.1

* Update Flutter SDK constraint.

## 2.2.0

* Added option to set the video playback speed on the video controller.

## 2.1.1

* Fix mixWithOthers test channel.

## 2.1.0

* Add VideoPlayerOptions with audio mix mode

## 2.0.2

* Migrated tests to use pigeon correctly.

## 2.0.1

* Updated minimum Dart version.
* Added class to help testing Pigeon communication.

## 2.0.0

* Migrated to [pigeon](https://pub.dev/packages/pigeon).

## 1.0.5

* Make the pedantic dev_dependency explicit.

## 1.0.4

* Remove the deprecated `author:` field from pubspec.yaml
* Require Flutter SDK 1.10.0 or greater.

## 1.0.3

* Document public API.

## 1.0.2

* Fix unawaited futures in the tests.

## 1.0.1

* Return correct platform event type when buffering

## 1.0.0

* Initial release.<|MERGE_RESOLUTION|>--- conflicted
+++ resolved
@@ -1,12 +1,7 @@
-<<<<<<< HEAD
-## 6.3.0
-
-* Adds support for picture-in-picture.
-=======
 ## NEXT
 
 * Updates minimum supported SDK version to Flutter 3.10/Dart 3.0.
->>>>>>> a20fc3ab
+* Adds support for picture-in-picture.
 
 ## 6.2.1
 
