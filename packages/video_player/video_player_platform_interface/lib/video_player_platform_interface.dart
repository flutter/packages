--- conflicted
+++ resolved
@@ -119,9 +119,7 @@
 
   /// Sets whether the video should continue to play in the background.
   Future<void> setAllowBackgroundPlayback(bool allowBackgroundPlayback) {
-    throw UnimplementedError(
-      'setAllowBackgroundPlayback() has not been implemented.',
-    );
+    throw UnimplementedError('setAllowBackgroundPlayback() has not been implemented.');
   }
 
   /// Sets additional options on web.
@@ -317,14 +315,8 @@
   }
 
   @override
-  int get hashCode => Object.hash(
-    eventType,
-    duration,
-    size,
-    rotationCorrection,
-    buffered,
-    isPlaying,
-  );
+  int get hashCode =>
+      Object.hash(eventType, duration, size, rotationCorrection, buffered, isPlaying);
 }
 
 /// Type of the event.
@@ -550,10 +542,7 @@
 @immutable
 class VideoCreationOptions {
   /// Constructs an instance of [VideoCreationOptions].
-  const VideoCreationOptions({
-    required this.dataSource,
-    required this.viewType,
-  });
+  const VideoCreationOptions({required this.dataSource, required this.viewType});
 
   /// The data source used to create the player.
   final DataSource dataSource;
@@ -581,18 +570,12 @@
   final String id;
 
   /// Human-readable label for the track.
-<<<<<<< HEAD
-=======
-  ///
->>>>>>> c8ba0cc1
+  ///
   /// May be null if not available from the platform.
   final String? label;
 
   /// Language code of the audio track (e.g., 'en', 'es', 'und').
-<<<<<<< HEAD
-=======
-  ///
->>>>>>> c8ba0cc1
+  ///
   /// May be null if not available from the platform.
   final String? language;
 
@@ -600,34 +583,22 @@
   final bool isSelected;
 
   /// Bitrate of the audio track in bits per second.
-<<<<<<< HEAD
-=======
-  ///
->>>>>>> c8ba0cc1
+  ///
   /// May be null if not available from the platform.
   final int? bitrate;
 
   /// Sample rate of the audio track in Hz.
-<<<<<<< HEAD
-=======
-  ///
->>>>>>> c8ba0cc1
+  ///
   /// May be null if not available from the platform.
   final int? sampleRate;
 
   /// Number of audio channels.
-<<<<<<< HEAD
-=======
-  ///
->>>>>>> c8ba0cc1
+  ///
   /// May be null if not available from the platform.
   final int? channelCount;
 
   /// Audio codec used (e.g., 'aac', 'mp3', 'ac3').
-<<<<<<< HEAD
-=======
-  ///
->>>>>>> c8ba0cc1
+  ///
   /// May be null if not available from the platform.
   final String? codec;
 
