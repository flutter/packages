// Copyright 2013 The Flutter Authors. All rights reserved.
// Use of this source code is governed by a BSD-style license that can be
// found in the LICENSE file.

import 'package:flutter/foundation.dart';
import 'package:flutter/widgets.dart';
import 'package:plugin_platform_interface/plugin_platform_interface.dart';

/// The interface that implementations of video_player must implement.
///
/// Platform implementations should extend this class rather than implement it as `video_player`
/// does not consider newly added methods to be breaking changes. Extending this class
/// (using `extends`) ensures that the subclass will get the default implementation, while
/// platform implementations that `implements` this interface will be broken by newly added
/// [VideoPlayerPlatform] methods.
abstract class VideoPlayerPlatform extends PlatformInterface {
  /// Constructs a VideoPlayerPlatform.
  VideoPlayerPlatform() : super(token: _token);

  static final Object _token = Object();

  static VideoPlayerPlatform _instance = _PlaceholderImplementation();

  /// The instance of [VideoPlayerPlatform] to use.
  ///
  /// Defaults to a placeholder that does not override any methods, and thus
  /// throws `UnimplementedError` in most cases.
  static VideoPlayerPlatform get instance => _instance;

  /// Platform-specific plugins should override this with their own
  /// platform-specific class that extends [VideoPlayerPlatform] when they
  /// register themselves.
  static set instance(VideoPlayerPlatform instance) {
    PlatformInterface.verify(instance, _token);
    _instance = instance;
  }

  /// Initializes the platform interface and disposes all existing players.
  ///
  /// This method is called when the plugin is first initialized
  /// and on every full restart.
  Future<void> init() {
    throw UnimplementedError('init() has not been implemented.');
  }

  /// Clears one video.
  Future<void> dispose(int textureId) {
    throw UnimplementedError('dispose() has not been implemented.');
  }

  /// Creates an instance of a video player and returns its textureId.
  Future<int?> create(DataSource dataSource) {
    throw UnimplementedError('create() has not been implemented.');
  }

  /// Returns a Stream of [VideoEventType]s.
  Stream<VideoEvent> videoEventsFor(int textureId) {
    throw UnimplementedError('videoEventsFor() has not been implemented.');
  }

  /// Sets the looping attribute of the video.
  Future<void> setLooping(int textureId, bool looping) {
    throw UnimplementedError('setLooping() has not been implemented.');
  }

  /// Starts the video playback.
  Future<void> play(int textureId) {
    throw UnimplementedError('play() has not been implemented.');
  }

  /// Stops the video playback.
  Future<void> pause(int textureId) {
    throw UnimplementedError('pause() has not been implemented.');
  }

  /// Sets the volume to a range between 0.0 and 1.0.
  Future<void> setVolume(int textureId, double volume) {
    throw UnimplementedError('setVolume() has not been implemented.');
  }

  /// Sets the video position to a [Duration] from the start.
  Future<void> seekTo(int textureId, Duration position) {
    throw UnimplementedError('seekTo() has not been implemented.');
  }

  /// Sets the playback speed to a [speed] value indicating the playback rate.
  Future<void> setPlaybackSpeed(int textureId, double speed) {
    throw UnimplementedError('setPlaybackSpeed() has not been implemented.');
  }

  /// Gets the video position as [Duration] from the start.
  Future<Duration> getPosition(int textureId) {
    throw UnimplementedError('getPosition() has not been implemented.');
  }

  /// Returns a widget displaying the video with a given textureID.
  Widget buildView(int textureId) {
    throw UnimplementedError('buildView() has not been implemented.');
  }

  /// Sets the audio mode to mix with other sources
  Future<void> setMixWithOthers(bool mixWithOthers) {
    throw UnimplementedError('setMixWithOthers() has not been implemented.');
  }

<<<<<<< HEAD
  /// Returns true if picture-in-picture is supported on the device.
  Future<bool> isPictureInPictureSupported() async => false;

  /// Enable/disable to start picture-in-picture automatically when the app goes to the background.
  Future<void> setAutomaticallyStartsPictureInPicture({
    required int textureId,
    required bool enableStartPictureInPictureAutomaticallyFromInline,
  }) {
    throw UnimplementedError(
        'setAutomaticallyStartsPictureInPicture() has not been implemented.');
  }

  /// Set the location of the video player view. So picture-in-picture can use it for animating.
  /// The rect will represent the location of the video player view in Flutter. The rect will be
  /// passed to the platform to position the native picture-in-picture overlay correctly.
  Future<void> setPictureInPictureOverlaySettings({
    required int textureId,
    required PictureInPictureOverlaySettings settings,
  }) {
    throw UnimplementedError(
        'setPictureInPictureOverlayRect() has not been implemented.');
  }

  /// Start picture-in-picture mode.
  Future<void> startPictureInPicture(int textureId) {
    throw UnimplementedError(
        'startPictureInPicture() has not been implemented.');
  }

  /// Stop picture-in-picture mode.
  Future<void> stopPictureInPicture(int textureId) {
    throw UnimplementedError(
        'stopPictureInPicture() has not been implemented.');
=======
  /// Sets additional options on web
  Future<void> setWebOptions(int textureId, VideoPlayerWebOptions options) {
    throw UnimplementedError('setWebOptions() has not been implemented.');
>>>>>>> 2481d929
  }
}

class _PlaceholderImplementation extends VideoPlayerPlatform {}

/// Description of the data source used to create an instance of
/// the video player.
class DataSource {
  /// Constructs an instance of [DataSource].
  ///
  /// The [sourceType] is always required.
  ///
  /// The [uri] argument takes the form of `'https://example.com/video.mp4'` or
  /// `'file:///absolute/path/to/local/video.mp4`.
  ///
  /// The [formatHint] argument can be null.
  ///
  /// The [asset] argument takes the form of `'assets/video.mp4'`.
  ///
  /// The [package] argument must be non-null when the asset comes from a
  /// package and null otherwise.
  DataSource({
    required this.sourceType,
    this.uri,
    this.formatHint,
    this.asset,
    this.package,
    this.httpHeaders = const <String, String>{},
  });

  /// The way in which the video was originally loaded.
  ///
  /// This has nothing to do with the video's file type. It's just the place
  /// from which the video is fetched from.
  final DataSourceType sourceType;

  /// The URI to the video file.
  ///
  /// This will be in different formats depending on the [DataSourceType] of
  /// the original video.
  final String? uri;

  /// **Android only**. Will override the platform's generic file format
  /// detection with whatever is set here.
  final VideoFormat? formatHint;

  /// HTTP headers used for the request to the [uri].
  /// Only for [DataSourceType.network] videos.
  /// Always empty for other video types.
  Map<String, String> httpHeaders;

  /// The name of the asset. Only set for [DataSourceType.asset] videos.
  final String? asset;

  /// The package that the asset was loaded from. Only set for
  /// [DataSourceType.asset] videos.
  final String? package;
}

/// The way in which the video was originally loaded.
///
/// This has nothing to do with the video's file type. It's just the place
/// from which the video is fetched from.
enum DataSourceType {
  /// The video was included in the app's asset files.
  asset,

  /// The video was downloaded from the internet.
  network,

  /// The video was loaded off of the local filesystem.
  file,

  /// The video is available via contentUri. Android only.
  contentUri,
}

/// The file format of the given video.
enum VideoFormat {
  /// Dynamic Adaptive Streaming over HTTP, also known as MPEG-DASH.
  dash,

  /// HTTP Live Streaming.
  hls,

  /// Smooth Streaming.
  ss,

  /// Any format other than the other ones defined in this enum.
  other,
}

/// Event emitted from the platform implementation.
@immutable
class VideoEvent {
  /// Creates an instance of [VideoEvent].
  ///
  /// The [eventType] argument is required.
  ///
  /// Depending on the [eventType], the [duration], [size],
  /// [rotationCorrection], and [buffered] arguments can be null.
  // TODO(stuartmorgan): Temporarily suppress warnings about not using const
  // in all of the other video player packages, fix this, and then update
  // the other packages to use const.
  // ignore: prefer_const_constructors_in_immutables
  VideoEvent({
    required this.eventType,
    this.duration,
    this.size,
    this.rotationCorrection,
    this.buffered,
    this.isPlaying,
  });

  /// The type of the event.
  final VideoEventType eventType;

  /// Duration of the video.
  ///
  /// Only used if [eventType] is [VideoEventType.initialized].
  final Duration? duration;

  /// Size of the video.
  ///
  /// Only used if [eventType] is [VideoEventType.initialized].
  final Size? size;

  /// Degrees to rotate the video (clockwise) so it is displayed correctly.
  ///
  /// Only used if [eventType] is [VideoEventType.initialized].
  final int? rotationCorrection;

  /// Buffered parts of the video.
  ///
  /// Only used if [eventType] is [VideoEventType.bufferingUpdate].
  final List<DurationRange>? buffered;

  /// Whether the video is currently playing.
  ///
  /// Only used if [eventType] is [VideoEventType.isPlayingStateUpdate].
  final bool? isPlaying;

  @override
  bool operator ==(Object other) {
    return identical(this, other) ||
        other is VideoEvent &&
            runtimeType == other.runtimeType &&
            eventType == other.eventType &&
            duration == other.duration &&
            size == other.size &&
            rotationCorrection == other.rotationCorrection &&
            listEquals(buffered, other.buffered) &&
            isPlaying == other.isPlaying;
  }

  @override
  int get hashCode => Object.hash(
        eventType,
        duration,
        size,
        rotationCorrection,
        buffered,
        isPlaying,
      );
}

/// Type of the event.
///
/// Emitted by the platform implementation when the video is initialized or
/// completed or to communicate buffering events or play state changed.
enum VideoEventType {
  /// The video has been initialized.
  initialized,

  /// The playback has ended.
  completed,

  /// Updated information on the buffering state.
  bufferingUpdate,

  /// The video started to buffer.
  bufferingStart,

  /// The video stopped to buffer.
  bufferingEnd,

  /// The video is started picture-in-picture mode.
  startedPictureInPicture,

  /// The video is exited picture-in-picture mode.
  stoppedPictureInPicture,

  /// The playback state of the video has changed.
  ///
  /// This event is fired when the video starts or pauses due to user actions or
  /// phone calls, or other app media such as music players.
  isPlayingStateUpdate,

  /// An unknown event has been received.
  unknown,
}

/// Describes a discrete segment of time within a video using a [start] and
/// [end] [Duration].
@immutable
class DurationRange {
  /// Trusts that the given [start] and [end] are actually in order. They should
  /// both be non-null.
  // TODO(stuartmorgan): Temporarily suppress warnings about not using const
  // in all of the other video player packages, fix this, and then update
  // the other packages to use const.
  // ignore: prefer_const_constructors_in_immutables
  DurationRange(this.start, this.end);

  /// The beginning of the segment described relative to the beginning of the
  /// entire video. Should be shorter than or equal to [end].
  ///
  /// For example, if the entire video is 4 minutes long and the range is from
  /// 1:00-2:00, this should be a `Duration` of one minute.
  final Duration start;

  /// The end of the segment described as a duration relative to the beginning of
  /// the entire video. This is expected to be non-null and longer than or equal
  /// to [start].
  ///
  /// For example, if the entire video is 4 minutes long and the range is from
  /// 1:00-2:00, this should be a `Duration` of two minutes.
  final Duration end;

  /// Assumes that [duration] is the total length of the video that this
  /// DurationRange is a segment form. It returns the percentage that [start] is
  /// through the entire video.
  ///
  /// For example, assume that the entire video is 4 minutes long. If [start] has
  /// a duration of one minute, this will return `0.25` since the DurationRange
  /// starts 25% of the way through the video's total length.
  double startFraction(Duration duration) {
    return start.inMilliseconds / duration.inMilliseconds;
  }

  /// Assumes that [duration] is the total length of the video that this
  /// DurationRange is a segment form. It returns the percentage that [start] is
  /// through the entire video.
  ///
  /// For example, assume that the entire video is 4 minutes long. If [end] has a
  /// duration of two minutes, this will return `0.5` since the DurationRange
  /// ends 50% of the way through the video's total length.
  double endFraction(Duration duration) {
    return end.inMilliseconds / duration.inMilliseconds;
  }

  @override
  String toString() =>
      '${objectRuntimeType(this, 'DurationRange')}(start: $start, end: $end)';

  @override
  bool operator ==(Object other) =>
      identical(this, other) ||
      other is DurationRange &&
          runtimeType == other.runtimeType &&
          start == other.start &&
          end == other.end;

  @override
  int get hashCode => Object.hash(start, end);
}

/// [VideoPlayerOptions] can be optionally used to set additional player settings
@immutable
class VideoPlayerOptions {
  /// Set additional optional player settings
  // TODO(stuartmorgan): Temporarily suppress warnings about not using const
  // in all of the other video player packages, fix this, and then update
  // the other packages to use const.
  // ignore: prefer_const_constructors_in_immutables
  VideoPlayerOptions({
    this.mixWithOthers = false,
    this.allowBackgroundPlayback = false,
    this.webOptions,
  });

  /// Set this to true to keep playing video in background, when app goes in background.
  /// The default value is false.
  final bool allowBackgroundPlayback;

  /// Set this to true to mix the video players audio with other audio sources.
  /// The default value is false
  ///
  /// Note: This option will be silently ignored in the web platform (there is
  /// currently no way to implement this feature in this platform).
  final bool mixWithOthers;
<<<<<<< HEAD
}

/// [PictureInPictureOverlaySettings] can be optionally used to set the position and size of the picture-in-picture overlay
@immutable
class PictureInPictureOverlaySettings {
  /// set the position and size of the picture-in-picture overlay
  const PictureInPictureOverlaySettings({
    required this.top,
    required this.left,
    required this.width,
    required this.height,
  });

  /// The top position of the picture-in-picture overlay
  final double top;

  /// The left position of the picture-in-picture overlay
  final double left;

  /// The width of the picture-in-picture overlay
  final double width;

  /// The height of the picture-in-picture overlay
  final double height;
=======

  /// Additional web controls
  final VideoPlayerWebOptions? webOptions;
}

/// [VideoPlayerWebOptions] can be optionally used to set additional web settings
@immutable
class VideoPlayerWebOptions {
  /// [VideoPlayerWebOptions] can be optionally used to set additional web settings
  const VideoPlayerWebOptions({
    this.controls = const VideoPlayerWebOptionsControls.disabled(),
    this.allowContextMenu = true,
    this.allowRemotePlayback = true,
  });

  /// Additional settings for how control options are displayed
  final VideoPlayerWebOptionsControls controls;

  /// Whether context menu (right click) is allowed
  final bool allowContextMenu;

  /// Whether remote playback is allowed
  final bool allowRemotePlayback;
}

/// [VideoPlayerWebOptions] can be used to set how control options are displayed
@immutable
class VideoPlayerWebOptionsControls {
  /// Enables controls and sets how the options are displayed
  const VideoPlayerWebOptionsControls.enabled({
    this.allowDownload = true,
    this.allowFullscreen = true,
    this.allowPlaybackRate = true,
    this.allowPictureInPicture = true,
  }) : enabled = true;

  /// Disables control options. Default behavior.
  const VideoPlayerWebOptionsControls.disabled()
      : enabled = false,
        allowDownload = false,
        allowFullscreen = false,
        allowPlaybackRate = false,
        allowPictureInPicture = false;

  /// Whether native controls are enabled
  final bool enabled;

  /// Whether downloaded control is displayed
  ///
  /// Only applicable when [controlsEnabled] is true
  final bool allowDownload;

  /// Whether fullscreen control is enabled
  ///
  /// Only applicable when [controlsEnabled] is true
  final bool allowFullscreen;

  /// Whether playback rate control is displayed
  ///
  /// Only applicable when [controlsEnabled] is true
  final bool allowPlaybackRate;

  /// Whether picture in picture control is displayed
  ///
  /// Only applicable when [controlsEnabled] is true
  final bool allowPictureInPicture;

  /// A string representation of disallowed controls
  String get controlsList {
    final List<String> controlsList = <String>[];
    if (!allowDownload) {
      controlsList.add('nodownload');
    }
    if (!allowFullscreen) {
      controlsList.add('nofullscreen');
    }
    if (!allowPlaybackRate) {
      controlsList.add('noplaybackrate');
    }

    return controlsList.join(' ');
  }
>>>>>>> 2481d929
}<|MERGE_RESOLUTION|>--- conflicted
+++ resolved
@@ -103,7 +103,6 @@
     throw UnimplementedError('setMixWithOthers() has not been implemented.');
   }
 
-<<<<<<< HEAD
   /// Returns true if picture-in-picture is supported on the device.
   Future<bool> isPictureInPictureSupported() async => false;
 
@@ -137,11 +136,11 @@
   Future<void> stopPictureInPicture(int textureId) {
     throw UnimplementedError(
         'stopPictureInPicture() has not been implemented.');
-=======
+  }
+
   /// Sets additional options on web
   Future<void> setWebOptions(int textureId, VideoPlayerWebOptions options) {
     throw UnimplementedError('setWebOptions() has not been implemented.');
->>>>>>> 2481d929
   }
 }
 
@@ -433,32 +432,6 @@
   /// Note: This option will be silently ignored in the web platform (there is
   /// currently no way to implement this feature in this platform).
   final bool mixWithOthers;
-<<<<<<< HEAD
-}
-
-/// [PictureInPictureOverlaySettings] can be optionally used to set the position and size of the picture-in-picture overlay
-@immutable
-class PictureInPictureOverlaySettings {
-  /// set the position and size of the picture-in-picture overlay
-  const PictureInPictureOverlaySettings({
-    required this.top,
-    required this.left,
-    required this.width,
-    required this.height,
-  });
-
-  /// The top position of the picture-in-picture overlay
-  final double top;
-
-  /// The left position of the picture-in-picture overlay
-  final double left;
-
-  /// The width of the picture-in-picture overlay
-  final double width;
-
-  /// The height of the picture-in-picture overlay
-  final double height;
-=======
 
   /// Additional web controls
   final VideoPlayerWebOptions? webOptions;
@@ -541,5 +514,28 @@
 
     return controlsList.join(' ');
   }
->>>>>>> 2481d929
+}
+
+/// [PictureInPictureOverlaySettings] can be optionally used to set the position and size of the picture-in-picture overlay
+@immutable
+class PictureInPictureOverlaySettings {
+  /// set the position and size of the picture-in-picture overlay
+  const PictureInPictureOverlaySettings({
+    required this.top,
+    required this.left,
+    required this.width,
+    required this.height,
+  });
+
+  /// The top position of the picture-in-picture overlay
+  final double top;
+
+  /// The left position of the picture-in-picture overlay
+  final double left;
+
+  /// The width of the picture-in-picture overlay
+  final double width;
+
+  /// The height of the picture-in-picture overlay
+  final double height;
 }