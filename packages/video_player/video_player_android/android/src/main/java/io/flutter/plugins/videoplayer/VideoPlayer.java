// Copyright 2013 The Flutter Authors. All rights reserved.
// Use of this source code is governed by a BSD-style license that can be
// found in the LICENSE file.

package io.flutter.plugins.videoplayer;

import static androidx.media3.common.Player.REPEAT_MODE_ALL;
import static androidx.media3.common.Player.REPEAT_MODE_OFF;

import androidx.annotation.NonNull;
import androidx.media3.common.AudioAttributes;
import androidx.media3.common.C;
import androidx.media3.common.MediaItem;
import androidx.media3.common.PlaybackParameters;
import androidx.media3.exoplayer.ExoPlayer;

/**
 * A class responsible for managing video playback using {@link ExoPlayer}.
 *
 * <p>It provides methods to control playback, adjust volume, and handle seeking.
 */
public abstract class VideoPlayer {
  @NonNull private final ExoPlayerProvider exoPlayerProvider;
  @NonNull private final MediaItem mediaItem;
  @NonNull private final VideoPlayerOptions options;
  @NonNull protected final VideoPlayerCallbacks videoPlayerEvents;
  @NonNull protected ExoPlayer exoPlayer;

  /** A closure-compatible signature since {@link java.util.function.Supplier} is API level 24. */
  public interface ExoPlayerProvider {
    /**
     * Returns a new {@link ExoPlayer}.
     *
     * @return new instance.
     */
    @NonNull
    ExoPlayer get();
  }

  public VideoPlayer(
      @NonNull VideoPlayerCallbacks events,
      @NonNull MediaItem mediaItem,
      @NonNull VideoPlayerOptions options,
      @NonNull ExoPlayerProvider exoPlayerProvider) {
    this.videoPlayerEvents = events;
    this.mediaItem = mediaItem;
    this.options = options;
    this.exoPlayerProvider = exoPlayerProvider;
    this.exoPlayer = createVideoPlayer();
  }

  @NonNull
  protected ExoPlayer createVideoPlayer() {
    ExoPlayer exoPlayer = exoPlayerProvider.get();
    exoPlayer.setMediaItem(mediaItem);
    exoPlayer.prepare();

<<<<<<< HEAD
    exoPlayer.setVideoSurface(surfaceProducer.getSurface());

    boolean wasInitialized = savedStateDuring != null;
    boolean surfaceProducerHandlesCropAndRotation = surfaceProducer.handlesCropAndRotation();
    exoPlayer.addListener(
        new ExoPlayerEventListener(
            exoPlayer, videoPlayerEvents, wasInitialized, surfaceProducerHandlesCropAndRotation));
=======
    exoPlayer.addListener(createExoPlayerEventListener(exoPlayer));
>>>>>>> 3e55269c
    setAudioAttributes(exoPlayer, options.mixWithOthers);

    return exoPlayer;
  }

  @NonNull
  protected abstract ExoPlayerEventListener createExoPlayerEventListener(
      @NonNull ExoPlayer exoPlayer);

  void sendBufferingUpdate() {
    videoPlayerEvents.onBufferingUpdate(exoPlayer.getBufferedPosition());
  }

  private static void setAudioAttributes(ExoPlayer exoPlayer, boolean isMixMode) {
    exoPlayer.setAudioAttributes(
        new AudioAttributes.Builder().setContentType(C.AUDIO_CONTENT_TYPE_MOVIE).build(),
        !isMixMode);
  }

  void play() {
    exoPlayer.play();
  }

  void pause() {
    exoPlayer.pause();
  }

  void setLooping(boolean value) {
    exoPlayer.setRepeatMode(value ? REPEAT_MODE_ALL : REPEAT_MODE_OFF);
  }

  void setVolume(double value) {
    float bracketedValue = (float) Math.max(0.0, Math.min(1.0, value));
    exoPlayer.setVolume(bracketedValue);
  }

  void setPlaybackSpeed(double value) {
    // We do not need to consider pitch and skipSilence for now as we do not handle them and
    // therefore never diverge from the default values.
    final PlaybackParameters playbackParameters = new PlaybackParameters(((float) value));

    exoPlayer.setPlaybackParameters(playbackParameters);
  }

  void seekTo(int location) {
    exoPlayer.seekTo(location);
  }

  long getPosition() {
    return exoPlayer.getCurrentPosition();
  }

  @NonNull
  public ExoPlayer getExoPlayer() {
    return exoPlayer;
  }

  public void dispose() {
    exoPlayer.release();
  }
}<|MERGE_RESOLUTION|>--- conflicted
+++ resolved
@@ -52,20 +52,13 @@
   @NonNull
   protected ExoPlayer createVideoPlayer() {
     ExoPlayer exoPlayer = exoPlayerProvider.get();
+
     exoPlayer.setMediaItem(mediaItem);
+
     exoPlayer.prepare();
 
-<<<<<<< HEAD
-    exoPlayer.setVideoSurface(surfaceProducer.getSurface());
+    exoPlayer.addListener(createExoPlayerEventListener(exoPlayer));
 
-    boolean wasInitialized = savedStateDuring != null;
-    boolean surfaceProducerHandlesCropAndRotation = surfaceProducer.handlesCropAndRotation();
-    exoPlayer.addListener(
-        new ExoPlayerEventListener(
-            exoPlayer, videoPlayerEvents, wasInitialized, surfaceProducerHandlesCropAndRotation));
-=======
-    exoPlayer.addListener(createExoPlayerEventListener(exoPlayer));
->>>>>>> 3e55269c
     setAudioAttributes(exoPlayer, options.mixWithOthers);
 
     return exoPlayer;
