// Copyright 2013 The Flutter Authors. All rights reserved.
// Use of this source code is governed by a BSD-style license that can be
// found in the LICENSE file.

package io.flutter.plugins.videoplayer;

import androidx.annotation.NonNull;
import androidx.media3.common.PlaybackException;
import androidx.media3.common.Player;
import androidx.media3.exoplayer.ExoPlayer;

public abstract class ExoPlayerEventListener implements Player.Listener {
  private boolean isBuffering = false;
  private boolean isInitialized;
<<<<<<< HEAD
  private boolean surfaceProducerHandlesCropAndRotation;
=======
  protected final ExoPlayer exoPlayer;
  protected final VideoPlayerCallbacks events;
>>>>>>> 3e55269c

  protected enum RotationDegrees {
    ROTATE_0(0),
    ROTATE_90(90),
    ROTATE_180(180),
    ROTATE_270(270);

    private final int degrees;

    RotationDegrees(int degrees) {
      this.degrees = degrees;
    }

    public static RotationDegrees fromDegrees(int degrees) {
      for (RotationDegrees rotationDegrees : RotationDegrees.values()) {
        if (rotationDegrees.degrees == degrees) {
          return rotationDegrees;
        }
      }
      throw new IllegalArgumentException("Invalid rotation degrees specified: " + degrees);
    }

    public int getDegrees() {
      return this.degrees;
    }
  }

<<<<<<< HEAD
  ExoPlayerEventListener(
      ExoPlayer exoPlayer,
      VideoPlayerCallbacks events,
      boolean surfaceProducerHandlesCropAndRotation) {
    this(exoPlayer, events, false, surfaceProducerHandlesCropAndRotation);
  }

  ExoPlayerEventListener(
      ExoPlayer exoPlayer,
      VideoPlayerCallbacks events,
      boolean initialized,
      boolean surfaceProducerHandlesCropAndRotation) {
=======
  public ExoPlayerEventListener(
      @NonNull ExoPlayer exoPlayer, @NonNull VideoPlayerCallbacks events, boolean initialized) {
>>>>>>> 3e55269c
    this.exoPlayer = exoPlayer;
    this.events = events;
    this.isInitialized = initialized;
    this.surfaceProducerHandlesCropAndRotation = surfaceProducerHandlesCropAndRotation;
  }

  private void setBuffering(boolean buffering) {
    if (isBuffering == buffering) {
      return;
    }
    isBuffering = buffering;
    if (buffering) {
      events.onBufferingStart();
    } else {
      events.onBufferingEnd();
    }
  }

<<<<<<< HEAD
  @SuppressWarnings("SuspiciousNameCombination")
  private void sendInitialized() {
    if (isInitialized) {
      return;
    }
    isInitialized = true;
    VideoSize videoSize = exoPlayer.getVideoSize();
    int rotationCorrection = 0;
    int width = videoSize.width;
    int height = videoSize.height;
    if (width != 0 && height != 0) {
      RotationDegrees reportedRotationCorrection = RotationDegrees.ROTATE_0;

      if (Build.VERSION.SDK_INT <= 21) {
        // On API 21 and below, Exoplayer may not internally handle rotation correction
        // and reports it through VideoSize.unappliedRotationDegrees. We may apply it to
        // fix the case of upside-down playback.
        try {
          reportedRotationCorrection =
              RotationDegrees.fromDegrees(videoSize.unappliedRotationDegrees);
          rotationCorrection =
              getRotationCorrectionFromUnappliedRotation(reportedRotationCorrection);
        } catch (IllegalArgumentException e) {
          // Unapplied rotation other than 0, 90, 180, 270 reported by VideoSize. Because this is unexpected,
          // we apply no rotation correction.
          reportedRotationCorrection = RotationDegrees.ROTATE_0;
          rotationCorrection = 0;
        }
      } else if (surfaceProducerHandlesCropAndRotation) {
        // When the SurfaceTexture backend for Impeller is used, the preview should already
        // be correctly rotated.
        rotationCorrection = 0;
      } else {
        // The video's Format also provides a rotation correction that may be used to
        // correct the rotation, so we try to use that to correct the video rotation
        // when the ImageReader backend for Impeller is used.
        rotationCorrection = getRotationCorrectionFromFormat(exoPlayer);

        try {
          reportedRotationCorrection = RotationDegrees.fromDegrees(rotationCorrection);
        } catch (IllegalArgumentException e) {
          // Rotation correction other than 0, 90, 180, 270 reported by Format. Because this is unexpected,
          // we apply no rotation correction.
          reportedRotationCorrection = RotationDegrees.ROTATE_0;
          rotationCorrection = 0;
        }
      }

      // Switch the width/height if video was taken in portrait mode and a rotation
      // correction was detected.
      if (reportedRotationCorrection == RotationDegrees.ROTATE_90
          || reportedRotationCorrection == RotationDegrees.ROTATE_270) {
        width = videoSize.height;
        height = videoSize.width;
      }
    }
    events.onInitialized(width, height, exoPlayer.getDuration(), rotationCorrection);
  }

  private int getRotationCorrectionFromUnappliedRotation(RotationDegrees unappliedRotationDegrees) {
    int rotationCorrection = 0;

    // Rotating the video with ExoPlayer does not seem to be possible with a Surface,
    // so inform the Flutter code that the widget needs to be rotated to prevent
    // upside-down playback for videos with unappliedRotationDegrees of 180 (other orientations
    // work correctly without correction).
    if (unappliedRotationDegrees == RotationDegrees.ROTATE_180) {
      rotationCorrection = unappliedRotationDegrees.getDegrees();
    }

    return rotationCorrection;
  }

  @OptIn(markerClass = androidx.media3.common.util.UnstableApi.class)
  // A video's Format and its rotation degrees are unstable because they are not guaranteed
  // the same implementation across API versions. It is possible that this logic may need
  // revisiting should the implementation change across versions of the Exoplayer API.
  private int getRotationCorrectionFromFormat(ExoPlayer exoPlayer) {
    Format videoFormat = Objects.requireNonNull(exoPlayer.getVideoFormat());
    return videoFormat.rotationDegrees;
  }
=======
  protected abstract void sendInitialized();
>>>>>>> 3e55269c

  @Override
  public void onPlaybackStateChanged(final int playbackState) {
    switch (playbackState) {
      case Player.STATE_BUFFERING:
        setBuffering(true);
        events.onBufferingUpdate(exoPlayer.getBufferedPosition());
        break;
      case Player.STATE_READY:
        if (isInitialized) {
          return;
        }
        isInitialized = true;
        sendInitialized();
        break;
      case Player.STATE_ENDED:
        events.onCompleted();
        break;
      case Player.STATE_IDLE:
        break;
    }
    if (playbackState != Player.STATE_BUFFERING) {
      setBuffering(false);
    }
  }

  @Override
  public void onPlayerError(@NonNull final PlaybackException error) {
    setBuffering(false);
    if (error.errorCode == PlaybackException.ERROR_CODE_BEHIND_LIVE_WINDOW) {
      // See
      // https://exoplayer.dev/live-streaming.html#behindlivewindowexception-and-error_code_behind_live_window
      exoPlayer.seekToDefaultPosition();
      exoPlayer.prepare();
    } else {
      events.onError("VideoError", "Video player had error " + error, null);
    }
  }

  @Override
  public void onIsPlayingChanged(boolean isPlaying) {
    events.onIsPlayingStateUpdate(isPlaying);
  }
}<|MERGE_RESOLUTION|>--- conflicted
+++ resolved
@@ -12,12 +12,9 @@
 public abstract class ExoPlayerEventListener implements Player.Listener {
   private boolean isBuffering = false;
   private boolean isInitialized;
-<<<<<<< HEAD
   private boolean surfaceProducerHandlesCropAndRotation;
-=======
   protected final ExoPlayer exoPlayer;
   protected final VideoPlayerCallbacks events;
->>>>>>> 3e55269c
 
   protected enum RotationDegrees {
     ROTATE_0(0),
@@ -45,23 +42,8 @@
     }
   }
 
-<<<<<<< HEAD
-  ExoPlayerEventListener(
-      ExoPlayer exoPlayer,
-      VideoPlayerCallbacks events,
-      boolean surfaceProducerHandlesCropAndRotation) {
-    this(exoPlayer, events, false, surfaceProducerHandlesCropAndRotation);
-  }
-
-  ExoPlayerEventListener(
-      ExoPlayer exoPlayer,
-      VideoPlayerCallbacks events,
-      boolean initialized,
-      boolean surfaceProducerHandlesCropAndRotation) {
-=======
   public ExoPlayerEventListener(
       @NonNull ExoPlayer exoPlayer, @NonNull VideoPlayerCallbacks events, boolean initialized) {
->>>>>>> 3e55269c
     this.exoPlayer = exoPlayer;
     this.events = events;
     this.isInitialized = initialized;
@@ -80,91 +62,7 @@
     }
   }
 
-<<<<<<< HEAD
-  @SuppressWarnings("SuspiciousNameCombination")
-  private void sendInitialized() {
-    if (isInitialized) {
-      return;
-    }
-    isInitialized = true;
-    VideoSize videoSize = exoPlayer.getVideoSize();
-    int rotationCorrection = 0;
-    int width = videoSize.width;
-    int height = videoSize.height;
-    if (width != 0 && height != 0) {
-      RotationDegrees reportedRotationCorrection = RotationDegrees.ROTATE_0;
-
-      if (Build.VERSION.SDK_INT <= 21) {
-        // On API 21 and below, Exoplayer may not internally handle rotation correction
-        // and reports it through VideoSize.unappliedRotationDegrees. We may apply it to
-        // fix the case of upside-down playback.
-        try {
-          reportedRotationCorrection =
-              RotationDegrees.fromDegrees(videoSize.unappliedRotationDegrees);
-          rotationCorrection =
-              getRotationCorrectionFromUnappliedRotation(reportedRotationCorrection);
-        } catch (IllegalArgumentException e) {
-          // Unapplied rotation other than 0, 90, 180, 270 reported by VideoSize. Because this is unexpected,
-          // we apply no rotation correction.
-          reportedRotationCorrection = RotationDegrees.ROTATE_0;
-          rotationCorrection = 0;
-        }
-      } else if (surfaceProducerHandlesCropAndRotation) {
-        // When the SurfaceTexture backend for Impeller is used, the preview should already
-        // be correctly rotated.
-        rotationCorrection = 0;
-      } else {
-        // The video's Format also provides a rotation correction that may be used to
-        // correct the rotation, so we try to use that to correct the video rotation
-        // when the ImageReader backend for Impeller is used.
-        rotationCorrection = getRotationCorrectionFromFormat(exoPlayer);
-
-        try {
-          reportedRotationCorrection = RotationDegrees.fromDegrees(rotationCorrection);
-        } catch (IllegalArgumentException e) {
-          // Rotation correction other than 0, 90, 180, 270 reported by Format. Because this is unexpected,
-          // we apply no rotation correction.
-          reportedRotationCorrection = RotationDegrees.ROTATE_0;
-          rotationCorrection = 0;
-        }
-      }
-
-      // Switch the width/height if video was taken in portrait mode and a rotation
-      // correction was detected.
-      if (reportedRotationCorrection == RotationDegrees.ROTATE_90
-          || reportedRotationCorrection == RotationDegrees.ROTATE_270) {
-        width = videoSize.height;
-        height = videoSize.width;
-      }
-    }
-    events.onInitialized(width, height, exoPlayer.getDuration(), rotationCorrection);
-  }
-
-  private int getRotationCorrectionFromUnappliedRotation(RotationDegrees unappliedRotationDegrees) {
-    int rotationCorrection = 0;
-
-    // Rotating the video with ExoPlayer does not seem to be possible with a Surface,
-    // so inform the Flutter code that the widget needs to be rotated to prevent
-    // upside-down playback for videos with unappliedRotationDegrees of 180 (other orientations
-    // work correctly without correction).
-    if (unappliedRotationDegrees == RotationDegrees.ROTATE_180) {
-      rotationCorrection = unappliedRotationDegrees.getDegrees();
-    }
-
-    return rotationCorrection;
-  }
-
-  @OptIn(markerClass = androidx.media3.common.util.UnstableApi.class)
-  // A video's Format and its rotation degrees are unstable because they are not guaranteed
-  // the same implementation across API versions. It is possible that this logic may need
-  // revisiting should the implementation change across versions of the Exoplayer API.
-  private int getRotationCorrectionFromFormat(ExoPlayer exoPlayer) {
-    Format videoFormat = Objects.requireNonNull(exoPlayer.getVideoFormat());
-    return videoFormat.rotationDegrees;
-  }
-=======
   protected abstract void sendInitialized();
->>>>>>> 3e55269c
 
   @Override
   public void onPlaybackStateChanged(final int playbackState) {
