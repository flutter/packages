// Copyright 2013 The Flutter Authors
// Use of this source code is governed by a BSD-style license that can be
// found in the LICENSE file.

package io.flutter.plugins.videoplayer;

import android.content.Context;
import android.util.LongSparseArray;
import androidx.annotation.NonNull;
import androidx.annotation.Nullable;
import io.flutter.FlutterInjector;
import io.flutter.Log;
import io.flutter.embedding.engine.plugins.FlutterPlugin;
import io.flutter.plugin.common.BinaryMessenger;
import io.flutter.plugin.common.EventChannel;
import io.flutter.plugins.videoplayer.Messages.AndroidVideoPlayerApi;
import io.flutter.plugins.videoplayer.Messages.CreationOptions;
import io.flutter.plugins.videoplayer.Messages.PlatformVideoFormat;
import io.flutter.plugins.videoplayer.Messages.TexturePlayerIds;
import io.flutter.plugins.videoplayer.Messages.VideoPlayerInstanceApi;
import io.flutter.plugins.videoplayer.platformview.PlatformVideoViewFactory;
import io.flutter.plugins.videoplayer.platformview.PlatformViewVideoPlayer;
import io.flutter.plugins.videoplayer.texture.TextureVideoPlayer;
import io.flutter.view.TextureRegistry;

/** Android platform implementation of the VideoPlayerPlugin. */
public class VideoPlayerPlugin implements FlutterPlugin, AndroidVideoPlayerApi {
  private static final String TAG = "VideoPlayerPlugin";
  private final LongSparseArray<VideoPlayer> videoPlayers = new LongSparseArray<>();
  private FlutterState flutterState;
  private final VideoPlayerOptions sharedOptions = new VideoPlayerOptions();
  private long nextPlayerIdentifier = 1;

  /** Register this with the v2 embedding for the plugin to respond to lifecycle callbacks. */
  public VideoPlayerPlugin() {}

  @Override
  public void onAttachedToEngine(@NonNull FlutterPluginBinding binding) {
    final FlutterInjector injector = FlutterInjector.instance();
    this.flutterState =
        new FlutterState(
            binding.getApplicationContext(),
            binding.getBinaryMessenger(),
            injector.flutterLoader()::getLookupKeyForAsset,
            injector.flutterLoader()::getLookupKeyForAsset,
            binding.getTextureRegistry());
    flutterState.startListening(this, binding.getBinaryMessenger());

    binding
        .getPlatformViewRegistry()
        .registerViewFactory(
            "plugins.flutter.dev/video_player_android",
            new PlatformVideoViewFactory(videoPlayers::get));
  }

  @Override
  public void onDetachedFromEngine(@NonNull FlutterPluginBinding binding) {
    if (flutterState == null) {
      Log.wtf(TAG, "Detached from the engine before registering to it.");
    }
    flutterState.stopListening(binding.getBinaryMessenger());
    flutterState = null;
    onDestroy();
  }

  private void disposeAllPlayers() {
    for (int i = 0; i < videoPlayers.size(); i++) {
      videoPlayers.valueAt(i).dispose();
    }
    videoPlayers.clear();
  }

  public void onDestroy() {
    // The whole FlutterView is being destroyed. Here we release resources acquired for all
    // instances
    // of VideoPlayer. Once https://github.com/flutter/flutter/issues/19358 is resolved this may
    // be replaced with just asserting that videoPlayers.isEmpty().
    // https://github.com/flutter/flutter/issues/20989 tracks this.
    disposeAllPlayers();
  }

  @Override
  public void initialize() {
    disposeAllPlayers();
  }

  @Override
<<<<<<< HEAD
  @androidx.media3.common.util.UnstableApi
  public @NonNull Long create(@NonNull CreateMessage arg) {
    final @NonNull String uri = arg.getUri();
    final VideoAsset videoAsset;
=======
  public @NonNull Long createForPlatformView(@NonNull CreationOptions options) {
    final VideoAsset videoAsset = videoAssetWithOptions(options);

    long id = nextPlayerIdentifier++;
    VideoPlayer videoPlayer =
        PlatformViewVideoPlayer.create(
            flutterState.applicationContext,
            VideoPlayerEventCallbacks.bindTo(createEventChannel(id)),
            videoAsset,
            sharedOptions);

    registerPlayerInstance(videoPlayer, id);
    return id;
  }

  @Override
  public @NonNull TexturePlayerIds createForTextureView(@NonNull CreationOptions options) {
    final VideoAsset videoAsset = videoAssetWithOptions(options);

    long id = nextPlayerIdentifier++;
    TextureRegistry.SurfaceProducer handle = flutterState.textureRegistry.createSurfaceProducer();
    VideoPlayer videoPlayer =
        TextureVideoPlayer.create(
            flutterState.applicationContext,
            VideoPlayerEventCallbacks.bindTo(createEventChannel(id)),
            handle,
            videoAsset,
            sharedOptions);

    registerPlayerInstance(videoPlayer, id);
    return new TexturePlayerIds.Builder().setPlayerId(id).setTextureId(handle.id()).build();
  }

  private @NonNull VideoAsset videoAssetWithOptions(@NonNull CreationOptions options) {
    final @NonNull String uri = options.getUri();
>>>>>>> 466946a4
    if (uri.startsWith("asset:")) {
      return VideoAsset.fromAssetUrl(uri);
    } else if (uri.startsWith("rtsp:")) {
      return VideoAsset.fromRtspUrl(uri);
    } else {
      VideoAsset.StreamingFormat streamingFormat = VideoAsset.StreamingFormat.UNKNOWN;
      PlatformVideoFormat formatHint = options.getFormatHint();
      if (formatHint != null) {
        switch (formatHint) {
          case SS:
            streamingFormat = VideoAsset.StreamingFormat.SMOOTH;
            break;
          case DASH:
            streamingFormat = VideoAsset.StreamingFormat.DYNAMIC_ADAPTIVE;
            break;
          case HLS:
            streamingFormat = VideoAsset.StreamingFormat.HTTP_LIVE;
            break;
        }
      }
      return VideoAsset.fromRemoteUrl(
          uri, streamingFormat, options.getHttpHeaders(), options.getUserAgent());
    }
  }

  private void registerPlayerInstance(VideoPlayer player, long id) {
    // Set up the instance-specific API handler, and make sure it is removed when the player is
    // disposed.
    BinaryMessenger messenger = flutterState.binaryMessenger;
    final String channelSuffix = Long.toString(id);
    VideoPlayerInstanceApi.setUp(messenger, channelSuffix, player);
    player.setDisposeHandler(() -> VideoPlayerInstanceApi.setUp(messenger, channelSuffix, null));

    videoPlayers.put(id, player);
  }

  @NonNull
  private EventChannel createEventChannel(long id) {
    return new EventChannel(
        flutterState.binaryMessenger, "flutter.io/videoPlayer/videoEvents" + id);
  }

  @NonNull
  private VideoPlayer getPlayer(long playerId) {
    VideoPlayer player = videoPlayers.get(playerId);

    // Avoid a very ugly un-debuggable NPE that results in returning a null player.
    if (player == null) {
      String message = "No player found with playerId <" + playerId + ">";
      if (videoPlayers.size() == 0) {
        message += " and no active players created by the plugin.";
      }
      throw new IllegalStateException(message);
    }

    return player;
  }

  @Override
  public void dispose(@NonNull Long playerId) {
    VideoPlayer player = getPlayer(playerId);
    player.dispose();
    videoPlayers.remove(playerId);
  }

  @Override
  public void setMixWithOthers(@NonNull Boolean mixWithOthers) {
    sharedOptions.mixWithOthers = mixWithOthers;
  }

  @Override
  public @NonNull String getLookupKeyForAsset(@NonNull String asset, @Nullable String packageName) {
    return packageName == null
        ? flutterState.keyForAsset.get(asset)
        : flutterState.keyForAssetAndPackageName.get(asset, packageName);
  }

  private interface KeyForAssetFn {
    String get(String asset);
  }

  private interface KeyForAssetAndPackageName {
    String get(String asset, String packageName);
  }

  private static final class FlutterState {
    final Context applicationContext;
    final BinaryMessenger binaryMessenger;
    final KeyForAssetFn keyForAsset;
    final KeyForAssetAndPackageName keyForAssetAndPackageName;
    final TextureRegistry textureRegistry;

    FlutterState(
        Context applicationContext,
        BinaryMessenger messenger,
        KeyForAssetFn keyForAsset,
        KeyForAssetAndPackageName keyForAssetAndPackageName,
        TextureRegistry textureRegistry) {
      this.applicationContext = applicationContext;
      this.binaryMessenger = messenger;
      this.keyForAsset = keyForAsset;
      this.keyForAssetAndPackageName = keyForAssetAndPackageName;
      this.textureRegistry = textureRegistry;
    }

    void startListening(VideoPlayerPlugin methodCallHandler, BinaryMessenger messenger) {
      AndroidVideoPlayerApi.setUp(messenger, methodCallHandler);
    }

    void stopListening(BinaryMessenger messenger) {
      AndroidVideoPlayerApi.setUp(messenger, null);
    }
  }
}<|MERGE_RESOLUTION|>--- conflicted
+++ resolved
@@ -85,12 +85,6 @@
   }
 
   @Override
-<<<<<<< HEAD
-  @androidx.media3.common.util.UnstableApi
-  public @NonNull Long create(@NonNull CreateMessage arg) {
-    final @NonNull String uri = arg.getUri();
-    final VideoAsset videoAsset;
-=======
   public @NonNull Long createForPlatformView(@NonNull CreationOptions options) {
     final VideoAsset videoAsset = videoAssetWithOptions(options);
 
@@ -126,7 +120,6 @@
 
   private @NonNull VideoAsset videoAssetWithOptions(@NonNull CreationOptions options) {
     final @NonNull String uri = options.getUri();
->>>>>>> 466946a4
     if (uri.startsWith("asset:")) {
       return VideoAsset.fromAssetUrl(uri);
     } else if (uri.startsWith("rtsp:")) {
