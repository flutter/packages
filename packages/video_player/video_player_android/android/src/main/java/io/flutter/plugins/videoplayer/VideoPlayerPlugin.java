// Copyright 2013 The Flutter Authors. All rights reserved.
// Use of this source code is governed by a BSD-style license that can be
// found in the LICENSE file.

package io.flutter.plugins.videoplayer;

import android.content.Context;
import android.os.Build;
import android.util.LongSparseArray;
import androidx.annotation.NonNull;
import androidx.annotation.Nullable;
import androidx.lifecycle.DefaultLifecycleObserver;
import androidx.lifecycle.Lifecycle;
import androidx.lifecycle.LifecycleOwner;
import io.flutter.FlutterInjector;
import io.flutter.Log;
import io.flutter.embedding.engine.plugins.FlutterPlugin;
import io.flutter.embedding.engine.plugins.activity.ActivityAware;
import io.flutter.embedding.engine.plugins.activity.ActivityPluginBinding;
import io.flutter.embedding.engine.plugins.lifecycle.FlutterLifecycleAdapter;
import io.flutter.plugin.common.BinaryMessenger;
import io.flutter.plugin.common.EventChannel;
import io.flutter.plugins.videoplayer.Messages.AndroidVideoPlayerApi;
import io.flutter.plugins.videoplayer.Messages.CreateMessage;
import io.flutter.plugins.videoplayer.Messages.LoopingMessage;
import io.flutter.plugins.videoplayer.Messages.MixWithOthersMessage;
import io.flutter.plugins.videoplayer.Messages.PlaybackSpeedMessage;
import io.flutter.plugins.videoplayer.Messages.PositionMessage;
import io.flutter.plugins.videoplayer.Messages.TextureMessage;
import io.flutter.plugins.videoplayer.Messages.VolumeMessage;
import io.flutter.view.TextureRegistry;
import java.security.KeyManagementException;
import java.security.NoSuchAlgorithmException;
import java.util.HashMap;
import java.util.Map;
import javax.net.ssl.HttpsURLConnection;

/** Android platform implementation of the VideoPlayerPlugin. */
public class VideoPlayerPlugin
    implements FlutterPlugin, AndroidVideoPlayerApi, DefaultLifecycleObserver, ActivityAware {
  private static final String TAG = "VideoPlayerPlugin";
  private final LongSparseArray<VideoPlayer> videoPlayers = new LongSparseArray<>();
  private FlutterState flutterState;
  private final VideoPlayerOptions options = new VideoPlayerOptions();
  @Nullable Lifecycle lifecycle;

  /** Register this with the v2 embedding for the plugin to respond to lifecycle callbacks. */
  public VideoPlayerPlugin() {}

  @SuppressWarnings("deprecation")
  private VideoPlayerPlugin(io.flutter.plugin.common.PluginRegistry.Registrar registrar) {
    this.flutterState =
        new FlutterState(
            registrar.context(),
            registrar.messenger(),
            registrar::lookupKeyForAsset,
            registrar::lookupKeyForAsset,
            registrar.textures());
    flutterState.startListening(this, registrar.messenger());
  }

<<<<<<< HEAD
  /** Registers this with the stable v1 embedding. Will not respond to lifecycle events. */
  @SuppressWarnings("deprecation")
  public static void registerWith(
      @NonNull io.flutter.plugin.common.PluginRegistry.Registrar registrar) {
    final VideoPlayerPlugin plugin = new VideoPlayerPlugin(registrar);
    registrar.addViewDestroyListener(
        view -> {
          plugin.performDestroy();
          return false; // We are not interested in assuming ownership of the NativeView.
        });
  }

=======
>>>>>>> 31d33290
  @Override
  public void onAttachedToEngine(@NonNull FlutterPluginBinding binding) {
    if (android.os.Build.VERSION.SDK_INT < Build.VERSION_CODES.LOLLIPOP) {
      try {
        HttpsURLConnection.setDefaultSSLSocketFactory(new CustomSSLSocketFactory());
      } catch (KeyManagementException | NoSuchAlgorithmException e) {
        Log.w(
            TAG,
            "Failed to enable TLSv1.1 and TLSv1.2 Protocols for API level 19 and below.\n"
                + "For more information about Socket Security, please consult the following link:\n"
                + "https://developer.android.com/reference/javax/net/ssl/SSLSocket",
            e);
      }
    }

    final FlutterInjector injector = FlutterInjector.instance();
    this.flutterState =
        new FlutterState(
            binding.getApplicationContext(),
            binding.getBinaryMessenger(),
            injector.flutterLoader()::getLookupKeyForAsset,
            injector.flutterLoader()::getLookupKeyForAsset,
            binding.getTextureRegistry());
    flutterState.startListening(this, binding.getBinaryMessenger());
  }

  @Override
  public void onDetachedFromEngine(@NonNull FlutterPluginBinding binding) {
    if (flutterState == null) {
      Log.wtf(TAG, "Detached from the engine before registering to it.");
    }
    flutterState.stopListening(binding.getBinaryMessenger());
    flutterState = null;
    performDestroy();
  }

  private void disposeAllPlayers() {
    for (int i = 0; i < videoPlayers.size(); i++) {
      videoPlayers.valueAt(i).dispose();
    }
    videoPlayers.clear();
  }

  public void performDestroy() {
    // The whole FlutterView is being destroyed. Here we release resources acquired for all
    // instances
    // of VideoPlayer. Once https://github.com/flutter/flutter/issues/19358 is resolved this may
    // be replaced with just asserting that videoPlayers.isEmpty().
    // https://github.com/flutter/flutter/issues/20989 tracks this.
    disposeAllPlayers();
  }

  public void initialize() {
    disposeAllPlayers();
  }

  public @NonNull TextureMessage create(@NonNull CreateMessage arg) {
    TextureRegistry.SurfaceProducer handle = flutterState.textureRegistry.createSurfaceProducer();
    EventChannel eventChannel =
        new EventChannel(
            flutterState.binaryMessenger, "flutter.io/videoPlayer/videoEvents" + handle.id());

    VideoPlayer player;
    if (arg.getAsset() != null) {
      String assetLookupKey;
      if (arg.getPackageName() != null) {
        assetLookupKey =
            flutterState.keyForAssetAndPackageName.get(arg.getAsset(), arg.getPackageName());
      } else {
        assetLookupKey = flutterState.keyForAsset.get(arg.getAsset());
      }
      player =
          new VideoPlayer(
              flutterState.applicationContext,
              eventChannel,
              handle,
              "asset:///" + assetLookupKey,
              null,
              new HashMap<>(),
              options);
    } else {
      Map<String, String> httpHeaders = arg.getHttpHeaders();
      player =
          new VideoPlayer(
              flutterState.applicationContext,
              eventChannel,
              handle,
              arg.getUri(),
              arg.getFormatHint(),
              httpHeaders,
              options);
    }
    videoPlayers.put(handle.id(), player);
    return new TextureMessage.Builder().setTextureId(handle.id()).build();
  }

  public void dispose(@NonNull TextureMessage arg) {
    VideoPlayer player = videoPlayers.get(arg.getTextureId());
    player.dispose();
    videoPlayers.remove(arg.getTextureId());
  }

  public void setLooping(@NonNull LoopingMessage arg) {
    VideoPlayer player = videoPlayers.get(arg.getTextureId());
    player.setLooping(arg.getIsLooping());
  }

  public void setVolume(@NonNull VolumeMessage arg) {
    VideoPlayer player = videoPlayers.get(arg.getTextureId());
    player.setVolume(arg.getVolume());
  }

  public void setPlaybackSpeed(@NonNull PlaybackSpeedMessage arg) {
    VideoPlayer player = videoPlayers.get(arg.getTextureId());
    player.setPlaybackSpeed(arg.getSpeed());
  }

  public void play(@NonNull TextureMessage arg) {
    VideoPlayer player = videoPlayers.get(arg.getTextureId());
    player.play();
  }

  public @NonNull PositionMessage position(@NonNull TextureMessage arg) {
    VideoPlayer player = videoPlayers.get(arg.getTextureId());
    PositionMessage result =
        new PositionMessage.Builder()
            .setPosition(player.getPosition())
            .setTextureId(arg.getTextureId())
            .build();
    player.sendBufferingUpdate();
    return result;
  }

  public void seekTo(@NonNull PositionMessage arg) {
    VideoPlayer player = videoPlayers.get(arg.getTextureId());
    player.seekTo(arg.getPosition().intValue());
  }

  public void pause(@NonNull TextureMessage arg) {
    VideoPlayer player = videoPlayers.get(arg.getTextureId());
    player.pause();
  }

  @Override
  public void setMixWithOthers(@NonNull MixWithOthersMessage arg) {
    options.mixWithOthers = arg.getMixWithOthers();
  }

  // Activity Aware

  @Override
  public void onAttachedToActivity(@NonNull ActivityPluginBinding binding) {
    lifecycle = FlutterLifecycleAdapter.getActivityLifecycle(binding);
    lifecycle.addObserver(this);
  }

  @Override
  public void onDetachedFromActivity() {}

  @Override
  public void onReattachedToActivityForConfigChanges(@NonNull ActivityPluginBinding binding) {
    onAttachedToActivity(binding);
  }

  @Override
  public void onDetachedFromActivityForConfigChanges() {
    onDetachedFromActivity();
  }

  // DefaultLifecycleObserver
  @Override
  public void onResume(@NonNull LifecycleOwner owner) {
    recreateAllSurfaces();
  }

  @Override
  public void onPause(@NonNull LifecycleOwner owner) {
    destroyAllSurfaces();
  }

  @Override
  public void onStop(@NonNull LifecycleOwner owner) {
    destroyAllSurfaces();
  }

  @Override
  public void onDestroy(@NonNull LifecycleOwner owner) {
    if (lifecycle != null) {
      lifecycle.removeObserver(this);
    }
  }

  private void destroyAllSurfaces() {
    for (int i = 0; i < videoPlayers.size(); i++) {
      videoPlayers.valueAt(i).pauseSurface();
    }
  }

  private void recreateAllSurfaces() {
    for (int i = 0; i < videoPlayers.size(); i++) {
      videoPlayers.valueAt(i).recreateSurface(flutterState.applicationContext);
    }
  }

  private interface KeyForAssetFn {
    String get(String asset);
  }

  private interface KeyForAssetAndPackageName {
    String get(String asset, String packageName);
  }

  private static final class FlutterState {
    final Context applicationContext;
    final BinaryMessenger binaryMessenger;
    final KeyForAssetFn keyForAsset;
    final KeyForAssetAndPackageName keyForAssetAndPackageName;
    final TextureRegistry textureRegistry;

    FlutterState(
        Context applicationContext,
        BinaryMessenger messenger,
        KeyForAssetFn keyForAsset,
        KeyForAssetAndPackageName keyForAssetAndPackageName,
        TextureRegistry textureRegistry) {
      this.applicationContext = applicationContext;
      this.binaryMessenger = messenger;
      this.keyForAsset = keyForAsset;
      this.keyForAssetAndPackageName = keyForAssetAndPackageName;
      this.textureRegistry = textureRegistry;
    }

    void startListening(VideoPlayerPlugin methodCallHandler, BinaryMessenger messenger) {
      AndroidVideoPlayerApi.setup(messenger, methodCallHandler);
    }

    void stopListening(BinaryMessenger messenger) {
      AndroidVideoPlayerApi.setup(messenger, null);
    }
  }
}<|MERGE_RESOLUTION|>--- conflicted
+++ resolved
@@ -59,21 +59,6 @@
     flutterState.startListening(this, registrar.messenger());
   }
 
-<<<<<<< HEAD
-  /** Registers this with the stable v1 embedding. Will not respond to lifecycle events. */
-  @SuppressWarnings("deprecation")
-  public static void registerWith(
-      @NonNull io.flutter.plugin.common.PluginRegistry.Registrar registrar) {
-    final VideoPlayerPlugin plugin = new VideoPlayerPlugin(registrar);
-    registrar.addViewDestroyListener(
-        view -> {
-          plugin.performDestroy();
-          return false; // We are not interested in assuming ownership of the NativeView.
-        });
-  }
-
-=======
->>>>>>> 31d33290
   @Override
   public void onAttachedToEngine(@NonNull FlutterPluginBinding binding) {
     if (android.os.Build.VERSION.SDK_INT < Build.VERSION_CODES.LOLLIPOP) {
