--- conflicted
+++ resolved
@@ -15,6 +15,7 @@
 import androidx.media3.common.PlaybackException;
 import androidx.media3.common.Player;
 import androidx.media3.exoplayer.ExoPlayer;
+import org.junit.Before;
 import org.junit.Rule;
 import org.junit.Test;
 import org.junit.runner.RunWith;
@@ -38,157 +39,6 @@
 
   @Rule public MockitoRule initRule = MockitoJUnit.rule();
 
-<<<<<<< HEAD
-  @Test
-  @Config(maxSdk = 21)
-  public void onPlaybackStateChangedReadySendInitialized_belowAndroid21() {
-    ExoPlayerEventListener eventListener =
-        new ExoPlayerEventListener(mockExoPlayer, mockCallbacks, true);
-    VideoSize size = new VideoSize(800, 400, 0, 0);
-    when(mockExoPlayer.getVideoSize()).thenReturn(size);
-    when(mockExoPlayer.getDuration()).thenReturn(10L);
-
-    eventListener.onPlaybackStateChanged(Player.STATE_READY);
-    verify(mockCallbacks).onInitialized(800, 400, 10L, 0);
-  }
-
-  @Test
-  @Config(minSdk = 22)
-  public void
-      onPlaybackStateChangedReadySendInitialized_whenSurfaceProducerHandlesCropAndRotation() {
-    ExoPlayerEventListener eventListener =
-        new ExoPlayerEventListener(mockExoPlayer, mockCallbacks, true);
-    VideoSize size = new VideoSize(800, 400, 0, 0);
-    when(mockExoPlayer.getVideoSize()).thenReturn(size);
-    when(mockExoPlayer.getDuration()).thenReturn(10L);
-
-    eventListener.onPlaybackStateChanged(Player.STATE_READY);
-    verify(mockCallbacks).onInitialized(800, 400, 10L, 0);
-  }
-
-  @Test
-  @Config(minSdk = 22)
-  public void
-      onPlaybackStateChangedReadySendInitializedWithRotationCorrectionAndWidthAndHeightSwap_whenSurfaceProducerDoesNotHandleCropAndRotation() {
-    ExoPlayerEventListener eventListener =
-        new ExoPlayerEventListener(mockExoPlayer, mockCallbacks, false);
-    VideoSize size = new VideoSize(800, 400, 0, 0);
-    int rotationCorrection = 90;
-    Format videoFormat = new Format.Builder().setRotationDegrees(rotationCorrection).build();
-
-    when(mockExoPlayer.getVideoSize()).thenReturn(size);
-    when(mockExoPlayer.getDuration()).thenReturn(10L);
-    when(mockExoPlayer.getVideoFormat()).thenReturn(videoFormat);
-
-    eventListener.onPlaybackStateChanged(Player.STATE_READY);
-    verify(mockCallbacks).onInitialized(400, 800, 10L, rotationCorrection);
-  }
-
-  @Test
-  @Config(maxSdk = 21)
-  public void
-      onPlaybackStateChangedReadyInPortraitMode90DegreesSwapWidthAndHeight_belowAndroid21() {
-    ExoPlayerEventListener eventListener =
-        new ExoPlayerEventListener(mockExoPlayer, mockCallbacks, true);
-    VideoSize size = new VideoSize(800, 400, 90, 0);
-    when(mockExoPlayer.getVideoSize()).thenReturn(size);
-    when(mockExoPlayer.getDuration()).thenReturn(10L);
-
-    eventListener.onPlaybackStateChanged(Player.STATE_READY);
-    verify(mockCallbacks).onInitialized(400, 800, 10L, 0);
-  }
-
-  @Test
-  @Config(minSdk = 22)
-  public void
-      onPlaybackStateChangedReadyInPortraitMode90DegreesDoesNotSwapWidthAndHeight_whenSurfaceProducerHandlesCropAndRotation() {
-    ExoPlayerEventListener eventListener =
-        new ExoPlayerEventListener(mockExoPlayer, mockCallbacks, true);
-    VideoSize size = new VideoSize(800, 400, 90, 0);
-
-    when(mockExoPlayer.getVideoSize()).thenReturn(size);
-    when(mockExoPlayer.getDuration()).thenReturn(10L);
-
-    eventListener.onPlaybackStateChanged(Player.STATE_READY);
-    verify(mockCallbacks).onInitialized(800, 400, 10L, 0);
-  }
-
-  @Test
-  @Config(minSdk = 22)
-  public void
-      onPlaybackStateChangedReadyInPortraitMode90DegreesSwapWidthAndHeight_whenSurfaceProducerDoesNotHandleCropAndRotation() {
-    ExoPlayerEventListener eventListener =
-        new ExoPlayerEventListener(mockExoPlayer, mockCallbacks, false);
-    VideoSize size = new VideoSize(800, 400, 0, 0);
-    int rotationCorrection = 90;
-    Format videoFormat = new Format.Builder().setRotationDegrees(rotationCorrection).build();
-
-    when(mockExoPlayer.getVideoSize()).thenReturn(size);
-    when(mockExoPlayer.getDuration()).thenReturn(10L);
-    when(mockExoPlayer.getVideoFormat()).thenReturn(videoFormat);
-
-    eventListener.onPlaybackStateChanged(Player.STATE_READY);
-    verify(mockCallbacks).onInitialized(400, 800, 10L, 90);
-  }
-
-  @Test
-  @Config(maxSdk = 21)
-  public void
-      onPlaybackStateChangedReadyInPortraitMode270DegreesSwapWidthAndHeight_belowAndroid21() {
-    ExoPlayerEventListener eventListener =
-        new ExoPlayerEventListener(mockExoPlayer, mockCallbacks, true);
-    VideoSize size = new VideoSize(800, 400, 270, 0);
-    when(mockExoPlayer.getVideoSize()).thenReturn(size);
-    when(mockExoPlayer.getDuration()).thenReturn(10L);
-
-    eventListener.onPlaybackStateChanged(Player.STATE_READY);
-    verify(mockCallbacks).onInitialized(400, 800, 10L, 0);
-  }
-
-  @Test
-  @Config(minSdk = 22)
-  public void
-      onPlaybackStateChangedReadyInPortraitMode270DegreesDoesNotSwapWidthAndHeight_whenSurfaceProducerHandlesCropAndRotation() {
-    ExoPlayerEventListener eventListener =
-        new ExoPlayerEventListener(mockExoPlayer, mockCallbacks, true);
-    VideoSize size = new VideoSize(800, 400, 270, 0);
-    when(mockExoPlayer.getVideoSize()).thenReturn(size);
-    when(mockExoPlayer.getDuration()).thenReturn(10L);
-
-    eventListener.onPlaybackStateChanged(Player.STATE_READY);
-    verify(mockCallbacks).onInitialized(800, 400, 10L, 0);
-  }
-
-  @Test
-  @Config(minSdk = 22)
-  public void
-      onPlaybackStateChangedReadyInPortraitMode270DegreesSwapWidthAndHeight_whenSurfaceProducerDoesNotHandleCropAndRotation() {
-    ExoPlayerEventListener eventListener =
-        new ExoPlayerEventListener(mockExoPlayer, mockCallbacks, false);
-    VideoSize size = new VideoSize(800, 400, 0, 0);
-    int rotationCorrection = 270;
-    Format videoFormat = new Format.Builder().setRotationDegrees(rotationCorrection).build();
-
-    when(mockExoPlayer.getVideoSize()).thenReturn(size);
-    when(mockExoPlayer.getDuration()).thenReturn(10L);
-    when(mockExoPlayer.getVideoFormat()).thenReturn(videoFormat);
-
-    eventListener.onPlaybackStateChanged(Player.STATE_READY);
-    verify(mockCallbacks).onInitialized(400, 800, 10L, 270);
-  }
-
-  @Test
-  @Config(maxSdk = 21)
-  public void onPlaybackStateChangedReadyFlipped180DegreesInformEventHandler_belowAndroid21() {
-    ExoPlayerEventListener eventListener =
-        new ExoPlayerEventListener(mockExoPlayer, mockCallbacks, true);
-    VideoSize size = new VideoSize(800, 400, 180, 0);
-    when(mockExoPlayer.getVideoSize()).thenReturn(size);
-    when(mockExoPlayer.getDuration()).thenReturn(10L);
-
-    eventListener.onPlaybackStateChanged(Player.STATE_READY);
-    verify(mockCallbacks).onInitialized(800, 400, 10L, 180);
-=======
   /**
    * A test subclass of {@link ExoPlayerEventListener} that exposes the abstract class for testing.
    */
@@ -206,13 +56,10 @@
   @Before
   public void setUp() {
     eventListener = new TestExoPlayerEventListener(mockExoPlayer, mockCallbacks);
->>>>>>> 3e55269c
   }
 
   @Test
   public void onPlaybackStateChangedBufferingSendsBufferingStartAndUpdates() {
-    ExoPlayerEventListener eventListener =
-        new ExoPlayerEventListener(mockExoPlayer, mockCallbacks, true);
     when(mockExoPlayer.getBufferedPosition()).thenReturn(10L);
     eventListener.onPlaybackStateChanged(Player.STATE_BUFFERING);
 
@@ -227,8 +74,6 @@
 
   @Test
   public void onPlaybackStateChangedEndedSendsOnCompleted() {
-    ExoPlayerEventListener eventListener =
-        new ExoPlayerEventListener(mockExoPlayer, mockCallbacks, true);
     eventListener.onPlaybackStateChanged(Player.STATE_ENDED);
 
     verify(mockCallbacks).onCompleted();
@@ -237,8 +82,6 @@
 
   @Test
   public void onPlaybackStateChangedEndedAfterBufferingSendsBufferingEndAndOnCompleted() {
-    ExoPlayerEventListener eventListener =
-        new ExoPlayerEventListener(mockExoPlayer, mockCallbacks, true);
     when(mockExoPlayer.getBufferedPosition()).thenReturn(10L);
     eventListener.onPlaybackStateChanged(Player.STATE_BUFFERING);
     verify(mockCallbacks).onBufferingStart();
@@ -253,8 +96,6 @@
 
   @Test
   public void onPlaybackStateChangedIdleDoNothing() {
-    ExoPlayerEventListener eventListener =
-        new ExoPlayerEventListener(mockExoPlayer, mockCallbacks, true);
     eventListener.onPlaybackStateChanged(Player.STATE_IDLE);
 
     verifyNoInteractions(mockCallbacks);
@@ -262,8 +103,6 @@
 
   @Test
   public void onPlaybackStateChangedIdleAfterBufferingSendsBufferingEnd() {
-    ExoPlayerEventListener eventListener =
-        new ExoPlayerEventListener(mockExoPlayer, mockCallbacks, true);
     when(mockExoPlayer.getBufferedPosition()).thenReturn(10L);
     eventListener.onPlaybackStateChanged(Player.STATE_BUFFERING);
     verify(mockCallbacks).onBufferingStart();
@@ -277,8 +116,6 @@
 
   @Test
   public void onErrorVideoErrorWhenBufferingInProgressAlsoEndBuffering() {
-    ExoPlayerEventListener eventListener =
-        new ExoPlayerEventListener(mockExoPlayer, mockCallbacks, true);
     when(mockExoPlayer.getBufferedPosition()).thenReturn(10L);
     eventListener.onPlaybackStateChanged(Player.STATE_BUFFERING);
     verify(mockCallbacks).onBufferingStart();
@@ -292,8 +129,6 @@
 
   @Test
   public void onErrorBehindLiveWindowSeekToDefaultAndPrepare() {
-    ExoPlayerEventListener eventListener =
-        new ExoPlayerEventListener(mockExoPlayer, mockCallbacks, true);
     eventListener.onPlayerError(
         new PlaybackException("SORT_OF_OK", null, PlaybackException.ERROR_CODE_BEHIND_LIVE_WINDOW));
 
@@ -304,8 +139,6 @@
 
   @Test
   public void onIsPlayingChangedToggled() {
-    ExoPlayerEventListener eventListener =
-        new ExoPlayerEventListener(mockExoPlayer, mockCallbacks, true);
     eventListener.onIsPlayingChanged(true);
     verify(mockCallbacks).onIsPlayingStateUpdate(true);
 
