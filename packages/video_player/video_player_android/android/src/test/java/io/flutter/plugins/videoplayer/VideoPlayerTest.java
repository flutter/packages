--- conflicted
+++ resolved
@@ -5,38 +5,26 @@
 package io.flutter.plugins.videoplayer;
 
 import static org.junit.Assert.assertEquals;
-<<<<<<< HEAD
 import static org.mockito.ArgumentMatchers.any;
+import static org.mockito.ArgumentMatchers.anyBoolean;
 import static org.mockito.Mockito.*;
+import static org.mockito.Mockito.any;
+import static org.mockito.Mockito.doAnswer;
+import static org.mockito.Mockito.never;
+import static org.mockito.Mockito.spy;
+import static org.mockito.Mockito.times;
 
 import com.google.android.exoplayer2.ExoPlayer;
 import com.google.android.exoplayer2.Format;
 import com.google.android.exoplayer2.PlaybackException;
 import com.google.android.exoplayer2.Player;
+import com.google.android.exoplayer2.upstream.DefaultHttpDataSource;
 import io.flutter.plugin.common.EventChannel;
 import io.flutter.view.TextureRegistry;
 import java.util.HashMap;
 import java.util.LinkedList;
 import java.util.List;
-=======
-import static org.mockito.ArgumentMatchers.anyBoolean;
-import static org.mockito.Mockito.any;
-import static org.mockito.Mockito.doAnswer;
-import static org.mockito.Mockito.mock;
-import static org.mockito.Mockito.never;
-import static org.mockito.Mockito.spy;
-import static org.mockito.Mockito.times;
-import static org.mockito.Mockito.verify;
-import static org.mockito.Mockito.when;
-
-import com.google.android.exoplayer2.ExoPlayer;
-import com.google.android.exoplayer2.Format;
-import com.google.android.exoplayer2.upstream.DefaultHttpDataSource;
-import io.flutter.plugin.common.EventChannel;
-import io.flutter.view.TextureRegistry;
-import java.util.HashMap;
 import java.util.Map;
->>>>>>> 0744fe6f
 import org.junit.Before;
 import org.junit.Test;
 import org.junit.runner.RunWith;
@@ -255,33 +243,13 @@
   }
 
   @Test
-<<<<<<< HEAD
-  public void behindLiveWindowErrorResets() {
-    List<Player.Listener> listeners = new LinkedList<>();
-    doAnswer(invocation -> listeners.add(invocation.getArgument(0)))
-        .when(fakeExoPlayer)
-        .addListener(any());
-
-    VideoPlayer unused =
-=======
   public void onIsPlayingChangedSendsExpectedEvent() {
     VideoPlayer videoPlayer =
->>>>>>> 0744fe6f
-        new VideoPlayer(
-            fakeExoPlayer,
-            fakeEventChannel,
-            fakeSurfaceTextureEntry,
-            fakeVideoPlayerOptions,
-<<<<<<< HEAD
-            fakeEventSink);
-
-    PlaybackException exception =
-        new PlaybackException(null, null, PlaybackException.ERROR_CODE_BEHIND_LIVE_WINDOW);
-    listeners.forEach(listener -> listener.onPlayerError(exception));
-
-    verify(fakeExoPlayer).seekToDefaultPosition();
-    verify(fakeExoPlayer).prepare();
-=======
+        new VideoPlayer(
+            fakeExoPlayer,
+            fakeEventChannel,
+            fakeSurfaceTextureEntry,
+            fakeVideoPlayerOptions,
             fakeEventSink,
             httpDataSourceFactorySpy);
 
@@ -312,6 +280,29 @@
 
     assertEquals(event2.get("event"), "isPlayingStateUpdate");
     assertEquals(event2.get("isPlaying"), false);
->>>>>>> 0744fe6f
+  }
+
+  @Test
+  public void behindLiveWindowErrorResets() {
+    List<Player.Listener> listeners = new LinkedList<>();
+    doAnswer(invocation -> listeners.add(invocation.getArgument(0)))
+        .when(fakeExoPlayer)
+        .addListener(any());
+
+    VideoPlayer unused =
+        new VideoPlayer(
+            fakeExoPlayer,
+            fakeEventChannel,
+            fakeSurfaceTextureEntry,
+            fakeVideoPlayerOptions,
+            fakeEventSink,
+            httpDataSourceFactorySpy);
+
+    PlaybackException exception =
+        new PlaybackException(null, null, PlaybackException.ERROR_CODE_BEHIND_LIVE_WINDOW);
+    listeners.forEach(listener -> listener.onPlayerError(exception));
+
+    verify(fakeExoPlayer).seekToDefaultPosition();
+    verify(fakeExoPlayer).prepare();
   }
 }