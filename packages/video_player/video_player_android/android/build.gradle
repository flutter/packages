--- conflicted
+++ resolved
@@ -59,11 +59,7 @@
         implementation("androidx.media3:media3-exoplayer-smoothstreaming:${exoplayer_version}")
         testImplementation("junit:junit:4.13.2")
         testImplementation("androidx.test:core:1.7.0")
-<<<<<<< HEAD
-        testImplementation("org.mockito:mockito-core:5.20.0")
-=======
         testImplementation("org.mockito:mockito-core:5.21.0")
->>>>>>> 2164da9d
         testImplementation("org.robolectric:robolectric:4.16")
         testImplementation("androidx.media3:media3-test-utils:${exoplayer_version}")
     }
