--- conflicted
+++ resolved
@@ -7,8 +7,7 @@
 @ConfigurePigeon(
   PigeonOptions(
     dartOut: 'lib/src/messages.g.dart',
-    kotlinOut:
-        'android/src/main/kotlin/io/flutter/plugins/videoplayer/Messages.kt',
+    kotlinOut: 'android/src/main/kotlin/io/flutter/plugins/videoplayer/Messages.kt',
     kotlinOptions: KotlinOptions(package: 'io.flutter.plugins.videoplayer'),
     copyrightHeader: 'pigeons/copyright.txt',
   ),
@@ -73,7 +72,6 @@
   final int textureId;
 }
 
-<<<<<<< HEAD
 class PlaybackState {
   PlaybackState({required this.playPosition, required this.bufferPosition});
 
@@ -138,8 +136,6 @@
   List<ExoPlayerAudioTrackData>? exoPlayerTracks;
 }
 
-=======
->>>>>>> c8ba0cc1
 @HostApi()
 abstract class AndroidVideoPlayerApi {
   void initialize();
@@ -173,28 +169,20 @@
   /// Seeks to the given playback position, in milliseconds.
   void seekTo(int position);
 
-<<<<<<< HEAD
-  /// Returns the current playback state.
-  ///
-  /// This is combined into a single call to minimize platform channel calls for
-  /// state that needs to be polled frequently.
-  PlaybackState getPlaybackState();
+  /// Returns the current playback position, in milliseconds.
+  int getCurrentPosition();
+
+  /// Returns the current buffer position, in milliseconds.
+  int getBufferedPosition();
 
   /// Gets the available audio tracks for the video.
   NativeAudioTrackData getAudioTracks();
 
   /// Selects which audio track is chosen for playback from its [trackId]
   void selectAudioTrack(String trackId);
-=======
-  /// Returns the current playback position, in milliseconds.
-  int getCurrentPosition();
-
-  /// Returns the current buffer position, in milliseconds.
-  int getBufferedPosition();
 }
 
 @EventChannelApi()
 abstract class VideoEventChannel {
   PlatformVideoEvent videoEvents();
->>>>>>> c8ba0cc1
 }