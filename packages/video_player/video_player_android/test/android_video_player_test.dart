--- conflicted
+++ resolved
@@ -53,8 +53,8 @@
     final AndroidVideoPlayer player = AndroidVideoPlayer(
       pluginApi: pluginApi,
       playerApiProvider: (_) => instanceApi,
-      videoEventStreamProvider:
-          (_) => streamController.stream.asBroadcastStream(),
+      videoEventStreamProvider: (_) =>
+          streamController.stream.asBroadcastStream(),
     );
     player.ensurePlayerInitialized(
       playerId,
@@ -587,7 +587,6 @@
       expect(position, const Duration(milliseconds: positionMilliseconds));
     });
 
-<<<<<<< HEAD
     group('video events', () {
       // Sets up a mock player that emits the given event structure as a success
       // callback on the internal platform channel event stream, and returns
@@ -601,7 +600,9 @@
           _,
           _,
           StreamController<PlatformVideoEvent> streamController,
-        ) = setUpMockPlayerWithStream(playerId: playerId);
+        ) = setUpMockPlayerWithStream(
+          playerId: playerId,
+        );
 
         events.forEach(streamController.add);
 
@@ -631,134 +632,6 @@
           ]),
         );
       });
-=======
-    test('videoEventsFor', () async {
-      const int playerId = 1;
-      const String mockChannel = 'flutter.io/videoPlayer/videoEvents$playerId';
-      TestDefaultBinaryMessengerBinding.instance.defaultBinaryMessenger
-          .setMockMessageHandler(mockChannel, (ByteData? message) async {
-            final MethodCall methodCall = const StandardMethodCodec()
-                .decodeMethodCall(message);
-            if (methodCall.method == 'listen') {
-              await TestDefaultBinaryMessengerBinding
-                  .instance
-                  .defaultBinaryMessenger
-                  .handlePlatformMessage(
-                    mockChannel,
-                    const StandardMethodCodec()
-                        .encodeSuccessEnvelope(<String, dynamic>{
-                          'event': 'initialized',
-                          'duration': 98765,
-                          'width': 1920,
-                          'height': 1080,
-                        }),
-                    (ByteData? data) {},
-                  );
-
-              await TestDefaultBinaryMessengerBinding
-                  .instance
-                  .defaultBinaryMessenger
-                  .handlePlatformMessage(
-                    mockChannel,
-                    const StandardMethodCodec()
-                        .encodeSuccessEnvelope(<String, dynamic>{
-                          'event': 'initialized',
-                          'duration': 98765,
-                          'width': 1920,
-                          'height': 1080,
-                          'rotationCorrection': 180,
-                        }),
-                    (ByteData? data) {},
-                  );
-
-              await TestDefaultBinaryMessengerBinding
-                  .instance
-                  .defaultBinaryMessenger
-                  .handlePlatformMessage(
-                    mockChannel,
-                    const StandardMethodCodec().encodeSuccessEnvelope(
-                      <String, dynamic>{'event': 'completed'},
-                    ),
-                    (ByteData? data) {},
-                  );
-
-              await TestDefaultBinaryMessengerBinding
-                  .instance
-                  .defaultBinaryMessenger
-                  .handlePlatformMessage(
-                    mockChannel,
-                    const StandardMethodCodec().encodeSuccessEnvelope(
-                      <String, dynamic>{
-                        'event': 'bufferingUpdate',
-                        'position': 1234,
-                      },
-                    ),
-                    (ByteData? data) {},
-                  );
-
-              await TestDefaultBinaryMessengerBinding
-                  .instance
-                  .defaultBinaryMessenger
-                  .handlePlatformMessage(
-                    mockChannel,
-                    const StandardMethodCodec().encodeSuccessEnvelope(
-                      <String, dynamic>{'event': 'bufferingStart'},
-                    ),
-                    (ByteData? data) {},
-                  );
-
-              await TestDefaultBinaryMessengerBinding
-                  .instance
-                  .defaultBinaryMessenger
-                  .handlePlatformMessage(
-                    mockChannel,
-                    const StandardMethodCodec().encodeSuccessEnvelope(
-                      <String, dynamic>{'event': 'bufferingEnd'},
-                    ),
-                    (ByteData? data) {},
-                  );
-
-              await TestDefaultBinaryMessengerBinding
-                  .instance
-                  .defaultBinaryMessenger
-                  .handlePlatformMessage(
-                    mockChannel,
-                    const StandardMethodCodec().encodeSuccessEnvelope(
-                      <String, dynamic>{
-                        'event': 'isPlayingStateUpdate',
-                        'isPlaying': true,
-                      },
-                    ),
-                    (ByteData? data) {},
-                  );
-
-              await TestDefaultBinaryMessengerBinding
-                  .instance
-                  .defaultBinaryMessenger
-                  .handlePlatformMessage(
-                    mockChannel,
-                    const StandardMethodCodec().encodeSuccessEnvelope(
-                      <String, dynamic>{
-                        'event': 'isPlayingStateUpdate',
-                        'isPlaying': false,
-                      },
-                    ),
-                    (ByteData? data) {},
-                  );
-
-              return const StandardMethodCodec().encodeSuccessEnvelope(null);
-            } else if (methodCall.method == 'cancel') {
-              return const StandardMethodCodec().encodeSuccessEnvelope(null);
-            } else {
-              fail('Expected listen or cancel');
-            }
-          });
-
-      // Creating the player triggers the stream listener, so that must be done
-      // after setting up the mock native handler above.
-      final (AndroidVideoPlayer player, MockAndroidVideoPlayerApi api, _) =
-          setUpMockPlayer(playerId: playerId);
->>>>>>> aed47f17
 
       test('initialization triggers buffer update polling', () async {
         final Stream<VideoEvent> eventStream =
