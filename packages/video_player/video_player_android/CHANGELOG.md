## NEXT

<<<<<<< HEAD
* Updates minimum supported SDK version to Flutter 3.22/Dart 3.1.
* [Supports Impeller](https://docs.flutter.dev/release/breaking-changes/android-surface-plugins)
=======
* Updates minimum supported SDK version to Flutter 3.16/Dart 3.2.

## 2.4.14

* Calls `onDestroy` instead of `initialize` in onDetachedFromEngine.

## 2.4.13

* Updates minSdkVersion to 19.
* Updates minimum supported SDK version to Flutter 3.16/Dart 3.2.
>>>>>>> 898d5bc7

## 2.4.12

* Updates compileSdk version to 34.
* Adds error handling for `BehindLiveWindowException`, which may occur upon live-video playback failure.

## 2.4.11

* Updates minimum supported SDK version to Flutter 3.10/Dart 3.0.
* Fixes new lint warnings.

## 2.4.10

* Adds pub topics to package metadata.
* Updates minimum supported SDK version to Flutter 3.7/Dart 2.19.

## 2.4.9

* Bumps ExoPlayer version to 2.18.7.

## 2.4.8

* Bumps ExoPlayer version to 2.18.6.

## 2.4.7

* Fixes Java warnings.

## 2.4.6

* Fixes compatibility with AGP versions older than 4.2.

## 2.4.5

* Adds a namespace for compatibility with AGP 8.0.

## 2.4.4

* Synchronizes `VideoPlayerValue.isPlaying` with `ExoPlayer`.
* Updates minimum Flutter version to 3.3.

## 2.4.3

* Bumps ExoPlayer version to 2.18.5.

## 2.4.2

* Bumps ExoPlayer version to 2.18.4.

## 2.4.1

* Changes the severity of `javac` warnings so that they are treated as errors and fixes the violations.

## 2.4.0

* Allows setting the ExoPlayer user agent by passing a User-Agent HTTP header.

## 2.3.12

* Clarifies explanation of endorsement in README.
* Aligns Dart and Flutter SDK constraints.
* Updates compileSdkVersion to 33.

## 2.3.11

* Updates links for the merge of flutter/plugins into flutter/packages.
* Updates minimum Flutter version to 3.0.

## 2.3.10

* Adds compatibilty with version 6.0 of the platform interface.
* Fixes file URI construction in example.
* Updates code for new analysis options.
* Updates code for `no_leading_underscores_for_local_identifiers` lint.
* Updates minimum Flutter version to 2.10.
* Fixes violations of new analysis option use_named_constants.
* Removes an unnecessary override in example code.

## 2.3.9

* Updates ExoPlayer to 2.18.1.
* Fixes avoid_redundant_argument_values lint warnings and minor typos.

## 2.3.8

* Updates ExoPlayer to 2.18.0.

## 2.3.7

* Bumps gradle version to 7.2.1.
* Ignores unnecessary import warnings in preparation for [upcoming Flutter changes](https://github.com/flutter/flutter/pull/106316).

## 2.3.6

* Updates references to the obsolete master branch.

## 2.3.5

* Sets rotationCorrection for videos recorded in landscapeRight (https://github.com/flutter/flutter/issues/60327).

## 2.3.4

* Updates ExoPlayer to 2.17.1.

## 2.3.3

* Removes unnecessary imports.
* Fixes library_private_types_in_public_api, sort_child_properties_last and use_key_in_widget_constructors
  lint warnings.

## 2.3.2

* Updates ExoPlayer to 2.17.0.

## 2.3.1

* Renames internal method channels to avoid potential confusion with the
  default implementation's method channel.
* Updates Pigeon to 2.0.1.

## 2.3.0

* Updates Pigeon to ^1.0.16.

## 2.2.17

* Splits from `video_player` as a federated implementation.<|MERGE_RESOLUTION|>--- conflicted
+++ resolved
@@ -1,10 +1,7 @@
 ## NEXT
 
-<<<<<<< HEAD
-* Updates minimum supported SDK version to Flutter 3.22/Dart 3.1.
+* Updates minimum supported SDK version to Flutter 3.22/Dart 3.2.
 * [Supports Impeller](https://docs.flutter.dev/release/breaking-changes/android-surface-plugins)
-=======
-* Updates minimum supported SDK version to Flutter 3.16/Dart 3.2.
 
 ## 2.4.14
 
@@ -14,7 +11,6 @@
 
 * Updates minSdkVersion to 19.
 * Updates minimum supported SDK version to Flutter 3.16/Dart 3.2.
->>>>>>> 898d5bc7
 
 ## 2.4.12
 
