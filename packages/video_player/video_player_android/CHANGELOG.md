--- conflicted
+++ resolved
@@ -1,12 +1,10 @@
-<<<<<<< HEAD
 ## 2.9.0
 
 * Implements `getAudioTracks()` and `selectAudioTrack()` methods for Android using ExoPlayer.
-=======
+
 ## 2.8.16
 
 * Updates Java compatibility version to 17 and minimum supported SDK version to Flutter 3.35/Dart 3.9.
->>>>>>> 835dccb0
 
 ## 2.8.15
 
