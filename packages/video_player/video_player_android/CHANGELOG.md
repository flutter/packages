--- conflicted
+++ resolved
@@ -1,8 +1,4 @@
-<<<<<<< HEAD
-## 2.3.12
-=======
 ## 2.4.0
->>>>>>> ce87f28c
 
 * Allows setting the ExoPlayer user agent by passing a User-Agent HTTP header.
 
