--- conflicted
+++ resolved
@@ -1,14 +1,12 @@
-<<<<<<< HEAD
-## 2.7.18
-=======
+## 2.8.1
+* Changes plugin to use `TextureRegistry.SurfaceProducer.handlesCropAndRotation` to detect
+  whether or not the video player rotation needs to be corrected.
+  
 ## 2.8.0
->>>>>>> 3e55269c
 
 * Adds support for platform views as an optional way of displaying a video.
 * Suppresses deprecation and removal warnings for
   `TextureRegistry.SurfaceProducer.onSurfaceDestroyed`.
-* Changes plugin to use `TextureRegistry.SurfaceProducer.handlesCropAndRotation` to detect
-  whether or not the video player rotation needs to be corrected.
 
 ## 2.7.17
 
