--- conflicted
+++ resolved
@@ -1,12 +1,12 @@
+## 2.7.14
+
+* Removes SSL workaround for API 19, which is no longer supported.
+* 
 ## 2.7.13
 
-<<<<<<< HEAD
-* Removes SSL workaround for API 19, which is no longer supported.
-=======
 * When `AndroidVideoPlayer` attempts to operate on a `textureId` that is not
   active (i.e. it was previously disposed or never created), the resulting
   platform exception is more informative than a "NullPointerException".
->>>>>>> 6a4b6604
 
 ## 2.7.12
 
