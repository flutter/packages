<<<<<<< HEAD
## 2.8.15

* Moves video event processing logic to Dart, and fixes an issue where buffer
  range would not be updated for a paused video.
* Switches to Kotlin for Pigeon-generated code.
* Adopts type-safe event channels for internal communication.
=======
## 2.8.16

* Updates Java compatibility version to 17 and minimum supported SDK version to Flutter 3.35/Dart 3.9.

## 2.8.15

* Resolves Gradle 9 deprecations.
>>>>>>> aed47f17

## 2.8.14

* Restructures internal logic for player creation and tracking.

## 2.8.13

* Bumps com.android.tools.build:gradle to 8.12.1.

## 2.8.12

* Moves buffer position update event generation to Dart.

## 2.8.11

* Updates kotlin version to 2.2.0 to enable gradle 8.11 support.

## 2.8.10

* Restructures internal logic to move more code to Dart.

## 2.8.9

* Restructures the communication between Dart and Java code.

## 2.8.8

* * Updates Media3-ExoPlayer to 1.5.1.

## 2.8.7

* Adds note about known issue regarding platform views to the README.

## 2.8.6

* Fixes a [bug](https://github.com/flutter/flutter/issues/165149) where the `isBuffering` flag
  always returns true after seeking to any position.

## 2.8.5

* Replaces deprecated `onSurfaceDestroyed` with `onSurfaceCleanup`.
* Restores background playback support.

## 2.8.4

* Fixes incorrect width/height swap ([bug](https://github.com/flutter/flutter/issues/166097)). The swap was originally required for the uncorrected width/height of `Format` but was mistakenly retained after [switching to `VideoSize`](https://github.com/flutter/packages/pull/6535), which already accounts for rotation.
* Fixes example app layout issue caused by `Transform.rotate`  not affecting space calculation (following [#8685](https://github.com/flutter/packages/pull/8685)).

## 2.8.3

* Changes plugin to use `TextureRegistry.SurfaceProducer.handlesCropAndRotation` to detect
  whether or not the video player rotation needs to be corrected.

## 2.8.2

* Fixes a [bug](https://github.com/flutter/flutter/issues/164689) that can cause video to
  disappear after an app is suspended and resumed.

## 2.8.1

* Updates compileSdk 34 to flutter.compileSdkVersion.

## 2.8.0

* Adds support for platform views as an optional way of displaying a video.
* Suppresses deprecation and removal warnings for
  `TextureRegistry.SurfaceProducer.onSurfaceDestroyed`.

## 2.7.17

* Replaces deprecated Android embedder APIs (`onSurfaceCreated` -> `onSurfaceAvailable`).
* Updates minimum supported SDK version to Flutter 3.22/Dart 3.4.

## 2.7.16

* Updates internal Pigeon API to use newer features.

## 2.7.15

* Changes the rotation correction calculation for Android API 29+ to use
  the one that is reported by the video's format instead of the unapplied
  rotation degrees that Exoplayer does not report on Android API 21+.
* Changes the rotation correction calculation for Android APIs 21-28 to 0
  because the Impeller backend used on those API versions correctly rotates
  the video being played automatically.

## 2.7.14

* Removes SSL workaround for API 19, which is no longer supported.

## 2.7.13

* When `AndroidVideoPlayer` attempts to operate on a `textureId` that is not
  active (i.e. it was previously disposed or never created), the resulting
  platform exception is more informative than a "NullPointerException".

## 2.7.12

* Fixes a [bug](https://github.com/flutter/flutter/issues/156451) where
  additional harmless but annoying warnings in the form of native stack traces
  would be printed when the app was backgrounded. There may be additional
  warnings that are not yet fixed, but this should address the
  most common case.

## 2.7.11

* Fixes a [bug](https://github.com/flutter/flutter/issues/156158) where a
  harmless but annoying warning in the form of a native stack trace would be
  printed when a previously disposed video player received a trim memory event
  (i.e. by backgrounding).

## 2.7.10

* Fixes a [bug](https://github.com/flutter/flutter/issues/156158) where
  disposing a video player (including implicitly by switching tabs or views
  in a running app) would cause native stack traces.

## 2.7.9

* Updates Java compatibility version to 11.

## 2.7.8

* Updates Pigeon for non-nullable collection type support.

## 2.7.7

* Removes the flag to treat warnings as errors in client builds.

## 2.7.6

* Fixes a [bug](https://github.com/flutter/flutter/issues/154602) where
  resuming a video player would cause a `Bad state: Future already completed`.

## 2.7.5

* Add a deprecation suppression in advance of a new `SurfaceProducer` API.

## 2.7.4

* Fixes a [bug](https://github.com/flutter/flutter/issues/154559) where
  resuming (or using a plugin like `share_plus` that implicitly resumes the
  activity where) a video player would cause a `DecoderInitializationException`.

## 2.7.3

* Updates Media3-ExoPlayer to 1.4.1.

## 2.7.2

* Updates minimum supported SDK version to Flutter 3.24/Dart 3.5.

* Re-adds Impeller support.

## 2.7.1

* Revert Impeller support.

## 2.7.0

* Re-adds [support for Impeller](https://docs.flutter.dev/release/breaking-changes/android-surface-plugins).

## 2.6.0

* Adds RTSP support.

## 2.5.4

* Updates Media3-ExoPlayer to 1.4.0.

## 2.5.3

* Updates lint checks to ignore NewerVersionAvailable.

## 2.5.2

* Updates Android Gradle plugin to 8.5.0.

## 2.5.1

* Removes additional references to the v1 Android embedding.

## 2.5.0

* Migrates ExoPlayer to Media3-ExoPlayer 1.3.1.

## 2.4.17

* Revert Impeller support.

## 2.4.16

* [Supports Impeller](https://docs.flutter.dev/release/breaking-changes/android-surface-plugins).

## 2.4.15

* Updates minimum supported SDK version to Flutter 3.22/Dart 3.4.
* Removes support for apps using the v1 Android embedding.

## 2.4.14

* Calls `onDestroy` instead of `initialize` in onDetachedFromEngine.

## 2.4.13

* Updates minSdkVersion to 19.
* Updates minimum supported SDK version to Flutter 3.16/Dart 3.2.

## 2.4.12

* Updates compileSdk version to 34.
* Adds error handling for `BehindLiveWindowException`, which may occur upon live-video playback failure.

## 2.4.11

* Updates minimum supported SDK version to Flutter 3.10/Dart 3.0.
* Fixes new lint warnings.

## 2.4.10

* Adds pub topics to package metadata.
* Updates minimum supported SDK version to Flutter 3.7/Dart 2.19.

## 2.4.9

* Bumps ExoPlayer version to 2.18.7.

## 2.4.8

* Bumps ExoPlayer version to 2.18.6.

## 2.4.7

* Fixes Java warnings.

## 2.4.6

* Fixes compatibility with AGP versions older than 4.2.

## 2.4.5

* Adds a namespace for compatibility with AGP 8.0.

## 2.4.4

* Synchronizes `VideoPlayerValue.isPlaying` with `ExoPlayer`.
* Updates minimum Flutter version to 3.3.

## 2.4.3

* Bumps ExoPlayer version to 2.18.5.

## 2.4.2

* Bumps ExoPlayer version to 2.18.4.

## 2.4.1

* Changes the severity of `javac` warnings so that they are treated as errors and fixes the violations.

## 2.4.0

* Allows setting the ExoPlayer user agent by passing a User-Agent HTTP header.

## 2.3.12

* Clarifies explanation of endorsement in README.
* Aligns Dart and Flutter SDK constraints.
* Updates compileSdkVersion to 33.

## 2.3.11

* Updates links for the merge of flutter/plugins into flutter/packages.
* Updates minimum Flutter version to 3.0.

## 2.3.10

* Adds compatibilty with version 6.0 of the platform interface.
* Fixes file URI construction in example.
* Updates code for new analysis options.
* Updates code for `no_leading_underscores_for_local_identifiers` lint.
* Updates minimum Flutter version to 2.10.
* Fixes violations of new analysis option use_named_constants.
* Removes an unnecessary override in example code.

## 2.3.9

* Updates ExoPlayer to 2.18.1.
* Fixes avoid_redundant_argument_values lint warnings and minor typos.

## 2.3.8

* Updates ExoPlayer to 2.18.0.

## 2.3.7

* Bumps gradle version to 7.2.1.
* Ignores unnecessary import warnings in preparation for [upcoming Flutter changes](https://github.com/flutter/flutter/pull/106316).

## 2.3.6

* Updates references to the obsolete master branch.

## 2.3.5

* Sets rotationCorrection for videos recorded in landscapeRight (https://github.com/flutter/flutter/issues/60327).

## 2.3.4

* Updates ExoPlayer to 2.17.1.

## 2.3.3

* Removes unnecessary imports.
* Fixes library_private_types_in_public_api, sort_child_properties_last and use_key_in_widget_constructors
  lint warnings.

## 2.3.2

* Updates ExoPlayer to 2.17.0.

## 2.3.1

* Renames internal method channels to avoid potential confusion with the
  default implementation's method channel.
* Updates Pigeon to 2.0.1.

## 2.3.0

* Updates Pigeon to ^1.0.16.

## 2.2.17

* Splits from `video_player` as a federated implementation.<|MERGE_RESOLUTION|>--- conflicted
+++ resolved
@@ -1,11 +1,10 @@
-<<<<<<< HEAD
-## 2.8.15
+## 2.8.17
 
 * Moves video event processing logic to Dart, and fixes an issue where buffer
   range would not be updated for a paused video.
 * Switches to Kotlin for Pigeon-generated code.
 * Adopts type-safe event channels for internal communication.
-=======
+
 ## 2.8.16
 
 * Updates Java compatibility version to 17 and minimum supported SDK version to Flutter 3.35/Dart 3.9.
@@ -13,7 +12,6 @@
 ## 2.8.15
 
 * Resolves Gradle 9 deprecations.
->>>>>>> aed47f17
 
 ## 2.8.14
 
