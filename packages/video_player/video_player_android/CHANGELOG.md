<<<<<<< HEAD
## 2.8.4

* Fixes a [bug](https://github.com/flutter/flutter/issues/165149) where the `isBuffering` flag
  always returns true after seeking to any position.
=======
## 2.8.5

* Replaces deprecated `onSurfaceDestroyed` with `onSurfaceCleanup`.
* Restores background playback support.

## 2.8.4

* Fixes incorrect width/height swap ([bug](https://github.com/flutter/flutter/issues/166097)). The swap was originally required for the uncorrected width/height of `Format` but was mistakenly retained after [switching to `VideoSize`](https://github.com/flutter/packages/pull/6535), which already accounts for rotation.
* Fixes example app layout issue caused by `Transform.rotate`  not affecting space calculation (following [#8685](https://github.com/flutter/packages/pull/8685)).
>>>>>>> 6efa04bf

## 2.8.3

* Changes plugin to use `TextureRegistry.SurfaceProducer.handlesCropAndRotation` to detect
  whether or not the video player rotation needs to be corrected.

## 2.8.2

* Fixes a [bug](https://github.com/flutter/flutter/issues/164689) that can cause video to
  disappear after an app is suspended and resumed.

## 2.8.1

* Updates compileSdk 34 to flutter.compileSdkVersion.

## 2.8.0

* Adds support for platform views as an optional way of displaying a video.
* Suppresses deprecation and removal warnings for
  `TextureRegistry.SurfaceProducer.onSurfaceDestroyed`.

## 2.7.17

* Replaces deprecated Android embedder APIs (`onSurfaceCreated` -> `onSurfaceAvailable`).
* Updates minimum supported SDK version to Flutter 3.22/Dart 3.4.

## 2.7.16

* Updates internal Pigeon API to use newer features.

## 2.7.15

* Changes the rotation correction calculation for Android API 29+ to use
  the one that is reported by the video's format instead of the unapplied
  rotation degrees that Exoplayer does not report on Android API 21+.
* Changes the rotation correction calculation for Android APIs 21-28 to 0
  because the Impeller backend used on those API versions correctly rotates
  the video being played automatically.

## 2.7.14

* Removes SSL workaround for API 19, which is no longer supported.

## 2.7.13

* When `AndroidVideoPlayer` attempts to operate on a `textureId` that is not
  active (i.e. it was previously disposed or never created), the resulting
  platform exception is more informative than a "NullPointerException".

## 2.7.12

* Fixes a [bug](https://github.com/flutter/flutter/issues/156451) where
  additional harmless but annoying warnings in the form of native stack traces
  would be printed when the app was backgrounded. There may be additional
  warnings that are not yet fixed, but this should address the
  most common case.

## 2.7.11

* Fixes a [bug](https://github.com/flutter/flutter/issues/156158) where a
  harmless but annoying warning in the form of a native stack trace would be
  printed when a previously disposed video player received a trim memory event
  (i.e. by backgrounding).

## 2.7.10

* Fixes a [bug](https://github.com/flutter/flutter/issues/156158) where
  disposing a video player (including implicitly by switching tabs or views
  in a running app) would cause native stack traces.

## 2.7.9

* Updates Java compatibility version to 11.

## 2.7.8

* Updates Pigeon for non-nullable collection type support.

## 2.7.7

* Removes the flag to treat warnings as errors in client builds.

## 2.7.6

* Fixes a [bug](https://github.com/flutter/flutter/issues/154602) where
  resuming a video player would cause a `Bad state: Future already completed`.

## 2.7.5

* Add a deprecation suppression in advance of a new `SurfaceProducer` API.

## 2.7.4

* Fixes a [bug](https://github.com/flutter/flutter/issues/154559) where
  resuming (or using a plugin like `share_plus` that implicitly resumes the
  activity where) a video player would cause a `DecoderInitializationException`.

## 2.7.3

* Updates Media3-ExoPlayer to 1.4.1.

## 2.7.2

* Updates minimum supported SDK version to Flutter 3.24/Dart 3.5.

* Re-adds Impeller support.

## 2.7.1

* Revert Impeller support.

## 2.7.0

* Re-adds [support for Impeller](https://docs.flutter.dev/release/breaking-changes/android-surface-plugins).

## 2.6.0

* Adds RTSP support.

## 2.5.4

* Updates Media3-ExoPlayer to 1.4.0.

## 2.5.3

* Updates lint checks to ignore NewerVersionAvailable.

## 2.5.2

* Updates Android Gradle plugin to 8.5.0.

## 2.5.1

* Removes additional references to the v1 Android embedding.

## 2.5.0

* Migrates ExoPlayer to Media3-ExoPlayer 1.3.1.

## 2.4.17

* Revert Impeller support.

## 2.4.16

* [Supports Impeller](https://docs.flutter.dev/release/breaking-changes/android-surface-plugins).

## 2.4.15

* Updates minimum supported SDK version to Flutter 3.22/Dart 3.4.
* Removes support for apps using the v1 Android embedding.

## 2.4.14

* Calls `onDestroy` instead of `initialize` in onDetachedFromEngine.

## 2.4.13

* Updates minSdkVersion to 19.
* Updates minimum supported SDK version to Flutter 3.16/Dart 3.2.

## 2.4.12

* Updates compileSdk version to 34.
* Adds error handling for `BehindLiveWindowException`, which may occur upon live-video playback failure.

## 2.4.11

* Updates minimum supported SDK version to Flutter 3.10/Dart 3.0.
* Fixes new lint warnings.

## 2.4.10

* Adds pub topics to package metadata.
* Updates minimum supported SDK version to Flutter 3.7/Dart 2.19.

## 2.4.9

* Bumps ExoPlayer version to 2.18.7.

## 2.4.8

* Bumps ExoPlayer version to 2.18.6.

## 2.4.7

* Fixes Java warnings.

## 2.4.6

* Fixes compatibility with AGP versions older than 4.2.

## 2.4.5

* Adds a namespace for compatibility with AGP 8.0.

## 2.4.4

* Synchronizes `VideoPlayerValue.isPlaying` with `ExoPlayer`.
* Updates minimum Flutter version to 3.3.

## 2.4.3

* Bumps ExoPlayer version to 2.18.5.

## 2.4.2

* Bumps ExoPlayer version to 2.18.4.

## 2.4.1

* Changes the severity of `javac` warnings so that they are treated as errors and fixes the violations.

## 2.4.0

* Allows setting the ExoPlayer user agent by passing a User-Agent HTTP header.

## 2.3.12

* Clarifies explanation of endorsement in README.
* Aligns Dart and Flutter SDK constraints.
* Updates compileSdkVersion to 33.

## 2.3.11

* Updates links for the merge of flutter/plugins into flutter/packages.
* Updates minimum Flutter version to 3.0.

## 2.3.10

* Adds compatibilty with version 6.0 of the platform interface.
* Fixes file URI construction in example.
* Updates code for new analysis options.
* Updates code for `no_leading_underscores_for_local_identifiers` lint.
* Updates minimum Flutter version to 2.10.
* Fixes violations of new analysis option use_named_constants.
* Removes an unnecessary override in example code.

## 2.3.9

* Updates ExoPlayer to 2.18.1.
* Fixes avoid_redundant_argument_values lint warnings and minor typos.

## 2.3.8

* Updates ExoPlayer to 2.18.0.

## 2.3.7

* Bumps gradle version to 7.2.1.
* Ignores unnecessary import warnings in preparation for [upcoming Flutter changes](https://github.com/flutter/flutter/pull/106316).

## 2.3.6

* Updates references to the obsolete master branch.

## 2.3.5

* Sets rotationCorrection for videos recorded in landscapeRight (https://github.com/flutter/flutter/issues/60327).

## 2.3.4

* Updates ExoPlayer to 2.17.1.

## 2.3.3

* Removes unnecessary imports.
* Fixes library_private_types_in_public_api, sort_child_properties_last and use_key_in_widget_constructors
  lint warnings.

## 2.3.2

* Updates ExoPlayer to 2.17.0.

## 2.3.1

* Renames internal method channels to avoid potential confusion with the
  default implementation's method channel.
* Updates Pigeon to 2.0.1.

## 2.3.0

* Updates Pigeon to ^1.0.16.

## 2.2.17

* Splits from `video_player` as a federated implementation.<|MERGE_RESOLUTION|>--- conflicted
+++ resolved
@@ -1,9 +1,8 @@
-<<<<<<< HEAD
-## 2.8.4
+## 2.8.6
 
 * Fixes a [bug](https://github.com/flutter/flutter/issues/165149) where the `isBuffering` flag
   always returns true after seeking to any position.
-=======
+
 ## 2.8.5
 
 * Replaces deprecated `onSurfaceDestroyed` with `onSurfaceCleanup`.
@@ -13,7 +12,6 @@
 
 * Fixes incorrect width/height swap ([bug](https://github.com/flutter/flutter/issues/166097)). The swap was originally required for the uncorrected width/height of `Format` but was mistakenly retained after [switching to `VideoSize`](https://github.com/flutter/packages/pull/6535), which already accounts for rotation.
 * Fixes example app layout issue caused by `Transform.rotate`  not affecting space calculation (following [#8685](https://github.com/flutter/packages/pull/8685)).
->>>>>>> 6efa04bf
 
 ## 2.8.3
 
