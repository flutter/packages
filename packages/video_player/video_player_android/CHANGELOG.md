<<<<<<< HEAD
## 2.4.0

* Adds option to configure HTTP headers via `VideoPlayerController` to fix access to M3U8 files on Android.
* Adds option to configure the User-Agent in the HTTP headers.
=======
## 2.3.12

* Clarifies explanation of endorsement in README.
* Aligns Dart and Flutter SDK constraints.
* Updates compileSdkVersion to 33.
>>>>>>> 4b038664

## 2.3.11

* Updates links for the merge of flutter/plugins into flutter/packages.
* Updates minimum Flutter version to 3.0.

## 2.3.10

* Adds compatibilty with version 6.0 of the platform interface.
* Fixes file URI construction in example.
* Updates code for new analysis options.
* Updates code for `no_leading_underscores_for_local_identifiers` lint.
* Updates minimum Flutter version to 2.10.
* Fixes violations of new analysis option use_named_constants.
* Removes an unnecessary override in example code.

## 2.3.9

* Updates ExoPlayer to 2.18.1.
* Fixes avoid_redundant_argument_values lint warnings and minor typos.

## 2.3.8

* Updates ExoPlayer to 2.18.0.

## 2.3.7

* Bumps gradle version to 7.2.1.
* Ignores unnecessary import warnings in preparation for [upcoming Flutter changes](https://github.com/flutter/flutter/pull/106316).

## 2.3.6

* Updates references to the obsolete master branch.

## 2.3.5

* Sets rotationCorrection for videos recorded in landscapeRight (https://github.com/flutter/flutter/issues/60327).

## 2.3.4

* Updates ExoPlayer to 2.17.1.

## 2.3.3

* Removes unnecessary imports.
* Fixes library_private_types_in_public_api, sort_child_properties_last and use_key_in_widget_constructors
  lint warnings.

## 2.3.2

* Updates ExoPlayer to 2.17.0.

## 2.3.1

* Renames internal method channels to avoid potential confusion with the
  default implementation's method channel.
* Updates Pigeon to 2.0.1.

## 2.3.0

* Updates Pigeon to ^1.0.16.

## 2.2.17

* Splits from `video_player` as a federated implementation.<|MERGE_RESOLUTION|>--- conflicted
+++ resolved
@@ -1,15 +1,13 @@
-<<<<<<< HEAD
 ## 2.4.0
 
 * Adds option to configure HTTP headers via `VideoPlayerController` to fix access to M3U8 files on Android.
 * Adds option to configure the User-Agent in the HTTP headers.
-=======
+
 ## 2.3.12
 
 * Clarifies explanation of endorsement in README.
 * Aligns Dart and Flutter SDK constraints.
 * Updates compileSdkVersion to 33.
->>>>>>> 4b038664
 
 ## 2.3.11
 
