--- conflicted
+++ resolved
@@ -1,12 +1,11 @@
-<<<<<<< HEAD
 ## 2.9.0
 
 * Implements `getAudioTracks()` and `selectAudioTrack()` methods for Android using ExoPlayer.
-=======
+
 ## 2.8.22
 
 * Bumps kotlin_version to 2.2.21.
->>>>>>> 8cb49035
+
 
 ## 2.8.21
 
