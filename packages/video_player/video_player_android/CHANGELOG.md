## 2.3.11

<<<<<<< HEAD
* Synchronizes `VideoPlayerValue.isPlaying` with `ExoPlayer`.
=======
* Updates links for the merge of flutter/plugins into flutter/packages.
>>>>>>> 25f0f702
* Updates minimum Flutter version to 3.0.

## 2.3.10

* Adds compatibilty with version 6.0 of the platform interface.
* Fixes file URI construction in example.
* Updates code for new analysis options.
* Updates code for `no_leading_underscores_for_local_identifiers` lint.
* Updates minimum Flutter version to 2.10.
* Fixes violations of new analysis option use_named_constants.
* Removes an unnecessary override in example code.

## 2.3.9

* Updates ExoPlayer to 2.18.1.
* Fixes avoid_redundant_argument_values lint warnings and minor typos.

## 2.3.8

* Updates ExoPlayer to 2.18.0.

## 2.3.7

* Bumps gradle version to 7.2.1.
* Ignores unnecessary import warnings in preparation for [upcoming Flutter changes](https://github.com/flutter/flutter/pull/106316).

## 2.3.6

* Updates references to the obsolete master branch.

## 2.3.5

* Sets rotationCorrection for videos recorded in landscapeRight (https://github.com/flutter/flutter/issues/60327).

## 2.3.4

* Updates ExoPlayer to 2.17.1.

## 2.3.3

* Removes unnecessary imports.
* Fixes library_private_types_in_public_api, sort_child_properties_last and use_key_in_widget_constructors
  lint warnings.

## 2.3.2

* Updates ExoPlayer to 2.17.0.

## 2.3.1

* Renames internal method channels to avoid potential confusion with the
  default implementation's method channel.
* Updates Pigeon to 2.0.1.

## 2.3.0

* Updates Pigeon to ^1.0.16.

## 2.2.17

* Splits from `video_player` as a federated implementation.<|MERGE_RESOLUTION|>--- conflicted
+++ resolved
@@ -1,10 +1,10 @@
+## 2.3.12
+
+* Synchronizes `VideoPlayerValue.isPlaying` with `ExoPlayer`.
+
 ## 2.3.11
 
-<<<<<<< HEAD
-* Synchronizes `VideoPlayerValue.isPlaying` with `ExoPlayer`.
-=======
 * Updates links for the merge of flutter/plugins into flutter/packages.
->>>>>>> 25f0f702
 * Updates minimum Flutter version to 3.0.
 
 ## 2.3.10
