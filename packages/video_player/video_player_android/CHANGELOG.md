<<<<<<< HEAD

=======
>>>>>>> 0edae250
## 2.3.11

* Updates links for the merge of flutter/plugins into flutter/packages.
* Updates minimum Flutter version to 3.0.
* Adds option to configure the User-Agent in the HTTP headers.
  

## 2.3.10

* Adds compatibilty with version 6.0 of the platform interface.
* Fixes file URI construction in example.
* Updates code for new analysis options.
* Updates code for `no_leading_underscores_for_local_identifiers` lint.
* Updates minimum Flutter version to 2.10.
* Fixes violations of new analysis option use_named_constants.
* Removes an unnecessary override in example code.



## 2.3.9

* Updates ExoPlayer to 2.18.1.
* Fixes avoid_redundant_argument_values lint warnings and minor typos.

## 2.3.8

* Updates ExoPlayer to 2.18.0.

## 2.3.7

* Bumps gradle version to 7.2.1.
* Ignores unnecessary import warnings in preparation for [upcoming Flutter changes](https://github.com/flutter/flutter/pull/106316).

## 2.3.6

* Updates references to the obsolete master branch.

## 2.3.5

* Sets rotationCorrection for videos recorded in landscapeRight (https://github.com/flutter/flutter/issues/60327).

## 2.3.4

* Updates ExoPlayer to 2.17.1.

## 2.3.3

* Removes unnecessary imports.
* Fixes library_private_types_in_public_api, sort_child_properties_last and use_key_in_widget_constructors
  lint warnings.

## 2.3.2

* Updates ExoPlayer to 2.17.0.

## 2.3.1

* Renames internal method channels to avoid potential confusion with the
  default implementation's method channel.
* Updates Pigeon to 2.0.1.

## 2.3.0

* Updates Pigeon to ^1.0.16.

## 2.2.17

* Splits from `video_player` as a federated implementation.<|MERGE_RESOLUTION|>--- conflicted
+++ resolved
@@ -1,7 +1,3 @@
-<<<<<<< HEAD
-
-=======
->>>>>>> 0edae250
 ## 2.3.11
 
 * Updates links for the merge of flutter/plugins into flutter/packages.
