<<<<<<< HEAD
## 2.3.12

* Adds error handling for `BehindLiveWindowException`
* Fix missing switch case in example
 
=======
## 2.4.11

* Updates minimum supported SDK version to Flutter 3.10/Dart 3.0.
* Fixes new lint warnings.

## 2.4.10

* Adds pub topics to package metadata.
* Updates minimum supported SDK version to Flutter 3.7/Dart 2.19.

## 2.4.9

* Bumps ExoPlayer version to 2.18.7.

## 2.4.8

* Bumps ExoPlayer version to 2.18.6.

## 2.4.7

* Fixes Java warnings.

## 2.4.6

* Fixes compatibility with AGP versions older than 4.2.

## 2.4.5

* Adds a namespace for compatibility with AGP 8.0.

## 2.4.4

* Synchronizes `VideoPlayerValue.isPlaying` with `ExoPlayer`.
* Updates minimum Flutter version to 3.3.

## 2.4.3

* Bumps ExoPlayer version to 2.18.5.

## 2.4.2

* Bumps ExoPlayer version to 2.18.4.

## 2.4.1

* Changes the severity of `javac` warnings so that they are treated as errors and fixes the violations.

## 2.4.0

* Allows setting the ExoPlayer user agent by passing a User-Agent HTTP header.

## 2.3.12

* Clarifies explanation of endorsement in README.
* Aligns Dart and Flutter SDK constraints.
* Updates compileSdkVersion to 33.

>>>>>>> 0744fe6f
## 2.3.11

* Updates links for the merge of flutter/plugins into flutter/packages.
* Updates minimum Flutter version to 3.0.

## 2.3.10

* Adds compatibilty with version 6.0 of the platform interface.
* Fixes file URI construction in example.
* Updates code for new analysis options.
* Updates code for `no_leading_underscores_for_local_identifiers` lint.
* Updates minimum Flutter version to 2.10.
* Fixes violations of new analysis option use_named_constants.
* Removes an unnecessary override in example code.

## 2.3.9

* Updates ExoPlayer to 2.18.1.
* Fixes avoid_redundant_argument_values lint warnings and minor typos.

## 2.3.8

* Updates ExoPlayer to 2.18.0.

## 2.3.7

* Bumps gradle version to 7.2.1.
* Ignores unnecessary import warnings in preparation for [upcoming Flutter changes](https://github.com/flutter/flutter/pull/106316).

## 2.3.6

* Updates references to the obsolete master branch.

## 2.3.5

* Sets rotationCorrection for videos recorded in landscapeRight (https://github.com/flutter/flutter/issues/60327).

## 2.3.4

* Updates ExoPlayer to 2.17.1.

## 2.3.3

* Removes unnecessary imports.
* Fixes library_private_types_in_public_api, sort_child_properties_last and use_key_in_widget_constructors
  lint warnings.

## 2.3.2

* Updates ExoPlayer to 2.17.0.

## 2.3.1

* Renames internal method channels to avoid potential confusion with the
  default implementation's method channel.
* Updates Pigeon to 2.0.1.

## 2.3.0

* Updates Pigeon to ^1.0.16.

## 2.2.17

* Splits from `video_player` as a federated implementation.<|MERGE_RESOLUTION|>--- conflicted
+++ resolved
@@ -1,10 +1,7 @@
-<<<<<<< HEAD
-## 2.3.12
+## 2.4.12
 
 * Adds error handling for `BehindLiveWindowException`
-* Fix missing switch case in example
- 
-=======
+
 ## 2.4.11
 
 * Updates minimum supported SDK version to Flutter 3.10/Dart 3.0.
@@ -62,7 +59,6 @@
 * Aligns Dart and Flutter SDK constraints.
 * Updates compileSdkVersion to 33.
 
->>>>>>> 0744fe6f
 ## 2.3.11
 
 * Updates links for the merge of flutter/plugins into flutter/packages.
