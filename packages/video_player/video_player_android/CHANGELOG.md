<<<<<<< HEAD
## 2.3.12

* Synchronizes `VideoPlayerValue.isPlaying` with `ExoPlayer`.
=======
## NEXT

* Updates compileSdkVersion to 33.
>>>>>>> 2f213219

## 2.3.11

* Updates links for the merge of flutter/plugins into flutter/packages.
* Updates minimum Flutter version to 3.0.

## 2.3.10

* Adds compatibilty with version 6.0 of the platform interface.
* Fixes file URI construction in example.
* Updates code for new analysis options.
* Updates code for `no_leading_underscores_for_local_identifiers` lint.
* Updates minimum Flutter version to 2.10.
* Fixes violations of new analysis option use_named_constants.
* Removes an unnecessary override in example code.

## 2.3.9

* Updates ExoPlayer to 2.18.1.
* Fixes avoid_redundant_argument_values lint warnings and minor typos.

## 2.3.8

* Updates ExoPlayer to 2.18.0.

## 2.3.7

* Bumps gradle version to 7.2.1.
* Ignores unnecessary import warnings in preparation for [upcoming Flutter changes](https://github.com/flutter/flutter/pull/106316).

## 2.3.6

* Updates references to the obsolete master branch.

## 2.3.5

* Sets rotationCorrection for videos recorded in landscapeRight (https://github.com/flutter/flutter/issues/60327).

## 2.3.4

* Updates ExoPlayer to 2.17.1.

## 2.3.3

* Removes unnecessary imports.
* Fixes library_private_types_in_public_api, sort_child_properties_last and use_key_in_widget_constructors
  lint warnings.

## 2.3.2

* Updates ExoPlayer to 2.17.0.

## 2.3.1

* Renames internal method channels to avoid potential confusion with the
  default implementation's method channel.
* Updates Pigeon to 2.0.1.

## 2.3.0

* Updates Pigeon to ^1.0.16.

## 2.2.17

* Splits from `video_player` as a federated implementation.<|MERGE_RESOLUTION|>--- conflicted
+++ resolved
@@ -1,12 +1,7 @@
-<<<<<<< HEAD
-## 2.3.12
-
-* Synchronizes `VideoPlayerValue.isPlaying` with `ExoPlayer`.
-=======
 ## NEXT
 
 * Updates compileSdkVersion to 33.
->>>>>>> 2f213219
+* Synchronizes `VideoPlayerValue.isPlaying` with `ExoPlayer`.
 
 ## 2.3.11
 
