<<<<<<< HEAD
## 2.9.0

* Implements `getAudioTracks()` and `selectAudioTrack()` methods for Android using ExoPlayer.
=======
## 2.8.18

* Removed mockito-inline and updated to mockito-core 5.17.0.
>>>>>>> e0a66845

## 2.8.17

* Moves video event processing logic to Dart, and fixes an issue where buffer
  range would not be updated for a paused video.
* Switches to Kotlin for Pigeon-generated code.
* Adopts type-safe event channels for internal communication.

## 2.8.16

* Updates Java compatibility version to 17 and minimum supported SDK version to Flutter 3.35/Dart 3.9.

## 2.8.15

* Resolves Gradle 9 deprecations.

## 2.8.14

* Restructures internal logic for player creation and tracking.

## 2.8.13

* Bumps com.android.tools.build:gradle to 8.12.1.

## 2.8.12

* Moves buffer position update event generation to Dart.

## 2.8.11

* Updates kotlin version to 2.2.0 to enable gradle 8.11 support.

## 2.8.10

* Restructures internal logic to move more code to Dart.

## 2.8.9

* Restructures the communication between Dart and Java code.

## 2.8.8

* * Updates Media3-ExoPlayer to 1.5.1.

## 2.8.7

* Adds note about known issue regarding platform views to the README.

## 2.8.6

* Fixes a [bug](https://github.com/flutter/flutter/issues/165149) where the `isBuffering` flag
  always returns true after seeking to any position.

## 2.8.5

* Replaces deprecated `onSurfaceDestroyed` with `onSurfaceCleanup`.
* Restores background playback support.

## 2.8.4

* Fixes incorrect width/height swap ([bug](https://github.com/flutter/flutter/issues/166097)). The swap was originally required for the uncorrected width/height of `Format` but was mistakenly retained after [switching to `VideoSize`](https://github.com/flutter/packages/pull/6535), which already accounts for rotation.
* Fixes example app layout issue caused by `Transform.rotate`  not affecting space calculation (following [#8685](https://github.com/flutter/packages/pull/8685)).

## 2.8.3

* Changes plugin to use `TextureRegistry.SurfaceProducer.handlesCropAndRotation` to detect
  whether or not the video player rotation needs to be corrected.

## 2.8.2

* Fixes a [bug](https://github.com/flutter/flutter/issues/164689) that can cause video to
  disappear after an app is suspended and resumed.

## 2.8.1

* Updates compileSdk 34 to flutter.compileSdkVersion.

## 2.8.0

* Adds support for platform views as an optional way of displaying a video.
* Suppresses deprecation and removal warnings for
  `TextureRegistry.SurfaceProducer.onSurfaceDestroyed`.

## 2.7.17

* Replaces deprecated Android embedder APIs (`onSurfaceCreated` -> `onSurfaceAvailable`).
* Updates minimum supported SDK version to Flutter 3.22/Dart 3.4.

## 2.7.16

* Updates internal Pigeon API to use newer features.

## 2.7.15

* Changes the rotation correction calculation for Android API 29+ to use
  the one that is reported by the video's format instead of the unapplied
  rotation degrees that Exoplayer does not report on Android API 21+.
* Changes the rotation correction calculation for Android APIs 21-28 to 0
  because the Impeller backend used on those API versions correctly rotates
  the video being played automatically.

## 2.7.14

* Removes SSL workaround for API 19, which is no longer supported.

## 2.7.13

* When `AndroidVideoPlayer` attempts to operate on a `textureId` that is not
  active (i.e. it was previously disposed or never created), the resulting
  platform exception is more informative than a "NullPointerException".

## 2.7.12

* Fixes a [bug](https://github.com/flutter/flutter/issues/156451) where
  additional harmless but annoying warnings in the form of native stack traces
  would be printed when the app was backgrounded. There may be additional
  warnings that are not yet fixed, but this should address the
  most common case.

## 2.7.11

* Fixes a [bug](https://github.com/flutter/flutter/issues/156158) where a
  harmless but annoying warning in the form of a native stack trace would be
  printed when a previously disposed video player received a trim memory event
  (i.e. by backgrounding).

## 2.7.10

* Fixes a [bug](https://github.com/flutter/flutter/issues/156158) where
  disposing a video player (including implicitly by switching tabs or views
  in a running app) would cause native stack traces.

## 2.7.9

* Updates Java compatibility version to 11.

## 2.7.8

* Updates Pigeon for non-nullable collection type support.

## 2.7.7

* Removes the flag to treat warnings as errors in client builds.

## 2.7.6

* Fixes a [bug](https://github.com/flutter/flutter/issues/154602) where
  resuming a video player would cause a `Bad state: Future already completed`.

## 2.7.5

* Add a deprecation suppression in advance of a new `SurfaceProducer` API.

## 2.7.4

* Fixes a [bug](https://github.com/flutter/flutter/issues/154559) where
  resuming (or using a plugin like `share_plus` that implicitly resumes the
  activity where) a video player would cause a `DecoderInitializationException`.

## 2.7.3

* Updates Media3-ExoPlayer to 1.4.1.

## 2.7.2

* Updates minimum supported SDK version to Flutter 3.24/Dart 3.5.

* Re-adds Impeller support.

## 2.7.1

* Revert Impeller support.

## 2.7.0

* Re-adds [support for Impeller](https://docs.flutter.dev/release/breaking-changes/android-surface-plugins).

## 2.6.0

* Adds RTSP support.

## 2.5.4

* Updates Media3-ExoPlayer to 1.4.0.

## 2.5.3

* Updates lint checks to ignore NewerVersionAvailable.

## 2.5.2

* Updates Android Gradle plugin to 8.5.0.

## 2.5.1

* Removes additional references to the v1 Android embedding.

## 2.5.0

* Migrates ExoPlayer to Media3-ExoPlayer 1.3.1.

## 2.4.17

* Revert Impeller support.

## 2.4.16

* [Supports Impeller](https://docs.flutter.dev/release/breaking-changes/android-surface-plugins).

## 2.4.15

* Updates minimum supported SDK version to Flutter 3.22/Dart 3.4.
* Removes support for apps using the v1 Android embedding.

## 2.4.14

* Calls `onDestroy` instead of `initialize` in onDetachedFromEngine.

## 2.4.13

* Updates minSdkVersion to 19.
* Updates minimum supported SDK version to Flutter 3.16/Dart 3.2.

## 2.4.12

* Updates compileSdk version to 34.
* Adds error handling for `BehindLiveWindowException`, which may occur upon live-video playback failure.

## 2.4.11

* Updates minimum supported SDK version to Flutter 3.10/Dart 3.0.
* Fixes new lint warnings.

## 2.4.10

* Adds pub topics to package metadata.
* Updates minimum supported SDK version to Flutter 3.7/Dart 2.19.

## 2.4.9

* Bumps ExoPlayer version to 2.18.7.

## 2.4.8

* Bumps ExoPlayer version to 2.18.6.

## 2.4.7

* Fixes Java warnings.

## 2.4.6

* Fixes compatibility with AGP versions older than 4.2.

## 2.4.5

* Adds a namespace for compatibility with AGP 8.0.

## 2.4.4

* Synchronizes `VideoPlayerValue.isPlaying` with `ExoPlayer`.
* Updates minimum Flutter version to 3.3.

## 2.4.3

* Bumps ExoPlayer version to 2.18.5.

## 2.4.2

* Bumps ExoPlayer version to 2.18.4.

## 2.4.1

* Changes the severity of `javac` warnings so that they are treated as errors and fixes the violations.

## 2.4.0

* Allows setting the ExoPlayer user agent by passing a User-Agent HTTP header.

## 2.3.12

* Clarifies explanation of endorsement in README.
* Aligns Dart and Flutter SDK constraints.
* Updates compileSdkVersion to 33.

## 2.3.11

* Updates links for the merge of flutter/plugins into flutter/packages.
* Updates minimum Flutter version to 3.0.

## 2.3.10

* Adds compatibilty with version 6.0 of the platform interface.
* Fixes file URI construction in example.
* Updates code for new analysis options.
* Updates code for `no_leading_underscores_for_local_identifiers` lint.
* Updates minimum Flutter version to 2.10.
* Fixes violations of new analysis option use_named_constants.
* Removes an unnecessary override in example code.

## 2.3.9

* Updates ExoPlayer to 2.18.1.
* Fixes avoid_redundant_argument_values lint warnings and minor typos.

## 2.3.8

* Updates ExoPlayer to 2.18.0.

## 2.3.7

* Bumps gradle version to 7.2.1.
* Ignores unnecessary import warnings in preparation for [upcoming Flutter changes](https://github.com/flutter/flutter/pull/106316).

## 2.3.6

* Updates references to the obsolete master branch.

## 2.3.5

* Sets rotationCorrection for videos recorded in landscapeRight (https://github.com/flutter/flutter/issues/60327).

## 2.3.4

* Updates ExoPlayer to 2.17.1.

## 2.3.3

* Removes unnecessary imports.
* Fixes library_private_types_in_public_api, sort_child_properties_last and use_key_in_widget_constructors
  lint warnings.

## 2.3.2

* Updates ExoPlayer to 2.17.0.

## 2.3.1

* Renames internal method channels to avoid potential confusion with the
  default implementation's method channel.
* Updates Pigeon to 2.0.1.

## 2.3.0

* Updates Pigeon to ^1.0.16.

## 2.2.17

* Splits from `video_player` as a federated implementation.<|MERGE_RESOLUTION|>--- conflicted
+++ resolved
@@ -1,12 +1,26 @@
-<<<<<<< HEAD
 ## 2.9.0
 
 * Implements `getAudioTracks()` and `selectAudioTrack()` methods for Android using ExoPlayer.
-=======
+
+## 2.8.22
+
+* Bumps kotlin_version to 2.2.21.
+
+## 2.8.21
+
+* Bumps com.android.tools.build:gradle from 8.12.1 to 8.13.1.
+
+## 2.8.20
+
+* Bumps `exoplayer_version` from 1.5.1 to 1.8.0.
+
+## 2.8.19
+
+* Updates to Pigeon 26.
+
 ## 2.8.18
 
 * Removed mockito-inline and updated to mockito-core 5.17.0.
->>>>>>> e0a66845
 
 ## 2.8.17
 
