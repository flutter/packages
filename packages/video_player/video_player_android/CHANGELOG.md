<<<<<<< HEAD
## 2.3.12
=======
## 2.4.1
>>>>>>> 5d4086e4

* Changes the severity of `javac` warnings so that they are treated as errors and fixes the violations.

## 2.4.0

* Allows setting the ExoPlayer user agent by passing a User-Agent HTTP header.

## 2.3.12

* Clarifies explanation of endorsement in README.
* Aligns Dart and Flutter SDK constraints.
* Updates compileSdkVersion to 33.
* Bumps ExoPlayer version to 2.18.4.

## 2.3.11

* Updates links for the merge of flutter/plugins into flutter/packages.
* Updates minimum Flutter version to 3.0.

## 2.3.10

* Adds compatibilty with version 6.0 of the platform interface.
* Fixes file URI construction in example.
* Updates code for new analysis options.
* Updates code for `no_leading_underscores_for_local_identifiers` lint.
* Updates minimum Flutter version to 2.10.
* Fixes violations of new analysis option use_named_constants.
* Removes an unnecessary override in example code.

## 2.3.9

* Updates ExoPlayer to 2.18.1.
* Fixes avoid_redundant_argument_values lint warnings and minor typos.

## 2.3.8

* Updates ExoPlayer to 2.18.0.

## 2.3.7

* Bumps gradle version to 7.2.1.
* Ignores unnecessary import warnings in preparation for [upcoming Flutter changes](https://github.com/flutter/flutter/pull/106316).

## 2.3.6

* Updates references to the obsolete master branch.

## 2.3.5

* Sets rotationCorrection for videos recorded in landscapeRight (https://github.com/flutter/flutter/issues/60327).

## 2.3.4

* Updates ExoPlayer to 2.17.1.

## 2.3.3

* Removes unnecessary imports.
* Fixes library_private_types_in_public_api, sort_child_properties_last and use_key_in_widget_constructors
  lint warnings.

## 2.3.2

* Updates ExoPlayer to 2.17.0.

## 2.3.1

* Renames internal method channels to avoid potential confusion with the
  default implementation's method channel.
* Updates Pigeon to 2.0.1.

## 2.3.0

* Updates Pigeon to ^1.0.16.

## 2.2.17

* Splits from `video_player` as a federated implementation.<|MERGE_RESOLUTION|>--- conflicted
+++ resolved
@@ -1,8 +1,8 @@
-<<<<<<< HEAD
-## 2.3.12
-=======
+## 2.4.2
+
+* Bumps ExoPlayer version to 2.18.4.
+
 ## 2.4.1
->>>>>>> 5d4086e4
 
 * Changes the severity of `javac` warnings so that they are treated as errors and fixes the violations.
 
@@ -15,7 +15,6 @@
 * Clarifies explanation of endorsement in README.
 * Aligns Dart and Flutter SDK constraints.
 * Updates compileSdkVersion to 33.
-* Bumps ExoPlayer version to 2.18.4.
 
 ## 2.3.11
 
