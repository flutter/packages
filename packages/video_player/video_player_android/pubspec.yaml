name: video_player_android
description: Android implementation of the video_player plugin.
repository: https://github.com/flutter/packages/tree/main/packages/video_player/video_player_android
issue_tracker: https://github.com/flutter/flutter/issues?q=is%3Aissue+is%3Aopen+label%3A%22p%3A+video_player%22
version: 2.4.14

environment:
<<<<<<< HEAD
  sdk: ^3.1.0
  flutter: ">=3.22.0"
=======
  sdk: ^3.2.0
  flutter: ">=3.16.0"
>>>>>>> 898d5bc7

flutter:
  plugin:
    implements: video_player
    platforms:
      android:
        dartPluginClass: AndroidVideoPlayer
        package: io.flutter.plugins.videoplayer
        pluginClass: VideoPlayerPlugin

dependencies:
  flutter:
    sdk: flutter
  video_player_platform_interface: ">=6.1.0 <7.0.0"

dev_dependencies:
  flutter_test:
    sdk: flutter
  pigeon: ^9.2.5

topics:
  - video
  - video-player<|MERGE_RESOLUTION|>--- conflicted
+++ resolved
@@ -5,13 +5,8 @@
 version: 2.4.14
 
 environment:
-<<<<<<< HEAD
-  sdk: ^3.1.0
+  sdk: ^3.2.0
   flutter: ">=3.22.0"
-=======
-  sdk: ^3.2.0
-  flutter: ">=3.16.0"
->>>>>>> 898d5bc7
 
 flutter:
   plugin:
