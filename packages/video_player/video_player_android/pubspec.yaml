--- conflicted
+++ resolved
@@ -2,11 +2,7 @@
 description: Android implementation of the video_player plugin.
 repository: https://github.com/flutter/packages/tree/main/packages/video_player/video_player_android
 issue_tracker: https://github.com/flutter/flutter/issues?q=is%3Aissue+is%3Aopen+label%3A%22p%3A+video_player%22
-<<<<<<< HEAD
-version: 2.9.0
-=======
 version: 2.9.1
->>>>>>> 2164da9d
 
 environment:
   sdk: ^3.9.0
@@ -31,11 +27,7 @@
   flutter_test:
     sdk: flutter
   mockito: ^5.4.4
-<<<<<<< HEAD
-  pigeon: ^26.1.0
-=======
   pigeon: ^26.1.5
->>>>>>> 2164da9d
 
 topics:
   - video
