name: video_player_android
description: Android implementation of the video_player plugin.
repository: https://github.com/flutter/packages/tree/main/packages/video_player/video_player_android
issue_tracker: https://github.com/flutter/flutter/issues?q=is%3Aissue+is%3Aopen+label%3A%22p%3A+video_player%22
version: 2.4.7

environment:
  sdk: ">=2.18.0 <4.0.0"
  flutter: ">=3.3.0"

flutter:
  plugin:
    implements: video_player
    platforms:
      android:
        dartPluginClass: AndroidVideoPlayer
        package: io.flutter.plugins.videoplayer
        pluginClass: VideoPlayerPlugin

dependencies:
  flutter:
    sdk: flutter
  video_player_platform_interface: ">=6.1.0 <7.0.0"

dev_dependencies:
  flutter_test:
    sdk: flutter
<<<<<<< HEAD
  pigeon: ^2.0.1


# FOR TESTING ONLY. DO NOT MERGE.
dependency_overrides:
  video_player_platform_interface:
    path: ../../video_player/video_player_platform_interface
=======
  pigeon: ^9.2.5
>>>>>>> dfcb21c0
<|MERGE_RESOLUTION|>--- conflicted
+++ resolved
@@ -25,14 +25,8 @@
 dev_dependencies:
   flutter_test:
     sdk: flutter
-<<<<<<< HEAD
-  pigeon: ^2.0.1
+  pigeon: ^9.2.5
 
-
-# FOR TESTING ONLY. DO NOT MERGE.
 dependency_overrides:
   video_player_platform_interface:
-    path: ../../video_player/video_player_platform_interface
-=======
-  pigeon: ^9.2.5
->>>>>>> dfcb21c0
+    path: ../../video_player/video_player_platform_interface