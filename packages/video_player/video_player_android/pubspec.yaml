name: video_player_android
description: Android implementation of the video_player plugin.
repository: https://github.com/flutter/packages/tree/main/packages/video_player/video_player_android
issue_tracker: https://github.com/flutter/flutter/issues?q=is%3Aissue+is%3Aopen+label%3A%22p%3A+video_player%22
version: 2.4.10

environment:
  sdk: ">=2.19.0 <4.0.0"
  flutter: ">=3.7.0"

flutter:
  plugin:
    implements: video_player
    platforms:
      android:
        dartPluginClass: AndroidVideoPlayer
        package: io.flutter.plugins.videoplayer
        pluginClass: VideoPlayerPlugin

dependencies:
  flutter:
    sdk: flutter
  video_player_platform_interface: ">=6.1.0 <7.0.0"

dev_dependencies:
  flutter_test:
    sdk: flutter
  pigeon: ^9.2.5

<<<<<<< HEAD
# FOR TESTING AND INITIAL REVIEW ONLY. DO NOT MERGE.
# See https://github.com/flutter/flutter/wiki/Contributing-to-Plugins-and-Packages#changing-federated-plugins
dependency_overrides:
   {video_player_platform_interface: {path: ../../video_player/video_player_platform_interface}}
=======
topics:
  - video
  - video-player
>>>>>>> b4985e25
<|MERGE_RESOLUTION|>--- conflicted
+++ resolved
@@ -27,13 +27,10 @@
     sdk: flutter
   pigeon: ^9.2.5
 
-<<<<<<< HEAD
 # FOR TESTING AND INITIAL REVIEW ONLY. DO NOT MERGE.
 # See https://github.com/flutter/flutter/wiki/Contributing-to-Plugins-and-Packages#changing-federated-plugins
 dependency_overrides:
    {video_player_platform_interface: {path: ../../video_player/video_player_platform_interface}}
-=======
 topics:
   - video
-  - video-player
->>>>>>> b4985e25
+  - video-player