name: video_player_android
description: Android implementation of the video_player plugin.
repository: https://github.com/flutter/packages/tree/main/packages/video_player/video_player_android
issue_tracker: https://github.com/flutter/flutter/issues?q=is%3Aissue+is%3Aopen+label%3A%22p%3A+video_player%22
version: 2.4.10

environment:
  sdk: ">=2.19.0 <4.0.0"
  flutter: ">=3.7.0"

flutter:
  plugin:
    implements: video_player
    platforms:
      android:
        dartPluginClass: AndroidVideoPlayer
        package: io.flutter.plugins.videoplayer
        pluginClass: VideoPlayerPlugin

dependencies:
  flutter:
    sdk: flutter
  video_player_platform_interface: ">=6.1.0 <7.0.0"

dev_dependencies:
  flutter_test:
    sdk: flutter
  pigeon: ^9.2.5

<<<<<<< HEAD
dependency_overrides:
  video_player_platform_interface:
    path: ../../video_player/video_player_platform_interface
=======
topics:
  - video
  - video-player
>>>>>>> 0cd23780
<|MERGE_RESOLUTION|>--- conflicted
+++ resolved
@@ -27,12 +27,10 @@
     sdk: flutter
   pigeon: ^9.2.5
 
-<<<<<<< HEAD
-dependency_overrides:
-  video_player_platform_interface:
-    path: ../../video_player/video_player_platform_interface
-=======
 topics:
   - video
   - video-player
->>>>>>> 0cd23780
+
+dependency_overrides:
+  video_player_platform_interface:
+    path: ../../video_player/video_player_platform_interface