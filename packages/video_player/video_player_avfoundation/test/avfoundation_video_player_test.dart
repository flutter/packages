--- conflicted
+++ resolved
@@ -12,21 +12,6 @@
 
 class _ApiLogger implements TestHostVideoPlayerApi {
   final List<String> log = <String>[];
-<<<<<<< HEAD
-  TextureMessage? textureMessage;
-  CreateMessage? createMessage;
-  PositionMessage? positionMessage;
-  LoopingMessage? loopingMessage;
-  VolumeMessage? volumeMessage;
-  PlaybackSpeedMessage? playbackSpeedMessage;
-  MixWithOthersMessage? mixWithOthersMessage;
-  SetPictureInPictureOverlaySettingsMessage?
-      setPictureInPictureOverlaySettingMessage;
-  AutomaticallyStartsPictureInPictureMessage?
-      automaticallyStartsPictureInPictureMessage;
-  StartPictureInPictureMessage? startPictureInPictureMessage;
-  StopPictureInPictureMessage? stopPictureInPictureMessage;
-=======
   int? textureId;
   CreationOptions? creationOptions;
   int? position;
@@ -34,7 +19,10 @@
   double? volume;
   double? playbackSpeed;
   bool? mixWithOthers;
->>>>>>> 88572212
+  SetPictureInPictureOverlaySettingsMessage? setPictureInPictureOverlaySettingMessage;
+  AutomaticallyStartsPictureInPictureMessage? automaticallyStartsPictureInPictureMessage;
+  StartPictureInPictureMessage? startPictureInPictureMessage;
+  StopPictureInPictureMessage? stopPictureInPictureMessage;
 
   @override
   int create(CreationOptions options) {
@@ -114,15 +102,13 @@
   }
 
   @override
-  void setAutomaticallyStartsPictureInPicture(
-      AutomaticallyStartsPictureInPictureMessage msg) {
+  void setAutomaticallyStartsPictureInPicture(AutomaticallyStartsPictureInPictureMessage msg) {
     log.add('setAutomaticallyStartsPictureInPicture');
     automaticallyStartsPictureInPictureMessage = msg;
   }
 
   @override
-  void setPictureInPictureOverlaySettings(
-      SetPictureInPictureOverlaySettingsMessage msg) {
+  void setPictureInPictureOverlaySettings(SetPictureInPictureOverlaySettingsMessage msg) {
     log.add('setPictureInPictureOverlaySettings');
     setPictureInPictureOverlaySettingMessage = msg;
   }
@@ -221,8 +207,7 @@
       expect(log.creationOptions?.uri, 'someUri');
       expect(log.creationOptions?.packageName, null);
       expect(log.creationOptions?.formatHint, null);
-      expect(log.creationOptions?.httpHeaders,
-          <String, String>{'Authorization': 'Bearer token'});
+      expect(log.creationOptions?.httpHeaders, <String, String>{'Authorization': 'Bearer token'});
       expect(textureId, 3);
     });
 
@@ -301,26 +286,18 @@
 
     test('setAutomaticallyStartsPictureInPicture true', () async {
       await player.setAutomaticallyStartsPictureInPicture(
-          textureId: 1,
-          enableStartPictureInPictureAutomaticallyFromInline: true);
+          textureId: 1, enableStartPictureInPictureAutomaticallyFromInline: true);
       expect(log.log.last, 'setAutomaticallyStartsPictureInPicture');
       expect(log.automaticallyStartsPictureInPictureMessage?.textureId, 1);
-      expect(
-          log.automaticallyStartsPictureInPictureMessage
-              ?.enableStartPictureInPictureAutomaticallyFromInline,
-          true);
+      expect(log.automaticallyStartsPictureInPictureMessage?.enableStartPictureInPictureAutomaticallyFromInline, true);
     });
 
     test('setAutomaticallyStartsPictureInPicture false', () async {
       await player.setAutomaticallyStartsPictureInPicture(
-          textureId: 1,
-          enableStartPictureInPictureAutomaticallyFromInline: false);
+          textureId: 1, enableStartPictureInPictureAutomaticallyFromInline: false);
       expect(log.log.last, 'setAutomaticallyStartsPictureInPicture');
       expect(log.automaticallyStartsPictureInPictureMessage?.textureId, 1);
-      expect(
-          log.automaticallyStartsPictureInPictureMessage
-              ?.enableStartPictureInPictureAutomaticallyFromInline,
-          false);
+      expect(log.automaticallyStartsPictureInPictureMessage?.enableStartPictureInPictureAutomaticallyFromInline, false);
     });
 
     test('setPictureInPictureOverlaySettings', () async {
@@ -352,91 +329,68 @@
 
     test('videoEventsFor', () async {
       const String mockChannel = 'flutter.io/videoPlayer/videoEvents123';
-      TestDefaultBinaryMessengerBinding.instance.defaultBinaryMessenger
-          .setMockMessageHandler(
+      TestDefaultBinaryMessengerBinding.instance.defaultBinaryMessenger.setMockMessageHandler(
         mockChannel,
         (ByteData? message) async {
-          final MethodCall methodCall =
-              const StandardMethodCodec().decodeMethodCall(message);
+          final MethodCall methodCall = const StandardMethodCodec().decodeMethodCall(message);
           if (methodCall.method == 'listen') {
-            await TestDefaultBinaryMessengerBinding
-                .instance.defaultBinaryMessenger
-                .handlePlatformMessage(
-                    mockChannel,
-                    const StandardMethodCodec()
-                        .encodeSuccessEnvelope(<String, dynamic>{
-                      'event': 'initialized',
-                      'duration': 98765,
-                      'width': 1920,
-                      'height': 1080,
-                    }),
-                    (ByteData? data) {});
-
-            await TestDefaultBinaryMessengerBinding
-                .instance.defaultBinaryMessenger
-                .handlePlatformMessage(
-                    mockChannel,
-                    const StandardMethodCodec()
-                        .encodeSuccessEnvelope(<String, dynamic>{
-                      'event': 'completed',
-                    }),
-                    (ByteData? data) {});
-
-            await TestDefaultBinaryMessengerBinding
-                .instance.defaultBinaryMessenger
-                .handlePlatformMessage(
-                    mockChannel,
-                    const StandardMethodCodec()
-                        .encodeSuccessEnvelope(<String, dynamic>{
-                      'event': 'bufferingUpdate',
-                      'values': <List<dynamic>>[
-                        <int>[0, 1234],
-                        <int>[1235, 4000],
-                      ],
-                    }),
-                    (ByteData? data) {});
-
-            await TestDefaultBinaryMessengerBinding
-                .instance.defaultBinaryMessenger
-                .handlePlatformMessage(
-                    mockChannel,
-                    const StandardMethodCodec()
-                        .encodeSuccessEnvelope(<String, dynamic>{
-                      'event': 'bufferingStart',
-                    }),
-                    (ByteData? data) {});
-
-            await TestDefaultBinaryMessengerBinding
-                .instance.defaultBinaryMessenger
-                .handlePlatformMessage(
-                    mockChannel,
-                    const StandardMethodCodec()
-                        .encodeSuccessEnvelope(<String, dynamic>{
-                      'event': 'bufferingEnd',
-                    }),
-                    (ByteData? data) {});
-
-            await TestDefaultBinaryMessengerBinding
-                .instance.defaultBinaryMessenger
-                .handlePlatformMessage(
-                    mockChannel,
-                    const StandardMethodCodec()
-                        .encodeSuccessEnvelope(<String, dynamic>{
-                      'event': 'isPlayingStateUpdate',
-                      'isPlaying': true,
-                    }),
-                    (ByteData? data) {});
-
-            await TestDefaultBinaryMessengerBinding
-                .instance.defaultBinaryMessenger
-                .handlePlatformMessage(
-                    mockChannel,
-                    const StandardMethodCodec()
-                        .encodeSuccessEnvelope(<String, dynamic>{
-                      'event': 'isPlayingStateUpdate',
-                      'isPlaying': false,
-                    }),
-                    (ByteData? data) {});
+            await TestDefaultBinaryMessengerBinding.instance.defaultBinaryMessenger.handlePlatformMessage(
+                mockChannel,
+                const StandardMethodCodec().encodeSuccessEnvelope(<String, dynamic>{
+                  'event': 'initialized',
+                  'duration': 98765,
+                  'width': 1920,
+                  'height': 1080,
+                }),
+                (ByteData? data) {});
+
+            await TestDefaultBinaryMessengerBinding.instance.defaultBinaryMessenger.handlePlatformMessage(
+                mockChannel,
+                const StandardMethodCodec().encodeSuccessEnvelope(<String, dynamic>{
+                  'event': 'completed',
+                }),
+                (ByteData? data) {});
+
+            await TestDefaultBinaryMessengerBinding.instance.defaultBinaryMessenger.handlePlatformMessage(
+                mockChannel,
+                const StandardMethodCodec().encodeSuccessEnvelope(<String, dynamic>{
+                  'event': 'bufferingUpdate',
+                  'values': <List<dynamic>>[
+                    <int>[0, 1234],
+                    <int>[1235, 4000],
+                  ],
+                }),
+                (ByteData? data) {});
+
+            await TestDefaultBinaryMessengerBinding.instance.defaultBinaryMessenger.handlePlatformMessage(
+                mockChannel,
+                const StandardMethodCodec().encodeSuccessEnvelope(<String, dynamic>{
+                  'event': 'bufferingStart',
+                }),
+                (ByteData? data) {});
+
+            await TestDefaultBinaryMessengerBinding.instance.defaultBinaryMessenger.handlePlatformMessage(
+                mockChannel,
+                const StandardMethodCodec().encodeSuccessEnvelope(<String, dynamic>{
+                  'event': 'bufferingEnd',
+                }),
+                (ByteData? data) {});
+
+            await TestDefaultBinaryMessengerBinding.instance.defaultBinaryMessenger.handlePlatformMessage(
+                mockChannel,
+                const StandardMethodCodec().encodeSuccessEnvelope(<String, dynamic>{
+                  'event': 'isPlayingStateUpdate',
+                  'isPlaying': true,
+                }),
+                (ByteData? data) {});
+
+            await TestDefaultBinaryMessengerBinding.instance.defaultBinaryMessenger.handlePlatformMessage(
+                mockChannel,
+                const StandardMethodCodec().encodeSuccessEnvelope(<String, dynamic>{
+                  'event': 'isPlayingStateUpdate',
+                  'isPlaying': false,
+                }),
+                (ByteData? data) {});
 
             return const StandardMethodCodec().encodeSuccessEnvelope(null);
           } else if (methodCall.method == 'cancel') {
@@ -455,18 +409,16 @@
               size: const Size(1920, 1080),
             ),
             VideoEvent(eventType: VideoEventType.completed),
-            VideoEvent(
-                eventType: VideoEventType.bufferingUpdate,
-                buffered: <DurationRange>[
-                  DurationRange(
-                    Duration.zero,
-                    const Duration(milliseconds: 1234),
-                  ),
-                  DurationRange(
-                    const Duration(milliseconds: 1235),
-                    const Duration(milliseconds: 4000),
-                  ),
-                ]),
+            VideoEvent(eventType: VideoEventType.bufferingUpdate, buffered: <DurationRange>[
+              DurationRange(
+                Duration.zero,
+                const Duration(milliseconds: 1234),
+              ),
+              DurationRange(
+                const Duration(milliseconds: 1235),
+                const Duration(milliseconds: 4000),
+              ),
+            ]),
             VideoEvent(eventType: VideoEventType.bufferingStart),
             VideoEvent(eventType: VideoEventType.bufferingEnd),
             VideoEvent(
