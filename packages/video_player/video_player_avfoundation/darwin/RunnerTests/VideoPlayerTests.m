// Copyright 2013 The Flutter Authors. All rights reserved.
// Use of this source code is governed by a BSD-style license that can be
// found in the LICENSE file.

@import AVFoundation;
@import video_player_avfoundation;
@import XCTest;

#import <OCMock/OCMock.h>
#import <video_player_avfoundation/AVAssetTrackUtils.h>
#import <video_player_avfoundation/FVPVideoPlayerPlugin_Test.h>

// TODO(stuartmorgan): Convert to using mock registrars instead.
NSObject<FlutterPluginRegistry> *GetPluginRegistry(void) {
#if TARGET_OS_IOS
  return (NSObject<FlutterPluginRegistry> *)[[UIApplication sharedApplication] delegate];
#else
  return (FlutterViewController *)NSApplication.sharedApplication.windows[0].contentViewController;
#endif
}

#if TARGET_OS_IOS
@interface FakeAVAssetTrack : AVAssetTrack
@property(readonly, nonatomic) CGAffineTransform preferredTransform;
@property(readonly, nonatomic) CGSize naturalSize;
@property(readonly, nonatomic) UIImageOrientation orientation;
- (instancetype)initWithOrientation:(UIImageOrientation)orientation;
@end

@implementation FakeAVAssetTrack

- (instancetype)initWithOrientation:(UIImageOrientation)orientation {
  _orientation = orientation;
  _naturalSize = CGSizeMake(800, 600);
  return self;
}

- (CGAffineTransform)preferredTransform {
  switch (_orientation) {
    case UIImageOrientationUp:
      return CGAffineTransformMake(1, 0, 0, 1, 0, 0);
    case UIImageOrientationDown:
      return CGAffineTransformMake(-1, 0, 0, -1, 0, 0);
    case UIImageOrientationLeft:
      return CGAffineTransformMake(0, -1, 1, 0, 0, 0);
    case UIImageOrientationRight:
      return CGAffineTransformMake(0, 1, -1, 0, 0, 0);
    case UIImageOrientationUpMirrored:
      return CGAffineTransformMake(-1, 0, 0, 1, 0, 0);
    case UIImageOrientationDownMirrored:
      return CGAffineTransformMake(1, 0, 0, -1, 0, 0);
    case UIImageOrientationLeftMirrored:
      return CGAffineTransformMake(0, -1, -1, 0, 0, 0);
    case UIImageOrientationRightMirrored:
      return CGAffineTransformMake(0, 1, 1, 0, 0, 0);
  }
}

@end
#endif

@interface VideoPlayerTests : XCTestCase
@end

@interface StubAVPlayer : AVPlayer
@property(readonly, nonatomic) NSNumber *beforeTolerance;
@property(readonly, nonatomic) NSNumber *afterTolerance;
@property(readonly, assign) CMTime lastSeekTime;
@end

@implementation StubAVPlayer

- (void)seekToTime:(CMTime)time
      toleranceBefore:(CMTime)toleranceBefore
       toleranceAfter:(CMTime)toleranceAfter
    completionHandler:(void (^)(BOOL finished))completionHandler {
  _beforeTolerance = [NSNumber numberWithLong:toleranceBefore.value];
  _afterTolerance = [NSNumber numberWithLong:toleranceAfter.value];
  _lastSeekTime = time;
  [super seekToTime:time
        toleranceBefore:toleranceBefore
         toleranceAfter:toleranceAfter
      completionHandler:completionHandler];
}

@end

@interface StubFVPAVFactory : NSObject <FVPAVFactory>

@property(nonatomic, strong) StubAVPlayer *stubAVPlayer;
@property(nonatomic, strong) AVPlayerItemVideoOutput *output;

- (instancetype)initWithPlayer:(StubAVPlayer *)stubAVPlayer
                        output:(AVPlayerItemVideoOutput *)output;

@end

@implementation StubFVPAVFactory

// Creates a factory that returns the given items. Any items that are nil will instead return
// a real object just as the non-test implementation would.
- (instancetype)initWithPlayer:(StubAVPlayer *)stubAVPlayer
                        output:(AVPlayerItemVideoOutput *)output {
  self = [super init];
  _stubAVPlayer = stubAVPlayer;
  _output = output;
  return self;
}

- (AVPlayer *)playerWithPlayerItem:(AVPlayerItem *)playerItem {
  return _stubAVPlayer ?: [AVPlayer playerWithPlayerItem:playerItem];
}

- (AVPlayerItemVideoOutput *)videoOutputWithPixelBufferAttributes:
    (NSDictionary<NSString *, id> *)attributes {
  return _output ?: [[AVPlayerItemVideoOutput alloc] initWithPixelBufferAttributes:attributes];
}

@end

#pragma mark -

/** Test implementation of FVPDisplayLinkFactory that returns a provided display link nstance.  */
@interface StubFVPDisplayLinkFactory : NSObject <FVPDisplayLinkFactory>

/** This display link to return. */
@property(nonatomic, strong) FVPDisplayLink *displayLink;

- (instancetype)initWithDisplayLink:(FVPDisplayLink *)displayLink;

@end

@implementation StubFVPDisplayLinkFactory
- (instancetype)initWithDisplayLink:(FVPDisplayLink *)displayLink {
  self = [super init];
  _displayLink = displayLink;
  return self;
}
- (FVPDisplayLink *)displayLinkWithRegistrar:(id<FlutterPluginRegistrar>)registrar
                                    callback:(void (^)(void))callback {
  return self.displayLink;
}

@end

/** Non-test implementation of the diplay link factory. */
@interface FVPDefaultDisplayLinkFactory : NSObject <FVPDisplayLinkFactory>
@end

@implementation FVPDefaultDisplayLinkFactory
- (FVPDisplayLink *)displayLinkWithRegistrar:(id<FlutterPluginRegistrar>)registrar
                                    callback:(void (^)(void))callback {
  return [[FVPDisplayLink alloc] initWithRegistrar:registrar callback:callback];
}

@end

#pragma mark -

@implementation VideoPlayerTests

- (void)testBlankVideoBugWithEncryptedVideoStreamAndInvertedAspectRatioBugForSomeVideoStream {
  // This is to fix 2 bugs: 1. blank video for encrypted video streams on iOS 16
  // (https://github.com/flutter/flutter/issues/111457) and 2. swapped width and height for some
  // video streams (not just iOS 16).  (https://github.com/flutter/flutter/issues/109116). An
  // invisible AVPlayerLayer is used to overwrite the protection of pixel buffers in those streams
  // for issue #1, and restore the correct width and height for issue #2.
  NSObject<FlutterPluginRegistrar> *registrar =
      [GetPluginRegistry() registrarForPlugin:@"testPlayerLayerWorkaround"];
  FVPVideoPlayerPlugin *videoPlayerPlugin =
      [[FVPVideoPlayerPlugin alloc] initWithRegistrar:registrar];

  FlutterError *error;
  [videoPlayerPlugin initialize:&error];
  XCTAssertNil(error);

  FVPCreateMessage *create = [FVPCreateMessage
      makeWithAsset:nil
                uri:@"https://flutter.github.io/assets-for-api-docs/assets/videos/bee.mp4"
        packageName:nil
         formatHint:nil
        httpHeaders:@{}];
  FVPTextureMessage *textureMessage = [videoPlayerPlugin create:create error:&error];
  XCTAssertNil(error);
  XCTAssertNotNil(textureMessage);
  FVPVideoPlayer *player = videoPlayerPlugin.playersByTextureId[@(textureMessage.textureId)];
  XCTAssertNotNil(player);

  XCTAssertNotNil(player.playerLayer, @"AVPlayerLayer should be present.");
  XCTAssertNotNil(player.playerLayer.superlayer, @"AVPlayerLayer should be added on screen.");
}

- (void)testSeekToWhilePausedStartsDisplayLinkTemporarily {
  NSObject<FlutterTextureRegistry> *mockTextureRegistry =
      OCMProtocolMock(@protocol(FlutterTextureRegistry));
  NSObject<FlutterPluginRegistrar> *registrar =
      [GetPluginRegistry() registrarForPlugin:@"SeekToWhilePausedStartsDisplayLinkTemporarily"];
  NSObject<FlutterPluginRegistrar> *partialRegistrar = OCMPartialMock(registrar);
  OCMStub([partialRegistrar textures]).andReturn(mockTextureRegistry);
  FVPDisplayLink *mockDisplayLink =
      OCMPartialMock([[FVPDisplayLink alloc] initWithRegistrar:registrar
                                                      callback:^(){
                                                      }]);
  StubFVPDisplayLinkFactory *stubDisplayLinkFactory =
      [[StubFVPDisplayLinkFactory alloc] initWithDisplayLink:mockDisplayLink];
  AVPlayerItemVideoOutput *mockVideoOutput = OCMPartialMock([[AVPlayerItemVideoOutput alloc] init]);
  FVPVideoPlayerPlugin *videoPlayerPlugin = [[FVPVideoPlayerPlugin alloc]
       initWithAVFactory:[[StubFVPAVFactory alloc] initWithPlayer:nil output:mockVideoOutput]
      displayLinkFactory:stubDisplayLinkFactory
               registrar:partialRegistrar];

  FlutterError *initalizationError;
  [videoPlayerPlugin initialize:&initalizationError];
  XCTAssertNil(initalizationError);
  FVPCreateMessage *create = [FVPCreateMessage
      makeWithAsset:nil
                uri:@"https://flutter.github.io/assets-for-api-docs/assets/videos/hls/bee.m3u8"
        packageName:nil
         formatHint:nil
        httpHeaders:@{}];
  FlutterError *createError;
  FVPTextureMessage *textureMessage = [videoPlayerPlugin create:create error:&createError];
  NSNumber *textureId = textureMessage.textureId;

  // Ensure that the video playback is paused before seeking.
  FlutterError *pauseError;
  [videoPlayerPlugin pause:textureMessage error:&pauseError];

  XCTestExpectation *initializedExpectation = [self expectationWithDescription:@"seekTo completes"];
  FVPPositionMessage *message = [FVPPositionMessage makeWithTextureId:textureId position:@1234];
  [videoPlayerPlugin seekTo:message
                 completion:^(FlutterError *_Nullable error) {
                   [initializedExpectation fulfill];
                 }];
  [self waitForExpectationsWithTimeout:30.0 handler:nil];

  // Seeking to a new position should start the display link temporarily.
  OCMVerify([mockDisplayLink setRunning:YES]);

  FVPVideoPlayer *player = videoPlayerPlugin.playersByTextureId[textureId];
  XCTAssertEqual([player position], 1234);

  // Simulate a buffer being available.
  OCMStub([mockVideoOutput hasNewPixelBufferForItemTime:kCMTimeZero])
      .ignoringNonObjectArgs()
      .andReturn(YES);
  // Any non-zero value is fine here since it won't actually be used, just NULL-checked.
  CVPixelBufferRef fakeBufferRef = (CVPixelBufferRef)1;
  OCMStub([mockVideoOutput copyPixelBufferForItemTime:kCMTimeZero itemTimeForDisplay:NULL])
      .ignoringNonObjectArgs()
      .andReturn(fakeBufferRef);
  // Simulate a callback from the engine to request a new frame.
  [player copyPixelBuffer];
  // Since a frame was found, and the video is paused, the display link should be paused again.
  OCMVerify([mockDisplayLink setRunning:NO]);
}

- (void)testSeekToWhilePlayingDoesNotStopDisplayLink {
  NSObject<FlutterTextureRegistry> *mockTextureRegistry =
      OCMProtocolMock(@protocol(FlutterTextureRegistry));
  NSObject<FlutterPluginRegistrar> *registrar =
      [GetPluginRegistry() registrarForPlugin:@"SeekToWhilePlayingDoesNotStopDisplayLink"];
  NSObject<FlutterPluginRegistrar> *partialRegistrar = OCMPartialMock(registrar);
  OCMStub([partialRegistrar textures]).andReturn(mockTextureRegistry);
  FVPDisplayLink *mockDisplayLink =
      OCMPartialMock([[FVPDisplayLink alloc] initWithRegistrar:registrar
                                                      callback:^(){
                                                      }]);
  StubFVPDisplayLinkFactory *stubDisplayLinkFactory =
      [[StubFVPDisplayLinkFactory alloc] initWithDisplayLink:mockDisplayLink];
  AVPlayerItemVideoOutput *mockVideoOutput = OCMPartialMock([[AVPlayerItemVideoOutput alloc] init]);
  FVPVideoPlayerPlugin *videoPlayerPlugin = [[FVPVideoPlayerPlugin alloc]
       initWithAVFactory:[[StubFVPAVFactory alloc] initWithPlayer:nil output:mockVideoOutput]
      displayLinkFactory:stubDisplayLinkFactory
               registrar:partialRegistrar];

  FlutterError *initalizationError;
  [videoPlayerPlugin initialize:&initalizationError];
  XCTAssertNil(initalizationError);
  FVPCreateMessage *create = [FVPCreateMessage
      makeWithAsset:nil
                uri:@"https://flutter.github.io/assets-for-api-docs/assets/videos/hls/bee.m3u8"
        packageName:nil
         formatHint:nil
        httpHeaders:@{}];
  FlutterError *createError;
  FVPTextureMessage *textureMessage = [videoPlayerPlugin create:create error:&createError];
  NSInteger textureId = textureMessage.textureId;

  // Ensure that the video is playing before seeking.
  FlutterError *pauseError;
  [videoPlayerPlugin play:textureMessage error:&pauseError];

  XCTestExpectation *initializedExpectation = [self expectationWithDescription:@"seekTo completes"];
  FVPPositionMessage *message = [FVPPositionMessage makeWithTextureId:textureId position:1234];
  [videoPlayerPlugin seekTo:message
                 completion:^(FlutterError *_Nullable error) {
                   [initializedExpectation fulfill];
                 }];
  [self waitForExpectationsWithTimeout:30.0 handler:nil];
<<<<<<< HEAD
  OCMVerify([mockDisplayLink setRunning:YES]);
=======
  OCMVerify([mockTextureRegistry textureFrameAvailable:message.textureId]);
>>>>>>> 7a2973ad

  FVPVideoPlayer *player = videoPlayerPlugin.playersByTextureId[@(textureId)];
  XCTAssertEqual([player position], 1234);

  // Simulate a buffer being available.
  OCMStub([mockVideoOutput hasNewPixelBufferForItemTime:kCMTimeZero])
      .ignoringNonObjectArgs()
      .andReturn(YES);
  // Any non-zero value is fine here since it won't actually be used, just NULL-checked.
  CVPixelBufferRef fakeBufferRef = (CVPixelBufferRef)1;
  OCMStub([mockVideoOutput copyPixelBufferForItemTime:kCMTimeZero itemTimeForDisplay:NULL])
      .ignoringNonObjectArgs()
      .andReturn(fakeBufferRef);
  // Simulate a callback from the engine to request a new frame.
  [player copyPixelBuffer];
  // Since the video was playing, the display link should not be paused after getting a buffer.
  OCMVerify(never(), [mockDisplayLink setRunning:NO]);
}

- (void)testDeregistersFromPlayer {
  NSObject<FlutterPluginRegistrar> *registrar =
      [GetPluginRegistry() registrarForPlugin:@"testDeregistersFromPlayer"];
  FVPVideoPlayerPlugin *videoPlayerPlugin =
      (FVPVideoPlayerPlugin *)[[FVPVideoPlayerPlugin alloc] initWithRegistrar:registrar];

  FlutterError *error;
  [videoPlayerPlugin initialize:&error];
  XCTAssertNil(error);

  FVPCreateMessage *create = [FVPCreateMessage
      makeWithAsset:nil
                uri:@"https://flutter.github.io/assets-for-api-docs/assets/videos/bee.mp4"
        packageName:nil
         formatHint:nil
        httpHeaders:@{}];
  FVPTextureMessage *textureMessage = [videoPlayerPlugin create:create error:&error];
  XCTAssertNil(error);
  XCTAssertNotNil(textureMessage);
  FVPVideoPlayer *player = videoPlayerPlugin.playersByTextureId[@(textureMessage.textureId)];
  XCTAssertNotNil(player);
  AVPlayer *avPlayer = player.player;

  [videoPlayerPlugin dispose:textureMessage error:&error];
  XCTAssertEqual(videoPlayerPlugin.playersByTextureId.count, 0);
  XCTAssertNil(error);

  [self keyValueObservingExpectationForObject:avPlayer keyPath:@"currentItem" expectedValue:nil];
  [self waitForExpectationsWithTimeout:30.0 handler:nil];
}

- (void)testBufferingStateFromPlayer {
  NSObject<FlutterPluginRegistrar> *registrar =
      [GetPluginRegistry() registrarForPlugin:@"testLiveStreamBufferEndFromPlayer"];
  FVPVideoPlayerPlugin *videoPlayerPlugin =
      (FVPVideoPlayerPlugin *)[[FVPVideoPlayerPlugin alloc] initWithRegistrar:registrar];

  FlutterError *error;
  [videoPlayerPlugin initialize:&error];
  XCTAssertNil(error);

  FVPCreateMessage *create = [FVPCreateMessage
      makeWithAsset:nil
                uri:@"https://flutter.github.io/assets-for-api-docs/assets/videos/bee.mp4"
        packageName:nil
         formatHint:nil
        httpHeaders:@{}];
  FVPTextureMessage *textureMessage = [videoPlayerPlugin create:create error:&error];
  XCTAssertNil(error);
  XCTAssertNotNil(textureMessage);
  FVPVideoPlayer *player = videoPlayerPlugin.playersByTextureId[@(textureMessage.textureId)];
  XCTAssertNotNil(player);
  AVPlayer *avPlayer = player.player;
  [avPlayer play];

  [player onListenWithArguments:nil
                      eventSink:^(NSDictionary<NSString *, id> *event) {
                        if ([event[@"event"] isEqualToString:@"bufferingEnd"]) {
                          XCTAssertTrue(avPlayer.currentItem.isPlaybackLikelyToKeepUp);
                        }

                        if ([event[@"event"] isEqualToString:@"bufferingStart"]) {
                          XCTAssertFalse(avPlayer.currentItem.isPlaybackLikelyToKeepUp);
                        }
                      }];
  XCTestExpectation *bufferingStateExpectation =
      [self expectationWithDescription:@"bufferingState"];
  NSTimeInterval timeout = 10;
  dispatch_time_t delay = dispatch_time(DISPATCH_TIME_NOW, timeout * NSEC_PER_SEC);
  dispatch_after(delay, dispatch_get_main_queue(), ^{
    [bufferingStateExpectation fulfill];
  });
  [self waitForExpectationsWithTimeout:timeout + 1 handler:nil];
}

- (void)testVideoControls {
  NSObject<FlutterPluginRegistrar> *registrar =
      [GetPluginRegistry() registrarForPlugin:@"TestVideoControls"];

  FVPVideoPlayerPlugin *videoPlayerPlugin =
      (FVPVideoPlayerPlugin *)[[FVPVideoPlayerPlugin alloc] initWithRegistrar:registrar];

  NSDictionary<NSString *, id> *videoInitialization =
      [self testPlugin:videoPlayerPlugin
                   uri:@"https://flutter.github.io/assets-for-api-docs/assets/videos/bee.mp4"];
  XCTAssertEqualObjects(videoInitialization[@"height"], @720);
  XCTAssertEqualObjects(videoInitialization[@"width"], @1280);
  XCTAssertEqualWithAccuracy([videoInitialization[@"duration"] intValue], 4000, 200);
}

- (void)testAudioControls {
  NSObject<FlutterPluginRegistrar> *registrar =
      [GetPluginRegistry() registrarForPlugin:@"TestAudioControls"];

  FVPVideoPlayerPlugin *videoPlayerPlugin =
      (FVPVideoPlayerPlugin *)[[FVPVideoPlayerPlugin alloc] initWithRegistrar:registrar];

  NSDictionary<NSString *, id> *audioInitialization =
      [self testPlugin:videoPlayerPlugin
                   uri:@"https://flutter.github.io/assets-for-api-docs/assets/audio/rooster.mp3"];
  XCTAssertEqualObjects(audioInitialization[@"height"], @0);
  XCTAssertEqualObjects(audioInitialization[@"width"], @0);
  // Perfect precision not guaranteed.
  XCTAssertEqualWithAccuracy([audioInitialization[@"duration"] intValue], 5400, 200);
}

- (void)testHLSControls {
  NSObject<FlutterPluginRegistrar> *registrar =
      [GetPluginRegistry() registrarForPlugin:@"TestHLSControls"];

  FVPVideoPlayerPlugin *videoPlayerPlugin =
      (FVPVideoPlayerPlugin *)[[FVPVideoPlayerPlugin alloc] initWithRegistrar:registrar];

  NSDictionary<NSString *, id> *videoInitialization =
      [self testPlugin:videoPlayerPlugin
                   uri:@"https://flutter.github.io/assets-for-api-docs/assets/videos/hls/bee.m3u8"];
  XCTAssertEqualObjects(videoInitialization[@"height"], @720);
  XCTAssertEqualObjects(videoInitialization[@"width"], @1280);
  XCTAssertEqualWithAccuracy([videoInitialization[@"duration"] intValue], 4000, 200);
}

#if TARGET_OS_IOS
- (void)testTransformFix {
  [self validateTransformFixForOrientation:UIImageOrientationUp];
  [self validateTransformFixForOrientation:UIImageOrientationDown];
  [self validateTransformFixForOrientation:UIImageOrientationLeft];
  [self validateTransformFixForOrientation:UIImageOrientationRight];
  [self validateTransformFixForOrientation:UIImageOrientationUpMirrored];
  [self validateTransformFixForOrientation:UIImageOrientationDownMirrored];
  [self validateTransformFixForOrientation:UIImageOrientationLeftMirrored];
  [self validateTransformFixForOrientation:UIImageOrientationRightMirrored];
}
#endif

- (void)testSeekToleranceWhenNotSeekingToEnd {
  NSObject<FlutterPluginRegistrar> *registrar =
      [GetPluginRegistry() registrarForPlugin:@"TestSeekTolerance"];

  StubAVPlayer *stubAVPlayer = [[StubAVPlayer alloc] init];
  StubFVPAVFactory *stubAVFactory = [[StubFVPAVFactory alloc] initWithPlayer:stubAVPlayer
                                                                      output:nil];
  FVPVideoPlayerPlugin *pluginWithMockAVPlayer =
      [[FVPVideoPlayerPlugin alloc] initWithAVFactory:stubAVFactory
                                   displayLinkFactory:nil
                                            registrar:registrar];

  FlutterError *initializationError;
  [pluginWithMockAVPlayer initialize:&initializationError];
  XCTAssertNil(initializationError);

  FVPCreateMessage *create = [FVPCreateMessage
      makeWithAsset:nil
                uri:@"https://flutter.github.io/assets-for-api-docs/assets/videos/bee.mp4"
        packageName:nil
         formatHint:nil
        httpHeaders:@{}];
  FlutterError *createError;
  FVPTextureMessage *textureMessage = [pluginWithMockAVPlayer create:create error:&createError];
  NSInteger textureId = textureMessage.textureId;

  XCTestExpectation *initializedExpectation =
      [self expectationWithDescription:@"seekTo has zero tolerance when seeking not to end"];
  FVPPositionMessage *message = [FVPPositionMessage makeWithTextureId:textureId position:1234];
  [pluginWithMockAVPlayer seekTo:message
                      completion:^(FlutterError *_Nullable error) {
                        [initializedExpectation fulfill];
                      }];

  [self waitForExpectationsWithTimeout:30.0 handler:nil];
  XCTAssertEqual([stubAVPlayer.beforeTolerance intValue], 0);
  XCTAssertEqual([stubAVPlayer.afterTolerance intValue], 0);
}

- (void)testSeekToleranceWhenSeekingToEnd {
  NSObject<FlutterPluginRegistrar> *registrar =
      [GetPluginRegistry() registrarForPlugin:@"TestSeekToEndTolerance"];

  StubAVPlayer *stubAVPlayer = [[StubAVPlayer alloc] init];
  StubFVPAVFactory *stubAVFactory = [[StubFVPAVFactory alloc] initWithPlayer:stubAVPlayer
                                                                      output:nil];
  FVPVideoPlayerPlugin *pluginWithMockAVPlayer =
      [[FVPVideoPlayerPlugin alloc] initWithAVFactory:stubAVFactory
                                   displayLinkFactory:nil
                                            registrar:registrar];

  FlutterError *initializationError;
  [pluginWithMockAVPlayer initialize:&initializationError];
  XCTAssertNil(initializationError);

  FVPCreateMessage *create = [FVPCreateMessage
      makeWithAsset:nil
                uri:@"https://flutter.github.io/assets-for-api-docs/assets/videos/bee.mp4"
        packageName:nil
         formatHint:nil
        httpHeaders:@{}];
  FlutterError *createError;
  FVPTextureMessage *textureMessage = [pluginWithMockAVPlayer create:create error:&createError];
  NSInteger textureId = textureMessage.textureId;

  XCTestExpectation *initializedExpectation =
      [self expectationWithDescription:@"seekTo has non-zero tolerance when seeking to end"];
  // The duration of this video is "0" due to the non standard initiliatazion process.
  FVPPositionMessage *message = [FVPPositionMessage makeWithTextureId:textureId position:0];
  [pluginWithMockAVPlayer seekTo:message
                      completion:^(FlutterError *_Nullable error) {
                        [initializedExpectation fulfill];
                      }];
  [self waitForExpectationsWithTimeout:30.0 handler:nil];
  XCTAssertGreaterThan([stubAVPlayer.beforeTolerance intValue], 0);
  XCTAssertGreaterThan([stubAVPlayer.afterTolerance intValue], 0);
}

- (NSDictionary<NSString *, id> *)testPlugin:(FVPVideoPlayerPlugin *)videoPlayerPlugin
                                         uri:(NSString *)uri {
  FlutterError *error;
  [videoPlayerPlugin initialize:&error];
  XCTAssertNil(error);

  FVPCreateMessage *create = [FVPCreateMessage makeWithAsset:nil
                                                         uri:uri
                                                 packageName:nil
                                                  formatHint:nil
                                                 httpHeaders:@{}];
  FVPTextureMessage *textureMessage = [videoPlayerPlugin create:create error:&error];

  NSInteger textureId = textureMessage.textureId;
  FVPVideoPlayer *player = videoPlayerPlugin.playersByTextureId[@(textureId)];
  XCTAssertNotNil(player);

  XCTestExpectation *initializedExpectation = [self expectationWithDescription:@"initialized"];
  __block NSDictionary<NSString *, id> *initializationEvent;
  [player onListenWithArguments:nil
                      eventSink:^(NSDictionary<NSString *, id> *event) {
                        if ([event[@"event"] isEqualToString:@"initialized"]) {
                          initializationEvent = event;
                          XCTAssertEqual(event.count, 4);
                          [initializedExpectation fulfill];
                        }
                      }];
  [self waitForExpectationsWithTimeout:30.0 handler:nil];

  // Starts paused.
  AVPlayer *avPlayer = player.player;
  XCTAssertEqual(avPlayer.rate, 0);
  XCTAssertEqual(avPlayer.volume, 1);
  XCTAssertEqual(avPlayer.timeControlStatus, AVPlayerTimeControlStatusPaused);

  // Change playback speed.
  FVPPlaybackSpeedMessage *playback = [FVPPlaybackSpeedMessage makeWithTextureId:textureId speed:2];
  [videoPlayerPlugin setPlaybackSpeed:playback error:&error];
  XCTAssertNil(error);
  XCTAssertEqual(avPlayer.rate, 2);
  XCTAssertEqual(avPlayer.timeControlStatus, AVPlayerTimeControlStatusWaitingToPlayAtSpecifiedRate);

  // Volume
  FVPVolumeMessage *volume = [FVPVolumeMessage makeWithTextureId:textureId volume:0.1];
  [videoPlayerPlugin setVolume:volume error:&error];
  XCTAssertNil(error);
  XCTAssertEqual(avPlayer.volume, 0.1f);

  [player onCancelWithArguments:nil];

  return initializationEvent;
}

// Checks whether [AVPlayer rate] KVO observations are correctly detached.
// - https://github.com/flutter/flutter/issues/124937
//
// Failing to de-register results in a crash in [AVPlayer willChangeValueForKey:].
- (void)testDoesNotCrashOnRateObservationAfterDisposal {
  NSObject<FlutterPluginRegistrar> *registrar =
      [GetPluginRegistry() registrarForPlugin:@"testDoesNotCrashOnRateObservationAfterDisposal"];

  AVPlayer *avPlayer = nil;
  __weak FVPVideoPlayer *weakPlayer = nil;

  // Autoreleasepool is needed to simulate conditions of FVPVideoPlayer deallocation.
  @autoreleasepool {
    FVPVideoPlayerPlugin *videoPlayerPlugin =
        (FVPVideoPlayerPlugin *)[[FVPVideoPlayerPlugin alloc] initWithRegistrar:registrar];

    FlutterError *error;
    [videoPlayerPlugin initialize:&error];
    XCTAssertNil(error);

    FVPCreateMessage *create = [FVPCreateMessage
        makeWithAsset:nil
                  uri:@"https://flutter.github.io/assets-for-api-docs/assets/videos/bee.mp4"
          packageName:nil
           formatHint:nil
          httpHeaders:@{}];
    FVPTextureMessage *textureMessage = [videoPlayerPlugin create:create error:&error];
    XCTAssertNil(error);
    XCTAssertNotNil(textureMessage);

    FVPVideoPlayer *player = videoPlayerPlugin.playersByTextureId[@(textureMessage.textureId)];
    XCTAssertNotNil(player);
    weakPlayer = player;
    avPlayer = player.player;

    [videoPlayerPlugin dispose:textureMessage error:&error];
    XCTAssertNil(error);
  }

  // [FVPVideoPlayerPlugin dispose:error:] selector is dispatching the [FVPVideoPlayer dispose] call
  // with a 1-second delay keeping a strong reference to the player. The polling ensures the player
  // was truly deallocated.
#pragma clang diagnostic push
#pragma clang diagnostic ignored "-Warc-repeated-use-of-weak"
  [self expectationForPredicate:[NSPredicate predicateWithFormat:@"self != nil"]
            evaluatedWithObject:weakPlayer
                        handler:nil];
#pragma clang diagnostic pop
  [self waitForExpectationsWithTimeout:10.0 handler:nil];

  [avPlayer willChangeValueForKey:@"rate"];  // No assertions needed. Lack of crash is a success.
}

// During the hot reload:
//  1. `[FVPVideoPlayer onTextureUnregistered:]` gets called.
//  2. `[FVPVideoPlayerPlugin initialize:]` gets called.
//
// Both of these methods dispatch [FVPVideoPlayer dispose] on the main thread
// leading to a possible crash when de-registering observers twice.
- (void)testHotReloadDoesNotCrash {
  NSObject<FlutterPluginRegistrar> *registrar =
      [GetPluginRegistry() registrarForPlugin:@"testHotReloadDoesNotCrash"];

  __weak FVPVideoPlayer *weakPlayer = nil;

  // Autoreleasepool is needed to simulate conditions of FVPVideoPlayer deallocation.
  @autoreleasepool {
    FVPVideoPlayerPlugin *videoPlayerPlugin =
        (FVPVideoPlayerPlugin *)[[FVPVideoPlayerPlugin alloc] initWithRegistrar:registrar];

    FlutterError *error;
    [videoPlayerPlugin initialize:&error];
    XCTAssertNil(error);

    FVPCreateMessage *create = [FVPCreateMessage
        makeWithAsset:nil
                  uri:@"https://flutter.github.io/assets-for-api-docs/assets/videos/bee.mp4"
          packageName:nil
           formatHint:nil
          httpHeaders:@{}];
    FVPTextureMessage *textureMessage = [videoPlayerPlugin create:create error:&error];
    XCTAssertNil(error);
    XCTAssertNotNil(textureMessage);

    FVPVideoPlayer *player = videoPlayerPlugin.playersByTextureId[@(textureMessage.textureId)];
    XCTAssertNotNil(player);
    weakPlayer = player;

    [player onTextureUnregistered:nil];
    XCTAssertNil(error);

    [videoPlayerPlugin initialize:&error];
    XCTAssertNil(error);
  }

  // [FVPVideoPlayerPlugin dispose:error:] selector is dispatching the [FVPVideoPlayer dispose] call
  // with a 1-second delay keeping a strong reference to the player. The polling ensures the player
  // was truly deallocated.
#pragma clang diagnostic push
#pragma clang diagnostic ignored "-Warc-repeated-use-of-weak"
  [self expectationForPredicate:[NSPredicate predicateWithFormat:@"self != nil"]
            evaluatedWithObject:weakPlayer
                        handler:nil];
#pragma clang diagnostic pop
  [self waitForExpectationsWithTimeout:10.0
                               handler:nil];  // No assertions needed. Lack of crash is a success.
}

#if TARGET_OS_IOS
- (void)validateTransformFixForOrientation:(UIImageOrientation)orientation {
  AVAssetTrack *track = [[FakeAVAssetTrack alloc] initWithOrientation:orientation];
  CGAffineTransform t = FVPGetStandardizedTransformForTrack(track);
  CGSize size = track.naturalSize;
  CGFloat expectX, expectY;
  switch (orientation) {
    case UIImageOrientationUp:
      expectX = 0;
      expectY = 0;
      break;
    case UIImageOrientationDown:
      expectX = size.width;
      expectY = size.height;
      break;
    case UIImageOrientationLeft:
      expectX = 0;
      expectY = size.width;
      break;
    case UIImageOrientationRight:
      expectX = size.height;
      expectY = 0;
      break;
    case UIImageOrientationUpMirrored:
      expectX = size.width;
      expectY = 0;
      break;
    case UIImageOrientationDownMirrored:
      expectX = 0;
      expectY = size.height;
      break;
    case UIImageOrientationLeftMirrored:
      expectX = size.height;
      expectY = size.width;
      break;
    case UIImageOrientationRightMirrored:
      expectX = 0;
      expectY = 0;
      break;
  }
  XCTAssertEqual(t.tx, expectX);
  XCTAssertEqual(t.ty, expectY);
}
#endif

@end<|MERGE_RESOLUTION|>--- conflicted
+++ resolved
@@ -220,14 +220,14 @@
         httpHeaders:@{}];
   FlutterError *createError;
   FVPTextureMessage *textureMessage = [videoPlayerPlugin create:create error:&createError];
-  NSNumber *textureId = textureMessage.textureId;
+  NSInteger textureId = textureMessage.textureId;
 
   // Ensure that the video playback is paused before seeking.
   FlutterError *pauseError;
   [videoPlayerPlugin pause:textureMessage error:&pauseError];
 
   XCTestExpectation *initializedExpectation = [self expectationWithDescription:@"seekTo completes"];
-  FVPPositionMessage *message = [FVPPositionMessage makeWithTextureId:textureId position:@1234];
+  FVPPositionMessage *message = [FVPPositionMessage makeWithTextureId:textureId position:1234];
   [videoPlayerPlugin seekTo:message
                  completion:^(FlutterError *_Nullable error) {
                    [initializedExpectation fulfill];
@@ -237,7 +237,7 @@
   // Seeking to a new position should start the display link temporarily.
   OCMVerify([mockDisplayLink setRunning:YES]);
 
-  FVPVideoPlayer *player = videoPlayerPlugin.playersByTextureId[textureId];
+  FVPVideoPlayer *player = videoPlayerPlugin.playersByTextureId[@(textureId)];
   XCTAssertEqual([player position], 1234);
 
   // Simulate a buffer being available.
@@ -285,26 +285,22 @@
         httpHeaders:@{}];
   FlutterError *createError;
   FVPTextureMessage *textureMessage = [videoPlayerPlugin create:create error:&createError];
-  NSInteger textureId = textureMessage.textureId;
+  NSNumber *textureId = textureMessage.textureId;
 
   // Ensure that the video is playing before seeking.
   FlutterError *pauseError;
   [videoPlayerPlugin play:textureMessage error:&pauseError];
 
   XCTestExpectation *initializedExpectation = [self expectationWithDescription:@"seekTo completes"];
-  FVPPositionMessage *message = [FVPPositionMessage makeWithTextureId:textureId position:1234];
+  FVPPositionMessage *message = [FVPPositionMessage makeWithTextureId:textureId position:@1234];
   [videoPlayerPlugin seekTo:message
                  completion:^(FlutterError *_Nullable error) {
                    [initializedExpectation fulfill];
                  }];
   [self waitForExpectationsWithTimeout:30.0 handler:nil];
-<<<<<<< HEAD
   OCMVerify([mockDisplayLink setRunning:YES]);
-=======
-  OCMVerify([mockTextureRegistry textureFrameAvailable:message.textureId]);
->>>>>>> 7a2973ad
-
-  FVPVideoPlayer *player = videoPlayerPlugin.playersByTextureId[@(textureId)];
+
+  FVPVideoPlayer *player = videoPlayerPlugin.playersByTextureId[textureId];
   XCTAssertEqual([player position], 1234);
 
   // Simulate a buffer being available.
