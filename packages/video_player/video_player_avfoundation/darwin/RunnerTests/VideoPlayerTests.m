--- conflicted
+++ resolved
@@ -382,15 +382,10 @@
       .ignoringNonObjectArgs()
       .andReturn(bufferRef);
   // Simulate a callback from the engine to request a new frame.
-<<<<<<< HEAD
-  FVPVideoPlayer *player = videoPlayerPlugin.playersByTextureId[textureId];
+  FVPTextureBasedVideoPlayer *player =
+      (FVPTextureBasedVideoPlayer *)videoPlayerPlugin.playersByIdentifier[playerIdentifier];
   stubDisplayLinkFactory.fireDisplayLink();
   CFRelease([player copyPixelBuffer]);
-=======
-  FVPTextureBasedVideoPlayer *player =
-      (FVPTextureBasedVideoPlayer *)videoPlayerPlugin.playersByIdentifier[playerIdentifier];
-  [player copyPixelBuffer];
->>>>>>> 267ac7b6
   // Since a frame was found, and the video is paused, the display link should be paused again.
   OCMVerify([mockDisplayLink setRunning:NO]);
 }
@@ -442,7 +437,12 @@
 
   FVPTextureBasedVideoPlayer *player =
       (FVPTextureBasedVideoPlayer *)videoPlayerPlugin.playersByIdentifier[playerIdentifier];
-  XCTAssertEqual([player position], 1234);
+  // Wait for the player's position to update, it shouldn't take long.
+  XCTestExpectation *positionExpectation =
+      [self expectationForPredicate:[NSPredicate predicateWithFormat:@"position == 1234"]
+                evaluatedWithObject:player
+                            handler:nil];
+  [self waitForExpectations:@[ positionExpectation ] timeout:3.0];
 
   // Simulate a buffer being available.
   OCMStub([mockVideoOutput hasNewPixelBufferForItemTime:kCMTimeZero])
@@ -933,7 +933,77 @@
   XCTAssertTrue([publishedValue isKindOfClass:[FVPVideoPlayerPlugin class]]);
 }
 
-<<<<<<< HEAD
+- (void)testFailedToLoadVideoEventShouldBeAlwaysSent {
+  NSObject<FlutterPluginRegistrar> *registrar =
+      [GetPluginRegistry() registrarForPlugin:@"testFailedToLoadVideoEventShouldBeAlwaysSent"];
+  FVPVideoPlayerPlugin *videoPlayerPlugin =
+      [[FVPVideoPlayerPlugin alloc] initWithRegistrar:registrar];
+  FlutterError *error;
+
+  [videoPlayerPlugin initialize:&error];
+
+  FVPCreationOptions *create =
+      [FVPCreationOptions makeWithAsset:nil
+                                    uri:@""
+                            packageName:nil
+                             formatHint:nil
+                            httpHeaders:@{}
+                               viewType:FVPPlatformVideoViewTypeTextureView];
+  NSNumber *playerIdentifier = [videoPlayerPlugin createWithOptions:create error:&error];
+  FVPVideoPlayer *player = videoPlayerPlugin.playersByIdentifier[playerIdentifier];
+  XCTAssertNotNil(player);
+
+  [self keyValueObservingExpectationForObject:(id)player.player.currentItem
+                                      keyPath:@"status"
+                                expectedValue:@(AVPlayerItemStatusFailed)];
+  [self waitForExpectationsWithTimeout:10.0 handler:nil];
+
+  XCTestExpectation *failedExpectation = [self expectationWithDescription:@"failed"];
+  [player onListenWithArguments:nil
+                      eventSink:^(FlutterError *event) {
+                        if ([event isKindOfClass:FlutterError.class]) {
+                          [failedExpectation fulfill];
+                        }
+                      }];
+  [self waitForExpectationsWithTimeout:10.0 handler:nil];
+}
+
+- (void)testUpdatePlayingStateShouldNotResetRate {
+  NSObject<FlutterPluginRegistrar> *registrar =
+      [GetPluginRegistry() registrarForPlugin:@"testUpdatePlayingStateShouldNotResetRate"];
+
+  FVPVideoPlayerPlugin *videoPlayerPlugin = [[FVPVideoPlayerPlugin alloc]
+       initWithAVFactory:[[StubFVPAVFactory alloc] initWithPlayer:nil output:nil]
+      displayLinkFactory:nil
+               registrar:registrar];
+
+  FlutterError *error;
+  [videoPlayerPlugin initialize:&error];
+  XCTAssertNil(error);
+  FVPCreationOptions *create = [FVPCreationOptions
+      makeWithAsset:nil
+                uri:@"https://flutter.github.io/assets-for-api-docs/assets/videos/bee.mp4"
+        packageName:nil
+         formatHint:nil
+        httpHeaders:@{}
+           viewType:FVPPlatformVideoViewTypeTextureView];
+  NSNumber *playerIdentifier = [videoPlayerPlugin createWithOptions:create error:&error];
+  FVPVideoPlayer *player = videoPlayerPlugin.playersByIdentifier[playerIdentifier];
+
+  XCTestExpectation *initializedExpectation = [self expectationWithDescription:@"initialized"];
+  [player onListenWithArguments:nil
+                      eventSink:^(NSDictionary<NSString *, id> *event) {
+                        if ([event[@"event"] isEqualToString:@"initialized"]) {
+                          [initializedExpectation fulfill];
+                        }
+                      }];
+  [self waitForExpectationsWithTimeout:10 handler:nil];
+
+  [videoPlayerPlugin setPlaybackSpeed:2 forPlayer:playerIdentifier.integerValue error:&error];
+  [videoPlayerPlugin playPlayer:playerIdentifier.integerValue error:&error];
+  XCTAssertEqual(player.player.rate, 2);
+}
+
 - (void)testPlayerShouldNotDropEverySecondFrame {
   NSObject<FlutterPluginRegistrar> *registrar =
       [GetPluginRegistry() registrarForPlugin:@"testPlayerShouldNotDropEverySecondFrame"];
@@ -952,51 +1022,6 @@
        initWithAVFactory:[[StubFVPAVFactory alloc] initWithPlayer:nil output:mockVideoOutput]
       displayLinkFactory:stubDisplayLinkFactory
                registrar:partialRegistrar];
-=======
-- (void)testFailedToLoadVideoEventShouldBeAlwaysSent {
-  NSObject<FlutterPluginRegistrar> *registrar =
-      [GetPluginRegistry() registrarForPlugin:@"testFailedToLoadVideoEventShouldBeAlwaysSent"];
-  FVPVideoPlayerPlugin *videoPlayerPlugin =
-      [[FVPVideoPlayerPlugin alloc] initWithRegistrar:registrar];
-  FlutterError *error;
-
-  [videoPlayerPlugin initialize:&error];
-
-  FVPCreationOptions *create =
-      [FVPCreationOptions makeWithAsset:nil
-                                    uri:@""
-                            packageName:nil
-                             formatHint:nil
-                            httpHeaders:@{}
-                               viewType:FVPPlatformVideoViewTypeTextureView];
-  NSNumber *playerIdentifier = [videoPlayerPlugin createWithOptions:create error:&error];
-  FVPVideoPlayer *player = videoPlayerPlugin.playersByIdentifier[playerIdentifier];
-  XCTAssertNotNil(player);
-
-  [self keyValueObservingExpectationForObject:(id)player.player.currentItem
-                                      keyPath:@"status"
-                                expectedValue:@(AVPlayerItemStatusFailed)];
-  [self waitForExpectationsWithTimeout:10.0 handler:nil];
-
-  XCTestExpectation *failedExpectation = [self expectationWithDescription:@"failed"];
-  [player onListenWithArguments:nil
-                      eventSink:^(FlutterError *event) {
-                        if ([event isKindOfClass:FlutterError.class]) {
-                          [failedExpectation fulfill];
-                        }
-                      }];
-  [self waitForExpectationsWithTimeout:10.0 handler:nil];
-}
-
-- (void)testUpdatePlayingStateShouldNotResetRate {
-  NSObject<FlutterPluginRegistrar> *registrar =
-      [GetPluginRegistry() registrarForPlugin:@"testUpdatePlayingStateShouldNotResetRate"];
-
-  FVPVideoPlayerPlugin *videoPlayerPlugin = [[FVPVideoPlayerPlugin alloc]
-       initWithAVFactory:[[StubFVPAVFactory alloc] initWithPlayer:nil output:nil]
-      displayLinkFactory:nil
-               registrar:registrar];
->>>>>>> 267ac7b6
 
   FlutterError *error;
   [videoPlayerPlugin initialize:&error];
@@ -1006,10 +1031,11 @@
                 uri:@"https://flutter.github.io/assets-for-api-docs/assets/videos/bee.mp4"
         packageName:nil
          formatHint:nil
-<<<<<<< HEAD
-        httpHeaders:@{}];
-  NSNumber *textureId = [videoPlayerPlugin createWithOptions:create error:&error];
-  FVPVideoPlayer *player = videoPlayerPlugin.playersByTextureId[textureId];
+        httpHeaders:@{}
+           viewType:FVPPlatformVideoViewTypeTextureView];
+  NSNumber *playerIdentifier = [videoPlayerPlugin createWithOptions:create error:&error];
+  FVPTextureBasedVideoPlayer *player =
+      (FVPTextureBasedVideoPlayer *)videoPlayerPlugin.playersByIdentifier[playerIdentifier];
 
   __block CMTime currentTime = kCMTimeZero;
   OCMStub([mockVideoOutput itemTimeForHostTime:0])
@@ -1045,34 +1071,15 @@
   };
 
   advanceFrame();
-  OCMExpect([mockTextureRegistry textureFrameAvailable:textureId.intValue]);
+  OCMExpect([mockTextureRegistry textureFrameAvailable:playerIdentifier.intValue]);
   stubDisplayLinkFactory.fireDisplayLink();
   OCMVerifyAllWithDelay(mockTextureRegistry, 10);
 
   advanceFrame();
-  OCMExpect([mockTextureRegistry textureFrameAvailable:textureId.intValue]);
+  OCMExpect([mockTextureRegistry textureFrameAvailable:playerIdentifier.intValue]);
   CFRelease([player copyPixelBuffer]);
   stubDisplayLinkFactory.fireDisplayLink();
   OCMVerifyAllWithDelay(mockTextureRegistry, 10);
-=======
-        httpHeaders:@{}
-           viewType:FVPPlatformVideoViewTypeTextureView];
-  NSNumber *playerIdentifier = [videoPlayerPlugin createWithOptions:create error:&error];
-  FVPVideoPlayer *player = videoPlayerPlugin.playersByIdentifier[playerIdentifier];
-
-  XCTestExpectation *initializedExpectation = [self expectationWithDescription:@"initialized"];
-  [player onListenWithArguments:nil
-                      eventSink:^(NSDictionary<NSString *, id> *event) {
-                        if ([event[@"event"] isEqualToString:@"initialized"]) {
-                          [initializedExpectation fulfill];
-                        }
-                      }];
-  [self waitForExpectationsWithTimeout:10 handler:nil];
-
-  [videoPlayerPlugin setPlaybackSpeed:2 forPlayer:playerIdentifier.integerValue error:&error];
-  [videoPlayerPlugin playPlayer:playerIdentifier.integerValue error:&error];
-  XCTAssertEqual(player.player.rate, 2);
->>>>>>> 267ac7b6
 }
 
 #if TARGET_OS_IOS
