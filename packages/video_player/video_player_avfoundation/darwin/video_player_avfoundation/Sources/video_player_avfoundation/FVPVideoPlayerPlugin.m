// Copyright 2013 The Flutter Authors. All rights reserved.
// Use of this source code is governed by a BSD-style license that can be
// found in the LICENSE file.

#import "./include/video_player_avfoundation/FVPVideoPlayerPlugin.h"
#import "./include/video_player_avfoundation/FVPVideoPlayerPlugin_Test.h"

#import <AVFoundation/AVFoundation.h>

#import "./include/video_player_avfoundation/FVPAVFactory.h"
#import "./include/video_player_avfoundation/FVPDisplayLink.h"
#import "./include/video_player_avfoundation/FVPFrameUpdater.h"
#import "./include/video_player_avfoundation/FVPVideoPlayer.h"
#import "./include/video_player_avfoundation/messages.g.h"

#if !__has_feature(objc_arc)
#error Code Requires ARC.
#endif

/// Non-test implementation of the diplay link factory.
@interface FVPDefaultDisplayLinkFactory : NSObject <FVPDisplayLinkFactory>
@end

@implementation FVPDefaultDisplayLinkFactory
- (FVPDisplayLink *)displayLinkWithRegistrar:(id<FlutterPluginRegistrar>)registrar
                                    callback:(void (^)(void))callback {
  return [[FVPDisplayLink alloc] initWithRegistrar:registrar callback:callback];
}

@end

#pragma mark -

<<<<<<< HEAD
@interface FVPVideoPlayer ()
@property(readonly, nonatomic) AVPlayerItemVideoOutput *videoOutput;
// The plugin registrar, to obtain view information from.
@property(nonatomic, weak) NSObject<FlutterPluginRegistrar> *registrar;
// The CALayer associated with the Flutter view this plugin is associated with, if any.
@property(nonatomic, readonly) CALayer *flutterViewLayer;
@property(nonatomic) FlutterEventChannel *eventChannel;
@property(nonatomic) FlutterEventSink eventSink;
@property(nonatomic) CGAffineTransform preferredTransform;
@property(nonatomic, readonly) BOOL disposed;
@property(nonatomic, readonly) BOOL isPlaying;
// The target playback speed requested by the plugin client.
@property(nonatomic, readonly) NSNumber *targetPlaybackSpeed;
@property(nonatomic) BOOL isLooping;
@property(nonatomic, readonly) BOOL isInitialized;
// The updater that drives callbacks to the engine to indicate that a new frame is ready.
@property(nonatomic) FVPFrameUpdater *frameUpdater;
// The display link that drives frameUpdater.
@property(nonatomic) FVPDisplayLink *displayLink;
// Whether a new frame needs to be provided to the engine regardless of the current play/pause state
// (e.g., after a seek while paused). If YES, the display link should continue to run until the next
// frame is successfully provided.
@property(nonatomic, assign) BOOL waitingForFrame;

- (instancetype)initWithURL:(NSURL *)url
               frameUpdater:(FVPFrameUpdater *)frameUpdater
                displayLink:(FVPDisplayLink *)displayLink
                httpHeaders:(nonnull NSDictionary<NSString *, NSString *> *)headers
                  avFactory:(id<FVPAVFactory>)avFactory
                  registrar:(NSObject<FlutterPluginRegistrar> *)registrar;

// Tells the player to run its frame updater until it receives a frame, regardless of the
// play/pause state.
- (void)expectFrame;
@end

static void *timeRangeContext = &timeRangeContext;
static void *statusContext = &statusContext;
static void *presentationSizeContext = &presentationSizeContext;
static void *durationContext = &durationContext;
static void *playbackLikelyToKeepUpContext = &playbackLikelyToKeepUpContext;
static void *rateContext = &rateContext;

@implementation FVPVideoPlayer
- (instancetype)initWithAsset:(NSString *)asset
                 frameUpdater:(FVPFrameUpdater *)frameUpdater
                  displayLink:(FVPDisplayLink *)displayLink
                    avFactory:(id<FVPAVFactory>)avFactory
                    registrar:(NSObject<FlutterPluginRegistrar> *)registrar {
  NSString *path = [[NSBundle mainBundle] pathForResource:asset ofType:nil];
#if TARGET_OS_OSX
  // See https://github.com/flutter/flutter/issues/135302
  // TODO(stuartmorgan): Remove this if the asset APIs are adjusted to work better for macOS.
  if (!path) {
    path = [NSURL URLWithString:asset relativeToURL:NSBundle.mainBundle.bundleURL].path;
  }
#endif
  return [self initWithURL:[NSURL fileURLWithPath:path]
              frameUpdater:frameUpdater
               displayLink:displayLink
               httpHeaders:@{}
                 avFactory:avFactory
                 registrar:registrar];
}

- (void)dealloc {
  if (!_disposed) {
    [self removeKeyValueObservers];
  }
}

- (void)addObserversForItem:(AVPlayerItem *)item player:(AVPlayer *)player {
  [item addObserver:self
         forKeyPath:@"loadedTimeRanges"
            options:NSKeyValueObservingOptionInitial | NSKeyValueObservingOptionNew
            context:timeRangeContext];
  [item addObserver:self
         forKeyPath:@"status"
            options:NSKeyValueObservingOptionInitial | NSKeyValueObservingOptionNew
            context:statusContext];
  [item addObserver:self
         forKeyPath:@"presentationSize"
            options:NSKeyValueObservingOptionInitial | NSKeyValueObservingOptionNew
            context:presentationSizeContext];
  [item addObserver:self
         forKeyPath:@"duration"
            options:NSKeyValueObservingOptionInitial | NSKeyValueObservingOptionNew
            context:durationContext];
  [item addObserver:self
         forKeyPath:@"playbackLikelyToKeepUp"
            options:NSKeyValueObservingOptionInitial | NSKeyValueObservingOptionNew
            context:playbackLikelyToKeepUpContext];

  // Add observer to AVPlayer instead of AVPlayerItem since the AVPlayerItem does not have a "rate"
  // property
  [player addObserver:self
           forKeyPath:@"rate"
              options:NSKeyValueObservingOptionInitial | NSKeyValueObservingOptionNew
              context:rateContext];

  // Add an observer that will respond to itemDidPlayToEndTime
  [[NSNotificationCenter defaultCenter] addObserver:self
                                           selector:@selector(itemDidPlayToEndTime:)
                                               name:AVPlayerItemDidPlayToEndTimeNotification
                                             object:item];
}

- (void)itemDidPlayToEndTime:(NSNotification *)notification {
  if (_isLooping) {
    AVPlayerItem *p = [notification object];
    [p seekToTime:kCMTimeZero completionHandler:nil];
  } else {
    if (_eventSink) {
      _eventSink(@{@"event" : @"completed"});
    }
  }
}

const int64_t TIME_UNSET = -9223372036854775807;

NS_INLINE int64_t FVPCMTimeToMillis(CMTime time) {
  // When CMTIME_IS_INDEFINITE return a value that matches TIME_UNSET from ExoPlayer2 on Android.
  // Fixes https://github.com/flutter/flutter/issues/48670
  if (CMTIME_IS_INDEFINITE(time)) return TIME_UNSET;
  if (time.timescale == 0) return 0;
  return time.value * 1000 / time.timescale;
}

NS_INLINE CGFloat radiansToDegrees(CGFloat radians) {
  // Input range [-pi, pi] or [-180, 180]
  CGFloat degrees = GLKMathRadiansToDegrees((float)radians);
  if (degrees < 0) {
    // Convert -90 to 270 and -180 to 180
    return degrees + 360;
  }
  // Output degrees in between [0, 360]
  return degrees;
};

- (AVMutableVideoComposition *)getVideoCompositionWithTransform:(CGAffineTransform)transform
                                                      withAsset:(AVAsset *)asset
                                                 withVideoTrack:(AVAssetTrack *)videoTrack {
  AVMutableVideoCompositionInstruction *instruction =
      [AVMutableVideoCompositionInstruction videoCompositionInstruction];
  instruction.timeRange = CMTimeRangeMake(kCMTimeZero, [asset duration]);
  AVMutableVideoCompositionLayerInstruction *layerInstruction =
      [AVMutableVideoCompositionLayerInstruction
          videoCompositionLayerInstructionWithAssetTrack:videoTrack];
  [layerInstruction setTransform:_preferredTransform atTime:kCMTimeZero];

  AVMutableVideoComposition *videoComposition = [AVMutableVideoComposition videoComposition];
  instruction.layerInstructions = @[ layerInstruction ];
  videoComposition.instructions = @[ instruction ];

  // If in portrait mode, switch the width and height of the video
  CGFloat width = videoTrack.naturalSize.width;
  CGFloat height = videoTrack.naturalSize.height;
  NSInteger rotationDegrees =
      (NSInteger)round(radiansToDegrees(atan2(_preferredTransform.b, _preferredTransform.a)));
  if (rotationDegrees == 90 || rotationDegrees == 270) {
    width = videoTrack.naturalSize.height;
    height = videoTrack.naturalSize.width;
  }
  videoComposition.renderSize = CGSizeMake(width, height);

  // TODO(@recastrodiaz): should we use videoTrack.nominalFrameRate ?
  // Currently set at a constant 30 FPS
  videoComposition.frameDuration = CMTimeMake(1, 30);

  return videoComposition;
}

- (instancetype)initWithURL:(NSURL *)url
               frameUpdater:(FVPFrameUpdater *)frameUpdater
                displayLink:(FVPDisplayLink *)displayLink
                httpHeaders:(nonnull NSDictionary<NSString *, NSString *> *)headers
                  avFactory:(id<FVPAVFactory>)avFactory
                  registrar:(NSObject<FlutterPluginRegistrar> *)registrar {
  NSDictionary<NSString *, id> *options = nil;
  if ([headers count] != 0) {
    options = @{@"AVURLAssetHTTPHeaderFieldsKey" : headers};
  }
  AVURLAsset *urlAsset = [AVURLAsset URLAssetWithURL:url options:options];
  AVPlayerItem *item = [AVPlayerItem playerItemWithAsset:urlAsset];
  return [self initWithPlayerItem:item
                     frameUpdater:frameUpdater
                      displayLink:(FVPDisplayLink *)displayLink
                        avFactory:avFactory
                        registrar:registrar];
}

- (instancetype)initWithPlayerItem:(AVPlayerItem *)item
                      frameUpdater:(FVPFrameUpdater *)frameUpdater
                       displayLink:(FVPDisplayLink *)displayLink
                         avFactory:(id<FVPAVFactory>)avFactory
                         registrar:(NSObject<FlutterPluginRegistrar> *)registrar {
  self = [super init];
  NSAssert(self, @"super init cannot be nil");

  _registrar = registrar;
  _frameUpdater = frameUpdater;

  AVAsset *asset = [item asset];
  void (^assetCompletionHandler)(void) = ^{
    if ([asset statusOfValueForKey:@"tracks" error:nil] == AVKeyValueStatusLoaded) {
      NSArray *tracks = [asset tracksWithMediaType:AVMediaTypeVideo];
      if ([tracks count] > 0) {
        AVAssetTrack *videoTrack = tracks[0];
        void (^trackCompletionHandler)(void) = ^{
          if (self->_disposed) return;
          if ([videoTrack statusOfValueForKey:@"preferredTransform"
                                        error:nil] == AVKeyValueStatusLoaded) {
            // Rotate the video by using a videoComposition and the preferredTransform
            self->_preferredTransform = FVPGetStandardizedTransformForTrack(videoTrack);
            // Note:
            // https://developer.apple.com/documentation/avfoundation/avplayeritem/1388818-videocomposition
            // Video composition can only be used with file-based media and is not supported for
            // use with media served using HTTP Live Streaming.
            AVMutableVideoComposition *videoComposition =
                [self getVideoCompositionWithTransform:self->_preferredTransform
                                             withAsset:asset
                                        withVideoTrack:videoTrack];
            item.videoComposition = videoComposition;
          }
        };
        [videoTrack loadValuesAsynchronouslyForKeys:@[ @"preferredTransform" ]
                                  completionHandler:trackCompletionHandler];
      }
    }
  };

  _player = [avFactory playerWithPlayerItem:item];
  _player.actionAtItemEnd = AVPlayerActionAtItemEndNone;

  // This is to fix 2 bugs: 1. blank video for encrypted video streams on iOS 16
  // (https://github.com/flutter/flutter/issues/111457) and 2. swapped width and height for some
  // video streams (not just iOS 16).  (https://github.com/flutter/flutter/issues/109116). An
  // invisible AVPlayerLayer is used to overwrite the protection of pixel buffers in those streams
  // for issue #1, and restore the correct width and height for issue #2.
  _playerLayer = [AVPlayerLayer playerLayerWithPlayer:_player];
  [self.flutterViewLayer addSublayer:_playerLayer];

  // Configure output.
  _displayLink = displayLink;
  NSDictionary *pixBuffAttributes = @{
    (id)kCVPixelBufferPixelFormatTypeKey : @(kCVPixelFormatType_32BGRA),
    (id)kCVPixelBufferIOSurfacePropertiesKey : @{}
  };
  _videoOutput = [avFactory videoOutputWithPixelBufferAttributes:pixBuffAttributes];
  frameUpdater.videoOutput = _videoOutput;

  [self addObserversForItem:item player:_player];

  [asset loadValuesAsynchronouslyForKeys:@[ @"tracks" ] completionHandler:assetCompletionHandler];

  return self;
}

- (void)observeValueForKeyPath:(NSString *)path
                      ofObject:(id)object
                        change:(NSDictionary *)change
                       context:(void *)context {
  if (context == timeRangeContext) {
    if (_eventSink != nil) {
      NSMutableArray<NSArray<NSNumber *> *> *values = [[NSMutableArray alloc] init];
      for (NSValue *rangeValue in [object loadedTimeRanges]) {
        CMTimeRange range = [rangeValue CMTimeRangeValue];
        int64_t start = FVPCMTimeToMillis(range.start);
        [values addObject:@[ @(start), @(start + FVPCMTimeToMillis(range.duration)) ]];
      }
      _eventSink(@{@"event" : @"bufferingUpdate", @"values" : values});
    }
  } else if (context == statusContext) {
    AVPlayerItem *item = (AVPlayerItem *)object;
    switch (item.status) {
      case AVPlayerItemStatusFailed:
        [self sendFailedToLoadVideoEvent];
        break;
      case AVPlayerItemStatusUnknown:
        break;
      case AVPlayerItemStatusReadyToPlay:
        [item addOutput:_videoOutput];
        [self setupEventSinkIfReadyToPlay];
        [self updatePlayingState];
        break;
    }
  } else if (context == presentationSizeContext || context == durationContext) {
    AVPlayerItem *item = (AVPlayerItem *)object;
    if (item.status == AVPlayerItemStatusReadyToPlay) {
      // Due to an apparent bug, when the player item is ready, it still may not have determined
      // its presentation size or duration. When these properties are finally set, re-check if
      // all required properties and instantiate the event sink if it is not already set up.
      [self setupEventSinkIfReadyToPlay];
      [self updatePlayingState];
    }
  } else if (context == playbackLikelyToKeepUpContext) {
    [self updatePlayingState];
    if ([[_player currentItem] isPlaybackLikelyToKeepUp]) {
      if (_eventSink != nil) {
        _eventSink(@{@"event" : @"bufferingEnd"});
      }
    } else {
      if (_eventSink != nil) {
        _eventSink(@{@"event" : @"bufferingStart"});
      }
    }
  } else if (context == rateContext) {
    // Important: Make sure to cast the object to AVPlayer when observing the rate property,
    // as it is not available in AVPlayerItem.
    AVPlayer *player = (AVPlayer *)object;
    if (_eventSink != nil) {
      _eventSink(
          @{@"event" : @"isPlayingStateUpdate", @"isPlaying" : player.rate > 0 ? @YES : @NO});
    }
  }
}

- (void)updatePlayingState {
  if (!_isInitialized) {
    return;
  }
  if (_isPlaying) {
    // Calling play is the same as setting the rate to 1.0 (or to defaultRate depending on iOS
    // version) so last set playback speed must be set here if any instead.
    // https://github.com/flutter/flutter/issues/71264
    // https://github.com/flutter/flutter/issues/73643
    if (_targetPlaybackSpeed) {
      [self updateRate];
    } else {
      [_player play];
    }
  } else {
    [_player pause];
  }
  // If the texture is still waiting for an expected frame, the display link needs to keep
  // running until it arrives regardless of the play/pause state.
  _displayLink.running = _isPlaying || self.waitingForFrame;
}

/// Synchronizes the player's playback rate with targetPlaybackSpeed, constrained by the playback
/// rate capabilities of the player's current item.
- (void)updateRate {
  // See https://developer.apple.com/library/archive/qa/qa1772/_index.html for an explanation of
  // these checks.
  // If status is not AVPlayerItemStatusReadyToPlay then both canPlayFastForward
  // and canPlaySlowForward are always false and it is unknown whether video can
  // be played at these speeds, updatePlayingState will be called again when
  // status changes to AVPlayerItemStatusReadyToPlay.
  float speed = _targetPlaybackSpeed.floatValue;
  BOOL readyToPlay = _player.currentItem.status == AVPlayerItemStatusReadyToPlay;
  if (speed > 2.0 && !_player.currentItem.canPlayFastForward) {
    if (!readyToPlay) {
      return;
    }
    speed = 2.0;
  }
  if (speed < 1.0 && !_player.currentItem.canPlaySlowForward) {
    if (!readyToPlay) {
      return;
    }
    speed = 1.0;
  }
  _player.rate = speed;
}

- (void)sendFailedToLoadVideoEvent {
  if (_eventSink == nil) {
    return;
  }
  // Prefer more detailed error information from tracks loading.
  NSError *error;
  if ([self.player.currentItem.asset statusOfValueForKey:@"tracks"
                                                   error:&error] != AVKeyValueStatusFailed) {
    error = self.player.currentItem.error;
  }
  __block NSMutableOrderedSet<NSString *> *details =
      [NSMutableOrderedSet orderedSetWithObject:@"Failed to load video"];
  void (^add)(NSString *) = ^(NSString *detail) {
    if (detail != nil) {
      [details addObject:detail];
    }
  };
  NSError *underlyingError = error.userInfo[NSUnderlyingErrorKey];
  add(error.localizedDescription);
  add(error.localizedFailureReason);
  add(underlyingError.localizedDescription);
  add(underlyingError.localizedFailureReason);
  NSString *message = [details.array componentsJoinedByString:@": "];
  _eventSink([FlutterError errorWithCode:@"VideoError" message:message details:nil]);
}

- (void)setupEventSinkIfReadyToPlay {
  if (_eventSink && !_isInitialized) {
    AVPlayerItem *currentItem = self.player.currentItem;
    CGSize size = currentItem.presentationSize;
    CGFloat width = size.width;
    CGFloat height = size.height;

    // Wait until tracks are loaded to check duration or if there are any videos.
    AVAsset *asset = currentItem.asset;
    if ([asset statusOfValueForKey:@"tracks" error:nil] != AVKeyValueStatusLoaded) {
      void (^trackCompletionHandler)(void) = ^{
        if ([asset statusOfValueForKey:@"tracks" error:nil] != AVKeyValueStatusLoaded) {
          // Cancelled, or something failed.
          return;
        }
        // This completion block will run on an AVFoundation background queue.
        // Hop back to the main thread to set up event sink.
        [self performSelector:_cmd onThread:NSThread.mainThread withObject:self waitUntilDone:NO];
      };
      [asset loadValuesAsynchronouslyForKeys:@[ @"tracks" ]
                           completionHandler:trackCompletionHandler];
      return;
    }

    BOOL hasVideoTracks = [asset tracksWithMediaType:AVMediaTypeVideo].count != 0;
    BOOL hasNoTracks = asset.tracks.count == 0;

    // The player has not yet initialized when it has no size, unless it is an audio-only track.
    // HLS m3u8 video files never load any tracks, and are also not yet initialized until they have
    // a size.
    if ((hasVideoTracks || hasNoTracks) && height == CGSizeZero.height &&
        width == CGSizeZero.width) {
      return;
    }
    // The player may be initialized but still needs to determine the duration.
    int64_t duration = [self duration];
    if (duration == 0) {
      return;
    }

    _isInitialized = YES;
    _eventSink(@{
      @"event" : @"initialized",
      @"duration" : @(duration),
      @"width" : @(width),
      @"height" : @(height)
    });
  }
}

- (void)play {
  _isPlaying = YES;
  [self updatePlayingState];
}

- (void)pause {
  _isPlaying = NO;
  [self updatePlayingState];
}

- (int64_t)position {
  return FVPCMTimeToMillis([_player currentTime]);
}

- (int64_t)duration {
  // Note: https://openradar.appspot.com/radar?id=4968600712511488
  // `[AVPlayerItem duration]` can be `kCMTimeIndefinite`,
  // use `[[AVPlayerItem asset] duration]` instead.
  return FVPCMTimeToMillis([[[_player currentItem] asset] duration]);
}

- (void)seekTo:(int64_t)location completionHandler:(void (^)(BOOL))completionHandler {
  CMTime previousCMTime = _player.currentTime;
  CMTime targetCMTime = CMTimeMake(location, 1000);
  CMTimeValue duration = _player.currentItem.asset.duration.value;
  // Without adding tolerance when seeking to duration,
  // seekToTime will never complete, and this call will hang.
  // see issue https://github.com/flutter/flutter/issues/124475.
  CMTime tolerance = location == duration ? CMTimeMake(1, 1000) : kCMTimeZero;
  [_player seekToTime:targetCMTime
        toleranceBefore:tolerance
         toleranceAfter:tolerance
      completionHandler:^(BOOL completed) {
        if (CMTimeCompare(self.player.currentTime, previousCMTime) != 0) {
          // Ensure that a frame is drawn once available, even if currently paused. In theory a race
          // is possible here where the new frame has already drawn by the time this code runs, and
          // the display link stays on indefinitely, but that should be relatively harmless. This
          // must use the display link rather than just informing the engine that a new frame is
          // available because the seek completing doesn't guarantee that the pixel buffer is
          // already available.
          [self expectFrame];
        }

        if (completionHandler) {
          completionHandler(completed);
        }
      }];
}

- (void)expectFrame {
  self.waitingForFrame = YES;
  self.displayLink.running = YES;
}

- (void)setIsLooping:(BOOL)isLooping {
  _isLooping = isLooping;
}

- (void)setVolume:(double)volume {
  _player.volume = (float)((volume < 0.0) ? 0.0 : ((volume > 1.0) ? 1.0 : volume));
}

- (void)setPlaybackSpeed:(double)speed {
  _targetPlaybackSpeed = @(speed);
  [self updatePlayingState];
}

- (CVPixelBufferRef)copyPixelBuffer {
  CVPixelBufferRef buffer = NULL;
  CMTime outputItemTime = [_videoOutput itemTimeForHostTime:CACurrentMediaTime()];
  if ([_videoOutput hasNewPixelBufferForItemTime:outputItemTime]) {
    buffer = [_videoOutput copyPixelBufferForItemTime:outputItemTime itemTimeForDisplay:NULL];
  } else {
    // If the current time isn't available yet, use the time that was checked when informing the
    // engine that a frame was available (if any).
    CMTime lastAvailableTime = self.frameUpdater.lastKnownAvailableTime;
    if (CMTIME_IS_VALID(lastAvailableTime)) {
      buffer = [_videoOutput copyPixelBufferForItemTime:lastAvailableTime itemTimeForDisplay:NULL];
    }
  }

  if (self.waitingForFrame && buffer) {
    self.waitingForFrame = NO;
    // If the display link was only running temporarily to pick up a new frame while the video was
    // paused, stop it again.
    if (!self.isPlaying) {
      self.displayLink.running = NO;
    }
  }

  return buffer;
}

- (void)onTextureUnregistered:(NSObject<FlutterTexture> *)texture {
  dispatch_async(dispatch_get_main_queue(), ^{
    [self dispose];
  });
}

- (FlutterError *_Nullable)onCancelWithArguments:(id _Nullable)arguments {
  _eventSink = nil;
  return nil;
}

- (FlutterError *_Nullable)onListenWithArguments:(id _Nullable)arguments
                                       eventSink:(nonnull FlutterEventSink)events {
  _eventSink = events;
  // TODO(@recastrodiaz): remove the line below when the race condition is resolved:
  // https://github.com/flutter/flutter/issues/21483
  // This line ensures the 'initialized' event is sent when the event
  // 'AVPlayerItemStatusReadyToPlay' fires before _eventSink is set (this function
  // onListenWithArguments is called)
  // and also send error in similar case with 'AVPlayerItemStatusFailed'
  // https://github.com/flutter/flutter/issues/151475
  // https://github.com/flutter/flutter/issues/147707
  if (self.player.currentItem.status == AVPlayerItemStatusFailed) {
    [self sendFailedToLoadVideoEvent];
    return nil;
  }
  [self setupEventSinkIfReadyToPlay];
  return nil;
}

/// This method allows you to dispose without touching the event channel.  This
/// is useful for the case where the Engine is in the process of deconstruction
/// so the channel is going to die or is already dead.
- (void)disposeSansEventChannel {
  // This check prevents the crash caused by removing the KVO observers twice.
  // When performing a Hot Restart, the leftover players are disposed once directly
  // by [FVPVideoPlayerPlugin initialize:] method and then disposed again by
  // [FVPVideoPlayer onTextureUnregistered:] call leading to possible over-release.
  if (_disposed) {
    return;
  }

  _disposed = YES;
  [_playerLayer removeFromSuperlayer];
  _displayLink = nil;
  [self removeKeyValueObservers];

  [self.player replaceCurrentItemWithPlayerItem:nil];
  [[NSNotificationCenter defaultCenter] removeObserver:self];
}

- (void)dispose {
  [self disposeSansEventChannel];
  [_eventChannel setStreamHandler:nil];
}

- (CALayer *)flutterViewLayer {
#if TARGET_OS_OSX
  return self.registrar.view.layer;
#else
#pragma clang diagnostic push
#pragma clang diagnostic ignored "-Wdeprecated-declarations"
  // TODO(hellohuanlin): Provide a non-deprecated codepath. See
  // https://github.com/flutter/flutter/issues/104117
  UIViewController *root = UIApplication.sharedApplication.keyWindow.rootViewController;
#pragma clang diagnostic pop
  return root.view.layer;
#endif
}

/// Removes all key-value observers set up for the player.
///
/// This is called from dealloc, so must not use any methods on self.
- (void)removeKeyValueObservers {
  AVPlayerItem *currentItem = _player.currentItem;
  [currentItem removeObserver:self forKeyPath:@"status"];
  [currentItem removeObserver:self forKeyPath:@"loadedTimeRanges"];
  [currentItem removeObserver:self forKeyPath:@"presentationSize"];
  [currentItem removeObserver:self forKeyPath:@"duration"];
  [currentItem removeObserver:self forKeyPath:@"playbackLikelyToKeepUp"];
  [_player removeObserver:self forKeyPath:@"rate"];
}

@end

=======
>>>>>>> 2ad45023
@interface FVPVideoPlayerPlugin ()
@property(readonly, weak, nonatomic) NSObject<FlutterTextureRegistry> *registry;
@property(readonly, weak, nonatomic) NSObject<FlutterBinaryMessenger> *messenger;
@property(readonly, strong, nonatomic) NSObject<FlutterPluginRegistrar> *registrar;
@property(nonatomic, strong) id<FVPDisplayLinkFactory> displayLinkFactory;
@property(nonatomic, strong) id<FVPAVFactory> avFactory;
@end

@implementation FVPVideoPlayerPlugin
+ (void)registerWithRegistrar:(NSObject<FlutterPluginRegistrar> *)registrar {
  FVPVideoPlayerPlugin *instance = [[FVPVideoPlayerPlugin alloc] initWithRegistrar:registrar];
  [registrar publish:instance];
  SetUpFVPAVFoundationVideoPlayerApi(registrar.messenger, instance);
}

- (instancetype)initWithRegistrar:(NSObject<FlutterPluginRegistrar> *)registrar {
  return [self initWithAVFactory:[[FVPDefaultAVFactory alloc] init]
              displayLinkFactory:[[FVPDefaultDisplayLinkFactory alloc] init]
                       registrar:registrar];
}

- (instancetype)initWithAVFactory:(id<FVPAVFactory>)avFactory
               displayLinkFactory:(id<FVPDisplayLinkFactory>)displayLinkFactory
                        registrar:(NSObject<FlutterPluginRegistrar> *)registrar {
  self = [super init];
  NSAssert(self, @"super init cannot be nil");
  _registry = [registrar textures];
  _messenger = [registrar messenger];
  _registrar = registrar;
  _displayLinkFactory = displayLinkFactory ?: [[FVPDefaultDisplayLinkFactory alloc] init];
  _avFactory = avFactory ?: [[FVPDefaultAVFactory alloc] init];
  _playersByTextureId = [NSMutableDictionary dictionaryWithCapacity:1];
  return self;
}

- (void)detachFromEngineForRegistrar:(NSObject<FlutterPluginRegistrar> *)registrar {
  [self.playersByTextureId.allValues makeObjectsPerformSelector:@selector(disposeSansEventChannel)];
  [self.playersByTextureId removeAllObjects];
  SetUpFVPAVFoundationVideoPlayerApi(registrar.messenger, nil);
}

- (int64_t)onPlayerSetup:(FVPVideoPlayer *)player frameUpdater:(FVPFrameUpdater *)frameUpdater {
  int64_t textureId = [self.registry registerTexture:player];
  frameUpdater.textureId = textureId;
  FlutterEventChannel *eventChannel = [FlutterEventChannel
      eventChannelWithName:[NSString stringWithFormat:@"flutter.io/videoPlayer/videoEvents%lld",
                                                      textureId]
           binaryMessenger:_messenger];
  [eventChannel setStreamHandler:player];
  player.eventChannel = eventChannel;
  self.playersByTextureId[@(textureId)] = player;

  // Ensure that the first frame is drawn once available, even if the video isn't played, since
  // the engine is now expecting the texture to be populated.
  [player expectFrame];

  return textureId;
}

- (void)initialize:(FlutterError *__autoreleasing *)error {
#if TARGET_OS_IOS
  // Allow audio playback when the Ring/Silent switch is set to silent
  [[AVAudioSession sharedInstance] setCategory:AVAudioSessionCategoryPlayback error:nil];
#endif

  [self.playersByTextureId
      enumerateKeysAndObjectsUsingBlock:^(NSNumber *textureId, FVPVideoPlayer *player, BOOL *stop) {
        [self.registry unregisterTexture:textureId.unsignedIntegerValue];
        [player dispose];
      }];
  [self.playersByTextureId removeAllObjects];
}

- (nullable NSNumber *)createWithOptions:(nonnull FVPCreationOptions *)options
                                   error:(FlutterError **)error {
  FVPFrameUpdater *frameUpdater = [[FVPFrameUpdater alloc] initWithRegistry:_registry];
  FVPDisplayLink *displayLink =
      [self.displayLinkFactory displayLinkWithRegistrar:_registrar
                                               callback:^() {
                                                 [frameUpdater displayLinkFired];
                                               }];

  FVPVideoPlayer *player;
  if (options.asset) {
    NSString *assetPath;
    if (options.packageName) {
      assetPath = [_registrar lookupKeyForAsset:options.asset fromPackage:options.packageName];
    } else {
      assetPath = [_registrar lookupKeyForAsset:options.asset];
    }
    @try {
      player = [[FVPVideoPlayer alloc] initWithAsset:assetPath
                                        frameUpdater:frameUpdater
                                         displayLink:displayLink
                                           avFactory:_avFactory
                                           registrar:self.registrar];
      return @([self onPlayerSetup:player frameUpdater:frameUpdater]);
    } @catch (NSException *exception) {
      *error = [FlutterError errorWithCode:@"video_player" message:exception.reason details:nil];
      return nil;
    }
  } else if (options.uri) {
    player = [[FVPVideoPlayer alloc] initWithURL:[NSURL URLWithString:options.uri]
                                    frameUpdater:frameUpdater
                                     displayLink:displayLink
                                     httpHeaders:options.httpHeaders
                                       avFactory:_avFactory
                                       registrar:self.registrar];
    return @([self onPlayerSetup:player frameUpdater:frameUpdater]);
  } else {
    *error = [FlutterError errorWithCode:@"video_player" message:@"not implemented" details:nil];
    return nil;
  }
}

- (void)disposePlayer:(NSInteger)textureId error:(FlutterError **)error {
  NSNumber *playerKey = @(textureId);
  FVPVideoPlayer *player = self.playersByTextureId[playerKey];
  [self.registry unregisterTexture:textureId];
  [self.playersByTextureId removeObjectForKey:playerKey];
  if (!player.disposed) {
    [player dispose];
  }
}

- (void)setLooping:(BOOL)isLooping forPlayer:(NSInteger)textureId error:(FlutterError **)error {
  FVPVideoPlayer *player = self.playersByTextureId[@(textureId)];
  player.isLooping = isLooping;
}

- (void)setVolume:(double)volume forPlayer:(NSInteger)textureId error:(FlutterError **)error {
  FVPVideoPlayer *player = self.playersByTextureId[@(textureId)];
  [player setVolume:volume];
}

- (void)setPlaybackSpeed:(double)speed forPlayer:(NSInteger)textureId error:(FlutterError **)error {
  FVPVideoPlayer *player = self.playersByTextureId[@(textureId)];
  [player setPlaybackSpeed:speed];
}

- (void)playPlayer:(NSInteger)textureId error:(FlutterError **)error {
  FVPVideoPlayer *player = self.playersByTextureId[@(textureId)];
  [player play];
}

- (nullable NSNumber *)positionForPlayer:(NSInteger)textureId error:(FlutterError **)error {
  FVPVideoPlayer *player = self.playersByTextureId[@(textureId)];
  return @([player position]);
}

- (void)seekTo:(NSInteger)position
     forPlayer:(NSInteger)textureId
    completion:(nonnull void (^)(FlutterError *_Nullable))completion {
  FVPVideoPlayer *player = self.playersByTextureId[@(textureId)];
  [player seekTo:position
      completionHandler:^(BOOL finished) {
        dispatch_async(dispatch_get_main_queue(), ^{
          completion(nil);
        });
      }];
}

- (void)pausePlayer:(NSInteger)textureId error:(FlutterError **)error {
  FVPVideoPlayer *player = self.playersByTextureId[@(textureId)];
  [player pause];
}

- (void)setMixWithOthers:(BOOL)mixWithOthers
                   error:(FlutterError *_Nullable __autoreleasing *)error {
#if TARGET_OS_OSX
  // AVAudioSession doesn't exist on macOS, and audio always mixes, so just no-op.
#else
  if (mixWithOthers) {
    [[AVAudioSession sharedInstance] setCategory:AVAudioSessionCategoryPlayback
                                     withOptions:AVAudioSessionCategoryOptionMixWithOthers
                                           error:nil];
  } else {
    [[AVAudioSession sharedInstance] setCategory:AVAudioSessionCategoryPlayback error:nil];
  }
#endif
}

@end<|MERGE_RESOLUTION|>--- conflicted
+++ resolved
@@ -31,628 +31,6 @@
 
 #pragma mark -
 
-<<<<<<< HEAD
-@interface FVPVideoPlayer ()
-@property(readonly, nonatomic) AVPlayerItemVideoOutput *videoOutput;
-// The plugin registrar, to obtain view information from.
-@property(nonatomic, weak) NSObject<FlutterPluginRegistrar> *registrar;
-// The CALayer associated with the Flutter view this plugin is associated with, if any.
-@property(nonatomic, readonly) CALayer *flutterViewLayer;
-@property(nonatomic) FlutterEventChannel *eventChannel;
-@property(nonatomic) FlutterEventSink eventSink;
-@property(nonatomic) CGAffineTransform preferredTransform;
-@property(nonatomic, readonly) BOOL disposed;
-@property(nonatomic, readonly) BOOL isPlaying;
-// The target playback speed requested by the plugin client.
-@property(nonatomic, readonly) NSNumber *targetPlaybackSpeed;
-@property(nonatomic) BOOL isLooping;
-@property(nonatomic, readonly) BOOL isInitialized;
-// The updater that drives callbacks to the engine to indicate that a new frame is ready.
-@property(nonatomic) FVPFrameUpdater *frameUpdater;
-// The display link that drives frameUpdater.
-@property(nonatomic) FVPDisplayLink *displayLink;
-// Whether a new frame needs to be provided to the engine regardless of the current play/pause state
-// (e.g., after a seek while paused). If YES, the display link should continue to run until the next
-// frame is successfully provided.
-@property(nonatomic, assign) BOOL waitingForFrame;
-
-- (instancetype)initWithURL:(NSURL *)url
-               frameUpdater:(FVPFrameUpdater *)frameUpdater
-                displayLink:(FVPDisplayLink *)displayLink
-                httpHeaders:(nonnull NSDictionary<NSString *, NSString *> *)headers
-                  avFactory:(id<FVPAVFactory>)avFactory
-                  registrar:(NSObject<FlutterPluginRegistrar> *)registrar;
-
-// Tells the player to run its frame updater until it receives a frame, regardless of the
-// play/pause state.
-- (void)expectFrame;
-@end
-
-static void *timeRangeContext = &timeRangeContext;
-static void *statusContext = &statusContext;
-static void *presentationSizeContext = &presentationSizeContext;
-static void *durationContext = &durationContext;
-static void *playbackLikelyToKeepUpContext = &playbackLikelyToKeepUpContext;
-static void *rateContext = &rateContext;
-
-@implementation FVPVideoPlayer
-- (instancetype)initWithAsset:(NSString *)asset
-                 frameUpdater:(FVPFrameUpdater *)frameUpdater
-                  displayLink:(FVPDisplayLink *)displayLink
-                    avFactory:(id<FVPAVFactory>)avFactory
-                    registrar:(NSObject<FlutterPluginRegistrar> *)registrar {
-  NSString *path = [[NSBundle mainBundle] pathForResource:asset ofType:nil];
-#if TARGET_OS_OSX
-  // See https://github.com/flutter/flutter/issues/135302
-  // TODO(stuartmorgan): Remove this if the asset APIs are adjusted to work better for macOS.
-  if (!path) {
-    path = [NSURL URLWithString:asset relativeToURL:NSBundle.mainBundle.bundleURL].path;
-  }
-#endif
-  return [self initWithURL:[NSURL fileURLWithPath:path]
-              frameUpdater:frameUpdater
-               displayLink:displayLink
-               httpHeaders:@{}
-                 avFactory:avFactory
-                 registrar:registrar];
-}
-
-- (void)dealloc {
-  if (!_disposed) {
-    [self removeKeyValueObservers];
-  }
-}
-
-- (void)addObserversForItem:(AVPlayerItem *)item player:(AVPlayer *)player {
-  [item addObserver:self
-         forKeyPath:@"loadedTimeRanges"
-            options:NSKeyValueObservingOptionInitial | NSKeyValueObservingOptionNew
-            context:timeRangeContext];
-  [item addObserver:self
-         forKeyPath:@"status"
-            options:NSKeyValueObservingOptionInitial | NSKeyValueObservingOptionNew
-            context:statusContext];
-  [item addObserver:self
-         forKeyPath:@"presentationSize"
-            options:NSKeyValueObservingOptionInitial | NSKeyValueObservingOptionNew
-            context:presentationSizeContext];
-  [item addObserver:self
-         forKeyPath:@"duration"
-            options:NSKeyValueObservingOptionInitial | NSKeyValueObservingOptionNew
-            context:durationContext];
-  [item addObserver:self
-         forKeyPath:@"playbackLikelyToKeepUp"
-            options:NSKeyValueObservingOptionInitial | NSKeyValueObservingOptionNew
-            context:playbackLikelyToKeepUpContext];
-
-  // Add observer to AVPlayer instead of AVPlayerItem since the AVPlayerItem does not have a "rate"
-  // property
-  [player addObserver:self
-           forKeyPath:@"rate"
-              options:NSKeyValueObservingOptionInitial | NSKeyValueObservingOptionNew
-              context:rateContext];
-
-  // Add an observer that will respond to itemDidPlayToEndTime
-  [[NSNotificationCenter defaultCenter] addObserver:self
-                                           selector:@selector(itemDidPlayToEndTime:)
-                                               name:AVPlayerItemDidPlayToEndTimeNotification
-                                             object:item];
-}
-
-- (void)itemDidPlayToEndTime:(NSNotification *)notification {
-  if (_isLooping) {
-    AVPlayerItem *p = [notification object];
-    [p seekToTime:kCMTimeZero completionHandler:nil];
-  } else {
-    if (_eventSink) {
-      _eventSink(@{@"event" : @"completed"});
-    }
-  }
-}
-
-const int64_t TIME_UNSET = -9223372036854775807;
-
-NS_INLINE int64_t FVPCMTimeToMillis(CMTime time) {
-  // When CMTIME_IS_INDEFINITE return a value that matches TIME_UNSET from ExoPlayer2 on Android.
-  // Fixes https://github.com/flutter/flutter/issues/48670
-  if (CMTIME_IS_INDEFINITE(time)) return TIME_UNSET;
-  if (time.timescale == 0) return 0;
-  return time.value * 1000 / time.timescale;
-}
-
-NS_INLINE CGFloat radiansToDegrees(CGFloat radians) {
-  // Input range [-pi, pi] or [-180, 180]
-  CGFloat degrees = GLKMathRadiansToDegrees((float)radians);
-  if (degrees < 0) {
-    // Convert -90 to 270 and -180 to 180
-    return degrees + 360;
-  }
-  // Output degrees in between [0, 360]
-  return degrees;
-};
-
-- (AVMutableVideoComposition *)getVideoCompositionWithTransform:(CGAffineTransform)transform
-                                                      withAsset:(AVAsset *)asset
-                                                 withVideoTrack:(AVAssetTrack *)videoTrack {
-  AVMutableVideoCompositionInstruction *instruction =
-      [AVMutableVideoCompositionInstruction videoCompositionInstruction];
-  instruction.timeRange = CMTimeRangeMake(kCMTimeZero, [asset duration]);
-  AVMutableVideoCompositionLayerInstruction *layerInstruction =
-      [AVMutableVideoCompositionLayerInstruction
-          videoCompositionLayerInstructionWithAssetTrack:videoTrack];
-  [layerInstruction setTransform:_preferredTransform atTime:kCMTimeZero];
-
-  AVMutableVideoComposition *videoComposition = [AVMutableVideoComposition videoComposition];
-  instruction.layerInstructions = @[ layerInstruction ];
-  videoComposition.instructions = @[ instruction ];
-
-  // If in portrait mode, switch the width and height of the video
-  CGFloat width = videoTrack.naturalSize.width;
-  CGFloat height = videoTrack.naturalSize.height;
-  NSInteger rotationDegrees =
-      (NSInteger)round(radiansToDegrees(atan2(_preferredTransform.b, _preferredTransform.a)));
-  if (rotationDegrees == 90 || rotationDegrees == 270) {
-    width = videoTrack.naturalSize.height;
-    height = videoTrack.naturalSize.width;
-  }
-  videoComposition.renderSize = CGSizeMake(width, height);
-
-  // TODO(@recastrodiaz): should we use videoTrack.nominalFrameRate ?
-  // Currently set at a constant 30 FPS
-  videoComposition.frameDuration = CMTimeMake(1, 30);
-
-  return videoComposition;
-}
-
-- (instancetype)initWithURL:(NSURL *)url
-               frameUpdater:(FVPFrameUpdater *)frameUpdater
-                displayLink:(FVPDisplayLink *)displayLink
-                httpHeaders:(nonnull NSDictionary<NSString *, NSString *> *)headers
-                  avFactory:(id<FVPAVFactory>)avFactory
-                  registrar:(NSObject<FlutterPluginRegistrar> *)registrar {
-  NSDictionary<NSString *, id> *options = nil;
-  if ([headers count] != 0) {
-    options = @{@"AVURLAssetHTTPHeaderFieldsKey" : headers};
-  }
-  AVURLAsset *urlAsset = [AVURLAsset URLAssetWithURL:url options:options];
-  AVPlayerItem *item = [AVPlayerItem playerItemWithAsset:urlAsset];
-  return [self initWithPlayerItem:item
-                     frameUpdater:frameUpdater
-                      displayLink:(FVPDisplayLink *)displayLink
-                        avFactory:avFactory
-                        registrar:registrar];
-}
-
-- (instancetype)initWithPlayerItem:(AVPlayerItem *)item
-                      frameUpdater:(FVPFrameUpdater *)frameUpdater
-                       displayLink:(FVPDisplayLink *)displayLink
-                         avFactory:(id<FVPAVFactory>)avFactory
-                         registrar:(NSObject<FlutterPluginRegistrar> *)registrar {
-  self = [super init];
-  NSAssert(self, @"super init cannot be nil");
-
-  _registrar = registrar;
-  _frameUpdater = frameUpdater;
-
-  AVAsset *asset = [item asset];
-  void (^assetCompletionHandler)(void) = ^{
-    if ([asset statusOfValueForKey:@"tracks" error:nil] == AVKeyValueStatusLoaded) {
-      NSArray *tracks = [asset tracksWithMediaType:AVMediaTypeVideo];
-      if ([tracks count] > 0) {
-        AVAssetTrack *videoTrack = tracks[0];
-        void (^trackCompletionHandler)(void) = ^{
-          if (self->_disposed) return;
-          if ([videoTrack statusOfValueForKey:@"preferredTransform"
-                                        error:nil] == AVKeyValueStatusLoaded) {
-            // Rotate the video by using a videoComposition and the preferredTransform
-            self->_preferredTransform = FVPGetStandardizedTransformForTrack(videoTrack);
-            // Note:
-            // https://developer.apple.com/documentation/avfoundation/avplayeritem/1388818-videocomposition
-            // Video composition can only be used with file-based media and is not supported for
-            // use with media served using HTTP Live Streaming.
-            AVMutableVideoComposition *videoComposition =
-                [self getVideoCompositionWithTransform:self->_preferredTransform
-                                             withAsset:asset
-                                        withVideoTrack:videoTrack];
-            item.videoComposition = videoComposition;
-          }
-        };
-        [videoTrack loadValuesAsynchronouslyForKeys:@[ @"preferredTransform" ]
-                                  completionHandler:trackCompletionHandler];
-      }
-    }
-  };
-
-  _player = [avFactory playerWithPlayerItem:item];
-  _player.actionAtItemEnd = AVPlayerActionAtItemEndNone;
-
-  // This is to fix 2 bugs: 1. blank video for encrypted video streams on iOS 16
-  // (https://github.com/flutter/flutter/issues/111457) and 2. swapped width and height for some
-  // video streams (not just iOS 16).  (https://github.com/flutter/flutter/issues/109116). An
-  // invisible AVPlayerLayer is used to overwrite the protection of pixel buffers in those streams
-  // for issue #1, and restore the correct width and height for issue #2.
-  _playerLayer = [AVPlayerLayer playerLayerWithPlayer:_player];
-  [self.flutterViewLayer addSublayer:_playerLayer];
-
-  // Configure output.
-  _displayLink = displayLink;
-  NSDictionary *pixBuffAttributes = @{
-    (id)kCVPixelBufferPixelFormatTypeKey : @(kCVPixelFormatType_32BGRA),
-    (id)kCVPixelBufferIOSurfacePropertiesKey : @{}
-  };
-  _videoOutput = [avFactory videoOutputWithPixelBufferAttributes:pixBuffAttributes];
-  frameUpdater.videoOutput = _videoOutput;
-
-  [self addObserversForItem:item player:_player];
-
-  [asset loadValuesAsynchronouslyForKeys:@[ @"tracks" ] completionHandler:assetCompletionHandler];
-
-  return self;
-}
-
-- (void)observeValueForKeyPath:(NSString *)path
-                      ofObject:(id)object
-                        change:(NSDictionary *)change
-                       context:(void *)context {
-  if (context == timeRangeContext) {
-    if (_eventSink != nil) {
-      NSMutableArray<NSArray<NSNumber *> *> *values = [[NSMutableArray alloc] init];
-      for (NSValue *rangeValue in [object loadedTimeRanges]) {
-        CMTimeRange range = [rangeValue CMTimeRangeValue];
-        int64_t start = FVPCMTimeToMillis(range.start);
-        [values addObject:@[ @(start), @(start + FVPCMTimeToMillis(range.duration)) ]];
-      }
-      _eventSink(@{@"event" : @"bufferingUpdate", @"values" : values});
-    }
-  } else if (context == statusContext) {
-    AVPlayerItem *item = (AVPlayerItem *)object;
-    switch (item.status) {
-      case AVPlayerItemStatusFailed:
-        [self sendFailedToLoadVideoEvent];
-        break;
-      case AVPlayerItemStatusUnknown:
-        break;
-      case AVPlayerItemStatusReadyToPlay:
-        [item addOutput:_videoOutput];
-        [self setupEventSinkIfReadyToPlay];
-        [self updatePlayingState];
-        break;
-    }
-  } else if (context == presentationSizeContext || context == durationContext) {
-    AVPlayerItem *item = (AVPlayerItem *)object;
-    if (item.status == AVPlayerItemStatusReadyToPlay) {
-      // Due to an apparent bug, when the player item is ready, it still may not have determined
-      // its presentation size or duration. When these properties are finally set, re-check if
-      // all required properties and instantiate the event sink if it is not already set up.
-      [self setupEventSinkIfReadyToPlay];
-      [self updatePlayingState];
-    }
-  } else if (context == playbackLikelyToKeepUpContext) {
-    [self updatePlayingState];
-    if ([[_player currentItem] isPlaybackLikelyToKeepUp]) {
-      if (_eventSink != nil) {
-        _eventSink(@{@"event" : @"bufferingEnd"});
-      }
-    } else {
-      if (_eventSink != nil) {
-        _eventSink(@{@"event" : @"bufferingStart"});
-      }
-    }
-  } else if (context == rateContext) {
-    // Important: Make sure to cast the object to AVPlayer when observing the rate property,
-    // as it is not available in AVPlayerItem.
-    AVPlayer *player = (AVPlayer *)object;
-    if (_eventSink != nil) {
-      _eventSink(
-          @{@"event" : @"isPlayingStateUpdate", @"isPlaying" : player.rate > 0 ? @YES : @NO});
-    }
-  }
-}
-
-- (void)updatePlayingState {
-  if (!_isInitialized) {
-    return;
-  }
-  if (_isPlaying) {
-    // Calling play is the same as setting the rate to 1.0 (or to defaultRate depending on iOS
-    // version) so last set playback speed must be set here if any instead.
-    // https://github.com/flutter/flutter/issues/71264
-    // https://github.com/flutter/flutter/issues/73643
-    if (_targetPlaybackSpeed) {
-      [self updateRate];
-    } else {
-      [_player play];
-    }
-  } else {
-    [_player pause];
-  }
-  // If the texture is still waiting for an expected frame, the display link needs to keep
-  // running until it arrives regardless of the play/pause state.
-  _displayLink.running = _isPlaying || self.waitingForFrame;
-}
-
-/// Synchronizes the player's playback rate with targetPlaybackSpeed, constrained by the playback
-/// rate capabilities of the player's current item.
-- (void)updateRate {
-  // See https://developer.apple.com/library/archive/qa/qa1772/_index.html for an explanation of
-  // these checks.
-  // If status is not AVPlayerItemStatusReadyToPlay then both canPlayFastForward
-  // and canPlaySlowForward are always false and it is unknown whether video can
-  // be played at these speeds, updatePlayingState will be called again when
-  // status changes to AVPlayerItemStatusReadyToPlay.
-  float speed = _targetPlaybackSpeed.floatValue;
-  BOOL readyToPlay = _player.currentItem.status == AVPlayerItemStatusReadyToPlay;
-  if (speed > 2.0 && !_player.currentItem.canPlayFastForward) {
-    if (!readyToPlay) {
-      return;
-    }
-    speed = 2.0;
-  }
-  if (speed < 1.0 && !_player.currentItem.canPlaySlowForward) {
-    if (!readyToPlay) {
-      return;
-    }
-    speed = 1.0;
-  }
-  _player.rate = speed;
-}
-
-- (void)sendFailedToLoadVideoEvent {
-  if (_eventSink == nil) {
-    return;
-  }
-  // Prefer more detailed error information from tracks loading.
-  NSError *error;
-  if ([self.player.currentItem.asset statusOfValueForKey:@"tracks"
-                                                   error:&error] != AVKeyValueStatusFailed) {
-    error = self.player.currentItem.error;
-  }
-  __block NSMutableOrderedSet<NSString *> *details =
-      [NSMutableOrderedSet orderedSetWithObject:@"Failed to load video"];
-  void (^add)(NSString *) = ^(NSString *detail) {
-    if (detail != nil) {
-      [details addObject:detail];
-    }
-  };
-  NSError *underlyingError = error.userInfo[NSUnderlyingErrorKey];
-  add(error.localizedDescription);
-  add(error.localizedFailureReason);
-  add(underlyingError.localizedDescription);
-  add(underlyingError.localizedFailureReason);
-  NSString *message = [details.array componentsJoinedByString:@": "];
-  _eventSink([FlutterError errorWithCode:@"VideoError" message:message details:nil]);
-}
-
-- (void)setupEventSinkIfReadyToPlay {
-  if (_eventSink && !_isInitialized) {
-    AVPlayerItem *currentItem = self.player.currentItem;
-    CGSize size = currentItem.presentationSize;
-    CGFloat width = size.width;
-    CGFloat height = size.height;
-
-    // Wait until tracks are loaded to check duration or if there are any videos.
-    AVAsset *asset = currentItem.asset;
-    if ([asset statusOfValueForKey:@"tracks" error:nil] != AVKeyValueStatusLoaded) {
-      void (^trackCompletionHandler)(void) = ^{
-        if ([asset statusOfValueForKey:@"tracks" error:nil] != AVKeyValueStatusLoaded) {
-          // Cancelled, or something failed.
-          return;
-        }
-        // This completion block will run on an AVFoundation background queue.
-        // Hop back to the main thread to set up event sink.
-        [self performSelector:_cmd onThread:NSThread.mainThread withObject:self waitUntilDone:NO];
-      };
-      [asset loadValuesAsynchronouslyForKeys:@[ @"tracks" ]
-                           completionHandler:trackCompletionHandler];
-      return;
-    }
-
-    BOOL hasVideoTracks = [asset tracksWithMediaType:AVMediaTypeVideo].count != 0;
-    BOOL hasNoTracks = asset.tracks.count == 0;
-
-    // The player has not yet initialized when it has no size, unless it is an audio-only track.
-    // HLS m3u8 video files never load any tracks, and are also not yet initialized until they have
-    // a size.
-    if ((hasVideoTracks || hasNoTracks) && height == CGSizeZero.height &&
-        width == CGSizeZero.width) {
-      return;
-    }
-    // The player may be initialized but still needs to determine the duration.
-    int64_t duration = [self duration];
-    if (duration == 0) {
-      return;
-    }
-
-    _isInitialized = YES;
-    _eventSink(@{
-      @"event" : @"initialized",
-      @"duration" : @(duration),
-      @"width" : @(width),
-      @"height" : @(height)
-    });
-  }
-}
-
-- (void)play {
-  _isPlaying = YES;
-  [self updatePlayingState];
-}
-
-- (void)pause {
-  _isPlaying = NO;
-  [self updatePlayingState];
-}
-
-- (int64_t)position {
-  return FVPCMTimeToMillis([_player currentTime]);
-}
-
-- (int64_t)duration {
-  // Note: https://openradar.appspot.com/radar?id=4968600712511488
-  // `[AVPlayerItem duration]` can be `kCMTimeIndefinite`,
-  // use `[[AVPlayerItem asset] duration]` instead.
-  return FVPCMTimeToMillis([[[_player currentItem] asset] duration]);
-}
-
-- (void)seekTo:(int64_t)location completionHandler:(void (^)(BOOL))completionHandler {
-  CMTime previousCMTime = _player.currentTime;
-  CMTime targetCMTime = CMTimeMake(location, 1000);
-  CMTimeValue duration = _player.currentItem.asset.duration.value;
-  // Without adding tolerance when seeking to duration,
-  // seekToTime will never complete, and this call will hang.
-  // see issue https://github.com/flutter/flutter/issues/124475.
-  CMTime tolerance = location == duration ? CMTimeMake(1, 1000) : kCMTimeZero;
-  [_player seekToTime:targetCMTime
-        toleranceBefore:tolerance
-         toleranceAfter:tolerance
-      completionHandler:^(BOOL completed) {
-        if (CMTimeCompare(self.player.currentTime, previousCMTime) != 0) {
-          // Ensure that a frame is drawn once available, even if currently paused. In theory a race
-          // is possible here where the new frame has already drawn by the time this code runs, and
-          // the display link stays on indefinitely, but that should be relatively harmless. This
-          // must use the display link rather than just informing the engine that a new frame is
-          // available because the seek completing doesn't guarantee that the pixel buffer is
-          // already available.
-          [self expectFrame];
-        }
-
-        if (completionHandler) {
-          completionHandler(completed);
-        }
-      }];
-}
-
-- (void)expectFrame {
-  self.waitingForFrame = YES;
-  self.displayLink.running = YES;
-}
-
-- (void)setIsLooping:(BOOL)isLooping {
-  _isLooping = isLooping;
-}
-
-- (void)setVolume:(double)volume {
-  _player.volume = (float)((volume < 0.0) ? 0.0 : ((volume > 1.0) ? 1.0 : volume));
-}
-
-- (void)setPlaybackSpeed:(double)speed {
-  _targetPlaybackSpeed = @(speed);
-  [self updatePlayingState];
-}
-
-- (CVPixelBufferRef)copyPixelBuffer {
-  CVPixelBufferRef buffer = NULL;
-  CMTime outputItemTime = [_videoOutput itemTimeForHostTime:CACurrentMediaTime()];
-  if ([_videoOutput hasNewPixelBufferForItemTime:outputItemTime]) {
-    buffer = [_videoOutput copyPixelBufferForItemTime:outputItemTime itemTimeForDisplay:NULL];
-  } else {
-    // If the current time isn't available yet, use the time that was checked when informing the
-    // engine that a frame was available (if any).
-    CMTime lastAvailableTime = self.frameUpdater.lastKnownAvailableTime;
-    if (CMTIME_IS_VALID(lastAvailableTime)) {
-      buffer = [_videoOutput copyPixelBufferForItemTime:lastAvailableTime itemTimeForDisplay:NULL];
-    }
-  }
-
-  if (self.waitingForFrame && buffer) {
-    self.waitingForFrame = NO;
-    // If the display link was only running temporarily to pick up a new frame while the video was
-    // paused, stop it again.
-    if (!self.isPlaying) {
-      self.displayLink.running = NO;
-    }
-  }
-
-  return buffer;
-}
-
-- (void)onTextureUnregistered:(NSObject<FlutterTexture> *)texture {
-  dispatch_async(dispatch_get_main_queue(), ^{
-    [self dispose];
-  });
-}
-
-- (FlutterError *_Nullable)onCancelWithArguments:(id _Nullable)arguments {
-  _eventSink = nil;
-  return nil;
-}
-
-- (FlutterError *_Nullable)onListenWithArguments:(id _Nullable)arguments
-                                       eventSink:(nonnull FlutterEventSink)events {
-  _eventSink = events;
-  // TODO(@recastrodiaz): remove the line below when the race condition is resolved:
-  // https://github.com/flutter/flutter/issues/21483
-  // This line ensures the 'initialized' event is sent when the event
-  // 'AVPlayerItemStatusReadyToPlay' fires before _eventSink is set (this function
-  // onListenWithArguments is called)
-  // and also send error in similar case with 'AVPlayerItemStatusFailed'
-  // https://github.com/flutter/flutter/issues/151475
-  // https://github.com/flutter/flutter/issues/147707
-  if (self.player.currentItem.status == AVPlayerItemStatusFailed) {
-    [self sendFailedToLoadVideoEvent];
-    return nil;
-  }
-  [self setupEventSinkIfReadyToPlay];
-  return nil;
-}
-
-/// This method allows you to dispose without touching the event channel.  This
-/// is useful for the case where the Engine is in the process of deconstruction
-/// so the channel is going to die or is already dead.
-- (void)disposeSansEventChannel {
-  // This check prevents the crash caused by removing the KVO observers twice.
-  // When performing a Hot Restart, the leftover players are disposed once directly
-  // by [FVPVideoPlayerPlugin initialize:] method and then disposed again by
-  // [FVPVideoPlayer onTextureUnregistered:] call leading to possible over-release.
-  if (_disposed) {
-    return;
-  }
-
-  _disposed = YES;
-  [_playerLayer removeFromSuperlayer];
-  _displayLink = nil;
-  [self removeKeyValueObservers];
-
-  [self.player replaceCurrentItemWithPlayerItem:nil];
-  [[NSNotificationCenter defaultCenter] removeObserver:self];
-}
-
-- (void)dispose {
-  [self disposeSansEventChannel];
-  [_eventChannel setStreamHandler:nil];
-}
-
-- (CALayer *)flutterViewLayer {
-#if TARGET_OS_OSX
-  return self.registrar.view.layer;
-#else
-#pragma clang diagnostic push
-#pragma clang diagnostic ignored "-Wdeprecated-declarations"
-  // TODO(hellohuanlin): Provide a non-deprecated codepath. See
-  // https://github.com/flutter/flutter/issues/104117
-  UIViewController *root = UIApplication.sharedApplication.keyWindow.rootViewController;
-#pragma clang diagnostic pop
-  return root.view.layer;
-#endif
-}
-
-/// Removes all key-value observers set up for the player.
-///
-/// This is called from dealloc, so must not use any methods on self.
-- (void)removeKeyValueObservers {
-  AVPlayerItem *currentItem = _player.currentItem;
-  [currentItem removeObserver:self forKeyPath:@"status"];
-  [currentItem removeObserver:self forKeyPath:@"loadedTimeRanges"];
-  [currentItem removeObserver:self forKeyPath:@"presentationSize"];
-  [currentItem removeObserver:self forKeyPath:@"duration"];
-  [currentItem removeObserver:self forKeyPath:@"playbackLikelyToKeepUp"];
-  [_player removeObserver:self forKeyPath:@"rate"];
-}
-
-@end
-
-=======
->>>>>>> 2ad45023
 @interface FVPVideoPlayerPlugin ()
 @property(readonly, weak, nonatomic) NSObject<FlutterTextureRegistry> *registry;
 @property(readonly, weak, nonatomic) NSObject<FlutterBinaryMessenger> *messenger;
