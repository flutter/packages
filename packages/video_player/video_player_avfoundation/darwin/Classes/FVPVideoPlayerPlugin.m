--- conflicted
+++ resolved
@@ -76,20 +76,6 @@
 @interface FVPDefaultDisplayLinkFactory : NSObject <FVPDisplayLinkFactory>
 @end
 
-<<<<<<< HEAD
-@interface FVPVideoPlayer
-    : NSObject <FlutterTexture, FlutterStreamHandler, AVPictureInPictureControllerDelegate>
-@property(readonly, nonatomic) AVPlayer *player;
-@property(readonly, nonatomic) AVPlayerItemVideoOutput *videoOutput;
-// This is to fix 2 bugs: 1. blank video for encrypted video streams on iOS 16
-// (https://github.com/flutter/flutter/issues/111457) and 2. swapped width and height for some video
-// streams (not just iOS 16).  (https://github.com/flutter/flutter/issues/109116).
-// An invisible AVPlayerLayer is used to overwrite the protection of pixel buffers in those streams
-// for issue #1, and restore the correct width and height for issue #2.
-// It is also used to start picture-in-picture
-@property(readonly, nonatomic) AVPlayerLayer *playerLayer;
-@property(nonatomic) AVPictureInPictureController *pictureInPictureController;
-=======
 @implementation FVPDefaultDisplayLinkFactory
 - (FVPDisplayLink *)displayLinkWithRegistrar:(id<FlutterPluginRegistrar>)registrar
                                     callback:(void (^)(void))callback {
@@ -100,9 +86,9 @@
 
 #pragma mark -
 
-@interface FVPVideoPlayer ()
+@interface FVPVideoPlayer () <AVPictureInPictureControllerDelegate>
 @property(readonly, nonatomic) AVPlayerItemVideoOutput *videoOutput;
->>>>>>> a20fc3ab
+@property(nonatomic) AVPictureInPictureController *pictureInPictureController;
 // The plugin registrar, to obtain view information from.
 @property(nonatomic, weak) NSObject<FlutterPluginRegistrar> *registrar;
 // The CALayer associated with the Flutter view this plugin is associated with, if any.
@@ -114,19 +100,7 @@
 @property(nonatomic, readonly) BOOL isPlaying;
 @property(nonatomic) BOOL isLooping;
 @property(nonatomic, readonly) BOOL isInitialized;
-<<<<<<< HEAD
 @property(nonatomic) BOOL isPictureInPictureStarted;
-// TODO(stuartmorgan): Extract and abstract the display link to remove all the display-link-related
-// ifdefs from this file.
-#if TARGET_OS_OSX
-// The display link to trigger frame reads from the video player.
-@property(nonatomic, assign) CVDisplayLinkRef displayLink;
-// A dispatch source to move display link callbacks to the main thread.
-@property(nonatomic, strong) dispatch_source_t displayLinkSource;
-#else
-@property(nonatomic) CADisplayLink *displayLink;
-#endif
-=======
 // The updater that drives callbacks to the engine to indicate that a new frame is ready.
 @property(nonatomic) FVPFrameUpdater *frameUpdater;
 // The display link that drives frameUpdater.
@@ -135,7 +109,6 @@
 // (e.g., after a seek while paused). If YES, the display link should continue to run until the next
 // frame is successfully provided.
 @property(nonatomic, assign) BOOL waitingForFrame;
->>>>>>> a20fc3ab
 
 - (instancetype)initWithURL:(NSURL *)url
                frameUpdater:(FVPFrameUpdater *)frameUpdater
@@ -360,11 +333,8 @@
    _playerLayer.opacity = 0.001;
   [self.flutterViewLayer addSublayer:_playerLayer];
 
-<<<<<<< HEAD
   [self setupPiPController];
 
-  [self createVideoOutputAndDisplayLink:frameUpdater];
-=======
   // Configure output.
   _displayLink = displayLink;
   NSDictionary *pixBuffAttributes = @{
@@ -377,7 +347,6 @@
   // See TODO on this property in FVPFrameUpdater.
   frameUpdater.skipBufferAvailabilityCheck = YES;
 #endif
->>>>>>> a20fc3ab
 
   [self addObserversForItem:item player:_player];
 
