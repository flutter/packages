// Copyright 2013 The Flutter Authors. All rights reserved.
// Use of this source code is governed by a BSD-style license that can be
// found in the LICENSE file.

// TODO(stuartmorgan): Consider extracting this to a shared local (path-based)
// package for use in all implementation packages.

import 'dart:async';
import 'dart:io';

import 'package:flutter/foundation.dart';
import 'package:flutter/material.dart';
import 'package:flutter/services.dart';
import 'package:video_player_platform_interface/video_player_platform_interface.dart';

VideoPlayerPlatform? _cachedPlatform;

VideoPlayerPlatform get _platform {
  if (_cachedPlatform == null) {
    _cachedPlatform = VideoPlayerPlatform.instance;
    _cachedPlatform!.init();
  }
  return _cachedPlatform!;
}

/// The duration, current position, buffering state, error state and settings
/// of a [MiniController].
@immutable
class VideoPlayerValue {
  /// Constructs a video with the given values. Only [duration] is required. The
  /// rest will initialize with default values when unset.
  const VideoPlayerValue({
    required this.duration,
    this.size = Size.zero,
    this.position = Duration.zero,
    this.buffered = const <DurationRange>[],
    this.isInitialized = false,
    this.isPlaying = false,
    this.isBuffering = false,
    this.isPictureInPictureActive = false,
    this.playbackSpeed = 1.0,
    this.errorDescription,
  });

  /// Returns an instance for a video that hasn't been loaded.
  const VideoPlayerValue.uninitialized()
      : this(duration: Duration.zero, isInitialized: false);

  /// Returns an instance with the given [errorDescription].
  const VideoPlayerValue.erroneous(String errorDescription)
      : this(
            duration: Duration.zero,
            isInitialized: false,
            errorDescription: errorDescription);

  /// The total duration of the video.
  ///
  /// The duration is [Duration.zero] if the video hasn't been initialized.
  final Duration duration;

  /// The current playback position.
  final Duration position;

  /// The currently buffered ranges.
  final List<DurationRange> buffered;

  /// True if the video is playing. False if it's paused.
  final bool isPlaying;

  /// True if the video is currently buffering.
  final bool isBuffering;

  /// The current speed of the playback.
  final double playbackSpeed;

  /// True if picture-in-picture is currently active.
  final bool isPictureInPictureActive;

  /// A description of the error if present.
  ///
  /// If [hasError] is false this is `null`.
  final String? errorDescription;

  /// The [size] of the currently loaded video.
  final Size size;

  /// Indicates whether or not the video has been loaded and is ready to play.
  final bool isInitialized;

  /// Indicates whether or not the video is in an error state. If this is true
  /// [errorDescription] should have information about the problem.
  bool get hasError => errorDescription != null;

  /// Returns [size.width] / [size.height].
  ///
  /// Will return `1.0` if:
  /// * [isInitialized] is `false`
  /// * [size.width], or [size.height] is equal to `0.0`
  /// * aspect ratio would be less than or equal to `0.0`
  double get aspectRatio {
    if (!isInitialized || size.width == 0 || size.height == 0) {
      return 1.0;
    }
    final double aspectRatio = size.width / size.height;
    if (aspectRatio <= 0) {
      return 1.0;
    }
    return aspectRatio;
  }

  /// Returns a new instance that has the same values as this current instance,
  /// except for any overrides passed in as arguments to [copyWidth].
  VideoPlayerValue copyWith({
    Duration? duration,
    Size? size,
    Duration? position,
    List<DurationRange>? buffered,
    bool? isInitialized,
    bool? isPlaying,
    bool? isBuffering,
    bool? isPictureInPictureActive,
    double? playbackSpeed,
    String? errorDescription,
  }) {
    return VideoPlayerValue(
      duration: duration ?? this.duration,
      size: size ?? this.size,
      position: position ?? this.position,
      buffered: buffered ?? this.buffered,
      isInitialized: isInitialized ?? this.isInitialized,
      isPlaying: isPlaying ?? this.isPlaying,
      isBuffering: isBuffering ?? this.isBuffering,
      isPictureInPictureActive:
          isPictureInPictureActive ?? this.isPictureInPictureActive,
      playbackSpeed: playbackSpeed ?? this.playbackSpeed,
      errorDescription: errorDescription ?? this.errorDescription,
    );
  }

  @override
  bool operator ==(Object other) =>
      identical(this, other) ||
      other is VideoPlayerValue &&
          runtimeType == other.runtimeType &&
          duration == other.duration &&
          position == other.position &&
          listEquals(buffered, other.buffered) &&
          isPlaying == other.isPlaying &&
          isBuffering == other.isBuffering &&
          isPictureInPictureActive == other.isPictureInPictureActive &&
          playbackSpeed == other.playbackSpeed &&
          errorDescription == other.errorDescription &&
          size == other.size &&
          isInitialized == other.isInitialized;

  @override
  int get hashCode => Object.hash(
        duration,
        position,
        buffered,
        isPlaying,
        isBuffering,
        isPictureInPictureActive,
        playbackSpeed,
        errorDescription,
        size,
        isInitialized,
      );
}

/// A very minimal version of `VideoPlayerController` for running the example
/// without relying on `video_player`.
class MiniController extends ValueNotifier<VideoPlayerValue> {
  /// Constructs a [MiniController] playing a video from an asset.
  ///
  /// The name of the asset is given by the [dataSource] argument and must not be
  /// null. The [package] argument must be non-null when the asset comes from a
  /// package and null otherwise.
  MiniController.asset(this.dataSource, {this.package})
      : dataSourceType = DataSourceType.asset,
        super(const VideoPlayerValue(duration: Duration.zero));

  /// Constructs a [MiniController] playing a video from obtained from
  /// the network.
  MiniController.network(this.dataSource)
      : dataSourceType = DataSourceType.network,
        package = null,
        super(const VideoPlayerValue(duration: Duration.zero));

  /// Constructs a [MiniController] playing a video from obtained from a file.
  MiniController.file(File file)
      : dataSource = Uri.file(file.absolute.path).toString(),
        dataSourceType = DataSourceType.file,
        package = null,
        super(const VideoPlayerValue(duration: Duration.zero));

  /// The URI to the video file. This will be in different formats depending on
  /// the [DataSourceType] of the original video.
  final String dataSource;

  /// Describes the type of data source this [MiniController]
  /// is constructed with.
  final DataSourceType dataSourceType;

  /// Only set for [asset] videos. The package that the asset was loaded from.
  final String? package;

  Timer? _timer;
  Completer<void>? _creatingCompleter;
  StreamSubscription<dynamic>? _eventSubscription;

  /// The id of a texture that hasn't been initialized.
  @visibleForTesting
  static const int kUninitializedTextureId = -1;
  int _textureId = kUninitializedTextureId;

  /// This is just exposed for testing. It shouldn't be used by anyone depending
  /// on the plugin.
  @visibleForTesting
  int get textureId => _textureId;

  /// Attempts to open the given [dataSource] and load metadata about the video.
  Future<void> initialize() async {
    _creatingCompleter = Completer<void>();

    late DataSource dataSourceDescription;
    switch (dataSourceType) {
      case DataSourceType.asset:
        dataSourceDescription = DataSource(
          sourceType: DataSourceType.asset,
          asset: dataSource,
          package: package,
        );
      case DataSourceType.network:
        dataSourceDescription = DataSource(
          sourceType: DataSourceType.network,
          uri: dataSource,
        );
      case DataSourceType.file:
        dataSourceDescription = DataSource(
          sourceType: DataSourceType.file,
          uri: dataSource,
        );
      case DataSourceType.contentUri:
        dataSourceDescription = DataSource(
          sourceType: DataSourceType.contentUri,
          uri: dataSource,
        );
    }

    _textureId = (await _platform.create(dataSourceDescription)) ??
        kUninitializedTextureId;
    _creatingCompleter!.complete(null);
    final Completer<void> initializingCompleter = Completer<void>();

    void eventListener(VideoEvent event) {
      switch (event.eventType) {
        case VideoEventType.initialized:
          value = value.copyWith(
            duration: event.duration,
            size: event.size,
            isInitialized: event.duration != null,
          );
          initializingCompleter.complete(null);
          _platform.setVolume(_textureId, 1.0);
          _platform.setLooping(_textureId, true);
          _applyPlayPause();
        case VideoEventType.completed:
          pause().then((void pauseResult) => seekTo(value.duration));
        case VideoEventType.bufferingUpdate:
          value = value.copyWith(buffered: event.buffered);
        case VideoEventType.bufferingStart:
          value = value.copyWith(isBuffering: true);
        case VideoEventType.bufferingEnd:
          value = value.copyWith(isBuffering: false);
<<<<<<< HEAD
          break;
        case VideoEventType.startedPictureInPicture:
          value = value.copyWith(isPictureInPictureActive: true);
          break;
        case VideoEventType.stoppedPictureInPicture:
          value = value.copyWith(isPictureInPictureActive: false);
          break;
=======
>>>>>>> 6701c9e6
        case VideoEventType.isPlayingStateUpdate:
          value = value.copyWith(isPlaying: event.isPlaying);
        case VideoEventType.unknown:
          break;
      }
    }

    void errorListener(Object obj) {
      final PlatformException e = obj as PlatformException;
      value = VideoPlayerValue.erroneous(e.message!);
      _timer?.cancel();
      if (!initializingCompleter.isCompleted) {
        initializingCompleter.completeError(obj);
      }
    }

    _eventSubscription = _platform
        .videoEventsFor(_textureId)
        .listen(eventListener, onError: errorListener);
    return initializingCompleter.future;
  }

  @override
  Future<void> dispose() async {
    if (_creatingCompleter != null) {
      await _creatingCompleter!.future;
      _timer?.cancel();
      await _eventSubscription?.cancel();
      await _platform.dispose(_textureId);
    }
    super.dispose();
  }

  /// Starts playing the video.
  Future<void> play() async {
    value = value.copyWith(isPlaying: true);
    await _applyPlayPause();
  }

  /// Pauses the video.
  Future<void> pause() async {
    value = value.copyWith(isPlaying: false);
    await _applyPlayPause();
  }

  Future<void> _applyPlayPause() async {
    _timer?.cancel();
    if (value.isPlaying) {
      await _platform.play(_textureId);

      _timer = Timer.periodic(
        const Duration(milliseconds: 500),
        (Timer timer) async {
          final Duration? newPosition = await position;
          if (newPosition == null) {
            return;
          }
          _updatePosition(newPosition);
        },
      );
      await _applyPlaybackSpeed();
    } else {
      await _platform.pause(_textureId);
    }
  }

  Future<void> _applyPlaybackSpeed() async {
    if (value.isPlaying) {
      await _platform.setPlaybackSpeed(
        _textureId,
        value.playbackSpeed,
      );
    }
  }

  /// The position in the current video.
  Future<Duration?> get position async {
    return _platform.getPosition(_textureId);
  }

  /// Sets the video's current timestamp to be at [position].
  Future<void> seekTo(Duration position) async {
    if (position > value.duration) {
      position = value.duration;
    } else if (position < Duration.zero) {
      position = Duration.zero;
    }
    await _platform.seekTo(_textureId, position);
    _updatePosition(position);
  }

  /// Sets the playback speed.
  Future<void> setPlaybackSpeed(double speed) async {
    value = value.copyWith(playbackSpeed: speed);
    await _applyPlaybackSpeed();
  }

  /// Returns true if picture-in-picture is supported on the device.
  Future<bool> isPictureInPictureSupported() {
    return _platform.isPictureInPictureSupported();
  }

  /// Enable/disable starting picture-in-picture automatically when the app goes to the background.
  Future<void> setAutomaticallyStartsPictureInPicture({
    required bool enableStartPictureInPictureAutomaticallyFromInline,
  }) {
    return _platform.setAutomaticallyStartsPictureInPicture(
      textureId: textureId,
      enableStartPictureInPictureAutomaticallyFromInline:
          enableStartPictureInPictureAutomaticallyFromInline,
    );
  }

  /// Set the location of the video player view, so that picture-in-picture can use it for animating
  Future<void> setPictureInPictureOverlaySettings({
    required PictureInPictureOverlaySettings settings,
  }) {
    return _platform.setPictureInPictureOverlaySettings(
      textureId: textureId,
      settings: settings,
    );
  }

  /// Starts picture-in-picture mode.
  Future<void> startPictureInPicture() {
    return _platform.startPictureInPicture(textureId);
  }

  /// Stops picture-in-picture mode.
  Future<void> stopPictureInPicture() {
    return _platform.stopPictureInPicture(textureId);
  }

  void _updatePosition(Duration position) {
    value = value.copyWith(position: position);
  }
}

/// Widget that displays the video controlled by [controller].
class VideoPlayer extends StatefulWidget {
  /// Uses the given [controller] for all video rendered in this widget.
  const VideoPlayer(this.controller, {super.key});

  /// The [MiniController] responsible for the video being rendered in
  /// this widget.
  final MiniController controller;

  @override
  State<VideoPlayer> createState() => _VideoPlayerState();
}

class _VideoPlayerState extends State<VideoPlayer> {
  _VideoPlayerState() {
    _listener = () {
      final int newTextureId = widget.controller.textureId;
      if (newTextureId != _textureId) {
        setState(() {
          _textureId = newTextureId;
        });
      }
    };
  }

  late VoidCallback _listener;

  late int _textureId;

  @override
  void initState() {
    super.initState();
    _textureId = widget.controller.textureId;
    // Need to listen for initialization events since the actual texture ID
    // becomes available after asynchronous initialization finishes.
    widget.controller.addListener(_listener);
  }

  @override
  void didUpdateWidget(VideoPlayer oldWidget) {
    super.didUpdateWidget(oldWidget);
    oldWidget.controller.removeListener(_listener);
    _textureId = widget.controller.textureId;
    widget.controller.addListener(_listener);
  }

  @override
  void deactivate() {
    super.deactivate();
    widget.controller.removeListener(_listener);
  }

  @override
  Widget build(BuildContext context) {
    return _textureId == MiniController.kUninitializedTextureId
        ? Container()
        : _platform.buildView(_textureId);
  }
}

class _VideoScrubber extends StatefulWidget {
  const _VideoScrubber({
    required this.child,
    required this.controller,
  });

  final Widget child;
  final MiniController controller;

  @override
  _VideoScrubberState createState() => _VideoScrubberState();
}

class _VideoScrubberState extends State<_VideoScrubber> {
  MiniController get controller => widget.controller;

  @override
  Widget build(BuildContext context) {
    void seekToRelativePosition(Offset globalPosition) {
      final RenderBox box = context.findRenderObject()! as RenderBox;
      final Offset tapPos = box.globalToLocal(globalPosition);
      final double relative = tapPos.dx / box.size.width;
      final Duration position = controller.value.duration * relative;
      controller.seekTo(position);
    }

    return GestureDetector(
      behavior: HitTestBehavior.opaque,
      child: widget.child,
      onTapDown: (TapDownDetails details) {
        if (controller.value.isInitialized) {
          seekToRelativePosition(details.globalPosition);
        }
      },
    );
  }
}

/// Displays the play/buffering status of the video controlled by [controller].
class VideoProgressIndicator extends StatefulWidget {
  /// Construct an instance that displays the play/buffering status of the video
  /// controlled by [controller].
  const VideoProgressIndicator(this.controller, {super.key});

  /// The [MiniController] that actually associates a video with this
  /// widget.
  final MiniController controller;

  @override
  State<VideoProgressIndicator> createState() => _VideoProgressIndicatorState();
}

class _VideoProgressIndicatorState extends State<VideoProgressIndicator> {
  _VideoProgressIndicatorState() {
    listener = () {
      if (mounted) {
        setState(() {});
      }
    };
  }

  late VoidCallback listener;

  MiniController get controller => widget.controller;

  @override
  void initState() {
    super.initState();
    controller.addListener(listener);
  }

  @override
  void deactivate() {
    controller.removeListener(listener);
    super.deactivate();
  }

  @override
  Widget build(BuildContext context) {
    const Color playedColor = Color.fromRGBO(255, 0, 0, 0.7);
    const Color bufferedColor = Color.fromRGBO(50, 50, 200, 0.2);
    const Color backgroundColor = Color.fromRGBO(200, 200, 200, 0.5);

    Widget progressIndicator;
    if (controller.value.isInitialized) {
      final int duration = controller.value.duration.inMilliseconds;
      final int position = controller.value.position.inMilliseconds;

      int maxBuffering = 0;
      for (final DurationRange range in controller.value.buffered) {
        final int end = range.end.inMilliseconds;
        if (end > maxBuffering) {
          maxBuffering = end;
        }
      }

      progressIndicator = Stack(
        fit: StackFit.passthrough,
        children: <Widget>[
          LinearProgressIndicator(
            value: maxBuffering / duration,
            valueColor: const AlwaysStoppedAnimation<Color>(bufferedColor),
            backgroundColor: backgroundColor,
          ),
          LinearProgressIndicator(
            value: position / duration,
            valueColor: const AlwaysStoppedAnimation<Color>(playedColor),
            backgroundColor: Colors.transparent,
          ),
        ],
      );
    } else {
      progressIndicator = const LinearProgressIndicator(
        valueColor: AlwaysStoppedAnimation<Color>(playedColor),
        backgroundColor: backgroundColor,
      );
    }
    return _VideoScrubber(
      controller: controller,
      child: Padding(
        padding: const EdgeInsets.only(top: 5.0),
        child: progressIndicator,
      ),
    );
  }
}<|MERGE_RESOLUTION|>--- conflicted
+++ resolved
@@ -273,16 +273,10 @@
           value = value.copyWith(isBuffering: true);
         case VideoEventType.bufferingEnd:
           value = value.copyWith(isBuffering: false);
-<<<<<<< HEAD
-          break;
         case VideoEventType.startedPictureInPicture:
           value = value.copyWith(isPictureInPictureActive: true);
-          break;
         case VideoEventType.stoppedPictureInPicture:
           value = value.copyWith(isPictureInPictureActive: false);
-          break;
-=======
->>>>>>> 6701c9e6
         case VideoEventType.isPlayingStateUpdate:
           value = value.copyWith(isPlaying: event.isPlaying);
         case VideoEventType.unknown:
