--- conflicted
+++ resolved
@@ -215,16 +215,6 @@
                   )
                 : const Text('loading...'),
           ),
-          TextButton(
-            onPressed: () {
-              _controller.clearCache();
-            },
-<<<<<<< HEAD
-            child: Text('Clear cache'),
-=======
-            child: const Text('Clear cache'),
->>>>>>> 984f75ca
-          )
         ],
       ),
     );
