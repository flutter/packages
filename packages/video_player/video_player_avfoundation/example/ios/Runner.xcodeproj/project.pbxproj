--- conflicted
+++ resolved
@@ -3,11 +3,7 @@
 	archiveVersion = 1;
 	classes = {
 	};
-<<<<<<< HEAD
-	objectVersion = 50;
-=======
 	objectVersion = 54;
->>>>>>> 0612e45c
 	objects = {
 
 /* Begin PBXBuildFile section */
