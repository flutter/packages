--- conflicted
+++ resolved
@@ -146,18 +146,15 @@
           return VideoEvent(eventType: VideoEventType.bufferingStart);
         case 'bufferingEnd':
           return VideoEvent(eventType: VideoEventType.bufferingEnd);
-<<<<<<< HEAD
         case 'stoppedPictureInPicture':
           return VideoEvent(eventType: VideoEventType.stoppedPictureInPicture);
         case 'startingPictureInPicture':
           return VideoEvent(eventType: VideoEventType.startingPictureInPicture);
-=======
         case 'isPlayingStateUpdate':
           return VideoEvent(
             eventType: VideoEventType.isPlayingStateUpdate,
             isPlaying: map['isPlaying'] as bool,
           );
->>>>>>> e2c3677e
         default:
           return VideoEvent(eventType: VideoEventType.unknown);
       }
