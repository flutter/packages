## 2.4.2

<<<<<<< HEAD
* Synchronizes `VideoPlayerValue.isPlaying` with `AVPlayer`.
=======
* Makes seekTo async and only complete when AVPlayer.seekTo completes.
>>>>>>> a9ccbc29

## 2.4.1

* Clarifies explanation of endorsement in README.
* Aligns Dart and Flutter SDK constraints.

## 2.4.0

* Updates minimum Flutter version to 3.3 and iOS 11.

## 2.3.9

* Updates links for the merge of flutter/plugins into flutter/packages.
* Updates minimum Flutter version to 3.0.

## 2.3.8

* Adds compatibilty with version 6.0 of the platform interface.
* Fixes file URI construction in example.
* Updates code for new analysis options.
* Adds an integration test for a bug where the aspect ratios of some HLS videos are incorrectly inverted.
* Removes an unnecessary override in example code.

## 2.3.7

* Fixes a bug where the aspect ratio of some HLS videos are incorrectly inverted.
* Updates code for `no_leading_underscores_for_local_identifiers` lint.

## 2.3.6

* Fixes a bug in iOS 16 where videos from protected live streams are not shown.
* Updates minimum Flutter version to 2.10.
* Fixes violations of new analysis option use_named_constants.
* Fixes avoid_redundant_argument_values lint warnings and minor typos.
* Ignores unnecessary import warnings in preparation for [upcoming Flutter changes](https://github.com/flutter/flutter/pull/106316).

## 2.3.5

* Updates references to the obsolete master branch.

## 2.3.4

* Removes unnecessary imports.
* Fixes library_private_types_in_public_api, sort_child_properties_last and use_key_in_widget_constructors
  lint warnings.

## 2.3.3

* Fix XCUITest based on the new voice over announcement for tooltips.
  See: https://github.com/flutter/flutter/pull/87684

## 2.3.2

* Applies the standardized transform for videos with different orientations.

## 2.3.1

* Renames internal method channels to avoid potential confusion with the
  default implementation's method channel.
* Updates Pigeon to 2.0.1.

## 2.3.0

* Updates Pigeon to ^1.0.16.

## 2.2.18

* Wait to initialize m3u8 videos until size is set, fixing aspect ratio.
* Adjusts test timeouts for network-dependent native tests to avoid flake.

## 2.2.17

* Splits from `video_player` as a federated implementation.<|MERGE_RESOLUTION|>--- conflicted
+++ resolved
@@ -1,10 +1,10 @@
+## 2.4.3
+
+* Synchronizes `VideoPlayerValue.isPlaying` with `AVPlayer`.
+
 ## 2.4.2
 
-<<<<<<< HEAD
-* Synchronizes `VideoPlayerValue.isPlaying` with `AVPlayer`.
-=======
 * Makes seekTo async and only complete when AVPlayer.seekTo completes.
->>>>>>> a9ccbc29
 
 ## 2.4.1
 
