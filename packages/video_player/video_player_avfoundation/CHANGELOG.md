--- conflicted
+++ resolved
@@ -1,12 +1,10 @@
-<<<<<<< HEAD
-## 2.7.4
+## 2.8.1
 
 * Removes unnecessary workarounds, fixes "initialized" event not firing when the duration of the media is 0.
-=======
+
 ## 2.8.0
 
 * Adds platform view support for macOS.
->>>>>>> a0e46a12
 
 ## 2.7.3
 
