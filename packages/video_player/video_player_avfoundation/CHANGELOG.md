## 2.4.5

<<<<<<< HEAD
* Update functions without a prototype to avoid deprecation warning.
=======
* Updates functions without a prototype to avoid deprecation warning.
>>>>>>> eb31c196

## 2.4.4

* Updates pigeon to fix warnings with clang 15.

## 2.4.3

* Synchronizes `VideoPlayerValue.isPlaying` with `AVPlayer`.

## 2.4.2

* Makes seekTo async and only complete when AVPlayer.seekTo completes.

## 2.4.1

* Clarifies explanation of endorsement in README.
* Aligns Dart and Flutter SDK constraints.

## 2.4.0

* Updates minimum Flutter version to 3.3 and iOS 11.

## 2.3.9

* Updates links for the merge of flutter/plugins into flutter/packages.
* Updates minimum Flutter version to 3.0.

## 2.3.8

* Adds compatibilty with version 6.0 of the platform interface.
* Fixes file URI construction in example.
* Updates code for new analysis options.
* Adds an integration test for a bug where the aspect ratios of some HLS videos are incorrectly inverted.
* Removes an unnecessary override in example code.

## 2.3.7

* Fixes a bug where the aspect ratio of some HLS videos are incorrectly inverted.
* Updates code for `no_leading_underscores_for_local_identifiers` lint.

## 2.3.6

* Fixes a bug in iOS 16 where videos from protected live streams are not shown.
* Updates minimum Flutter version to 2.10.
* Fixes violations of new analysis option use_named_constants.
* Fixes avoid_redundant_argument_values lint warnings and minor typos.
* Ignores unnecessary import warnings in preparation for [upcoming Flutter changes](https://github.com/flutter/flutter/pull/106316).

## 2.3.5

* Updates references to the obsolete master branch.

## 2.3.4

* Removes unnecessary imports.
* Fixes library_private_types_in_public_api, sort_child_properties_last and use_key_in_widget_constructors
  lint warnings.

## 2.3.3

* Fix XCUITest based on the new voice over announcement for tooltips.
  See: https://github.com/flutter/flutter/pull/87684

## 2.3.2

* Applies the standardized transform for videos with different orientations.

## 2.3.1

* Renames internal method channels to avoid potential confusion with the
  default implementation's method channel.
* Updates Pigeon to 2.0.1.

## 2.3.0

* Updates Pigeon to ^1.0.16.

## 2.2.18

* Wait to initialize m3u8 videos until size is set, fixing aspect ratio.
* Adjusts test timeouts for network-dependent native tests to avoid flake.

## 2.2.17

* Splits from `video_player` as a federated implementation.<|MERGE_RESOLUTION|>--- conflicted
+++ resolved
@@ -1,10 +1,6 @@
 ## 2.4.5
 
-<<<<<<< HEAD
-* Update functions without a prototype to avoid deprecation warning.
-=======
 * Updates functions without a prototype to avoid deprecation warning.
->>>>>>> eb31c196
 
 ## 2.4.4
 
