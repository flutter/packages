--- conflicted
+++ resolved
@@ -1,15 +1,13 @@
-<<<<<<< HEAD
 ## 2.9.0
 
 * Implements `getAudioTracks()` and `selectAudioTrack()` methods.
 * Updates minimum supported SDK version to Flutter 3.29/Dart 3.7.
-=======
+
 ## 2.8.6
 
 * Fixes a bug where the video player fails to initialize when `AVFoundation` reports a duration of zero.
 * Fixes a bug in the example app that some widgets stop updating after GlobalKey reparenting.
 * Updates the `VideoProgressIndicator` widget in the example app to handle zero-duration videos.
->>>>>>> e0a66845
 
 ## 2.8.5
 
