--- conflicted
+++ resolved
@@ -1,20 +1,18 @@
-<<<<<<< HEAD
+## 2.8.4
+
+* Removes unnecessary workarounds for detecting initialized status.
+
+## 2.8.3
+
+* Removes calls to self from init and dealloc, for maintainability.
+
+## 2.8.2
+
+* Restructure internals of Dart notification of video player events.
+
 ## 2.8.1
 
-* Removes unnecessary workarounds, fixes "initialized" event not firing when the duration of the media is 0.
-=======
-## 2.8.3
-
-* Removes calls to self from init and dealloc, for maintainability.
-
-## 2.8.2
-
-* Restructure internals of Dart notification of video player events.
-
-## 2.8.1
-
 * Restructures internal logic to move more code to Dart.
->>>>>>> d1ca5023
 
 ## 2.8.0
 
