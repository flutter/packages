<<<<<<< HEAD
## 2.6.3

* Fixes playback speed resetting.
=======
## 2.6.2

* Updates Pigeon for non-nullable collection type support.
>>>>>>> 17b714a3
* Updates minimum supported SDK version to Flutter 3.19/Dart 3.3.

## 2.6.1

* Adds files to make include directory permanent.

## 2.6.0

* Adds Swift Package Manager compatibility.

## 2.5.7

* Adds frame availability checks on iOS.
* Simplifies internal platform channel interfaces.
* Updates minimum iOS version to 12.0 and minimum Flutter version to 3.16.6.

## 2.5.6

* Adds privacy manifest.

## 2.5.5

* Fixes display of initial frame when paused.

## 2.5.4

* Fixes new lint warnings.

## 2.5.3

* Publishes an instance of the plugin to the registrar on macOS, as on iOS.

## 2.5.2

* Fixes flickering and seek-while-paused on macOS.

## 2.5.1

* Updates to  Pigeon 13.

## 2.5.0

* Adds support for macOS.

## 2.4.11

* Updates Pigeon.
* Changes Objective-C class prefixes to avoid future collisions.

## 2.4.10

* Adds pub topics to package metadata.
* Updates minimum supported SDK version to Flutter 3.7/Dart 2.19.

## 2.4.9

* Fixes the iOS crash when using multiple players on the same screen.
  See: https://github.com/flutter/flutter/issues/124937

## 2.4.8

* Fixes missing `isPlaybackLikelyToKeepUp` check for iOS video player `bufferingEnd` event and `bufferingStart` event.

## 2.4.7

* Updates minimum supported SDK version to Flutter 3.3/Dart 2.18.
* Adds iOS exception on incorrect asset path

## 2.4.6

* Fixes hang when seeking to end of video.

## 2.4.5

* Updates functions without a prototype to avoid deprecation warning.

## 2.4.4

* Updates pigeon to fix warnings with clang 15.

## 2.4.3

* Synchronizes `VideoPlayerValue.isPlaying` with `AVPlayer`.

## 2.4.2

* Makes seekTo async and only complete when AVPlayer.seekTo completes.

## 2.4.1

* Clarifies explanation of endorsement in README.
* Aligns Dart and Flutter SDK constraints.

## 2.4.0

* Updates minimum Flutter version to 3.3 and iOS 11.

## 2.3.9

* Updates links for the merge of flutter/plugins into flutter/packages.
* Updates minimum Flutter version to 3.0.

## 2.3.8

* Adds compatibilty with version 6.0 of the platform interface.
* Fixes file URI construction in example.
* Updates code for new analysis options.
* Adds an integration test for a bug where the aspect ratios of some HLS videos are incorrectly inverted.
* Removes an unnecessary override in example code.

## 2.3.7

* Fixes a bug where the aspect ratio of some HLS videos are incorrectly inverted.
* Updates code for `no_leading_underscores_for_local_identifiers` lint.

## 2.3.6

* Fixes a bug in iOS 16 where videos from protected live streams are not shown.
* Updates minimum Flutter version to 2.10.
* Fixes violations of new analysis option use_named_constants.
* Fixes avoid_redundant_argument_values lint warnings and minor typos.
* Ignores unnecessary import warnings in preparation for [upcoming Flutter changes](https://github.com/flutter/flutter/pull/106316).

## 2.3.5

* Updates references to the obsolete master branch.

## 2.3.4

* Removes unnecessary imports.
* Fixes library_private_types_in_public_api, sort_child_properties_last and use_key_in_widget_constructors
  lint warnings.

## 2.3.3

* Fix XCUITest based on the new voice over announcement for tooltips.
  See: https://github.com/flutter/flutter/pull/87684

## 2.3.2

* Applies the standardized transform for videos with different orientations.

## 2.3.1

* Renames internal method channels to avoid potential confusion with the
  default implementation's method channel.
* Updates Pigeon to 2.0.1.

## 2.3.0

* Updates Pigeon to ^1.0.16.

## 2.2.18

* Wait to initialize m3u8 videos until size is set, fixing aspect ratio.
* Adjusts test timeouts for network-dependent native tests to avoid flake.

## 2.2.17

* Splits from `video_player` as a federated implementation.<|MERGE_RESOLUTION|>--- conflicted
+++ resolved
@@ -1,12 +1,10 @@
-<<<<<<< HEAD
 ## 2.6.3
 
 * Fixes playback speed resetting.
-=======
+
 ## 2.6.2
 
 * Updates Pigeon for non-nullable collection type support.
->>>>>>> 17b714a3
 * Updates minimum supported SDK version to Flutter 3.19/Dart 3.3.
 
 ## 2.6.1
