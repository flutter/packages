## 2.5.4

<<<<<<< HEAD
* Fixes display of initial frame when paused.
=======
* Fixes new lint warnings.
>>>>>>> 31fc7b5d

## 2.5.3

* Publishes an instance of the plugin to the registrar on macOS, as on iOS.

## 2.5.2

* Fixes flickering and seek-while-paused on macOS.

## 2.5.1

* Updates to  Pigeon 13.

## 2.5.0

* Adds support for macOS.

## 2.4.11

* Updates Pigeon.
* Changes Objective-C class prefixes to avoid future collisions.

## 2.4.10

* Adds pub topics to package metadata.
* Updates minimum supported SDK version to Flutter 3.7/Dart 2.19.

## 2.4.9

* Fixes the iOS crash when using multiple players on the same screen.
  See: https://github.com/flutter/flutter/issues/124937

## 2.4.8

* Fixes missing `isPlaybackLikelyToKeepUp` check for iOS video player `bufferingEnd` event and `bufferingStart` event.

## 2.4.7

* Updates minimum supported SDK version to Flutter 3.3/Dart 2.18.
* Adds iOS exception on incorrect asset path

## 2.4.6

* Fixes hang when seeking to end of video.

## 2.4.5

* Updates functions without a prototype to avoid deprecation warning.

## 2.4.4

* Updates pigeon to fix warnings with clang 15.

## 2.4.3

* Synchronizes `VideoPlayerValue.isPlaying` with `AVPlayer`.

## 2.4.2

* Makes seekTo async and only complete when AVPlayer.seekTo completes.

## 2.4.1

* Clarifies explanation of endorsement in README.
* Aligns Dart and Flutter SDK constraints.

## 2.4.0

* Updates minimum Flutter version to 3.3 and iOS 11.

## 2.3.9

* Updates links for the merge of flutter/plugins into flutter/packages.
* Updates minimum Flutter version to 3.0.

## 2.3.8

* Adds compatibilty with version 6.0 of the platform interface.
* Fixes file URI construction in example.
* Updates code for new analysis options.
* Adds an integration test for a bug where the aspect ratios of some HLS videos are incorrectly inverted.
* Removes an unnecessary override in example code.

## 2.3.7

* Fixes a bug where the aspect ratio of some HLS videos are incorrectly inverted.
* Updates code for `no_leading_underscores_for_local_identifiers` lint.

## 2.3.6

* Fixes a bug in iOS 16 where videos from protected live streams are not shown.
* Updates minimum Flutter version to 2.10.
* Fixes violations of new analysis option use_named_constants.
* Fixes avoid_redundant_argument_values lint warnings and minor typos.
* Ignores unnecessary import warnings in preparation for [upcoming Flutter changes](https://github.com/flutter/flutter/pull/106316).

## 2.3.5

* Updates references to the obsolete master branch.

## 2.3.4

* Removes unnecessary imports.
* Fixes library_private_types_in_public_api, sort_child_properties_last and use_key_in_widget_constructors
  lint warnings.

## 2.3.3

* Fix XCUITest based on the new voice over announcement for tooltips.
  See: https://github.com/flutter/flutter/pull/87684

## 2.3.2

* Applies the standardized transform for videos with different orientations.

## 2.3.1

* Renames internal method channels to avoid potential confusion with the
  default implementation's method channel.
* Updates Pigeon to 2.0.1.

## 2.3.0

* Updates Pigeon to ^1.0.16.

## 2.2.18

* Wait to initialize m3u8 videos until size is set, fixing aspect ratio.
* Adjusts test timeouts for network-dependent native tests to avoid flake.

## 2.2.17

* Splits from `video_player` as a federated implementation.<|MERGE_RESOLUTION|>--- conflicted
+++ resolved
@@ -1,10 +1,10 @@
+## 2.5.5
+
+* Fixes display of initial frame when paused.
+
 ## 2.5.4
 
-<<<<<<< HEAD
-* Fixes display of initial frame when paused.
-=======
 * Fixes new lint warnings.
->>>>>>> 31fc7b5d
 
 ## 2.5.3
 
