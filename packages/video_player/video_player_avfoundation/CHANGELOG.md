<<<<<<< HEAD
## 2.8.4

* Removes unnecessary workarounds for detecting initialized status.
=======
## NEXT

* Updates minimum supported SDK version to Flutter 3.29/Dart 3.7.

## 2.8.4

* Simplifies native code.
>>>>>>> 389c678c

## 2.8.3

* Removes calls to self from init and dealloc, for maintainability.

## 2.8.2

* Restructure internals of Dart notification of video player events.

## 2.8.1

* Restructures internal logic to move more code to Dart.

## 2.8.0

* Adds platform view support for macOS.

## 2.7.3

* Restructures the communication between Dart and native code.

## 2.7.2

* Uses `CADisplayLink` on macOS 14.0+.
* Updates minimum supported SDK version to Flutter 3.27/Dart 3.6.
* Refactors native code for improved testing.

## 2.7.1

* Adds possibility to play videos at more than 30 FPS.
* Fixes playing state not updating in some paths.

## 2.7.0

* Adds support for platform views as an optional way of displaying a video.

## 2.6.7

* Fixes playback speed resetting.

## 2.6.6

* Fixes changing global audio session category to be collision free across plugins.
* Updates minimum supported SDK version to Flutter 3.22/Dart 3.4.

## 2.6.5

* Bugfix to allow the audio-only HLS (.m3u8) on iOS.

## 2.6.4

* Refactors native code structure.

## 2.6.3

* Fixes VideoPlayerController.initialize() future never resolving with invalid video file.
* Adds more details to the error message returned by VideoPlayerController.initialize().

## 2.6.2

* Updates Pigeon for non-nullable collection type support.
* Updates minimum supported SDK version to Flutter 3.19/Dart 3.3.

## 2.6.1

* Adds files to make include directory permanent.

## 2.6.0

* Adds Swift Package Manager compatibility.

## 2.5.7

* Adds frame availability checks on iOS.
* Simplifies internal platform channel interfaces.
* Updates minimum iOS version to 12.0 and minimum Flutter version to 3.16.6.

## 2.5.6

* Adds privacy manifest.

## 2.5.5

* Fixes display of initial frame when paused.

## 2.5.4

* Fixes new lint warnings.

## 2.5.3

* Publishes an instance of the plugin to the registrar on macOS, as on iOS.

## 2.5.2

* Fixes flickering and seek-while-paused on macOS.

## 2.5.1

* Updates to  Pigeon 13.

## 2.5.0

* Adds support for macOS.

## 2.4.11

* Updates Pigeon.
* Changes Objective-C class prefixes to avoid future collisions.

## 2.4.10

* Adds pub topics to package metadata.
* Updates minimum supported SDK version to Flutter 3.7/Dart 2.19.

## 2.4.9

* Fixes the iOS crash when using multiple players on the same screen.
  See: https://github.com/flutter/flutter/issues/124937

## 2.4.8

* Fixes missing `isPlaybackLikelyToKeepUp` check for iOS video player `bufferingEnd` event and `bufferingStart` event.

## 2.4.7

* Updates minimum supported SDK version to Flutter 3.3/Dart 2.18.
* Adds iOS exception on incorrect asset path

## 2.4.6

* Fixes hang when seeking to end of video.

## 2.4.5

* Updates functions without a prototype to avoid deprecation warning.

## 2.4.4

* Updates pigeon to fix warnings with clang 15.

## 2.4.3

* Synchronizes `VideoPlayerValue.isPlaying` with `AVPlayer`.

## 2.4.2

* Makes seekTo async and only complete when AVPlayer.seekTo completes.

## 2.4.1

* Clarifies explanation of endorsement in README.
* Aligns Dart and Flutter SDK constraints.

## 2.4.0

* Updates minimum Flutter version to 3.3 and iOS 11.

## 2.3.9

* Updates links for the merge of flutter/plugins into flutter/packages.
* Updates minimum Flutter version to 3.0.

## 2.3.8

* Adds compatibilty with version 6.0 of the platform interface.
* Fixes file URI construction in example.
* Updates code for new analysis options.
* Adds an integration test for a bug where the aspect ratios of some HLS videos are incorrectly inverted.
* Removes an unnecessary override in example code.

## 2.3.7

* Fixes a bug where the aspect ratio of some HLS videos are incorrectly inverted.
* Updates code for `no_leading_underscores_for_local_identifiers` lint.

## 2.3.6

* Fixes a bug in iOS 16 where videos from protected live streams are not shown.
* Updates minimum Flutter version to 2.10.
* Fixes violations of new analysis option use_named_constants.
* Fixes avoid_redundant_argument_values lint warnings and minor typos.
* Ignores unnecessary import warnings in preparation for [upcoming Flutter changes](https://github.com/flutter/flutter/pull/106316).

## 2.3.5

* Updates references to the obsolete master branch.

## 2.3.4

* Removes unnecessary imports.
* Fixes library_private_types_in_public_api, sort_child_properties_last and use_key_in_widget_constructors
  lint warnings.

## 2.3.3

* Fix XCUITest based on the new voice over announcement for tooltips.
  See: https://github.com/flutter/flutter/pull/87684

## 2.3.2

* Applies the standardized transform for videos with different orientations.

## 2.3.1

* Renames internal method channels to avoid potential confusion with the
  default implementation's method channel.
* Updates Pigeon to 2.0.1.

## 2.3.0

* Updates Pigeon to ^1.0.16.

## 2.2.18

* Wait to initialize m3u8 videos until size is set, fixing aspect ratio.
* Adjusts test timeouts for network-dependent native tests to avoid flake.

## 2.2.17

* Splits from `video_player` as a federated implementation.<|MERGE_RESOLUTION|>--- conflicted
+++ resolved
@@ -1,16 +1,11 @@
-<<<<<<< HEAD
+## 2.8.5
+
+* Removes unnecessary workarounds for detecting initialized status.
+* Updates minimum supported SDK version to Flutter 3.29/Dart 3.7.
+
 ## 2.8.4
 
-* Removes unnecessary workarounds for detecting initialized status.
-=======
-## NEXT
-
-* Updates minimum supported SDK version to Flutter 3.29/Dart 3.7.
-
-## 2.8.4
-
 * Simplifies native code.
->>>>>>> 389c678c
 
 ## 2.8.3
 
