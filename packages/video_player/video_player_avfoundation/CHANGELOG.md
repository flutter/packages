<<<<<<< HEAD
## 2.9.0

* Implements `getAudioTracks()` and `selectAudioTrack()` methods.
* Updates minimum supported SDK version to Flutter 3.29/Dart 3.7.
=======
## 2.8.8

* Refactors Dart internals for maintainability.

## 2.8.7

* Updates to Pigeon 26.
>>>>>>> 2164da9d

## 2.8.6

* Fixes a bug where the video player fails to initialize when `AVFoundation` reports a duration of zero.
* Fixes a bug in the example app that some widgets stop updating after GlobalKey reparenting.
* Updates the `VideoProgressIndicator` widget in the example app to handle zero-duration videos.

## 2.8.5

* Updates minimum supported version to iOS 13 and macOS 10.15.
* Updates minimum supported SDK version to Flutter 3.35/Dart 3.9.

## 2.8.4

* Simplifies native code.

## 2.8.3

* Removes calls to self from init and dealloc, for maintainability.

## 2.8.2

* Restructure internals of Dart notification of video player events.

## 2.8.1

* Restructures internal logic to move more code to Dart.

## 2.8.0

* Adds platform view support for macOS.

## 2.7.3

* Restructures the communication between Dart and native code.

## 2.7.2

* Uses `CADisplayLink` on macOS 14.0+.
* Updates minimum supported SDK version to Flutter 3.27/Dart 3.6.
* Refactors native code for improved testing.

## 2.7.1

* Adds possibility to play videos at more than 30 FPS.
* Fixes playing state not updating in some paths.

## 2.7.0

* Adds support for platform views as an optional way of displaying a video.

## 2.6.7

* Fixes playback speed resetting.

## 2.6.6

* Fixes changing global audio session category to be collision free across plugins.
* Updates minimum supported SDK version to Flutter 3.22/Dart 3.4.

## 2.6.5

* Bugfix to allow the audio-only HLS (.m3u8) on iOS.

## 2.6.4

* Refactors native code structure.

## 2.6.3

* Fixes VideoPlayerController.initialize() future never resolving with invalid video file.
* Adds more details to the error message returned by VideoPlayerController.initialize().

## 2.6.2

* Updates Pigeon for non-nullable collection type support.
* Updates minimum supported SDK version to Flutter 3.19/Dart 3.3.

## 2.6.1

* Adds files to make include directory permanent.

## 2.6.0

* Adds Swift Package Manager compatibility.

## 2.5.7

* Adds frame availability checks on iOS.
* Simplifies internal platform channel interfaces.
* Updates minimum iOS version to 12.0 and minimum Flutter version to 3.16.6.

## 2.5.6

* Adds privacy manifest.

## 2.5.5

* Fixes display of initial frame when paused.

## 2.5.4

* Fixes new lint warnings.

## 2.5.3

* Publishes an instance of the plugin to the registrar on macOS, as on iOS.

## 2.5.2

* Fixes flickering and seek-while-paused on macOS.

## 2.5.1

* Updates to  Pigeon 13.

## 2.5.0

* Adds support for macOS.

## 2.4.11

* Updates Pigeon.
* Changes Objective-C class prefixes to avoid future collisions.

## 2.4.10

* Adds pub topics to package metadata.
* Updates minimum supported SDK version to Flutter 3.7/Dart 2.19.

## 2.4.9

* Fixes the iOS crash when using multiple players on the same screen.
  See: https://github.com/flutter/flutter/issues/124937

## 2.4.8

* Fixes missing `isPlaybackLikelyToKeepUp` check for iOS video player `bufferingEnd` event and `bufferingStart` event.

## 2.4.7

* Updates minimum supported SDK version to Flutter 3.3/Dart 2.18.
* Adds iOS exception on incorrect asset path

## 2.4.6

* Fixes hang when seeking to end of video.

## 2.4.5

* Updates functions without a prototype to avoid deprecation warning.

## 2.4.4

* Updates pigeon to fix warnings with clang 15.

## 2.4.3

* Synchronizes `VideoPlayerValue.isPlaying` with `AVPlayer`.

## 2.4.2

* Makes seekTo async and only complete when AVPlayer.seekTo completes.

## 2.4.1

* Clarifies explanation of endorsement in README.
* Aligns Dart and Flutter SDK constraints.

## 2.4.0

* Updates minimum Flutter version to 3.3 and iOS 11.

## 2.3.9

* Updates links for the merge of flutter/plugins into flutter/packages.
* Updates minimum Flutter version to 3.0.

## 2.3.8

* Adds compatibilty with version 6.0 of the platform interface.
* Fixes file URI construction in example.
* Updates code for new analysis options.
* Adds an integration test for a bug where the aspect ratios of some HLS videos are incorrectly inverted.
* Removes an unnecessary override in example code.

## 2.3.7

* Fixes a bug where the aspect ratio of some HLS videos are incorrectly inverted.
* Updates code for `no_leading_underscores_for_local_identifiers` lint.

## 2.3.6

* Fixes a bug in iOS 16 where videos from protected live streams are not shown.
* Updates minimum Flutter version to 2.10.
* Fixes violations of new analysis option use_named_constants.
* Fixes avoid_redundant_argument_values lint warnings and minor typos.
* Ignores unnecessary import warnings in preparation for [upcoming Flutter changes](https://github.com/flutter/flutter/pull/106316).

## 2.3.5

* Updates references to the obsolete master branch.

## 2.3.4

* Removes unnecessary imports.
* Fixes library_private_types_in_public_api, sort_child_properties_last and use_key_in_widget_constructors
  lint warnings.

## 2.3.3

* Fix XCUITest based on the new voice over announcement for tooltips.
  See: https://github.com/flutter/flutter/pull/87684

## 2.3.2

* Applies the standardized transform for videos with different orientations.

## 2.3.1

* Renames internal method channels to avoid potential confusion with the
  default implementation's method channel.
* Updates Pigeon to 2.0.1.

## 2.3.0

* Updates Pigeon to ^1.0.16.

## 2.2.18

* Wait to initialize m3u8 videos until size is set, fixing aspect ratio.
* Adjusts test timeouts for network-dependent native tests to avoid flake.

## 2.2.17

* Splits from `video_player` as a federated implementation.<|MERGE_RESOLUTION|>--- conflicted
+++ resolved
@@ -1,9 +1,8 @@
-<<<<<<< HEAD
 ## 2.9.0
 
 * Implements `getAudioTracks()` and `selectAudioTrack()` methods.
 * Updates minimum supported SDK version to Flutter 3.29/Dart 3.7.
-=======
+
 ## 2.8.8
 
 * Refactors Dart internals for maintainability.
@@ -11,7 +10,6 @@
 ## 2.8.7
 
 * Updates to Pigeon 26.
->>>>>>> 2164da9d
 
 ## 2.8.6
 
