--- conflicted
+++ resolved
@@ -1,11 +1,7 @@
-<<<<<<< HEAD
-## 2.6.0
-
-* Adds support for picture-in-picture.
-=======
 ## NEXT
 
 * Updates minimum supported SDK version to Flutter 3.22/Dart 3.4.
+* Adds support for picture-in-picture.
 
 ## 2.6.5
 
@@ -32,7 +28,6 @@
 ## 2.6.0
 
 * Adds Swift Package Manager compatibility.
->>>>>>> 2e313dbf
 
 ## 2.5.7
 
