--- conflicted
+++ resolved
@@ -1,9 +1,8 @@
-<<<<<<< HEAD
 ## 2.9.0
 
 * Implements `getAudioTracks()` and `selectAudioTrack()` methods.
 * Updates minimum supported SDK version to Flutter 3.29/Dart 3.7.
-=======
+
 ## 2.8.7
 
 * Updates to Pigeon 26.
@@ -13,7 +12,6 @@
 * Fixes a bug where the video player fails to initialize when `AVFoundation` reports a duration of zero.
 * Fixes a bug in the example app that some widgets stop updating after GlobalKey reparenting.
 * Updates the `VideoProgressIndicator` widget in the example app to handle zero-duration videos.
->>>>>>> 8f72e4b9
 
 ## 2.8.5
 
