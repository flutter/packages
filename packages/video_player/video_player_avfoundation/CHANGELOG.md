<<<<<<< HEAD
## NEXT

* Updates minimum supported SDK version to Flutter 3.3/Dart 2.18.
=======
## 2.4.6

* Fixes hang when seeking to end of video.
>>>>>>> 5a2337f6

## 2.4.5

* Updates functions without a prototype to avoid deprecation warning.

## 2.4.4

* Updates pigeon to fix warnings with clang 15.

## 2.4.3

* Synchronizes `VideoPlayerValue.isPlaying` with `AVPlayer`.

## 2.4.2

* Makes seekTo async and only complete when AVPlayer.seekTo completes.

## 2.4.1

* Clarifies explanation of endorsement in README.
* Aligns Dart and Flutter SDK constraints.

## 2.4.0

* Updates minimum Flutter version to 3.3 and iOS 11.

## 2.3.9

* Updates links for the merge of flutter/plugins into flutter/packages.
* Updates minimum Flutter version to 3.0.

## 2.3.8

* Adds compatibilty with version 6.0 of the platform interface.
* Fixes file URI construction in example.
* Updates code for new analysis options.
* Adds an integration test for a bug where the aspect ratios of some HLS videos are incorrectly inverted.
* Removes an unnecessary override in example code.

## 2.3.7

* Fixes a bug where the aspect ratio of some HLS videos are incorrectly inverted.
* Updates code for `no_leading_underscores_for_local_identifiers` lint.

## 2.3.6

* Fixes a bug in iOS 16 where videos from protected live streams are not shown.
* Updates minimum Flutter version to 2.10.
* Fixes violations of new analysis option use_named_constants.
* Fixes avoid_redundant_argument_values lint warnings and minor typos.
* Ignores unnecessary import warnings in preparation for [upcoming Flutter changes](https://github.com/flutter/flutter/pull/106316).

## 2.3.5

* Updates references to the obsolete master branch.

## 2.3.4

* Removes unnecessary imports.
* Fixes library_private_types_in_public_api, sort_child_properties_last and use_key_in_widget_constructors
  lint warnings.

## 2.3.3

* Fix XCUITest based on the new voice over announcement for tooltips.
  See: https://github.com/flutter/flutter/pull/87684

## 2.3.2

* Applies the standardized transform for videos with different orientations.

## 2.3.1

* Renames internal method channels to avoid potential confusion with the
  default implementation's method channel.
* Updates Pigeon to 2.0.1.

## 2.3.0

* Updates Pigeon to ^1.0.16.

## 2.2.18

* Wait to initialize m3u8 videos until size is set, fixing aspect ratio.
* Adjusts test timeouts for network-dependent native tests to avoid flake.

## 2.2.17

* Splits from `video_player` as a federated implementation.<|MERGE_RESOLUTION|>--- conflicted
+++ resolved
@@ -1,12 +1,10 @@
-<<<<<<< HEAD
 ## NEXT
 
 * Updates minimum supported SDK version to Flutter 3.3/Dart 2.18.
-=======
+
 ## 2.4.6
 
 * Fixes hang when seeking to end of video.
->>>>>>> 5a2337f6
 
 ## 2.4.5
 
