<<<<<<< HEAD
## 2.6.2

* Fixes audio recorded only with first recording.
=======
## NEXT

* Updates minimum supported SDK version to Flutter 3.19/Dart 3.3.
>>>>>>> 4fb1db04

## 2.6.1

* Adds files to make include directory permanent.

## 2.6.0

* Adds Swift Package Manager compatibility.

## 2.5.7

* Adds frame availability checks on iOS.
* Simplifies internal platform channel interfaces.
* Updates minimum iOS version to 12.0 and minimum Flutter version to 3.16.6.

## 2.5.6

* Adds privacy manifest.

## 2.5.5

* Fixes display of initial frame when paused.

## 2.5.4

* Fixes new lint warnings.

## 2.5.3

* Publishes an instance of the plugin to the registrar on macOS, as on iOS.

## 2.5.2

* Fixes flickering and seek-while-paused on macOS.

## 2.5.1

* Updates to  Pigeon 13.

## 2.5.0

* Adds support for macOS.

## 2.4.11

* Updates Pigeon.
* Changes Objective-C class prefixes to avoid future collisions.

## 2.4.10

* Adds pub topics to package metadata.
* Updates minimum supported SDK version to Flutter 3.7/Dart 2.19.

## 2.4.9

* Fixes the iOS crash when using multiple players on the same screen.
  See: https://github.com/flutter/flutter/issues/124937

## 2.4.8

* Fixes missing `isPlaybackLikelyToKeepUp` check for iOS video player `bufferingEnd` event and `bufferingStart` event.

## 2.4.7

* Updates minimum supported SDK version to Flutter 3.3/Dart 2.18.
* Adds iOS exception on incorrect asset path

## 2.4.6

* Fixes hang when seeking to end of video.

## 2.4.5

* Updates functions without a prototype to avoid deprecation warning.

## 2.4.4

* Updates pigeon to fix warnings with clang 15.

## 2.4.3

* Synchronizes `VideoPlayerValue.isPlaying` with `AVPlayer`.

## 2.4.2

* Makes seekTo async and only complete when AVPlayer.seekTo completes.

## 2.4.1

* Clarifies explanation of endorsement in README.
* Aligns Dart and Flutter SDK constraints.

## 2.4.0

* Updates minimum Flutter version to 3.3 and iOS 11.

## 2.3.9

* Updates links for the merge of flutter/plugins into flutter/packages.
* Updates minimum Flutter version to 3.0.

## 2.3.8

* Adds compatibilty with version 6.0 of the platform interface.
* Fixes file URI construction in example.
* Updates code for new analysis options.
* Adds an integration test for a bug where the aspect ratios of some HLS videos are incorrectly inverted.
* Removes an unnecessary override in example code.

## 2.3.7

* Fixes a bug where the aspect ratio of some HLS videos are incorrectly inverted.
* Updates code for `no_leading_underscores_for_local_identifiers` lint.

## 2.3.6

* Fixes a bug in iOS 16 where videos from protected live streams are not shown.
* Updates minimum Flutter version to 2.10.
* Fixes violations of new analysis option use_named_constants.
* Fixes avoid_redundant_argument_values lint warnings and minor typos.
* Ignores unnecessary import warnings in preparation for [upcoming Flutter changes](https://github.com/flutter/flutter/pull/106316).

## 2.3.5

* Updates references to the obsolete master branch.

## 2.3.4

* Removes unnecessary imports.
* Fixes library_private_types_in_public_api, sort_child_properties_last and use_key_in_widget_constructors
  lint warnings.

## 2.3.3

* Fix XCUITest based on the new voice over announcement for tooltips.
  See: https://github.com/flutter/flutter/pull/87684

## 2.3.2

* Applies the standardized transform for videos with different orientations.

## 2.3.1

* Renames internal method channels to avoid potential confusion with the
  default implementation's method channel.
* Updates Pigeon to 2.0.1.

## 2.3.0

* Updates Pigeon to ^1.0.16.

## 2.2.18

* Wait to initialize m3u8 videos until size is set, fixing aspect ratio.
* Adjusts test timeouts for network-dependent native tests to avoid flake.

## 2.2.17

* Splits from `video_player` as a federated implementation.<|MERGE_RESOLUTION|>--- conflicted
+++ resolved
@@ -1,12 +1,7 @@
-<<<<<<< HEAD
 ## 2.6.2
 
 * Fixes audio recorded only with first recording.
-=======
-## NEXT
-
 * Updates minimum supported SDK version to Flutter 3.19/Dart 3.3.
->>>>>>> 4fb1db04
 
 ## 2.6.1
 
