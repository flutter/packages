## 2.6.2

<<<<<<< HEAD
* Adds possibility to play videos at more than 30 FPS.
* Fixes playing state not updating in some paths.
=======
* Updates Pigeon for non-nullable collection type support.
>>>>>>> 67401e16
* Updates minimum supported SDK version to Flutter 3.19/Dart 3.3.

## 2.6.1

* Adds files to make include directory permanent.

## 2.6.0

* Adds Swift Package Manager compatibility.

## 2.5.7

* Adds frame availability checks on iOS.
* Simplifies internal platform channel interfaces.
* Updates minimum iOS version to 12.0 and minimum Flutter version to 3.16.6.

## 2.5.6

* Adds privacy manifest.

## 2.5.5

* Fixes display of initial frame when paused.

## 2.5.4

* Fixes new lint warnings.

## 2.5.3

* Publishes an instance of the plugin to the registrar on macOS, as on iOS.

## 2.5.2

* Fixes flickering and seek-while-paused on macOS.

## 2.5.1

* Updates to  Pigeon 13.

## 2.5.0

* Adds support for macOS.

## 2.4.11

* Updates Pigeon.
* Changes Objective-C class prefixes to avoid future collisions.

## 2.4.10

* Adds pub topics to package metadata.
* Updates minimum supported SDK version to Flutter 3.7/Dart 2.19.

## 2.4.9

* Fixes the iOS crash when using multiple players on the same screen.
  See: https://github.com/flutter/flutter/issues/124937

## 2.4.8

* Fixes missing `isPlaybackLikelyToKeepUp` check for iOS video player `bufferingEnd` event and `bufferingStart` event.

## 2.4.7

* Updates minimum supported SDK version to Flutter 3.3/Dart 2.18.
* Adds iOS exception on incorrect asset path

## 2.4.6

* Fixes hang when seeking to end of video.

## 2.4.5

* Updates functions without a prototype to avoid deprecation warning.

## 2.4.4

* Updates pigeon to fix warnings with clang 15.

## 2.4.3

* Synchronizes `VideoPlayerValue.isPlaying` with `AVPlayer`.

## 2.4.2

* Makes seekTo async and only complete when AVPlayer.seekTo completes.

## 2.4.1

* Clarifies explanation of endorsement in README.
* Aligns Dart and Flutter SDK constraints.

## 2.4.0

* Updates minimum Flutter version to 3.3 and iOS 11.

## 2.3.9

* Updates links for the merge of flutter/plugins into flutter/packages.
* Updates minimum Flutter version to 3.0.

## 2.3.8

* Adds compatibilty with version 6.0 of the platform interface.
* Fixes file URI construction in example.
* Updates code for new analysis options.
* Adds an integration test for a bug where the aspect ratios of some HLS videos are incorrectly inverted.
* Removes an unnecessary override in example code.

## 2.3.7

* Fixes a bug where the aspect ratio of some HLS videos are incorrectly inverted.
* Updates code for `no_leading_underscores_for_local_identifiers` lint.

## 2.3.6

* Fixes a bug in iOS 16 where videos from protected live streams are not shown.
* Updates minimum Flutter version to 2.10.
* Fixes violations of new analysis option use_named_constants.
* Fixes avoid_redundant_argument_values lint warnings and minor typos.
* Ignores unnecessary import warnings in preparation for [upcoming Flutter changes](https://github.com/flutter/flutter/pull/106316).

## 2.3.5

* Updates references to the obsolete master branch.

## 2.3.4

* Removes unnecessary imports.
* Fixes library_private_types_in_public_api, sort_child_properties_last and use_key_in_widget_constructors
  lint warnings.

## 2.3.3

* Fix XCUITest based on the new voice over announcement for tooltips.
  See: https://github.com/flutter/flutter/pull/87684

## 2.3.2

* Applies the standardized transform for videos with different orientations.

## 2.3.1

* Renames internal method channels to avoid potential confusion with the
  default implementation's method channel.
* Updates Pigeon to 2.0.1.

## 2.3.0

* Updates Pigeon to ^1.0.16.

## 2.2.18

* Wait to initialize m3u8 videos until size is set, fixing aspect ratio.
* Adjusts test timeouts for network-dependent native tests to avoid flake.

## 2.2.17

* Splits from `video_player` as a federated implementation.<|MERGE_RESOLUTION|>--- conflicted
+++ resolved
@@ -1,11 +1,8 @@
 ## 2.6.2
 
-<<<<<<< HEAD
 * Adds possibility to play videos at more than 30 FPS.
 * Fixes playing state not updating in some paths.
-=======
 * Updates Pigeon for non-nullable collection type support.
->>>>>>> 67401e16
 * Updates minimum supported SDK version to Flutter 3.19/Dart 3.3.
 
 ## 2.6.1
