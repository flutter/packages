--- conflicted
+++ resolved
@@ -1,10 +1,10 @@
+## 2.7.4
+
+* Removes unnecessary workarounds, fixes "initialized" event not firing when the duration of the media is 0.
+
 ## 2.7.3
 
-<<<<<<< HEAD
-* Removes unnecessary workarounds, fixes "initialized" event not firing when the duration of the media is 0.
-=======
 * Restructures the communication between Dart and native code.
->>>>>>> ccaac1f7
 
 ## 2.7.2
 
