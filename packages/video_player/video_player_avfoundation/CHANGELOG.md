--- conflicted
+++ resolved
@@ -1,14 +1,13 @@
-## 2.8.5
-
-<<<<<<< HEAD
+## 2.8.6
+
 * Fixes a bug where the video player fails to initialize when `AVFoundation` reports a duration of zero.
 * Fixes a bug in the example app that some widgets stop updating after GlobalKey reparenting.
 * Updates the `VideoProgressIndicator` widget in the example app to handle zero-duration videos.
-* Updates minimum supported SDK version to Flutter 3.29/Dart 3.7.
-=======
+
+## 2.8.5
+
 * Updates minimum supported version to iOS 13 and macOS 10.15.
 * Updates minimum supported SDK version to Flutter 3.35/Dart 3.9.
->>>>>>> 41c6b3d7
 
 ## 2.8.4
 
