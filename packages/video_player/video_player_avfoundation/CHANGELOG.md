<<<<<<< HEAD
## 2.5.0

* Adds support for macOS.
=======
## 2.4.11

* Updates Pigeon.
* Changes Objective-C class prefixes to avoid future collisions.
>>>>>>> 63daefb5

## 2.4.10

* Adds pub topics to package metadata.
* Updates minimum supported SDK version to Flutter 3.7/Dart 2.19.

## 2.4.9

* Fixes the iOS crash when using multiple players on the same screen.
  See: https://github.com/flutter/flutter/issues/124937

## 2.4.8

* Fixes missing `isPlaybackLikelyToKeepUp` check for iOS video player `bufferingEnd` event and `bufferingStart` event.

## 2.4.7

* Updates minimum supported SDK version to Flutter 3.3/Dart 2.18.
* Adds iOS exception on incorrect asset path

## 2.4.6

* Fixes hang when seeking to end of video.

## 2.4.5

* Updates functions without a prototype to avoid deprecation warning.

## 2.4.4

* Updates pigeon to fix warnings with clang 15.

## 2.4.3

* Synchronizes `VideoPlayerValue.isPlaying` with `AVPlayer`.

## 2.4.2

* Makes seekTo async and only complete when AVPlayer.seekTo completes.

## 2.4.1

* Clarifies explanation of endorsement in README.
* Aligns Dart and Flutter SDK constraints.

## 2.4.0

* Updates minimum Flutter version to 3.3 and iOS 11.

## 2.3.9

* Updates links for the merge of flutter/plugins into flutter/packages.
* Updates minimum Flutter version to 3.0.

## 2.3.8

* Adds compatibilty with version 6.0 of the platform interface.
* Fixes file URI construction in example.
* Updates code for new analysis options.
* Adds an integration test for a bug where the aspect ratios of some HLS videos are incorrectly inverted.
* Removes an unnecessary override in example code.

## 2.3.7

* Fixes a bug where the aspect ratio of some HLS videos are incorrectly inverted.
* Updates code for `no_leading_underscores_for_local_identifiers` lint.

## 2.3.6

* Fixes a bug in iOS 16 where videos from protected live streams are not shown.
* Updates minimum Flutter version to 2.10.
* Fixes violations of new analysis option use_named_constants.
* Fixes avoid_redundant_argument_values lint warnings and minor typos.
* Ignores unnecessary import warnings in preparation for [upcoming Flutter changes](https://github.com/flutter/flutter/pull/106316).

## 2.3.5

* Updates references to the obsolete master branch.

## 2.3.4

* Removes unnecessary imports.
* Fixes library_private_types_in_public_api, sort_child_properties_last and use_key_in_widget_constructors
  lint warnings.

## 2.3.3

* Fix XCUITest based on the new voice over announcement for tooltips.
  See: https://github.com/flutter/flutter/pull/87684

## 2.3.2

* Applies the standardized transform for videos with different orientations.

## 2.3.1

* Renames internal method channels to avoid potential confusion with the
  default implementation's method channel.
* Updates Pigeon to 2.0.1.

## 2.3.0

* Updates Pigeon to ^1.0.16.

## 2.2.18

* Wait to initialize m3u8 videos until size is set, fixing aspect ratio.
* Adjusts test timeouts for network-dependent native tests to avoid flake.

## 2.2.17

* Splits from `video_player` as a federated implementation.<|MERGE_RESOLUTION|>--- conflicted
+++ resolved
@@ -1,13 +1,11 @@
-<<<<<<< HEAD
 ## 2.5.0
 
 * Adds support for macOS.
-=======
+
 ## 2.4.11
 
 * Updates Pigeon.
 * Changes Objective-C class prefixes to avoid future collisions.
->>>>>>> 63daefb5
 
 ## 2.4.10
 
