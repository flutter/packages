<<<<<<< HEAD
## 2.7.0

* Adds support for platform views as the optional way of displaying a video.

=======
>>>>>>> 71a2e703
## 2.6.4

* Refactors native code structure.

## 2.6.3

* Fixes VideoPlayerController.initialize() future never resolving with invalid video file.
* Adds more details to the error message returned by VideoPlayerController.initialize().

## 2.6.2

* Updates Pigeon for non-nullable collection type support.
* Updates minimum supported SDK version to Flutter 3.19/Dart 3.3.

## 2.6.1

* Adds files to make include directory permanent.

## 2.6.0

* Adds Swift Package Manager compatibility.

## 2.5.7

* Adds frame availability checks on iOS.
* Simplifies internal platform channel interfaces.
* Updates minimum iOS version to 12.0 and minimum Flutter version to 3.16.6.

## 2.5.6

* Adds privacy manifest.

## 2.5.5

* Fixes display of initial frame when paused.

## 2.5.4

* Fixes new lint warnings.

## 2.5.3

* Publishes an instance of the plugin to the registrar on macOS, as on iOS.

## 2.5.2

* Fixes flickering and seek-while-paused on macOS.

## 2.5.1

* Updates to  Pigeon 13.

## 2.5.0

* Adds support for macOS.

## 2.4.11

* Updates Pigeon.
* Changes Objective-C class prefixes to avoid future collisions.

## 2.4.10

* Adds pub topics to package metadata.
* Updates minimum supported SDK version to Flutter 3.7/Dart 2.19.

## 2.4.9

* Fixes the iOS crash when using multiple players on the same screen.
  See: https://github.com/flutter/flutter/issues/124937

## 2.4.8

* Fixes missing `isPlaybackLikelyToKeepUp` check for iOS video player `bufferingEnd` event and `bufferingStart` event.

## 2.4.7

* Updates minimum supported SDK version to Flutter 3.3/Dart 2.18.
* Adds iOS exception on incorrect asset path

## 2.4.6

* Fixes hang when seeking to end of video.

## 2.4.5

* Updates functions without a prototype to avoid deprecation warning.

## 2.4.4

* Updates pigeon to fix warnings with clang 15.

## 2.4.3

* Synchronizes `VideoPlayerValue.isPlaying` with `AVPlayer`.

## 2.4.2

* Makes seekTo async and only complete when AVPlayer.seekTo completes.

## 2.4.1

* Clarifies explanation of endorsement in README.
* Aligns Dart and Flutter SDK constraints.

## 2.4.0

* Updates minimum Flutter version to 3.3 and iOS 11.

## 2.3.9

* Updates links for the merge of flutter/plugins into flutter/packages.
* Updates minimum Flutter version to 3.0.

## 2.3.8

* Adds compatibilty with version 6.0 of the platform interface.
* Fixes file URI construction in example.
* Updates code for new analysis options.
* Adds an integration test for a bug where the aspect ratios of some HLS videos are incorrectly inverted.
* Removes an unnecessary override in example code.

## 2.3.7

* Fixes a bug where the aspect ratio of some HLS videos are incorrectly inverted.
* Updates code for `no_leading_underscores_for_local_identifiers` lint.

## 2.3.6

* Fixes a bug in iOS 16 where videos from protected live streams are not shown.
* Updates minimum Flutter version to 2.10.
* Fixes violations of new analysis option use_named_constants.
* Fixes avoid_redundant_argument_values lint warnings and minor typos.
* Ignores unnecessary import warnings in preparation for [upcoming Flutter changes](https://github.com/flutter/flutter/pull/106316).

## 2.3.5

* Updates references to the obsolete master branch.

## 2.3.4

* Removes unnecessary imports.
* Fixes library_private_types_in_public_api, sort_child_properties_last and use_key_in_widget_constructors
  lint warnings.

## 2.3.3

* Fix XCUITest based on the new voice over announcement for tooltips.
  See: https://github.com/flutter/flutter/pull/87684

## 2.3.2

* Applies the standardized transform for videos with different orientations.

## 2.3.1

* Renames internal method channels to avoid potential confusion with the
  default implementation's method channel.
* Updates Pigeon to 2.0.1.

## 2.3.0

* Updates Pigeon to ^1.0.16.

## 2.2.18

* Wait to initialize m3u8 videos until size is set, fixing aspect ratio.
* Adjusts test timeouts for network-dependent native tests to avoid flake.

## 2.2.17

* Splits from `video_player` as a federated implementation.<|MERGE_RESOLUTION|>--- conflicted
+++ resolved
@@ -1,179 +1,176 @@
-<<<<<<< HEAD
 ## 2.7.0
 
-* Adds support for platform views as the optional way of displaying a video.
+- Adds support for platform views as the optional way of displaying a video.
 
-=======
->>>>>>> 71a2e703
 ## 2.6.4
 
-* Refactors native code structure.
+- Refactors native code structure.
 
 ## 2.6.3
 
-* Fixes VideoPlayerController.initialize() future never resolving with invalid video file.
-* Adds more details to the error message returned by VideoPlayerController.initialize().
+- Fixes VideoPlayerController.initialize() future never resolving with invalid video file.
+- Adds more details to the error message returned by VideoPlayerController.initialize().
 
 ## 2.6.2
 
-* Updates Pigeon for non-nullable collection type support.
-* Updates minimum supported SDK version to Flutter 3.19/Dart 3.3.
+- Updates Pigeon for non-nullable collection type support.
+- Updates minimum supported SDK version to Flutter 3.19/Dart 3.3.
 
 ## 2.6.1
 
-* Adds files to make include directory permanent.
+- Adds files to make include directory permanent.
 
 ## 2.6.0
 
-* Adds Swift Package Manager compatibility.
+- Adds Swift Package Manager compatibility.
 
 ## 2.5.7
 
-* Adds frame availability checks on iOS.
-* Simplifies internal platform channel interfaces.
-* Updates minimum iOS version to 12.0 and minimum Flutter version to 3.16.6.
+- Adds frame availability checks on iOS.
+- Simplifies internal platform channel interfaces.
+- Updates minimum iOS version to 12.0 and minimum Flutter version to 3.16.6.
 
 ## 2.5.6
 
-* Adds privacy manifest.
+- Adds privacy manifest.
 
 ## 2.5.5
 
-* Fixes display of initial frame when paused.
+- Fixes display of initial frame when paused.
 
 ## 2.5.4
 
-* Fixes new lint warnings.
+- Fixes new lint warnings.
 
 ## 2.5.3
 
-* Publishes an instance of the plugin to the registrar on macOS, as on iOS.
+- Publishes an instance of the plugin to the registrar on macOS, as on iOS.
 
 ## 2.5.2
 
-* Fixes flickering and seek-while-paused on macOS.
+- Fixes flickering and seek-while-paused on macOS.
 
 ## 2.5.1
 
-* Updates to  Pigeon 13.
+- Updates to Pigeon 13.
 
 ## 2.5.0
 
-* Adds support for macOS.
+- Adds support for macOS.
 
 ## 2.4.11
 
-* Updates Pigeon.
-* Changes Objective-C class prefixes to avoid future collisions.
+- Updates Pigeon.
+- Changes Objective-C class prefixes to avoid future collisions.
 
 ## 2.4.10
 
-* Adds pub topics to package metadata.
-* Updates minimum supported SDK version to Flutter 3.7/Dart 2.19.
+- Adds pub topics to package metadata.
+- Updates minimum supported SDK version to Flutter 3.7/Dart 2.19.
 
 ## 2.4.9
 
-* Fixes the iOS crash when using multiple players on the same screen.
+- Fixes the iOS crash when using multiple players on the same screen.
   See: https://github.com/flutter/flutter/issues/124937
 
 ## 2.4.8
 
-* Fixes missing `isPlaybackLikelyToKeepUp` check for iOS video player `bufferingEnd` event and `bufferingStart` event.
+- Fixes missing `isPlaybackLikelyToKeepUp` check for iOS video player `bufferingEnd` event and `bufferingStart` event.
 
 ## 2.4.7
 
-* Updates minimum supported SDK version to Flutter 3.3/Dart 2.18.
-* Adds iOS exception on incorrect asset path
+- Updates minimum supported SDK version to Flutter 3.3/Dart 2.18.
+- Adds iOS exception on incorrect asset path
 
 ## 2.4.6
 
-* Fixes hang when seeking to end of video.
+- Fixes hang when seeking to end of video.
 
 ## 2.4.5
 
-* Updates functions without a prototype to avoid deprecation warning.
+- Updates functions without a prototype to avoid deprecation warning.
 
 ## 2.4.4
 
-* Updates pigeon to fix warnings with clang 15.
+- Updates pigeon to fix warnings with clang 15.
 
 ## 2.4.3
 
-* Synchronizes `VideoPlayerValue.isPlaying` with `AVPlayer`.
+- Synchronizes `VideoPlayerValue.isPlaying` with `AVPlayer`.
 
 ## 2.4.2
 
-* Makes seekTo async and only complete when AVPlayer.seekTo completes.
+- Makes seekTo async and only complete when AVPlayer.seekTo completes.
 
 ## 2.4.1
 
-* Clarifies explanation of endorsement in README.
-* Aligns Dart and Flutter SDK constraints.
+- Clarifies explanation of endorsement in README.
+- Aligns Dart and Flutter SDK constraints.
 
 ## 2.4.0
 
-* Updates minimum Flutter version to 3.3 and iOS 11.
+- Updates minimum Flutter version to 3.3 and iOS 11.
 
 ## 2.3.9
 
-* Updates links for the merge of flutter/plugins into flutter/packages.
-* Updates minimum Flutter version to 3.0.
+- Updates links for the merge of flutter/plugins into flutter/packages.
+- Updates minimum Flutter version to 3.0.
 
 ## 2.3.8
 
-* Adds compatibilty with version 6.0 of the platform interface.
-* Fixes file URI construction in example.
-* Updates code for new analysis options.
-* Adds an integration test for a bug where the aspect ratios of some HLS videos are incorrectly inverted.
-* Removes an unnecessary override in example code.
+- Adds compatibilty with version 6.0 of the platform interface.
+- Fixes file URI construction in example.
+- Updates code for new analysis options.
+- Adds an integration test for a bug where the aspect ratios of some HLS videos are incorrectly inverted.
+- Removes an unnecessary override in example code.
 
 ## 2.3.7
 
-* Fixes a bug where the aspect ratio of some HLS videos are incorrectly inverted.
-* Updates code for `no_leading_underscores_for_local_identifiers` lint.
+- Fixes a bug where the aspect ratio of some HLS videos are incorrectly inverted.
+- Updates code for `no_leading_underscores_for_local_identifiers` lint.
 
 ## 2.3.6
 
-* Fixes a bug in iOS 16 where videos from protected live streams are not shown.
-* Updates minimum Flutter version to 2.10.
-* Fixes violations of new analysis option use_named_constants.
-* Fixes avoid_redundant_argument_values lint warnings and minor typos.
-* Ignores unnecessary import warnings in preparation for [upcoming Flutter changes](https://github.com/flutter/flutter/pull/106316).
+- Fixes a bug in iOS 16 where videos from protected live streams are not shown.
+- Updates minimum Flutter version to 2.10.
+- Fixes violations of new analysis option use_named_constants.
+- Fixes avoid_redundant_argument_values lint warnings and minor typos.
+- Ignores unnecessary import warnings in preparation for [upcoming Flutter changes](https://github.com/flutter/flutter/pull/106316).
 
 ## 2.3.5
 
-* Updates references to the obsolete master branch.
+- Updates references to the obsolete master branch.
 
 ## 2.3.4
 
-* Removes unnecessary imports.
-* Fixes library_private_types_in_public_api, sort_child_properties_last and use_key_in_widget_constructors
+- Removes unnecessary imports.
+- Fixes library_private_types_in_public_api, sort_child_properties_last and use_key_in_widget_constructors
   lint warnings.
 
 ## 2.3.3
 
-* Fix XCUITest based on the new voice over announcement for tooltips.
+- Fix XCUITest based on the new voice over announcement for tooltips.
   See: https://github.com/flutter/flutter/pull/87684
 
 ## 2.3.2
 
-* Applies the standardized transform for videos with different orientations.
+- Applies the standardized transform for videos with different orientations.
 
 ## 2.3.1
 
-* Renames internal method channels to avoid potential confusion with the
+- Renames internal method channels to avoid potential confusion with the
   default implementation's method channel.
-* Updates Pigeon to 2.0.1.
+- Updates Pigeon to 2.0.1.
 
 ## 2.3.0
 
-* Updates Pigeon to ^1.0.16.
+- Updates Pigeon to ^1.0.16.
 
 ## 2.2.18
 
-* Wait to initialize m3u8 videos until size is set, fixing aspect ratio.
-* Adjusts test timeouts for network-dependent native tests to avoid flake.
+- Wait to initialize m3u8 videos until size is set, fixing aspect ratio.
+- Adjusts test timeouts for network-dependent native tests to avoid flake.
 
 ## 2.2.17
 
-* Splits from `video_player` as a federated implementation.+- Splits from `video_player` as a federated implementation.