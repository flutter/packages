<<<<<<< HEAD
## 2.9.0

* Implements `getAudioTracks()` and `selectAudioTrack()` methods.
* Updates minimum supported SDK version to Flutter 3.29/Dart 3.7.
=======
## 2.8.8

* Refactors Dart internals for maintainability.
>>>>>>> 5d8d954b

## 2.8.7

* Updates to Pigeon 26.

## 2.8.6

* Fixes a bug where the video player fails to initialize when `AVFoundation` reports a duration of zero.
* Fixes a bug in the example app that some widgets stop updating after GlobalKey reparenting.
* Updates the `VideoProgressIndicator` widget in the example app to handle zero-duration videos.

## 2.8.5

* Updates minimum supported version to iOS 13 and macOS 10.15.
* Updates minimum supported SDK version to Flutter 3.35/Dart 3.9.

## 2.8.4

* Simplifies native code.

## 2.8.3

* Removes calls to self from init and dealloc, for maintainability.

## 2.8.2

* Restructure internals of Dart notification of video player events.

## 2.8.1

* Restructures internal logic to move more code to Dart.

## 2.8.0

* Adds platform view support for macOS.

## 2.7.3

* Restructures the communication between Dart and native code.

## 2.7.2

* Uses `CADisplayLink` on macOS 14.0+.
* Updates minimum supported SDK version to Flutter 3.27/Dart 3.6.
* Refactors native code for improved testing.

## 2.7.1

* Adds possibility to play videos at more than 30 FPS.
* Fixes playing state not updating in some paths.

## 2.7.0

* Adds support for platform views as an optional way of displaying a video.

## 2.6.7

* Fixes playback speed resetting.

## 2.6.6

* Fixes changing global audio session category to be collision free across plugins.
* Updates minimum supported SDK version to Flutter 3.22/Dart 3.4.

## 2.6.5

* Bugfix to allow the audio-only HLS (.m3u8) on iOS.

## 2.6.4

* Refactors native code structure.

## 2.6.3

* Fixes VideoPlayerController.initialize() future never resolving with invalid video file.
* Adds more details to the error message returned by VideoPlayerController.initialize().

## 2.6.2

* Updates Pigeon for non-nullable collection type support.
* Updates minimum supported SDK version to Flutter 3.19/Dart 3.3.

## 2.6.1

* Adds files to make include directory permanent.

## 2.6.0

* Adds Swift Package Manager compatibility.

## 2.5.7

* Adds frame availability checks on iOS.
* Simplifies internal platform channel interfaces.
* Updates minimum iOS version to 12.0 and minimum Flutter version to 3.16.6.

## 2.5.6

* Adds privacy manifest.

## 2.5.5

* Fixes display of initial frame when paused.

## 2.5.4

* Fixes new lint warnings.

## 2.5.3

* Publishes an instance of the plugin to the registrar on macOS, as on iOS.

## 2.5.2

* Fixes flickering and seek-while-paused on macOS.

## 2.5.1

* Updates to  Pigeon 13.

## 2.5.0

* Adds support for macOS.

## 2.4.11

* Updates Pigeon.
* Changes Objective-C class prefixes to avoid future collisions.

## 2.4.10

* Adds pub topics to package metadata.
* Updates minimum supported SDK version to Flutter 3.7/Dart 2.19.

## 2.4.9

* Fixes the iOS crash when using multiple players on the same screen.
  See: https://github.com/flutter/flutter/issues/124937

## 2.4.8

* Fixes missing `isPlaybackLikelyToKeepUp` check for iOS video player `bufferingEnd` event and `bufferingStart` event.

## 2.4.7

* Updates minimum supported SDK version to Flutter 3.3/Dart 2.18.
* Adds iOS exception on incorrect asset path

## 2.4.6

* Fixes hang when seeking to end of video.

## 2.4.5

* Updates functions without a prototype to avoid deprecation warning.

## 2.4.4

* Updates pigeon to fix warnings with clang 15.

## 2.4.3

* Synchronizes `VideoPlayerValue.isPlaying` with `AVPlayer`.

## 2.4.2

* Makes seekTo async and only complete when AVPlayer.seekTo completes.

## 2.4.1

* Clarifies explanation of endorsement in README.
* Aligns Dart and Flutter SDK constraints.

## 2.4.0

* Updates minimum Flutter version to 3.3 and iOS 11.

## 2.3.9

* Updates links for the merge of flutter/plugins into flutter/packages.
* Updates minimum Flutter version to 3.0.

## 2.3.8

* Adds compatibilty with version 6.0 of the platform interface.
* Fixes file URI construction in example.
* Updates code for new analysis options.
* Adds an integration test for a bug where the aspect ratios of some HLS videos are incorrectly inverted.
* Removes an unnecessary override in example code.

## 2.3.7

* Fixes a bug where the aspect ratio of some HLS videos are incorrectly inverted.
* Updates code for `no_leading_underscores_for_local_identifiers` lint.

## 2.3.6

* Fixes a bug in iOS 16 where videos from protected live streams are not shown.
* Updates minimum Flutter version to 2.10.
* Fixes violations of new analysis option use_named_constants.
* Fixes avoid_redundant_argument_values lint warnings and minor typos.
* Ignores unnecessary import warnings in preparation for [upcoming Flutter changes](https://github.com/flutter/flutter/pull/106316).

## 2.3.5

* Updates references to the obsolete master branch.

## 2.3.4

* Removes unnecessary imports.
* Fixes library_private_types_in_public_api, sort_child_properties_last and use_key_in_widget_constructors
  lint warnings.

## 2.3.3

* Fix XCUITest based on the new voice over announcement for tooltips.
  See: https://github.com/flutter/flutter/pull/87684

## 2.3.2

* Applies the standardized transform for videos with different orientations.

## 2.3.1

* Renames internal method channels to avoid potential confusion with the
  default implementation's method channel.
* Updates Pigeon to 2.0.1.

## 2.3.0

* Updates Pigeon to ^1.0.16.

## 2.2.18

* Wait to initialize m3u8 videos until size is set, fixing aspect ratio.
* Adjusts test timeouts for network-dependent native tests to avoid flake.

## 2.2.17

* Splits from `video_player` as a federated implementation.<|MERGE_RESOLUTION|>--- conflicted
+++ resolved
@@ -1,13 +1,11 @@
-<<<<<<< HEAD
 ## 2.9.0
 
 * Implements `getAudioTracks()` and `selectAudioTrack()` methods.
 * Updates minimum supported SDK version to Flutter 3.29/Dart 3.7.
-=======
+
 ## 2.8.8
 
 * Refactors Dart internals for maintainability.
->>>>>>> 5d8d954b
 
 ## 2.8.7
 
