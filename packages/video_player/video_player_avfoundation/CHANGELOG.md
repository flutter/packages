--- conflicted
+++ resolved
@@ -1,10 +1,10 @@
+## 2.6.7
+
+* Fixes playback speed resetting.
+
 ## 2.6.6
 
-<<<<<<< HEAD
-* Fixes playback speed resetting.
-=======
 * Fixes changing global audio session category to be collision free across plugins.
->>>>>>> f73cb00e
 * Updates minimum supported SDK version to Flutter 3.22/Dart 3.4.
 
 ## 2.6.5
