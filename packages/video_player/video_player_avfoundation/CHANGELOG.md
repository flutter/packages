## 2.5.1

<<<<<<< HEAD
* Fixes flickering and seek-while-paused on macOS.
=======
* Updates to  Pigeon 13.
>>>>>>> 7a2973ad

## 2.5.0

* Adds support for macOS.

## 2.4.11

* Updates Pigeon.
* Changes Objective-C class prefixes to avoid future collisions.

## 2.4.10

* Adds pub topics to package metadata.
* Updates minimum supported SDK version to Flutter 3.7/Dart 2.19.

## 2.4.9

* Fixes the iOS crash when using multiple players on the same screen.
  See: https://github.com/flutter/flutter/issues/124937

## 2.4.8

* Fixes missing `isPlaybackLikelyToKeepUp` check for iOS video player `bufferingEnd` event and `bufferingStart` event.

## 2.4.7

* Updates minimum supported SDK version to Flutter 3.3/Dart 2.18.
* Adds iOS exception on incorrect asset path

## 2.4.6

* Fixes hang when seeking to end of video.

## 2.4.5

* Updates functions without a prototype to avoid deprecation warning.

## 2.4.4

* Updates pigeon to fix warnings with clang 15.

## 2.4.3

* Synchronizes `VideoPlayerValue.isPlaying` with `AVPlayer`.

## 2.4.2

* Makes seekTo async and only complete when AVPlayer.seekTo completes.

## 2.4.1

* Clarifies explanation of endorsement in README.
* Aligns Dart and Flutter SDK constraints.

## 2.4.0

* Updates minimum Flutter version to 3.3 and iOS 11.

## 2.3.9

* Updates links for the merge of flutter/plugins into flutter/packages.
* Updates minimum Flutter version to 3.0.

## 2.3.8

* Adds compatibilty with version 6.0 of the platform interface.
* Fixes file URI construction in example.
* Updates code for new analysis options.
* Adds an integration test for a bug where the aspect ratios of some HLS videos are incorrectly inverted.
* Removes an unnecessary override in example code.

## 2.3.7

* Fixes a bug where the aspect ratio of some HLS videos are incorrectly inverted.
* Updates code for `no_leading_underscores_for_local_identifiers` lint.

## 2.3.6

* Fixes a bug in iOS 16 where videos from protected live streams are not shown.
* Updates minimum Flutter version to 2.10.
* Fixes violations of new analysis option use_named_constants.
* Fixes avoid_redundant_argument_values lint warnings and minor typos.
* Ignores unnecessary import warnings in preparation for [upcoming Flutter changes](https://github.com/flutter/flutter/pull/106316).

## 2.3.5

* Updates references to the obsolete master branch.

## 2.3.4

* Removes unnecessary imports.
* Fixes library_private_types_in_public_api, sort_child_properties_last and use_key_in_widget_constructors
  lint warnings.

## 2.3.3

* Fix XCUITest based on the new voice over announcement for tooltips.
  See: https://github.com/flutter/flutter/pull/87684

## 2.3.2

* Applies the standardized transform for videos with different orientations.

## 2.3.1

* Renames internal method channels to avoid potential confusion with the
  default implementation's method channel.
* Updates Pigeon to 2.0.1.

## 2.3.0

* Updates Pigeon to ^1.0.16.

## 2.2.18

* Wait to initialize m3u8 videos until size is set, fixing aspect ratio.
* Adjusts test timeouts for network-dependent native tests to avoid flake.

## 2.2.17

* Splits from `video_player` as a federated implementation.<|MERGE_RESOLUTION|>--- conflicted
+++ resolved
@@ -1,10 +1,10 @@
+## 2.5.2
+
+* Fixes flickering and seek-while-paused on macOS.
+
 ## 2.5.1
 
-<<<<<<< HEAD
-* Fixes flickering and seek-while-paused on macOS.
-=======
 * Updates to  Pigeon 13.
->>>>>>> 7a2973ad
 
 ## 2.5.0
 
