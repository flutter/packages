<<<<<<< HEAD
## 2.5.0

* Adds support for picture-in-picture on iOS.
=======
## NEXT

* Updates minimum supported SDK version to Flutter 3.3/Dart 2.18.

## 2.4.6

* Fixes hang when seeking to end of video.
>>>>>>> 0f56eae4

## 2.4.5

* Updates functions without a prototype to avoid deprecation warning.

## 2.4.4

* Updates pigeon to fix warnings with clang 15.

## 2.4.3

* Synchronizes `VideoPlayerValue.isPlaying` with `AVPlayer`.

## 2.4.2

* Makes seekTo async and only complete when AVPlayer.seekTo completes.

## 2.4.1

* Clarifies explanation of endorsement in README.
* Aligns Dart and Flutter SDK constraints.

## 2.4.0

* Updates minimum Flutter version to 3.3 and iOS 11.

## 2.3.9

* Updates links for the merge of flutter/plugins into flutter/packages.
* Updates minimum Flutter version to 3.0.

## 2.3.8

* Adds compatibilty with version 6.0 of the platform interface.
* Fixes file URI construction in example.
* Updates code for new analysis options.
* Adds an integration test for a bug where the aspect ratios of some HLS videos are incorrectly inverted.
* Removes an unnecessary override in example code.

## 2.3.7

* Fixes a bug where the aspect ratio of some HLS videos are incorrectly inverted.
* Updates code for `no_leading_underscores_for_local_identifiers` lint.

## 2.3.6

* Fixes a bug in iOS 16 where videos from protected live streams are not shown.
* Updates minimum Flutter version to 2.10.
* Fixes violations of new analysis option use_named_constants.
* Fixes avoid_redundant_argument_values lint warnings and minor typos.
* Ignores unnecessary import warnings in preparation for [upcoming Flutter changes](https://github.com/flutter/flutter/pull/106316).

## 2.3.5

* Updates references to the obsolete master branch.

## 2.3.4

* Removes unnecessary imports.
* Fixes library_private_types_in_public_api, sort_child_properties_last and use_key_in_widget_constructors
  lint warnings.

## 2.3.3

* Fix XCUITest based on the new voice over announcement for tooltips.
  See: https://github.com/flutter/flutter/pull/87684

## 2.3.2

* Applies the standardized transform for videos with different orientations.

## 2.3.1

* Renames internal method channels to avoid potential confusion with the
  default implementation's method channel.
* Updates Pigeon to 2.0.1.

## 2.3.0

* Updates Pigeon to ^1.0.16.

## 2.2.18

* Wait to initialize m3u8 videos until size is set, fixing aspect ratio.
* Adjusts test timeouts for network-dependent native tests to avoid flake.

## 2.2.17

* Splits from `video_player` as a federated implementation.<|MERGE_RESOLUTION|>--- conflicted
+++ resolved
@@ -1,16 +1,11 @@
-<<<<<<< HEAD
-## 2.5.0
+## NEXT
 
 * Adds support for picture-in-picture on iOS.
-=======
-## NEXT
-
 * Updates minimum supported SDK version to Flutter 3.3/Dart 2.18.
 
 ## 2.4.6
 
 * Fixes hang when seeking to end of video.
->>>>>>> 0f56eae4
 
 ## 2.4.5
 
