--- conflicted
+++ resolved
@@ -1,14 +1,11 @@
-<<<<<<< HEAD
 ## 2.9.0
 
-* Updates minimum supported SDK version to Flutter 3.29/Dart 3.7.
 * Implements background playback functionality using allowBackgroundPlayback option.
-=======
+
 ## 2.8.5
 
 * Updates minimum supported version to iOS 13 and macOS 10.15.
 * Updates minimum supported SDK version to Flutter 3.35/Dart 3.9.
->>>>>>> d113bbc1
 
 ## 2.8.4
 
