<<<<<<< HEAD
## 2.6.0

* Adds support for picture-in-picture.
=======
## 2.5.2

* Fixes flickering and seek-while-paused on macOS.
>>>>>>> a20fc3ab

## 2.5.1

* Updates to  Pigeon 13.

## 2.5.0

* Adds support for macOS.

## 2.4.11

* Updates Pigeon.
* Changes Objective-C class prefixes to avoid future collisions.

## 2.4.10

* Adds pub topics to package metadata.
* Updates minimum supported SDK version to Flutter 3.7/Dart 2.19.

## 2.4.9

* Fixes the iOS crash when using multiple players on the same screen.
  See: https://github.com/flutter/flutter/issues/124937

## 2.4.8

* Fixes missing `isPlaybackLikelyToKeepUp` check for iOS video player `bufferingEnd` event and `bufferingStart` event.

## 2.4.7

* Updates minimum supported SDK version to Flutter 3.3/Dart 2.18.
* Adds iOS exception on incorrect asset path

## 2.4.6

* Fixes hang when seeking to end of video.

## 2.4.5

* Updates functions without a prototype to avoid deprecation warning.

## 2.4.4

* Updates pigeon to fix warnings with clang 15.

## 2.4.3

* Synchronizes `VideoPlayerValue.isPlaying` with `AVPlayer`.

## 2.4.2

* Makes seekTo async and only complete when AVPlayer.seekTo completes.

## 2.4.1

* Clarifies explanation of endorsement in README.
* Aligns Dart and Flutter SDK constraints.

## 2.4.0

* Updates minimum Flutter version to 3.3 and iOS 11.

## 2.3.9

* Updates links for the merge of flutter/plugins into flutter/packages.
* Updates minimum Flutter version to 3.0.

## 2.3.8

* Adds compatibilty with version 6.0 of the platform interface.
* Fixes file URI construction in example.
* Updates code for new analysis options.
* Adds an integration test for a bug where the aspect ratios of some HLS videos are incorrectly inverted.
* Removes an unnecessary override in example code.

## 2.3.7

* Fixes a bug where the aspect ratio of some HLS videos are incorrectly inverted.
* Updates code for `no_leading_underscores_for_local_identifiers` lint.

## 2.3.6

* Fixes a bug in iOS 16 where videos from protected live streams are not shown.
* Updates minimum Flutter version to 2.10.
* Fixes violations of new analysis option use_named_constants.
* Fixes avoid_redundant_argument_values lint warnings and minor typos.
* Ignores unnecessary import warnings in preparation for [upcoming Flutter changes](https://github.com/flutter/flutter/pull/106316).

## 2.3.5

* Updates references to the obsolete master branch.

## 2.3.4

* Removes unnecessary imports.
* Fixes library_private_types_in_public_api, sort_child_properties_last and use_key_in_widget_constructors
  lint warnings.

## 2.3.3

* Fix XCUITest based on the new voice over announcement for tooltips.
  See: https://github.com/flutter/flutter/pull/87684

## 2.3.2

* Applies the standardized transform for videos with different orientations.

## 2.3.1

* Renames internal method channels to avoid potential confusion with the
  default implementation's method channel.
* Updates Pigeon to 2.0.1.

## 2.3.0

* Updates Pigeon to ^1.0.16.

## 2.2.18

* Wait to initialize m3u8 videos until size is set, fixing aspect ratio.
* Adjusts test timeouts for network-dependent native tests to avoid flake.

## 2.2.17

* Splits from `video_player` as a federated implementation.<|MERGE_RESOLUTION|>--- conflicted
+++ resolved
@@ -1,12 +1,10 @@
-<<<<<<< HEAD
 ## 2.6.0
 
 * Adds support for picture-in-picture.
-=======
+
 ## 2.5.2
 
 * Fixes flickering and seek-while-paused on macOS.
->>>>>>> a20fc3ab
 
 ## 2.5.1
 
