// Copyright 2013 The Flutter Authors. All rights reserved.
// Use of this source code is governed by a BSD-style license that can be
// found in the LICENSE file.

#import "FLTVideoPlayerPlugin.h"
<<<<<<< HEAD
=======
#import "FLTVideoPlayerPlugin_Test.h"

>>>>>>> 0f56eae4
#import <AVFoundation/AVFoundation.h>
#import <AVKit/AVKit.h>
#import <GLKit/GLKit.h>
#import "AVAssetTrackUtils.h"
#import "messages.g.h"

#if !__has_feature(objc_arc)
#error Code Requires ARC.
#endif

@interface FLTFrameUpdater : NSObject
@property(nonatomic) int64_t textureId;
@property(nonatomic, weak, readonly) NSObject<FlutterTextureRegistry> *registry;
- (void)onDisplayLink:(CADisplayLink *)link;
@end

@implementation FLTFrameUpdater
- (FLTFrameUpdater *)initWithRegistry:(NSObject<FlutterTextureRegistry> *)registry {
  NSAssert(self, @"super init cannot be nil");
  if (self == nil) return nil;
  _registry = registry;
  return self;
}

- (void)onDisplayLink:(CADisplayLink *)link {
  [_registry textureFrameAvailable:_textureId];
}
@end

<<<<<<< HEAD
@interface FLTVideoPlayer
    : NSObject <FlutterTexture, FlutterStreamHandler, AVPictureInPictureControllerDelegate>
=======
@interface FVPDefaultPlayerFactory : NSObject <FVPPlayerFactory>
@end

@implementation FVPDefaultPlayerFactory
- (AVPlayer *)playerWithPlayerItem:(AVPlayerItem *)playerItem {
  return [AVPlayer playerWithPlayerItem:playerItem];
}

@end

@interface FLTVideoPlayer : NSObject <FlutterTexture, FlutterStreamHandler>
>>>>>>> 0f56eae4
@property(readonly, nonatomic) AVPlayer *player;
@property(readonly, nonatomic) AVPlayerItemVideoOutput *videoOutput;
// This is to fix 2 bugs: 1. blank video for encrypted video streams on iOS 16
// (https://github.com/flutter/flutter/issues/111457) and 2. swapped width and height for some video
// streams (not just iOS 16).  (https://github.com/flutter/flutter/issues/109116).
// An invisible AVPlayerLayer is used to overwrite the protection of pixel buffers in those streams
// for issue #1, and restore the correct width and height for issue #2.
// It is also used to start picture-in-picture
@property(readonly, nonatomic) AVPlayerLayer *playerLayer;
@property(readonly, nonatomic) CADisplayLink *displayLink;
@property(nonatomic) AVPictureInPictureController *pictureInPictureController;
@property(nonatomic) FlutterEventChannel *eventChannel;
@property(nonatomic) FlutterEventSink eventSink;
@property(nonatomic) CGAffineTransform preferredTransform;
@property(nonatomic, readonly) BOOL disposed;
@property(nonatomic, readonly) BOOL isPlaying;
@property(nonatomic) BOOL isLooping;
@property(nonatomic, readonly) BOOL isInitialized;
@property(nonatomic) BOOL isPictureInPictureStarted;
- (instancetype)initWithURL:(NSURL *)url
               frameUpdater:(FLTFrameUpdater *)frameUpdater
                httpHeaders:(nonnull NSDictionary<NSString *, NSString *> *)headers
              playerFactory:(id<FVPPlayerFactory>)playerFactory;
@end

static void *timeRangeContext = &timeRangeContext;
static void *statusContext = &statusContext;
static void *presentationSizeContext = &presentationSizeContext;
static void *durationContext = &durationContext;
static void *playbackLikelyToKeepUpContext = &playbackLikelyToKeepUpContext;
static void *playbackBufferEmptyContext = &playbackBufferEmptyContext;
static void *playbackBufferFullContext = &playbackBufferFullContext;
static void *rateContext = &rateContext;

@implementation FLTVideoPlayer
- (instancetype)initWithAsset:(NSString *)asset
                 frameUpdater:(FLTFrameUpdater *)frameUpdater
                playerFactory:(id<FVPPlayerFactory>)playerFactory {
  NSString *path = [[NSBundle mainBundle] pathForResource:asset ofType:nil];
  return [self initWithURL:[NSURL fileURLWithPath:path]
              frameUpdater:frameUpdater
               httpHeaders:@{}
             playerFactory:playerFactory];
}

- (void)addObserversForItem:(AVPlayerItem *)item player:(AVPlayer *)player {
  [item addObserver:self
         forKeyPath:@"loadedTimeRanges"
            options:NSKeyValueObservingOptionInitial | NSKeyValueObservingOptionNew
            context:timeRangeContext];
  [item addObserver:self
         forKeyPath:@"status"
            options:NSKeyValueObservingOptionInitial | NSKeyValueObservingOptionNew
            context:statusContext];
  [item addObserver:self
         forKeyPath:@"presentationSize"
            options:NSKeyValueObservingOptionInitial | NSKeyValueObservingOptionNew
            context:presentationSizeContext];
  [item addObserver:self
         forKeyPath:@"duration"
            options:NSKeyValueObservingOptionInitial | NSKeyValueObservingOptionNew
            context:durationContext];
  [item addObserver:self
         forKeyPath:@"playbackLikelyToKeepUp"
            options:NSKeyValueObservingOptionInitial | NSKeyValueObservingOptionNew
            context:playbackLikelyToKeepUpContext];
  [item addObserver:self
         forKeyPath:@"playbackBufferEmpty"
            options:NSKeyValueObservingOptionInitial | NSKeyValueObservingOptionNew
            context:playbackBufferEmptyContext];
  [item addObserver:self
         forKeyPath:@"playbackBufferFull"
            options:NSKeyValueObservingOptionInitial | NSKeyValueObservingOptionNew
            context:playbackBufferFullContext];

  // Add observer to AVPlayer instead of AVPlayerItem since the AVPlayerItem does not have a "rate"
  // property
  [player addObserver:self
           forKeyPath:@"rate"
              options:NSKeyValueObservingOptionInitial | NSKeyValueObservingOptionNew
              context:rateContext];

  // Add an observer that will respond to itemDidPlayToEndTime
  [[NSNotificationCenter defaultCenter] addObserver:self
                                           selector:@selector(itemDidPlayToEndTime:)
                                               name:AVPlayerItemDidPlayToEndTimeNotification
                                             object:item];
}

- (void)itemDidPlayToEndTime:(NSNotification *)notification {
  if (_isLooping) {
    AVPlayerItem *p = [notification object];
    [p seekToTime:kCMTimeZero completionHandler:nil];
  } else {
    if (_eventSink) {
      _eventSink(@{@"event" : @"completed"});
    }
  }
}

const int64_t TIME_UNSET = -9223372036854775807;

NS_INLINE int64_t FLTCMTimeToMillis(CMTime time) {
  // When CMTIME_IS_INDEFINITE return a value that matches TIME_UNSET from ExoPlayer2 on Android.
  // Fixes https://github.com/flutter/flutter/issues/48670
  if (CMTIME_IS_INDEFINITE(time)) return TIME_UNSET;
  if (time.timescale == 0) return 0;
  return time.value * 1000 / time.timescale;
}

NS_INLINE CGFloat radiansToDegrees(CGFloat radians) {
  // Input range [-pi, pi] or [-180, 180]
  CGFloat degrees = GLKMathRadiansToDegrees((float)radians);
  if (degrees < 0) {
    // Convert -90 to 270 and -180 to 180
    return degrees + 360;
  }
  // Output degrees in between [0, 360]
  return degrees;
};

NS_INLINE UIViewController *rootViewController(void) {
#pragma clang diagnostic push
#pragma clang diagnostic ignored "-Wdeprecated-declarations"
  // TODO: (hellohuanlin) Provide a non-deprecated codepath. See
  // https://github.com/flutter/flutter/issues/104117
  return UIApplication.sharedApplication.keyWindow.rootViewController;
#pragma clang diagnostic pop
}

- (AVMutableVideoComposition *)getVideoCompositionWithTransform:(CGAffineTransform)transform
                                                      withAsset:(AVAsset *)asset
                                                 withVideoTrack:(AVAssetTrack *)videoTrack {
  AVMutableVideoCompositionInstruction *instruction =
      [AVMutableVideoCompositionInstruction videoCompositionInstruction];
  instruction.timeRange = CMTimeRangeMake(kCMTimeZero, [asset duration]);
  AVMutableVideoCompositionLayerInstruction *layerInstruction =
      [AVMutableVideoCompositionLayerInstruction
          videoCompositionLayerInstructionWithAssetTrack:videoTrack];
  [layerInstruction setTransform:_preferredTransform atTime:kCMTimeZero];

  AVMutableVideoComposition *videoComposition = [AVMutableVideoComposition videoComposition];
  instruction.layerInstructions = @[ layerInstruction ];
  videoComposition.instructions = @[ instruction ];

  // If in portrait mode, switch the width and height of the video
  CGFloat width = videoTrack.naturalSize.width;
  CGFloat height = videoTrack.naturalSize.height;
  NSInteger rotationDegrees =
      (NSInteger)round(radiansToDegrees(atan2(_preferredTransform.b, _preferredTransform.a)));
  if (rotationDegrees == 90 || rotationDegrees == 270) {
    width = videoTrack.naturalSize.height;
    height = videoTrack.naturalSize.width;
  }
  videoComposition.renderSize = CGSizeMake(width, height);

  // TODO(@recastrodiaz): should we use videoTrack.nominalFrameRate ?
  // Currently set at a constant 30 FPS
  videoComposition.frameDuration = CMTimeMake(1, 30);

  return videoComposition;
}

- (void)createVideoOutputAndDisplayLink:(FLTFrameUpdater *)frameUpdater {
  NSDictionary *pixBuffAttributes = @{
    (id)kCVPixelBufferPixelFormatTypeKey : @(kCVPixelFormatType_32BGRA),
    (id)kCVPixelBufferIOSurfacePropertiesKey : @{}
  };
  _videoOutput = [[AVPlayerItemVideoOutput alloc] initWithPixelBufferAttributes:pixBuffAttributes];

  _displayLink = [CADisplayLink displayLinkWithTarget:frameUpdater
                                             selector:@selector(onDisplayLink:)];
  [_displayLink addToRunLoop:[NSRunLoop currentRunLoop] forMode:NSRunLoopCommonModes];
  _displayLink.paused = YES;
}

- (instancetype)initWithURL:(NSURL *)url
               frameUpdater:(FLTFrameUpdater *)frameUpdater
                httpHeaders:(nonnull NSDictionary<NSString *, NSString *> *)headers
              playerFactory:(id<FVPPlayerFactory>)playerFactory {
  NSDictionary<NSString *, id> *options = nil;
  if ([headers count] != 0) {
    options = @{@"AVURLAssetHTTPHeaderFieldsKey" : headers};
  }
  AVURLAsset *urlAsset = [AVURLAsset URLAssetWithURL:url options:options];
  AVPlayerItem *item = [AVPlayerItem playerItemWithAsset:urlAsset];
  return [self initWithPlayerItem:item frameUpdater:frameUpdater playerFactory:playerFactory];
}

- (instancetype)initWithPlayerItem:(AVPlayerItem *)item
                      frameUpdater:(FLTFrameUpdater *)frameUpdater
                     playerFactory:(id<FVPPlayerFactory>)playerFactory {
  self = [super init];
  NSAssert(self, @"super init cannot be nil");

  AVAsset *asset = [item asset];
  void (^assetCompletionHandler)(void) = ^{
    if ([asset statusOfValueForKey:@"tracks" error:nil] == AVKeyValueStatusLoaded) {
      NSArray *tracks = [asset tracksWithMediaType:AVMediaTypeVideo];
      if ([tracks count] > 0) {
        AVAssetTrack *videoTrack = tracks[0];
        void (^trackCompletionHandler)(void) = ^{
          if (self->_disposed) return;
          if ([videoTrack statusOfValueForKey:@"preferredTransform"
                                        error:nil] == AVKeyValueStatusLoaded) {
            // Rotate the video by using a videoComposition and the preferredTransform
            self->_preferredTransform = FLTGetStandardizedTransformForTrack(videoTrack);
            // Note:
            // https://developer.apple.com/documentation/avfoundation/avplayeritem/1388818-videocomposition
            // Video composition can only be used with file-based media and is not supported for
            // use with media served using HTTP Live Streaming.
            AVMutableVideoComposition *videoComposition =
                [self getVideoCompositionWithTransform:self->_preferredTransform
                                             withAsset:asset
                                        withVideoTrack:videoTrack];
            item.videoComposition = videoComposition;
          }
        };
        [videoTrack loadValuesAsynchronouslyForKeys:@[ @"preferredTransform" ]
                                  completionHandler:trackCompletionHandler];
      }
    }
  };

  _player = [playerFactory playerWithPlayerItem:item];
  _player.actionAtItemEnd = AVPlayerActionAtItemEndNone;

  // This is to fix 2 bugs: 1. blank video for encrypted video streams on iOS 16
  // (https://github.com/flutter/flutter/issues/111457) and 2. swapped width and height for some
  // video streams (not just iOS 16).  (https://github.com/flutter/flutter/issues/109116). An
  // invisible AVPlayerLayer is used to overwrite the protection of pixel buffers in those streams
  // for issue #1, and restore the correct width and height for issue #2.
  // It is also used to start picture-in-picture
  _playerLayer = [AVPlayerLayer playerLayerWithPlayer:_player];
  // We set the opacity to 0.001 because it is an overlay.
  // Picture-in-picture will show a placeholder over other widgets when video_player is used in a
  // ScrollView, PageView or in a widget that changes location.
  _playerLayer.opacity = 0.001;
  [rootViewController().view.layer addSublayer:_playerLayer];

  [self setupPipController];

  [self createVideoOutputAndDisplayLink:frameUpdater];

  [self addObserversForItem:item player:_player];

  [asset loadValuesAsynchronouslyForKeys:@[ @"tracks" ] completionHandler:assetCompletionHandler];

  return self;
}

- (void)setupPipController {
  if ([AVPictureInPictureController isPictureInPictureSupported]) {
    self.pictureInPictureController =
        [[AVPictureInPictureController alloc] initWithPlayerLayer:self.playerLayer];
    [self setAutomaticallyStartsPictureInPicture:NO];
    self.pictureInPictureController.delegate = self;
  }
}

- (void)setAutomaticallyStartsPictureInPicture:
    (BOOL)canStartPictureInPictureAutomaticallyFromInline {
  if (!self.pictureInPictureController) return;
  if (@available(iOS 14.2, *)) {
    self.pictureInPictureController.canStartPictureInPictureAutomaticallyFromInline =
        canStartPictureInPictureAutomaticallyFromInline;
  }
}

- (void)setPictureInPictureOverlayRect:(CGRect)frame {
  if (_player) {
    self.playerLayer.frame = frame;
  }
}

- (void)startOrStopPictureInPicture:(BOOL)shouldPictureInPictureStart {
  if (![AVPictureInPictureController isPictureInPictureSupported] ||
      self.isPictureInPictureStarted == shouldPictureInPictureStart) {
    return;
  }

  self.isPictureInPictureStarted = shouldPictureInPictureStart;
  if (self.pictureInPictureController && self.isPictureInPictureStarted &&
      ![self.pictureInPictureController isPictureInPictureActive]) {
    if (_eventSink != nil) {
      // The event is sent here to make sure that the Flutter UI can be updated as soon as possible.
      _eventSink(@{@"event" : @"startedPictureInPicture"});
    }
    [self.pictureInPictureController startPictureInPicture];
  } else if (self.pictureInPictureController && !self.isPictureInPictureStarted &&
             [self.pictureInPictureController isPictureInPictureActive]) {
    [self.pictureInPictureController stopPictureInPicture];
  }
}

#pragma mark - AVPictureInPictureControllerDelegate

- (void)pictureInPictureControllerDidStopPictureInPicture:
    (AVPictureInPictureController *)pictureInPictureController {
  self.isPictureInPictureStarted = NO;
  if (_eventSink != nil) {
    _eventSink(@{@"event" : @"stoppedPictureInPicture"});
  }
}

- (void)pictureInPictureControllerDidStartPictureInPicture:
    (AVPictureInPictureController *)pictureInPictureController {
  self.isPictureInPictureStarted = YES;
  if (_eventSink != nil) {
    _eventSink(@{@"event" : @"startingPictureInPicture"});
  }
  [self updatePlayingState];
}

- (void)observeValueForKeyPath:(NSString *)path
                      ofObject:(id)object
                        change:(NSDictionary *)change
                       context:(void *)context {
  if (context == timeRangeContext) {
    if (_eventSink != nil) {
      NSMutableArray<NSArray<NSNumber *> *> *values = [[NSMutableArray alloc] init];
      for (NSValue *rangeValue in [object loadedTimeRanges]) {
        CMTimeRange range = [rangeValue CMTimeRangeValue];
        int64_t start = FLTCMTimeToMillis(range.start);
        [values addObject:@[ @(start), @(start + FLTCMTimeToMillis(range.duration)) ]];
      }
      _eventSink(@{@"event" : @"bufferingUpdate", @"values" : values});
    }
  } else if (context == statusContext) {
    AVPlayerItem *item = (AVPlayerItem *)object;
    switch (item.status) {
      case AVPlayerItemStatusFailed:
        if (_eventSink != nil) {
          _eventSink([FlutterError
              errorWithCode:@"VideoError"
                    message:[@"Failed to load video: "
                                stringByAppendingString:[item.error localizedDescription]]
                    details:nil]);
        }
        break;
      case AVPlayerItemStatusUnknown:
        break;
      case AVPlayerItemStatusReadyToPlay:
        [item addOutput:_videoOutput];
        [self setupEventSinkIfReadyToPlay];
        [self updatePlayingState];
        break;
    }
  } else if (context == presentationSizeContext || context == durationContext) {
    AVPlayerItem *item = (AVPlayerItem *)object;
    if (item.status == AVPlayerItemStatusReadyToPlay) {
      // Due to an apparent bug, when the player item is ready, it still may not have determined
      // its presentation size or duration. When these properties are finally set, re-check if
      // all required properties and instantiate the event sink if it is not already set up.
      [self setupEventSinkIfReadyToPlay];
      [self updatePlayingState];
    }
  } else if (context == playbackLikelyToKeepUpContext) {
    if ([[_player currentItem] isPlaybackLikelyToKeepUp]) {
      [self updatePlayingState];
      if (_eventSink != nil) {
        _eventSink(@{@"event" : @"bufferingEnd"});
      }
    }
  } else if (context == playbackBufferEmptyContext) {
    if (_eventSink != nil) {
      _eventSink(@{@"event" : @"bufferingStart"});
    }
  } else if (context == playbackBufferFullContext) {
    if (_eventSink != nil) {
      _eventSink(@{@"event" : @"bufferingEnd"});
    }
  } else if (context == rateContext) {
    // Important: Make sure to cast the object to AVPlayer when observing the rate property,
    // as it is not available in AVPlayerItem.
    AVPlayer *player = (AVPlayer *)object;
    if (_eventSink != nil) {
      _eventSink(
          @{@"event" : @"isPlayingStateUpdate", @"isPlaying" : player.rate > 0 ? @YES : @NO});
    }
  }
}

- (void)updatePlayingState {
  if (!_isInitialized) {
    return;
  }
  if (_isPlaying) {
    [_player play];
  } else {
    [_player pause];
  }
  _displayLink.paused = !_isPlaying;
}

- (void)setupEventSinkIfReadyToPlay {
  if (_eventSink && !_isInitialized) {
    AVPlayerItem *currentItem = self.player.currentItem;
    CGSize size = currentItem.presentationSize;
    CGFloat width = size.width;
    CGFloat height = size.height;

    // Wait until tracks are loaded to check duration or if there are any videos.
    AVAsset *asset = currentItem.asset;
    if ([asset statusOfValueForKey:@"tracks" error:nil] != AVKeyValueStatusLoaded) {
      void (^trackCompletionHandler)(void) = ^{
        if ([asset statusOfValueForKey:@"tracks" error:nil] != AVKeyValueStatusLoaded) {
          // Cancelled, or something failed.
          return;
        }
        // This completion block will run on an AVFoundation background queue.
        // Hop back to the main thread to set up event sink.
        [self performSelector:_cmd onThread:NSThread.mainThread withObject:self waitUntilDone:NO];
      };
      [asset loadValuesAsynchronouslyForKeys:@[ @"tracks" ]
                           completionHandler:trackCompletionHandler];
      return;
    }

    BOOL hasVideoTracks = [asset tracksWithMediaType:AVMediaTypeVideo].count != 0;
    BOOL hasNoTracks = asset.tracks.count == 0;

    // The player has not yet initialized when it has no size, unless it is an audio-only track.
    // HLS m3u8 video files never load any tracks, and are also not yet initialized until they have
    // a size.
    if ((hasVideoTracks || hasNoTracks) && height == CGSizeZero.height &&
        width == CGSizeZero.width) {
      return;
    }
    // The player may be initialized but still needs to determine the duration.
    int64_t duration = [self duration];
    if (duration == 0) {
      return;
    }

    _isInitialized = YES;
    _eventSink(@{
      @"event" : @"initialized",
      @"duration" : @(duration),
      @"width" : @(width),
      @"height" : @(height)
    });
  }
}

- (void)play {
  _isPlaying = YES;
  [self updatePlayingState];
}

- (void)pause {
  _isPlaying = NO;
  [self updatePlayingState];
}

- (int64_t)position {
  return FLTCMTimeToMillis([_player currentTime]);
}

- (int64_t)duration {
  // Note: https://openradar.appspot.com/radar?id=4968600712511488
  // `[AVPlayerItem duration]` can be `kCMTimeIndefinite`,
  // use `[[AVPlayerItem asset] duration]` instead.
  return FLTCMTimeToMillis([[[_player currentItem] asset] duration]);
}

- (void)seekTo:(int)location completionHandler:(void (^)(BOOL))completionHandler {
  CMTime locationCMT = CMTimeMake(location, 1000);
  CMTimeValue duration = _player.currentItem.asset.duration.value;
  // Without adding tolerance when seeking to duration,
  // seekToTime will never complete, and this call will hang.
  // see issue https://github.com/flutter/flutter/issues/124475.
  CMTime tolerance = location == duration ? CMTimeMake(1, 1000) : kCMTimeZero;
  [_player seekToTime:locationCMT
        toleranceBefore:tolerance
         toleranceAfter:tolerance
      completionHandler:completionHandler];
}

- (void)setIsLooping:(BOOL)isLooping {
  _isLooping = isLooping;
}

- (void)setVolume:(double)volume {
  _player.volume = (float)((volume < 0.0) ? 0.0 : ((volume > 1.0) ? 1.0 : volume));
}

- (void)setPlaybackSpeed:(double)speed {
  // See https://developer.apple.com/library/archive/qa/qa1772/_index.html for an explanation of
  // these checks.
  if (speed > 2.0 && !_player.currentItem.canPlayFastForward) {
    if (_eventSink != nil) {
      _eventSink([FlutterError errorWithCode:@"VideoError"
                                     message:@"Video cannot be fast-forwarded beyond 2.0x"
                                     details:nil]);
    }
    return;
  }

  if (speed < 1.0 && !_player.currentItem.canPlaySlowForward) {
    if (_eventSink != nil) {
      _eventSink([FlutterError errorWithCode:@"VideoError"
                                     message:@"Video cannot be slow-forwarded"
                                     details:nil]);
    }
    return;
  }

  _player.rate = speed;
}

- (CVPixelBufferRef)copyPixelBuffer {
  CMTime outputItemTime = [_videoOutput itemTimeForHostTime:CACurrentMediaTime()];
  if ([_videoOutput hasNewPixelBufferForItemTime:outputItemTime]) {
    return [_videoOutput copyPixelBufferForItemTime:outputItemTime itemTimeForDisplay:NULL];
  } else {
    return NULL;
  }
}

- (void)onTextureUnregistered:(NSObject<FlutterTexture> *)texture {
  dispatch_async(dispatch_get_main_queue(), ^{
    [self dispose];
  });
}

- (FlutterError *_Nullable)onCancelWithArguments:(id _Nullable)arguments {
  _eventSink = nil;
  return nil;
}

- (FlutterError *_Nullable)onListenWithArguments:(id _Nullable)arguments
                                       eventSink:(nonnull FlutterEventSink)events {
  _eventSink = events;
  // TODO(@recastrodiaz): remove the line below when the race condition is resolved:
  // https://github.com/flutter/flutter/issues/21483
  // This line ensures the 'initialized' event is sent when the event
  // 'AVPlayerItemStatusReadyToPlay' fires before _eventSink is set (this function
  // onListenWithArguments is called)
  [self setupEventSinkIfReadyToPlay];
  return nil;
}

/// This method allows you to dispose without touching the event channel.  This
/// is useful for the case where the Engine is in the process of deconstruction
/// so the channel is going to die or is already dead.
- (void)disposeSansEventChannel {
  _disposed = YES;
  [_playerLayer removeFromSuperlayer];
  [_displayLink invalidate];
  AVPlayerItem *currentItem = self.player.currentItem;
  [currentItem removeObserver:self forKeyPath:@"status"];
  [currentItem removeObserver:self forKeyPath:@"loadedTimeRanges"];
  [currentItem removeObserver:self forKeyPath:@"presentationSize"];
  [currentItem removeObserver:self forKeyPath:@"duration"];
  [currentItem removeObserver:self forKeyPath:@"playbackLikelyToKeepUp"];
  [currentItem removeObserver:self forKeyPath:@"playbackBufferEmpty"];
  [currentItem removeObserver:self forKeyPath:@"playbackBufferFull"];

  [self.player replaceCurrentItemWithPlayerItem:nil];
  [[NSNotificationCenter defaultCenter] removeObserver:self];
}

- (void)dispose {
  [self disposeSansEventChannel];
  [_eventChannel setStreamHandler:nil];
}

@end

@interface FLTVideoPlayerPlugin () <FLTAVFoundationVideoPlayerApi>
@property(readonly, weak, nonatomic) NSObject<FlutterTextureRegistry> *registry;
@property(readonly, weak, nonatomic) NSObject<FlutterBinaryMessenger> *messenger;
@property(readonly, strong, nonatomic)
    NSMutableDictionary<NSNumber *, FLTVideoPlayer *> *playersByTextureId;
@property(readonly, strong, nonatomic) NSObject<FlutterPluginRegistrar> *registrar;
@property(nonatomic, strong) id<FVPPlayerFactory> playerFactory;
@end

@implementation FLTVideoPlayerPlugin
+ (void)registerWithRegistrar:(NSObject<FlutterPluginRegistrar> *)registrar {
  FLTVideoPlayerPlugin *instance = [[FLTVideoPlayerPlugin alloc] initWithRegistrar:registrar];
  [registrar publish:instance];
  FLTAVFoundationVideoPlayerApiSetup(registrar.messenger, instance);
}

- (instancetype)initWithRegistrar:(NSObject<FlutterPluginRegistrar> *)registrar {
  return [self initWithPlayerFactory:[[FVPDefaultPlayerFactory alloc] init] registrar:registrar];
}

- (instancetype)initWithPlayerFactory:(id<FVPPlayerFactory>)playerFactory
                            registrar:(NSObject<FlutterPluginRegistrar> *)registrar {
  self = [super init];
  NSAssert(self, @"super init cannot be nil");
  _registry = [registrar textures];
  _messenger = [registrar messenger];
  _registrar = registrar;
  _playerFactory = playerFactory;
  _playersByTextureId = [NSMutableDictionary dictionaryWithCapacity:1];
  return self;
}

- (void)detachFromEngineForRegistrar:(NSObject<FlutterPluginRegistrar> *)registrar {
  [self.playersByTextureId.allValues makeObjectsPerformSelector:@selector(disposeSansEventChannel)];
  [self.playersByTextureId removeAllObjects];
  // TODO(57151): This should be commented out when 57151's fix lands on stable.
  // This is the correct behavior we never did it in the past and the engine
  // doesn't currently support it.
  // FLTAVFoundationVideoPlayerApiSetup(registrar.messenger, nil);
}

- (FLTTextureMessage *)onPlayerSetup:(FLTVideoPlayer *)player
                        frameUpdater:(FLTFrameUpdater *)frameUpdater {
  int64_t textureId = [self.registry registerTexture:player];
  frameUpdater.textureId = textureId;
  FlutterEventChannel *eventChannel = [FlutterEventChannel
      eventChannelWithName:[NSString stringWithFormat:@"flutter.io/videoPlayer/videoEvents%lld",
                                                      textureId]
           binaryMessenger:_messenger];
  [eventChannel setStreamHandler:player];
  player.eventChannel = eventChannel;
  self.playersByTextureId[@(textureId)] = player;
  FLTTextureMessage *result = [FLTTextureMessage makeWithTextureId:@(textureId)];
  return result;
}

- (void)initialize:(FlutterError *__autoreleasing *)error {
  // Allow audio playback when the Ring/Silent switch is set to silent
  [[AVAudioSession sharedInstance] setCategory:AVAudioSessionCategoryPlayback error:nil];

  [self.playersByTextureId
      enumerateKeysAndObjectsUsingBlock:^(NSNumber *textureId, FLTVideoPlayer *player, BOOL *stop) {
        [self.registry unregisterTexture:textureId.unsignedIntegerValue];
        [player dispose];
      }];
  [self.playersByTextureId removeAllObjects];
}

- (FLTTextureMessage *)create:(FLTCreateMessage *)input error:(FlutterError **)error {
  FLTFrameUpdater *frameUpdater = [[FLTFrameUpdater alloc] initWithRegistry:_registry];
  FLTVideoPlayer *player;
  if (input.asset) {
    NSString *assetPath;
    if (input.packageName) {
      assetPath = [_registrar lookupKeyForAsset:input.asset fromPackage:input.packageName];
    } else {
      assetPath = [_registrar lookupKeyForAsset:input.asset];
    }
    player = [[FLTVideoPlayer alloc] initWithAsset:assetPath
                                      frameUpdater:frameUpdater
                                     playerFactory:_playerFactory];
    return [self onPlayerSetup:player frameUpdater:frameUpdater];
  } else if (input.uri) {
    player = [[FLTVideoPlayer alloc] initWithURL:[NSURL URLWithString:input.uri]
                                    frameUpdater:frameUpdater
                                     httpHeaders:input.httpHeaders
                                   playerFactory:_playerFactory];
    return [self onPlayerSetup:player frameUpdater:frameUpdater];
  } else {
    *error = [FlutterError errorWithCode:@"video_player" message:@"not implemented" details:nil];
    return nil;
  }
}

- (void)dispose:(FLTTextureMessage *)input error:(FlutterError **)error {
  FLTVideoPlayer *player = self.playersByTextureId[input.textureId];
  [self.registry unregisterTexture:input.textureId.intValue];
  [self.playersByTextureId removeObjectForKey:input.textureId];
  // If the Flutter contains https://github.com/flutter/engine/pull/12695,
  // the `player` is disposed via `onTextureUnregistered` at the right time.
  // Without https://github.com/flutter/engine/pull/12695, there is no guarantee that the
  // texture has completed the un-reregistration. It may leads a crash if we dispose the
  // `player` before the texture is unregistered. We add a dispatch_after hack to make sure the
  // texture is unregistered before we dispose the `player`.
  //
  // TODO(cyanglaz): Remove this dispatch block when
  // https://github.com/flutter/flutter/commit/8159a9906095efc9af8b223f5e232cb63542ad0b is in
  // stable And update the min flutter version of the plugin to the stable version.
  dispatch_after(dispatch_time(DISPATCH_TIME_NOW, (int64_t)(1 * NSEC_PER_SEC)),
                 dispatch_get_main_queue(), ^{
                   if (!player.disposed) {
                     [player dispose];
                   }
                 });
}

- (void)setLooping:(FLTLoopingMessage *)input error:(FlutterError **)error {
  FLTVideoPlayer *player = self.playersByTextureId[input.textureId];
  player.isLooping = input.isLooping.boolValue;
}

- (void)setVolume:(FLTVolumeMessage *)input error:(FlutterError **)error {
  FLTVideoPlayer *player = self.playersByTextureId[input.textureId];
  [player setVolume:input.volume.doubleValue];
}

- (void)setPlaybackSpeed:(FLTPlaybackSpeedMessage *)input error:(FlutterError **)error {
  FLTVideoPlayer *player = self.playersByTextureId[input.textureId];
  [player setPlaybackSpeed:input.speed.doubleValue];
}

- (void)play:(FLTTextureMessage *)input error:(FlutterError **)error {
  FLTVideoPlayer *player = self.playersByTextureId[input.textureId];
  [player play];
}

- (FLTPositionMessage *)position:(FLTTextureMessage *)input error:(FlutterError **)error {
  FLTVideoPlayer *player = self.playersByTextureId[input.textureId];
  FLTPositionMessage *result = [FLTPositionMessage makeWithTextureId:input.textureId
                                                            position:@([player position])];
  return result;
}

- (void)seekTo:(FLTPositionMessage *)input
    completion:(void (^)(FlutterError *_Nullable))completion {
  FLTVideoPlayer *player = self.playersByTextureId[input.textureId];
  [player seekTo:input.position.intValue
      completionHandler:^(BOOL finished) {
        dispatch_async(dispatch_get_main_queue(), ^{
          [self.registry textureFrameAvailable:input.textureId.intValue];
          completion(nil);
        });
      }];
}

- (void)pause:(FLTTextureMessage *)input error:(FlutterError **)error {
  FLTVideoPlayer *player = self.playersByTextureId[input.textureId];
  [player pause];
}

- (void)setMixWithOthers:(FLTMixWithOthersMessage *)input
                   error:(FlutterError *_Nullable __autoreleasing *)error {
  if (input.mixWithOthers.boolValue) {
    [[AVAudioSession sharedInstance] setCategory:AVAudioSessionCategoryPlayback
                                     withOptions:AVAudioSessionCategoryOptionMixWithOthers
                                           error:nil];
  } else {
    [[AVAudioSession sharedInstance] setCategory:AVAudioSessionCategoryPlayback error:nil];
  }
}

- (nullable NSNumber *)isPictureInPictureSupported:
    (FlutterError *_Nullable __autoreleasing *_Nonnull)error {
  return @([AVPictureInPictureController isPictureInPictureSupported]);
}

- (void)setAutomaticallyStartsPictureInPicture:(FLTAutomaticallyStartsPictureInPictureMessage *)input
                                        error:(FlutterError **)error {
  FLTVideoPlayer *player = self.playersByTextureId[input.textureId];
  [player
      setAutomaticallyStartsPictureInPicture:input.enableStartPictureInPictureAutomaticallyFromInline
                                                .boolValue];
}

- (void)setPictureInPictureOverlayRect:(FLTSetPictureInPictureOverlayRectMessage *)input
                                 error:(FlutterError **)error {
  FLTVideoPlayer *player = self.playersByTextureId[input.textureId];
  [player setPictureInPictureOverlayRect:CGRectMake(input.rect.left.floatValue,
                                                    input.rect.top.floatValue,
                                                    input.rect.width.floatValue,
                                                    input.rect.height.floatValue)];
}

- (BOOL)doesInfoPlistSupportPictureInPicture:(FlutterError **)error {
  NSArray *backgroundModes = [NSBundle.mainBundle objectForInfoDictionaryKey:@"UIBackgroundModes"];
  if (![backgroundModes isKindOfClass:[NSArray class]] ||
      ![backgroundModes containsObject:@"audio"]) {
    *error = [FlutterError errorWithCode:@"video_player"
                                 message:@"missing audio UIBackgroundModes audio in Info.plist"
                                 details:nil];
    return NO;
  }
  return YES;
}

- (void)startPictureInPicture:(FLTStartPictureInPictureMessage *)input
                        error:(FlutterError **)error {
  if (![self doesInfoPlistSupportPictureInPicture:error]) {
    return;
  }
  FLTVideoPlayer *player = self.playersByTextureId[input.textureId];
  [player startOrStopPictureInPicture:YES];
}

- (void)stopPictureInPicture:(FLTStopPictureInPictureMessage *)input error:(FlutterError **)error {
  if (![self doesInfoPlistSupportPictureInPicture:error]) {
    return;
  }
  FLTVideoPlayer *player = self.playersByTextureId[input.textureId];
  [player startOrStopPictureInPicture:NO];
}

@end<|MERGE_RESOLUTION|>--- conflicted
+++ resolved
@@ -3,11 +3,8 @@
 // found in the LICENSE file.
 
 #import "FLTVideoPlayerPlugin.h"
-<<<<<<< HEAD
-=======
 #import "FLTVideoPlayerPlugin_Test.h"
 
->>>>>>> 0f56eae4
 #import <AVFoundation/AVFoundation.h>
 #import <AVKit/AVKit.h>
 #import <GLKit/GLKit.h>
@@ -37,10 +34,6 @@
 }
 @end
 
-<<<<<<< HEAD
-@interface FLTVideoPlayer
-    : NSObject <FlutterTexture, FlutterStreamHandler, AVPictureInPictureControllerDelegate>
-=======
 @interface FVPDefaultPlayerFactory : NSObject <FVPPlayerFactory>
 @end
 
@@ -51,8 +44,8 @@
 
 @end
 
-@interface FLTVideoPlayer : NSObject <FlutterTexture, FlutterStreamHandler>
->>>>>>> 0f56eae4
+@interface FLTVideoPlayer
+    : NSObject <FlutterTexture, FlutterStreamHandler, AVPictureInPictureControllerDelegate>
 @property(readonly, nonatomic) AVPlayer *player;
 @property(readonly, nonatomic) AVPlayerItemVideoOutput *videoOutput;
 // This is to fix 2 bugs: 1. blank video for encrypted video streams on iOS 16
