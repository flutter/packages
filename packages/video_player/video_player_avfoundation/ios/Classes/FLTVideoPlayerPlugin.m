--- conflicted
+++ resolved
@@ -12,12 +12,7 @@
 #import "messages.g.h"
 
 #import <MobileCoreServices/MobileCoreServices.h>
-<<<<<<< HEAD
-#import "VIMediaCache.h"
-#import <MobileCoreServices/MobileCoreServices.h>
-=======
 #import "VideoPlayerCache.h"
->>>>>>> 984f75ca
 
 #if !__has_feature(objc_arc)
 #error Code Requires ARC.
@@ -68,11 +63,7 @@
 @property(nonatomic, readonly) BOOL disposed;
 @property(nonatomic, readonly) BOOL isPlaying;
 @property(nonatomic) BOOL isLooping;
-<<<<<<< HEAD
-@property(nonatomic, strong) VIResourceLoaderManager *resourceLoaderManager;
-=======
 @property(nonatomic, strong) ResourceLoaderManager *resourceLoaderManager;
->>>>>>> 984f75ca
 @property(nonatomic, readonly) BOOL isInitialized;
 - (instancetype)initWithURL:(NSURL *)url
                frameUpdater:(FLTFrameUpdater *)frameUpdater
@@ -245,28 +236,15 @@
   }
   AVPlayerItem *item;
   if (cacheEnabled.boolValue) {
-<<<<<<< HEAD
-      if (@available(iOS 13, *)) {
-          VIResourceLoaderManager *resourceLoaderManager = [VIResourceLoaderManager new];
-          self.resourceLoaderManager = resourceLoaderManager;
-          item = [resourceLoaderManager playerItemWithURL:url];
-      }
-=======
       NSLog(@"cache enabled %@", url);
       ResourceLoaderManager *resourceLoaderManager = [ResourceLoaderManager new];
       self.resourceLoaderManager = resourceLoaderManager;
       item = [resourceLoaderManager playerItemWithURL:url];
-      NSLog(@"cache");
->>>>>>> 984f75ca
   } else {
     AVURLAsset *urlAsset = [AVURLAsset URLAssetWithURL:url options:options];
     item = [AVPlayerItem playerItemWithAsset:urlAsset];
   }
-<<<<<<< HEAD
-
-=======
    
->>>>>>> 984f75ca
   return [self initWithPlayerItem:item frameUpdater:frameUpdater playerFactory:playerFactory];
 }
 
@@ -740,11 +718,6 @@
 
 - (void)clearCache:(FLTClearCacheMessage *)input error:(FlutterError **)error {
   FLTVideoPlayer *player = self.playersByTextureId[input.textureId];
-<<<<<<< HEAD
-    if (@available(iOS 13, *)) {
-        [player.resourceLoaderManager cleanCache];
-    }
-=======
     NSLog(@"Clean cache");
     [player.resourceLoaderManager cleanCache];
 //    unsigned long long fileSize = [CacheManager calculateCachedSizeWithError:nil];
@@ -755,7 +728,6 @@
         NSLog(@"clean cache failure: %@", error2);
     }
     [CacheManager cleanAllCacheWithError:&error2];
->>>>>>> 984f75ca
 }
 
 - (void)setVolume:(FLTVolumeMessage *)input error:(FlutterError **)error {
