--- conflicted
+++ resolved
@@ -11,13 +11,8 @@
 #import "AVAssetTrackUtils.h"
 #import "messages.g.h"
 
-<<<<<<< HEAD
-#import "VIMediaCache.h"
-#import <MobileCoreServices/MobileCoreServices.h>
-=======
 #import <MobileCoreServices/MobileCoreServices.h>
 #import "VideoPlayerCache.h"
->>>>>>> 01356b6a
 
 #if !__has_feature(objc_arc)
 #error Code Requires ARC.
@@ -68,11 +63,7 @@
 @property(nonatomic, readonly) BOOL disposed;
 @property(nonatomic, readonly) BOOL isPlaying;
 @property(nonatomic) BOOL isLooping;
-<<<<<<< HEAD
-@property(nonatomic, strong) VIResourceLoaderManager *resourceLoaderManager;
-=======
 @property(nonatomic, strong) ResourceLoaderManager *resourceLoaderManager;
->>>>>>> 01356b6a
 @property(nonatomic, readonly) BOOL isInitialized;
 - (instancetype)initWithURL:(NSURL *)url
                frameUpdater:(FLTFrameUpdater *)frameUpdater
@@ -92,22 +83,13 @@
 - (instancetype)initWithAsset:(NSString *)asset
                  frameUpdater:(FLTFrameUpdater *)frameUpdater
                 playerFactory:(id<FVPPlayerFactory>)playerFactory
-<<<<<<< HEAD
-                  enableCache:(NSNumber *)enable
-  {
-=======
                   enableCache:(NSNumber *)enable {
->>>>>>> 01356b6a
   NSString *path = [[NSBundle mainBundle] pathForResource:asset ofType:nil];
   return [self initWithURL:[NSURL fileURLWithPath:path]
               frameUpdater:frameUpdater
                httpHeaders:@{}
              playerFactory:playerFactory
-<<<<<<< HEAD
-             enableCache:nil];
-=======
                enableCache:false];
->>>>>>> 01356b6a
 }
 
 - (void)addObserversForItem:(AVPlayerItem *)item player:(AVPlayer *)player {
@@ -237,27 +219,11 @@
                frameUpdater:(FLTFrameUpdater *)frameUpdater
                 httpHeaders:(nonnull NSDictionary<NSString *, NSString *> *)headers
               playerFactory:(id<FVPPlayerFactory>)playerFactory
-<<<<<<< HEAD
-                enableCache:(NSNumber *)cacheEnabled{
-=======
                 enableCache:(NSNumber *)cacheEnabled {
->>>>>>> 01356b6a
   NSDictionary<NSString *, id> *options = nil;
   if ([headers count] != 0) {
     options = @{@"AVURLAssetHTTPHeaderFieldsKey" : headers};
   }
-<<<<<<< HEAD
-    AVPlayerItem *item;
-    if (cacheEnabled.boolValue) {
-        VIResourceLoaderManager *resourceLoaderManager = [VIResourceLoaderManager new];
-        self.resourceLoaderManager = resourceLoaderManager;
-        item = [resourceLoaderManager playerItemWithURL:url];
-        VICacheConfiguration *configuration = [VICacheManager cacheConfigurationForURL:url];
-     } else {
-         AVURLAsset *urlAsset = [AVURLAsset URLAssetWithURL:url options:options];
-         item = [AVPlayerItem playerItemWithAsset:urlAsset];
-     }
-=======
   AVPlayerItem *item;
   if (cacheEnabled.boolValue) {
     NSLog(@"cache enabled %@", url);
@@ -268,7 +234,6 @@
     AVURLAsset *urlAsset = [AVURLAsset URLAssetWithURL:url options:options];
     item = [AVPlayerItem playerItemWithAsset:urlAsset];
   }
->>>>>>> 01356b6a
 
   return [self initWithPlayerItem:item frameUpdater:frameUpdater playerFactory:playerFactory];
 }
@@ -676,13 +641,8 @@
     @try {
       player = [[FLTVideoPlayer alloc] initWithAsset:assetPath
                                         frameUpdater:frameUpdater
-<<<<<<< HEAD
-                                       playerFactory:_playerFactory,
+                                       playerFactory:_playerFactory
                                          enableCache:false];
-=======
-                                       playerFactory:_playerFactory
-                                       enableCache:false];
->>>>>>> 01356b6a
       return [self onPlayerSetup:player frameUpdater:frameUpdater];
     } @catch (NSException *exception) {
       *error = [FlutterError errorWithCode:@"video_player" message:exception.reason details:nil];
@@ -690,15 +650,9 @@
     }
   } else if (input.uri) {
     BOOL isCacheSupported = NO;
-<<<<<<< HEAD
-      if (input.enableCache.boolValue) {
-          isCacheSupported = [self isCacheSupported:input.uri];
-      }
-=======
     if (input.enableCache.boolValue) {
       isCacheSupported = [self isCacheSupported:input.uri];
     }
->>>>>>> 01356b6a
     BOOL enableCache = input.enableCache.boolValue ? isCacheSupported : NO;
     player = [[FLTVideoPlayer alloc] initWithURL:[NSURL URLWithString:input.uri]
                                     frameUpdater:frameUpdater
@@ -712,26 +666,6 @@
   }
 }
 
-<<<<<<< HEAD
-- (NSString*) mimeTypeForFileAtPath: (NSString *) path {
-    NSString *fileExtension = [path pathExtension];
-    NSString *UTI = (__bridge_transfer NSString *)UTTypeCreatePreferredIdentifierForTag(kUTTagClassFilenameExtension, (__bridge CFStringRef)fileExtension, NULL);
-    NSString *contentType = (__bridge_transfer NSString *)UTTypeCopyPreferredTagWithClass((__bridge CFStringRef)UTI, kUTTagClassMIMEType);
-      if (!contentType) {
-        return @"application/octet-stream";
-      }
-    return contentType;
-}
-
-- (BOOL) isCacheSupported: (NSString *) path {
-    NSString *mimeType = [self mimeTypeForFileAtPath:path];
-    NSArray *supportedMimetypes = @[@"video/mp4",@"audio/flac"];
-    if ([supportedMimetypes containsObject:mimeType]) {
-        return YES;
-    } else {
-        return NO;
-    }
-=======
 - (NSString *)mimeTypeForFileAtPath:(NSString *)path {
   NSString *fileExtension = [path pathExtension];
   NSString *UTI = (__bridge_transfer NSString *)UTTypeCreatePreferredIdentifierForTag(
@@ -752,7 +686,6 @@
   } else {
     return NO;
   }
->>>>>>> 01356b6a
 }
 
 - (void)dispose:(FLTTextureMessage *)input error:(FlutterError **)error {
@@ -784,11 +717,6 @@
 
 - (void)clearCache:(FLTClearCacheMessage *)input error:(FlutterError **)error {
   FLTVideoPlayer *player = self.playersByTextureId[input.textureId];
-<<<<<<< HEAD
-    if (@available(iOS 13, *)) {
-        [player.resourceLoaderManager cleanCache];
-    }
-=======
   NSLog(@"Clean cache");
   [player.resourceLoaderManager cleanCache];
   //    unsigned long long fileSize = [CacheManager calculateCachedSizeWithError:nil];
@@ -799,7 +727,6 @@
     NSLog(@"clean cache failure: %@", error2);
   }
   [CacheManager cleanAllCacheWithError:&error2];
->>>>>>> 01356b6a
 }
 
 - (void)setVolume:(FLTVolumeMessage *)input error:(FlutterError **)error {
@@ -826,16 +753,10 @@
 
 - (FLTIsSupportedMessage *)isCacheSupportedForNetworkMedia:(FLTIsCacheSupportedMessage *)msg
                                                      error:(FlutterError **)error {
-<<<<<<< HEAD
-    BOOL isSupported = [self isCacheSupported:msg.url];
-    FLTIsSupportedMessage *result = [FLTIsSupportedMessage makeWithIsSupported:[NSNumber numberWithBool:isSupported]];
-    return result;
-=======
   BOOL isSupported = [self isCacheSupported:msg.url];
   FLTIsSupportedMessage *result =
       [FLTIsSupportedMessage makeWithIsSupported:[NSNumber numberWithBool:isSupported]];
   return result;
->>>>>>> 01356b6a
 }
 
 - (void)seekTo:(FLTPositionMessage *)input
