// Copyright 2013 The Flutter Authors. All rights reserved.
// Use of this source code is governed by a BSD-style license that can be
// found in the LICENSE file.

#import "FLTVideoPlayerPlugin.h"
#import "FLTVideoPlayerPlugin_Test.h"

#import <AVFoundation/AVFoundation.h>
#import <GLKit/GLKit.h>

#import "AVAssetTrackUtils.h"
#import "messages.g.h"

#import <MobileCoreServices/MobileCoreServices.h>
#import "VideoPlayerCache.h"

#if !__has_feature(objc_arc)
#error Code Requires ARC.
#endif

@interface FLTFrameUpdater : NSObject
@property(nonatomic) int64_t textureId;
@property(nonatomic, weak, readonly) NSObject<FlutterTextureRegistry> *registry;
- (void)onDisplayLink:(CADisplayLink *)link;
@end

@implementation FLTFrameUpdater
- (FLTFrameUpdater *)initWithRegistry:(NSObject<FlutterTextureRegistry> *)registry {
  NSAssert(self, @"super init cannot be nil");
  if (self == nil) return nil;
  _registry = registry;
  return self;
}

- (void)onDisplayLink:(CADisplayLink *)link {
  [_registry textureFrameAvailable:_textureId];
}
@end

@interface FVPDefaultPlayerFactory : NSObject <FVPPlayerFactory>
@end

@implementation FVPDefaultPlayerFactory
- (AVPlayer *)playerWithPlayerItem:(AVPlayerItem *)playerItem {
  return [AVPlayer playerWithPlayerItem:playerItem];
}

@end

@interface FLTVideoPlayer : NSObject <FlutterTexture, FlutterStreamHandler>
@property(readonly, nonatomic) AVPlayer *player;
@property(readonly, nonatomic) AVPlayerItemVideoOutput *videoOutput;
// This is to fix 2 bugs: 1. blank video for encrypted video streams on iOS 16
// (https://github.com/flutter/flutter/issues/111457) and 2. swapped width and height for some video
// streams (not just iOS 16).  (https://github.com/flutter/flutter/issues/109116).
// An invisible AVPlayerLayer is used to overwrite the protection of pixel buffers in those streams
// for issue #1, and restore the correct width and height for issue #2.
@property(readonly, nonatomic) AVPlayerLayer *playerLayer;
@property(readonly, nonatomic) CADisplayLink *displayLink;
@property(nonatomic) FlutterEventChannel *eventChannel;
@property(nonatomic) FlutterEventSink eventSink;
@property(nonatomic) CGAffineTransform preferredTransform;
@property(nonatomic, readonly) BOOL disposed;
@property(nonatomic, readonly) BOOL isPlaying;
@property(nonatomic) BOOL isLooping;
@property(nonatomic, strong) ResourceLoaderManager *resourceLoaderManager;
@property(nonatomic, readonly) BOOL isInitialized;
- (instancetype)initWithURL:(NSURL *)url
               frameUpdater:(FLTFrameUpdater *)frameUpdater
                httpHeaders:(nonnull NSDictionary<NSString *, NSString *> *)headers
              playerFactory:(id<FVPPlayerFactory>)playerFactory
                enableCache:(NSNumber *)cacheEnabled;
@end

static void *timeRangeContext = &timeRangeContext;
static void *statusContext = &statusContext;
static void *presentationSizeContext = &presentationSizeContext;
static void *durationContext = &durationContext;
static void *playbackLikelyToKeepUpContext = &playbackLikelyToKeepUpContext;
static void *playbackBufferEmptyContext = &playbackBufferEmptyContext;
static void *playbackBufferFullContext = &playbackBufferFullContext;
static void *rateContext = &rateContext;

@implementation FLTVideoPlayer
- (instancetype)initWithAsset:(NSString *)asset
                 frameUpdater:(FLTFrameUpdater *)frameUpdater
                playerFactory:(id<FVPPlayerFactory>)playerFactory
                  enableCache:(NSNumber *)enable {
  NSString *path = [[NSBundle mainBundle] pathForResource:asset ofType:nil];
  return [self initWithURL:[NSURL fileURLWithPath:path]
              frameUpdater:frameUpdater
               httpHeaders:@{}
             playerFactory:playerFactory
               enableCache:false];
}

- (void)addObserversForItem:(AVPlayerItem *)item player:(AVPlayer *)player {
  [item addObserver:self
         forKeyPath:@"loadedTimeRanges"
            options:NSKeyValueObservingOptionInitial | NSKeyValueObservingOptionNew
            context:timeRangeContext];
  [item addObserver:self
         forKeyPath:@"status"
            options:NSKeyValueObservingOptionInitial | NSKeyValueObservingOptionNew
            context:statusContext];
  [item addObserver:self
         forKeyPath:@"presentationSize"
            options:NSKeyValueObservingOptionInitial | NSKeyValueObservingOptionNew
            context:presentationSizeContext];
  [item addObserver:self
         forKeyPath:@"duration"
            options:NSKeyValueObservingOptionInitial | NSKeyValueObservingOptionNew
            context:durationContext];
  [item addObserver:self
         forKeyPath:@"playbackLikelyToKeepUp"
            options:NSKeyValueObservingOptionInitial | NSKeyValueObservingOptionNew
            context:playbackLikelyToKeepUpContext];
  [item addObserver:self
         forKeyPath:@"playbackBufferEmpty"
            options:NSKeyValueObservingOptionInitial | NSKeyValueObservingOptionNew
            context:playbackBufferEmptyContext];
  [item addObserver:self
         forKeyPath:@"playbackBufferFull"
            options:NSKeyValueObservingOptionInitial | NSKeyValueObservingOptionNew
            context:playbackBufferFullContext];

  // Add observer to AVPlayer instead of AVPlayerItem since the AVPlayerItem does not have a "rate"
  // property
  [player addObserver:self
           forKeyPath:@"rate"
              options:NSKeyValueObservingOptionInitial | NSKeyValueObservingOptionNew
              context:rateContext];

  // Add an observer that will respond to itemDidPlayToEndTime
  [[NSNotificationCenter defaultCenter] addObserver:self
                                           selector:@selector(itemDidPlayToEndTime:)
                                               name:AVPlayerItemDidPlayToEndTimeNotification
                                             object:item];
}

- (void)itemDidPlayToEndTime:(NSNotification *)notification {
  if (_isLooping) {
    AVPlayerItem *p = [notification object];
    [p seekToTime:kCMTimeZero completionHandler:nil];
  } else {
    if (_eventSink) {
      _eventSink(@{@"event" : @"completed"});
    }
  }
}

const int64_t TIME_UNSET = -9223372036854775807;

NS_INLINE int64_t FLTCMTimeToMillis(CMTime time) {
  // When CMTIME_IS_INDEFINITE return a value that matches TIME_UNSET from ExoPlayer2 on Android.
  // Fixes https://github.com/flutter/flutter/issues/48670
  if (CMTIME_IS_INDEFINITE(time)) return TIME_UNSET;
  if (time.timescale == 0) return 0;
  return time.value * 1000 / time.timescale;
}

NS_INLINE CGFloat radiansToDegrees(CGFloat radians) {
  // Input range [-pi, pi] or [-180, 180]
  CGFloat degrees = GLKMathRadiansToDegrees((float)radians);
  if (degrees < 0) {
    // Convert -90 to 270 and -180 to 180
    return degrees + 360;
  }
  // Output degrees in between [0, 360]
  return degrees;
};

NS_INLINE UIViewController *rootViewController(void) {
#pragma clang diagnostic push
#pragma clang diagnostic ignored "-Wdeprecated-declarations"
  // TODO: (hellohuanlin) Provide a non-deprecated codepath. See
  // https://github.com/flutter/flutter/issues/104117
  return UIApplication.sharedApplication.keyWindow.rootViewController;
#pragma clang diagnostic pop
}

- (AVMutableVideoComposition *)getVideoCompositionWithTransform:(CGAffineTransform)transform
                                                      withAsset:(AVAsset *)asset
                                                 withVideoTrack:(AVAssetTrack *)videoTrack {
  AVMutableVideoCompositionInstruction *instruction =
      [AVMutableVideoCompositionInstruction videoCompositionInstruction];
  instruction.timeRange = CMTimeRangeMake(kCMTimeZero, [asset duration]);
  AVMutableVideoCompositionLayerInstruction *layerInstruction =
      [AVMutableVideoCompositionLayerInstruction
          videoCompositionLayerInstructionWithAssetTrack:videoTrack];
  [layerInstruction setTransform:_preferredTransform atTime:kCMTimeZero];

  AVMutableVideoComposition *videoComposition = [AVMutableVideoComposition videoComposition];
  instruction.layerInstructions = @[ layerInstruction ];
  videoComposition.instructions = @[ instruction ];

  // If in portrait mode, switch the width and height of the video
  CGFloat width = videoTrack.naturalSize.width;
  CGFloat height = videoTrack.naturalSize.height;
  NSInteger rotationDegrees =
      (NSInteger)round(radiansToDegrees(atan2(_preferredTransform.b, _preferredTransform.a)));
  if (rotationDegrees == 90 || rotationDegrees == 270) {
    width = videoTrack.naturalSize.height;
    height = videoTrack.naturalSize.width;
  }
  videoComposition.renderSize = CGSizeMake(width, height);

  // TODO(@recastrodiaz): should we use videoTrack.nominalFrameRate ?
  // Currently set at a constant 30 FPS
  videoComposition.frameDuration = CMTimeMake(1, 30);

  return videoComposition;
}

- (void)createVideoOutputAndDisplayLink:(FLTFrameUpdater *)frameUpdater {
  NSDictionary *pixBuffAttributes = @{
    (id)kCVPixelBufferPixelFormatTypeKey : @(kCVPixelFormatType_32BGRA),
    (id)kCVPixelBufferIOSurfacePropertiesKey : @{}
  };
  _videoOutput = [[AVPlayerItemVideoOutput alloc] initWithPixelBufferAttributes:pixBuffAttributes];

  _displayLink = [CADisplayLink displayLinkWithTarget:frameUpdater
                                             selector:@selector(onDisplayLink:)];
  [_displayLink addToRunLoop:[NSRunLoop currentRunLoop] forMode:NSRunLoopCommonModes];
  _displayLink.paused = YES;
}

- (instancetype)initWithURL:(NSURL *)url
               frameUpdater:(FLTFrameUpdater *)frameUpdater
                httpHeaders:(nonnull NSDictionary<NSString *, NSString *> *)headers
              playerFactory:(id<FVPPlayerFactory>)playerFactory
                enableCache:(NSNumber *)cacheEnabled {
  NSDictionary<NSString *, id> *options = nil;
  if ([headers count] != 0) {
    options = @{@"AVURLAssetHTTPHeaderFieldsKey" : headers};
  }
  AVPlayerItem *item;
  if (cacheEnabled.boolValue) {
    NSLog(@"cache enabled %@", url);
    ResourceLoaderManager *resourceLoaderManager = [ResourceLoaderManager new];
    self.resourceLoaderManager = resourceLoaderManager;
    item = [resourceLoaderManager playerItemWithURL:url];
  } else {
    AVURLAsset *urlAsset = [AVURLAsset URLAssetWithURL:url options:options];
    item = [AVPlayerItem playerItemWithAsset:urlAsset];
  }

  return [self initWithPlayerItem:item frameUpdater:frameUpdater playerFactory:playerFactory];
}

- (void)string:(NSMutableString *)string
    appendString:(NSString *)appendString
            muti:(NSInteger)muti {
  for (NSInteger i = 0; i < muti; i++) {
    [string appendString:appendString];
  }
}

- (instancetype)initWithPlayerItem:(AVPlayerItem *)item
                      frameUpdater:(FLTFrameUpdater *)frameUpdater
                     playerFactory:(id<FVPPlayerFactory>)playerFactory {
  self = [super init];
  NSAssert(self, @"super init cannot be nil");

  AVAsset *asset = [item asset];
  void (^assetCompletionHandler)(void) = ^{
    if ([asset statusOfValueForKey:@"tracks" error:nil] == AVKeyValueStatusLoaded) {
      NSArray *tracks = [asset tracksWithMediaType:AVMediaTypeVideo];
      if ([tracks count] > 0) {
        AVAssetTrack *videoTrack = tracks[0];
        void (^trackCompletionHandler)(void) = ^{
          if (self->_disposed) return;
          if ([videoTrack statusOfValueForKey:@"preferredTransform"
                                        error:nil] == AVKeyValueStatusLoaded) {
            // Rotate the video by using a videoComposition and the preferredTransform
            self->_preferredTransform = FLTGetStandardizedTransformForTrack(videoTrack);
            // Note:
            // https://developer.apple.com/documentation/avfoundation/avplayeritem/1388818-videocomposition
            // Video composition can only be used with file-based media and is not supported for
            // use with media served using HTTP Live Streaming.
            AVMutableVideoComposition *videoComposition =
                [self getVideoCompositionWithTransform:self->_preferredTransform
                                             withAsset:asset
                                        withVideoTrack:videoTrack];
            item.videoComposition = videoComposition;
          }
        };
        [videoTrack loadValuesAsynchronouslyForKeys:@[ @"preferredTransform" ]
                                  completionHandler:trackCompletionHandler];
      }
    }
  };

  _player = [playerFactory playerWithPlayerItem:item];
  _player.actionAtItemEnd = AVPlayerActionAtItemEndNone;

  // This is to fix 2 bugs: 1. blank video for encrypted video streams on iOS 16
  // (https://github.com/flutter/flutter/issues/111457) and 2. swapped width and height for some
  // video streams (not just iOS 16).  (https://github.com/flutter/flutter/issues/109116). An
  // invisible AVPlayerLayer is used to overwrite the protection of pixel buffers in those streams
  // for issue #1, and restore the correct width and height for issue #2.
  _playerLayer = [AVPlayerLayer playerLayerWithPlayer:_player];
  [rootViewController().view.layer addSublayer:_playerLayer];

  [self createVideoOutputAndDisplayLink:frameUpdater];

  [self addObserversForItem:item player:_player];

  [asset loadValuesAsynchronouslyForKeys:@[ @"tracks" ] completionHandler:assetCompletionHandler];

  return self;
}

- (void)observeValueForKeyPath:(NSString *)path
                      ofObject:(id)object
                        change:(NSDictionary *)change
                       context:(void *)context {
  if (context == timeRangeContext) {
    if (_eventSink != nil) {
      NSMutableArray<NSArray<NSNumber *> *> *values = [[NSMutableArray alloc] init];
      for (NSValue *rangeValue in [object loadedTimeRanges]) {
        CMTimeRange range = [rangeValue CMTimeRangeValue];
        int64_t start = FLTCMTimeToMillis(range.start);
        [values addObject:@[ @(start), @(start + FLTCMTimeToMillis(range.duration)) ]];
      }
      _eventSink(@{@"event" : @"bufferingUpdate", @"values" : values});
    }
  } else if (context == statusContext) {
    AVPlayerItem *item = (AVPlayerItem *)object;
    switch (item.status) {
      case AVPlayerItemStatusFailed:
        if (_eventSink != nil) {
          _eventSink([FlutterError
              errorWithCode:@"VideoError"
                    message:[@"Failed to load video: "
                                stringByAppendingString:[item.error localizedDescription]]
                    details:nil]);
        }
        break;
      case AVPlayerItemStatusUnknown:
        break;
      case AVPlayerItemStatusReadyToPlay:
        [item addOutput:_videoOutput];
        [self setupEventSinkIfReadyToPlay];
        [self updatePlayingState];
        break;
    }
  } else if (context == presentationSizeContext || context == durationContext) {
    AVPlayerItem *item = (AVPlayerItem *)object;
    if (item.status == AVPlayerItemStatusReadyToPlay) {
      // Due to an apparent bug, when the player item is ready, it still may not have determined
      // its presentation size or duration. When these properties are finally set, re-check if
      // all required properties and instantiate the event sink if it is not already set up.
      [self setupEventSinkIfReadyToPlay];
      [self updatePlayingState];
    }
  } else if (context == playbackLikelyToKeepUpContext) {
    if ([[_player currentItem] isPlaybackLikelyToKeepUp]) {
      [self updatePlayingState];
      if (_eventSink != nil) {
        _eventSink(@{@"event" : @"bufferingEnd"});
      }
    }
  } else if (context == playbackBufferEmptyContext) {
    if (_eventSink != nil) {
      _eventSink(@{@"event" : @"bufferingStart"});
    }
  } else if (context == playbackBufferFullContext) {
    if (_eventSink != nil) {
      _eventSink(@{@"event" : @"bufferingEnd"});
    }
  } else if (context == rateContext) {
    // Important: Make sure to cast the object to AVPlayer when observing the rate property,
    // as it is not available in AVPlayerItem.
    AVPlayer *player = (AVPlayer *)object;
    if (_eventSink != nil) {
      _eventSink(
          @{@"event" : @"isPlayingStateUpdate", @"isPlaying" : player.rate > 0 ? @YES : @NO});
    }
  }
}

- (void)updatePlayingState {
  if (!_isInitialized) {
    return;
  }
  if (_isPlaying) {
    [_player play];
  } else {
    [_player pause];
  }
  _displayLink.paused = !_isPlaying;
}

- (void)setupEventSinkIfReadyToPlay {
  if (_eventSink && !_isInitialized) {
    AVPlayerItem *currentItem = self.player.currentItem;
    CGSize size = currentItem.presentationSize;
    CGFloat width = size.width;
    CGFloat height = size.height;

    // Wait until tracks are loaded to check duration or if there are any videos.
    AVAsset *asset = currentItem.asset;
    if ([asset statusOfValueForKey:@"tracks" error:nil] != AVKeyValueStatusLoaded) {
      void (^trackCompletionHandler)(void) = ^{
        if ([asset statusOfValueForKey:@"tracks" error:nil] != AVKeyValueStatusLoaded) {
          // Cancelled, or something failed.
          return;
        }
        // This completion block will run on an AVFoundation background queue.
        // Hop back to the main thread to set up event sink.
        [self performSelector:_cmd onThread:NSThread.mainThread withObject:self waitUntilDone:NO];
      };
      [asset loadValuesAsynchronouslyForKeys:@[ @"tracks" ]
                           completionHandler:trackCompletionHandler];
      return;
    }

    BOOL hasVideoTracks = [asset tracksWithMediaType:AVMediaTypeVideo].count != 0;
    BOOL hasNoTracks = asset.tracks.count == 0;

    // The player has not yet initialized when it has no size, unless it is an audio-only track.
    // HLS m3u8 video files never load any tracks, and are also not yet initialized until they have
    // a size.
    if ((hasVideoTracks || hasNoTracks) && height == CGSizeZero.height &&
        width == CGSizeZero.width) {
      return;
    }
    // The player may be initialized but still needs to determine the duration.
    int64_t duration = [self duration];
    if (duration == 0) {
      return;
    }

    _isInitialized = YES;
    _eventSink(@{
      @"event" : @"initialized",
      @"duration" : @(duration),
      @"width" : @(width),
      @"height" : @(height)
    });
  }
}

- (void)play {
  _isPlaying = YES;
  [self updatePlayingState];
}

- (void)pause {
  _isPlaying = NO;
  [self updatePlayingState];
}

- (int64_t)position {
  return FLTCMTimeToMillis([_player currentTime]);
}

- (int64_t)duration {
  // Note: https://openradar.appspot.com/radar?id=4968600712511488
  // `[AVPlayerItem duration]` can be `kCMTimeIndefinite`,
  // use `[[AVPlayerItem asset] duration]` instead.
  return FLTCMTimeToMillis([[[_player currentItem] asset] duration]);
}

- (void)seekTo:(int)location completionHandler:(void (^)(BOOL))completionHandler {
  CMTime locationCMT = CMTimeMake(location, 1000);
  CMTimeValue duration = _player.currentItem.asset.duration.value;
  // Without adding tolerance when seeking to duration,
  // seekToTime will never complete, and this call will hang.
  // see issue https://github.com/flutter/flutter/issues/124475.
  CMTime tolerance = location == duration ? CMTimeMake(1, 1000) : kCMTimeZero;
  [_player seekToTime:locationCMT
        toleranceBefore:tolerance
         toleranceAfter:tolerance
      completionHandler:completionHandler];
}

- (void)setIsLooping:(BOOL)isLooping {
  _isLooping = isLooping;
}

- (void)setVolume:(double)volume {
  _player.volume = (float)((volume < 0.0) ? 0.0 : ((volume > 1.0) ? 1.0 : volume));
}

- (void)setPlaybackSpeed:(double)speed {
  // See https://developer.apple.com/library/archive/qa/qa1772/_index.html for an explanation of
  // these checks.
  if (speed > 2.0 && !_player.currentItem.canPlayFastForward) {
    if (_eventSink != nil) {
      _eventSink([FlutterError errorWithCode:@"VideoError"
                                     message:@"Video cannot be fast-forwarded beyond 2.0x"
                                     details:nil]);
    }
    return;
  }

  if (speed < 1.0 && !_player.currentItem.canPlaySlowForward) {
    if (_eventSink != nil) {
      _eventSink([FlutterError errorWithCode:@"VideoError"
                                     message:@"Video cannot be slow-forwarded"
                                     details:nil]);
    }
    return;
  }

  _player.rate = speed;
}

- (CVPixelBufferRef)copyPixelBuffer {
  CMTime outputItemTime = [_videoOutput itemTimeForHostTime:CACurrentMediaTime()];
  if ([_videoOutput hasNewPixelBufferForItemTime:outputItemTime]) {
    return [_videoOutput copyPixelBufferForItemTime:outputItemTime itemTimeForDisplay:NULL];
  } else {
    return NULL;
  }
}

- (void)onTextureUnregistered:(NSObject<FlutterTexture> *)texture {
  dispatch_async(dispatch_get_main_queue(), ^{
    [self dispose];
  });
}

- (FlutterError *_Nullable)onCancelWithArguments:(id _Nullable)arguments {
  _eventSink = nil;
  return nil;
}

- (FlutterError *_Nullable)onListenWithArguments:(id _Nullable)arguments
                                       eventSink:(nonnull FlutterEventSink)events {
  _eventSink = events;
  // TODO(@recastrodiaz): remove the line below when the race condition is resolved:
  // https://github.com/flutter/flutter/issues/21483
  // This line ensures the 'initialized' event is sent when the event
  // 'AVPlayerItemStatusReadyToPlay' fires before _eventSink is set (this function
  // onListenWithArguments is called)
  [self setupEventSinkIfReadyToPlay];
  return nil;
}

/// This method allows you to dispose without touching the event channel.  This
/// is useful for the case where the Engine is in the process of deconstruction
/// so the channel is going to die or is already dead.
- (void)disposeSansEventChannel {
  _disposed = YES;
  [_playerLayer removeFromSuperlayer];
  [_displayLink invalidate];
  AVPlayerItem *currentItem = self.player.currentItem;
  [currentItem removeObserver:self forKeyPath:@"status"];
  [currentItem removeObserver:self forKeyPath:@"loadedTimeRanges"];
  [currentItem removeObserver:self forKeyPath:@"presentationSize"];
  [currentItem removeObserver:self forKeyPath:@"duration"];
  [currentItem removeObserver:self forKeyPath:@"playbackLikelyToKeepUp"];
  [currentItem removeObserver:self forKeyPath:@"playbackBufferEmpty"];
  [currentItem removeObserver:self forKeyPath:@"playbackBufferFull"];

  [self.player replaceCurrentItemWithPlayerItem:nil];
  [[NSNotificationCenter defaultCenter] removeObserver:self];
}

- (void)dispose {
  [self disposeSansEventChannel];
  [_eventChannel setStreamHandler:nil];
}

@end

@interface FLTVideoPlayerPlugin () <FLTAVFoundationVideoPlayerApi>
@property(readonly, weak, nonatomic) NSObject<FlutterTextureRegistry> *registry;
@property(readonly, weak, nonatomic) NSObject<FlutterBinaryMessenger> *messenger;
@property(readonly, strong, nonatomic)
    NSMutableDictionary<NSNumber *, FLTVideoPlayer *> *playersByTextureId;
@property(readonly, strong, nonatomic) NSObject<FlutterPluginRegistrar> *registrar;
@property(nonatomic, strong) id<FVPPlayerFactory> playerFactory;
@end

@implementation FLTVideoPlayerPlugin
+ (void)registerWithRegistrar:(NSObject<FlutterPluginRegistrar> *)registrar {
  FLTVideoPlayerPlugin *instance = [[FLTVideoPlayerPlugin alloc] initWithRegistrar:registrar];
  [registrar publish:instance];
  FLTAVFoundationVideoPlayerApiSetup(registrar.messenger, instance);
}

- (instancetype)initWithRegistrar:(NSObject<FlutterPluginRegistrar> *)registrar {
  return [self initWithPlayerFactory:[[FVPDefaultPlayerFactory alloc] init] registrar:registrar];
}

- (instancetype)initWithPlayerFactory:(id<FVPPlayerFactory>)playerFactory
                            registrar:(NSObject<FlutterPluginRegistrar> *)registrar {
  self = [super init];
  NSAssert(self, @"super init cannot be nil");
  _registry = [registrar textures];
  _messenger = [registrar messenger];
  _registrar = registrar;
  _playerFactory = playerFactory;
  _playersByTextureId = [NSMutableDictionary dictionaryWithCapacity:1];
  return self;
}

- (void)detachFromEngineForRegistrar:(NSObject<FlutterPluginRegistrar> *)registrar {
  [self.playersByTextureId.allValues makeObjectsPerformSelector:@selector(disposeSansEventChannel)];
  [self.playersByTextureId removeAllObjects];
  // TODO(57151): This should be commented out when 57151's fix lands on stable.
  // This is the correct behavior we never did it in the past and the engine
  // doesn't currently support it.
  // FLTAVFoundationVideoPlayerApiSetup(registrar.messenger, nil);
}

- (FLTTextureMessage *)onPlayerSetup:(FLTVideoPlayer *)player
                        frameUpdater:(FLTFrameUpdater *)frameUpdater {
  int64_t textureId = [self.registry registerTexture:player];
  frameUpdater.textureId = textureId;
  FlutterEventChannel *eventChannel = [FlutterEventChannel
      eventChannelWithName:[NSString stringWithFormat:@"flutter.io/videoPlayer/videoEvents%lld",
                                                      textureId]
           binaryMessenger:_messenger];
  [eventChannel setStreamHandler:player];
  player.eventChannel = eventChannel;
  self.playersByTextureId[@(textureId)] = player;
  FLTTextureMessage *result = [FLTTextureMessage makeWithTextureId:@(textureId)];
  return result;
}

- (void)initialize:(FlutterError *__autoreleasing *)error {
  // Allow audio playback when the Ring/Silent switch is set to silent
  [[AVAudioSession sharedInstance] setCategory:AVAudioSessionCategoryPlayback error:nil];

  [self.playersByTextureId
      enumerateKeysAndObjectsUsingBlock:^(NSNumber *textureId, FLTVideoPlayer *player, BOOL *stop) {
        [self.registry unregisterTexture:textureId.unsignedIntegerValue];
        [player dispose];
      }];
  [self.playersByTextureId removeAllObjects];
}

- (FLTTextureMessage *)create:(FLTCreateMessage *)input error:(FlutterError **)error {
  FLTFrameUpdater *frameUpdater = [[FLTFrameUpdater alloc] initWithRegistry:_registry];
  FLTVideoPlayer *player;
  if (input.asset) {
    NSString *assetPath;
    if (input.packageName) {
      assetPath = [_registrar lookupKeyForAsset:input.asset fromPackage:input.packageName];
    } else {
      assetPath = [_registrar lookupKeyForAsset:input.asset];
    }
<<<<<<< HEAD
    player = [[FLTVideoPlayer alloc] initWithAsset:assetPath
                                      frameUpdater:frameUpdater
                                     playerFactory:_playerFactory
                                       enableCache:false];
    return [self onPlayerSetup:player frameUpdater:frameUpdater];
=======
    @try {
      player = [[FLTVideoPlayer alloc] initWithAsset:assetPath
                                        frameUpdater:frameUpdater
                                       playerFactory:_playerFactory];
      return [self onPlayerSetup:player frameUpdater:frameUpdater];
    } @catch (NSException *exception) {
      *error = [FlutterError errorWithCode:@"video_player" message:exception.reason details:nil];
      return nil;
    }
>>>>>>> 6889cca8
  } else if (input.uri) {
    BOOL isCacheSupported = NO;
    if (input.enableCache.boolValue) {
      isCacheSupported = [self isCacheSupported:input.uri];
    }
    BOOL enableCache = input.enableCache.boolValue ? isCacheSupported : NO;
    player = [[FLTVideoPlayer alloc] initWithURL:[NSURL URLWithString:input.uri]
                                    frameUpdater:frameUpdater
                                     httpHeaders:input.httpHeaders
                                   playerFactory:_playerFactory
                                     enableCache:[NSNumber numberWithBool:enableCache]];
    return [self onPlayerSetup:player frameUpdater:frameUpdater];
  } else {
    *error = [FlutterError errorWithCode:@"video_player" message:@"not implemented" details:nil];
    return nil;
  }
}

- (NSString *)mimeTypeForFileAtPath:(NSString *)path {
  NSString *fileExtension = [path pathExtension];
  NSString *UTI = (__bridge_transfer NSString *)UTTypeCreatePreferredIdentifierForTag(
      kUTTagClassFilenameExtension, (__bridge CFStringRef)fileExtension, NULL);
  NSString *contentType = (__bridge_transfer NSString *)UTTypeCopyPreferredTagWithClass(
      (__bridge CFStringRef)UTI, kUTTagClassMIMEType);
  if (!contentType) {
    return @"application/octet-stream";
  }
  return contentType;
}

- (BOOL)isCacheSupported:(NSString *)path {
  NSString *mimeType = [self mimeTypeForFileAtPath:path];
  NSArray *supportedMimetypes = @[ @"video/mp4", @"audio/flac" ];
  if ([supportedMimetypes containsObject:mimeType]) {
    return YES;
  } else {
    return NO;
  }
}

- (void)dispose:(FLTTextureMessage *)input error:(FlutterError **)error {
  FLTVideoPlayer *player = self.playersByTextureId[input.textureId];
  [self.registry unregisterTexture:input.textureId.intValue];
  [self.playersByTextureId removeObjectForKey:input.textureId];
  // If the Flutter contains https://github.com/flutter/engine/pull/12695,
  // the `player` is disposed via `onTextureUnregistered` at the right time.
  // Without https://github.com/flutter/engine/pull/12695, there is no guarantee that the
  // texture has completed the un-reregistration. It may leads a crash if we dispose the
  // `player` before the texture is unregistered. We add a dispatch_after hack to make sure the
  // texture is unregistered before we dispose the `player`.
  //
  // TODO(cyanglaz): Remove this dispatch block when
  // https://github.com/flutter/flutter/commit/8159a9906095efc9af8b223f5e232cb63542ad0b is in
  // stable And update the min flutter version of the plugin to the stable version.
  dispatch_after(dispatch_time(DISPATCH_TIME_NOW, (int64_t)(1 * NSEC_PER_SEC)),
                 dispatch_get_main_queue(), ^{
                   if (!player.disposed) {
                     [player dispose];
                   }
                 });
}

- (void)setLooping:(FLTLoopingMessage *)input error:(FlutterError **)error {
  FLTVideoPlayer *player = self.playersByTextureId[input.textureId];
  player.isLooping = input.isLooping.boolValue;
}

- (void)clearCache:(FLTClearCacheMessage *)input error:(FlutterError **)error {
  FLTVideoPlayer *player = self.playersByTextureId[input.textureId];
  NSLog(@"Clean cache");
  [player.resourceLoaderManager cleanCache];
  //    unsigned long long fileSize = [CacheManager calculateCachedSizeWithError:nil];
  //    NSLog(@"file cache size: %@", @(fileSize));
  NSError *error2;
  [CacheManager cleanAllCacheWithError:&error2];
  if (error2) {
    NSLog(@"clean cache failure: %@", error2);
  }
  [CacheManager cleanAllCacheWithError:&error2];
}

- (void)setVolume:(FLTVolumeMessage *)input error:(FlutterError **)error {
  FLTVideoPlayer *player = self.playersByTextureId[input.textureId];
  [player setVolume:input.volume.doubleValue];
}

- (void)setPlaybackSpeed:(FLTPlaybackSpeedMessage *)input error:(FlutterError **)error {
  FLTVideoPlayer *player = self.playersByTextureId[input.textureId];
  [player setPlaybackSpeed:input.speed.doubleValue];
}

- (void)play:(FLTTextureMessage *)input error:(FlutterError **)error {
  FLTVideoPlayer *player = self.playersByTextureId[input.textureId];
  [player play];
}

- (FLTPositionMessage *)position:(FLTTextureMessage *)input error:(FlutterError **)error {
  FLTVideoPlayer *player = self.playersByTextureId[input.textureId];
  FLTPositionMessage *result = [FLTPositionMessage makeWithTextureId:input.textureId
                                                            position:@([player position])];
  return result;
}

- (FLTIsSupportedMessage *)isCacheSupportedForNetworkMedia:(FLTIsCacheSupportedMessage *)msg
                                                     error:(FlutterError **)error {
  BOOL isSupported = [self isCacheSupported:msg.url];
  FLTIsSupportedMessage *result =
      [FLTIsSupportedMessage makeWithIsSupported:[NSNumber numberWithBool:isSupported]];
  return result;
}

- (void)seekTo:(FLTPositionMessage *)input
    completion:(void (^)(FlutterError *_Nullable))completion {
  FLTVideoPlayer *player = self.playersByTextureId[input.textureId];
  [player seekTo:input.position.intValue
      completionHandler:^(BOOL finished) {
        dispatch_async(dispatch_get_main_queue(), ^{
          [self.registry textureFrameAvailable:input.textureId.intValue];
          completion(nil);
        });
      }];
}

- (void)pause:(FLTTextureMessage *)input error:(FlutterError **)error {
  FLTVideoPlayer *player = self.playersByTextureId[input.textureId];
  [player pause];
}

- (void)setMixWithOthers:(FLTMixWithOthersMessage *)input
                   error:(FlutterError *_Nullable __autoreleasing *)error {
  if (input.mixWithOthers.boolValue) {
    [[AVAudioSession sharedInstance] setCategory:AVAudioSessionCategoryPlayback
                                     withOptions:AVAudioSessionCategoryOptionMixWithOthers
                                           error:nil];
  } else {
    [[AVAudioSession sharedInstance] setCategory:AVAudioSessionCategoryPlayback error:nil];
  }
}

@end<|MERGE_RESOLUTION|>--- conflicted
+++ resolved
@@ -645,23 +645,16 @@
     } else {
       assetPath = [_registrar lookupKeyForAsset:input.asset];
     }
-<<<<<<< HEAD
-    player = [[FLTVideoPlayer alloc] initWithAsset:assetPath
-                                      frameUpdater:frameUpdater
-                                     playerFactory:_playerFactory
-                                       enableCache:false];
-    return [self onPlayerSetup:player frameUpdater:frameUpdater];
-=======
     @try {
       player = [[FLTVideoPlayer alloc] initWithAsset:assetPath
                                         frameUpdater:frameUpdater
-                                       playerFactory:_playerFactory];
+                                       playerFactory:_playerFactory
+                                       enableCache:false];
       return [self onPlayerSetup:player frameUpdater:frameUpdater];
     } @catch (NSException *exception) {
       *error = [FlutterError errorWithCode:@"video_player" message:exception.reason details:nil];
       return nil;
     }
->>>>>>> 6889cca8
   } else if (input.uri) {
     BOOL isCacheSupported = NO;
     if (input.enableCache.boolValue) {
