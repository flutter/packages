## 2.5.2

<<<<<<< HEAD
* Synchronizes `VideoPlayerValue.isPlaying` with underlying video player.
=======
* Updates links for the merge of flutter/plugins into flutter/packages.
>>>>>>> 25f0f702
* Updates minimum Flutter version to 3.0.

## 2.5.1

* Updates code for stricter lint checks.

## 2.5.0

* Exposes `VideoScrubber` so it can be used to make custom video progress indicators

## 2.4.10

* Adds compatibilty with version 6.0 of the platform interface.

## 2.4.9

* Fixes file URI construction.

## 2.4.8

* Updates code for new analysis options.
* Updates code for `no_leading_underscores_for_local_identifiers` lint.

## 2.4.7

* Updates README via code excerpts.
* Fixes violations of new analysis option use_named_constants.

## 2.4.6

* Fixes avoid_redundant_argument_values lint warnings and minor typos.

## 2.4.5

* Ignores unnecessary import warnings in preparation for [upcoming Flutter changes](https://github.com/flutter/flutter/pull/104231).
* Fixes an exception when a disposed VideoPlayerController is disposed again.

## 2.4.4

* Updates references to the obsolete master branch.

## 2.4.3

* Fixes Android to correctly display videos recorded in landscapeRight ([#60327](https://github.com/flutter/flutter/issues/60327)).
* Fixes order-dependent unit tests.

## 2.4.2

* Minor fixes for new analysis options.

## 2.4.1

* Removes unnecessary imports.
* Fixes library_private_types_in_public_api, sort_child_properties_last and use_key_in_widget_constructors
  lint warnings.

## 2.4.0

* Updates minimum Flutter version to 2.10.
* Adds OS version support information to README.
* Adds `setClosedCaptionFile` method to `VideoPlayerController`.

## 2.3.0

* Adds `allowBackgroundPlayback` to `VideoPlayerOptions`.

## 2.2.19

* Internal code cleanup for stricter analysis options.

## 2.2.18

* Moves Android and iOS implementations to federated packages.
* Update audio URL in iOS tests.

## 2.2.17

* Avoid blocking the main thread loading video count on iOS.

## 2.2.16

* Introduces `setCaptionOffset` to offset the caption display based on a Duration.

## 2.2.15

* Updates README discussion of permissions.

## 2.2.14

* Removes KVO observer on AVPlayerItem on iOS.

## 2.2.13

* Fixes persisting of hasError even after successful initialize.

## 2.2.12

* iOS: Validate size only when assets contain video tracks.

## 2.2.11

* Removes dependency on `meta`.

## 2.2.10

* iOS: Updates texture on `seekTo`.

## 2.2.9

* Adds compatibility with `video_player_platform_interface` 5.0, which does not
  include non-dev test dependencies.

## 2.2.8

* Changes the way the `VideoPlayerPlatform` instance is cached in the
  controller, so that it's no longer impossible to change after the first use.
* Updates unit tests to be self-contained.
* Fixes integration tests.
* Updates Android compileSdkVersion to 31.
* Fixes a flaky integration test.
* Integration tests now use WebM on web, to allow running with Chromium.

## 2.2.7

* Fixes a regression where dragging a [VideoProgressIndicator] while playing
  would restart playback from the start of the video.

## 2.2.6

* Initialize player when size and duration become available on iOS

## 2.2.5

* Support to closed caption WebVTT format added.

## 2.2.4

* Update minimum Flutter SDK to 2.5 and iOS deployment target to 9.0.

## 2.2.3

* Fixed empty caption text still showing the caption widget.

## 2.2.2

* Fix a disposed `VideoPlayerController` throwing an exception when being replaced in the `VideoPlayer`.

## 2.2.1

* Specify Java 8 for Android build.

## 2.2.0

* Add `contentUri` based VideoPlayerController.

## 2.1.15

* Ensured seekTo isn't called before video player is initialized. Fixes [#89259](https://github.com/flutter/flutter/issues/89259).
* Updated Android lint settings.

## 2.1.14

* Removed dependency on the `flutter_test` package.

## 2.1.13

* Removed obsolete warning about not working in iOS simulators from README.

## 2.1.12

* Update the video url in the readme code sample

## 2.1.11

* Remove references to the Android V1 embedding.

## 2.1.10

* Ensure video pauses correctly when it finishes.

## 2.1.9

* Silenced warnings that may occur during build when using a very
  recent version of Flutter relating to null safety.

## 2.1.8

* Refactor `FLTCMTimeToMillis` to support indefinite streams. Fixes [#48670](https://github.com/flutter/flutter/issues/48670).

## 2.1.7

* Update exoplayer to 2.14.1, removing dependency on Bintray.

## 2.1.6

* Remove obsolete pre-1.0 warning from README.
* Add iOS unit and UI integration test targets.

## 2.1.5

* Update example code in README to fix broken url.

## 2.1.4

* Add an exoplayer URL to the maven repositories to address
  a possible build regression in 2.1.2.

## 2.1.3

* Fix pointer value to boolean conversion analyzer warnings.

## 2.1.2

* Migrate maven repository from jcenter to mavenCentral.

## 2.1.1

* Update example code in README to reflect API changes.

## 2.1.0

* Add `httpHeaders` option to `VideoPlayerController.network`

## 2.0.2

* Fix `VideoPlayerValue` size and aspect ratio documentation

## 2.0.1

* Remove the deprecated API "exoPlayer.setAudioAttributes".

## 2.0.0

* Migrate to null safety.
* Fix an issue where `isBuffering` was not updating on Android.
* Fix outdated links across a number of markdown files ([#3276](https://github.com/flutter/plugins/pull/3276))
* Fix `VideoPlayerValue toString()` test.
* Update the example app: remove the deprecated `RaisedButton` and `FlatButton` widgets.
* Migrate from deprecated `defaultBinaryMessenger`.
* Fix an issue where a crash can occur after a closing a video player view on iOS.
* Setting the `mixWithOthers` `VideoPlayerOptions` in web now is silently ignored instead of throwing an exception.

## 1.0.2

* Update Flutter SDK constraint.

## 1.0.1

* Android: Dispose video players when app is closed.

## 1.0.0

* Announce 1.0.0.

## 0.11.1+5

* Update Dart SDK constraint in example.
* Remove `test` dependency.
* Convert disabled driver test to integration_test.

## 0.11.1+4

* Add `toString()` to `Caption`.
* Fix a bug on Android when loading videos from assets would crash.

## 0.11.1+3

* Android: Upgrade ExoPlayer to 2.12.1.

## 0.11.1+2

* Update android compileSdkVersion to 29.

## 0.11.1+1

* Fixed uncanceled timers when calling `play` on the controller multiple times before `pause`, which
  caused value listeners to be called indefinitely (after `pause`) and more often than needed.

## 0.11.1

* Enable TLSv1.1 & TLSv1.2 for API 19 and below.

## 0.11.0

* Added option to set the video playback speed on the video controller.
* **Minor breaking change**: fixed `VideoPlayerValue.toString` to insert a comma after `isBuffering`.

## 0.10.12+5

* Depend on `video_player_platform_interface` version that contains the new `TestHostVideoPlayerApi`
  in order for tests to pass using the latest dependency.

## 0.10.12+4

* Keep handling deprecated Android v1 classes for backward compatibility.

## 0.10.12+3

* Avoiding uses or overrides a deprecated API in `VideoPlayerPlugin` class.

## 0.10.12+2

* Fix `setMixWithOthers` test.

## 0.10.12+1

* Depend on the version of `video_player_platform_interface` that contains the new `VideoPlayerOptions` class.

## 0.10.12

* Introduce VideoPlayerOptions to set the audio mix mode.

## 0.10.11+2

* Fix aspectRatio calculation when size.width or size.height are zero.

## 0.10.11+1

* Post-v2 Android embedding cleanups.

## 0.10.11

* iOS: Fixed crash when detaching from a dying engine.
* Android: Fixed exception when detaching from any engine.

## 0.10.10

* Migrated to [pigeon](https://pub.dev/packages/pigeon).

## 0.10.9+2

* Declare API stability and compatibility with `1.0.0` (more details at: https://github.com/flutter/flutter/wiki/Package-migration-to-1.0.0).

## 0.10.9+1

* Readme updated to include web support and details on how to use for web

## 0.10.9

* Remove Android dependencies fallback.
* Require Flutter SDK 1.12.13+hotfix.5 or greater.
* Fix CocoaPods podspec lint warnings.

## 0.10.8+2

* Replace deprecated `getFlutterEngine` call on Android.

## 0.10.8+1

* Make the pedantic dev_dependency explicit.

## 0.10.8

* Added support for cleaning up the plugin if used for add-to-app (Flutter
  v1.15.3 is required for that feature).


## 0.10.7

* `VideoPlayerController` support for reading closed caption files.
* `VideoPlayerValue` has a `caption` field for reading the current closed caption at any given time.

## 0.10.6

* `ClosedCaptionFile` and `SubRipCaptionFile` classes added to read
  [SubRip](https://en.wikipedia.org/wiki/SubRip) files into dart objects.

## 0.10.5+3

* Add integration instructions for the `web` platform.

## 0.10.5+2

* Make sure the plugin is correctly initialized

## 0.10.5+1

* Fixes issue where `initialize()` `Future` stalls when failing to load source
  data and does not throw an error.

## 0.10.5

* Support `web` by default.
* Require Flutter SDK 1.12.13+hotfix.4 or greater.

## 0.10.4+2

* Remove the deprecated `author:` field form pubspec.yaml
* Migrate the plugin to the pubspec platforms manifest.
* Require Flutter SDK 1.10.0 or greater.

## 0.10.4+1

* Fix pedantic lints. This fixes some potential race conditions in cases where
  futures within some video_player methods weren't being awaited correctly.

## 0.10.4

* Port plugin code to use the federated Platform Interface, instead of a MethodChannel directly.

## 0.10.3+3

* Add DartDocs and unit tests.

## 0.10.3+2

* Update the homepage to point to the new plugin location

## 0.10.3+1

* Dispose `FLTVideoPlayer` in `onTextureUnregistered` callback on iOS.
* Add a temporary fix to dispose the `FLTVideoPlayer` with a delay to avoid race condition.
* Updated the example app to include a new page that pop back after video is done playing.

## 0.10.3

* Add support for the v2 Android embedding. This shouldn't impact existing
  functionality.

## 0.10.2+6

* Remove AndroidX warnings.

## 0.10.2+5

* Update unit test for compatibility with Flutter stable branch.

## 0.10.2+4

* Define clang module for iOS.

## 0.10.2+3

* Fix bug where formatHint was not being pass down to network sources.

## 0.10.2+2

* Update and migrate iOS example project.

## 0.10.2+1

* Use DefaultHttpDataSourceFactory only when network schemas and use
DefaultHttpDataSourceFactory by default.

## 0.10.2

* **Android Only** Adds optional VideoFormat used to signal what format the plugin should try.

## 0.10.1+7

* Fix tests by ignoring deprecated member use.

## 0.10.1+6

* [iOS] Fixed a memory leak with notification observing.

## 0.10.1+5

* Fix race condition while disposing the VideoController.

## 0.10.1+4

* Fixed syntax error in README.md.

## 0.10.1+3

* Add missing template type parameter to `invokeMethod` calls.
* Bump minimum Flutter version to 1.5.0.
* Replace invokeMethod with invokeMapMethod wherever necessary.

## 0.10.1+2

* Example: Fixed tab display and added scroll view

## 0.10.1+1

* iOS: Avoid deprecated `seekToTime` API

## 0.10.1

* iOS: Consider a player only `initialized` once duration is determined.

## 0.10.0+8

* iOS: Fix an issue where the player sends initialization message incorrectly.

* Fix a few other IDE warnings.


## 0.10.0+7

* Android: Fix issue where buffering status in percentage instead of milliseconds

* Android: Update buffering status everytime we notify for position change

## 0.10.0+6

* Android: Fix missing call to `event.put("event", "completed");` which makes it possible to detect when the video is over.

## 0.10.0+5

* Fixed iOS build warnings about implicit retains.

## 0.10.0+4

* Android: Upgrade ExoPlayer to 2.9.6.

## 0.10.0+3

* Fix divide by zero bug on iOS.

## 0.10.0+2

* Added supported format documentation in README.

## 0.10.0+1

* Log a more detailed warning at build time about the previous AndroidX
  migration.

## 0.10.0

* **Breaking change**. Migrate from the deprecated original Android Support
  Library to AndroidX. This shouldn't result in any functional changes, but it
  requires any Android apps using this plugin to [also
  migrate](https://developer.android.com/jetpack/androidx/migrate) if they're
  using the original support library.

## 0.9.0

* Fixed the aspect ratio and orientation of videos. Videos are now properly displayed when recorded
 in portrait mode both in iOS and Android.

## 0.8.0

* Android: Upgrade ExoPlayer to 2.9.1
* Android: Use current gradle dependencies
* Android 9 compatibility fixes for Demo App

## 0.7.2

* Updated to use factories on exoplayer `MediaSource`s for Android instead of the now-deprecated constructors.

## 0.7.1

* Fixed null exception on Android when the video has a width or height of 0.

## 0.7.0

* Add a unit test for controller and texture changes. This is a breaking change since the interface
  had to be cleaned up to facilitate faking.

## 0.6.6

* Fix the condition where the player doesn't update when attached controller is changed.

## 0.6.5

* Eliminate race conditions around initialization: now initialization events are queued and guaranteed
  to be delivered to the Dart side. VideoPlayer widget is rebuilt upon completion of initialization.

## 0.6.4

* Android: add support for hls, dash and ss video formats.

## 0.6.3

* iOS: Allow audio playback in silent mode.

## 0.6.2

* `VideoPlayerController.seekTo()` is now frame accurate on both platforms.

## 0.6.1

* iOS: add missing observer removals to prevent crashes on deallocation.

## 0.6.0

* Android: use ExoPlayer instead of MediaPlayer for better video format support.

## 0.5.5

* **Breaking change** `VideoPlayerController.initialize()` now only completes after the controller is initialized.
* Updated example in README.md.

## 0.5.4

* Updated Gradle tooling to match Android Studio 3.1.2.

## 0.5.3

* Added video buffering status.

## 0.5.2

* Fixed a bug on iOS that could lead to missing initialization.
* Added support for HLS video on iOS.

## 0.5.1

* Fixed bug on video loop feature for iOS.

## 0.5.0

* Added the constructor `VideoPlayerController.file`.
* **Breaking change**. Changed `VideoPlayerController.isNetwork` to
  an enum `VideoPlayerController.dataSourceType`.

## 0.4.1

* Updated Flutter SDK constraint to reflect the changes in v0.4.0.

## 0.4.0

* **Breaking change**. Removed the `VideoPlayerController` constructor
* Added two new factory constructors `VideoPlayerController.asset` and
  `VideoPlayerController.network` to respectively play a video from the
  Flutter assets and from a network uri.

## 0.3.0

* **Breaking change**. Set SDK constraints to match the Flutter beta release.

## 0.2.1

* Fixed some signatures to account for strong mode runtime errors.
* Fixed spelling mistake in toString output.

## 0.2.0

* **Breaking change**. Renamed `VideoPlayerController.isErroneous` to `VideoPlayerController.hasError`.
* Updated documentation of when fields are available on `VideoPlayerController`.
* Updated links in README.md.

## 0.1.1

* Simplified and upgraded Android project template to Android SDK 27.
* Moved Android package to io.flutter.plugins.
* Fixed warnings from the Dart 2.0 analyzer.

## 0.1.0

* **Breaking change**. Upgraded to Gradle 4.1 and Android Studio Gradle plugin
  3.0.1. Older Flutter projects need to upgrade their Gradle setup as well in
  order to use this version of the plugin. Instructions can be found
  [here](https://github.com/flutter/flutter/wiki/Updating-Flutter-projects-to-Gradle-4.1-and-Android-Studio-Gradle-plugin-3.0.1).

## 0.0.7

* Added access to the video size.
* Made the VideoProgressIndicator render using a LinearProgressIndicator.

## 0.0.6

* Fixed a bug related to hot restart on Android.

## 0.0.5

* Added VideoPlayerValue.toString().
* Added FLT prefix to iOS types.

## 0.0.4

* The player will now pause on app pause, and resume on app resume.
* Implemented scrubbing on the progress bar.

## 0.0.3

* Made creating a VideoPlayerController a synchronous operation. Must be followed by a call to initialize().
* Added VideoPlayerController.setVolume().
* Moved the package to flutter/plugins github repo.

## 0.0.2

* Fix meta dependency version.

## 0.0.1

* Initial release<|MERGE_RESOLUTION|>--- conflicted
+++ resolved
@@ -1,10 +1,10 @@
+## 2.5.3
+
+* Synchronizes `VideoPlayerValue.isPlaying` with underlying video player.
+
 ## 2.5.2
 
-<<<<<<< HEAD
-* Synchronizes `VideoPlayerValue.isPlaying` with underlying video player.
-=======
 * Updates links for the merge of flutter/plugins into flutter/packages.
->>>>>>> 25f0f702
 * Updates minimum Flutter version to 3.0.
 
 ## 2.5.1
