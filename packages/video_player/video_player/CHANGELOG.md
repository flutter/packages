<<<<<<< HEAD
## 2.8.0

* Adds caching functionality for network video.
=======
## 2.7.2

* Adds `isCompleted` event to `VideoPlayerEvent`.
>>>>>>> 0023d019

## 2.7.1

* Adds pub topics to package metadata.
* Updates minimum supported SDK version to Flutter 3.7/Dart 2.19.

## 2.7.0

* Adds an `Uri` typed factory method `VideoPlayerController.networkUrl` to avoid common mistakes with `String` URIs. The method
receives an`Uri` instead of a `String` url.
* Deprecates `VideoPlayerController.network` factory method.
* Updates minimum supported SDK version to Flutter 3.3/Dart 2.18.

## 2.6.1

* Synchronizes `VideoPlayerValue.isPlaying` with underlying video player.

## 2.6.0

* Adds option to configure HTTP headers via `VideoPlayerController` to fix access to M3U8 files on Android.
* Aligns Dart and Flutter SDK constraints.

## 2.5.3

* Updates iOS minimum version in README.

## 2.5.2

* Updates links for the merge of flutter/plugins into flutter/packages.
* Updates minimum Flutter version to 3.0.

## 2.5.1

* Updates code for stricter lint checks.

## 2.5.0

* Exposes `VideoScrubber` so it can be used to make custom video progress indicators

## 2.4.10

* Adds compatibilty with version 6.0 of the platform interface.

## 2.4.9

* Fixes file URI construction.

## 2.4.8

* Updates code for new analysis options.
* Updates code for `no_leading_underscores_for_local_identifiers` lint.

## 2.4.7

* Updates README via code excerpts.
* Fixes violations of new analysis option use_named_constants.

## 2.4.6

* Fixes avoid_redundant_argument_values lint warnings and minor typos.

## 2.4.5

* Ignores unnecessary import warnings in preparation for [upcoming Flutter changes](https://github.com/flutter/flutter/pull/104231).
* Fixes an exception when a disposed VideoPlayerController is disposed again.

## 2.4.4

* Updates references to the obsolete master branch.

## 2.4.3

* Fixes Android to correctly display videos recorded in landscapeRight ([#60327](https://github.com/flutter/flutter/issues/60327)).
* Fixes order-dependent unit tests.

## 2.4.2

* Minor fixes for new analysis options.

## 2.4.1

* Removes unnecessary imports.
* Fixes library_private_types_in_public_api, sort_child_properties_last and use_key_in_widget_constructors
  lint warnings.

## 2.4.0

* Updates minimum Flutter version to 2.10.
* Adds OS version support information to README.
* Adds `setClosedCaptionFile` method to `VideoPlayerController`.

## 2.3.0

* Adds `allowBackgroundPlayback` to `VideoPlayerOptions`.

## 2.2.19

* Internal code cleanup for stricter analysis options.

## 2.2.18

* Moves Android and iOS implementations to federated packages.
* Update audio URL in iOS tests.

## 2.2.17

* Avoid blocking the main thread loading video count on iOS.

## 2.2.16

* Introduces `setCaptionOffset` to offset the caption display based on a Duration.

## 2.2.15

* Updates README discussion of permissions.

## 2.2.14

* Removes KVO observer on AVPlayerItem on iOS.

## 2.2.13

* Fixes persisting of hasError even after successful initialize.

## 2.2.12

* iOS: Validate size only when assets contain video tracks.

## 2.2.11

* Removes dependency on `meta`.

## 2.2.10

* iOS: Updates texture on `seekTo`.

## 2.2.9

* Adds compatibility with `video_player_platform_interface` 5.0, which does not
  include non-dev test dependencies.

## 2.2.8

* Changes the way the `VideoPlayerPlatform` instance is cached in the
  controller, so that it's no longer impossible to change after the first use.
* Updates unit tests to be self-contained.
* Fixes integration tests.
* Updates Android compileSdkVersion to 31.
* Fixes a flaky integration test.
* Integration tests now use WebM on web, to allow running with Chromium.

## 2.2.7

* Fixes a regression where dragging a [VideoProgressIndicator] while playing
  would restart playback from the start of the video.

## 2.2.6

* Initialize player when size and duration become available on iOS

## 2.2.5

* Support to closed caption WebVTT format added.

## 2.2.4

* Update minimum Flutter SDK to 2.5 and iOS deployment target to 9.0.

## 2.2.3

* Fixed empty caption text still showing the caption widget.

## 2.2.2

* Fix a disposed `VideoPlayerController` throwing an exception when being replaced in the `VideoPlayer`.

## 2.2.1

* Specify Java 8 for Android build.

## 2.2.0

* Add `contentUri` based VideoPlayerController.

## 2.1.15

* Ensured seekTo isn't called before video player is initialized. Fixes [#89259](https://github.com/flutter/flutter/issues/89259).
* Updated Android lint settings.

## 2.1.14

* Removed dependency on the `flutter_test` package.

## 2.1.13

* Removed obsolete warning about not working in iOS simulators from README.

## 2.1.12

* Update the video url in the readme code sample

## 2.1.11

* Remove references to the Android V1 embedding.

## 2.1.10

* Ensure video pauses correctly when it finishes.

## 2.1.9

* Silenced warnings that may occur during build when using a very
  recent version of Flutter relating to null safety.

## 2.1.8

* Refactor `FLTCMTimeToMillis` to support indefinite streams. Fixes [#48670](https://github.com/flutter/flutter/issues/48670).

## 2.1.7

* Update exoplayer to 2.14.1, removing dependency on Bintray.

## 2.1.6

* Remove obsolete pre-1.0 warning from README.
* Add iOS unit and UI integration test targets.

## 2.1.5

* Update example code in README to fix broken url.

## 2.1.4

* Add an exoplayer URL to the maven repositories to address
  a possible build regression in 2.1.2.

## 2.1.3

* Fix pointer value to boolean conversion analyzer warnings.

## 2.1.2

* Migrate maven repository from jcenter to mavenCentral.

## 2.1.1

* Update example code in README to reflect API changes.

## 2.1.0

* Add `httpHeaders` option to `VideoPlayerController.network`

## 2.0.2

* Fix `VideoPlayerValue` size and aspect ratio documentation

## 2.0.1

* Remove the deprecated API "exoPlayer.setAudioAttributes".

## 2.0.0

* Migrate to null safety.
* Fix an issue where `isBuffering` was not updating on Android.
* Fix outdated links across a number of markdown files ([#3276](https://github.com/flutter/plugins/pull/3276))
* Fix `VideoPlayerValue toString()` test.
* Update the example app: remove the deprecated `RaisedButton` and `FlatButton` widgets.
* Migrate from deprecated `defaultBinaryMessenger`.
* Fix an issue where a crash can occur after a closing a video player view on iOS.
* Setting the `mixWithOthers` `VideoPlayerOptions` in web now is silently ignored instead of throwing an exception.

## 1.0.2

* Update Flutter SDK constraint.

## 1.0.1

* Android: Dispose video players when app is closed.

## 1.0.0

* Announce 1.0.0.

## 0.11.1+5

* Update Dart SDK constraint in example.
* Remove `test` dependency.
* Convert disabled driver test to integration_test.

## 0.11.1+4

* Add `toString()` to `Caption`.
* Fix a bug on Android when loading videos from assets would crash.

## 0.11.1+3

* Android: Upgrade ExoPlayer to 2.12.1.

## 0.11.1+2

* Update android compileSdkVersion to 29.

## 0.11.1+1

* Fixed uncanceled timers when calling `play` on the controller multiple times before `pause`, which
  caused value listeners to be called indefinitely (after `pause`) and more often than needed.

## 0.11.1

* Enable TLSv1.1 & TLSv1.2 for API 19 and below.

## 0.11.0

* Added option to set the video playback speed on the video controller.
* **Minor breaking change**: fixed `VideoPlayerValue.toString` to insert a comma after `isBuffering`.

## 0.10.12+5

* Depend on `video_player_platform_interface` version that contains the new `TestHostVideoPlayerApi`
  in order for tests to pass using the latest dependency.

## 0.10.12+4

* Keep handling deprecated Android v1 classes for backward compatibility.

## 0.10.12+3

* Avoiding uses or overrides a deprecated API in `VideoPlayerPlugin` class.

## 0.10.12+2

* Fix `setMixWithOthers` test.

## 0.10.12+1

* Depend on the version of `video_player_platform_interface` that contains the new `VideoPlayerOptions` class.

## 0.10.12

* Introduce VideoPlayerOptions to set the audio mix mode.

## 0.10.11+2

* Fix aspectRatio calculation when size.width or size.height are zero.

## 0.10.11+1

* Post-v2 Android embedding cleanups.

## 0.10.11

* iOS: Fixed crash when detaching from a dying engine.
* Android: Fixed exception when detaching from any engine.

## 0.10.10

* Migrated to [pigeon](https://pub.dev/packages/pigeon).

## 0.10.9+2

* Declare API stability and compatibility with `1.0.0` (more details at: https://github.com/flutter/flutter/wiki/Package-migration-to-1.0.0).

## 0.10.9+1

* Readme updated to include web support and details on how to use for web

## 0.10.9

* Remove Android dependencies fallback.
* Require Flutter SDK 1.12.13+hotfix.5 or greater.
* Fix CocoaPods podspec lint warnings.

## 0.10.8+2

* Replace deprecated `getFlutterEngine` call on Android.

## 0.10.8+1

* Make the pedantic dev_dependency explicit.

## 0.10.8

* Added support for cleaning up the plugin if used for add-to-app (Flutter
  v1.15.3 is required for that feature).


## 0.10.7

* `VideoPlayerController` support for reading closed caption files.
* `VideoPlayerValue` has a `caption` field for reading the current closed caption at any given time.

## 0.10.6

* `ClosedCaptionFile` and `SubRipCaptionFile` classes added to read
  [SubRip](https://en.wikipedia.org/wiki/SubRip) files into dart objects.

## 0.10.5+3

* Add integration instructions for the `web` platform.

## 0.10.5+2

* Make sure the plugin is correctly initialized

## 0.10.5+1

* Fixes issue where `initialize()` `Future` stalls when failing to load source
  data and does not throw an error.

## 0.10.5

* Support `web` by default.
* Require Flutter SDK 1.12.13+hotfix.4 or greater.

## 0.10.4+2

* Remove the deprecated `author:` field form pubspec.yaml
* Migrate the plugin to the pubspec platforms manifest.
* Require Flutter SDK 1.10.0 or greater.

## 0.10.4+1

* Fix pedantic lints. This fixes some potential race conditions in cases where
  futures within some video_player methods weren't being awaited correctly.

## 0.10.4

* Port plugin code to use the federated Platform Interface, instead of a MethodChannel directly.

## 0.10.3+3

* Add DartDocs and unit tests.

## 0.10.3+2

* Update the homepage to point to the new plugin location

## 0.10.3+1

* Dispose `FLTVideoPlayer` in `onTextureUnregistered` callback on iOS.
* Add a temporary fix to dispose the `FLTVideoPlayer` with a delay to avoid race condition.
* Updated the example app to include a new page that pop back after video is done playing.

## 0.10.3

* Add support for the v2 Android embedding. This shouldn't impact existing
  functionality.

## 0.10.2+6

* Remove AndroidX warnings.

## 0.10.2+5

* Update unit test for compatibility with Flutter stable branch.

## 0.10.2+4

* Define clang module for iOS.

## 0.10.2+3

* Fix bug where formatHint was not being pass down to network sources.

## 0.10.2+2

* Update and migrate iOS example project.

## 0.10.2+1

* Use DefaultHttpDataSourceFactory only when network schemas and use
DefaultHttpDataSourceFactory by default.

## 0.10.2

* **Android Only** Adds optional VideoFormat used to signal what format the plugin should try.

## 0.10.1+7

* Fix tests by ignoring deprecated member use.

## 0.10.1+6

* [iOS] Fixed a memory leak with notification observing.

## 0.10.1+5

* Fix race condition while disposing the VideoController.

## 0.10.1+4

* Fixed syntax error in README.md.

## 0.10.1+3

* Add missing template type parameter to `invokeMethod` calls.
* Bump minimum Flutter version to 1.5.0.
* Replace invokeMethod with invokeMapMethod wherever necessary.

## 0.10.1+2

* Example: Fixed tab display and added scroll view

## 0.10.1+1

* iOS: Avoid deprecated `seekToTime` API

## 0.10.1

* iOS: Consider a player only `initialized` once duration is determined.

## 0.10.0+8

* iOS: Fix an issue where the player sends initialization message incorrectly.

* Fix a few other IDE warnings.


## 0.10.0+7

* Android: Fix issue where buffering status in percentage instead of milliseconds

* Android: Update buffering status everytime we notify for position change

## 0.10.0+6

* Android: Fix missing call to `event.put("event", "completed");` which makes it possible to detect when the video is over.

## 0.10.0+5

* Fixed iOS build warnings about implicit retains.

## 0.10.0+4

* Android: Upgrade ExoPlayer to 2.9.6.

## 0.10.0+3

* Fix divide by zero bug on iOS.

## 0.10.0+2

* Added supported format documentation in README.

## 0.10.0+1

* Log a more detailed warning at build time about the previous AndroidX
  migration.

## 0.10.0

* **Breaking change**. Migrate from the deprecated original Android Support
  Library to AndroidX. This shouldn't result in any functional changes, but it
  requires any Android apps using this plugin to [also
  migrate](https://developer.android.com/jetpack/androidx/migrate) if they're
  using the original support library.

## 0.9.0

* Fixed the aspect ratio and orientation of videos. Videos are now properly displayed when recorded
 in portrait mode both in iOS and Android.

## 0.8.0

* Android: Upgrade ExoPlayer to 2.9.1
* Android: Use current gradle dependencies
* Android 9 compatibility fixes for Demo App

## 0.7.2

* Updated to use factories on exoplayer `MediaSource`s for Android instead of the now-deprecated constructors.

## 0.7.1

* Fixed null exception on Android when the video has a width or height of 0.

## 0.7.0

* Add a unit test for controller and texture changes. This is a breaking change since the interface
  had to be cleaned up to facilitate faking.

## 0.6.6

* Fix the condition where the player doesn't update when attached controller is changed.

## 0.6.5

* Eliminate race conditions around initialization: now initialization events are queued and guaranteed
  to be delivered to the Dart side. VideoPlayer widget is rebuilt upon completion of initialization.

## 0.6.4

* Android: add support for hls, dash and ss video formats.

## 0.6.3

* iOS: Allow audio playback in silent mode.

## 0.6.2

* `VideoPlayerController.seekTo()` is now frame accurate on both platforms.

## 0.6.1

* iOS: add missing observer removals to prevent crashes on deallocation.

## 0.6.0

* Android: use ExoPlayer instead of MediaPlayer for better video format support.

## 0.5.5

* **Breaking change** `VideoPlayerController.initialize()` now only completes after the controller is initialized.
* Updated example in README.md.

## 0.5.4

* Updated Gradle tooling to match Android Studio 3.1.2.

## 0.5.3

* Added video buffering status.

## 0.5.2

* Fixed a bug on iOS that could lead to missing initialization.
* Added support for HLS video on iOS.

## 0.5.1

* Fixed bug on video loop feature for iOS.

## 0.5.0

* Added the constructor `VideoPlayerController.file`.
* **Breaking change**. Changed `VideoPlayerController.isNetwork` to
  an enum `VideoPlayerController.dataSourceType`.

## 0.4.1

* Updated Flutter SDK constraint to reflect the changes in v0.4.0.

## 0.4.0

* **Breaking change**. Removed the `VideoPlayerController` constructor
* Added two new factory constructors `VideoPlayerController.asset` and
  `VideoPlayerController.network` to respectively play a video from the
  Flutter assets and from a network uri.

## 0.3.0

* **Breaking change**. Set SDK constraints to match the Flutter beta release.

## 0.2.1

* Fixed some signatures to account for strong mode runtime errors.
* Fixed spelling mistake in toString output.

## 0.2.0

* **Breaking change**. Renamed `VideoPlayerController.isErroneous` to `VideoPlayerController.hasError`.
* Updated documentation of when fields are available on `VideoPlayerController`.
* Updated links in README.md.

## 0.1.1

* Simplified and upgraded Android project template to Android SDK 27.
* Moved Android package to io.flutter.plugins.
* Fixed warnings from the Dart 2.0 analyzer.

## 0.1.0

* **Breaking change**. Upgraded to Gradle 4.1 and Android Studio Gradle plugin
  3.0.1. Older Flutter projects need to upgrade their Gradle setup as well in
  order to use this version of the plugin. Instructions can be found
  [here](https://github.com/flutter/flutter/wiki/Updating-Flutter-projects-to-Gradle-4.1-and-Android-Studio-Gradle-plugin-3.0.1).

## 0.0.7

* Added access to the video size.
* Made the VideoProgressIndicator render using a LinearProgressIndicator.

## 0.0.6

* Fixed a bug related to hot restart on Android.

## 0.0.5

* Added VideoPlayerValue.toString().
* Added FLT prefix to iOS types.

## 0.0.4

* The player will now pause on app pause, and resume on app resume.
* Implemented scrubbing on the progress bar.

## 0.0.3

* Made creating a VideoPlayerController a synchronous operation. Must be followed by a call to initialize().
* Added VideoPlayerController.setVolume().
* Moved the package to flutter/plugins github repo.

## 0.0.2

* Fix meta dependency version.

## 0.0.1

* Initial release<|MERGE_RESOLUTION|>--- conflicted
+++ resolved
@@ -1,12 +1,10 @@
-<<<<<<< HEAD
 ## 2.8.0
 
 * Adds caching functionality for network video.
-=======
+
 ## 2.7.2
 
 * Adds `isCompleted` event to `VideoPlayerEvent`.
->>>>>>> 0023d019
 
 ## 2.7.1
 
