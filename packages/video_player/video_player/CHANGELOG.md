## 2.8.3

* Fixes typo in `README.md`.
* Updates minimum supported SDK version to Flutter 3.13/Dart 3.1.
* Updates support matrix in README to indicate that iOS 11 is no longer supported.
* Clients on versions of Flutter that still support iOS 11 can continue to use this
  package with iOS 11, but will not receive any further updates to the iOS implementation.

## 2.8.2

* Updates minimum supported SDK version to Flutter 3.10/Dart 3.0.
<<<<<<< HEAD
* Adds support for picture-in-picture on iOS.
=======
* Fixes new lint warnings.
>>>>>>> 6701c9e6

## 2.8.1

* Updates the example app: replaces `ButtonBar` with `OverflowBar` widget.

## 2.8.0

* Adds support for macOS.

## 2.7.2

* Adds `isCompleted` event to `VideoPlayerEvent`.

## 2.7.1

* Adds pub topics to package metadata.
* Updates minimum supported SDK version to Flutter 3.7/Dart 2.19.

## 2.7.0

* Adds an `Uri` typed factory method `VideoPlayerController.networkUrl` to avoid common mistakes with `String` URIs. The method
receives an`Uri` instead of a `String` url.
* Deprecates `VideoPlayerController.network` factory method.
* Updates minimum supported SDK version to Flutter 3.3/Dart 2.18.

## 2.6.1

* Synchronizes `VideoPlayerValue.isPlaying` with underlying video player.

## 2.6.0

* Adds option to configure HTTP headers via `VideoPlayerController` to fix access to M3U8 files on Android.
* Aligns Dart and Flutter SDK constraints.

## 2.5.3

* Updates iOS minimum version in README.

## 2.5.2

* Updates links for the merge of flutter/plugins into flutter/packages.
* Updates minimum Flutter version to 3.0.

## 2.5.1

* Updates code for stricter lint checks.

## 2.5.0

* Exposes `VideoScrubber` so it can be used to make custom video progress indicators

## 2.4.10

* Adds compatibilty with version 6.0 of the platform interface.

## 2.4.9

* Fixes file URI construction.

## 2.4.8

* Updates code for new analysis options.
* Updates code for `no_leading_underscores_for_local_identifiers` lint.

## 2.4.7

* Updates README via code excerpts.
* Fixes violations of new analysis option use_named_constants.

## 2.4.6

* Fixes avoid_redundant_argument_values lint warnings and minor typos.

## 2.4.5

* Ignores unnecessary import warnings in preparation for [upcoming Flutter changes](https://github.com/flutter/flutter/pull/104231).
* Fixes an exception when a disposed VideoPlayerController is disposed again.

## 2.4.4

* Updates references to the obsolete master branch.

## 2.4.3

* Fixes Android to correctly display videos recorded in landscapeRight ([#60327](https://github.com/flutter/flutter/issues/60327)).
* Fixes order-dependent unit tests.

## 2.4.2

* Minor fixes for new analysis options.

## 2.4.1

* Removes unnecessary imports.
* Fixes library_private_types_in_public_api, sort_child_properties_last and use_key_in_widget_constructors
  lint warnings.

## 2.4.0

* Updates minimum Flutter version to 2.10.
* Adds OS version support information to README.
* Adds `setClosedCaptionFile` method to `VideoPlayerController`.

## 2.3.0

* Adds `allowBackgroundPlayback` to `VideoPlayerOptions`.

## 2.2.19

* Internal code cleanup for stricter analysis options.

## 2.2.18

* Moves Android and iOS implementations to federated packages.
* Update audio URL in iOS tests.

## 2.2.17

* Avoid blocking the main thread loading video count on iOS.

## 2.2.16

* Introduces `setCaptionOffset` to offset the caption display based on a Duration.

## 2.2.15

* Updates README discussion of permissions.

## 2.2.14

* Removes KVO observer on AVPlayerItem on iOS.

## 2.2.13

* Fixes persisting of hasError even after successful initialize.

## 2.2.12

* iOS: Validate size only when assets contain video tracks.

## 2.2.11

* Removes dependency on `meta`.

## 2.2.10

* iOS: Updates texture on `seekTo`.

## 2.2.9

* Adds compatibility with `video_player_platform_interface` 5.0, which does not
  include non-dev test dependencies.

## 2.2.8

* Changes the way the `VideoPlayerPlatform` instance is cached in the
  controller, so that it's no longer impossible to change after the first use.
* Updates unit tests to be self-contained.
* Fixes integration tests.
* Updates Android compileSdkVersion to 31.
* Fixes a flaky integration test.
* Integration tests now use WebM on web, to allow running with Chromium.

## 2.2.7

* Fixes a regression where dragging a [VideoProgressIndicator] while playing
  would restart playback from the start of the video.

## 2.2.6

* Initialize player when size and duration become available on iOS

## 2.2.5

* Support to closed caption WebVTT format added.

## 2.2.4

* Update minimum Flutter SDK to 2.5 and iOS deployment target to 9.0.

## 2.2.3

* Fixed empty caption text still showing the caption widget.

## 2.2.2

* Fix a disposed `VideoPlayerController` throwing an exception when being replaced in the `VideoPlayer`.

## 2.2.1

* Specify Java 8 for Android build.

## 2.2.0

* Add `contentUri` based VideoPlayerController.

## 2.1.15

* Ensured seekTo isn't called before video player is initialized. Fixes [#89259](https://github.com/flutter/flutter/issues/89259).
* Updated Android lint settings.

## 2.1.14

* Removed dependency on the `flutter_test` package.

## 2.1.13

* Removed obsolete warning about not working in iOS simulators from README.

## 2.1.12

* Update the video url in the readme code sample

## 2.1.11

* Remove references to the Android V1 embedding.

## 2.1.10

* Ensure video pauses correctly when it finishes.

## 2.1.9

* Silenced warnings that may occur during build when using a very
  recent version of Flutter relating to null safety.

## 2.1.8

* Refactor `FLTCMTimeToMillis` to support indefinite streams. Fixes [#48670](https://github.com/flutter/flutter/issues/48670).

## 2.1.7

* Update exoplayer to 2.14.1, removing dependency on Bintray.

## 2.1.6

* Remove obsolete pre-1.0 warning from README.
* Add iOS unit and UI integration test targets.

## 2.1.5

* Update example code in README to fix broken url.

## 2.1.4

* Add an exoplayer URL to the maven repositories to address
  a possible build regression in 2.1.2.

## 2.1.3

* Fix pointer value to boolean conversion analyzer warnings.

## 2.1.2

* Migrate maven repository from jcenter to mavenCentral.

## 2.1.1

* Update example code in README to reflect API changes.

## 2.1.0

* Add `httpHeaders` option to `VideoPlayerController.network`

## 2.0.2

* Fix `VideoPlayerValue` size and aspect ratio documentation

## 2.0.1

* Remove the deprecated API "exoPlayer.setAudioAttributes".

## 2.0.0

* Migrate to null safety.
* Fix an issue where `isBuffering` was not updating on Android.
* Fix outdated links across a number of markdown files ([#3276](https://github.com/flutter/plugins/pull/3276))
* Fix `VideoPlayerValue toString()` test.
* Update the example app: remove the deprecated `RaisedButton` and `FlatButton` widgets.
* Migrate from deprecated `defaultBinaryMessenger`.
* Fix an issue where a crash can occur after a closing a video player view on iOS.
* Setting the `mixWithOthers` `VideoPlayerOptions` in web now is silently ignored instead of throwing an exception.

## 1.0.2

* Update Flutter SDK constraint.

## 1.0.1

* Android: Dispose video players when app is closed.

## 1.0.0

* Announce 1.0.0.

## 0.11.1+5

* Update Dart SDK constraint in example.
* Remove `test` dependency.
* Convert disabled driver test to integration_test.

## 0.11.1+4

* Add `toString()` to `Caption`.
* Fix a bug on Android when loading videos from assets would crash.

## 0.11.1+3

* Android: Upgrade ExoPlayer to 2.12.1.

## 0.11.1+2

* Update android compileSdkVersion to 29.

## 0.11.1+1

* Fixed uncanceled timers when calling `play` on the controller multiple times before `pause`, which
  caused value listeners to be called indefinitely (after `pause`) and more often than needed.

## 0.11.1

* Enable TLSv1.1 & TLSv1.2 for API 19 and below.

## 0.11.0

* Added option to set the video playback speed on the video controller.
* **Minor breaking change**: fixed `VideoPlayerValue.toString` to insert a comma after `isBuffering`.

## 0.10.12+5

* Depend on `video_player_platform_interface` version that contains the new `TestHostVideoPlayerApi`
  in order for tests to pass using the latest dependency.

## 0.10.12+4

* Keep handling deprecated Android v1 classes for backward compatibility.

## 0.10.12+3

* Avoiding uses or overrides a deprecated API in `VideoPlayerPlugin` class.

## 0.10.12+2

* Fix `setMixWithOthers` test.

## 0.10.12+1

* Depend on the version of `video_player_platform_interface` that contains the new `VideoPlayerOptions` class.

## 0.10.12

* Introduce VideoPlayerOptions to set the audio mix mode.

## 0.10.11+2

* Fix aspectRatio calculation when size.width or size.height are zero.

## 0.10.11+1

* Post-v2 Android embedding cleanups.

## 0.10.11

* iOS: Fixed crash when detaching from a dying engine.
* Android: Fixed exception when detaching from any engine.

## 0.10.10

* Migrated to [pigeon](https://pub.dev/packages/pigeon).

## 0.10.9+2

* Declare API stability and compatibility with `1.0.0` (more details at: https://github.com/flutter/flutter/wiki/Package-migration-to-1.0.0).

## 0.10.9+1

* Readme updated to include web support and details on how to use for web

## 0.10.9

* Remove Android dependencies fallback.
* Require Flutter SDK 1.12.13+hotfix.5 or greater.
* Fix CocoaPods podspec lint warnings.

## 0.10.8+2

* Replace deprecated `getFlutterEngine` call on Android.

## 0.10.8+1

* Make the pedantic dev_dependency explicit.

## 0.10.8

* Added support for cleaning up the plugin if used for add-to-app (Flutter
  v1.15.3 is required for that feature).


## 0.10.7

* `VideoPlayerController` support for reading closed caption files.
* `VideoPlayerValue` has a `caption` field for reading the current closed caption at any given time.

## 0.10.6

* `ClosedCaptionFile` and `SubRipCaptionFile` classes added to read
  [SubRip](https://en.wikipedia.org/wiki/SubRip) files into dart objects.

## 0.10.5+3

* Add integration instructions for the `web` platform.

## 0.10.5+2

* Make sure the plugin is correctly initialized

## 0.10.5+1

* Fixes issue where `initialize()` `Future` stalls when failing to load source
  data and does not throw an error.

## 0.10.5

* Support `web` by default.
* Require Flutter SDK 1.12.13+hotfix.4 or greater.

## 0.10.4+2

* Remove the deprecated `author:` field form pubspec.yaml
* Migrate the plugin to the pubspec platforms manifest.
* Require Flutter SDK 1.10.0 or greater.

## 0.10.4+1

* Fix pedantic lints. This fixes some potential race conditions in cases where
  futures within some video_player methods weren't being awaited correctly.

## 0.10.4

* Port plugin code to use the federated Platform Interface, instead of a MethodChannel directly.

## 0.10.3+3

* Add DartDocs and unit tests.

## 0.10.3+2

* Update the homepage to point to the new plugin location

## 0.10.3+1

* Dispose `FLTVideoPlayer` in `onTextureUnregistered` callback on iOS.
* Add a temporary fix to dispose the `FLTVideoPlayer` with a delay to avoid race condition.
* Updated the example app to include a new page that pop back after video is done playing.

## 0.10.3

* Add support for the v2 Android embedding. This shouldn't impact existing
  functionality.

## 0.10.2+6

* Remove AndroidX warnings.

## 0.10.2+5

* Update unit test for compatibility with Flutter stable branch.

## 0.10.2+4

* Define clang module for iOS.

## 0.10.2+3

* Fix bug where formatHint was not being pass down to network sources.

## 0.10.2+2

* Update and migrate iOS example project.

## 0.10.2+1

* Use DefaultHttpDataSourceFactory only when network schemas and use
DefaultHttpDataSourceFactory by default.

## 0.10.2

* **Android Only** Adds optional VideoFormat used to signal what format the plugin should try.

## 0.10.1+7

* Fix tests by ignoring deprecated member use.

## 0.10.1+6

* [iOS] Fixed a memory leak with notification observing.

## 0.10.1+5

* Fix race condition while disposing the VideoController.

## 0.10.1+4

* Fixed syntax error in README.md.

## 0.10.1+3

* Add missing template type parameter to `invokeMethod` calls.
* Bump minimum Flutter version to 1.5.0.
* Replace invokeMethod with invokeMapMethod wherever necessary.

## 0.10.1+2

* Example: Fixed tab display and added scroll view

## 0.10.1+1

* iOS: Avoid deprecated `seekToTime` API

## 0.10.1

* iOS: Consider a player only `initialized` once duration is determined.

## 0.10.0+8

* iOS: Fix an issue where the player sends initialization message incorrectly.

* Fix a few other IDE warnings.


## 0.10.0+7

* Android: Fix issue where buffering status in percentage instead of milliseconds

* Android: Update buffering status everytime we notify for position change

## 0.10.0+6

* Android: Fix missing call to `event.put("event", "completed");` which makes it possible to detect when the video is over.

## 0.10.0+5

* Fixed iOS build warnings about implicit retains.

## 0.10.0+4

* Android: Upgrade ExoPlayer to 2.9.6.

## 0.10.0+3

* Fix divide by zero bug on iOS.

## 0.10.0+2

* Added supported format documentation in README.

## 0.10.0+1

* Log a more detailed warning at build time about the previous AndroidX
  migration.

## 0.10.0

* **Breaking change**. Migrate from the deprecated original Android Support
  Library to AndroidX. This shouldn't result in any functional changes, but it
  requires any Android apps using this plugin to [also
  migrate](https://developer.android.com/jetpack/androidx/migrate) if they're
  using the original support library.

## 0.9.0

* Fixed the aspect ratio and orientation of videos. Videos are now properly displayed when recorded
 in portrait mode both in iOS and Android.

## 0.8.0

* Android: Upgrade ExoPlayer to 2.9.1
* Android: Use current gradle dependencies
* Android 9 compatibility fixes for Demo App

## 0.7.2

* Updated to use factories on exoplayer `MediaSource`s for Android instead of the now-deprecated constructors.

## 0.7.1

* Fixed null exception on Android when the video has a width or height of 0.

## 0.7.0

* Add a unit test for controller and texture changes. This is a breaking change since the interface
  had to be cleaned up to facilitate faking.

## 0.6.6

* Fix the condition where the player doesn't update when attached controller is changed.

## 0.6.5

* Eliminate race conditions around initialization: now initialization events are queued and guaranteed
  to be delivered to the Dart side. VideoPlayer widget is rebuilt upon completion of initialization.

## 0.6.4

* Android: add support for hls, dash and ss video formats.

## 0.6.3

* iOS: Allow audio playback in silent mode.

## 0.6.2

* `VideoPlayerController.seekTo()` is now frame accurate on both platforms.

## 0.6.1

* iOS: add missing observer removals to prevent crashes on deallocation.

## 0.6.0

* Android: use ExoPlayer instead of MediaPlayer for better video format support.

## 0.5.5

* **Breaking change** `VideoPlayerController.initialize()` now only completes after the controller is initialized.
* Updated example in README.md.

## 0.5.4

* Updated Gradle tooling to match Android Studio 3.1.2.

## 0.5.3

* Added video buffering status.

## 0.5.2

* Fixed a bug on iOS that could lead to missing initialization.
* Added support for HLS video on iOS.

## 0.5.1

* Fixed bug on video loop feature for iOS.

## 0.5.0

* Added the constructor `VideoPlayerController.file`.
* **Breaking change**. Changed `VideoPlayerController.isNetwork` to
  an enum `VideoPlayerController.dataSourceType`.

## 0.4.1

* Updated Flutter SDK constraint to reflect the changes in v0.4.0.

## 0.4.0

* **Breaking change**. Removed the `VideoPlayerController` constructor
* Added two new factory constructors `VideoPlayerController.asset` and
  `VideoPlayerController.network` to respectively play a video from the
  Flutter assets and from a network uri.

## 0.3.0

* **Breaking change**. Set SDK constraints to match the Flutter beta release.

## 0.2.1

* Fixed some signatures to account for strong mode runtime errors.
* Fixed spelling mistake in toString output.

## 0.2.0

* **Breaking change**. Renamed `VideoPlayerController.isErroneous` to `VideoPlayerController.hasError`.
* Updated documentation of when fields are available on `VideoPlayerController`.
* Updated links in README.md.

## 0.1.1

* Simplified and upgraded Android project template to Android SDK 27.
* Moved Android package to io.flutter.plugins.
* Fixed warnings from the Dart 2.0 analyzer.

## 0.1.0

* **Breaking change**. Upgraded to Gradle 4.1 and Android Studio Gradle plugin
  3.0.1. Older Flutter projects need to upgrade their Gradle setup as well in
  order to use this version of the plugin. Instructions can be found
  [here](https://github.com/flutter/flutter/wiki/Updating-Flutter-projects-to-Gradle-4.1-and-Android-Studio-Gradle-plugin-3.0.1).

## 0.0.7

* Added access to the video size.
* Made the VideoProgressIndicator render using a LinearProgressIndicator.

## 0.0.6

* Fixed a bug related to hot restart on Android.

## 0.0.5

* Added VideoPlayerValue.toString().
* Added FLT prefix to iOS types.

## 0.0.4

* The player will now pause on app pause, and resume on app resume.
* Implemented scrubbing on the progress bar.

## 0.0.3

* Made creating a VideoPlayerController a synchronous operation. Must be followed by a call to initialize().
* Added VideoPlayerController.setVolume().
* Moved the package to flutter/plugins github repo.

## 0.0.2

* Fix meta dependency version.

## 0.0.1

* Initial release<|MERGE_RESOLUTION|>--- conflicted
+++ resolved
@@ -1,3 +1,7 @@
+## NEXT
+
+* Adds support for picture-in-picture on iOS.
+
 ## 2.8.3
 
 * Fixes typo in `README.md`.
@@ -9,11 +13,7 @@
 ## 2.8.2
 
 * Updates minimum supported SDK version to Flutter 3.10/Dart 3.0.
-<<<<<<< HEAD
-* Adds support for picture-in-picture on iOS.
-=======
 * Fixes new lint warnings.
->>>>>>> 6701c9e6
 
 ## 2.8.1
 
