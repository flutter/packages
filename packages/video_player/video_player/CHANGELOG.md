--- conflicted
+++ resolved
@@ -1,13 +1,11 @@
-<<<<<<< HEAD
 ## 2.11.0
 
 * Adds `getAudioTracks()` and `selectAudioTrack()` methods to retrieve and select available audio tracks.
-=======
+
 ## 2.10.1
 
 * Fixes a bug where the `VideoPlayer` widget and `VideoProgressIndicator` widget would stop updating after GlobalKey reparenting.
 * Updates the `VideoProgressIndicator` widget to handle zero-duration videos.
->>>>>>> e0a66845
 * Updates minimum supported SDK version to Flutter 3.29/Dart 3.7.
 
 ## 2.10.0
