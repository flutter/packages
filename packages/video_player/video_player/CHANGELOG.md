--- conflicted
+++ resolved
@@ -1,12 +1,10 @@
-<<<<<<< HEAD
-## 2.5.4
-=======
+## 2.6.1
+* Synchronizes `VideoPlayerValue.isPlaying` with underlying video player.
+
 ## 2.6.0
->>>>>>> ce87f28c
 
 * Adds option to configure HTTP headers via `VideoPlayerController` to fix access to M3U8 files on Android.
 * Aligns Dart and Flutter SDK constraints.
-* Synchronizes `VideoPlayerValue.isPlaying` with underlying video player.
 
 ## 2.5.3
 
