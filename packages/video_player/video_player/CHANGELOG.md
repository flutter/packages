--- conflicted
+++ resolved
@@ -1,12 +1,10 @@
-<<<<<<< HEAD
 ## 2.7.0
 
 * Added support for picture in picture on iOS
-=======
+
 ## 2.6.1
 
 * Synchronizes `VideoPlayerValue.isPlaying` with underlying video player.
->>>>>>> e2c3677e
 
 ## 2.6.0
 
