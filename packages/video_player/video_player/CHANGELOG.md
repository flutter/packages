<<<<<<< HEAD
## 2.6.0

* Adds option to configure HTTP headers via `VideoPlayerController` to fix access to M3U8 files on Android.
* Adds option to configure the User-Agent in the HTTP headers.
=======
## NEXT

* Aligns Dart and Flutter SDK constraints.

## 2.5.3

* Updates iOS minimum version in README.
>>>>>>> 4b038664

## 2.5.2

* Updates links for the merge of flutter/plugins into flutter/packages.
* Updates minimum Flutter version to 3.0.

## 2.5.1

* Updates code for stricter lint checks.

## 2.5.0

* Exposes `VideoScrubber` so it can be used to make custom video progress indicators

## 2.4.10

* Adds compatibilty with version 6.0 of the platform interface.

## 2.4.9

* Fixes file URI construction.

## 2.4.8

* Updates code for new analysis options.
* Updates code for `no_leading_underscores_for_local_identifiers` lint.

## 2.4.7

* Updates README via code excerpts.
* Fixes violations of new analysis option use_named_constants.

## 2.4.6

* Fixes avoid_redundant_argument_values lint warnings and minor typos.

## 2.4.5

* Ignores unnecessary import warnings in preparation for [upcoming Flutter changes](https://github.com/flutter/flutter/pull/104231).
* Fixes an exception when a disposed VideoPlayerController is disposed again.

## 2.4.4

* Updates references to the obsolete master branch.

## 2.4.3

* Fixes Android to correctly display videos recorded in landscapeRight ([#60327](https://github.com/flutter/flutter/issues/60327)).
* Fixes order-dependent unit tests.

## 2.4.2

* Minor fixes for new analysis options.

## 2.4.1

* Removes unnecessary imports.
* Fixes library_private_types_in_public_api, sort_child_properties_last and use_key_in_widget_constructors
  lint warnings.

## 2.4.0

* Updates minimum Flutter version to 2.10.
* Adds OS version support information to README.
* Adds `setClosedCaptionFile` method to `VideoPlayerController`.

## 2.3.0

* Adds `allowBackgroundPlayback` to `VideoPlayerOptions`.

## 2.2.19

* Internal code cleanup for stricter analysis options.

## 2.2.18

* Moves Android and iOS implementations to federated packages.
* Update audio URL in iOS tests.

## 2.2.17

* Avoid blocking the main thread loading video count on iOS.

## 2.2.16

* Introduces `setCaptionOffset` to offset the caption display based on a Duration.

## 2.2.15

* Updates README discussion of permissions.

## 2.2.14

* Removes KVO observer on AVPlayerItem on iOS.

## 2.2.13

* Fixes persisting of hasError even after successful initialize.

## 2.2.12

* iOS: Validate size only when assets contain video tracks.

## 2.2.11

* Removes dependency on `meta`.

## 2.2.10

* iOS: Updates texture on `seekTo`.

## 2.2.9

* Adds compatibility with `video_player_platform_interface` 5.0, which does not
  include non-dev test dependencies.

## 2.2.8

* Changes the way the `VideoPlayerPlatform` instance is cached in the
  controller, so that it's no longer impossible to change after the first use.
* Updates unit tests to be self-contained.
* Fixes integration tests.
* Updates Android compileSdkVersion to 31.
* Fixes a flaky integration test.
* Integration tests now use WebM on web, to allow running with Chromium.

## 2.2.7

* Fixes a regression where dragging a [VideoProgressIndicator] while playing
  would restart playback from the start of the video.

## 2.2.6

* Initialize player when size and duration become available on iOS

## 2.2.5

* Support to closed caption WebVTT format added.

## 2.2.4

* Update minimum Flutter SDK to 2.5 and iOS deployment target to 9.0.

## 2.2.3

* Fixed empty caption text still showing the caption widget.

## 2.2.2

* Fix a disposed `VideoPlayerController` throwing an exception when being replaced in the `VideoPlayer`.

## 2.2.1

* Specify Java 8 for Android build.

## 2.2.0

* Add `contentUri` based VideoPlayerController.

## 2.1.15

* Ensured seekTo isn't called before video player is initialized. Fixes [#89259](https://github.com/flutter/flutter/issues/89259).
* Updated Android lint settings.

## 2.1.14

* Removed dependency on the `flutter_test` package.

## 2.1.13

* Removed obsolete warning about not working in iOS simulators from README.

## 2.1.12

* Update the video url in the readme code sample

## 2.1.11

* Remove references to the Android V1 embedding.

## 2.1.10

* Ensure video pauses correctly when it finishes.

## 2.1.9

* Silenced warnings that may occur during build when using a very
  recent version of Flutter relating to null safety.

## 2.1.8

* Refactor `FLTCMTimeToMillis` to support indefinite streams. Fixes [#48670](https://github.com/flutter/flutter/issues/48670).

## 2.1.7

* Update exoplayer to 2.14.1, removing dependency on Bintray.

## 2.1.6

* Remove obsolete pre-1.0 warning from README.
* Add iOS unit and UI integration test targets.

## 2.1.5

* Update example code in README to fix broken url.

## 2.1.4

* Add an exoplayer URL to the maven repositories to address
  a possible build regression in 2.1.2.

## 2.1.3

* Fix pointer value to boolean conversion analyzer warnings.

## 2.1.2

* Migrate maven repository from jcenter to mavenCentral.

## 2.1.1

* Update example code in README to reflect API changes.

## 2.1.0

* Add `httpHeaders` option to `VideoPlayerController.network`

## 2.0.2

* Fix `VideoPlayerValue` size and aspect ratio documentation

## 2.0.1

* Remove the deprecated API "exoPlayer.setAudioAttributes".

## 2.0.0

* Migrate to null safety.
* Fix an issue where `isBuffering` was not updating on Android.
* Fix outdated links across a number of markdown files ([#3276](https://github.com/flutter/plugins/pull/3276))
* Fix `VideoPlayerValue toString()` test.
* Update the example app: remove the deprecated `RaisedButton` and `FlatButton` widgets.
* Migrate from deprecated `defaultBinaryMessenger`.
* Fix an issue where a crash can occur after a closing a video player view on iOS.
* Setting the `mixWithOthers` `VideoPlayerOptions` in web now is silently ignored instead of throwing an exception.

## 1.0.2

* Update Flutter SDK constraint.

## 1.0.1

* Android: Dispose video players when app is closed.

## 1.0.0

* Announce 1.0.0.

## 0.11.1+5

* Update Dart SDK constraint in example.
* Remove `test` dependency.
* Convert disabled driver test to integration_test.

## 0.11.1+4

* Add `toString()` to `Caption`.
* Fix a bug on Android when loading videos from assets would crash.

## 0.11.1+3

* Android: Upgrade ExoPlayer to 2.12.1.

## 0.11.1+2

* Update android compileSdkVersion to 29.

## 0.11.1+1

* Fixed uncanceled timers when calling `play` on the controller multiple times before `pause`, which
  caused value listeners to be called indefinitely (after `pause`) and more often than needed.

## 0.11.1

* Enable TLSv1.1 & TLSv1.2 for API 19 and below.

## 0.11.0

* Added option to set the video playback speed on the video controller.
* **Minor breaking change**: fixed `VideoPlayerValue.toString` to insert a comma after `isBuffering`.

## 0.10.12+5

* Depend on `video_player_platform_interface` version that contains the new `TestHostVideoPlayerApi`
  in order for tests to pass using the latest dependency.

## 0.10.12+4

* Keep handling deprecated Android v1 classes for backward compatibility.

## 0.10.12+3

* Avoiding uses or overrides a deprecated API in `VideoPlayerPlugin` class.

## 0.10.12+2

* Fix `setMixWithOthers` test.

## 0.10.12+1

* Depend on the version of `video_player_platform_interface` that contains the new `VideoPlayerOptions` class.

## 0.10.12

* Introduce VideoPlayerOptions to set the audio mix mode.

## 0.10.11+2

* Fix aspectRatio calculation when size.width or size.height are zero.

## 0.10.11+1

* Post-v2 Android embedding cleanups.

## 0.10.11

* iOS: Fixed crash when detaching from a dying engine.
* Android: Fixed exception when detaching from any engine.

## 0.10.10

* Migrated to [pigeon](https://pub.dev/packages/pigeon).

## 0.10.9+2

* Declare API stability and compatibility with `1.0.0` (more details at: https://github.com/flutter/flutter/wiki/Package-migration-to-1.0.0).

## 0.10.9+1

* Readme updated to include web support and details on how to use for web

## 0.10.9

* Remove Android dependencies fallback.
* Require Flutter SDK 1.12.13+hotfix.5 or greater.
* Fix CocoaPods podspec lint warnings.

## 0.10.8+2

* Replace deprecated `getFlutterEngine` call on Android.

## 0.10.8+1

* Make the pedantic dev_dependency explicit.

## 0.10.8

* Added support for cleaning up the plugin if used for add-to-app (Flutter
  v1.15.3 is required for that feature).


## 0.10.7

* `VideoPlayerController` support for reading closed caption files.
* `VideoPlayerValue` has a `caption` field for reading the current closed caption at any given time.

## 0.10.6

* `ClosedCaptionFile` and `SubRipCaptionFile` classes added to read
  [SubRip](https://en.wikipedia.org/wiki/SubRip) files into dart objects.

## 0.10.5+3

* Add integration instructions for the `web` platform.

## 0.10.5+2

* Make sure the plugin is correctly initialized

## 0.10.5+1

* Fixes issue where `initialize()` `Future` stalls when failing to load source
  data and does not throw an error.

## 0.10.5

* Support `web` by default.
* Require Flutter SDK 1.12.13+hotfix.4 or greater.

## 0.10.4+2

* Remove the deprecated `author:` field form pubspec.yaml
* Migrate the plugin to the pubspec platforms manifest.
* Require Flutter SDK 1.10.0 or greater.

## 0.10.4+1

* Fix pedantic lints. This fixes some potential race conditions in cases where
  futures within some video_player methods weren't being awaited correctly.

## 0.10.4

* Port plugin code to use the federated Platform Interface, instead of a MethodChannel directly.

## 0.10.3+3

* Add DartDocs and unit tests.

## 0.10.3+2

* Update the homepage to point to the new plugin location

## 0.10.3+1

* Dispose `FLTVideoPlayer` in `onTextureUnregistered` callback on iOS.
* Add a temporary fix to dispose the `FLTVideoPlayer` with a delay to avoid race condition.
* Updated the example app to include a new page that pop back after video is done playing.

## 0.10.3

* Add support for the v2 Android embedding. This shouldn't impact existing
  functionality.

## 0.10.2+6

* Remove AndroidX warnings.

## 0.10.2+5

* Update unit test for compatibility with Flutter stable branch.

## 0.10.2+4

* Define clang module for iOS.

## 0.10.2+3

* Fix bug where formatHint was not being pass down to network sources.

## 0.10.2+2

* Update and migrate iOS example project.

## 0.10.2+1

* Use DefaultHttpDataSourceFactory only when network schemas and use
DefaultHttpDataSourceFactory by default.

## 0.10.2

* **Android Only** Adds optional VideoFormat used to signal what format the plugin should try.

## 0.10.1+7

* Fix tests by ignoring deprecated member use.

## 0.10.1+6

* [iOS] Fixed a memory leak with notification observing.

## 0.10.1+5

* Fix race condition while disposing the VideoController.

## 0.10.1+4

* Fixed syntax error in README.md.

## 0.10.1+3

* Add missing template type parameter to `invokeMethod` calls.
* Bump minimum Flutter version to 1.5.0.
* Replace invokeMethod with invokeMapMethod wherever necessary.

## 0.10.1+2

* Example: Fixed tab display and added scroll view

## 0.10.1+1

* iOS: Avoid deprecated `seekToTime` API

## 0.10.1

* iOS: Consider a player only `initialized` once duration is determined.

## 0.10.0+8

* iOS: Fix an issue where the player sends initialization message incorrectly.

* Fix a few other IDE warnings.


## 0.10.0+7

* Android: Fix issue where buffering status in percentage instead of milliseconds

* Android: Update buffering status everytime we notify for position change

## 0.10.0+6

* Android: Fix missing call to `event.put("event", "completed");` which makes it possible to detect when the video is over.

## 0.10.0+5

* Fixed iOS build warnings about implicit retains.

## 0.10.0+4

* Android: Upgrade ExoPlayer to 2.9.6.

## 0.10.0+3

* Fix divide by zero bug on iOS.

## 0.10.0+2

* Added supported format documentation in README.

## 0.10.0+1

* Log a more detailed warning at build time about the previous AndroidX
  migration.

## 0.10.0

* **Breaking change**. Migrate from the deprecated original Android Support
  Library to AndroidX. This shouldn't result in any functional changes, but it
  requires any Android apps using this plugin to [also
  migrate](https://developer.android.com/jetpack/androidx/migrate) if they're
  using the original support library.

## 0.9.0

* Fixed the aspect ratio and orientation of videos. Videos are now properly displayed when recorded
 in portrait mode both in iOS and Android.

## 0.8.0

* Android: Upgrade ExoPlayer to 2.9.1
* Android: Use current gradle dependencies
* Android 9 compatibility fixes for Demo App

## 0.7.2

* Updated to use factories on exoplayer `MediaSource`s for Android instead of the now-deprecated constructors.

## 0.7.1

* Fixed null exception on Android when the video has a width or height of 0.

## 0.7.0

* Add a unit test for controller and texture changes. This is a breaking change since the interface
  had to be cleaned up to facilitate faking.

## 0.6.6

* Fix the condition where the player doesn't update when attached controller is changed.

## 0.6.5

* Eliminate race conditions around initialization: now initialization events are queued and guaranteed
  to be delivered to the Dart side. VideoPlayer widget is rebuilt upon completion of initialization.

## 0.6.4

* Android: add support for hls, dash and ss video formats.

## 0.6.3

* iOS: Allow audio playback in silent mode.

## 0.6.2

* `VideoPlayerController.seekTo()` is now frame accurate on both platforms.

## 0.6.1

* iOS: add missing observer removals to prevent crashes on deallocation.

## 0.6.0

* Android: use ExoPlayer instead of MediaPlayer for better video format support.

## 0.5.5

* **Breaking change** `VideoPlayerController.initialize()` now only completes after the controller is initialized.
* Updated example in README.md.

## 0.5.4

* Updated Gradle tooling to match Android Studio 3.1.2.

## 0.5.3

* Added video buffering status.

## 0.5.2

* Fixed a bug on iOS that could lead to missing initialization.
* Added support for HLS video on iOS.

## 0.5.1

* Fixed bug on video loop feature for iOS.

## 0.5.0

* Added the constructor `VideoPlayerController.file`.
* **Breaking change**. Changed `VideoPlayerController.isNetwork` to
  an enum `VideoPlayerController.dataSourceType`.

## 0.4.1

* Updated Flutter SDK constraint to reflect the changes in v0.4.0.

## 0.4.0

* **Breaking change**. Removed the `VideoPlayerController` constructor
* Added two new factory constructors `VideoPlayerController.asset` and
  `VideoPlayerController.network` to respectively play a video from the
  Flutter assets and from a network uri.

## 0.3.0

* **Breaking change**. Set SDK constraints to match the Flutter beta release.

## 0.2.1

* Fixed some signatures to account for strong mode runtime errors.
* Fixed spelling mistake in toString output.

## 0.2.0

* **Breaking change**. Renamed `VideoPlayerController.isErroneous` to `VideoPlayerController.hasError`.
* Updated documentation of when fields are available on `VideoPlayerController`.
* Updated links in README.md.

## 0.1.1

* Simplified and upgraded Android project template to Android SDK 27.
* Moved Android package to io.flutter.plugins.
* Fixed warnings from the Dart 2.0 analyzer.

## 0.1.0

* **Breaking change**. Upgraded to Gradle 4.1 and Android Studio Gradle plugin
  3.0.1. Older Flutter projects need to upgrade their Gradle setup as well in
  order to use this version of the plugin. Instructions can be found
  [here](https://github.com/flutter/flutter/wiki/Updating-Flutter-projects-to-Gradle-4.1-and-Android-Studio-Gradle-plugin-3.0.1).

## 0.0.7

* Added access to the video size.
* Made the VideoProgressIndicator render using a LinearProgressIndicator.

## 0.0.6

* Fixed a bug related to hot restart on Android.

## 0.0.5

* Added VideoPlayerValue.toString().
* Added FLT prefix to iOS types.

## 0.0.4

* The player will now pause on app pause, and resume on app resume.
* Implemented scrubbing on the progress bar.

## 0.0.3

* Made creating a VideoPlayerController a synchronous operation. Must be followed by a call to initialize().
* Added VideoPlayerController.setVolume().
* Moved the package to flutter/plugins github repo.

## 0.0.2

* Fix meta dependency version.

## 0.0.1

* Initial release<|MERGE_RESOLUTION|>--- conflicted
+++ resolved
@@ -1,17 +1,15 @@
-<<<<<<< HEAD
+## NEXT
+
+* Aligns Dart and Flutter SDK constraints.
+
 ## 2.6.0
 
 * Adds option to configure HTTP headers via `VideoPlayerController` to fix access to M3U8 files on Android.
 * Adds option to configure the User-Agent in the HTTP headers.
-=======
-## NEXT
-
-* Aligns Dart and Flutter SDK constraints.
 
 ## 2.5.3
 
 * Updates iOS minimum version in README.
->>>>>>> 4b038664
 
 ## 2.5.2
 
