--- conflicted
+++ resolved
@@ -1,12 +1,7 @@
-<<<<<<< HEAD
 ## 2.5.4
 
+* Aligns Dart and Flutter SDK constraints.
 * Synchronizes `VideoPlayerValue.isPlaying` with underlying video player.
-=======
-## NEXT
-
-* Aligns Dart and Flutter SDK constraints.
->>>>>>> 789e3a72
 
 ## 2.5.3
 
