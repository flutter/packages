--- conflicted
+++ resolved
@@ -1,15 +1,9 @@
-<<<<<<< HEAD
 ## 2.7.0
 
 * Adds an `Uri` typed factory method `VideoPlayerController.networkUrl` to avoid common mistakes with `String` URIs. The method
 receives an`Uri` instead of a `String` url.
 * Deprecates `VideoPlayerController.network` factory method.
-=======
-## NEXT
-
 * Updates minimum supported SDK version to Flutter 3.3/Dart 2.18.
->>>>>>> a2aac127
-
 ## 2.6.1
 
 * Synchronizes `VideoPlayerValue.isPlaying` with underlying video player.
