--- conflicted
+++ resolved
@@ -1,12 +1,7 @@
-<<<<<<< HEAD
-## 2.9.0
-
+## NEXT
+
+* Updates minimum supported SDK version to Flutter 3.10/Dart 3.0.
 * Adds support for picture-in-picture on iOS.
-=======
-## NEXT
-
-* Updates minimum supported SDK version to Flutter 3.10/Dart 3.0.
->>>>>>> a20fc3ab
 
 ## 2.8.1
 
