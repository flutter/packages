--- conflicted
+++ resolved
@@ -5,11 +5,6 @@
 * Deprecates `VideoPlayerController.network` factory method.
 * Updates minimum supported SDK version to Flutter 3.3/Dart 2.18.
 * Adds caching functionality for network video.
-<<<<<<< HEAD
-* Updates minimum supported SDK version to Flutter 3.3/Dart 2.18.
-* Adds caching functionality for network video.
-=======
->>>>>>> 01356b6a
 
 ## 2.6.1
 
