<<<<<<< HEAD
## 2.8.0

* Adds support for picture-in-picture on iOS.
=======
## 2.8.1

* Updates the example app: replaces `ButtonBar` with `OverflowBar` widget.

## 2.8.0

* Adds support for macOS.

## 2.7.2

* Adds `isCompleted` event to `VideoPlayerEvent`.

## 2.7.1

* Adds pub topics to package metadata.
* Updates minimum supported SDK version to Flutter 3.7/Dart 2.19.
>>>>>>> 0cd23780

## 2.7.0

* Adds an `Uri` typed factory method `VideoPlayerController.networkUrl` to avoid common mistakes with `String` URIs. The method
receives an`Uri` instead of a `String` url.
* Deprecates `VideoPlayerController.network` factory method.
* Updates minimum supported SDK version to Flutter 3.3/Dart 2.18.

## 2.6.1

* Synchronizes `VideoPlayerValue.isPlaying` with underlying video player.

## 2.6.0

* Adds option to configure HTTP headers via `VideoPlayerController` to fix access to M3U8 files on Android.
* Aligns Dart and Flutter SDK constraints.

## 2.5.3

* Updates iOS minimum version in README.

## 2.5.2

* Updates links for the merge of flutter/plugins into flutter/packages.
* Updates minimum Flutter version to 3.0.

## 2.5.1

* Updates code for stricter lint checks.

## 2.5.0

* Exposes `VideoScrubber` so it can be used to make custom video progress indicators

## 2.4.10

* Adds compatibilty with version 6.0 of the platform interface.

## 2.4.9

* Fixes file URI construction.

## 2.4.8

* Updates code for new analysis options.
* Updates code for `no_leading_underscores_for_local_identifiers` lint.

## 2.4.7

* Updates README via code excerpts.
* Fixes violations of new analysis option use_named_constants.

## 2.4.6

* Fixes avoid_redundant_argument_values lint warnings and minor typos.

## 2.4.5

* Ignores unnecessary import warnings in preparation for [upcoming Flutter changes](https://github.com/flutter/flutter/pull/104231).
* Fixes an exception when a disposed VideoPlayerController is disposed again.

## 2.4.4

* Updates references to the obsolete master branch.

## 2.4.3

* Fixes Android to correctly display videos recorded in landscapeRight ([#60327](https://github.com/flutter/flutter/issues/60327)).
* Fixes order-dependent unit tests.

## 2.4.2

* Minor fixes for new analysis options.

## 2.4.1

* Removes unnecessary imports.
* Fixes library_private_types_in_public_api, sort_child_properties_last and use_key_in_widget_constructors
  lint warnings.

## 2.4.0

* Updates minimum Flutter version to 2.10.
* Adds OS version support information to README.
* Adds `setClosedCaptionFile` method to `VideoPlayerController`.

## 2.3.0

* Adds `allowBackgroundPlayback` to `VideoPlayerOptions`.

## 2.2.19

* Internal code cleanup for stricter analysis options.

## 2.2.18

* Moves Android and iOS implementations to federated packages.
* Update audio URL in iOS tests.

## 2.2.17

* Avoid blocking the main thread loading video count on iOS.

## 2.2.16

* Introduces `setCaptionOffset` to offset the caption display based on a Duration.

## 2.2.15

* Updates README discussion of permissions.

## 2.2.14

* Removes KVO observer on AVPlayerItem on iOS.

## 2.2.13

* Fixes persisting of hasError even after successful initialize.

## 2.2.12

* iOS: Validate size only when assets contain video tracks.

## 2.2.11

* Removes dependency on `meta`.

## 2.2.10

* iOS: Updates texture on `seekTo`.

## 2.2.9

* Adds compatibility with `video_player_platform_interface` 5.0, which does not
  include non-dev test dependencies.

## 2.2.8

* Changes the way the `VideoPlayerPlatform` instance is cached in the
  controller, so that it's no longer impossible to change after the first use.
* Updates unit tests to be self-contained.
* Fixes integration tests.
* Updates Android compileSdkVersion to 31.
* Fixes a flaky integration test.
* Integration tests now use WebM on web, to allow running with Chromium.

## 2.2.7

* Fixes a regression where dragging a [VideoProgressIndicator] while playing
  would restart playback from the start of the video.

## 2.2.6

* Initialize player when size and duration become available on iOS

## 2.2.5

* Support to closed caption WebVTT format added.

## 2.2.4

* Update minimum Flutter SDK to 2.5 and iOS deployment target to 9.0.

## 2.2.3

* Fixed empty caption text still showing the caption widget.

## 2.2.2

* Fix a disposed `VideoPlayerController` throwing an exception when being replaced in the `VideoPlayer`.

## 2.2.1

* Specify Java 8 for Android build.

## 2.2.0

* Add `contentUri` based VideoPlayerController.

## 2.1.15

* Ensured seekTo isn't called before video player is initialized. Fixes [#89259](https://github.com/flutter/flutter/issues/89259).
* Updated Android lint settings.

## 2.1.14

* Removed dependency on the `flutter_test` package.

## 2.1.13

* Removed obsolete warning about not working in iOS simulators from README.

## 2.1.12

* Update the video url in the readme code sample

## 2.1.11

* Remove references to the Android V1 embedding.

## 2.1.10

* Ensure video pauses correctly when it finishes.

## 2.1.9

* Silenced warnings that may occur during build when using a very
  recent version of Flutter relating to null safety.

## 2.1.8

* Refactor `FLTCMTimeToMillis` to support indefinite streams. Fixes [#48670](https://github.com/flutter/flutter/issues/48670).

## 2.1.7

* Update exoplayer to 2.14.1, removing dependency on Bintray.

## 2.1.6

* Remove obsolete pre-1.0 warning from README.
* Add iOS unit and UI integration test targets.

## 2.1.5

* Update example code in README to fix broken url.

## 2.1.4

* Add an exoplayer URL to the maven repositories to address
  a possible build regression in 2.1.2.

## 2.1.3

* Fix pointer value to boolean conversion analyzer warnings.

## 2.1.2

* Migrate maven repository from jcenter to mavenCentral.

## 2.1.1

* Update example code in README to reflect API changes.

## 2.1.0

* Add `httpHeaders` option to `VideoPlayerController.network`

## 2.0.2

* Fix `VideoPlayerValue` size and aspect ratio documentation

## 2.0.1

* Remove the deprecated API "exoPlayer.setAudioAttributes".

## 2.0.0

* Migrate to null safety.
* Fix an issue where `isBuffering` was not updating on Android.
* Fix outdated links across a number of markdown files ([#3276](https://github.com/flutter/plugins/pull/3276))
* Fix `VideoPlayerValue toString()` test.
* Update the example app: remove the deprecated `RaisedButton` and `FlatButton` widgets.
* Migrate from deprecated `defaultBinaryMessenger`.
* Fix an issue where a crash can occur after a closing a video player view on iOS.
* Setting the `mixWithOthers` `VideoPlayerOptions` in web now is silently ignored instead of throwing an exception.

## 1.0.2

* Update Flutter SDK constraint.

## 1.0.1

* Android: Dispose video players when app is closed.

## 1.0.0

* Announce 1.0.0.

## 0.11.1+5

* Update Dart SDK constraint in example.
* Remove `test` dependency.
* Convert disabled driver test to integration_test.

## 0.11.1+4

* Add `toString()` to `Caption`.
* Fix a bug on Android when loading videos from assets would crash.

## 0.11.1+3

* Android: Upgrade ExoPlayer to 2.12.1.

## 0.11.1+2

* Update android compileSdkVersion to 29.

## 0.11.1+1

* Fixed uncanceled timers when calling `play` on the controller multiple times before `pause`, which
  caused value listeners to be called indefinitely (after `pause`) and more often than needed.

## 0.11.1

* Enable TLSv1.1 & TLSv1.2 for API 19 and below.

## 0.11.0

* Added option to set the video playback speed on the video controller.
* **Minor breaking change**: fixed `VideoPlayerValue.toString` to insert a comma after `isBuffering`.

## 0.10.12+5

* Depend on `video_player_platform_interface` version that contains the new `TestHostVideoPlayerApi`
  in order for tests to pass using the latest dependency.

## 0.10.12+4

* Keep handling deprecated Android v1 classes for backward compatibility.

## 0.10.12+3

* Avoiding uses or overrides a deprecated API in `VideoPlayerPlugin` class.

## 0.10.12+2

* Fix `setMixWithOthers` test.

## 0.10.12+1

* Depend on the version of `video_player_platform_interface` that contains the new `VideoPlayerOptions` class.

## 0.10.12

* Introduce VideoPlayerOptions to set the audio mix mode.

## 0.10.11+2

* Fix aspectRatio calculation when size.width or size.height are zero.

## 0.10.11+1

* Post-v2 Android embedding cleanups.

## 0.10.11

* iOS: Fixed crash when detaching from a dying engine.
* Android: Fixed exception when detaching from any engine.

## 0.10.10

* Migrated to [pigeon](https://pub.dev/packages/pigeon).

## 0.10.9+2

* Declare API stability and compatibility with `1.0.0` (more details at: https://github.com/flutter/flutter/wiki/Package-migration-to-1.0.0).

## 0.10.9+1

* Readme updated to include web support and details on how to use for web

## 0.10.9

* Remove Android dependencies fallback.
* Require Flutter SDK 1.12.13+hotfix.5 or greater.
* Fix CocoaPods podspec lint warnings.

## 0.10.8+2

* Replace deprecated `getFlutterEngine` call on Android.

## 0.10.8+1

* Make the pedantic dev_dependency explicit.

## 0.10.8

* Added support for cleaning up the plugin if used for add-to-app (Flutter
  v1.15.3 is required for that feature).


## 0.10.7

* `VideoPlayerController` support for reading closed caption files.
* `VideoPlayerValue` has a `caption` field for reading the current closed caption at any given time.

## 0.10.6

* `ClosedCaptionFile` and `SubRipCaptionFile` classes added to read
  [SubRip](https://en.wikipedia.org/wiki/SubRip) files into dart objects.

## 0.10.5+3

* Add integration instructions for the `web` platform.

## 0.10.5+2

* Make sure the plugin is correctly initialized

## 0.10.5+1

* Fixes issue where `initialize()` `Future` stalls when failing to load source
  data and does not throw an error.

## 0.10.5

* Support `web` by default.
* Require Flutter SDK 1.12.13+hotfix.4 or greater.

## 0.10.4+2

* Remove the deprecated `author:` field form pubspec.yaml
* Migrate the plugin to the pubspec platforms manifest.
* Require Flutter SDK 1.10.0 or greater.

## 0.10.4+1

* Fix pedantic lints. This fixes some potential race conditions in cases where
  futures within some video_player methods weren't being awaited correctly.

## 0.10.4

* Port plugin code to use the federated Platform Interface, instead of a MethodChannel directly.

## 0.10.3+3

* Add DartDocs and unit tests.

## 0.10.3+2

* Update the homepage to point to the new plugin location

## 0.10.3+1

* Dispose `FLTVideoPlayer` in `onTextureUnregistered` callback on iOS.
* Add a temporary fix to dispose the `FLTVideoPlayer` with a delay to avoid race condition.
* Updated the example app to include a new page that pop back after video is done playing.

## 0.10.3

* Add support for the v2 Android embedding. This shouldn't impact existing
  functionality.

## 0.10.2+6

* Remove AndroidX warnings.

## 0.10.2+5

* Update unit test for compatibility with Flutter stable branch.

## 0.10.2+4

* Define clang module for iOS.

## 0.10.2+3

* Fix bug where formatHint was not being pass down to network sources.

## 0.10.2+2

* Update and migrate iOS example project.

## 0.10.2+1

* Use DefaultHttpDataSourceFactory only when network schemas and use
DefaultHttpDataSourceFactory by default.

## 0.10.2

* **Android Only** Adds optional VideoFormat used to signal what format the plugin should try.

## 0.10.1+7

* Fix tests by ignoring deprecated member use.

## 0.10.1+6

* [iOS] Fixed a memory leak with notification observing.

## 0.10.1+5

* Fix race condition while disposing the VideoController.

## 0.10.1+4

* Fixed syntax error in README.md.

## 0.10.1+3

* Add missing template type parameter to `invokeMethod` calls.
* Bump minimum Flutter version to 1.5.0.
* Replace invokeMethod with invokeMapMethod wherever necessary.

## 0.10.1+2

* Example: Fixed tab display and added scroll view

## 0.10.1+1

* iOS: Avoid deprecated `seekToTime` API

## 0.10.1

* iOS: Consider a player only `initialized` once duration is determined.

## 0.10.0+8

* iOS: Fix an issue where the player sends initialization message incorrectly.

* Fix a few other IDE warnings.


## 0.10.0+7

* Android: Fix issue where buffering status in percentage instead of milliseconds

* Android: Update buffering status everytime we notify for position change

## 0.10.0+6

* Android: Fix missing call to `event.put("event", "completed");` which makes it possible to detect when the video is over.

## 0.10.0+5

* Fixed iOS build warnings about implicit retains.

## 0.10.0+4

* Android: Upgrade ExoPlayer to 2.9.6.

## 0.10.0+3

* Fix divide by zero bug on iOS.

## 0.10.0+2

* Added supported format documentation in README.

## 0.10.0+1

* Log a more detailed warning at build time about the previous AndroidX
  migration.

## 0.10.0

* **Breaking change**. Migrate from the deprecated original Android Support
  Library to AndroidX. This shouldn't result in any functional changes, but it
  requires any Android apps using this plugin to [also
  migrate](https://developer.android.com/jetpack/androidx/migrate) if they're
  using the original support library.

## 0.9.0

* Fixed the aspect ratio and orientation of videos. Videos are now properly displayed when recorded
 in portrait mode both in iOS and Android.

## 0.8.0

* Android: Upgrade ExoPlayer to 2.9.1
* Android: Use current gradle dependencies
* Android 9 compatibility fixes for Demo App

## 0.7.2

* Updated to use factories on exoplayer `MediaSource`s for Android instead of the now-deprecated constructors.

## 0.7.1

* Fixed null exception on Android when the video has a width or height of 0.

## 0.7.0

* Add a unit test for controller and texture changes. This is a breaking change since the interface
  had to be cleaned up to facilitate faking.

## 0.6.6

* Fix the condition where the player doesn't update when attached controller is changed.

## 0.6.5

* Eliminate race conditions around initialization: now initialization events are queued and guaranteed
  to be delivered to the Dart side. VideoPlayer widget is rebuilt upon completion of initialization.

## 0.6.4

* Android: add support for hls, dash and ss video formats.

## 0.6.3

* iOS: Allow audio playback in silent mode.

## 0.6.2

* `VideoPlayerController.seekTo()` is now frame accurate on both platforms.

## 0.6.1

* iOS: add missing observer removals to prevent crashes on deallocation.

## 0.6.0

* Android: use ExoPlayer instead of MediaPlayer for better video format support.

## 0.5.5

* **Breaking change** `VideoPlayerController.initialize()` now only completes after the controller is initialized.
* Updated example in README.md.

## 0.5.4

* Updated Gradle tooling to match Android Studio 3.1.2.

## 0.5.3

* Added video buffering status.

## 0.5.2

* Fixed a bug on iOS that could lead to missing initialization.
* Added support for HLS video on iOS.

## 0.5.1

* Fixed bug on video loop feature for iOS.

## 0.5.0

* Added the constructor `VideoPlayerController.file`.
* **Breaking change**. Changed `VideoPlayerController.isNetwork` to
  an enum `VideoPlayerController.dataSourceType`.

## 0.4.1

* Updated Flutter SDK constraint to reflect the changes in v0.4.0.

## 0.4.0

* **Breaking change**. Removed the `VideoPlayerController` constructor
* Added two new factory constructors `VideoPlayerController.asset` and
  `VideoPlayerController.network` to respectively play a video from the
  Flutter assets and from a network uri.

## 0.3.0

* **Breaking change**. Set SDK constraints to match the Flutter beta release.

## 0.2.1

* Fixed some signatures to account for strong mode runtime errors.
* Fixed spelling mistake in toString output.

## 0.2.0

* **Breaking change**. Renamed `VideoPlayerController.isErroneous` to `VideoPlayerController.hasError`.
* Updated documentation of when fields are available on `VideoPlayerController`.
* Updated links in README.md.

## 0.1.1

* Simplified and upgraded Android project template to Android SDK 27.
* Moved Android package to io.flutter.plugins.
* Fixed warnings from the Dart 2.0 analyzer.

## 0.1.0

* **Breaking change**. Upgraded to Gradle 4.1 and Android Studio Gradle plugin
  3.0.1. Older Flutter projects need to upgrade their Gradle setup as well in
  order to use this version of the plugin. Instructions can be found
  [here](https://github.com/flutter/flutter/wiki/Updating-Flutter-projects-to-Gradle-4.1-and-Android-Studio-Gradle-plugin-3.0.1).

## 0.0.7

* Added access to the video size.
* Made the VideoProgressIndicator render using a LinearProgressIndicator.

## 0.0.6

* Fixed a bug related to hot restart on Android.

## 0.0.5

* Added VideoPlayerValue.toString().
* Added FLT prefix to iOS types.

## 0.0.4

* The player will now pause on app pause, and resume on app resume.
* Implemented scrubbing on the progress bar.

## 0.0.3

* Made creating a VideoPlayerController a synchronous operation. Must be followed by a call to initialize().
* Added VideoPlayerController.setVolume().
* Moved the package to flutter/plugins github repo.

## 0.0.2

* Fix meta dependency version.

## 0.0.1

* Initial release<|MERGE_RESOLUTION|>--- conflicted
+++ resolved
@@ -1,8 +1,7 @@
-<<<<<<< HEAD
-## 2.8.0
+## 2.9.0
 
 * Adds support for picture-in-picture on iOS.
-=======
+
 ## 2.8.1
 
 * Updates the example app: replaces `ButtonBar` with `OverflowBar` widget.
@@ -19,7 +18,6 @@
 
 * Adds pub topics to package metadata.
 * Updates minimum supported SDK version to Flutter 3.7/Dart 2.19.
->>>>>>> 0cd23780
 
 ## 2.7.0
 
