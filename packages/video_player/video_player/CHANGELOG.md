--- conflicted
+++ resolved
@@ -1,13 +1,14 @@
+## 2.8.0
+
+* Adds support for picture-in-picture on iOS.
+
 ## 2.7.0
 
-<<<<<<< HEAD
-* Adds support for picture-in-picture on iOS.
-=======
 * Adds an `Uri` typed factory method `VideoPlayerController.networkUrl` to avoid common mistakes with `String` URIs. The method
 receives an`Uri` instead of a `String` url.
 * Deprecates `VideoPlayerController.network` factory method.
->>>>>>> 2481d929
 * Updates minimum supported SDK version to Flutter 3.3/Dart 2.18.
+
 ## 2.6.1
 
 * Synchronizes `VideoPlayerValue.isPlaying` with underlying video player.
