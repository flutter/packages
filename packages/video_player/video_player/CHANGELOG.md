## 2.5.3

<<<<<<< HEAD
* Synchronizes `VideoPlayerValue.isPlaying` with underlying video player.
=======
* Updates iOS minimum version in README.
>>>>>>> 2f213219

## 2.5.2

* Updates links for the merge of flutter/plugins into flutter/packages.
* Updates minimum Flutter version to 3.0.

## 2.5.1

* Updates code for stricter lint checks.

## 2.5.0

* Exposes `VideoScrubber` so it can be used to make custom video progress indicators

## 2.4.10

* Adds compatibilty with version 6.0 of the platform interface.

## 2.4.9

* Fixes file URI construction.

## 2.4.8

* Updates code for new analysis options.
* Updates code for `no_leading_underscores_for_local_identifiers` lint.

## 2.4.7

* Updates README via code excerpts.
* Fixes violations of new analysis option use_named_constants.

## 2.4.6

* Fixes avoid_redundant_argument_values lint warnings and minor typos.

## 2.4.5

* Ignores unnecessary import warnings in preparation for [upcoming Flutter changes](https://github.com/flutter/flutter/pull/104231).
* Fixes an exception when a disposed VideoPlayerController is disposed again.

## 2.4.4

* Updates references to the obsolete master branch.

## 2.4.3

* Fixes Android to correctly display videos recorded in landscapeRight ([#60327](https://github.com/flutter/flutter/issues/60327)).
* Fixes order-dependent unit tests.

## 2.4.2

* Minor fixes for new analysis options.

## 2.4.1

* Removes unnecessary imports.
* Fixes library_private_types_in_public_api, sort_child_properties_last and use_key_in_widget_constructors
  lint warnings.

## 2.4.0

* Updates minimum Flutter version to 2.10.
* Adds OS version support information to README.
* Adds `setClosedCaptionFile` method to `VideoPlayerController`.

## 2.3.0

* Adds `allowBackgroundPlayback` to `VideoPlayerOptions`.

## 2.2.19

* Internal code cleanup for stricter analysis options.

## 2.2.18

* Moves Android and iOS implementations to federated packages.
* Update audio URL in iOS tests.

## 2.2.17

* Avoid blocking the main thread loading video count on iOS.

## 2.2.16

* Introduces `setCaptionOffset` to offset the caption display based on a Duration.

## 2.2.15

* Updates README discussion of permissions.

## 2.2.14

* Removes KVO observer on AVPlayerItem on iOS.

## 2.2.13

* Fixes persisting of hasError even after successful initialize.

## 2.2.12

* iOS: Validate size only when assets contain video tracks.

## 2.2.11

* Removes dependency on `meta`.

## 2.2.10

* iOS: Updates texture on `seekTo`.

## 2.2.9

* Adds compatibility with `video_player_platform_interface` 5.0, which does not
  include non-dev test dependencies.

## 2.2.8

* Changes the way the `VideoPlayerPlatform` instance is cached in the
  controller, so that it's no longer impossible to change after the first use.
* Updates unit tests to be self-contained.
* Fixes integration tests.
* Updates Android compileSdkVersion to 31.
* Fixes a flaky integration test.
* Integration tests now use WebM on web, to allow running with Chromium.

## 2.2.7

* Fixes a regression where dragging a [VideoProgressIndicator] while playing
  would restart playback from the start of the video.

## 2.2.6

* Initialize player when size and duration become available on iOS

## 2.2.5

* Support to closed caption WebVTT format added.

## 2.2.4

* Update minimum Flutter SDK to 2.5 and iOS deployment target to 9.0.

## 2.2.3

* Fixed empty caption text still showing the caption widget.

## 2.2.2

* Fix a disposed `VideoPlayerController` throwing an exception when being replaced in the `VideoPlayer`.

## 2.2.1

* Specify Java 8 for Android build.

## 2.2.0

* Add `contentUri` based VideoPlayerController.

## 2.1.15

* Ensured seekTo isn't called before video player is initialized. Fixes [#89259](https://github.com/flutter/flutter/issues/89259).
* Updated Android lint settings.

## 2.1.14

* Removed dependency on the `flutter_test` package.

## 2.1.13

* Removed obsolete warning about not working in iOS simulators from README.

## 2.1.12

* Update the video url in the readme code sample

## 2.1.11

* Remove references to the Android V1 embedding.

## 2.1.10

* Ensure video pauses correctly when it finishes.

## 2.1.9

* Silenced warnings that may occur during build when using a very
  recent version of Flutter relating to null safety.

## 2.1.8

* Refactor `FLTCMTimeToMillis` to support indefinite streams. Fixes [#48670](https://github.com/flutter/flutter/issues/48670).

## 2.1.7

* Update exoplayer to 2.14.1, removing dependency on Bintray.

## 2.1.6

* Remove obsolete pre-1.0 warning from README.
* Add iOS unit and UI integration test targets.

## 2.1.5

* Update example code in README to fix broken url.

## 2.1.4

* Add an exoplayer URL to the maven repositories to address
  a possible build regression in 2.1.2.

## 2.1.3

* Fix pointer value to boolean conversion analyzer warnings.

## 2.1.2

* Migrate maven repository from jcenter to mavenCentral.

## 2.1.1

* Update example code in README to reflect API changes.

## 2.1.0

* Add `httpHeaders` option to `VideoPlayerController.network`

## 2.0.2

* Fix `VideoPlayerValue` size and aspect ratio documentation

## 2.0.1

* Remove the deprecated API "exoPlayer.setAudioAttributes".

## 2.0.0

* Migrate to null safety.
* Fix an issue where `isBuffering` was not updating on Android.
* Fix outdated links across a number of markdown files ([#3276](https://github.com/flutter/plugins/pull/3276))
* Fix `VideoPlayerValue toString()` test.
* Update the example app: remove the deprecated `RaisedButton` and `FlatButton` widgets.
* Migrate from deprecated `defaultBinaryMessenger`.
* Fix an issue where a crash can occur after a closing a video player view on iOS.
* Setting the `mixWithOthers` `VideoPlayerOptions` in web now is silently ignored instead of throwing an exception.

## 1.0.2

* Update Flutter SDK constraint.

## 1.0.1

* Android: Dispose video players when app is closed.

## 1.0.0

* Announce 1.0.0.

## 0.11.1+5

* Update Dart SDK constraint in example.
* Remove `test` dependency.
* Convert disabled driver test to integration_test.

## 0.11.1+4

* Add `toString()` to `Caption`.
* Fix a bug on Android when loading videos from assets would crash.

## 0.11.1+3

* Android: Upgrade ExoPlayer to 2.12.1.

## 0.11.1+2

* Update android compileSdkVersion to 29.

## 0.11.1+1

* Fixed uncanceled timers when calling `play` on the controller multiple times before `pause`, which
  caused value listeners to be called indefinitely (after `pause`) and more often than needed.

## 0.11.1

* Enable TLSv1.1 & TLSv1.2 for API 19 and below.

## 0.11.0

* Added option to set the video playback speed on the video controller.
* **Minor breaking change**: fixed `VideoPlayerValue.toString` to insert a comma after `isBuffering`.

## 0.10.12+5

* Depend on `video_player_platform_interface` version that contains the new `TestHostVideoPlayerApi`
  in order for tests to pass using the latest dependency.

## 0.10.12+4

* Keep handling deprecated Android v1 classes for backward compatibility.

## 0.10.12+3

* Avoiding uses or overrides a deprecated API in `VideoPlayerPlugin` class.

## 0.10.12+2

* Fix `setMixWithOthers` test.

## 0.10.12+1

* Depend on the version of `video_player_platform_interface` that contains the new `VideoPlayerOptions` class.

## 0.10.12

* Introduce VideoPlayerOptions to set the audio mix mode.

## 0.10.11+2

* Fix aspectRatio calculation when size.width or size.height are zero.

## 0.10.11+1

* Post-v2 Android embedding cleanups.

## 0.10.11

* iOS: Fixed crash when detaching from a dying engine.
* Android: Fixed exception when detaching from any engine.

## 0.10.10

* Migrated to [pigeon](https://pub.dev/packages/pigeon).

## 0.10.9+2

* Declare API stability and compatibility with `1.0.0` (more details at: https://github.com/flutter/flutter/wiki/Package-migration-to-1.0.0).

## 0.10.9+1

* Readme updated to include web support and details on how to use for web

## 0.10.9

* Remove Android dependencies fallback.
* Require Flutter SDK 1.12.13+hotfix.5 or greater.
* Fix CocoaPods podspec lint warnings.

## 0.10.8+2

* Replace deprecated `getFlutterEngine` call on Android.

## 0.10.8+1

* Make the pedantic dev_dependency explicit.

## 0.10.8

* Added support for cleaning up the plugin if used for add-to-app (Flutter
  v1.15.3 is required for that feature).


## 0.10.7

* `VideoPlayerController` support for reading closed caption files.
* `VideoPlayerValue` has a `caption` field for reading the current closed caption at any given time.

## 0.10.6

* `ClosedCaptionFile` and `SubRipCaptionFile` classes added to read
  [SubRip](https://en.wikipedia.org/wiki/SubRip) files into dart objects.

## 0.10.5+3

* Add integration instructions for the `web` platform.

## 0.10.5+2

* Make sure the plugin is correctly initialized

## 0.10.5+1

* Fixes issue where `initialize()` `Future` stalls when failing to load source
  data and does not throw an error.

## 0.10.5

* Support `web` by default.
* Require Flutter SDK 1.12.13+hotfix.4 or greater.

## 0.10.4+2

* Remove the deprecated `author:` field form pubspec.yaml
* Migrate the plugin to the pubspec platforms manifest.
* Require Flutter SDK 1.10.0 or greater.

## 0.10.4+1

* Fix pedantic lints. This fixes some potential race conditions in cases where
  futures within some video_player methods weren't being awaited correctly.

## 0.10.4

* Port plugin code to use the federated Platform Interface, instead of a MethodChannel directly.

## 0.10.3+3

* Add DartDocs and unit tests.

## 0.10.3+2

* Update the homepage to point to the new plugin location

## 0.10.3+1

* Dispose `FLTVideoPlayer` in `onTextureUnregistered` callback on iOS.
* Add a temporary fix to dispose the `FLTVideoPlayer` with a delay to avoid race condition.
* Updated the example app to include a new page that pop back after video is done playing.

## 0.10.3

* Add support for the v2 Android embedding. This shouldn't impact existing
  functionality.

## 0.10.2+6

* Remove AndroidX warnings.

## 0.10.2+5

* Update unit test for compatibility with Flutter stable branch.

## 0.10.2+4

* Define clang module for iOS.

## 0.10.2+3

* Fix bug where formatHint was not being pass down to network sources.

## 0.10.2+2

* Update and migrate iOS example project.

## 0.10.2+1

* Use DefaultHttpDataSourceFactory only when network schemas and use
DefaultHttpDataSourceFactory by default.

## 0.10.2

* **Android Only** Adds optional VideoFormat used to signal what format the plugin should try.

## 0.10.1+7

* Fix tests by ignoring deprecated member use.

## 0.10.1+6

* [iOS] Fixed a memory leak with notification observing.

## 0.10.1+5

* Fix race condition while disposing the VideoController.

## 0.10.1+4

* Fixed syntax error in README.md.

## 0.10.1+3

* Add missing template type parameter to `invokeMethod` calls.
* Bump minimum Flutter version to 1.5.0.
* Replace invokeMethod with invokeMapMethod wherever necessary.

## 0.10.1+2

* Example: Fixed tab display and added scroll view

## 0.10.1+1

* iOS: Avoid deprecated `seekToTime` API

## 0.10.1

* iOS: Consider a player only `initialized` once duration is determined.

## 0.10.0+8

* iOS: Fix an issue where the player sends initialization message incorrectly.

* Fix a few other IDE warnings.


## 0.10.0+7

* Android: Fix issue where buffering status in percentage instead of milliseconds

* Android: Update buffering status everytime we notify for position change

## 0.10.0+6

* Android: Fix missing call to `event.put("event", "completed");` which makes it possible to detect when the video is over.

## 0.10.0+5

* Fixed iOS build warnings about implicit retains.

## 0.10.0+4

* Android: Upgrade ExoPlayer to 2.9.6.

## 0.10.0+3

* Fix divide by zero bug on iOS.

## 0.10.0+2

* Added supported format documentation in README.

## 0.10.0+1

* Log a more detailed warning at build time about the previous AndroidX
  migration.

## 0.10.0

* **Breaking change**. Migrate from the deprecated original Android Support
  Library to AndroidX. This shouldn't result in any functional changes, but it
  requires any Android apps using this plugin to [also
  migrate](https://developer.android.com/jetpack/androidx/migrate) if they're
  using the original support library.

## 0.9.0

* Fixed the aspect ratio and orientation of videos. Videos are now properly displayed when recorded
 in portrait mode both in iOS and Android.

## 0.8.0

* Android: Upgrade ExoPlayer to 2.9.1
* Android: Use current gradle dependencies
* Android 9 compatibility fixes for Demo App

## 0.7.2

* Updated to use factories on exoplayer `MediaSource`s for Android instead of the now-deprecated constructors.

## 0.7.1

* Fixed null exception on Android when the video has a width or height of 0.

## 0.7.0

* Add a unit test for controller and texture changes. This is a breaking change since the interface
  had to be cleaned up to facilitate faking.

## 0.6.6

* Fix the condition where the player doesn't update when attached controller is changed.

## 0.6.5

* Eliminate race conditions around initialization: now initialization events are queued and guaranteed
  to be delivered to the Dart side. VideoPlayer widget is rebuilt upon completion of initialization.

## 0.6.4

* Android: add support for hls, dash and ss video formats.

## 0.6.3

* iOS: Allow audio playback in silent mode.

## 0.6.2

* `VideoPlayerController.seekTo()` is now frame accurate on both platforms.

## 0.6.1

* iOS: add missing observer removals to prevent crashes on deallocation.

## 0.6.0

* Android: use ExoPlayer instead of MediaPlayer for better video format support.

## 0.5.5

* **Breaking change** `VideoPlayerController.initialize()` now only completes after the controller is initialized.
* Updated example in README.md.

## 0.5.4

* Updated Gradle tooling to match Android Studio 3.1.2.

## 0.5.3

* Added video buffering status.

## 0.5.2

* Fixed a bug on iOS that could lead to missing initialization.
* Added support for HLS video on iOS.

## 0.5.1

* Fixed bug on video loop feature for iOS.

## 0.5.0

* Added the constructor `VideoPlayerController.file`.
* **Breaking change**. Changed `VideoPlayerController.isNetwork` to
  an enum `VideoPlayerController.dataSourceType`.

## 0.4.1

* Updated Flutter SDK constraint to reflect the changes in v0.4.0.

## 0.4.0

* **Breaking change**. Removed the `VideoPlayerController` constructor
* Added two new factory constructors `VideoPlayerController.asset` and
  `VideoPlayerController.network` to respectively play a video from the
  Flutter assets and from a network uri.

## 0.3.0

* **Breaking change**. Set SDK constraints to match the Flutter beta release.

## 0.2.1

* Fixed some signatures to account for strong mode runtime errors.
* Fixed spelling mistake in toString output.

## 0.2.0

* **Breaking change**. Renamed `VideoPlayerController.isErroneous` to `VideoPlayerController.hasError`.
* Updated documentation of when fields are available on `VideoPlayerController`.
* Updated links in README.md.

## 0.1.1

* Simplified and upgraded Android project template to Android SDK 27.
* Moved Android package to io.flutter.plugins.
* Fixed warnings from the Dart 2.0 analyzer.

## 0.1.0

* **Breaking change**. Upgraded to Gradle 4.1 and Android Studio Gradle plugin
  3.0.1. Older Flutter projects need to upgrade their Gradle setup as well in
  order to use this version of the plugin. Instructions can be found
  [here](https://github.com/flutter/flutter/wiki/Updating-Flutter-projects-to-Gradle-4.1-and-Android-Studio-Gradle-plugin-3.0.1).

## 0.0.7

* Added access to the video size.
* Made the VideoProgressIndicator render using a LinearProgressIndicator.

## 0.0.6

* Fixed a bug related to hot restart on Android.

## 0.0.5

* Added VideoPlayerValue.toString().
* Added FLT prefix to iOS types.

## 0.0.4

* The player will now pause on app pause, and resume on app resume.
* Implemented scrubbing on the progress bar.

## 0.0.3

* Made creating a VideoPlayerController a synchronous operation. Must be followed by a call to initialize().
* Added VideoPlayerController.setVolume().
* Moved the package to flutter/plugins github repo.

## 0.0.2

* Fix meta dependency version.

## 0.0.1

* Initial release<|MERGE_RESOLUTION|>--- conflicted
+++ resolved
@@ -1,10 +1,10 @@
+## 2.5.4
+
+* Synchronizes `VideoPlayerValue.isPlaying` with underlying video player.
+
 ## 2.5.3
 
-<<<<<<< HEAD
-* Synchronizes `VideoPlayerValue.isPlaying` with underlying video player.
-=======
 * Updates iOS minimum version in README.
->>>>>>> 2f213219
 
 ## 2.5.2
 
