## 2.9.3

* Updates minimum supported SDK version to Flutter 3.22/Dart 3.4.
<<<<<<< HEAD
* Optimizes caption retrieval with binary search.
=======
* Fixes mechanism to detect identifier in multi-line WebVTT captions.
>>>>>>> a135dc6d

## 2.9.2

* Updates minimum supported SDK version to Flutter 3.19/Dart 3.3.
* Throws a more descriptive `StateError` in the case where 
  `VideoPlayerController.initialize` receives more than one `initialized` event.

## 2.9.1

* Updates minimum web implementation version to ensure support for
  the new `webOptions` exposed in `2.9.0`.

## 2.9.0

* Exports types: `VideoPlayerWebOptions` and `VideoPlayerWebOptionsControls` to
  customize the `webOptions` field in `VideoPlayerOptions` objects.
* Forwards `webOptions` to the web implementation.

## 2.8.7

* Ensures that `value.position` never reports a value larger than `value.duration`.
* Updates minimum supported SDK version to Flutter 3.16/Dart 3.2.

## 2.8.6

* Updates minimum iOS implementation version to include a privacy manifest.
* Updates minimum supported SDK version to Flutter 3.16.6/Dart 3.2.3.

## 2.8.5

* Updates example to call `super.dispose()` last.

## 2.8.4

* Removes `_ambiguate` methods from code.

## 2.8.3

* Fixes typo in `README.md`.
* Updates minimum supported SDK version to Flutter 3.13/Dart 3.1.
* Updates support matrix in README to indicate that iOS 11 is no longer supported.
* Clients on versions of Flutter that still support iOS 11 can continue to use this
  package with iOS 11, but will not receive any further updates to the iOS implementation.

## 2.8.2

* Updates minimum supported SDK version to Flutter 3.10/Dart 3.0.
* Fixes new lint warnings.

## 2.8.1

* Updates the example app: replaces `ButtonBar` with `OverflowBar` widget.

## 2.8.0

* Adds support for macOS.

## 2.7.2

* Adds `isCompleted` event to `VideoPlayerEvent`.

## 2.7.1

* Adds pub topics to package metadata.
* Updates minimum supported SDK version to Flutter 3.7/Dart 2.19.

## 2.7.0

* Adds an `Uri` typed factory method `VideoPlayerController.networkUrl` to avoid common mistakes with `String` URIs. The method
receives an`Uri` instead of a `String` url.
* Deprecates `VideoPlayerController.network` factory method.
* Updates minimum supported SDK version to Flutter 3.3/Dart 2.18.
## 2.6.1

* Synchronizes `VideoPlayerValue.isPlaying` with underlying video player.

## 2.6.0

* Adds option to configure HTTP headers via `VideoPlayerController` to fix access to M3U8 files on Android.
* Aligns Dart and Flutter SDK constraints.

## 2.5.3

* Updates iOS minimum version in README.

## 2.5.2

* Updates links for the merge of flutter/plugins into flutter/packages.
* Updates minimum Flutter version to 3.0.

## 2.5.1

* Updates code for stricter lint checks.

## 2.5.0

* Exposes `VideoScrubber` so it can be used to make custom video progress indicators

## 2.4.10

* Adds compatibilty with version 6.0 of the platform interface.

## 2.4.9

* Fixes file URI construction.

## 2.4.8

* Updates code for new analysis options.
* Updates code for `no_leading_underscores_for_local_identifiers` lint.

## 2.4.7

* Updates README via code excerpts.
* Fixes violations of new analysis option use_named_constants.

## 2.4.6

* Fixes avoid_redundant_argument_values lint warnings and minor typos.

## 2.4.5

* Ignores unnecessary import warnings in preparation for [upcoming Flutter changes](https://github.com/flutter/flutter/pull/104231).
* Fixes an exception when a disposed VideoPlayerController is disposed again.

## 2.4.4

* Updates references to the obsolete master branch.

## 2.4.3

* Fixes Android to correctly display videos recorded in landscapeRight ([#60327](https://github.com/flutter/flutter/issues/60327)).
* Fixes order-dependent unit tests.

## 2.4.2

* Minor fixes for new analysis options.

## 2.4.1

* Removes unnecessary imports.
* Fixes library_private_types_in_public_api, sort_child_properties_last and use_key_in_widget_constructors
  lint warnings.

## 2.4.0

* Updates minimum Flutter version to 2.10.
* Adds OS version support information to README.
* Adds `setClosedCaptionFile` method to `VideoPlayerController`.

## 2.3.0

* Adds `allowBackgroundPlayback` to `VideoPlayerOptions`.

## 2.2.19

* Internal code cleanup for stricter analysis options.

## 2.2.18

* Moves Android and iOS implementations to federated packages.
* Update audio URL in iOS tests.

## 2.2.17

* Avoid blocking the main thread loading video count on iOS.

## 2.2.16

* Introduces `setCaptionOffset` to offset the caption display based on a Duration.

## 2.2.15

* Updates README discussion of permissions.

## 2.2.14

* Removes KVO observer on AVPlayerItem on iOS.

## 2.2.13

* Fixes persisting of hasError even after successful initialize.

## 2.2.12

* iOS: Validate size only when assets contain video tracks.

## 2.2.11

* Removes dependency on `meta`.

## 2.2.10

* iOS: Updates texture on `seekTo`.

## 2.2.9

* Adds compatibility with `video_player_platform_interface` 5.0, which does not
  include non-dev test dependencies.

## 2.2.8

* Changes the way the `VideoPlayerPlatform` instance is cached in the
  controller, so that it's no longer impossible to change after the first use.
* Updates unit tests to be self-contained.
* Fixes integration tests.
* Updates Android compileSdkVersion to 31.
* Fixes a flaky integration test.
* Integration tests now use WebM on web, to allow running with Chromium.

## 2.2.7

* Fixes a regression where dragging a [VideoProgressIndicator] while playing
  would restart playback from the start of the video.

## 2.2.6

* Initialize player when size and duration become available on iOS

## 2.2.5

* Support to closed caption WebVTT format added.

## 2.2.4

* Update minimum Flutter SDK to 2.5 and iOS deployment target to 9.0.

## 2.2.3

* Fixed empty caption text still showing the caption widget.

## 2.2.2

* Fix a disposed `VideoPlayerController` throwing an exception when being replaced in the `VideoPlayer`.

## 2.2.1

* Specify Java 8 for Android build.

## 2.2.0

* Add `contentUri` based VideoPlayerController.

## 2.1.15

* Ensured seekTo isn't called before video player is initialized. Fixes [#89259](https://github.com/flutter/flutter/issues/89259).
* Updated Android lint settings.

## 2.1.14

* Removed dependency on the `flutter_test` package.

## 2.1.13

* Removed obsolete warning about not working in iOS simulators from README.

## 2.1.12

* Update the video url in the readme code sample

## 2.1.11

* Remove references to the Android V1 embedding.

## 2.1.10

* Ensure video pauses correctly when it finishes.

## 2.1.9

* Silenced warnings that may occur during build when using a very
  recent version of Flutter relating to null safety.

## 2.1.8

* Refactor `FLTCMTimeToMillis` to support indefinite streams. Fixes [#48670](https://github.com/flutter/flutter/issues/48670).

## 2.1.7

* Update exoplayer to 2.14.1, removing dependency on Bintray.

## 2.1.6

* Remove obsolete pre-1.0 warning from README.
* Add iOS unit and UI integration test targets.

## 2.1.5

* Update example code in README to fix broken url.

## 2.1.4

* Add an exoplayer URL to the maven repositories to address
  a possible build regression in 2.1.2.

## 2.1.3

* Fix pointer value to boolean conversion analyzer warnings.

## 2.1.2

* Migrate maven repository from jcenter to mavenCentral.

## 2.1.1

* Update example code in README to reflect API changes.

## 2.1.0

* Add `httpHeaders` option to `VideoPlayerController.network`

## 2.0.2

* Fix `VideoPlayerValue` size and aspect ratio documentation

## 2.0.1

* Remove the deprecated API "exoPlayer.setAudioAttributes".

## 2.0.0

* Migrate to null safety.
* Fix an issue where `isBuffering` was not updating on Android.
* Fix outdated links across a number of markdown files ([#3276](https://github.com/flutter/plugins/pull/3276))
* Fix `VideoPlayerValue toString()` test.
* Update the example app: remove the deprecated `RaisedButton` and `FlatButton` widgets.
* Migrate from deprecated `defaultBinaryMessenger`.
* Fix an issue where a crash can occur after a closing a video player view on iOS.
* Setting the `mixWithOthers` `VideoPlayerOptions` in web now is silently ignored instead of throwing an exception.

## 1.0.2

* Update Flutter SDK constraint.

## 1.0.1

* Android: Dispose video players when app is closed.

## 1.0.0

* Announce 1.0.0.

## 0.11.1+5

* Update Dart SDK constraint in example.
* Remove `test` dependency.
* Convert disabled driver test to integration_test.

## 0.11.1+4

* Add `toString()` to `Caption`.
* Fix a bug on Android when loading videos from assets would crash.

## 0.11.1+3

* Android: Upgrade ExoPlayer to 2.12.1.

## 0.11.1+2

* Update android compileSdkVersion to 29.

## 0.11.1+1

* Fixed uncanceled timers when calling `play` on the controller multiple times before `pause`, which
  caused value listeners to be called indefinitely (after `pause`) and more often than needed.

## 0.11.1

* Enable TLSv1.1 & TLSv1.2 for API 19 and below.

## 0.11.0

* Added option to set the video playback speed on the video controller.
* **Minor breaking change**: fixed `VideoPlayerValue.toString` to insert a comma after `isBuffering`.

## 0.10.12+5

* Depend on `video_player_platform_interface` version that contains the new `TestHostVideoPlayerApi`
  in order for tests to pass using the latest dependency.

## 0.10.12+4

* Keep handling deprecated Android v1 classes for backward compatibility.

## 0.10.12+3

* Avoiding uses or overrides a deprecated API in `VideoPlayerPlugin` class.

## 0.10.12+2

* Fix `setMixWithOthers` test.

## 0.10.12+1

* Depend on the version of `video_player_platform_interface` that contains the new `VideoPlayerOptions` class.

## 0.10.12

* Introduce VideoPlayerOptions to set the audio mix mode.

## 0.10.11+2

* Fix aspectRatio calculation when size.width or size.height are zero.

## 0.10.11+1

* Post-v2 Android embedding cleanups.

## 0.10.11

* iOS: Fixed crash when detaching from a dying engine.
* Android: Fixed exception when detaching from any engine.

## 0.10.10

* Migrated to [pigeon](https://pub.dev/packages/pigeon).

## 0.10.9+2

* Declare API stability and compatibility with `1.0.0` (more details at: https://github.com/flutter/flutter/wiki/Package-migration-to-1.0.0).

## 0.10.9+1

* Readme updated to include web support and details on how to use for web

## 0.10.9

* Remove Android dependencies fallback.
* Require Flutter SDK 1.12.13+hotfix.5 or greater.
* Fix CocoaPods podspec lint warnings.

## 0.10.8+2

* Replace deprecated `getFlutterEngine` call on Android.

## 0.10.8+1

* Make the pedantic dev_dependency explicit.

## 0.10.8

* Added support for cleaning up the plugin if used for add-to-app (Flutter
  v1.15.3 is required for that feature).


## 0.10.7

* `VideoPlayerController` support for reading closed caption files.
* `VideoPlayerValue` has a `caption` field for reading the current closed caption at any given time.

## 0.10.6

* `ClosedCaptionFile` and `SubRipCaptionFile` classes added to read
  [SubRip](https://en.wikipedia.org/wiki/SubRip) files into dart objects.

## 0.10.5+3

* Add integration instructions for the `web` platform.

## 0.10.5+2

* Make sure the plugin is correctly initialized

## 0.10.5+1

* Fixes issue where `initialize()` `Future` stalls when failing to load source
  data and does not throw an error.

## 0.10.5

* Support `web` by default.
* Require Flutter SDK 1.12.13+hotfix.4 or greater.

## 0.10.4+2

* Remove the deprecated `author:` field form pubspec.yaml
* Migrate the plugin to the pubspec platforms manifest.
* Require Flutter SDK 1.10.0 or greater.

## 0.10.4+1

* Fix pedantic lints. This fixes some potential race conditions in cases where
  futures within some video_player methods weren't being awaited correctly.

## 0.10.4

* Port plugin code to use the federated Platform Interface, instead of a MethodChannel directly.

## 0.10.3+3

* Add DartDocs and unit tests.

## 0.10.3+2

* Update the homepage to point to the new plugin location

## 0.10.3+1

* Dispose `FLTVideoPlayer` in `onTextureUnregistered` callback on iOS.
* Add a temporary fix to dispose the `FLTVideoPlayer` with a delay to avoid race condition.
* Updated the example app to include a new page that pop back after video is done playing.

## 0.10.3

* Add support for the v2 Android embedding. This shouldn't impact existing
  functionality.

## 0.10.2+6

* Remove AndroidX warnings.

## 0.10.2+5

* Update unit test for compatibility with Flutter stable branch.

## 0.10.2+4

* Define clang module for iOS.

## 0.10.2+3

* Fix bug where formatHint was not being pass down to network sources.

## 0.10.2+2

* Update and migrate iOS example project.

## 0.10.2+1

* Use DefaultHttpDataSourceFactory only when network schemas and use
DefaultHttpDataSourceFactory by default.

## 0.10.2

* **Android Only** Adds optional VideoFormat used to signal what format the plugin should try.

## 0.10.1+7

* Fix tests by ignoring deprecated member use.

## 0.10.1+6

* [iOS] Fixed a memory leak with notification observing.

## 0.10.1+5

* Fix race condition while disposing the VideoController.

## 0.10.1+4

* Fixed syntax error in README.md.

## 0.10.1+3

* Add missing template type parameter to `invokeMethod` calls.
* Bump minimum Flutter version to 1.5.0.
* Replace invokeMethod with invokeMapMethod wherever necessary.

## 0.10.1+2

* Example: Fixed tab display and added scroll view

## 0.10.1+1

* iOS: Avoid deprecated `seekToTime` API

## 0.10.1

* iOS: Consider a player only `initialized` once duration is determined.

## 0.10.0+8

* iOS: Fix an issue where the player sends initialization message incorrectly.

* Fix a few other IDE warnings.


## 0.10.0+7

* Android: Fix issue where buffering status in percentage instead of milliseconds

* Android: Update buffering status everytime we notify for position change

## 0.10.0+6

* Android: Fix missing call to `event.put("event", "completed");` which makes it possible to detect when the video is over.

## 0.10.0+5

* Fixed iOS build warnings about implicit retains.

## 0.10.0+4

* Android: Upgrade ExoPlayer to 2.9.6.

## 0.10.0+3

* Fix divide by zero bug on iOS.

## 0.10.0+2

* Added supported format documentation in README.

## 0.10.0+1

* Log a more detailed warning at build time about the previous AndroidX
  migration.

## 0.10.0

* **Breaking change**. Migrate from the deprecated original Android Support
  Library to AndroidX. This shouldn't result in any functional changes, but it
  requires any Android apps using this plugin to [also
  migrate](https://developer.android.com/jetpack/androidx/migrate) if they're
  using the original support library.

## 0.9.0

* Fixed the aspect ratio and orientation of videos. Videos are now properly displayed when recorded
 in portrait mode both in iOS and Android.

## 0.8.0

* Android: Upgrade ExoPlayer to 2.9.1
* Android: Use current gradle dependencies
* Android 9 compatibility fixes for Demo App

## 0.7.2

* Updated to use factories on exoplayer `MediaSource`s for Android instead of the now-deprecated constructors.

## 0.7.1

* Fixed null exception on Android when the video has a width or height of 0.

## 0.7.0

* Add a unit test for controller and texture changes. This is a breaking change since the interface
  had to be cleaned up to facilitate faking.

## 0.6.6

* Fix the condition where the player doesn't update when attached controller is changed.

## 0.6.5

* Eliminate race conditions around initialization: now initialization events are queued and guaranteed
  to be delivered to the Dart side. VideoPlayer widget is rebuilt upon completion of initialization.

## 0.6.4

* Android: add support for hls, dash and ss video formats.

## 0.6.3

* iOS: Allow audio playback in silent mode.

## 0.6.2

* `VideoPlayerController.seekTo()` is now frame accurate on both platforms.

## 0.6.1

* iOS: add missing observer removals to prevent crashes on deallocation.

## 0.6.0

* Android: use ExoPlayer instead of MediaPlayer for better video format support.

## 0.5.5

* **Breaking change** `VideoPlayerController.initialize()` now only completes after the controller is initialized.
* Updated example in README.md.

## 0.5.4

* Updated Gradle tooling to match Android Studio 3.1.2.

## 0.5.3

* Added video buffering status.

## 0.5.2

* Fixed a bug on iOS that could lead to missing initialization.
* Added support for HLS video on iOS.

## 0.5.1

* Fixed bug on video loop feature for iOS.

## 0.5.0

* Added the constructor `VideoPlayerController.file`.
* **Breaking change**. Changed `VideoPlayerController.isNetwork` to
  an enum `VideoPlayerController.dataSourceType`.

## 0.4.1

* Updated Flutter SDK constraint to reflect the changes in v0.4.0.

## 0.4.0

* **Breaking change**. Removed the `VideoPlayerController` constructor
* Added two new factory constructors `VideoPlayerController.asset` and
  `VideoPlayerController.network` to respectively play a video from the
  Flutter assets and from a network uri.

## 0.3.0

* **Breaking change**. Set SDK constraints to match the Flutter beta release.

## 0.2.1

* Fixed some signatures to account for strong mode runtime errors.
* Fixed spelling mistake in toString output.

## 0.2.0

* **Breaking change**. Renamed `VideoPlayerController.isErroneous` to `VideoPlayerController.hasError`.
* Updated documentation of when fields are available on `VideoPlayerController`.
* Updated links in README.md.

## 0.1.1

* Simplified and upgraded Android project template to Android SDK 27.
* Moved Android package to io.flutter.plugins.
* Fixed warnings from the Dart 2.0 analyzer.

## 0.1.0

* **Breaking change**. Upgraded to Gradle 4.1 and Android Studio Gradle plugin
  3.0.1. Older Flutter projects need to upgrade their Gradle setup as well in
  order to use this version of the plugin. Instructions can be found
  [here](https://github.com/flutter/flutter/wiki/Updating-Flutter-projects-to-Gradle-4.1-and-Android-Studio-Gradle-plugin-3.0.1).

## 0.0.7

* Added access to the video size.
* Made the VideoProgressIndicator render using a LinearProgressIndicator.

## 0.0.6

* Fixed a bug related to hot restart on Android.

## 0.0.5

* Added VideoPlayerValue.toString().
* Added FLT prefix to iOS types.

## 0.0.4

* The player will now pause on app pause, and resume on app resume.
* Implemented scrubbing on the progress bar.

## 0.0.3

* Made creating a VideoPlayerController a synchronous operation. Must be followed by a call to initialize().
* Added VideoPlayerController.setVolume().
* Moved the package to flutter/plugins github repo.

## 0.0.2

* Fix meta dependency version.

## 0.0.1

* Initial release<|MERGE_RESOLUTION|>--- conflicted
+++ resolved
@@ -1,11 +1,12 @@
+## 2.9.4
+
+* Optimizes caption retrieval with binary search.
+
 ## 2.9.3
 
 * Updates minimum supported SDK version to Flutter 3.22/Dart 3.4.
-<<<<<<< HEAD
-* Optimizes caption retrieval with binary search.
-=======
 * Fixes mechanism to detect identifier in multi-line WebVTT captions.
->>>>>>> a135dc6d
+
 
 ## 2.9.2
 
