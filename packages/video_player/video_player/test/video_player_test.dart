// Copyright 2013 The Flutter Authors. All rights reserved.
// Use of this source code is governed by a BSD-style license that can be
// found in the LICENSE file.

import 'dart:async';
import 'dart:io';

import 'package:flutter/foundation.dart' show kIsWeb;
import 'package:flutter/material.dart';
import 'package:flutter/services.dart';
import 'package:flutter_test/flutter_test.dart';
import 'package:video_player/video_player.dart';
import 'package:video_player_platform_interface/video_player_platform_interface.dart';

// TODO(FirentisTFW): Remove the ignore and rename parameters when adding support for platform views.
// ignore_for_file: avoid_renaming_method_parameters

const String _localhost = 'https://127.0.0.1';
final Uri _localhostUri = Uri.parse(_localhost);

class FakeController extends ValueNotifier<VideoPlayerValue>
    implements VideoPlayerController {
  FakeController() : super(const VideoPlayerValue(duration: Duration.zero));

  FakeController.value(super.value);

  @override
  Future<void> dispose() async {
    super.dispose();
  }

  @override
  int textureId = VideoPlayerController.kUninitializedTextureId;

  @override
  String get dataSource => '';

  @override
  Map<String, String> get httpHeaders => <String, String>{};

  @override
  DataSourceType get dataSourceType => DataSourceType.file;

  @override
  String get package => '';

  @override
  Future<Duration> get position async => value.position;

  @override
  Future<void> seekTo(Duration moment) async {}

  @override
  Future<void> setVolume(double volume) async {}

  @override
  Future<void> setPlaybackSpeed(double speed) async {}

  @override
  Future<void> initialize() async {}

  @override
  Future<void> pause() async {}

  @override
  Future<void> play() async {}

  @override
  Future<void> setLooping(bool looping) async {}

  @override
  VideoFormat? get formatHint => null;

  @override
  Future<ClosedCaptionFile> get closedCaptionFile => _loadClosedCaption();

  @override
  VideoPlayerOptions? get videoPlayerOptions => null;

  @override
  void setCaptionOffset(Duration delay) {}

  @override
  Future<void> setClosedCaptionFile(
    Future<ClosedCaptionFile>? closedCaptionFile,
  ) async {}
}

Future<ClosedCaptionFile> _loadClosedCaption() async =>
    _FakeClosedCaptionFile();

class _FakeClosedCaptionFile extends ClosedCaptionFile {
  @override
  List<Caption> get captions {
    return <Caption>[
      const Caption(
        text: 'one',
        number: 0,
        start: Duration(milliseconds: 100),
        end: Duration(milliseconds: 200),
      ),

      const Caption(
        text: 'two',
        number: 1,
        start: Duration(milliseconds: 300),
        end: Duration(milliseconds: 400),
      ),

      /// out of order subs to test sorting
      const Caption(
        text: 'three',
        number: 1,
        start: Duration(milliseconds: 500),
        end: Duration(milliseconds: 600),
      ),

      const Caption(
        text: 'five',
        number: 0,
        start: Duration(milliseconds: 700),
        end: Duration(milliseconds: 800),
      ),
      const Caption(
        text: 'four',
        number: 0,
        start: Duration(milliseconds: 600),
        end: Duration(milliseconds: 700),
      ),
    ];
  }
}

void main() {
  late FakeVideoPlayerPlatform fakeVideoPlayerPlatform;

  setUp(() {
    fakeVideoPlayerPlatform = FakeVideoPlayerPlatform();
    VideoPlayerPlatform.instance = fakeVideoPlayerPlatform;
  });

  void verifyPlayStateRespondsToLifecycle(
    VideoPlayerController controller, {
    required bool shouldPlayInBackground,
  }) {
    expect(controller.value.isPlaying, true);
    WidgetsBinding.instance
        .handleAppLifecycleStateChanged(AppLifecycleState.paused);
    expect(controller.value.isPlaying, shouldPlayInBackground);
    WidgetsBinding.instance
        .handleAppLifecycleStateChanged(AppLifecycleState.resumed);
    expect(controller.value.isPlaying, true);
  }

  testWidgets('update texture', (WidgetTester tester) async {
    final FakeController controller = FakeController();
    addTearDown(controller.dispose);
    await tester.pumpWidget(VideoPlayer(controller));
    expect(find.byType(Texture), findsNothing);

    controller.textureId = 123;
    controller.value = controller.value.copyWith(
      duration: const Duration(milliseconds: 100),
      isInitialized: true,
    );

    await tester.pump();
    expect(find.byType(Texture), findsOneWidget);
  });

  testWidgets('update controller', (WidgetTester tester) async {
    final FakeController controller1 = FakeController();
    addTearDown(controller1.dispose);
    controller1.textureId = 101;
    await tester.pumpWidget(VideoPlayer(controller1));
    expect(
        find.byWidgetPredicate(
          (Widget widget) => widget is Texture && widget.textureId == 101,
        ),
        findsOneWidget);

    final FakeController controller2 = FakeController();
    addTearDown(controller2.dispose);
    controller2.textureId = 102;
    await tester.pumpWidget(VideoPlayer(controller2));
    expect(
        find.byWidgetPredicate(
          (Widget widget) => widget is Texture && widget.textureId == 102,
        ),
        findsOneWidget);
  });

  testWidgets('non-zero rotationCorrection value is used',
      (WidgetTester tester) async {
    final FakeController controller = FakeController.value(
        const VideoPlayerValue(
            duration: Duration.zero, rotationCorrection: 180));
    addTearDown(controller.dispose);
    controller.textureId = 1;
    await tester.pumpWidget(VideoPlayer(controller));
    final RotatedBox actualRotationCorrection =
        find.byType(RotatedBox).evaluate().single.widget as RotatedBox;
    final int actualQuarterTurns = actualRotationCorrection.quarterTurns;
    expect(actualQuarterTurns, equals(2));
  });

  testWidgets('no RotatedBox when rotationCorrection is zero',
      (WidgetTester tester) async {
    final FakeController controller =
        FakeController.value(const VideoPlayerValue(duration: Duration.zero));
    addTearDown(controller.dispose);
    controller.textureId = 1;
    await tester.pumpWidget(VideoPlayer(controller));
    expect(find.byType(RotatedBox), findsNothing);
  });

  group('ClosedCaption widget', () {
    testWidgets('uses a default text style', (WidgetTester tester) async {
      const String text = 'foo';
      await tester
          .pumpWidget(const MaterialApp(home: ClosedCaption(text: text)));

      final Text textWidget = tester.widget<Text>(find.text(text));
      expect(textWidget.style!.fontSize, 36.0);
      expect(textWidget.style!.color, Colors.white);
    });

    testWidgets('uses given text and style', (WidgetTester tester) async {
      const String text = 'foo';
      const TextStyle textStyle = TextStyle(fontSize: 14.725);
      await tester.pumpWidget(const MaterialApp(
        home: ClosedCaption(
          text: text,
          textStyle: textStyle,
        ),
      ));
      expect(find.text(text), findsOneWidget);

      final Text textWidget = tester.widget<Text>(find.text(text));
      expect(textWidget.style!.fontSize, textStyle.fontSize);
    });

    testWidgets('handles null text', (WidgetTester tester) async {
      await tester.pumpWidget(const MaterialApp(home: ClosedCaption()));
      expect(find.byType(Text), findsNothing);
    });

    testWidgets('handles empty text', (WidgetTester tester) async {
      await tester.pumpWidget(const MaterialApp(home: ClosedCaption(text: '')));
      expect(find.byType(Text), findsNothing);
    });

    testWidgets('Passes text contrast ratio guidelines',
        (WidgetTester tester) async {
      const String text = 'foo';
      await tester.pumpWidget(const MaterialApp(
        home: Scaffold(
          backgroundColor: Colors.white,
          body: ClosedCaption(text: text),
        ),
      ));
      expect(find.text(text), findsOneWidget);

      await expectLater(tester, meetsGuideline(textContrastGuideline));
    }, skip: isBrowser);
  });

  group('VideoPlayerController', () {
    group('legacy initialize', () {
      test('network', () async {
        final VideoPlayerController controller = VideoPlayerController.network(
          'https://127.0.0.1',
        );
        await controller.initialize();

        expect(
          fakeVideoPlayerPlatform.dataSources[0].uri,
          'https://127.0.0.1',
        );
        expect(
          fakeVideoPlayerPlatform.dataSources[0].formatHint,
          null,
        );
        expect(
          fakeVideoPlayerPlatform.dataSources[0].httpHeaders,
          <String, String>{},
        );
      });

      test('network with hint', () async {
        final VideoPlayerController controller = VideoPlayerController.network(
          'https://127.0.0.1',
          formatHint: VideoFormat.dash,
        );
        await controller.initialize();

        expect(
          fakeVideoPlayerPlatform.dataSources[0].uri,
          'https://127.0.0.1',
        );
        expect(
          fakeVideoPlayerPlatform.dataSources[0].formatHint,
          VideoFormat.dash,
        );
        expect(
          fakeVideoPlayerPlatform.dataSources[0].httpHeaders,
          <String, String>{},
        );
      });

      test('network with some headers', () async {
        final VideoPlayerController controller = VideoPlayerController.network(
          'https://127.0.0.1',
          httpHeaders: <String, String>{'Authorization': 'Bearer token'},
        );
        await controller.initialize();

        expect(
          fakeVideoPlayerPlatform.dataSources[0].uri,
          'https://127.0.0.1',
        );
        expect(
          fakeVideoPlayerPlatform.dataSources[0].formatHint,
          null,
        );
        expect(
          fakeVideoPlayerPlatform.dataSources[0].httpHeaders,
          <String, String>{'Authorization': 'Bearer token'},
        );
      });
    });
    group('initialize', () {
      test('started app lifecycle observing', () async {
        final VideoPlayerController controller =
            VideoPlayerController.networkUrl(
          Uri.parse('https://127.0.0.1'),
        );
        addTearDown(controller.dispose);
        await controller.initialize();
        await controller.play();
        verifyPlayStateRespondsToLifecycle(controller,
            shouldPlayInBackground: false);
      });

      test('asset', () async {
        final VideoPlayerController controller = VideoPlayerController.asset(
          'a.avi',
        );
        await controller.initialize();

        expect(fakeVideoPlayerPlatform.dataSources[0].asset, 'a.avi');
        expect(fakeVideoPlayerPlatform.dataSources[0].package, null);
      });

      test('network url', () async {
        final VideoPlayerController controller =
            VideoPlayerController.networkUrl(Uri.parse('https://127.0.0.1'));
        addTearDown(controller.dispose);
        await controller.initialize();

        expect(
          fakeVideoPlayerPlatform.dataSources[0].uri,
          'https://127.0.0.1',
        );
        expect(
          fakeVideoPlayerPlatform.dataSources[0].formatHint,
          null,
        );
        expect(
          fakeVideoPlayerPlatform.dataSources[0].httpHeaders,
          <String, String>{},
        );
      });

      test('network url with hint', () async {
        final VideoPlayerController controller =
            VideoPlayerController.networkUrl(
          Uri.parse('https://127.0.0.1'),
          formatHint: VideoFormat.dash,
        );
        addTearDown(controller.dispose);
        await controller.initialize();

        expect(
          fakeVideoPlayerPlatform.dataSources[0].uri,
          'https://127.0.0.1',
        );
        expect(
          fakeVideoPlayerPlatform.dataSources[0].formatHint,
          VideoFormat.dash,
        );
        expect(
          fakeVideoPlayerPlatform.dataSources[0].httpHeaders,
          <String, String>{},
        );
      });

      test('network url with some headers', () async {
        final VideoPlayerController controller =
            VideoPlayerController.networkUrl(
          Uri.parse('https://127.0.0.1'),
          httpHeaders: <String, String>{'Authorization': 'Bearer token'},
        );
        addTearDown(controller.dispose);
        await controller.initialize();

        expect(
          fakeVideoPlayerPlatform.dataSources[0].uri,
          'https://127.0.0.1',
        );
        expect(
          fakeVideoPlayerPlatform.dataSources[0].formatHint,
          null,
        );
        expect(
          fakeVideoPlayerPlatform.dataSources[0].httpHeaders,
          <String, String>{'Authorization': 'Bearer token'},
        );
      });

      test(
          'when controller is initialized with invalid url it should throw VideoError',
          () async {
        final Uri invalidUrl = Uri.parse('http://testing.com/invalid_url');

        final VideoPlayerController controller =
            VideoPlayerController.networkUrl(invalidUrl);
        addTearDown(controller.dispose);

        late Object error;
        fakeVideoPlayerPlatform.forceInitError = true;
        await controller.initialize().catchError((Object e) => error = e);
        final PlatformException platformEx = error as PlatformException;
        expect(platformEx.code, equals('VideoError'));
      });

      test('file', () async {
        final VideoPlayerController controller =
            VideoPlayerController.file(File('a.avi'));
        await controller.initialize();

        final String uri = fakeVideoPlayerPlatform.dataSources[0].uri!;
        expect(uri.startsWith('file:///'), true, reason: 'Actual string: $uri');
        expect(uri.endsWith('/a.avi'), true, reason: 'Actual string: $uri');
      }, skip: kIsWeb /* Web does not support file assets. */);

      test('file with special characters', () async {
        final VideoPlayerController controller =
            VideoPlayerController.file(File('A #1 Hit.avi'));
        await controller.initialize();

        final String uri = fakeVideoPlayerPlatform.dataSources[0].uri!;
        expect(uri.startsWith('file:///'), true, reason: 'Actual string: $uri');
        expect(uri.endsWith('/A%20%231%20Hit.avi'), true,
            reason: 'Actual string: $uri');
      }, skip: kIsWeb /* Web does not support file assets. */);

      test('file with headers (m3u8)', () async {
        final VideoPlayerController controller = VideoPlayerController.file(
          File('a.avi'),
          httpHeaders: <String, String>{'Authorization': 'Bearer token'},
        );
        await controller.initialize();

        final String uri = fakeVideoPlayerPlatform.dataSources[0].uri!;
        expect(uri.startsWith('file:///'), true, reason: 'Actual string: $uri');
        expect(uri.endsWith('/a.avi'), true, reason: 'Actual string: $uri');

        expect(
          fakeVideoPlayerPlatform.dataSources[0].httpHeaders,
          <String, String>{'Authorization': 'Bearer token'},
        );
      }, skip: kIsWeb /* Web does not support file assets. */);
      test('successful initialize on controller with error clears error',
          () async {
        final VideoPlayerController controller = VideoPlayerController.network(
          'https://127.0.0.1',
        );
        fakeVideoPlayerPlatform.forceInitError = true;
        await controller.initialize().catchError((dynamic e) {});
        expect(controller.value.hasError, equals(true));
        fakeVideoPlayerPlatform.forceInitError = false;
        await controller.initialize();
        expect(controller.value.hasError, equals(false));
      });

      test(
          'given controller with error when initialization succeeds it should clear error',
          () async {
        final VideoPlayerController controller =
            VideoPlayerController.networkUrl(_localhostUri);
        addTearDown(controller.dispose);

        fakeVideoPlayerPlatform.forceInitError = true;
        await controller.initialize().catchError((dynamic e) {});
        expect(controller.value.hasError, equals(true));
        fakeVideoPlayerPlatform.forceInitError = false;
        await controller.initialize();
        expect(controller.value.hasError, equals(false));
      });
    });

    test('contentUri', () async {
      final VideoPlayerController controller =
          VideoPlayerController.contentUri(Uri.parse('content://video'));
      await controller.initialize();

      expect(fakeVideoPlayerPlatform.dataSources[0].uri, 'content://video');
    });

    test('dispose', () async {
      final VideoPlayerController controller =
          VideoPlayerController.networkUrl(_localhostUri);
      addTearDown(controller.dispose);

      expect(
          controller.textureId, VideoPlayerController.kUninitializedTextureId);
      expect(await controller.position, Duration.zero);
      await controller.initialize();

      await controller.dispose();

      expect(controller.textureId, 0);
      expect(await controller.position, isNull);
    });

    test('calling dispose() on disposed controller does not throw', () async {
      final VideoPlayerController controller =
          VideoPlayerController.networkUrl(_localhostUri);
      addTearDown(controller.dispose);

      await controller.initialize();
      await controller.dispose();

      expect(() async => controller.dispose(), returnsNormally);
    });

    test('play', () async {
      final VideoPlayerController controller =
          VideoPlayerController.networkUrl(Uri.parse('https://127.0.0.1'));
      addTearDown(controller.dispose);

      await controller.initialize();
      expect(controller.value.isPlaying, isFalse);
      await controller.play();

      expect(controller.value.isPlaying, isTrue);

      // The two last calls will be "play" and then "setPlaybackSpeed". The
      // reason for this is that "play" calls "setPlaybackSpeed" internally.
      expect(
          fakeVideoPlayerPlatform
              .calls[fakeVideoPlayerPlatform.calls.length - 2],
          'play');
      expect(fakeVideoPlayerPlatform.calls.last, 'setPlaybackSpeed');
    });

    test('play before initialized does not call platform', () async {
      final VideoPlayerController controller =
          VideoPlayerController.networkUrl(_localhostUri);
      addTearDown(controller.dispose);

      expect(controller.value.isInitialized, isFalse);

      await controller.play();

      expect(fakeVideoPlayerPlatform.calls, isEmpty);
    });

    test('play restarts from beginning if video is at end', () async {
      final VideoPlayerController controller =
          VideoPlayerController.networkUrl(_localhostUri);
      addTearDown(controller.dispose);

      await controller.initialize();
      const Duration nonzeroDuration = Duration(milliseconds: 100);
      controller.value = controller.value.copyWith(duration: nonzeroDuration);
      await controller.seekTo(nonzeroDuration);
      expect(controller.value.isPlaying, isFalse);
      expect(controller.value.position, nonzeroDuration);

      await controller.play();

      expect(controller.value.isPlaying, isTrue);
      expect(controller.value.position, Duration.zero);
    });

    test('setLooping', () async {
      final VideoPlayerController controller =
          VideoPlayerController.networkUrl(_localhostUri);
      addTearDown(controller.dispose);

      await controller.initialize();
      expect(controller.value.isLooping, isFalse);
      await controller.setLooping(true);

      expect(controller.value.isLooping, isTrue);
    });

    test('pause', () async {
      final VideoPlayerController controller =
          VideoPlayerController.networkUrl(_localhostUri);
      addTearDown(controller.dispose);

      await controller.initialize();
      await controller.play();
      expect(controller.value.isPlaying, isTrue);

      await controller.pause();

      expect(controller.value.isPlaying, isFalse);
      expect(fakeVideoPlayerPlatform.calls.last, 'pause');
    });

    group('seekTo', () {
      test('works', () async {
        final VideoPlayerController controller =
            VideoPlayerController.networkUrl(_localhostUri);
        addTearDown(controller.dispose);

        await controller.initialize();
        expect(await controller.position, Duration.zero);

        await controller.seekTo(const Duration(milliseconds: 500));

        expect(await controller.position, const Duration(milliseconds: 500));
      });

      test('before initialized does not call platform', () async {
        final VideoPlayerController controller =
            VideoPlayerController.networkUrl(_localhostUri);
        addTearDown(controller.dispose);

        expect(controller.value.isInitialized, isFalse);

        await controller.seekTo(const Duration(milliseconds: 500));

        expect(fakeVideoPlayerPlatform.calls, isEmpty);
      });

      test('clamps values that are too high or low', () async {
        final VideoPlayerController controller =
            VideoPlayerController.networkUrl(_localhostUri);
        addTearDown(controller.dispose);

        await controller.initialize();
        expect(await controller.position, Duration.zero);

        await controller.seekTo(const Duration(seconds: 100));
        expect(await controller.position, const Duration(seconds: 1));

        await controller.seekTo(const Duration(seconds: -100));
        expect(await controller.position, Duration.zero);
      });
    });

    group('setVolume', () {
      test('works', () async {
        final VideoPlayerController controller =
            VideoPlayerController.networkUrl(_localhostUri);
        addTearDown(controller.dispose);

        await controller.initialize();
        expect(controller.value.volume, 1.0);

        const double volume = 0.5;
        await controller.setVolume(volume);

        expect(controller.value.volume, volume);
      });

      test('clamps values that are too high or low', () async {
        final VideoPlayerController controller =
            VideoPlayerController.networkUrl(_localhostUri);
        addTearDown(controller.dispose);

        await controller.initialize();
        expect(controller.value.volume, 1.0);

        await controller.setVolume(-1);
        expect(controller.value.volume, 0.0);

        await controller.setVolume(11);
        expect(controller.value.volume, 1.0);
      });
    });

    group('setPlaybackSpeed', () {
      test('works', () async {
        final VideoPlayerController controller =
            VideoPlayerController.networkUrl(_localhostUri);
        addTearDown(controller.dispose);

        await controller.initialize();
        expect(controller.value.playbackSpeed, 1.0);

        const double speed = 1.5;
        await controller.setPlaybackSpeed(speed);

        expect(controller.value.playbackSpeed, speed);
      });

      test('rejects negative values', () async {
        final VideoPlayerController controller =
            VideoPlayerController.networkUrl(_localhostUri);
        addTearDown(controller.dispose);

        await controller.initialize();
        expect(controller.value.playbackSpeed, 1.0);

        expect(() => controller.setPlaybackSpeed(-1), throwsArgumentError);
      });
    });

    group('scrubbing', () {
      testWidgets('restarts on release if already playing',
          (WidgetTester tester) async {
        final VideoPlayerController controller =
            VideoPlayerController.networkUrl(_localhostUri);

        await controller.initialize();
        final VideoProgressIndicator progressWidget =
            VideoProgressIndicator(controller, allowScrubbing: true);

        await tester.pumpWidget(Directionality(
          textDirection: TextDirection.ltr,
          child: progressWidget,
        ));

        await controller.play();
        expect(controller.value.isPlaying, isTrue);

        final Rect progressRect = tester.getRect(find.byWidget(progressWidget));
        await tester.dragFrom(progressRect.center, const Offset(1.0, 0.0));
        await tester.pumpAndSettle();

        expect(controller.value.position, lessThan(controller.value.duration));
        expect(controller.value.isPlaying, isTrue);

        await controller.pause();
        await tester.runAsync(controller.dispose);
      });

      testWidgets('does not restart when dragging to end',
          (WidgetTester tester) async {
        final VideoPlayerController controller =
            VideoPlayerController.networkUrl(_localhostUri);

        await controller.initialize();
        final VideoProgressIndicator progressWidget =
            VideoProgressIndicator(controller, allowScrubbing: true);

        await tester.pumpWidget(Directionality(
          textDirection: TextDirection.ltr,
          child: progressWidget,
        ));

        await controller.play();
        expect(controller.value.isPlaying, isTrue);

        final Rect progressRect = tester.getRect(find.byWidget(progressWidget));
        await tester.dragFrom(progressRect.center, progressRect.centerRight);
        await tester.pumpAndSettle();

        expect(controller.value.position, controller.value.duration);
        expect(controller.value.isPlaying, isFalse);
        await tester.runAsync(controller.dispose);
      });
    });

    group('caption', () {
<<<<<<< HEAD
      test('makes sure the input captions are unsorted', () async {
=======
      test('works when position updates', () async {
>>>>>>> 7862f747
        final VideoPlayerController controller =
            VideoPlayerController.networkUrl(
          _localhostUri,
          closedCaptionFile: _loadClosedCaption(),
        );

        await controller.initialize();
<<<<<<< HEAD
        final List<Caption> captions =
            (await controller.closedCaptionFile)!.captions.toList();

        // Check that captions are not in sorted order.
        bool isSorted = true;
        for (int i = 0; i < captions.length - 1; i++) {
          if (captions[i].start.compareTo(captions[i + 1].start) > 0) {
            isSorted = false;
            break;
          }
        }

        expect(isSorted, false, reason: 'Expected captions to be unsorted');
        expect(captions.map((Caption c) => c.text).toList(),
            <String>['one', 'two', 'three', 'five', 'four'],
            reason: 'Captions should be in original unsorted order');
      });
      test('works when seeking, includes all captions', () async {
=======
        await controller.play();

        // Optionally record caption changes for later verification.
        final Map<int, String> recordedCaptions = <int, String>{};

        controller.addListener(() {
          // Record the caption for the current position (in milliseconds).
          final int ms = controller.value.position.inMilliseconds;
          recordedCaptions[ms] = controller.value.caption.text;
        });

        const Duration updateInterval = Duration(milliseconds: 100);
        const int totalDurationMs = 350;

        // Simulate continuous playback by incrementing in 50ms steps.
        for (int ms = 0; ms <= totalDurationMs; ms += 50) {
          fakeVideoPlayerPlatform._positions[controller.textureId] =
              Duration(milliseconds: ms);
          await Future<void>.delayed(updateInterval);
        }

        // Now, given your closed caption file and the 100ms update interval,
        // you expect:
        //   • at 100ms: caption should be 'one'
        //   • at 250ms: no caption (i.e. '')
        //   • at 300ms: caption should be 'two'
        expect(recordedCaptions[100], 'one');
        expect(recordedCaptions[250], '');
        expect(recordedCaptions[300], 'two');
      });

      test('works when seeking', () async {
>>>>>>> 7862f747
        final VideoPlayerController controller =
            VideoPlayerController.networkUrl(
          _localhostUri,
          closedCaptionFile: _loadClosedCaption(),
        );
        addTearDown(controller.dispose);

        await controller.initialize();
        expect(controller.value.position, Duration.zero);
        expect(controller.value.caption.text, '');

        await controller.seekTo(const Duration(milliseconds: 100));
        expect(controller.value.caption.text, 'one');

        await controller.seekTo(const Duration(milliseconds: 250));
        expect(controller.value.caption.text, '');

        await controller.seekTo(const Duration(milliseconds: 300));
        expect(controller.value.caption.text, 'two');

        await controller.seekTo(const Duration(milliseconds: 301));
        expect(controller.value.caption.text, 'two');

        await controller.seekTo(const Duration(milliseconds: 400));
        expect(controller.value.caption.text, 'two');

        await controller.seekTo(const Duration(milliseconds: 401));
        expect(controller.value.caption.text, '');

        await controller.seekTo(const Duration(milliseconds: 500));
        expect(controller.value.caption.text, 'three');

        await controller.seekTo(const Duration(milliseconds: 601));
        expect(controller.value.caption.text, 'four');

        await controller.seekTo(const Duration(milliseconds: 701));
        expect(controller.value.caption.text, 'five');

        await controller.seekTo(const Duration(milliseconds: 800));
        expect(controller.value.caption.text, 'five');
        await controller.seekTo(const Duration(milliseconds: 801));
        expect(controller.value.caption.text, '');

        // Test going back
        await controller.seekTo(const Duration(milliseconds: 300));
        expect(controller.value.caption.text, 'two');
      });

      test(
          'works when seeking with captionOffset positive, includes all captions',
          () async {
        final VideoPlayerController controller =
            VideoPlayerController.networkUrl(
          _localhostUri,
          closedCaptionFile: _loadClosedCaption(),
        );
        addTearDown(controller.dispose);

        await controller.initialize();
        controller.setCaptionOffset(const Duration(milliseconds: 100));
        expect(controller.value.position, Duration.zero);
        expect(controller.value.caption.text, '');

        await controller.seekTo(const Duration(milliseconds: 99));
        expect(controller.value.caption.text, 'one');

        await controller.seekTo(const Duration(milliseconds: 100));
        expect(controller.value.caption.text, 'one');

        await controller.seekTo(const Duration(milliseconds: 101));
        expect(controller.value.caption.text, '');

        await controller.seekTo(const Duration(milliseconds: 150));
        expect(controller.value.caption.text, '');

        await controller.seekTo(const Duration(milliseconds: 200));
        expect(controller.value.caption.text, 'two');

        await controller.seekTo(const Duration(milliseconds: 201));
        expect(controller.value.caption.text, 'two');

        await controller.seekTo(const Duration(milliseconds: 400));
        expect(controller.value.caption.text, 'three');

        await controller.seekTo(const Duration(milliseconds: 500));
        expect(controller.value.caption.text, 'three');

        await controller.seekTo(const Duration(milliseconds: 600));
        expect(controller.value.caption.text, 'five');

        await controller.seekTo(const Duration(milliseconds: 700));
        expect(controller.value.caption.text, 'five');

        await controller.seekTo(const Duration(milliseconds: 800));
        expect(controller.value.caption.text, '');
      });

      test(
          'works when seeking with captionOffset negative, includes all captions',
          () async {
        final VideoPlayerController controller =
            VideoPlayerController.networkUrl(
          _localhostUri,
          closedCaptionFile: _loadClosedCaption(),
        );
        addTearDown(controller.dispose);

        await controller.initialize();
        controller.setCaptionOffset(const Duration(milliseconds: -100));
        expect(controller.value.position, Duration.zero);
        expect(controller.value.caption.text, '');

        await controller.seekTo(const Duration(milliseconds: 100));
        expect(controller.value.caption.text, '');

        await controller.seekTo(const Duration(milliseconds: 200));
        expect(controller.value.caption.text, 'one');

        await controller.seekTo(const Duration(milliseconds: 250));
        expect(controller.value.caption.text, 'one');

        await controller.seekTo(const Duration(milliseconds: 300));
        expect(controller.value.caption.text, 'one');

        await controller.seekTo(const Duration(milliseconds: 301));
        expect(controller.value.caption.text, '');

        await controller.seekTo(const Duration(milliseconds: 400));
        expect(controller.value.caption.text, 'two');

        await controller.seekTo(const Duration(milliseconds: 500));
        expect(controller.value.caption.text, 'two');

        await controller.seekTo(const Duration(milliseconds: 600));
        expect(controller.value.caption.text, 'three');

        await controller.seekTo(const Duration(milliseconds: 700));
        expect(controller.value.caption.text, 'three');
      });

      test('setClosedCaptionFile loads caption file', () async {
        final VideoPlayerController controller =
            VideoPlayerController.networkUrl(
          _localhostUri,
        );
        addTearDown(controller.dispose);

        await controller.initialize();
        expect(controller.closedCaptionFile, null);

        await controller.setClosedCaptionFile(_loadClosedCaption());
        expect(
          (await controller.closedCaptionFile)!.captions,
          (await _loadClosedCaption()).captions,
        );
      });

      test('setClosedCaptionFile removes/changes caption file', () async {
        final VideoPlayerController controller =
            VideoPlayerController.networkUrl(
          _localhostUri,
          closedCaptionFile: _loadClosedCaption(),
        );
        addTearDown(controller.dispose);

        await controller.initialize();
        expect(
          (await controller.closedCaptionFile)!.captions,
          (await _loadClosedCaption()).captions,
        );

        await controller.setClosedCaptionFile(null);
        expect(controller.closedCaptionFile, null);
      });
    });

    group('Platform callbacks', () {
      testWidgets('playing completed', (WidgetTester tester) async {
        final VideoPlayerController controller =
            VideoPlayerController.networkUrl(
          _localhostUri,
        );

        await controller.initialize();
        const Duration nonzeroDuration = Duration(milliseconds: 100);
        controller.value = controller.value.copyWith(duration: nonzeroDuration);
        expect(controller.value.isPlaying, isFalse);
        await controller.play();
        expect(controller.value.isPlaying, isTrue);
        final StreamController<VideoEvent> fakeVideoEventStream =
            fakeVideoPlayerPlatform.streams[controller.textureId]!;

        fakeVideoEventStream
            .add(VideoEvent(eventType: VideoEventType.completed));
        await tester.pumpAndSettle();

        expect(controller.value.isPlaying, isFalse);
        expect(controller.value.position, nonzeroDuration);
        await tester.runAsync(controller.dispose);
      });

      testWidgets('playback status', (WidgetTester tester) async {
        final VideoPlayerController controller = VideoPlayerController.network(
          'https://.0.0.1',
        );
        await controller.initialize();
        expect(controller.value.isPlaying, isFalse);
        final StreamController<VideoEvent> fakeVideoEventStream =
            fakeVideoPlayerPlatform.streams[controller.textureId]!;

        fakeVideoEventStream.add(VideoEvent(
          eventType: VideoEventType.isPlayingStateUpdate,
          isPlaying: true,
        ));
        await tester.pumpAndSettle();
        expect(controller.value.isPlaying, isTrue);

        fakeVideoEventStream.add(VideoEvent(
          eventType: VideoEventType.isPlayingStateUpdate,
          isPlaying: false,
        ));
        await tester.pumpAndSettle();
        expect(controller.value.isPlaying, isFalse);
        await tester.runAsync(controller.dispose);
      });

      testWidgets('buffering status', (WidgetTester tester) async {
        final VideoPlayerController controller =
            VideoPlayerController.networkUrl(
          _localhostUri,
        );

        await controller.initialize();
        expect(controller.value.isBuffering, false);
        expect(controller.value.buffered, isEmpty);
        final StreamController<VideoEvent> fakeVideoEventStream =
            fakeVideoPlayerPlatform.streams[controller.textureId]!;

        fakeVideoEventStream
            .add(VideoEvent(eventType: VideoEventType.bufferingStart));
        await tester.pumpAndSettle();
        expect(controller.value.isBuffering, isTrue);

        const Duration bufferStart = Duration.zero;
        const Duration bufferEnd = Duration(milliseconds: 500);
        fakeVideoEventStream.add(VideoEvent(
            eventType: VideoEventType.bufferingUpdate,
            buffered: <DurationRange>[
              DurationRange(bufferStart, bufferEnd),
            ]));
        await tester.pumpAndSettle();
        expect(controller.value.isBuffering, isTrue);
        expect(controller.value.buffered.length, 1);
        expect(controller.value.buffered[0].toString(),
            DurationRange(bufferStart, bufferEnd).toString());

        fakeVideoEventStream
            .add(VideoEvent(eventType: VideoEventType.bufferingEnd));
        await tester.pumpAndSettle();
        expect(controller.value.isBuffering, isFalse);
        await tester.runAsync(controller.dispose);
      });
    });
  });

  test('updates position', () async {
    final VideoPlayerController controller = VideoPlayerController.networkUrl(
      _localhostUri,
      videoPlayerOptions: VideoPlayerOptions(),
    );

    await controller.initialize();

    const Duration updatesInterval = Duration(milliseconds: 100);

    final List<Duration> positions = <Duration>[];
    final Completer<void> intervalUpdateCompleter = Completer<void>();

    // Listen for position updates
    controller.addListener(() {
      positions.add(controller.value.position);
      if (positions.length >= 3 && !intervalUpdateCompleter.isCompleted) {
        intervalUpdateCompleter.complete();
      }
    });
    await controller.play();
    for (int i = 0; i < 3; i++) {
      await Future<void>.delayed(updatesInterval);
      fakeVideoPlayerPlatform._positions[controller.textureId] =
          Duration(milliseconds: i * updatesInterval.inMilliseconds);
    }

    // Wait for at least 3 position updates
    await intervalUpdateCompleter.future;

    // Verify that the intervals between updates are approximately correct
    expect(positions[1] - positions[0], greaterThanOrEqualTo(updatesInterval));
    expect(positions[2] - positions[1], greaterThanOrEqualTo(updatesInterval));
  });

  group('DurationRange', () {
    test('uses given values', () {
      const Duration start = Duration(seconds: 2);
      const Duration end = Duration(seconds: 8);

      final DurationRange range = DurationRange(start, end);

      expect(range.start, start);
      expect(range.end, end);
      expect(range.toString(), contains('start: $start, end: $end'));
    });

    test('calculates fractions', () {
      const Duration start = Duration(seconds: 2);
      const Duration end = Duration(seconds: 8);
      const Duration total = Duration(seconds: 10);

      final DurationRange range = DurationRange(start, end);

      expect(range.startFraction(total), .2);
      expect(range.endFraction(total), .8);
    });
  });

  group('VideoPlayerValue', () {
    test('uninitialized()', () {
      const VideoPlayerValue uninitialized = VideoPlayerValue.uninitialized();

      expect(uninitialized.duration, equals(Duration.zero));
      expect(uninitialized.position, equals(Duration.zero));
      expect(uninitialized.caption, equals(Caption.none));
      expect(uninitialized.captionOffset, equals(Duration.zero));
      expect(uninitialized.buffered, isEmpty);
      expect(uninitialized.isPlaying, isFalse);
      expect(uninitialized.isLooping, isFalse);
      expect(uninitialized.isBuffering, isFalse);
      expect(uninitialized.volume, 1.0);
      expect(uninitialized.playbackSpeed, 1.0);
      expect(uninitialized.errorDescription, isNull);
      expect(uninitialized.size, equals(Size.zero));
      expect(uninitialized.isInitialized, isFalse);
      expect(uninitialized.hasError, isFalse);
      expect(uninitialized.aspectRatio, 1.0);
    });

    test('erroneous()', () {
      const String errorMessage = 'foo';
      const VideoPlayerValue error = VideoPlayerValue.erroneous(errorMessage);

      expect(error.duration, equals(Duration.zero));
      expect(error.position, equals(Duration.zero));
      expect(error.caption, equals(Caption.none));
      expect(error.captionOffset, equals(Duration.zero));
      expect(error.buffered, isEmpty);
      expect(error.isPlaying, isFalse);
      expect(error.isLooping, isFalse);
      expect(error.isBuffering, isFalse);
      expect(error.volume, 1.0);
      expect(error.playbackSpeed, 1.0);
      expect(error.errorDescription, errorMessage);
      expect(error.size, equals(Size.zero));
      expect(error.isInitialized, isFalse);
      expect(error.hasError, isTrue);
      expect(error.aspectRatio, 1.0);
    });

    test('toString()', () {
      const Duration duration = Duration(seconds: 5);
      const Size size = Size(400, 300);
      const Duration position = Duration(seconds: 1);
      const Caption caption = Caption(
          text: 'foo', number: 0, start: Duration.zero, end: Duration.zero);
      const Duration captionOffset = Duration(milliseconds: 250);
      final List<DurationRange> buffered = <DurationRange>[
        DurationRange(Duration.zero, const Duration(seconds: 4))
      ];
      const bool isInitialized = true;
      const bool isPlaying = true;
      const bool isLooping = true;
      const bool isBuffering = true;
      const double volume = 0.5;
      const double playbackSpeed = 1.5;

      final VideoPlayerValue value = VideoPlayerValue(
        duration: duration,
        size: size,
        position: position,
        caption: caption,
        captionOffset: captionOffset,
        buffered: buffered,
        isInitialized: isInitialized,
        isPlaying: isPlaying,
        isLooping: isLooping,
        isBuffering: isBuffering,
        volume: volume,
        playbackSpeed: playbackSpeed,
      );

      expect(
          value.toString(),
          'VideoPlayerValue(duration: 0:00:05.000000, '
          'size: Size(400.0, 300.0), '
          'position: 0:00:01.000000, '
          'caption: Caption(number: 0, start: 0:00:00.000000, end: 0:00:00.000000, text: foo), '
          'captionOffset: 0:00:00.250000, '
          'buffered: [DurationRange(start: 0:00:00.000000, end: 0:00:04.000000)], '
          'isInitialized: true, '
          'isPlaying: true, '
          'isLooping: true, '
          'isBuffering: true, '
          'volume: 0.5, '
          'playbackSpeed: 1.5, '
          'errorDescription: null, '
          'isCompleted: false),');
    });

    group('copyWith()', () {
      test('exact copy', () {
        const VideoPlayerValue original = VideoPlayerValue.uninitialized();
        final VideoPlayerValue exactCopy = original.copyWith();

        expect(exactCopy.toString(), original.toString());
      });
      test('errorDescription is not persisted when copy with null', () {
        const VideoPlayerValue original = VideoPlayerValue.erroneous('error');
        final VideoPlayerValue copy = original.copyWith(errorDescription: null);

        expect(copy.errorDescription, null);
      });
      test('errorDescription is changed when copy with another error', () {
        const VideoPlayerValue original = VideoPlayerValue.erroneous('error');
        final VideoPlayerValue copy =
            original.copyWith(errorDescription: 'new error');

        expect(copy.errorDescription, 'new error');
      });
      test('errorDescription is changed when copy with error', () {
        const VideoPlayerValue original = VideoPlayerValue.uninitialized();
        final VideoPlayerValue copy =
            original.copyWith(errorDescription: 'new error');

        expect(copy.errorDescription, 'new error');
      });
    });

    group('aspectRatio', () {
      test('640x480 -> 4:3', () {
        const VideoPlayerValue value = VideoPlayerValue(
          isInitialized: true,
          size: Size(640, 480),
          duration: Duration(seconds: 1),
        );
        expect(value.aspectRatio, 4 / 3);
      });

      test('no size -> 1.0', () {
        const VideoPlayerValue value = VideoPlayerValue(
          isInitialized: true,
          duration: Duration(seconds: 1),
        );
        expect(value.aspectRatio, 1.0);
      });

      test('height = 0 -> 1.0', () {
        const VideoPlayerValue value = VideoPlayerValue(
          isInitialized: true,
          size: Size(640, 0),
          duration: Duration(seconds: 1),
        );
        expect(value.aspectRatio, 1.0);
      });

      test('width = 0 -> 1.0', () {
        const VideoPlayerValue value = VideoPlayerValue(
          isInitialized: true,
          size: Size(0, 480),
          duration: Duration(seconds: 1),
        );
        expect(value.aspectRatio, 1.0);
      });

      test('negative aspect ratio -> 1.0', () {
        const VideoPlayerValue value = VideoPlayerValue(
          isInitialized: true,
          size: Size(640, -480),
          duration: Duration(seconds: 1),
        );
        expect(value.aspectRatio, 1.0);
      });
    });
  });

  group('VideoPlayerOptions', () {
    test('setMixWithOthers', () async {
      final VideoPlayerController controller = VideoPlayerController.networkUrl(
        _localhostUri,
        videoPlayerOptions: VideoPlayerOptions(mixWithOthers: true),
      );
      addTearDown(controller.dispose);

      await controller.initialize();
      expect(controller.videoPlayerOptions!.mixWithOthers, true);
    });

    test('true allowBackgroundPlayback continues playback', () async {
      final VideoPlayerController controller = VideoPlayerController.networkUrl(
        _localhostUri,
        videoPlayerOptions: VideoPlayerOptions(
          allowBackgroundPlayback: true,
        ),
      );
      addTearDown(controller.dispose);

      await controller.initialize();
      await controller.play();
      verifyPlayStateRespondsToLifecycle(
        controller,
        shouldPlayInBackground: true,
      );
    });

    test('false allowBackgroundPlayback pauses playback', () async {
      final VideoPlayerController controller = VideoPlayerController.networkUrl(
        _localhostUri,
        videoPlayerOptions: VideoPlayerOptions(),
      );
      addTearDown(controller.dispose);

      await controller.initialize();
      await controller.play();
      verifyPlayStateRespondsToLifecycle(
        controller,
        shouldPlayInBackground: false,
      );
    });
  });

  test('VideoProgressColors', () {
    const Color playedColor = Color.fromRGBO(0, 0, 255, 0.75);
    const Color bufferedColor = Color.fromRGBO(0, 255, 0, 0.5);
    const Color backgroundColor = Color.fromRGBO(255, 255, 0, 0.25);

    const VideoProgressColors colors = VideoProgressColors(
        playedColor: playedColor,
        bufferedColor: bufferedColor,
        backgroundColor: backgroundColor);

    expect(colors.playedColor, playedColor);
    expect(colors.bufferedColor, bufferedColor);
    expect(colors.backgroundColor, backgroundColor);
  });

  test('isCompleted updates on video end', () async {
    final VideoPlayerController controller = VideoPlayerController.networkUrl(
      _localhostUri,
      videoPlayerOptions: VideoPlayerOptions(),
    );
    addTearDown(controller.dispose);

    await controller.initialize();

    final StreamController<VideoEvent> fakeVideoEventStream =
        fakeVideoPlayerPlatform.streams[controller.textureId]!;

    bool currentIsCompleted = controller.value.isCompleted;

    final void Function() isCompletedTest = expectAsync0(() {});

    controller.addListener(() async {
      if (currentIsCompleted != controller.value.isCompleted) {
        currentIsCompleted = controller.value.isCompleted;
        if (controller.value.isCompleted) {
          isCompletedTest();
        }
      }
    });

    fakeVideoEventStream.add(VideoEvent(eventType: VideoEventType.completed));
  });

  test('isCompleted updates on video play after completed', () async {
    final VideoPlayerController controller = VideoPlayerController.networkUrl(
      _localhostUri,
      videoPlayerOptions: VideoPlayerOptions(),
    );
    addTearDown(controller.dispose);

    await controller.initialize();

    final StreamController<VideoEvent> fakeVideoEventStream =
        fakeVideoPlayerPlatform.streams[controller.textureId]!;

    bool currentIsCompleted = controller.value.isCompleted;

    final void Function() isCompletedTest = expectAsync0(() {}, count: 2);
    final void Function() isNoLongerCompletedTest = expectAsync0(() {});
    bool hasLooped = false;

    controller.addListener(() async {
      if (currentIsCompleted != controller.value.isCompleted) {
        currentIsCompleted = controller.value.isCompleted;
        if (controller.value.isCompleted) {
          isCompletedTest();
          if (!hasLooped) {
            fakeVideoEventStream.add(VideoEvent(
                eventType: VideoEventType.isPlayingStateUpdate,
                isPlaying: true));
            hasLooped = !hasLooped;
          }
        } else {
          isNoLongerCompletedTest();
        }
      }
    });

    fakeVideoEventStream.add(VideoEvent(eventType: VideoEventType.completed));
  });

  test('isCompleted updates on video seek to end', () async {
    final VideoPlayerController controller = VideoPlayerController.networkUrl(
      _localhostUri,
      videoPlayerOptions: VideoPlayerOptions(),
    );
    addTearDown(controller.dispose);

    await controller.initialize();

    bool currentIsCompleted = controller.value.isCompleted;

    final void Function() isCompletedTest = expectAsync0(() {});

    controller.value =
        controller.value.copyWith(duration: const Duration(seconds: 10));

    controller.addListener(() async {
      if (currentIsCompleted != controller.value.isCompleted) {
        currentIsCompleted = controller.value.isCompleted;
        if (controller.value.isCompleted) {
          isCompletedTest();
        }
      }
    });

    // This call won't update isCompleted.
    // The test will fail if `isCompletedTest` is called more than once.
    await controller.seekTo(const Duration(seconds: 10));

    await controller.seekTo(const Duration(seconds: 20));
  });
}

class FakeVideoPlayerPlatform extends VideoPlayerPlatform {
  Completer<bool> initialized = Completer<bool>();
  List<String> calls = <String>[];
  List<DataSource> dataSources = <DataSource>[];
  final Map<int, StreamController<VideoEvent>> streams =
      <int, StreamController<VideoEvent>>{};
  bool forceInitError = false;
  int nextTextureId = 0;
  final Map<int, Duration> _positions = <int, Duration>{};
  final Map<int, VideoPlayerWebOptions> webOptions =
      <int, VideoPlayerWebOptions>{};

  @override
  Future<int?> create(DataSource dataSource) async {
    calls.add('create');
    final StreamController<VideoEvent> stream = StreamController<VideoEvent>();
    streams[nextTextureId] = stream;
    if (forceInitError) {
      stream.addError(PlatformException(
          code: 'VideoError', message: 'Video player had error XYZ'));
    } else {
      stream.add(VideoEvent(
          eventType: VideoEventType.initialized,
          size: const Size(100, 100),
          duration: const Duration(seconds: 1)));
    }
    dataSources.add(dataSource);
    return nextTextureId++;
  }

  @override
  Future<void> dispose(int textureId) async {
    calls.add('dispose');
  }

  @override
  Future<void> init() async {
    calls.add('init');
    initialized.complete(true);
  }

  @override
  Stream<VideoEvent> videoEventsFor(int textureId) {
    return streams[textureId]!.stream;
  }

  @override
  Future<void> pause(int textureId) async {
    calls.add('pause');
  }

  @override
  Future<void> play(int textureId) async {
    calls.add('play');
  }

  @override
  Future<Duration> getPosition(int textureId) async {
    calls.add('position');
    return _positions[textureId] ?? Duration.zero;
  }

  @override
  Future<void> seekTo(int textureId, Duration position) async {
    calls.add('seekTo');
    _positions[textureId] = position;
  }

  @override
  Future<void> setLooping(int textureId, bool looping) async {
    calls.add('setLooping');
  }

  @override
  Future<void> setVolume(int textureId, double volume) async {
    calls.add('setVolume');
  }

  @override
  Future<void> setPlaybackSpeed(int textureId, double speed) async {
    calls.add('setPlaybackSpeed');
  }

  @override
  Future<void> setMixWithOthers(bool mixWithOthers) async {
    calls.add('setMixWithOthers');
  }

  @override
  Widget buildView(int textureId) {
    return Texture(textureId: textureId);
  }

  @override
  Future<void> setWebOptions(
      int textureId, VideoPlayerWebOptions options) async {
    if (!kIsWeb) {
      throw UnimplementedError('setWebOptions() is only available in the web.');
    }
    calls.add('setWebOptions');
    webOptions[textureId] = options;
  }
}<|MERGE_RESOLUTION|>--- conflicted
+++ resolved
@@ -769,11 +769,7 @@
     });
 
     group('caption', () {
-<<<<<<< HEAD
-      test('makes sure the input captions are unsorted', () async {
-=======
       test('works when position updates', () async {
->>>>>>> 7862f747
         final VideoPlayerController controller =
             VideoPlayerController.networkUrl(
           _localhostUri,
@@ -781,7 +777,46 @@
         );
 
         await controller.initialize();
-<<<<<<< HEAD
+        await controller.play();
+
+        // Optionally record caption changes for later verification.
+        final Map<int, String> recordedCaptions = <int, String>{};
+
+        controller.addListener(() {
+          // Record the caption for the current position (in milliseconds).
+          final int ms = controller.value.position.inMilliseconds;
+          recordedCaptions[ms] = controller.value.caption.text;
+        });
+
+        const Duration updateInterval = Duration(milliseconds: 100);
+        const int totalDurationMs = 350;
+
+        // Simulate continuous playback by incrementing in 50ms steps.
+        for (int ms = 0; ms <= totalDurationMs; ms += 50) {
+          fakeVideoPlayerPlatform._positions[controller.textureId] =
+              Duration(milliseconds: ms);
+          await Future<void>.delayed(updateInterval);
+        }
+
+        // Now, given your closed caption file and the 100ms update interval,
+        // you expect:
+        //   • at 100ms: caption should be 'one'
+        //   • at 250ms: no caption (i.e. '')
+        //   • at 300ms: caption should be 'two'
+        expect(recordedCaptions[100], 'one');
+        expect(recordedCaptions[250], '');
+        expect(recordedCaptions[300], 'two');
+      });
+
+      test('works when seeking', () async {
+      test('makes sure the input captions are unsorted', () async {
+        final VideoPlayerController controller =
+            VideoPlayerController.networkUrl(
+          _localhostUri,
+          closedCaptionFile: _loadClosedCaption(),
+        );
+
+        await controller.initialize();
         final List<Caption> captions =
             (await controller.closedCaptionFile)!.captions.toList();
 
@@ -800,40 +835,6 @@
             reason: 'Captions should be in original unsorted order');
       });
       test('works when seeking, includes all captions', () async {
-=======
-        await controller.play();
-
-        // Optionally record caption changes for later verification.
-        final Map<int, String> recordedCaptions = <int, String>{};
-
-        controller.addListener(() {
-          // Record the caption for the current position (in milliseconds).
-          final int ms = controller.value.position.inMilliseconds;
-          recordedCaptions[ms] = controller.value.caption.text;
-        });
-
-        const Duration updateInterval = Duration(milliseconds: 100);
-        const int totalDurationMs = 350;
-
-        // Simulate continuous playback by incrementing in 50ms steps.
-        for (int ms = 0; ms <= totalDurationMs; ms += 50) {
-          fakeVideoPlayerPlatform._positions[controller.textureId] =
-              Duration(milliseconds: ms);
-          await Future<void>.delayed(updateInterval);
-        }
-
-        // Now, given your closed caption file and the 100ms update interval,
-        // you expect:
-        //   • at 100ms: caption should be 'one'
-        //   • at 250ms: no caption (i.e. '')
-        //   • at 300ms: caption should be 'two'
-        expect(recordedCaptions[100], 'one');
-        expect(recordedCaptions[250], '');
-        expect(recordedCaptions[300], 'two');
-      });
-
-      test('works when seeking', () async {
->>>>>>> 7862f747
         final VideoPlayerController controller =
             VideoPlayerController.networkUrl(
           _localhostUri,
