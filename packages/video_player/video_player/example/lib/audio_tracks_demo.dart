--- conflicted
+++ resolved
@@ -91,14 +91,10 @@
     }
 
     try {
-<<<<<<< HEAD
-      final List<VideoAudioTrack> tracks = await controller.getAudioTracks();
-=======
       final List<VideoAudioTrack> tracks = await _controller!.getAudioTracks();
       if (!mounted) {
         return;
       }
->>>>>>> 1775e230
       setState(() {
         _audioTracks = tracks;
       });
