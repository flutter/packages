--- conflicted
+++ resolved
@@ -3,11 +3,7 @@
   widgets on Android, iOS, and web.
 repository: https://github.com/flutter/packages/tree/main/packages/video_player/video_player
 issue_tracker: https://github.com/flutter/flutter/issues?q=is%3Aissue+is%3Aopen+label%3A%22p%3A+video_player%22
-<<<<<<< HEAD
-version: 2.8.0
-=======
-version: 2.8.1
->>>>>>> 0cd23780
+version: 2.9.0
 
 environment:
   sdk: ">=3.1.0 <4.0.0"
@@ -38,7 +34,9 @@
   flutter_test:
     sdk: flutter
 
-<<<<<<< HEAD
+topics:
+  - video
+  - video-player
 
 # FOR TESTING ONLY. DO NOT MERGE.
 dependency_overrides:
@@ -49,9 +47,4 @@
   video_player_platform_interface:
     path: ../../video_player/video_player_platform_interface
   video_player_web:
-    path: ../../video_player/video_player_web
-=======
-topics:
-  - video
-  - video-player
->>>>>>> 0cd23780
+    path: ../../video_player/video_player_web