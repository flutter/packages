// Copyright 2013 The Flutter Authors. All rights reserved.
// Use of this source code is governed by a BSD-style license that can be
// found in the LICENSE file.

import 'dart:async';
import 'dart:io';
import 'dart:math' as math;
import 'package:flutter/foundation.dart';
import 'package:flutter/material.dart';
import 'package:flutter/services.dart';
import 'package:meta/meta.dart';
import 'package:video_player_platform_interface/video_player_platform_interface.dart';

import 'src/closed_caption_file.dart';

export 'package:video_player_platform_interface/video_player_platform_interface.dart'
<<<<<<< HEAD
    show DataSourceType, DurationRange, VideoFormat, VideoPlayerOptions;
=======
    show
        DurationRange,
        DataSourceType,
        VideoFormat,
        VideoPlayerOptions,
        TrackSelection,
        TrackSelectionType,
        TrackSelectionRoleType,
        TrackSelectionChannelType,
        TrackSelectionNameResource;
>>>>>>> d1c511d8

export 'src/closed_caption_file.dart';

VideoPlayerPlatform? _lastVideoPlayerPlatform;

VideoPlayerPlatform get _videoPlayerPlatform {
  final VideoPlayerPlatform currentInstance = VideoPlayerPlatform.instance;
  if (_lastVideoPlayerPlatform != currentInstance) {
    // This will clear all open videos on the platform when a full restart is
    // performed.
    currentInstance.init();
    _lastVideoPlayerPlatform = currentInstance;
  }
  return currentInstance;
}

/// The duration, current position, buffering state, error state and settings
/// of a [VideoPlayerController].
@immutable
class VideoPlayerValue {
  /// Constructs a video with the given values. Only [duration] is required. The
  /// rest will initialize with default values when unset.
  const VideoPlayerValue({
    required this.duration,
    this.size = Size.zero,
    this.position = Duration.zero,
    this.trackSelections = const <TrackSelection>[],
    this.caption = Caption.none,
    this.captionOffset = Duration.zero,
    this.buffered = const <DurationRange>[],
    this.isInitialized = false,
    this.isPlaying = false,
    this.isLooping = false,
    this.isBuffering = false,
    this.volume = 1.0,
    this.playbackSpeed = 1.0,
    this.rotationCorrection = 0,
    this.errorDescription,
    this.isCompleted = false,
  });

  /// Returns an instance for a video that hasn't been loaded.
  const VideoPlayerValue.uninitialized()
      : this(duration: Duration.zero, isInitialized: false);

  /// Returns an instance with the given [errorDescription].
  const VideoPlayerValue.erroneous(String errorDescription)
      : this(
            duration: Duration.zero,
            isInitialized: false,
            errorDescription: errorDescription);

  /// This constant is just to indicate that parameter is not passed to [copyWith]
  /// workaround for this issue https://github.com/dart-lang/language/issues/2009
  static const String _defaultErrorDescription = 'defaultErrorDescription';

  /// The total duration of the video.
  ///
  /// The duration is [Duration.zero] if the video hasn't been initialized.
  final Duration duration;

  /// The current playback position.
  final Duration position;

  /// The current playback track selections.
  final List<TrackSelection> trackSelections;

  /// The [Caption] that should be displayed based on the current [position].
  ///
  /// This field will never be null. If there is no caption for the current
  /// [position], this will be a [Caption.none] object.
  final Caption caption;

  /// The [Duration] that should be used to offset the current [position] to get the correct [Caption].
  ///
  /// Defaults to Duration.zero.
  final Duration captionOffset;

  /// The currently buffered ranges.
  final List<DurationRange> buffered;

  /// True if the video is playing. False if it's paused.
  final bool isPlaying;

  /// True if the video is looping.
  final bool isLooping;

  /// True if the video is currently buffering.
  final bool isBuffering;

  /// The current volume of the playback.
  final double volume;

  /// The current speed of the playback.
  final double playbackSpeed;

  /// A description of the error if present.
  ///
  /// If [hasError] is false this is `null`.
  final String? errorDescription;

  /// True if video has finished playing to end.
  ///
  /// Reverts to false if video position changes, or video begins playing.
  /// Does not update if video is looping.
  final bool isCompleted;

  /// The [size] of the currently loaded video.
  final Size size;

  /// Degrees to rotate the video (clockwise) so it is displayed correctly.
  final int rotationCorrection;

  /// Indicates whether or not the video has been loaded and is ready to play.
  final bool isInitialized;

  /// Indicates whether or not the video is in an error state. If this is true
  /// [errorDescription] should have information about the problem.
  bool get hasError => errorDescription != null;

  /// Returns [size.width] / [size.height].
  ///
  /// Will return `1.0` if:
  /// * [isInitialized] is `false`
  /// * [size.width], or [size.height] is equal to `0.0`
  /// * aspect ratio would be less than or equal to `0.0`
  double get aspectRatio {
    if (!isInitialized || size.width == 0 || size.height == 0) {
      return 1.0;
    }
    final double aspectRatio = size.width / size.height;
    if (aspectRatio <= 0) {
      return 1.0;
    }
    return aspectRatio;
  }

  /// Returns a new instance that has the same values as this current instance,
  /// except for any overrides passed in as arguments to [copyWidth].
  VideoPlayerValue copyWith({
    Duration? duration,
    Size? size,
    Duration? position,
    List<TrackSelection>? trackSelections,
    Caption? caption,
    Duration? captionOffset,
    List<DurationRange>? buffered,
    bool? isInitialized,
    bool? isPlaying,
    bool? isLooping,
    bool? isBuffering,
    double? volume,
    double? playbackSpeed,
    int? rotationCorrection,
    bool? isCompleted,
    String? errorDescription = _defaultErrorDescription,
  }) {
    return VideoPlayerValue(
      duration: duration ?? this.duration,
      size: size ?? this.size,
      position: position ?? this.position,
      trackSelections: trackSelections ?? this.trackSelections,
      caption: caption ?? this.caption,
      captionOffset: captionOffset ?? this.captionOffset,
      buffered: buffered ?? this.buffered,
      isInitialized: isInitialized ?? this.isInitialized,
      isPlaying: isPlaying ?? this.isPlaying,
      isLooping: isLooping ?? this.isLooping,
      isBuffering: isBuffering ?? this.isBuffering,
      volume: volume ?? this.volume,
      playbackSpeed: playbackSpeed ?? this.playbackSpeed,
      rotationCorrection: rotationCorrection ?? this.rotationCorrection,
      isCompleted: isCompleted ?? this.isCompleted,
      errorDescription: errorDescription ?? this.errorDescription,
    );
  }

  @override
  String toString() {
    return '${objectRuntimeType(this, 'VideoPlayerValue')}('
        'duration: $duration, '
        'size: $size, '
        'position: $position, '
        'trackSelections: $trackSelections, '
        'caption: $caption, '
        'captionOffset: $captionOffset, '
        'buffered: [${buffered.join(', ')}], '
        'isInitialized: $isInitialized, '
        'isPlaying: $isPlaying, '
        'isLooping: $isLooping, '
        'isBuffering: $isBuffering, '
        'volume: $volume, '
        'playbackSpeed: $playbackSpeed, '
        'errorDescription: $errorDescription, '
        'isCompleted: $isCompleted, '
        'errorDescription: $errorDescription)';
  }

  @override
  bool operator ==(Object other) =>
      identical(this, other) ||
      other is VideoPlayerValue &&
          runtimeType == other.runtimeType &&
          duration == other.duration &&
          position == other.position &&
          caption == other.caption &&
          captionOffset == other.captionOffset &&
          listEquals(buffered, other.buffered) &&
          isPlaying == other.isPlaying &&
          isLooping == other.isLooping &&
          isBuffering == other.isBuffering &&
          volume == other.volume &&
          playbackSpeed == other.playbackSpeed &&
          errorDescription == other.errorDescription &&
          size == other.size &&
          rotationCorrection == other.rotationCorrection &&
          isInitialized == other.isInitialized &&
          isCompleted == other.isCompleted;

  @override
  int get hashCode => Object.hash(
        duration,
        position,
        caption,
        captionOffset,
        buffered,
        isPlaying,
        isLooping,
        isBuffering,
        volume,
        playbackSpeed,
        errorDescription,
        size,
        rotationCorrection,
        isInitialized,
        isCompleted,
      );
}

/// Controls a platform video player, and provides updates when the state is
/// changing.
///
/// Instances must be initialized with initialize.
///
/// The video is displayed in a Flutter app by creating a [VideoPlayer] widget.
///
/// To reclaim the resources used by the player call [dispose].
///
/// After [dispose] all further calls are ignored.
class VideoPlayerController extends ValueNotifier<VideoPlayerValue> {
  /// Constructs a [VideoPlayerController] playing a video from an asset.
  ///
  /// The name of the asset is given by the [dataSource] argument and must not be
  /// null. The [package] argument must be non-null when the asset comes from a
  /// package and null otherwise.
  VideoPlayerController.asset(this.dataSource,
      {this.package,
      Future<ClosedCaptionFile>? closedCaptionFile,
      this.videoPlayerOptions})
      : _closedCaptionFileFuture = closedCaptionFile,
        dataSourceType = DataSourceType.asset,
        formatHint = null,
        httpHeaders = const <String, String>{},
        super(const VideoPlayerValue(duration: Duration.zero));

  /// Constructs a [VideoPlayerController] playing a video from obtained from
  /// the network.
  ///
  /// The URI for the video is given by the [dataSource] argument and must not be
  /// null.
  /// **Android only**: The [formatHint] option allows the caller to override
  /// the video format detection code.
  /// [httpHeaders] option allows to specify HTTP headers
  /// for the request to the [dataSource].
  @Deprecated('Use VideoPlayerController.networkUrl instead')
  VideoPlayerController.network(
    this.dataSource, {
    this.formatHint,
    Future<ClosedCaptionFile>? closedCaptionFile,
    this.videoPlayerOptions,
    this.httpHeaders = const <String, String>{},
  })  : _closedCaptionFileFuture = closedCaptionFile,
        dataSourceType = DataSourceType.network,
        package = null,
        super(const VideoPlayerValue(duration: Duration.zero));

  /// Constructs a [VideoPlayerController] playing a network video.
  ///
  /// The URI for the video is given by the [dataSource] argument.
  ///
  /// **Android only**: The [formatHint] option allows the caller to override
  /// the video format detection code.
  ///
  /// [httpHeaders] option allows to specify HTTP headers
  /// for the request to the [dataSource].
  VideoPlayerController.networkUrl(
    Uri url, {
    this.formatHint,
    Future<ClosedCaptionFile>? closedCaptionFile,
    this.videoPlayerOptions,
    this.httpHeaders = const <String, String>{},
  })  : _closedCaptionFileFuture = closedCaptionFile,
        dataSource = url.toString(),
        dataSourceType = DataSourceType.network,
        package = null,
        super(const VideoPlayerValue(duration: Duration.zero));

  /// Constructs a [VideoPlayerController] playing a video from a file.
  ///
  /// This will load the file from the file-URI given by:
  /// `'file://${file.path}'`.
  VideoPlayerController.file(File file,
      {Future<ClosedCaptionFile>? closedCaptionFile,
      this.videoPlayerOptions,
      this.httpHeaders = const <String, String>{}})
      : _closedCaptionFileFuture = closedCaptionFile,
        dataSource = Uri.file(file.absolute.path).toString(),
        dataSourceType = DataSourceType.file,
        package = null,
        formatHint = null,
        super(const VideoPlayerValue(duration: Duration.zero));

  /// Constructs a [VideoPlayerController] playing a video from a contentUri.
  ///
  /// This will load the video from the input content-URI.
  /// This is supported on Android only.
  VideoPlayerController.contentUri(Uri contentUri,
      {Future<ClosedCaptionFile>? closedCaptionFile, this.videoPlayerOptions})
      : assert(defaultTargetPlatform == TargetPlatform.android,
            'VideoPlayerController.contentUri is only supported on Android.'),
        _closedCaptionFileFuture = closedCaptionFile,
        dataSource = contentUri.toString(),
        dataSourceType = DataSourceType.contentUri,
        package = null,
        formatHint = null,
        httpHeaders = const <String, String>{},
        super(const VideoPlayerValue(duration: Duration.zero));

  /// The URI to the video file. This will be in different formats depending on
  /// the [DataSourceType] of the original video.
  final String dataSource;

  /// HTTP headers used for the request to the [dataSource].
  /// Only for [VideoPlayerController.network].
  /// Always empty for other video types.
  final Map<String, String> httpHeaders;

  /// **Android only**. Will override the platform's generic file format
  /// detection with whatever is set here.
  final VideoFormat? formatHint;

  /// Describes the type of data source this [VideoPlayerController]
  /// is constructed with.
  final DataSourceType dataSourceType;

  /// Provide additional configuration options (optional). Like setting the audio mode to mix
  final VideoPlayerOptions? videoPlayerOptions;

  /// Only set for [asset] videos. The package that the asset was loaded from.
  final String? package;

  Future<ClosedCaptionFile>? _closedCaptionFileFuture;

  ClosedCaptionFile? _closedCaptionFile;
  Timer? _timer;
  bool _isDisposed = false;
  Completer<void>? _creatingCompleter;
  StreamSubscription<dynamic>? _eventSubscription;
  _VideoAppLifeCycleObserver? _lifeCycleObserver;

  /// The id of a texture that hasn't been initialized.
  @visibleForTesting
  static const int kUninitializedTextureId = -1;
  int _textureId = kUninitializedTextureId;

  /// This is just exposed for testing. It shouldn't be used by anyone depending
  /// on the plugin.
  @visibleForTesting
  int get textureId => _textureId;

  /// Attempts to open the given [dataSource] and load metadata about the video.
  Future<void> initialize() async {
    final bool allowBackgroundPlayback =
        videoPlayerOptions?.allowBackgroundPlayback ?? false;
    if (!allowBackgroundPlayback) {
      _lifeCycleObserver = _VideoAppLifeCycleObserver(this);
    }
    _lifeCycleObserver?.initialize();
    _creatingCompleter = Completer<void>();

    late DataSource dataSourceDescription;
    switch (dataSourceType) {
      case DataSourceType.asset:
        dataSourceDescription = DataSource(
          sourceType: DataSourceType.asset,
          asset: dataSource,
          package: package,
        );
      case DataSourceType.network:
        dataSourceDescription = DataSource(
          sourceType: DataSourceType.network,
          uri: dataSource,
          formatHint: formatHint,
          httpHeaders: httpHeaders,
        );
      case DataSourceType.file:
        dataSourceDescription = DataSource(
          sourceType: DataSourceType.file,
          uri: dataSource,
          httpHeaders: httpHeaders,
        );
      case DataSourceType.contentUri:
        dataSourceDescription = DataSource(
          sourceType: DataSourceType.contentUri,
          uri: dataSource,
        );
    }

    if (videoPlayerOptions?.mixWithOthers != null) {
      await _videoPlayerPlatform
          .setMixWithOthers(videoPlayerOptions!.mixWithOthers);
    }

    _textureId = (await _videoPlayerPlatform.create(dataSourceDescription)) ??
        kUninitializedTextureId;
    _creatingCompleter!.complete(null);
    final Completer<void> initializingCompleter = Completer<void>();

    void eventListener(VideoEvent event) {
      if (_isDisposed) {
        return;
      }

      switch (event.eventType) {
        case VideoEventType.initialized:
          value = value.copyWith(
            duration: event.duration,
            size: event.size,
            rotationCorrection: event.rotationCorrection,
            isInitialized: event.duration != null,
            errorDescription: null,
            isCompleted: false,
          );
          initializingCompleter.complete(null);
          _applyLooping();
          _applyVolume();
          _applyPlayPause();
        case VideoEventType.completed:
          // In this case we need to stop _timer, set isPlaying=false, and
          // position=value.duration. Instead of setting the values directly,
          // we use pause() and seekTo() to ensure the platform stops playing
          // and seeks to the last frame of the video.
          pause().then((void pauseResult) => seekTo(value.duration));
          value = value.copyWith(isCompleted: true);
        case VideoEventType.bufferingUpdate:
          value = value.copyWith(buffered: event.buffered);
        case VideoEventType.bufferingStart:
          value = value.copyWith(isBuffering: true);
        case VideoEventType.bufferingEnd:
          value = value.copyWith(isBuffering: false);
        case VideoEventType.isPlayingStateUpdate:
          if (event.isPlaying ?? false) {
            value =
                value.copyWith(isPlaying: event.isPlaying, isCompleted: false);
          } else {
            value = value.copyWith(isPlaying: event.isPlaying);
          }
        case VideoEventType.unknown:
          break;
      }
    }

    if (_closedCaptionFileFuture != null) {
      await _updateClosedCaptionWithFuture(_closedCaptionFileFuture);
    }

    void errorListener(Object obj) {
      final PlatformException e = obj as PlatformException;
      value = VideoPlayerValue.erroneous(e.message!);
      _timer?.cancel();
      if (!initializingCompleter.isCompleted) {
        initializingCompleter.completeError(obj);
      }
    }

    _eventSubscription = _videoPlayerPlatform
        .videoEventsFor(_textureId)
        .listen(eventListener, onError: errorListener);
    return initializingCompleter.future;
  }

  @override
  Future<void> dispose() async {
    try {
      if (_isDisposed) {
        return;
      }
      if (_creatingCompleter != null) {
        await _creatingCompleter!.future;
        if (!_isDisposed) {
          _isDisposed = true;
          _timer?.cancel();
          await _eventSubscription?.cancel();
          await _videoPlayerPlatform.dispose(_textureId);
        }
        _lifeCycleObserver?.dispose();
      }
      _isDisposed = true;
      super.dispose();
    } catch ($) {}
  }

  /// Starts playing the video.
  ///
  /// This method returns a future that completes as soon as the "play" command
  /// has been sent to the platform, not when playback itself is totally
  /// finished.
  Future<void> play() async {
    if (value.position == value.duration) {
      await seekTo(Duration.zero);
    }
    value = value.copyWith(isPlaying: true);
    await _applyPlayPause();
  }

  /// Sets whether or not the video should loop after playing once. See also
  /// [VideoPlayerValue.isLooping].
  Future<void> setLooping(bool looping) async {
    value = value.copyWith(isLooping: looping);
    await _applyLooping();
  }

  /// Pauses the video.
  Future<void> pause() async {
    value = value.copyWith(isPlaying: false);
    await _applyPlayPause();
  }

  Future<void> _applyLooping() async {
    if (_isDisposedOrNotInitialized) {
      return;
    }
    await _videoPlayerPlatform.setLooping(_textureId, value.isLooping);
  }

  Future<void> _applyPlayPause() async {
    if (_isDisposedOrNotInitialized) {
      return;
    }
    if (value.isPlaying) {
      await _videoPlayerPlatform.play(_textureId);

      // Cancel previous timer.
      _timer?.cancel();
      _timer = Timer.periodic(
        const Duration(milliseconds: 500),
        (Timer timer) async {
          if (_isDisposed) {
            return;
          }
          final Duration? newPosition = await position;
          if (newPosition == null) {
            return;
          }
          _updatePosition(newPosition);
        },
      );

      // This ensures that the correct playback speed is always applied when
      // playing back. This is necessary because we do not set playback speed
      // when paused.
      await _applyPlaybackSpeed();
    } else {
      _timer?.cancel();
      await _videoPlayerPlatform.pause(_textureId);
    }
  }

  Future<void> _applyVolume() async {
    if (_isDisposedOrNotInitialized) {
      return;
    }
    await _videoPlayerPlatform.setVolume(_textureId, value.volume);
  }

  Future<void> _applyPlaybackSpeed() async {
    if (_isDisposedOrNotInitialized) {
      return;
    }

    // Setting the playback speed on iOS will trigger the video to play. We
    // prevent this from happening by not applying the playback speed until
    // the video is manually played from Flutter.
    if (!value.isPlaying) return;

    await _videoPlayerPlatform.setPlaybackSpeed(
      _textureId,
      value.playbackSpeed,
    );
  }

  /// The position in the current video.
  Future<Duration?> get position async {
    if (_isDisposed) {
      return null;
    }
    return _videoPlayerPlatform.getPosition(_textureId);
  }

  /// Sets the video's current timestamp to be at [moment]. The next
  /// time the video is played it will resume from the given [moment].
  ///
  /// If [moment] is outside of the video's full range it will be automatically
  /// and silently clamped.
  Future<void> seekTo(Duration position) async {
    if (_isDisposedOrNotInitialized) {
      return;
    }
    if (position > value.duration) {
      position = value.duration;
    } else if (position < Duration.zero) {
      position = Duration.zero;
    }
    await _videoPlayerPlatform.seekTo(_textureId, position);
    _updatePosition(position);
  }

  /// The track selections in the current video.
  Future<List<TrackSelection>?> get trackSelections async {
    if (!value.isInitialized || _isDisposed) {
      return null;
    }
    return await _videoPlayerPlatform.getTrackSelections(_textureId);
  }

  /// Sets the selected video track selection.
  Future<void> setTrackSelection(TrackSelection trackSelection) async {
    if (!value.isInitialized || _isDisposed) {
      return;
    }
    await _videoPlayerPlatform.setTrackSelection(_textureId, trackSelection);
  }

  /// Sets the audio volume of [this].
  ///
  /// [volume] indicates a value between 0.0 (silent) and 1.0 (full volume) on a
  /// linear scale.
  Future<void> setVolume(double volume) async {
    value = value.copyWith(volume: volume.clamp(0.0, 1.0));
    await _applyVolume();
  }

  /// Sets the playback speed of [this].
  ///
  /// [speed] indicates a speed value with different platforms accepting
  /// different ranges for speed values. The [speed] must be greater than 0.
  ///
  /// The values will be handled as follows:
  /// * On web, the audio will be muted at some speed when the browser
  ///   determines that the sound would not be useful anymore. For example,
  ///   "Gecko mutes the sound outside the range `0.25` to `5.0`" (see https://developer.mozilla.org/en-US/docs/Web/API/HTMLMediaElement/playbackRate).
  /// * On Android, some very extreme speeds will not be played back accurately.
  ///   Instead, your video will still be played back, but the speed will be
  ///   clamped by ExoPlayer (but the values are allowed by the player, like on
  ///   web).
  /// * On iOS, you can sometimes not go above `2.0` playback speed on a video.
  ///   An error will be thrown for if the option is unsupported. It is also
  ///   possible that your specific video cannot be slowed down, in which case
  ///   the plugin also reports errors.
  Future<void> setPlaybackSpeed(double speed) async {
    if (speed < 0) {
      throw ArgumentError.value(
        speed,
        'Negative playback speeds are generally unsupported.',
      );
    } else if (speed == 0) {
      throw ArgumentError.value(
        speed,
        'Zero playback speed is generally unsupported. Consider using [pause].',
      );
    }

    value = value.copyWith(playbackSpeed: speed);
    await _applyPlaybackSpeed();
  }

  /// Sets the caption offset.
  ///
  /// The [offset] will be used when getting the correct caption for a specific position.
  /// The [offset] can be positive or negative.
  ///
  /// The values will be handled as follows:
  /// *  0: This is the default behaviour. No offset will be applied.
  /// * >0: The caption will have a negative offset. So you will get caption text from the past.
  /// * <0: The caption will have a positive offset. So you will get caption text from the future.
  void setCaptionOffset(Duration offset) {
    value = value.copyWith(
      captionOffset: offset,
      caption: _getCaptionAt(value.position),
    );
  }

  /// The closed caption based on the current [position] in the video.
  ///
  /// If there are no closed captions at the current [position], this will
  /// return an empty [Caption].
  ///
  /// If no [closedCaptionFile] was specified, this will always return an empty
  /// [Caption].
  Caption _getCaptionAt(Duration position) {
    if (_closedCaptionFile == null) {
      return Caption.none;
    }

    final Duration delayedPosition = position + value.captionOffset;
    // TODO(johnsonmh): This would be more efficient as a binary search.
    for (final Caption caption in _closedCaptionFile!.captions) {
      if (caption.start <= delayedPosition && caption.end >= delayedPosition) {
        return caption;
      }
    }

    return Caption.none;
  }

  /// Returns the file containing closed captions for the video, if any.
  Future<ClosedCaptionFile>? get closedCaptionFile {
    return _closedCaptionFileFuture;
  }

  /// Sets a closed caption file.
  ///
  /// If [closedCaptionFile] is null, closed captions will be removed.
  Future<void> setClosedCaptionFile(
    Future<ClosedCaptionFile>? closedCaptionFile,
  ) async {
    await _updateClosedCaptionWithFuture(closedCaptionFile);
    _closedCaptionFileFuture = closedCaptionFile;
  }

  Future<void> _updateClosedCaptionWithFuture(
    Future<ClosedCaptionFile>? closedCaptionFile,
  ) async {
    _closedCaptionFile = await closedCaptionFile;
    value = value.copyWith(caption: _getCaptionAt(value.position));
  }

  void _updatePosition(Duration position) {
    value = value.copyWith(
      position: position,
      caption: _getCaptionAt(position),
      isCompleted: position == value.duration,
    );
  }

  @override
  void removeListener(VoidCallback listener) {
    // Prevent VideoPlayer from causing an exception to be thrown when attempting to
    // remove its own listener after the controller has already been disposed.
    if (!_isDisposed) {
      super.removeListener(listener);
    }
  }

  bool get _isDisposedOrNotInitialized => _isDisposed || !value.isInitialized;
}

class _VideoAppLifeCycleObserver extends Object with WidgetsBindingObserver {
  _VideoAppLifeCycleObserver(this._controller);

  bool _wasPlayingBeforePause = false;
  final VideoPlayerController _controller;

  void initialize() {
    _ambiguate(WidgetsBinding.instance)!.addObserver(this);
  }

  @override
  void didChangeAppLifecycleState(AppLifecycleState state) {
    if (state == AppLifecycleState.paused) {
      _wasPlayingBeforePause = _controller.value.isPlaying;
      _controller.pause();
    } else if (state == AppLifecycleState.resumed) {
      if (_wasPlayingBeforePause) {
        _controller.play();
      }
    }
  }

  void dispose() {
    _ambiguate(WidgetsBinding.instance)!.removeObserver(this);
  }
}

/// Widget that displays the video controlled by [controller].
class VideoPlayer extends StatefulWidget {
  /// Uses the given [controller] for all video rendered in this widget.
  const VideoPlayer(this.controller, {key});

  /// The [VideoPlayerController] responsible for the video being rendered in
  /// this widget.
  final VideoPlayerController controller;

  @override
  State<VideoPlayer> createState() => _VideoPlayerState();
}

class _VideoPlayerState extends State<VideoPlayer> {
  _VideoPlayerState() {
    _listener = () {
      final int newTextureId = widget.controller.textureId;
      if (newTextureId != _textureId) {
        setState(() {
          _textureId = newTextureId;
        });
      }
    };
  }

  late VoidCallback _listener;

  late int _textureId;

  @override
  void initState() {
    super.initState();
    _textureId = widget.controller.textureId;
    // Need to listen for initialization events since the actual texture ID
    // becomes available after asynchronous initialization finishes.
    widget.controller.addListener(_listener);
  }

  @override
  void didUpdateWidget(VideoPlayer oldWidget) {
    super.didUpdateWidget(oldWidget);
    oldWidget.controller.removeListener(_listener);
    _textureId = widget.controller.textureId;
    widget.controller.addListener(_listener);
  }

  @override
  void deactivate() {
    super.deactivate();
    widget.controller.removeListener(_listener);
  }

  @override
  Widget build(BuildContext context) {
    return _textureId == VideoPlayerController.kUninitializedTextureId
        ? Container()
        : _VideoPlayerWithRotation(
            rotation: widget.controller.value.rotationCorrection,
            child: _videoPlayerPlatform.buildView(_textureId),
          );
  }
}

class _VideoPlayerWithRotation extends StatelessWidget {
  const _VideoPlayerWithRotation({required this.rotation, required this.child});
  final int rotation;
  final Widget child;

  @override
  Widget build(BuildContext context) => rotation == 0
      ? child
      : Transform.rotate(
          angle: rotation * math.pi / 180,
          child: child,
        );
}

/// Used to configure the [VideoProgressIndicator] widget's colors for how it
/// describes the video's status.
///
/// The widget uses default colors that are customizeable through this class.
class VideoProgressColors {
  /// Any property can be set to any color. They each have defaults.
  ///
  /// [playedColor] defaults to red at 70% opacity. This fills up a portion of
  /// the [VideoProgressIndicator] to represent how much of the video has played
  /// so far.
  ///
  /// [bufferedColor] defaults to blue at 20% opacity. This fills up a portion
  /// of [VideoProgressIndicator] to represent how much of the video has
  /// buffered so far.
  ///
  /// [backgroundColor] defaults to gray at 50% opacity. This is the background
  /// color behind both [playedColor] and [bufferedColor] to denote the total
  /// size of the video compared to either of those values.
  const VideoProgressColors({
    this.playedColor = const Color.fromRGBO(255, 0, 0, 0.7),
    this.bufferedColor = const Color.fromRGBO(50, 50, 200, 0.2),
    this.backgroundColor = const Color.fromRGBO(200, 200, 200, 0.5),
  });

  /// [playedColor] defaults to red at 70% opacity. This fills up a portion of
  /// the [VideoProgressIndicator] to represent how much of the video has played
  /// so far.
  final Color playedColor;

  /// [bufferedColor] defaults to blue at 20% opacity. This fills up a portion
  /// of [VideoProgressIndicator] to represent how much of the video has
  /// buffered so far.
  final Color bufferedColor;

  /// [backgroundColor] defaults to gray at 50% opacity. This is the background
  /// color behind both [playedColor] and [bufferedColor] to denote the total
  /// size of the video compared to either of those values.
  final Color backgroundColor;
}

/// A scrubber to control [VideoPlayerController]s
class VideoScrubber extends StatefulWidget {
  /// Create a [VideoScrubber] handler with the given [child].
  ///
  /// [controller] is the [VideoPlayerController] that will be controlled by
  /// this scrubber.
  const VideoScrubber({
    key,
    required this.child,
    required this.controller,
  });

  final Widget child;
  final VideoPlayerController controller;

  @override
  State<VideoScrubber> createState() => _VideoScrubberState();
}

class _VideoScrubberState extends State<VideoScrubber> {
  bool _controllerWasPlaying = false;

  VideoPlayerController get controller => widget.controller;

  @override
  Widget build(BuildContext context) {
    void seekToRelativePosition(Offset globalPosition) {
      final RenderBox box = context.findRenderObject()! as RenderBox;
      final Offset tapPos = box.globalToLocal(globalPosition);
      final double relative = tapPos.dx / box.size.width;
      final Duration position = controller.value.duration * relative;
      controller.seekTo(position);
    }

    return GestureDetector(
      behavior: HitTestBehavior.opaque,
      child: widget.child,
      onHorizontalDragStart: (DragStartDetails details) {
        if (!controller.value.isInitialized) {
          return;
        }
        _controllerWasPlaying = controller.value.isPlaying;
        if (_controllerWasPlaying) {
          controller.pause();
        }
      },
      onHorizontalDragUpdate: (DragUpdateDetails details) {
        if (!controller.value.isInitialized) {
          return;
        }
        seekToRelativePosition(details.globalPosition);
      },
      onHorizontalDragEnd: (DragEndDetails details) {
        if (_controllerWasPlaying &&
            controller.value.position != controller.value.duration) {
          controller.play();
        }
      },
      onTapDown: (TapDownDetails details) {
        if (!controller.value.isInitialized) {
          return;
        }
        seekToRelativePosition(details.globalPosition);
      },
    );
  }
}

/// Displays the play/buffering status of the video controlled by [controller].
///
/// If [allowScrubbing] is true, this widget will detect taps and drags and
/// seek the video accordingly.
///
/// [padding] allows to specify some extra padding around the progress indicator
/// that will also detect the gestures.
class VideoProgressIndicator extends StatefulWidget {
  /// Construct an instance that displays the play/buffering status of the video
  /// controlled by [controller].
  ///
  /// Defaults will be used for everything except [controller] if they're not
  /// provided. [allowScrubbing] defaults to false, and [padding] will default
  /// to `top: 5.0`.
  const VideoProgressIndicator(
    this.controller, {
    key,
    this.colors = const VideoProgressColors(),
    required this.allowScrubbing,
    this.padding = const EdgeInsets.only(top: 5.0),
  });

  /// The [VideoPlayerController] that actually associates a video with this
  /// widget.
  final VideoPlayerController controller;

  /// The default colors used throughout the indicator.
  ///
  /// See [VideoProgressColors] for default values.
  final VideoProgressColors colors;

  /// When true, the widget will detect touch input and try to seek the video
  /// accordingly. The widget ignores such input when false.
  ///
  /// Defaults to false.
  final bool allowScrubbing;

  /// This allows for visual padding around the progress indicator that can
  /// still detect gestures via [allowScrubbing].
  ///
  /// Defaults to `top: 5.0`.
  final EdgeInsets padding;

  @override
  State<VideoProgressIndicator> createState() => _VideoProgressIndicatorState();
}

class _VideoProgressIndicatorState extends State<VideoProgressIndicator> {
  _VideoProgressIndicatorState() {
    listener = () {
      if (!mounted) {
        return;
      }
      setState(() {});
    };
  }

  late VoidCallback listener;

  VideoPlayerController get controller => widget.controller;

  VideoProgressColors get colors => widget.colors;

  @override
  void initState() {
    super.initState();
    controller.addListener(listener);
  }

  @override
  void deactivate() {
    controller.removeListener(listener);
    super.deactivate();
  }

  @override
  Widget build(BuildContext context) {
    Widget progressIndicator;
    if (controller.value.isInitialized) {
      final int duration = controller.value.duration.inMilliseconds;
      final int position = controller.value.position.inMilliseconds;

      int maxBuffering = 0;
      for (final DurationRange range in controller.value.buffered) {
        final int end = range.end.inMilliseconds;
        if (end > maxBuffering) {
          maxBuffering = end;
        }
      }

      progressIndicator = Stack(
        fit: StackFit.passthrough,
        children: <Widget>[
          LinearProgressIndicator(
            value: maxBuffering / duration,
            valueColor: AlwaysStoppedAnimation<Color>(colors.bufferedColor),
            backgroundColor: colors.backgroundColor,
          ),
          LinearProgressIndicator(
            value: position / duration,
            valueColor: AlwaysStoppedAnimation<Color>(colors.playedColor),
            backgroundColor: Colors.transparent,
          ),
        ],
      );
    } else {
      progressIndicator = LinearProgressIndicator(
        valueColor: AlwaysStoppedAnimation<Color>(colors.playedColor),
        backgroundColor: colors.backgroundColor,
      );
    }
    final Widget paddedProgressIndicator = Padding(
      padding: widget.padding,
      child: progressIndicator,
    );
    if (widget.allowScrubbing) {
      return VideoScrubber(
        controller: controller,
        child: paddedProgressIndicator,
      );
    } else {
      return paddedProgressIndicator;
    }
  }
}

/// Widget for displaying closed captions on top of a video.
///
/// If [text] is null, this widget will not display anything.
///
/// If [textStyle] is supplied, it will be used to style the text in the closed
/// caption.
///
/// Note: in order to have closed captions, you need to specify a
/// [VideoPlayerController.closedCaptionFile].
///
/// Usage:
///
/// ```dart
/// Stack(children: <Widget>[
///   VideoPlayer(_controller),
///   ClosedCaption(text: _controller.value.caption.text),
/// ]),
/// ```
class ClosedCaption extends StatelessWidget {
  /// Creates a a new closed caption, designed to be used with
  /// [VideoPlayerValue.caption].
  ///
  /// If [text] is null, nothing will be displayed.
  const ClosedCaption({key, this.text, this.textStyle});

  /// The text that will be shown in the closed caption, or null if no caption
  /// should be shown.
  final String? text;

  /// Specifies how the text in the closed caption should look.
  ///
  /// If null, defaults to [DefaultTextStyle.of(context).style] with size 36
  /// font colored white.
  final TextStyle? textStyle;

  @override
  Widget build(BuildContext context) {
    final String? text = this.text;
    if (text == null || text.isEmpty) {
      return const SizedBox.shrink();
    }
    final TextStyle effectiveTextStyle = textStyle ??
        DefaultTextStyle.of(context).style.copyWith(
              fontSize: 36.0,
              color: Colors.white,
            );

    if (text == null) {
      return SizedBox.shrink();
    }

    return Align(
      alignment: Alignment.bottomCenter,
      child: Padding(
        padding: const EdgeInsets.only(bottom: 24.0),
        child: DecoratedBox(
          decoration: BoxDecoration(
            color: const Color(0xB8000000),
            borderRadius: BorderRadius.circular(2.0),
          ),
          child: Padding(
            padding: const EdgeInsets.symmetric(horizontal: 2.0),
            child: Text(text, style: effectiveTextStyle),
          ),
        ),
      ),
    );
  }
}

/// This allows a value of type T or T? to be treated as a value of type T?.
///
/// We use this so that APIs that have become non-nullable can still be used
/// with `!` and `?` on the stable branch.
T? _ambiguate<T>(T? value) => value;<|MERGE_RESOLUTION|>--- conflicted
+++ resolved
@@ -14,9 +14,6 @@
 import 'src/closed_caption_file.dart';
 
 export 'package:video_player_platform_interface/video_player_platform_interface.dart'
-<<<<<<< HEAD
-    show DataSourceType, DurationRange, VideoFormat, VideoPlayerOptions;
-=======
     show
         DurationRange,
         DataSourceType,
@@ -27,7 +24,6 @@
         TrackSelectionRoleType,
         TrackSelectionChannelType,
         TrackSelectionNameResource;
->>>>>>> d1c511d8
 
 export 'src/closed_caption_file.dart';
 
