// Copyright 2013 The Flutter Authors. All rights reserved.
// Use of this source code is governed by a BSD-style license that can be
// found in the LICENSE file.

import 'dart:async';
import 'dart:io';
import 'dart:math' as math;

import 'package:flutter/foundation.dart';
import 'package:flutter/material.dart';
import 'package:flutter/services.dart';
import 'package:video_player_platform_interface/video_player_platform_interface.dart';

import 'src/closed_caption_file.dart';

export 'package:video_player_platform_interface/video_player_platform_interface.dart'
    show DurationRange, DataSourceType, VideoFormat, VideoPlayerOptions;

export 'src/closed_caption_file.dart';

VideoPlayerPlatform? _lastVideoPlayerPlatform;

VideoPlayerPlatform get _videoPlayerPlatform {
  final VideoPlayerPlatform currentInstance = VideoPlayerPlatform.instance;
  if (_lastVideoPlayerPlatform != currentInstance) {
    // This will clear all open videos on the platform when a full restart is
    // performed.
    currentInstance.init();
    _lastVideoPlayerPlatform = currentInstance;
  }
  return currentInstance;
}

/// The duration, current position, buffering state, error state and settings
/// of a [VideoPlayerController].
@immutable
class VideoPlayerValue {
  /// Constructs a video with the given values. Only [duration] is required. The
  /// rest will initialize with default values when unset.
  const VideoPlayerValue({
    required this.duration,
    this.size = Size.zero,
    this.position = Duration.zero,
    this.caption = Caption.none,
    this.captionOffset = Duration.zero,
    this.buffered = const <DurationRange>[],
    this.isInitialized = false,
    this.isPlaying = false,
    this.isLooping = false,
    this.isBuffering = false,
    this.volume = 1.0,
    this.playbackSpeed = 1.0,
    this.rotationCorrection = 0,
    this.errorDescription,
  });

  /// Returns an instance for a video that hasn't been loaded.
  const VideoPlayerValue.uninitialized()
      : this(duration: Duration.zero, isInitialized: false);

  /// Returns an instance with the given [errorDescription].
  const VideoPlayerValue.erroneous(String errorDescription)
      : this(
            duration: Duration.zero,
            isInitialized: false,
            errorDescription: errorDescription);

  /// This constant is just to indicate that parameter is not passed to [copyWith]
  /// workaround for this issue https://github.com/dart-lang/language/issues/2009
  static const String _defaultErrorDescription = 'defaultErrorDescription';

  /// The total duration of the video.
  ///
  /// The duration is [Duration.zero] if the video hasn't been initialized.
  final Duration duration;

  /// The current playback position.
  final Duration position;

  /// The [Caption] that should be displayed based on the current [position].
  ///
  /// This field will never be null. If there is no caption for the current
  /// [position], this will be a [Caption.none] object.
  final Caption caption;

  /// The [Duration] that should be used to offset the current [position] to get the correct [Caption].
  ///
  /// Defaults to Duration.zero.
  final Duration captionOffset;

  /// The currently buffered ranges.
  final List<DurationRange> buffered;

  /// True if the video is playing. False if it's paused.
  final bool isPlaying;

  /// True if the video is looping.
  final bool isLooping;

  /// True if the video is currently buffering.
  final bool isBuffering;

  /// The current volume of the playback.
  final double volume;

  /// The current speed of the playback.
  final double playbackSpeed;

  /// A description of the error if present.
  ///
  /// If [hasError] is false this is `null`.
  final String? errorDescription;

  /// The [size] of the currently loaded video.
  final Size size;

  /// Degrees to rotate the video (clockwise) so it is displayed correctly.
  final int rotationCorrection;

  /// Indicates whether or not the video has been loaded and is ready to play.
  final bool isInitialized;

  /// Indicates whether or not the video is in an error state. If this is true
  /// [errorDescription] should have information about the problem.
  bool get hasError => errorDescription != null;

  /// Returns [size.width] / [size.height].
  ///
  /// Will return `1.0` if:
  /// * [isInitialized] is `false`
  /// * [size.width], or [size.height] is equal to `0.0`
  /// * aspect ratio would be less than or equal to `0.0`
  double get aspectRatio {
    if (!isInitialized || size.width == 0 || size.height == 0) {
      return 1.0;
    }
    final double aspectRatio = size.width / size.height;
    if (aspectRatio <= 0) {
      return 1.0;
    }
    return aspectRatio;
  }

  /// Returns a new instance that has the same values as this current instance,
  /// except for any overrides passed in as arguments to [copyWith].
  VideoPlayerValue copyWith({
    Duration? duration,
    Size? size,
    Duration? position,
    Caption? caption,
    Duration? captionOffset,
    List<DurationRange>? buffered,
    bool? isInitialized,
    bool? isPlaying,
    bool? isLooping,
    bool? isBuffering,
    double? volume,
    double? playbackSpeed,
    int? rotationCorrection,
    String? errorDescription = _defaultErrorDescription,
  }) {
    return VideoPlayerValue(
      duration: duration ?? this.duration,
      size: size ?? this.size,
      position: position ?? this.position,
      caption: caption ?? this.caption,
      captionOffset: captionOffset ?? this.captionOffset,
      buffered: buffered ?? this.buffered,
      isInitialized: isInitialized ?? this.isInitialized,
      isPlaying: isPlaying ?? this.isPlaying,
      isLooping: isLooping ?? this.isLooping,
      isBuffering: isBuffering ?? this.isBuffering,
      volume: volume ?? this.volume,
      playbackSpeed: playbackSpeed ?? this.playbackSpeed,
      rotationCorrection: rotationCorrection ?? this.rotationCorrection,
      errorDescription: errorDescription != _defaultErrorDescription
          ? errorDescription
          : this.errorDescription,
    );
  }

  @override
  String toString() {
    return '${objectRuntimeType(this, 'VideoPlayerValue')}('
        'duration: $duration, '
        'size: $size, '
        'position: $position, '
        'caption: $caption, '
        'captionOffset: $captionOffset, '
        'buffered: [${buffered.join(', ')}], '
        'isInitialized: $isInitialized, '
        'isPlaying: $isPlaying, '
        'isLooping: $isLooping, '
        'isBuffering: $isBuffering, '
        'volume: $volume, '
        'playbackSpeed: $playbackSpeed, '
        'errorDescription: $errorDescription)';
  }

  @override
  bool operator ==(Object other) =>
      identical(this, other) ||
      other is VideoPlayerValue &&
          runtimeType == other.runtimeType &&
          duration == other.duration &&
          position == other.position &&
          caption == other.caption &&
          captionOffset == other.captionOffset &&
          listEquals(buffered, other.buffered) &&
          isPlaying == other.isPlaying &&
          isLooping == other.isLooping &&
          isBuffering == other.isBuffering &&
          volume == other.volume &&
          playbackSpeed == other.playbackSpeed &&
          errorDescription == other.errorDescription &&
          size == other.size &&
          rotationCorrection == other.rotationCorrection &&
          isInitialized == other.isInitialized;

  @override
  int get hashCode => Object.hash(
        duration,
        position,
        caption,
        captionOffset,
        buffered,
        isPlaying,
        isLooping,
        isBuffering,
        volume,
        playbackSpeed,
        errorDescription,
        size,
        rotationCorrection,
        isInitialized,
      );
}

/// Controls a platform video player, and provides updates when the state is
/// changing.
///
/// Instances must be initialized with initialize.
///
/// The video is displayed in a Flutter app by creating a [VideoPlayer] widget.
///
/// To reclaim the resources used by the player call [dispose].
///
/// After [dispose] all further calls are ignored.
class VideoPlayerController extends ValueNotifier<VideoPlayerValue> {
  /// Constructs a [VideoPlayerController] playing a video from an asset.
  ///
  /// The name of the asset is given by the [dataSource] argument and must not be
  /// null. The [package] argument must be non-null when the asset comes from a
  /// package and null otherwise.
  VideoPlayerController.asset(this.dataSource,
      {this.package,
      Future<ClosedCaptionFile>? closedCaptionFile,
      this.videoPlayerOptions})
      : _closedCaptionFileFuture = closedCaptionFile,
        dataSourceType = DataSourceType.asset,
        formatHint = null,
        httpHeaders = const <String, String>{},
        super(const VideoPlayerValue(duration: Duration.zero));

  /// Constructs a [VideoPlayerController] playing a video from obtained from
  /// the network.
  ///
  /// The URI for the video is given by the [dataSource] argument and must not be
  /// null.
  /// **Android only**: The [formatHint] option allows the caller to override
  /// the video format detection code.
  /// [httpHeaders] option allows to specify HTTP headers.
  /// for the request to the [dataSource].
  VideoPlayerController.network(
    this.dataSource, {
    this.formatHint,
    Future<ClosedCaptionFile>? closedCaptionFile,
    this.videoPlayerOptions,
    this.httpHeaders = const <String, String>{},
  })  : _closedCaptionFileFuture = closedCaptionFile,
        dataSourceType = DataSourceType.network,
        package = null,
        super(const VideoPlayerValue(duration: Duration.zero));

  /// Constructs a [VideoPlayerController] playing a video from a file.
  ///
  /// This will load the file from a file:// URI constructed from [file]'s path.
  /// [httpHeaders] option allows to specify HTTP headers, mainly used for hls files like (m3u8).
  VideoPlayerController.file(File file,
      {Future<ClosedCaptionFile>? closedCaptionFile,
      this.videoPlayerOptions,
      this.httpHeaders = const <String, String>{}})
      : _closedCaptionFileFuture = closedCaptionFile,
        dataSource = Uri.file(file.absolute.path).toString(),
        dataSourceType = DataSourceType.file,
        package = null,
        formatHint = null,
<<<<<<< HEAD
        httpHeaders = const <String, String>{},
        super(const VideoPlayerValue(duration: Duration.zero));
=======
        super(VideoPlayerValue(duration: Duration.zero));
>>>>>>> ce87f28c

  /// Constructs a [VideoPlayerController] playing a video from a contentUri.
  ///
  /// This will load the video from the input content-URI.
  /// This is supported on Android only.
  VideoPlayerController.contentUri(Uri contentUri,
      {Future<ClosedCaptionFile>? closedCaptionFile, this.videoPlayerOptions})
      : assert(defaultTargetPlatform == TargetPlatform.android,
            'VideoPlayerController.contentUri is only supported on Android.'),
        _closedCaptionFileFuture = closedCaptionFile,
        dataSource = contentUri.toString(),
        dataSourceType = DataSourceType.contentUri,
        package = null,
        formatHint = null,
        httpHeaders = const <String, String>{},
        super(const VideoPlayerValue(duration: Duration.zero));

  /// The URI to the video file. This will be in different formats depending on
  /// the [DataSourceType] of the original video.
  final String dataSource;

  /// HTTP headers used for the request to the [dataSource].
  /// Only for [VideoPlayerController.network].
  /// Always empty for other video types.
  final Map<String, String> httpHeaders;

  /// **Android only**. Will override the platform's generic file format
  /// detection with whatever is set here.
  final VideoFormat? formatHint;

  /// Describes the type of data source this [VideoPlayerController]
  /// is constructed with.
  final DataSourceType dataSourceType;

  /// Provide additional configuration options (optional). Like setting the audio mode to mix
  final VideoPlayerOptions? videoPlayerOptions;

  /// Only set for [asset] videos. The package that the asset was loaded from.
  final String? package;

  Future<ClosedCaptionFile>? _closedCaptionFileFuture;
  ClosedCaptionFile? _closedCaptionFile;
  Timer? _timer;
  bool _isDisposed = false;
  Completer<void>? _creatingCompleter;
  StreamSubscription<dynamic>? _eventSubscription;
  _VideoAppLifeCycleObserver? _lifeCycleObserver;

  /// The id of a texture that hasn't been initialized.
  @visibleForTesting
  static const int kUninitializedTextureId = -1;
  int _textureId = kUninitializedTextureId;

  /// This is just exposed for testing. It shouldn't be used by anyone depending
  /// on the plugin.
  @visibleForTesting
  int get textureId => _textureId;

  /// Attempts to open the given [dataSource] and load metadata about the video.
  Future<void> initialize() async {
    final bool allowBackgroundPlayback =
        videoPlayerOptions?.allowBackgroundPlayback ?? false;
    if (!allowBackgroundPlayback) {
      _lifeCycleObserver = _VideoAppLifeCycleObserver(this);
    }
    _lifeCycleObserver?.initialize();
    _creatingCompleter = Completer<void>();

    late DataSource dataSourceDescription;
    switch (dataSourceType) {
      case DataSourceType.asset:
        dataSourceDescription = DataSource(
          sourceType: DataSourceType.asset,
          asset: dataSource,
          package: package,
        );
        break;
      case DataSourceType.network:
        dataSourceDescription = DataSource(
          sourceType: DataSourceType.network,
          uri: dataSource,
          formatHint: formatHint,
          httpHeaders: httpHeaders,
        );
        break;
      case DataSourceType.file:
        dataSourceDescription = DataSource(
          sourceType: DataSourceType.file,
          uri: dataSource,
          httpHeaders: httpHeaders,
        );
        break;
      case DataSourceType.contentUri:
        dataSourceDescription = DataSource(
          sourceType: DataSourceType.contentUri,
          uri: dataSource,
        );
        break;
    }

    if (videoPlayerOptions?.mixWithOthers != null) {
      await _videoPlayerPlatform
          .setMixWithOthers(videoPlayerOptions!.mixWithOthers);
    }

    _textureId = (await _videoPlayerPlatform.create(dataSourceDescription)) ??
        kUninitializedTextureId;
    _creatingCompleter!.complete(null);
    final Completer<void> initializingCompleter = Completer<void>();

    void eventListener(VideoEvent event) {
      if (_isDisposed) {
        return;
      }

      // ignore: missing_enum_constant_in_switch
      switch (event.eventType) {
        case VideoEventType.initialized:
          value = value.copyWith(
            duration: event.duration,
            size: event.size,
            rotationCorrection: event.rotationCorrection,
            isInitialized: event.duration != null,
            errorDescription: null,
          );
          initializingCompleter.complete(null);
          _applyLooping();
          _applyVolume();
          _applyPlayPause();
          break;
        case VideoEventType.completed:
          // In this case we need to stop _timer, set isPlaying=false, and
          // position=value.duration. Instead of setting the values directly,
          // we use pause() and seekTo() to ensure the platform stops playing
          // and seeks to the last frame of the video.
          pause().then((void pauseResult) => seekTo(value.duration));
          break;
        case VideoEventType.bufferingUpdate:
          value = value.copyWith(buffered: event.buffered);
          break;
        case VideoEventType.bufferingStart:
          value = value.copyWith(isBuffering: true);
          break;
        case VideoEventType.bufferingEnd:
          value = value.copyWith(isBuffering: false);
          break;
        case VideoEventType.isPlayingStateUpdate:
          value = value.copyWith(isPlaying: event.isPlaying);
          break;
        case VideoEventType.unknown:
          break;
      }
    }

    if (_closedCaptionFileFuture != null) {
      await _updateClosedCaptionWithFuture(_closedCaptionFileFuture);
    }

    void errorListener(Object obj) {
      final PlatformException e = obj as PlatformException;
      value = VideoPlayerValue.erroneous(e.message!);
      _timer?.cancel();
      if (!initializingCompleter.isCompleted) {
        initializingCompleter.completeError(obj);
      }
    }

    _eventSubscription = _videoPlayerPlatform
        .videoEventsFor(_textureId)
        .listen(eventListener, onError: errorListener);
    return initializingCompleter.future;
  }

  @override
  Future<void> dispose() async {
    if (_isDisposed) {
      return;
    }

    if (_creatingCompleter != null) {
      await _creatingCompleter!.future;
      if (!_isDisposed) {
        _isDisposed = true;
        _timer?.cancel();
        await _eventSubscription?.cancel();
        await _videoPlayerPlatform.dispose(_textureId);
      }
      _lifeCycleObserver?.dispose();
    }
    _isDisposed = true;
    super.dispose();
  }

  /// Starts playing the video.
  ///
  /// If the video is at the end, this method starts playing from the beginning.
  ///
  /// This method returns a future that completes as soon as the "play" command
  /// has been sent to the platform, not when playback itself is totally
  /// finished.
  Future<void> play() async {
    if (value.position == value.duration) {
      await seekTo(Duration.zero);
    }
    value = value.copyWith(isPlaying: true);
    await _applyPlayPause();
  }

  /// Sets whether or not the video should loop after playing once. See also
  /// [VideoPlayerValue.isLooping].
  Future<void> setLooping(bool looping) async {
    value = value.copyWith(isLooping: looping);
    await _applyLooping();
  }

  /// Pauses the video.
  Future<void> pause() async {
    value = value.copyWith(isPlaying: false);
    await _applyPlayPause();
  }

  Future<void> _applyLooping() async {
    if (_isDisposedOrNotInitialized) {
      return;
    }
    await _videoPlayerPlatform.setLooping(_textureId, value.isLooping);
  }

  Future<void> _applyPlayPause() async {
    if (_isDisposedOrNotInitialized) {
      return;
    }
    if (value.isPlaying) {
      await _videoPlayerPlatform.play(_textureId);

      // Cancel previous timer.
      _timer?.cancel();
      _timer = Timer.periodic(
        const Duration(milliseconds: 500),
        (Timer timer) async {
          if (_isDisposed) {
            return;
          }
          final Duration? newPosition = await position;
          if (newPosition == null) {
            return;
          }
          _updatePosition(newPosition);
        },
      );

      // This ensures that the correct playback speed is always applied when
      // playing back. This is necessary because we do not set playback speed
      // when paused.
      await _applyPlaybackSpeed();
    } else {
      _timer?.cancel();
      await _videoPlayerPlatform.pause(_textureId);
    }
  }

  Future<void> _applyVolume() async {
    if (_isDisposedOrNotInitialized) {
      return;
    }
    await _videoPlayerPlatform.setVolume(_textureId, value.volume);
  }

  Future<void> _applyPlaybackSpeed() async {
    if (_isDisposedOrNotInitialized) {
      return;
    }

    // Setting the playback speed on iOS will trigger the video to play. We
    // prevent this from happening by not applying the playback speed until
    // the video is manually played from Flutter.
    if (!value.isPlaying) {
      return;
    }

    await _videoPlayerPlatform.setPlaybackSpeed(
      _textureId,
      value.playbackSpeed,
    );
  }

  /// The position in the current video.
  Future<Duration?> get position async {
    if (_isDisposed) {
      return null;
    }
    return _videoPlayerPlatform.getPosition(_textureId);
  }

  /// Sets the video's current timestamp to be at [moment]. The next
  /// time the video is played it will resume from the given [moment].
  ///
  /// If [moment] is outside of the video's full range it will be automatically
  /// and silently clamped.
  Future<void> seekTo(Duration position) async {
    if (_isDisposedOrNotInitialized) {
      return;
    }
    if (position > value.duration) {
      position = value.duration;
    } else if (position < Duration.zero) {
      position = Duration.zero;
    }
    await _videoPlayerPlatform.seekTo(_textureId, position);
    _updatePosition(position);
  }

  /// Sets the audio volume of [this].
  ///
  /// [volume] indicates a value between 0.0 (silent) and 1.0 (full volume) on a
  /// linear scale.
  Future<void> setVolume(double volume) async {
    value = value.copyWith(volume: volume.clamp(0.0, 1.0));
    await _applyVolume();
  }

  /// Sets the playback speed of [this].
  ///
  /// [speed] indicates a speed value with different platforms accepting
  /// different ranges for speed values. The [speed] must be greater than 0.
  ///
  /// The values will be handled as follows:
  /// * On web, the audio will be muted at some speed when the browser
  ///   determines that the sound would not be useful anymore. For example,
  ///   "Gecko mutes the sound outside the range `0.25` to `5.0`" (see https://developer.mozilla.org/en-US/docs/Web/API/HTMLMediaElement/playbackRate).
  /// * On Android, some very extreme speeds will not be played back accurately.
  ///   Instead, your video will still be played back, but the speed will be
  ///   clamped by ExoPlayer (but the values are allowed by the player, like on
  ///   web).
  /// * On iOS, you can sometimes not go above `2.0` playback speed on a video.
  ///   An error will be thrown for if the option is unsupported. It is also
  ///   possible that your specific video cannot be slowed down, in which case
  ///   the plugin also reports errors.
  Future<void> setPlaybackSpeed(double speed) async {
    if (speed < 0) {
      throw ArgumentError.value(
        speed,
        'Negative playback speeds are generally unsupported.',
      );
    } else if (speed == 0) {
      throw ArgumentError.value(
        speed,
        'Zero playback speed is generally unsupported. Consider using [pause].',
      );
    }

    value = value.copyWith(playbackSpeed: speed);
    await _applyPlaybackSpeed();
  }

  /// Sets the caption offset.
  ///
  /// The [offset] will be used when getting the correct caption for a specific position.
  /// The [offset] can be positive or negative.
  ///
  /// The values will be handled as follows:
  /// *  0: This is the default behaviour. No offset will be applied.
  /// * >0: The caption will have a negative offset. So you will get caption text from the past.
  /// * <0: The caption will have a positive offset. So you will get caption text from the future.
  void setCaptionOffset(Duration offset) {
    value = value.copyWith(
      captionOffset: offset,
      caption: _getCaptionAt(value.position),
    );
  }

  /// The closed caption based on the current [position] in the video.
  ///
  /// If there are no closed captions at the current [position], this will
  /// return an empty [Caption].
  ///
  /// If no [closedCaptionFile] was specified, this will always return an empty
  /// [Caption].
  Caption _getCaptionAt(Duration position) {
    if (_closedCaptionFile == null) {
      return Caption.none;
    }

    final Duration delayedPosition = position + value.captionOffset;
    // TODO(johnsonmh): This would be more efficient as a binary search.
    for (final Caption caption in _closedCaptionFile!.captions) {
      if (caption.start <= delayedPosition && caption.end >= delayedPosition) {
        return caption;
      }
    }

    return Caption.none;
  }

  /// Returns the file containing closed captions for the video, if any.
  Future<ClosedCaptionFile>? get closedCaptionFile {
    return _closedCaptionFileFuture;
  }

  /// Sets a closed caption file.
  ///
  /// If [closedCaptionFile] is null, closed captions will be removed.
  Future<void> setClosedCaptionFile(
    Future<ClosedCaptionFile>? closedCaptionFile,
  ) async {
    await _updateClosedCaptionWithFuture(closedCaptionFile);
    _closedCaptionFileFuture = closedCaptionFile;
  }

  Future<void> _updateClosedCaptionWithFuture(
    Future<ClosedCaptionFile>? closedCaptionFile,
  ) async {
    _closedCaptionFile = await closedCaptionFile;
    value = value.copyWith(caption: _getCaptionAt(value.position));
  }

  void _updatePosition(Duration position) {
    value = value.copyWith(
      position: position,
      caption: _getCaptionAt(position),
    );
  }

  @override
  void removeListener(VoidCallback listener) {
    // Prevent VideoPlayer from causing an exception to be thrown when attempting to
    // remove its own listener after the controller has already been disposed.
    if (!_isDisposed) {
      super.removeListener(listener);
    }
  }

  bool get _isDisposedOrNotInitialized => _isDisposed || !value.isInitialized;
}

class _VideoAppLifeCycleObserver extends Object with WidgetsBindingObserver {
  _VideoAppLifeCycleObserver(this._controller);

  bool _wasPlayingBeforePause = false;
  final VideoPlayerController _controller;

  void initialize() {
    _ambiguate(WidgetsBinding.instance)!.addObserver(this);
  }

  @override
  void didChangeAppLifecycleState(AppLifecycleState state) {
    if (state == AppLifecycleState.paused) {
      _wasPlayingBeforePause = _controller.value.isPlaying;
      _controller.pause();
    } else if (state == AppLifecycleState.resumed) {
      if (_wasPlayingBeforePause) {
        _controller.play();
      }
    }
  }

  void dispose() {
    _ambiguate(WidgetsBinding.instance)!.removeObserver(this);
  }
}

/// Widget that displays the video controlled by [controller].
class VideoPlayer extends StatefulWidget {
  /// Uses the given [controller] for all video rendered in this widget.
  const VideoPlayer(this.controller, {super.key});

  /// The [VideoPlayerController] responsible for the video being rendered in
  /// this widget.
  final VideoPlayerController controller;

  @override
  State<VideoPlayer> createState() => _VideoPlayerState();
}

class _VideoPlayerState extends State<VideoPlayer> {
  _VideoPlayerState() {
    _listener = () {
      final int newTextureId = widget.controller.textureId;
      if (newTextureId != _textureId) {
        setState(() {
          _textureId = newTextureId;
        });
      }
    };
  }

  late VoidCallback _listener;

  late int _textureId;

  @override
  void initState() {
    super.initState();
    _textureId = widget.controller.textureId;
    // Need to listen for initialization events since the actual texture ID
    // becomes available after asynchronous initialization finishes.
    widget.controller.addListener(_listener);
  }

  @override
  void didUpdateWidget(VideoPlayer oldWidget) {
    super.didUpdateWidget(oldWidget);
    oldWidget.controller.removeListener(_listener);
    _textureId = widget.controller.textureId;
    widget.controller.addListener(_listener);
  }

  @override
  void deactivate() {
    super.deactivate();
    widget.controller.removeListener(_listener);
  }

  @override
  Widget build(BuildContext context) {
    return _textureId == VideoPlayerController.kUninitializedTextureId
        ? Container()
        : _VideoPlayerWithRotation(
            rotation: widget.controller.value.rotationCorrection,
            child: _videoPlayerPlatform.buildView(_textureId),
          );
  }
}

class _VideoPlayerWithRotation extends StatelessWidget {
  const _VideoPlayerWithRotation({required this.rotation, required this.child});
  final int rotation;
  final Widget child;

  @override
  Widget build(BuildContext context) => rotation == 0
      ? child
      : Transform.rotate(
          angle: rotation * math.pi / 180,
          child: child,
        );
}

/// Used to configure the [VideoProgressIndicator] widget's colors for how it
/// describes the video's status.
///
/// The widget uses default colors that are customizable through this class.
class VideoProgressColors {
  /// Any property can be set to any color. They each have defaults.
  ///
  /// [playedColor] defaults to red at 70% opacity. This fills up a portion of
  /// the [VideoProgressIndicator] to represent how much of the video has played
  /// so far.
  ///
  /// [bufferedColor] defaults to blue at 20% opacity. This fills up a portion
  /// of [VideoProgressIndicator] to represent how much of the video has
  /// buffered so far.
  ///
  /// [backgroundColor] defaults to gray at 50% opacity. This is the background
  /// color behind both [playedColor] and [bufferedColor] to denote the total
  /// size of the video compared to either of those values.
  const VideoProgressColors({
    this.playedColor = const Color.fromRGBO(255, 0, 0, 0.7),
    this.bufferedColor = const Color.fromRGBO(50, 50, 200, 0.2),
    this.backgroundColor = const Color.fromRGBO(200, 200, 200, 0.5),
  });

  /// [playedColor] defaults to red at 70% opacity. This fills up a portion of
  /// the [VideoProgressIndicator] to represent how much of the video has played
  /// so far.
  final Color playedColor;

  /// [bufferedColor] defaults to blue at 20% opacity. This fills up a portion
  /// of [VideoProgressIndicator] to represent how much of the video has
  /// buffered so far.
  final Color bufferedColor;

  /// [backgroundColor] defaults to gray at 50% opacity. This is the background
  /// color behind both [playedColor] and [bufferedColor] to denote the total
  /// size of the video compared to either of those values.
  final Color backgroundColor;
}

/// A scrubber to control [VideoPlayerController]s
class VideoScrubber extends StatefulWidget {
  /// Create a [VideoScrubber] handler with the given [child].
  ///
  /// [controller] is the [VideoPlayerController] that will be controlled by
  /// this scrubber.
  const VideoScrubber({
    super.key,
    required this.child,
    required this.controller,
  });

  /// The widget that will be displayed inside the gesture detector.
  final Widget child;

  /// The [VideoPlayerController] that will be controlled by this scrubber.
  final VideoPlayerController controller;

  @override
  State<VideoScrubber> createState() => _VideoScrubberState();
}

class _VideoScrubberState extends State<VideoScrubber> {
  bool _controllerWasPlaying = false;

  VideoPlayerController get controller => widget.controller;

  @override
  Widget build(BuildContext context) {
    void seekToRelativePosition(Offset globalPosition) {
      final RenderBox box = context.findRenderObject()! as RenderBox;
      final Offset tapPos = box.globalToLocal(globalPosition);
      final double relative = tapPos.dx / box.size.width;
      final Duration position = controller.value.duration * relative;
      controller.seekTo(position);
    }

    return GestureDetector(
      behavior: HitTestBehavior.opaque,
      child: widget.child,
      onHorizontalDragStart: (DragStartDetails details) {
        if (!controller.value.isInitialized) {
          return;
        }
        _controllerWasPlaying = controller.value.isPlaying;
        if (_controllerWasPlaying) {
          controller.pause();
        }
      },
      onHorizontalDragUpdate: (DragUpdateDetails details) {
        if (!controller.value.isInitialized) {
          return;
        }
        seekToRelativePosition(details.globalPosition);
      },
      onHorizontalDragEnd: (DragEndDetails details) {
        if (_controllerWasPlaying &&
            controller.value.position != controller.value.duration) {
          controller.play();
        }
      },
      onTapDown: (TapDownDetails details) {
        if (!controller.value.isInitialized) {
          return;
        }
        seekToRelativePosition(details.globalPosition);
      },
    );
  }
}

/// Displays the play/buffering status of the video controlled by [controller].
///
/// If [allowScrubbing] is true, this widget will detect taps and drags and
/// seek the video accordingly.
///
/// [padding] allows to specify some extra padding around the progress indicator
/// that will also detect the gestures.
class VideoProgressIndicator extends StatefulWidget {
  /// Construct an instance that displays the play/buffering status of the video
  /// controlled by [controller].
  ///
  /// Defaults will be used for everything except [controller] if they're not
  /// provided. [allowScrubbing] defaults to false, and [padding] will default
  /// to `top: 5.0`.
  const VideoProgressIndicator(
    this.controller, {
    super.key,
    this.colors = const VideoProgressColors(),
    required this.allowScrubbing,
    this.padding = const EdgeInsets.only(top: 5.0),
  });

  /// The [VideoPlayerController] that actually associates a video with this
  /// widget.
  final VideoPlayerController controller;

  /// The default colors used throughout the indicator.
  ///
  /// See [VideoProgressColors] for default values.
  final VideoProgressColors colors;

  /// When true, the widget will detect touch input and try to seek the video
  /// accordingly. The widget ignores such input when false.
  ///
  /// Defaults to false.
  final bool allowScrubbing;

  /// This allows for visual padding around the progress indicator that can
  /// still detect gestures via [allowScrubbing].
  ///
  /// Defaults to `top: 5.0`.
  final EdgeInsets padding;

  @override
  State<VideoProgressIndicator> createState() => _VideoProgressIndicatorState();
}

class _VideoProgressIndicatorState extends State<VideoProgressIndicator> {
  _VideoProgressIndicatorState() {
    listener = () {
      if (!mounted) {
        return;
      }
      setState(() {});
    };
  }

  late VoidCallback listener;

  VideoPlayerController get controller => widget.controller;

  VideoProgressColors get colors => widget.colors;

  @override
  void initState() {
    super.initState();
    controller.addListener(listener);
  }

  @override
  void deactivate() {
    controller.removeListener(listener);
    super.deactivate();
  }

  @override
  Widget build(BuildContext context) {
    Widget progressIndicator;
    if (controller.value.isInitialized) {
      final int duration = controller.value.duration.inMilliseconds;
      final int position = controller.value.position.inMilliseconds;

      int maxBuffering = 0;
      for (final DurationRange range in controller.value.buffered) {
        final int end = range.end.inMilliseconds;
        if (end > maxBuffering) {
          maxBuffering = end;
        }
      }

      progressIndicator = Stack(
        fit: StackFit.passthrough,
        children: <Widget>[
          LinearProgressIndicator(
            value: maxBuffering / duration,
            valueColor: AlwaysStoppedAnimation<Color>(colors.bufferedColor),
            backgroundColor: colors.backgroundColor,
          ),
          LinearProgressIndicator(
            value: position / duration,
            valueColor: AlwaysStoppedAnimation<Color>(colors.playedColor),
            backgroundColor: Colors.transparent,
          ),
        ],
      );
    } else {
      progressIndicator = LinearProgressIndicator(
        valueColor: AlwaysStoppedAnimation<Color>(colors.playedColor),
        backgroundColor: colors.backgroundColor,
      );
    }
    final Widget paddedProgressIndicator = Padding(
      padding: widget.padding,
      child: progressIndicator,
    );
    if (widget.allowScrubbing) {
      return VideoScrubber(
        controller: controller,
        child: paddedProgressIndicator,
      );
    } else {
      return paddedProgressIndicator;
    }
  }
}

/// Widget for displaying closed captions on top of a video.
///
/// If [text] is null, this widget will not display anything.
///
/// If [textStyle] is supplied, it will be used to style the text in the closed
/// caption.
///
/// Note: in order to have closed captions, you need to specify a
/// [VideoPlayerController.closedCaptionFile].
///
/// Usage:
///
/// ```dart
/// Stack(children: <Widget>[
///   VideoPlayer(_controller),
///   ClosedCaption(text: _controller.value.caption.text),
/// ]),
/// ```
class ClosedCaption extends StatelessWidget {
  /// Creates a a new closed caption, designed to be used with
  /// [VideoPlayerValue.caption].
  ///
  /// If [text] is null or empty, nothing will be displayed.
  const ClosedCaption({super.key, this.text, this.textStyle});

  /// The text that will be shown in the closed caption, or null if no caption
  /// should be shown.
  /// If the text is empty the caption will not be shown.
  final String? text;

  /// Specifies how the text in the closed caption should look.
  ///
  /// If null, defaults to [DefaultTextStyle.of(context).style] with size 36
  /// font colored white.
  final TextStyle? textStyle;

  @override
  Widget build(BuildContext context) {
    final String? text = this.text;
    if (text == null || text.isEmpty) {
      return const SizedBox.shrink();
    }

    final TextStyle effectiveTextStyle = textStyle ??
        DefaultTextStyle.of(context).style.copyWith(
              fontSize: 36.0,
              color: Colors.white,
            );

    return Align(
      alignment: Alignment.bottomCenter,
      child: Padding(
        padding: const EdgeInsets.only(bottom: 24.0),
        child: DecoratedBox(
          decoration: BoxDecoration(
            color: const Color(0xB8000000),
            borderRadius: BorderRadius.circular(2.0),
          ),
          child: Padding(
            padding: const EdgeInsets.symmetric(horizontal: 2.0),
            child: Text(text, style: effectiveTextStyle),
          ),
        ),
      ),
    );
  }
}

/// This allows a value of type T or T? to be treated as a value of type T?.
///
/// We use this so that APIs that have become non-nullable can still be used
/// with `!` and `?` on the stable branch.
T? _ambiguate<T>(T? value) => value;<|MERGE_RESOLUTION|>--- conflicted
+++ resolved
@@ -295,12 +295,7 @@
         dataSourceType = DataSourceType.file,
         package = null,
         formatHint = null,
-<<<<<<< HEAD
-        httpHeaders = const <String, String>{},
         super(const VideoPlayerValue(duration: Duration.zero));
-=======
-        super(VideoPlayerValue(duration: Duration.zero));
->>>>>>> ce87f28c
 
   /// Constructs a [VideoPlayerController] playing a video from a contentUri.
   ///
