<<<<<<< HEAD
## 2.1.4

* Migrates package and tests to 'platform:web'.
* Updates minimum supported SDK version to Flutter 3.16.0/Dart 3.2.0.
=======
## 2.2.0

* Updates SDK version to Dart `^3.3.0`. Flutter `^3.19.0`.
>>>>>>> 268f7d54

## 2.1.3

* Updates minimum supported SDK version to Flutter 3.10/Dart 3.0.
* Fixes new lint warnings.

## 2.1.2

* Listens to `loadedmetadata` as an event that marks that initialization is
  complete. (Fixes playback in Safari iOS 17).
* Sets the `src` of the underlying video element after every other attribute.

## 2.1.1

* Ensures that the `autoplay` attribute of the underlying video element is set
  to **false**.

## 2.1.0

* Adds web options to customize the control list and context menu display.

## 2.0.18

* Migrates to `dart:ui_web` APIs.
* Updates minimum supported SDK version to Flutter 3.13.0/Dart 3.1.0.

## 2.0.17

* Adds pub topics to package metadata.
* Updates minimum supported SDK version to Flutter 3.7/Dart 2.19.

## 2.0.16

* Synchronizes `VideoPlayerValue.isPlaying` with `VideoElement`.

## 2.0.15

* Clarifies explanation of endorsement in README.
* Aligns Dart and Flutter SDK constraints.

## 2.0.14

* Updates links for the merge of flutter/plugins into flutter/packages.
* Updates minimum Flutter version to 3.0.

## 2.0.13

* Adds compatibilty with version 6.0 of the platform interface.
* Updates minimum Flutter version to 2.10.

## 2.0.12

* Updates the `README` with:
  * Information about a common known issue: "Some videos restart when using the
  seek bar/progress bar/scrubber" (Issue [#49630](https://github.com/flutter/flutter/issues/49360))
  * Links to the Autoplay information of all major browsers (Chrome/Edge, Firefox, Safari).

## 2.0.11

* Improves handling of videos with `Infinity` duration.

## 2.0.10

* Minor fixes for new analysis options.

## 2.0.9

* Removes unnecessary imports.
* Fixes library_private_types_in_public_api, sort_child_properties_last and use_key_in_widget_constructors
  lint warnings.

## 2.0.8

* Ensures `buffering` state is only removed when the browser reports enough data
  has been buffered so that the video can likely play through without stopping
  (`onCanPlayThrough`). Issue [#94630](https://github.com/flutter/flutter/issues/94630).
* Improves testability of the `_VideoPlayer` private class.
* Ensures that tests that listen to a Stream fail "fast" (1 second max timeout).

## 2.0.7

* Internal code cleanup for stricter analysis options.

## 2.0.6

* Removes dependency on `meta`.

## 2.0.5

* Adds compatibility with `video_player_platform_interface` 5.0, which does not
  include non-dev test dependencies.

## 2.0.4

* Adopt `video_player_platform_interface` 4.2 and opt out of `contentUri` data source.

## 2.0.3

* Add `implements` to pubspec.

## 2.0.2

* Updated installation instructions in README.

## 2.0.1

* Fix videos not playing in Safari/Chrome on iOS by setting autoplay to false
* Change sizing code of `Video` widget's `HtmlElementView` so it works well when slotted.
* Move tests to `example` directory, so they run as integration_tests with `flutter drive`.

## 2.0.0

* Migrate to null safety.
* Calling `setMixWithOthers()` now is silently ignored instead of throwing an exception.
* Fixed an issue where `isBuffering` was not updating on Web.

## 0.1.4+2

* Update Flutter SDK constraint.

## 0.1.4+1

* Substitute `undefined_prefixed_name: ignore` analyzer setting by a `dart:ui` shim with conditional exports. [Issue](https://github.com/flutter/flutter/issues/69309).

## 0.1.4

* Added option to set the video playback speed on the video controller.

## 0.1.3+2

* Allow users to set the 'muted' attribute on video elements by setting their volume to 0.
* Do not parse URIs on 'network' videos to not break blobs (Safari).

## 0.1.3+1

* Remove Android folder from `video_player_web`.

## 0.1.3

* Updated video_player_platform_interface, bumped minimum Dart version to 2.1.0.

## 0.1.2+3

* Declare API stability and compatibility with `1.0.0` (more details at: https://github.com/flutter/flutter/wiki/Package-migration-to-1.0.0).

## 0.1.2+2

* Add `analysis_options.yaml` to the package, so we can ignore `undefined_prefixed_name` errors. Works around https://github.com/flutter/flutter/issues/41563.

## 0.1.2+1

* Make the pedantic dev_dependency explicit.

## 0.1.2

* Add a `PlatformException` to the player's `eventController` when there's a `videoElement.onError`. Fixes https://github.com/flutter/flutter/issues/48884.
* Handle DomExceptions on videoElement.play() and turn them into `PlatformException` as well, so we don't end up with unhandled Futures.
* Update setup instructions in the README.

## 0.1.1+1

* Add an android/ folder with no-op implementation to workaround https://github.com/flutter/flutter/issues/46898.

## 0.1.1

* Support videos from assets.

## 0.1.0+1

* Remove the deprecated `author:` field from pubspec.yaml
* Require Flutter SDK 1.10.0 or greater.

## 0.1.0

* Initial release<|MERGE_RESOLUTION|>--- conflicted
+++ resolved
@@ -1,13 +1,10 @@
-<<<<<<< HEAD
-## 2.1.4
+## 2.3.0
 
 * Migrates package and tests to 'platform:web'.
-* Updates minimum supported SDK version to Flutter 3.16.0/Dart 3.2.0.
-=======
+
 ## 2.2.0
 
 * Updates SDK version to Dart `^3.3.0`. Flutter `^3.19.0`.
->>>>>>> 268f7d54
 
 ## 2.1.3
 
