// Copyright 2013 The Flutter Authors. All rights reserved.
// Use of this source code is governed by a BSD-style license that can be
// found in the LICENSE file.

import 'dart:async';
import 'dart:html' as html;

import 'package:flutter/material.dart';
import 'package:flutter/services.dart';
import 'package:video_player_platform_interface/video_player_platform_interface.dart';

import 'duration_utils.dart';

// An error code value to error name Map.
// See: https://developer.mozilla.org/en-US/docs/Web/API/MediaError/code
const Map<int, String> _kErrorValueToErrorName = <int, String>{
  1: 'MEDIA_ERR_ABORTED',
  2: 'MEDIA_ERR_NETWORK',
  3: 'MEDIA_ERR_DECODE',
  4: 'MEDIA_ERR_SRC_NOT_SUPPORTED',
};

// An error code value to description Map.
// See: https://developer.mozilla.org/en-US/docs/Web/API/MediaError/code
const Map<int, String> _kErrorValueToErrorDescription = <int, String>{
  1: 'The user canceled the fetching of the video.',
  2: 'A network error occurred while fetching the video, despite having previously been available.',
  3: 'An error occurred while trying to decode the video, despite having previously been determined to be usable.',
  4: 'The video has been found to be unsuitable (missing or in a format not supported by your browser).',
};

// The default error message, when the error is an empty string
// See: https://developer.mozilla.org/en-US/docs/Web/API/MediaError/message
const String _kDefaultErrorMessage =
    'No further diagnostic information can be determined or provided.';

/// Wraps a [html.VideoElement] so its API complies with what is expected by the plugin.
class VideoPlayer {
  /// Create a [VideoPlayer] from a [html.VideoElement] instance.
  VideoPlayer({
    required html.VideoElement videoElement,
    @visibleForTesting StreamController<VideoEvent>? eventController,
  })  : _videoElement = videoElement,
        _eventController = eventController ?? StreamController<VideoEvent>();

  final StreamController<VideoEvent> _eventController;
  final html.VideoElement _videoElement;
  void Function(html.Event)? _onContextMenu;

  bool _isInitialized = false;
  bool _isBuffering = false;

  /// Returns the [Stream] of [VideoEvent]s from the inner [html.VideoElement].
  Stream<VideoEvent> get events => _eventController.stream;

  /// Initializes the wrapped [html.VideoElement].
  ///
  /// This method sets the required DOM attributes so videos can [play] programmatically,
  /// and attaches listeners to the internal events from the [html.VideoElement]
  /// to react to them / expose them through the [VideoPlayer.events] stream.
  void initialize() {
    _videoElement
      ..autoplay = false
      ..controls = false;

    // Allows Safari iOS to play the video inline
    _videoElement.setAttribute('playsinline', 'true');

    // Set autoplay to false since most browsers won't autoplay a video unless it is muted
    _videoElement.setAttribute('autoplay', 'false');

    _videoElement.onCanPlay.listen((dynamic _) {
      if (!_isInitialized) {
        _isInitialized = true;
        _sendInitialized();
      }
    });

    _videoElement.onCanPlayThrough.listen((dynamic _) {
      setBuffering(false);
    });

    _videoElement.onPlaying.listen((dynamic _) {
      setBuffering(false);
    });

    _videoElement.onWaiting.listen((dynamic _) {
      setBuffering(true);
      _sendBufferingRangesUpdate();
    });

    // The error event fires when some form of error occurs while attempting to load or perform the media.
    _videoElement.onError.listen((html.Event _) {
      setBuffering(false);
      // The Event itself (_) doesn't contain info about the actual error.
      // We need to look at the HTMLMediaElement.error.
      // See: https://developer.mozilla.org/en-US/docs/Web/API/HTMLMediaElement/error
      final html.MediaError error = _videoElement.error!;
      _eventController.addError(PlatformException(
        code: _kErrorValueToErrorName[error.code]!,
        message: error.message != '' ? error.message : _kDefaultErrorMessage,
        details: _kErrorValueToErrorDescription[error.code],
      ));
    });

    _videoElement.onPlay.listen((dynamic _) {
      _eventController.add(VideoEvent(
        eventType: VideoEventType.isPlayingStateUpdate,
        isPlaying: true,
      ));
    });

    _videoElement.onPause.listen((dynamic _) {
      _eventController.add(VideoEvent(
        eventType: VideoEventType.isPlayingStateUpdate,
        isPlaying: false,
      ));
    });

    _videoElement.onEnded.listen((dynamic _) {
      setBuffering(false);
      _eventController.add(VideoEvent(eventType: VideoEventType.completed));
    });
  }

  /// Attempts to play the video.
  ///
  /// If this method is called programmatically (without user interaction), it
  /// might fail unless the video is completely muted (or it has no Audio tracks).
  ///
  /// When called from some user interaction (a tap on a button), the above
  /// limitation should disappear.
  Future<void> play() {
    return _videoElement.play().catchError((Object e) {
      // play() attempts to begin playback of the media. It returns
      // a Promise which can get rejected in case of failure to begin
      // playback for any reason, such as permission issues.
      // The rejection handler is called with a DomException.
      // See: https://developer.mozilla.org/en-US/docs/Web/API/HTMLMediaElement/play
      final html.DomException exception = e as html.DomException;
      _eventController.addError(PlatformException(
        code: exception.name,
        message: exception.message,
      ));
    }, test: (Object e) => e is html.DomException);
  }

  /// Pauses the video in the current position.
  void pause() {
    _videoElement.pause();
  }

  /// Controls whether the video should start again after it finishes.
  // ignore: use_setters_to_change_properties
  void setLooping(bool value) {
    _videoElement.loop = value;
  }

  /// Sets the volume at which the media will be played.
  ///
  /// Values must fall between 0 and 1, where 0 is muted and 1 is the loudest.
  ///
  /// When volume is set to 0, the `muted` property is also applied to the
  /// [html.VideoElement]. This is required for auto-play on the web.
  void setVolume(double volume) {
    assert(volume >= 0 && volume <= 1);

    // TODO(ditman): Do we need to expose a "muted" API?
    // https://github.com/flutter/flutter/issues/60721
    _videoElement.muted = !(volume > 0.0);
    _videoElement.volume = volume;
  }

  /// Sets the playback `speed`.
  ///
  /// A `speed` of 1.0 is "normal speed," values lower than 1.0 make the media
  /// play slower than normal, higher values make it play faster.
  ///
  /// `speed` cannot be negative.
  ///
  /// The audio is muted when the fast forward or slow motion is outside a useful
  /// range (for example, Gecko mutes the sound outside the range 0.25 to 4.0).
  ///
  /// The pitch of the audio is corrected by default.
  void setPlaybackSpeed(double speed) {
    assert(speed > 0);

    _videoElement.playbackRate = speed;
  }

  /// Moves the playback head to a new `position`.
  ///
  /// `position` cannot be negative.
  void seekTo(Duration position) {
    assert(!position.isNegative);

    _videoElement.currentTime = position.inMilliseconds.toDouble() / 1000;
  }

  /// Returns the current playback head position as a [Duration].
  Duration getPosition() {
    _sendBufferingRangesUpdate();
    return Duration(milliseconds: (_videoElement.currentTime * 1000).round());
  }

<<<<<<< HEAD
  /// Returns if cache clearing has succeeded. In web cache cannot be cleared with this function,
  Future<bool> clearCache() async {
    return false;
=======
  /// Sets options
  Future<void> setOptions(VideoPlayerWebOptions options) async {
    // In case this method is called multiple times, reset options.
    _resetOptions();

    if (options.controls.enabled) {
      _videoElement.controls = true;
      final String controlsList = options.controls.controlsList;
      if (controlsList.isNotEmpty) {
        _videoElement.setAttribute('controlsList', controlsList);
      }

      if (!options.controls.allowPictureInPicture) {
        _videoElement.setAttribute('disablePictureInPicture', true);
      }
    }

    if (!options.allowContextMenu) {
      _onContextMenu = (html.Event event) => event.preventDefault();
      _videoElement.addEventListener('contextmenu', _onContextMenu);
    }

    if (!options.allowRemotePlayback) {
      _videoElement.setAttribute('disableRemotePlayback', true);
    }
  }

  void _resetOptions() {
    _videoElement.controls = false;
    _videoElement.removeAttribute('controlsList');
    _videoElement.removeAttribute('disablePictureInPicture');
    if (_onContextMenu != null) {
      _videoElement.removeEventListener('contextmenu', _onContextMenu);
      _onContextMenu = null;
    }
    _videoElement.removeAttribute('disableRemotePlayback');
>>>>>>> 0023d019
  }

  /// Disposes of the current [html.VideoElement].
  void dispose() {
    _videoElement.removeAttribute('src');
    if (_onContextMenu != null) {
      _videoElement.removeEventListener('contextmenu', _onContextMenu);
      _onContextMenu = null;
    }
    _videoElement.load();
  }

  // Sends an [VideoEventType.initialized] [VideoEvent] with info about the wrapped video.
  void _sendInitialized() {
    final Duration? duration =
        convertNumVideoDurationToPluginDuration(_videoElement.duration);

    final Size? size = _videoElement.videoHeight.isFinite
        ? Size(
            _videoElement.videoWidth.toDouble(),
            _videoElement.videoHeight.toDouble(),
          )
        : null;

    _eventController.add(
      VideoEvent(
        eventType: VideoEventType.initialized,
        duration: duration,
        size: size,
      ),
    );
  }

  /// Caches the current "buffering" state of the video.
  ///
  /// If the current buffering state is different from the previous one
  /// ([_isBuffering]), this dispatches a [VideoEvent].
  @visibleForTesting
  void setBuffering(bool buffering) {
    if (_isBuffering != buffering) {
      _isBuffering = buffering;
      _eventController.add(VideoEvent(
        eventType: _isBuffering
            ? VideoEventType.bufferingStart
            : VideoEventType.bufferingEnd,
      ));
    }
  }

  // Broadcasts the [html.VideoElement.buffered] status through the [events] stream.
  void _sendBufferingRangesUpdate() {
    _eventController.add(VideoEvent(
      buffered: _toDurationRange(_videoElement.buffered),
      eventType: VideoEventType.bufferingUpdate,
    ));
  }

  // Converts from [html.TimeRanges] to our own List<DurationRange>.
  List<DurationRange> _toDurationRange(html.TimeRanges buffered) {
    final List<DurationRange> durationRange = <DurationRange>[];
    for (int i = 0; i < buffered.length; i++) {
      durationRange.add(DurationRange(
        Duration(milliseconds: (buffered.start(i) * 1000).round()),
        Duration(milliseconds: (buffered.end(i) * 1000).round()),
      ));
    }
    return durationRange;
  }
}<|MERGE_RESOLUTION|>--- conflicted
+++ resolved
@@ -203,11 +203,11 @@
     return Duration(milliseconds: (_videoElement.currentTime * 1000).round());
   }
 
-<<<<<<< HEAD
   /// Returns if cache clearing has succeeded. In web cache cannot be cleared with this function,
   Future<bool> clearCache() async {
     return false;
-=======
+  }
+
   /// Sets options
   Future<void> setOptions(VideoPlayerWebOptions options) async {
     // In case this method is called multiple times, reset options.
@@ -244,7 +244,6 @@
       _onContextMenu = null;
     }
     _videoElement.removeAttribute('disableRemotePlayback');
->>>>>>> 0023d019
   }
 
   /// Disposes of the current [html.VideoElement].
