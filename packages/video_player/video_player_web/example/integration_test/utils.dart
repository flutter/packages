--- conflicted
+++ resolved
@@ -2,15 +2,11 @@
 // Use of this source code is governed by a BSD-style license that can be
 // found in the LICENSE file.
 
-<<<<<<< HEAD
 @JS()
 library integration_test_utils;
 
-import 'package:js/js.dart';
-=======
 import 'dart:js_interop';
 import 'dart:js_interop_unsafe';
->>>>>>> 268f7d54
 import 'package:web/web.dart' as web;
 
 // Returns the URL to load an asset from this example app as a network source.
@@ -53,14 +49,9 @@
 /// Forces a VideoElement to report "Infinity" duration.
 ///
 /// Uses JS Object.defineProperty to set the value of a readonly property.
-<<<<<<< HEAD
 void setInfinityDuration(web.HTMLVideoElement element) {
-=======
-void setInfinityDuration(Object videoElement) {
-  assert(videoElement is web.HTMLVideoElement);
->>>>>>> 268f7d54
   _defineProperty(
-      videoElement,
+      element,
       'duration',
       Descriptor(
         writable: true.toJS,
