// Copyright 2013 The Flutter Authors. All rights reserved.
// Use of this source code is governed by a BSD-style license that can be
// found in the LICENSE file.

import 'dart:io';

import 'common/instance_manager.dart';
import 'foundation/foundation.dart';
import 'ui_kit/ui_kit.dart';
import 'web_kit/web_kit.dart';

// This convenience method was added because Dart doesn't support constant
// function literals: https://github.com/dart-lang/language/issues/1048.
WKWebsiteDataStore _defaultWebsiteDataStore() =>
    WKWebsiteDataStore.defaultDataStore;

/// The type for a WKWebView implementation's constructor.
typedef WebViewConstructor = WKWebView Function(
  WKWebViewConfiguration configuration, {
  void Function(
    String keyPath,
    NSObject object,
    Map<NSKeyValueChangeKey, Object?> change,
  )? observeValue,
  InstanceManager? instanceManager,
});

/// Handles constructing objects and calling static methods for the WebKit
/// native library.
///
/// This class provides dependency injection for the implementations of the
/// platform interface classes. Improving the ease of unit testing and/or
/// overriding the underlying WebKit classes.
///
/// By default each function calls the default constructor of the WebKit class
/// it intends to return.
class WebKitProxy {
  /// Constructs a [WebKitProxy].
  WebKitProxy({
    WebViewConstructor? createWebView,
    this.createWebViewConfiguration = WKWebViewConfiguration.new,
    this.createScriptMessageHandler = WKScriptMessageHandler.new,
    this.defaultWebsiteDataStore = _defaultWebsiteDataStore,
    this.createNavigationDelegate = WKNavigationDelegate.new,
    this.createUIDelegate = WKUIDelegate.new,
<<<<<<< HEAD
  }) : createWebView = createWebView ??
            (Platform.isIOS ? WKWebViewIOS.new : WKWebViewMacOS.new);
=======
    this.createUIScrollViewDelegate = UIScrollViewDelegate.new,
  });
>>>>>>> 0aff69f7

  /// Constructs a [WKWebView].
  final WebViewConstructor createWebView;

  /// Constructs a [WKWebViewConfiguration].
  final WKWebViewConfiguration Function({
    InstanceManager? instanceManager,
  }) createWebViewConfiguration;

  /// Constructs a [WKScriptMessageHandler].
  final WKScriptMessageHandler Function({
    required void Function(
      WKUserContentController userContentController,
      WKScriptMessage message,
    ) didReceiveScriptMessage,
  }) createScriptMessageHandler;

  /// The default [WKWebsiteDataStore].
  final WKWebsiteDataStore Function() defaultWebsiteDataStore;

  /// Constructs a [WKNavigationDelegate].
  final WKNavigationDelegate Function({
    void Function(WKWebView webView, String? url)? didFinishNavigation,
    void Function(WKWebView webView, String? url)?
        didStartProvisionalNavigation,
    Future<WKNavigationActionPolicy> Function(
      WKWebView webView,
      WKNavigationAction navigationAction,
    )? decidePolicyForNavigationAction,
    void Function(WKWebView webView, NSError error)? didFailNavigation,
    void Function(WKWebView webView, NSError error)?
        didFailProvisionalNavigation,
    void Function(WKWebView webView)? webViewWebContentProcessDidTerminate,
    void Function(
      WKWebView webView,
      NSUrlAuthenticationChallenge challenge,
      void Function(
        NSUrlSessionAuthChallengeDisposition disposition,
        NSUrlCredential? credential,
      ) completionHandler,
    )? didReceiveAuthenticationChallenge,
  }) createNavigationDelegate;

  /// Constructs a [WKUIDelegate].
  final WKUIDelegate Function({
    void Function(
      WKWebView webView,
      WKWebViewConfiguration configuration,
      WKNavigationAction navigationAction,
    )? onCreateWebView,
    Future<WKPermissionDecision> Function(
      WKUIDelegate instance,
      WKWebView webView,
      WKSecurityOrigin origin,
      WKFrameInfo frame,
      WKMediaCaptureType type,
    )? requestMediaCapturePermission,
    Future<void> Function(
      String message,
      WKFrameInfo frame,
    )? runJavaScriptAlertDialog,
    Future<bool> Function(
      String message,
      WKFrameInfo frame,
    )? runJavaScriptConfirmDialog,
    Future<String> Function(
      String prompt,
      String defaultText,
      WKFrameInfo frame,
    )? runJavaScriptTextInputDialog,
    InstanceManager? instanceManager,
  }) createUIDelegate;

  /// Constructs a [UIScrollViewDelegate].
  final UIScrollViewDelegate Function({
    void Function(
      UIScrollView scrollView,
      double x,
      double y,
    )? scrollViewDidScroll,
  }) createUIScrollViewDelegate;
}<|MERGE_RESOLUTION|>--- conflicted
+++ resolved
@@ -43,13 +43,9 @@
     this.defaultWebsiteDataStore = _defaultWebsiteDataStore,
     this.createNavigationDelegate = WKNavigationDelegate.new,
     this.createUIDelegate = WKUIDelegate.new,
-<<<<<<< HEAD
+    this.createUIScrollViewDelegate = UIScrollViewDelegate.new,
   }) : createWebView = createWebView ??
             (Platform.isIOS ? WKWebViewIOS.new : WKWebViewMacOS.new);
-=======
-    this.createUIScrollViewDelegate = UIScrollViewDelegate.new,
-  });
->>>>>>> 0aff69f7
 
   /// Constructs a [WKWebView].
   final WebViewConstructor createWebView;
