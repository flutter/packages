--- conflicted
+++ resolved
@@ -31,14 +31,11 @@
     this.newPlatformWebView = PlatformWebView.new,
     this.newWKUIDelegate = WKUIDelegate.new,
     this.newUIScrollViewDelegate = UIScrollViewDelegate.new,
-<<<<<<< HEAD
     this.newWKWebpagePreferences = WKWebpagePreferences.new,
-=======
     this.createAsyncAuthenticationChallengeResponse =
         AuthenticationChallengeResponse.createAsync,
     this.withUserAsyncURLCredential = URLCredential.withUserAsync,
     this.serverTrustAsyncURLCredential = URLCredential.serverTrustAsync,
->>>>>>> f444a1e3
     this.withUserURLCredential = URLCredential.withUser,
     this.evaluateWithErrorSecTrust = SecTrust.evaluateWithError,
     this.copyExceptionsSecTrust = SecTrust.copyExceptions,
@@ -191,10 +188,9 @@
     )? scrollViewDidScroll,
   }) newUIScrollViewDelegate;
 
-<<<<<<< HEAD
   /// Constructs [WKWebpagePreferences].
   final WKWebpagePreferences Function() newWKWebpagePreferences;
-=======
+
   /// Calls to [AuthenticationChallengeResponse.createAsync].
   final Future<AuthenticationChallengeResponse> Function(
     UrlSessionAuthChallengeDisposition disposition,
@@ -210,7 +206,6 @@
 
   /// Calls to [URLCredential.serverTrustAsync].
   final Future<URLCredential> Function(SecTrust) serverTrustAsyncURLCredential;
->>>>>>> f444a1e3
 
   /// Constructs [URLCredential].
   final URLCredential Function({
