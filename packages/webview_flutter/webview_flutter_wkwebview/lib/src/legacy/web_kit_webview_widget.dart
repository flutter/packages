// Copyright 2013 The Flutter Authors. All rights reserved.
// Use of this source code is governed by a BSD-style license that can be
// found in the LICENSE file.

import 'dart:async';
import 'dart:io';
import 'dart:math';

import 'package:flutter/material.dart';
import 'package:flutter/services.dart';
import 'package:path/path.dart' as path;
// ignore: implementation_imports
import 'package:webview_flutter_platform_interface/src/webview_flutter_platform_interface_legacy.dart';

import '../common/weak_reference_utils.dart';
import '../foundation/foundation.dart';
import '../web_kit/web_kit.dart';

/// A [Widget] that displays a [WKWebView].
class WebKitWebViewWidget extends StatefulWidget {
  /// Constructs a [WebKitWebViewWidget].
  const WebKitWebViewWidget({
    super.key,
    required this.creationParams,
    required this.callbacksHandler,
    required this.javascriptChannelRegistry,
    required this.onBuildWidget,
    this.configuration,
    @visibleForTesting this.webViewProxy = const WebViewWidgetProxy(),
  });

  /// The initial parameters used to setup the WebView.
  final CreationParams creationParams;

  /// The handler of callbacks made made by [NavigationDelegate].
  final WebViewPlatformCallbacksHandler callbacksHandler;

  /// Manager of named JavaScript channels and forwarding incoming messages on the correct channel.
  final JavascriptChannelRegistry javascriptChannelRegistry;

  /// A collection of properties used to initialize a web view.
  ///
  /// If null, a default configuration is used.
  final WKWebViewConfiguration? configuration;

  /// The handler for constructing [WKWebView]s and calling static methods.
  ///
  /// This should only be changed for testing purposes.
  final WebViewWidgetProxy webViewProxy;

  /// A callback to build a widget once [WKWebView] has been initialized.
  final Widget Function(WebKitWebViewPlatformController controller)
      onBuildWidget;

  @override
  State<StatefulWidget> createState() => _WebKitWebViewWidgetState();
}

class _WebKitWebViewWidgetState extends State<WebKitWebViewWidget> {
  late final WebKitWebViewPlatformController controller;

  @override
  void initState() {
    super.initState();
    controller = WebKitWebViewPlatformController(
      creationParams: widget.creationParams,
      callbacksHandler: widget.callbacksHandler,
      javascriptChannelRegistry: widget.javascriptChannelRegistry,
      configuration: widget.configuration,
      webViewProxy: widget.webViewProxy,
    );
  }

  @override
  Widget build(BuildContext context) {
    return widget.onBuildWidget(controller);
  }
}

/// An implementation of [WebViewPlatformController] with the WebKit api.
class WebKitWebViewPlatformController extends WebViewPlatformController {
  /// Construct a [WebKitWebViewPlatformController].
  WebKitWebViewPlatformController({
    required CreationParams creationParams,
    required this.callbacksHandler,
    required this.javascriptChannelRegistry,
    WKWebViewConfiguration? configuration,
    @visibleForTesting this.webViewProxy = const WebViewWidgetProxy(),
  }) : super(callbacksHandler) {
    _setCreationParams(
      creationParams,
      configuration: configuration ?? WKWebViewConfiguration(),
    );
  }

  bool _zoomEnabled = true;
  bool _hasNavigationDelegate = false;
  bool _progressObserverSet = false;

  final Map<String, WKScriptMessageHandler> _scriptMessageHandlers =
      <String, WKScriptMessageHandler>{};

  /// Handles callbacks that are made by navigation.
  final WebViewPlatformCallbacksHandler callbacksHandler;

  /// Manages named JavaScript channels and forwarding incoming messages on the correct channel.
  final JavascriptChannelRegistry javascriptChannelRegistry;

  /// Handles constructing a [WKWebView].
  ///
  /// This should only be changed when used for testing.
  final WebViewWidgetProxy webViewProxy;

  /// Represents the WebView maintained by platform code.
  late final WKWebView webView;

  /// Used to integrate custom user interface elements into web view interactions.
  @visibleForTesting
  late final WKUIDelegate uiDelegate = webViewProxy.createUIDelgate(
    onCreateWebView: (
      WKWebView webView,
      WKWebViewConfiguration configuration,
      WKNavigationAction navigationAction,
    ) {
      if (!navigationAction.targetFrame.isMainFrame) {
        webView.loadRequest(navigationAction.request);
      }
    },
  );

  /// Methods for handling navigation changes and tracking navigation requests.
  @visibleForTesting
  late final WKNavigationDelegate navigationDelegate = withWeakReferenceTo(
    this,
    (WeakReference<WebKitWebViewPlatformController> weakReference) {
      return webViewProxy.createNavigationDelegate(
        didFinishNavigation: (WKWebView webView, String? url) {
          weakReference.target?.callbacksHandler.onPageFinished(url ?? '');
        },
        didStartProvisionalNavigation: (WKWebView webView, String? url) {
          weakReference.target?.callbacksHandler.onPageStarted(url ?? '');
        },
        decidePolicyForNavigationAction: (
          WKWebView webView,
          WKNavigationAction action,
        ) async {
          if (weakReference.target == null) {
            return WKNavigationActionPolicy.allow;
          }

          if (!weakReference.target!._hasNavigationDelegate) {
            return WKNavigationActionPolicy.allow;
          }

          final bool allow =
              await weakReference.target!.callbacksHandler.onNavigationRequest(
            url: action.request.url,
            isForMainFrame: action.targetFrame.isMainFrame,
          );

          return allow
              ? WKNavigationActionPolicy.allow
              : WKNavigationActionPolicy.cancel;
        },
        didFailNavigation: (WKWebView webView, NSError error) {
          weakReference.target?.callbacksHandler.onWebResourceError(
            _toWebResourceError(error),
          );
        },
        didFailProvisionalNavigation: (WKWebView webView, NSError error) {
          weakReference.target?.callbacksHandler.onWebResourceError(
            _toWebResourceError(error),
          );
        },
        webViewWebContentProcessDidTerminate: (WKWebView webView) {
          weakReference.target?.callbacksHandler.onWebResourceError(
            WebResourceError(
              errorCode: WKErrorCode.webContentProcessTerminated,
              // Value from https://developer.apple.com/documentation/webkit/wkerrordomain?language=objc.
              domain: 'WKErrorDomain',
              description: '',
              errorType: WebResourceErrorType.webContentProcessTerminated,
            ),
          );
        },
      );
    },
  );

  Future<void> _setCreationParams(
    CreationParams params, {
    required WKWebViewConfiguration configuration,
  }) async {
    _setWebViewConfiguration(
      configuration,
      allowsInlineMediaPlayback: params.webSettings?.allowsInlineMediaPlayback,
      autoMediaPlaybackPolicy: params.autoMediaPlaybackPolicy,
    );

    webView = webViewProxy.createWebView(
      configuration,
      observeValue: withWeakReferenceTo(
        callbacksHandler,
        (WeakReference<WebViewPlatformCallbacksHandler> weakReference) {
          return (
            String keyPath,
            NSObject object,
            Map<NSKeyValueChangeKey, Object?> change,
          ) {
            final double progress =
                change[NSKeyValueChangeKey.newValue]! as double;
            weakReference.target?.onProgress((progress * 100).round());
          };
        },
      ),
    );

    unawaited(webView.setUIDelegate(uiDelegate));

    await addJavascriptChannels(params.javascriptChannelNames);

    unawaited(webView.setNavigationDelegate(navigationDelegate));

    if (params.userAgent != null) {
      unawaited(webView.setCustomUserAgent(params.userAgent));
    }

    if (params.webSettings != null) {
      unawaited(updateSettings(params.webSettings!));
    }

    if (params.backgroundColor != null) {
<<<<<<< HEAD
      final WKWebView webView = this.webView;
      if (webView is WKWebViewIOS) {
        webView.setOpaque(false);
        webView.setBackgroundColor(Colors.transparent);
        webView.scrollView.setBackgroundColor(params.backgroundColor);
      } else {
        webView.setBackgroundColor(params.backgroundColor);
      }
=======
      unawaited(webView.setOpaque(false));
      unawaited(webView.setBackgroundColor(Colors.transparent));
      unawaited(webView.scrollView.setBackgroundColor(params.backgroundColor));
>>>>>>> b8b84b23
    }

    if (params.initialUrl != null) {
      await loadUrl(params.initialUrl!, null);
    }
  }

  void _setWebViewConfiguration(
    WKWebViewConfiguration configuration, {
    required bool? allowsInlineMediaPlayback,
    required AutoMediaPlaybackPolicy autoMediaPlaybackPolicy,
  }) {
    if (allowsInlineMediaPlayback != null) {
      configuration.setAllowsInlineMediaPlayback(allowsInlineMediaPlayback);
    }

    late final bool requiresUserAction;
    switch (autoMediaPlaybackPolicy) {
      case AutoMediaPlaybackPolicy.require_user_action_for_all_media_types:
        requiresUserAction = true;
        break;
      case AutoMediaPlaybackPolicy.always_allow:
        requiresUserAction = false;
        break;
    }

    configuration
        .setMediaTypesRequiringUserActionForPlayback(<WKAudiovisualMediaType>{
      if (requiresUserAction) WKAudiovisualMediaType.all,
      if (!requiresUserAction) WKAudiovisualMediaType.none,
    });
  }

  @override
  Future<void> loadHtmlString(String html, {String? baseUrl}) {
    return webView.loadHtmlString(html, baseUrl: baseUrl);
  }

  @override
  Future<void> loadFile(String absoluteFilePath) async {
    await webView.loadFileUrl(
      absoluteFilePath,
      readAccessUrl: path.dirname(absoluteFilePath),
    );
  }

  @override
  Future<void> clearCache() {
    return webView.configuration.websiteDataStore.removeDataOfTypes(
      <WKWebsiteDataType>{
        WKWebsiteDataType.memoryCache,
        WKWebsiteDataType.diskCache,
        WKWebsiteDataType.offlineWebApplicationCache,
        WKWebsiteDataType.localStorage,
      },
      DateTime.fromMillisecondsSinceEpoch(0),
    );
  }

  @override
  Future<void> loadFlutterAsset(String key) async {
    assert(key.isNotEmpty);
    return webView.loadFlutterAsset(key);
  }

  @override
  Future<void> loadUrl(String url, Map<String, String>? headers) async {
    final NSUrlRequest request = NSUrlRequest(
      url: url,
      allHttpHeaderFields: headers ?? <String, String>{},
    );
    return webView.loadRequest(request);
  }

  @override
  Future<void> loadRequest(WebViewRequest request) async {
    if (!request.uri.hasScheme) {
      throw ArgumentError('WebViewRequest#uri is required to have a scheme.');
    }

    final NSUrlRequest urlRequest = NSUrlRequest(
      url: request.uri.toString(),
      allHttpHeaderFields: request.headers,
      httpMethod: request.method.name,
      httpBody: request.body,
    );

    return webView.loadRequest(urlRequest);
  }

  @override
  Future<bool> canGoBack() => webView.canGoBack();

  @override
  Future<bool> canGoForward() => webView.canGoForward();

  @override
  Future<void> goBack() => webView.goBack();

  @override
  Future<void> goForward() => webView.goForward();

  @override
  Future<void> reload() => webView.reload();

  @override
  Future<String> evaluateJavascript(String javascript) async {
    final Object? result = await webView.evaluateJavaScript(javascript);
    return _asObjectiveCString(result);
  }

  @override
  Future<void> runJavascript(String javascript) async {
    try {
      await webView.evaluateJavaScript(javascript);
    } on PlatformException catch (exception) {
      // WebKit will throw an error when the type of the evaluated value is
      // unsupported. This also goes for `null` and `undefined` on iOS 14+. For
      // example, when running a void function. For ease of use, this specific
      // error is ignored when no return value is expected.
      final Object? details = exception.details;
      if (details is! NSError ||
          details.code != WKErrorCode.javaScriptResultTypeIsUnsupported) {
        rethrow;
      }
    }
  }

  @override
  Future<String> runJavascriptReturningResult(String javascript) async {
    final Object? result = await webView.evaluateJavaScript(javascript);
    if (result == null) {
      throw ArgumentError(
        'Result of JavaScript execution returned a `null` value. '
        'Use `runJavascript` when expecting a null return value.',
      );
    }
    return _asObjectiveCString(result);
  }

  @override
  Future<String?> getTitle() => webView.getTitle();

  @override
  Future<String?> currentUrl() => webView.getUrl();

  @override
<<<<<<< HEAD
  Future<void> scrollTo(int x, int y) async {
    final WKWebView webView = this.webView;
    if (webView is WKWebViewIOS) {
      webView.scrollView.setContentOffset(Point<double>(
        x.toDouble(),
        y.toDouble(),
      ));
    } else {
      throw UnimplementedError('scrollTo is not supported on macOS');
    }
=======
  Future<void> scrollTo(int x, int y) {
    return webView.scrollView.setContentOffset(Point<double>(
      x.toDouble(),
      y.toDouble(),
    ));
>>>>>>> b8b84b23
  }

  @override
  Future<void> scrollBy(int x, int y) async {
    final WKWebView webView = this.webView;
    if (webView is WKWebViewIOS) {
      await webView.scrollView.scrollBy(Point<double>(
        x.toDouble(),
        y.toDouble(),
      ));
    } else {
      throw UnimplementedError('scrollBy is not supported on macOS');
    }
  }

  @override
  Future<int> getScrollX() async {
    final WKWebView webView = this.webView;
    if (webView is WKWebViewIOS) {
      final Point<double> offset = await webView.scrollView.getContentOffset();
      return offset.x.toInt();
    } else {
      throw UnimplementedError('getScrollX is not supported on macOS');
    }
  }

  @override
  Future<int> getScrollY() async {
    final WKWebView webView = this.webView;
    if (webView is WKWebViewIOS) {
      final Point<double> offset = await webView.scrollView.getContentOffset();
      return offset.y.toInt();
    } else {
      throw UnimplementedError('getScrollY is not supported on macOS');
    }
  }

  @override
  Future<void> updateSettings(WebSettings setting) async {
    if (setting.hasNavigationDelegate != null) {
      _hasNavigationDelegate = setting.hasNavigationDelegate!;
    }
    await Future.wait(<Future<void>>[
      _setUserAgent(setting.userAgent),
      if (setting.hasProgressTracking != null)
        _setHasProgressTracking(setting.hasProgressTracking!),
      if (setting.javascriptMode != null)
        _setJavaScriptMode(setting.javascriptMode!),
      if (setting.zoomEnabled != null) _setZoomEnabled(setting.zoomEnabled!),
      if (setting.gestureNavigationEnabled != null)
        webView.setAllowsBackForwardNavigationGestures(
          setting.gestureNavigationEnabled!,
        ),
    ]);
  }

  @override
  Future<void> addJavascriptChannels(Set<String> javascriptChannelNames) async {
    await Future.wait<void>(
      javascriptChannelNames.where(
        (String channelName) {
          return !_scriptMessageHandlers.containsKey(channelName);
        },
      ).map<Future<void>>(
        (String channelName) {
          final WKScriptMessageHandler handler =
              webViewProxy.createScriptMessageHandler(
            didReceiveScriptMessage: withWeakReferenceTo(
              javascriptChannelRegistry,
              (WeakReference<JavascriptChannelRegistry> weakReference) {
                return (
                  WKUserContentController userContentController,
                  WKScriptMessage message,
                ) {
                  weakReference.target?.onJavascriptChannelMessage(
                    message.name,
                    message.body!.toString(),
                  );
                };
              },
            ),
          );
          _scriptMessageHandlers[channelName] = handler;

          final String wrapperSource =
              'window.$channelName = webkit.messageHandlers.$channelName;';
          final WKUserScript wrapperScript = WKUserScript(
            wrapperSource,
            WKUserScriptInjectionTime.atDocumentStart,
            isMainFrameOnly: false,
          );
          webView.configuration.userContentController
              .addUserScript(wrapperScript);
          return webView.configuration.userContentController
              .addScriptMessageHandler(
            handler,
            channelName,
          );
        },
      ),
    );
  }

  @override
  Future<void> removeJavascriptChannels(
    Set<String> javascriptChannelNames,
  ) async {
    if (javascriptChannelNames.isEmpty) {
      return;
    }

    await _resetUserScripts(removedJavaScriptChannels: javascriptChannelNames);
  }

  Future<void> _setHasProgressTracking(bool hasProgressTracking) async {
    if (hasProgressTracking) {
      _progressObserverSet = true;
      await webView.addObserver(
        webView,
        keyPath: 'estimatedProgress',
        options: <NSKeyValueObservingOptions>{
          NSKeyValueObservingOptions.newValue,
        },
      );
    } else if (_progressObserverSet) {
      // Calls to removeObserver before addObserver causes a crash.
      _progressObserverSet = false;
      await webView.removeObserver(webView, keyPath: 'estimatedProgress');
    }
  }

  Future<void> _setJavaScriptMode(JavascriptMode mode) {
    switch (mode) {
      case JavascriptMode.disabled:
        return webView.configuration.preferences.setJavaScriptEnabled(false);
      case JavascriptMode.unrestricted:
        return webView.configuration.preferences.setJavaScriptEnabled(true);
    }
  }

  Future<void> _setUserAgent(WebSetting<String?> userAgent) async {
    if (userAgent.isPresent) {
      await webView.setCustomUserAgent(userAgent.value);
    }
  }

  Future<void> _setZoomEnabled(bool zoomEnabled) async {
    if (_zoomEnabled == zoomEnabled) {
      return;
    }

    _zoomEnabled = zoomEnabled;
    if (!zoomEnabled) {
      return _disableZoom();
    }

    return _resetUserScripts();
  }

  Future<void> _disableZoom() {
    const WKUserScript userScript = WKUserScript(
      "var meta = document.createElement('meta');\n"
      "meta.name = 'viewport';\n"
      "meta.content = 'width=device-width, initial-scale=1.0, maximum-scale=1.0, "
      "user-scalable=no';\n"
      "var head = document.getElementsByTagName('head')[0];head.appendChild(meta);",
      WKUserScriptInjectionTime.atDocumentEnd,
      isMainFrameOnly: true,
    );
    return webView.configuration.userContentController
        .addUserScript(userScript);
  }

  // WkWebView does not support removing a single user script, so all user
  // scripts and all message handlers are removed instead. And the JavaScript
  // channels that shouldn't be removed are re-registered. Note that this
  // workaround could interfere with exposing support for custom scripts from
  // applications.
  Future<void> _resetUserScripts({
    Set<String> removedJavaScriptChannels = const <String>{},
  }) async {
    unawaited(
      webView.configuration.userContentController.removeAllUserScripts(),
    );
    // TODO(bparrishMines): This can be replaced with
    // `removeAllScriptMessageHandlers` once Dart supports runtime version
    // checking. (e.g. The equivalent to @availability in Objective-C.)
    _scriptMessageHandlers.keys.forEach(
      webView.configuration.userContentController.removeScriptMessageHandler,
    );

    removedJavaScriptChannels.forEach(_scriptMessageHandlers.remove);
    final Set<String> remainingNames = _scriptMessageHandlers.keys.toSet();
    _scriptMessageHandlers.clear();

    await Future.wait(<Future<void>>[
      addJavascriptChannels(remainingNames),
      // Zoom is disabled with a WKUserScript, so this adds it back if it was
      // removed above.
      if (!_zoomEnabled) _disableZoom(),
    ]);
  }

  static WebResourceError _toWebResourceError(NSError error) {
    WebResourceErrorType? errorType;

    switch (error.code) {
      case WKErrorCode.unknown:
        errorType = WebResourceErrorType.unknown;
        break;
      case WKErrorCode.webContentProcessTerminated:
        errorType = WebResourceErrorType.webContentProcessTerminated;
        break;
      case WKErrorCode.webViewInvalidated:
        errorType = WebResourceErrorType.webViewInvalidated;
        break;
      case WKErrorCode.javaScriptExceptionOccurred:
        errorType = WebResourceErrorType.javaScriptExceptionOccurred;
        break;
      case WKErrorCode.javaScriptResultTypeIsUnsupported:
        errorType = WebResourceErrorType.javaScriptResultTypeIsUnsupported;
        break;
    }

    return WebResourceError(
      errorCode: error.code,
      domain: error.domain,
      description: error.localizedDescription ?? '',
      errorType: errorType,
    );
  }

  // The legacy implementation of webview_flutter_wkwebview would convert
  // objects to strings before returning them to Dart. This method attempts
  // to converts Dart objects to Strings the way it is done in Objective-C
  // to avoid breaking users expecting the same String format.
  // TODO(bparrishMines): Remove this method with the next breaking change.
  // See https://github.com/flutter/flutter/issues/107491
  String _asObjectiveCString(Object? value, {bool inContainer = false}) {
    if (value == null) {
      // An NSNull inside an NSArray or NSDictionary is represented as a String
      // differently than a nil.
      if (inContainer) {
        return '"<null>"';
      }
      return '(null)';
    } else if (value is bool) {
      return value ? '1' : '0';
    } else if (value is double && value.truncate() == value) {
      return value.truncate().toString();
    } else if (value is List) {
      final List<String> stringValues = <String>[];
      for (final Object? listValue in value) {
        stringValues.add(_asObjectiveCString(listValue, inContainer: true));
      }
      return '(${stringValues.join(',')})';
    } else if (value is Map) {
      final List<String> stringValues = <String>[];
      for (final MapEntry<Object?, Object?> entry in value.entries) {
        stringValues.add(
          '${_asObjectiveCString(entry.key, inContainer: true)} '
          '= '
          '${_asObjectiveCString(entry.value, inContainer: true)}',
        );
      }
      return '{${stringValues.join(';')}}';
    }

    return value.toString();
  }
}

/// Handles constructing objects and calling static methods.
///
/// This should only be used for testing purposes.
@visibleForTesting
class WebViewWidgetProxy {
  /// Constructs a [WebViewWidgetProxy].
  const WebViewWidgetProxy();

  /// Constructs a [WKWebView].
  WKWebView createWebView(
    WKWebViewConfiguration configuration, {
    void Function(
      String keyPath,
      NSObject object,
      Map<NSKeyValueChangeKey, Object?> change,
    )? observeValue,
  }) {
    if (Platform.isIOS) {
      return WKWebViewIOS(configuration, observeValue: observeValue);
    } else {
      return WKWebViewMacOS(configuration, observeValue: observeValue);
    }
  }

  /// Constructs a [WKScriptMessageHandler].
  WKScriptMessageHandler createScriptMessageHandler({
    required void Function(
      WKUserContentController userContentController,
      WKScriptMessage message,
    ) didReceiveScriptMessage,
  }) {
    return WKScriptMessageHandler(
      didReceiveScriptMessage: didReceiveScriptMessage,
    );
  }

  /// Constructs a [WKUIDelegate].
  WKUIDelegate createUIDelgate({
    void Function(
      WKWebView webView,
      WKWebViewConfiguration configuration,
      WKNavigationAction navigationAction,
    )? onCreateWebView,
  }) {
    return WKUIDelegate(onCreateWebView: onCreateWebView);
  }

  /// Constructs a [WKNavigationDelegate].
  WKNavigationDelegate createNavigationDelegate({
    void Function(WKWebView webView, String? url)? didFinishNavigation,
    void Function(WKWebView webView, String? url)?
        didStartProvisionalNavigation,
    Future<WKNavigationActionPolicy> Function(
      WKWebView webView,
      WKNavigationAction navigationAction,
    )? decidePolicyForNavigationAction,
    void Function(WKWebView webView, NSError error)? didFailNavigation,
    void Function(WKWebView webView, NSError error)?
        didFailProvisionalNavigation,
    void Function(WKWebView webView)? webViewWebContentProcessDidTerminate,
  }) {
    return WKNavigationDelegate(
      didFinishNavigation: didFinishNavigation,
      didStartProvisionalNavigation: didStartProvisionalNavigation,
      decidePolicyForNavigationAction: decidePolicyForNavigationAction,
      didFailNavigation: didFailNavigation,
      didFailProvisionalNavigation: didFailProvisionalNavigation,
      webViewWebContentProcessDidTerminate:
          webViewWebContentProcessDidTerminate,
    );
  }
}<|MERGE_RESOLUTION|>--- conflicted
+++ resolved
@@ -230,20 +230,15 @@
     }
 
     if (params.backgroundColor != null) {
-<<<<<<< HEAD
       final WKWebView webView = this.webView;
       if (webView is WKWebViewIOS) {
-        webView.setOpaque(false);
-        webView.setBackgroundColor(Colors.transparent);
-        webView.scrollView.setBackgroundColor(params.backgroundColor);
+        unawaited(webView.setOpaque(false));
+        unawaited(webView.setBackgroundColor(Colors.transparent));
+        unawaited(
+            webView.scrollView.setBackgroundColor(params.backgroundColor));
       } else {
-        webView.setBackgroundColor(params.backgroundColor);
+        unawaited(webView.setBackgroundColor(params.backgroundColor));
       }
-=======
-      unawaited(webView.setOpaque(false));
-      unawaited(webView.setBackgroundColor(Colors.transparent));
-      unawaited(webView.scrollView.setBackgroundColor(params.backgroundColor));
->>>>>>> b8b84b23
     }
 
     if (params.initialUrl != null) {
@@ -391,24 +386,16 @@
   Future<String?> currentUrl() => webView.getUrl();
 
   @override
-<<<<<<< HEAD
   Future<void> scrollTo(int x, int y) async {
     final WKWebView webView = this.webView;
     if (webView is WKWebViewIOS) {
-      webView.scrollView.setContentOffset(Point<double>(
+      return webView.scrollView.setContentOffset(Point<double>(
         x.toDouble(),
         y.toDouble(),
       ));
     } else {
       throw UnimplementedError('scrollTo is not supported on macOS');
     }
-=======
-  Future<void> scrollTo(int x, int y) {
-    return webView.scrollView.setContentOffset(Point<double>(
-      x.toDouble(),
-      y.toDouble(),
-    ));
->>>>>>> b8b84b23
   }
 
   @override
