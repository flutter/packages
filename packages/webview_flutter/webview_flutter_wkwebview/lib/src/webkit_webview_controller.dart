--- conflicted
+++ resolved
@@ -317,17 +317,15 @@
   void Function(JavaScriptConsoleMessage)? _onConsoleMessageCallback;
   void Function(PlatformWebViewPermissionRequest)? _onPermissionRequestCallback;
 
-<<<<<<< HEAD
-  void Function(ScrollPositionChange scrollPositionChange)?
-      _onScrollPositionChangeCallback;
-=======
   Future<void> Function(JavaScriptAlertDialogRequest request)?
       _onJavaScriptAlertDialog;
   Future<bool> Function(JavaScriptConfirmDialogRequest request)?
       _onJavaScriptConfirmDialog;
   Future<String> Function(JavaScriptTextInputDialogRequest request)?
       _onJavaScriptTextInputDialog;
->>>>>>> 0b86a4c8
+
+  void Function(ScrollPositionChange scrollPositionChange)?
+      _onScrollPositionChangeCallback;
 
   WebKitWebViewControllerCreationParams get _webKitParams =>
       params as WebKitWebViewControllerCreationParams;
