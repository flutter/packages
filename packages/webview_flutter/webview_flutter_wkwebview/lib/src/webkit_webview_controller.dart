--- conflicted
+++ resolved
@@ -562,13 +562,13 @@
     _onPermissionRequestCallback = onPermissionRequest;
   }
 
-<<<<<<< HEAD
   @override
   Future<void> setOnContentOffsetChanged(
       void Function(ContentOffsetChange contentOffsetChange)?
-          onOffsetChange) async {
+      onOffsetChange) async {
     _onContentOffsetChangedCallback = onOffsetChange;
-=======
+  }
+
   /// Whether to enable tools for debugging the current WKWebView content.
   ///
   /// It needs to be activated in each WKWebView where you want to enable it.
@@ -579,7 +579,6 @@
   /// Defaults to true in previous versions.
   Future<void> setInspectable(bool inspectable) {
     return _webView.setInspectable(inspectable);
->>>>>>> 9e219221
   }
 }
 
