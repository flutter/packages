// Copyright 2013 The Flutter Authors. All rights reserved.
// Use of this source code is governed by a BSD-style license that can be
// found in the LICENSE file.

import 'package:flutter/material.dart';
import 'package:flutter_test/flutter_test.dart';
import 'package:mockito/annotations.dart';
import 'package:mockito/mockito.dart';
import 'package:webview_flutter_wkwebview/src/common/instance_manager.dart';
import 'package:webview_flutter_wkwebview/src/foundation/foundation.dart';
import 'package:webview_flutter_wkwebview/src/web_kit/web_kit.dart';
import 'package:webview_flutter_wkwebview/src/webkit_proxy.dart';
import 'package:webview_flutter_wkwebview/webview_flutter_wkwebview.dart';

import 'webkit_webview_widget_test.mocks.dart';

@GenerateMocks(<Type>[WKUIDelegate, WKWebViewConfiguration])
void main() {
  TestWidgetsFlutterBinding.ensureInitialized();

  group('WebKitWebViewWidget', () {
    testWidgets('build', (WidgetTester tester) async {
      final InstanceManager testInstanceManager = InstanceManager(
        onWeakReferenceRemoved: (_) {},
      );

      final WebKitWebViewController controller = WebKitWebViewController(
        WebKitWebViewControllerCreationParams(
<<<<<<< HEAD
          webKitProxy: WebKitProxy(
            createWebView: (
              WKWebViewConfiguration configuration, {
              void Function(
                String keyPath,
                NSObject object,
                Map<NSKeyValueChangeKey, Object?> change,
              )? observeValue,
              InstanceManager? instanceManager,
            }) {
              final WKWebView webView = WKWebViewIOS.detached(
                instanceManager: testInstanceManager,
              );
              testInstanceManager.addDartCreatedInstance(webView);
              return webView;
            },
            createWebViewConfiguration: ({InstanceManager? instanceManager}) {
              return MockWKWebViewConfiguration();
            },
          ),
=======
          webKitProxy: WebKitProxy(createWebView: (
            WKWebViewConfiguration configuration, {
            void Function(
              String keyPath,
              NSObject object,
              Map<NSKeyValueChangeKey, Object?> change,
            )? observeValue,
            InstanceManager? instanceManager,
          }) {
            final WKWebView webView = WKWebView.detached(
              instanceManager: testInstanceManager,
            );
            testInstanceManager.addDartCreatedInstance(webView);
            return webView;
          }, createWebViewConfiguration: ({InstanceManager? instanceManager}) {
            return MockWKWebViewConfiguration();
          }, createUIDelegate: ({
            dynamic onCreateWebView,
            dynamic requestMediaCapturePermission,
            InstanceManager? instanceManager,
          }) {
            final MockWKUIDelegate mockWKUIDelegate = MockWKUIDelegate();
            when(mockWKUIDelegate.copy()).thenReturn(MockWKUIDelegate());

            testInstanceManager.addDartCreatedInstance(mockWKUIDelegate);
            return mockWKUIDelegate;
          }),
>>>>>>> c9865e8c
        ),
      );

      final WebKitWebViewWidget widget = WebKitWebViewWidget(
        WebKitWebViewWidgetCreationParams(
          key: const Key('keyValue'),
          controller: controller,
          instanceManager: testInstanceManager,
        ),
      );

      await tester.pumpWidget(
        Builder(builder: (BuildContext context) => widget.build(context)),
      );

      expect(find.byType(UiKitView), findsOneWidget);
      expect(find.byKey(const Key('keyValue')), findsOneWidget);
    });
  });
}<|MERGE_RESOLUTION|>--- conflicted
+++ resolved
@@ -26,28 +26,6 @@
 
       final WebKitWebViewController controller = WebKitWebViewController(
         WebKitWebViewControllerCreationParams(
-<<<<<<< HEAD
-          webKitProxy: WebKitProxy(
-            createWebView: (
-              WKWebViewConfiguration configuration, {
-              void Function(
-                String keyPath,
-                NSObject object,
-                Map<NSKeyValueChangeKey, Object?> change,
-              )? observeValue,
-              InstanceManager? instanceManager,
-            }) {
-              final WKWebView webView = WKWebViewIOS.detached(
-                instanceManager: testInstanceManager,
-              );
-              testInstanceManager.addDartCreatedInstance(webView);
-              return webView;
-            },
-            createWebViewConfiguration: ({InstanceManager? instanceManager}) {
-              return MockWKWebViewConfiguration();
-            },
-          ),
-=======
           webKitProxy: WebKitProxy(createWebView: (
             WKWebViewConfiguration configuration, {
             void Function(
@@ -57,7 +35,7 @@
             )? observeValue,
             InstanceManager? instanceManager,
           }) {
-            final WKWebView webView = WKWebView.detached(
+            final WKWebView webView = WKWebViewIOS.detached(
               instanceManager: testInstanceManager,
             );
             testInstanceManager.addDartCreatedInstance(webView);
@@ -75,7 +53,6 @@
             testInstanceManager.addDartCreatedInstance(mockWKUIDelegate);
             return mockWKUIDelegate;
           }),
->>>>>>> c9865e8c
         ),
       );
 
