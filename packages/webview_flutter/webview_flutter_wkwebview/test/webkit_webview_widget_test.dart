// Copyright 2013 The Flutter Authors. All rights reserved.
// Use of this source code is governed by a BSD-style license that can be
// found in the LICENSE file.

import 'package:flutter/material.dart';
import 'package:flutter_test/flutter_test.dart';
import 'package:mockito/annotations.dart';
import 'package:mockito/mockito.dart';
import 'package:webview_flutter_wkwebview/src/common/instance_manager.dart';
import 'package:webview_flutter_wkwebview/src/foundation/foundation.dart';
import 'package:webview_flutter_wkwebview/src/web_kit/web_kit.dart';
import 'package:webview_flutter_wkwebview/src/webkit_proxy.dart';
import 'package:webview_flutter_wkwebview/webview_flutter_wkwebview.dart';

import 'webkit_webview_widget_test.mocks.dart';

@GenerateMocks(<Type>[WKUIDelegate, WKWebViewConfiguration])
void main() {
  TestWidgetsFlutterBinding.ensureInitialized();

  group('WebKitWebViewWidget', () {
    testWidgets('build', (WidgetTester tester) async {
      final InstanceManager testInstanceManager = InstanceManager(
        onWeakReferenceRemoved: (_) {},
      );

<<<<<<< HEAD
      final WebKitWebViewController controller = WebKitWebViewController(
        WebKitWebViewControllerCreationParams(
          webKitProxy: WebKitProxy(createWebView: (
            WKWebViewConfiguration configuration, {
            void Function(
              String keyPath,
              NSObject object,
              Map<NSKeyValueChangeKey, Object?> change,
            )? observeValue,
            InstanceManager? instanceManager,
          }) {
            final WKWebView webView = WKWebViewIOS.detached(
              instanceManager: testInstanceManager,
            );
            testInstanceManager.addDartCreatedInstance(webView);
            return webView;
          }, createWebViewConfiguration: ({InstanceManager? instanceManager}) {
            return MockWKWebViewConfiguration();
          }, createUIDelegate: ({
            dynamic onCreateWebView,
            dynamic requestMediaCapturePermission,
            InstanceManager? instanceManager,
          }) {
            final MockWKUIDelegate mockWKUIDelegate = MockWKUIDelegate();
            when(mockWKUIDelegate.copy()).thenReturn(MockWKUIDelegate());

            testInstanceManager.addDartCreatedInstance(mockWKUIDelegate);
            return mockWKUIDelegate;
          }),
        ),
      );
=======
      final WebKitWebViewController controller =
          createTestWebViewController(testInstanceManager);
>>>>>>> b8b84b23

      final WebKitWebViewWidget widget = WebKitWebViewWidget(
        WebKitWebViewWidgetCreationParams(
          key: const Key('keyValue'),
          controller: controller,
          instanceManager: testInstanceManager,
        ),
      );

      await tester.pumpWidget(
        Builder(builder: (BuildContext context) => widget.build(context)),
      );

      expect(find.byType(UiKitView), findsOneWidget);
      expect(find.byKey(const Key('keyValue')), findsOneWidget);
    });

    testWidgets('Key of the PlatformView changes when the controller changes',
        (WidgetTester tester) async {
      final InstanceManager testInstanceManager = InstanceManager(
        onWeakReferenceRemoved: (_) {},
      );

      // Pump WebViewWidget with first controller.
      final WebKitWebViewController controller1 =
          createTestWebViewController(testInstanceManager);
      final WebKitWebViewWidget webViewWidget = WebKitWebViewWidget(
        WebKitWebViewWidgetCreationParams(
          controller: controller1,
          instanceManager: testInstanceManager,
        ),
      );

      await tester.pumpWidget(
        Builder(
          builder: (BuildContext context) => webViewWidget.build(context),
        ),
      );
      await tester.pumpAndSettle();

      expect(
        find.byKey(
          ValueKey<WebKitWebViewWidgetCreationParams>(
            webViewWidget.params as WebKitWebViewWidgetCreationParams,
          ),
        ),
        findsOneWidget,
      );

      // Pump WebViewWidget with second controller.
      final WebKitWebViewController controller2 =
          createTestWebViewController(testInstanceManager);
      final WebKitWebViewWidget webViewWidget2 = WebKitWebViewWidget(
        WebKitWebViewWidgetCreationParams(
          controller: controller2,
          instanceManager: testInstanceManager,
        ),
      );

      await tester.pumpWidget(
        Builder(
          builder: (BuildContext context) => webViewWidget2.build(context),
        ),
      );
      await tester.pumpAndSettle();

      expect(webViewWidget.params != webViewWidget2.params, isTrue);
      expect(
        find.byKey(
          ValueKey<WebKitWebViewWidgetCreationParams>(
            webViewWidget.params as WebKitWebViewWidgetCreationParams,
          ),
        ),
        findsNothing,
      );
      expect(
        find.byKey(
          ValueKey<WebKitWebViewWidgetCreationParams>(
            webViewWidget2.params as WebKitWebViewWidgetCreationParams,
          ),
        ),
        findsOneWidget,
      );
    });

    testWidgets(
        'Key of the PlatformView is the same when the creation params are equal',
        (WidgetTester tester) async {
      final InstanceManager testInstanceManager = InstanceManager(
        onWeakReferenceRemoved: (_) {},
      );

      final WebKitWebViewController controller =
          createTestWebViewController(testInstanceManager);

      final WebKitWebViewWidget webViewWidget = WebKitWebViewWidget(
        WebKitWebViewWidgetCreationParams(
          controller: controller,
          instanceManager: testInstanceManager,
        ),
      );

      await tester.pumpWidget(
        Builder(
          builder: (BuildContext context) => webViewWidget.build(context),
        ),
      );
      await tester.pumpAndSettle();

      expect(
        find.byKey(
          ValueKey<WebKitWebViewWidgetCreationParams>(
            webViewWidget.params as WebKitWebViewWidgetCreationParams,
          ),
        ),
        findsOneWidget,
      );

      final WebKitWebViewWidget webViewWidget2 = WebKitWebViewWidget(
        WebKitWebViewWidgetCreationParams(
          controller: controller,
          instanceManager: testInstanceManager,
        ),
      );

      await tester.pumpWidget(
        Builder(
          builder: (BuildContext context) => webViewWidget2.build(context),
        ),
      );
      await tester.pumpAndSettle();

      // Can find the new widget with the key of the first widget.
      expect(
        find.byKey(
          ValueKey<WebKitWebViewWidgetCreationParams>(
            webViewWidget.params as WebKitWebViewWidgetCreationParams,
          ),
        ),
        findsOneWidget,
      );
    });
  });
}

WebKitWebViewController createTestWebViewController(
  InstanceManager testInstanceManager,
) {
  return WebKitWebViewController(
    WebKitWebViewControllerCreationParams(
      webKitProxy: WebKitProxy(createWebView: (
        WKWebViewConfiguration configuration, {
        void Function(
          String keyPath,
          NSObject object,
          Map<NSKeyValueChangeKey, Object?> change,
        )? observeValue,
        InstanceManager? instanceManager,
      }) {
        final WKWebView webView = WKWebView.detached(
          instanceManager: testInstanceManager,
        );
        testInstanceManager.addDartCreatedInstance(webView);
        return webView;
      }, createWebViewConfiguration: ({InstanceManager? instanceManager}) {
        return MockWKWebViewConfiguration();
      }, createUIDelegate: ({
        dynamic onCreateWebView,
        dynamic requestMediaCapturePermission,
        InstanceManager? instanceManager,
      }) {
        final MockWKUIDelegate mockWKUIDelegate = MockWKUIDelegate();
        when(mockWKUIDelegate.copy()).thenReturn(MockWKUIDelegate());

        testInstanceManager.addDartCreatedInstance(mockWKUIDelegate);
        return mockWKUIDelegate;
      }),
    ),
  );
}<|MERGE_RESOLUTION|>--- conflicted
+++ resolved
@@ -24,42 +24,8 @@
         onWeakReferenceRemoved: (_) {},
       );
 
-<<<<<<< HEAD
-      final WebKitWebViewController controller = WebKitWebViewController(
-        WebKitWebViewControllerCreationParams(
-          webKitProxy: WebKitProxy(createWebView: (
-            WKWebViewConfiguration configuration, {
-            void Function(
-              String keyPath,
-              NSObject object,
-              Map<NSKeyValueChangeKey, Object?> change,
-            )? observeValue,
-            InstanceManager? instanceManager,
-          }) {
-            final WKWebView webView = WKWebViewIOS.detached(
-              instanceManager: testInstanceManager,
-            );
-            testInstanceManager.addDartCreatedInstance(webView);
-            return webView;
-          }, createWebViewConfiguration: ({InstanceManager? instanceManager}) {
-            return MockWKWebViewConfiguration();
-          }, createUIDelegate: ({
-            dynamic onCreateWebView,
-            dynamic requestMediaCapturePermission,
-            InstanceManager? instanceManager,
-          }) {
-            final MockWKUIDelegate mockWKUIDelegate = MockWKUIDelegate();
-            when(mockWKUIDelegate.copy()).thenReturn(MockWKUIDelegate());
-
-            testInstanceManager.addDartCreatedInstance(mockWKUIDelegate);
-            return mockWKUIDelegate;
-          }),
-        ),
-      );
-=======
       final WebKitWebViewController controller =
           createTestWebViewController(testInstanceManager);
->>>>>>> b8b84b23
 
       final WebKitWebViewWidget widget = WebKitWebViewWidget(
         WebKitWebViewWidgetCreationParams(
@@ -219,7 +185,7 @@
         )? observeValue,
         InstanceManager? instanceManager,
       }) {
-        final WKWebView webView = WKWebView.detached(
+        final WKWebView webView = WKWebViewIOS.detached(
           instanceManager: testInstanceManager,
         );
         testInstanceManager.addDartCreatedInstance(webView);
