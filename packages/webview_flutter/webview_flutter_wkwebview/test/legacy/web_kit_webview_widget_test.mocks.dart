--- conflicted
+++ resolved
@@ -206,10 +206,7 @@
         returnValue: _i5.Future<void>.value(),
         returnValueForMissingStub: _i5.Future<void>.value(),
       ) as _i5.Future<void>);
-<<<<<<< HEAD
-=======
-
->>>>>>> 90baeee9
+
   @override
   _i3.UIScrollView copy() => (super.noSuchMethod(
         Invocation.method(
