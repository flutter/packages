--- conflicted
+++ resolved
@@ -183,21 +183,6 @@
 
     final PlatformWebViewController controller = PlatformWebViewController(
       const PlatformWebViewControllerCreationParams(),
-<<<<<<< HEAD
-    )
-      ..setJavaScriptMode(JavaScriptMode.unrestricted)
-      ..setPlatformNavigationDelegate(
-        WebKitNavigationDelegate(
-          WebKitNavigationDelegateCreationParams(),
-        )..setOnPageFinished((String url) => pageLoads.add(url)),
-      )
-      ..loadRequest(
-        LoadRequestParams(
-          uri: Uri.parse(headersUrl),
-          headers: headers,
-        ),
-      );
-=======
     );
     unawaited(controller.setJavaScriptMode(JavaScriptMode.unrestricted));
     final PlatformNavigationDelegate delegate = PlatformNavigationDelegate(
@@ -211,7 +196,6 @@
         headers: headers,
       ),
     );
->>>>>>> b8b84b23
 
     await tester.pumpWidget(Builder(
       builder: (BuildContext context) {
@@ -233,15 +217,6 @@
     final Completer<void> pageFinished = Completer<void>();
     final PlatformWebViewController controller = PlatformWebViewController(
       const PlatformWebViewControllerCreationParams(),
-<<<<<<< HEAD
-    )
-      ..setJavaScriptMode(JavaScriptMode.unrestricted)
-      ..setPlatformNavigationDelegate(
-        WebKitNavigationDelegate(
-          WebKitNavigationDelegateCreationParams(),
-        )..setOnPageFinished((_) => pageFinished.complete()),
-      );
-=======
     );
     unawaited(controller.setJavaScriptMode(JavaScriptMode.unrestricted));
     final PlatformNavigationDelegate delegate = PlatformNavigationDelegate(
@@ -249,7 +224,6 @@
     );
     unawaited(delegate.setOnPageFinished((_) => pageFinished.complete()));
     unawaited(controller.setPlatformNavigationDelegate(delegate));
->>>>>>> b8b84b23
 
     final Completer<String> channelCompleter = Completer<String>();
     await controller.addJavaScriptChannel(
@@ -369,20 +343,6 @@
         WebKitWebViewControllerCreationParams(
           mediaTypesRequiringUserAction: const <PlaybackMediaTypes>{},
         ),
-<<<<<<< HEAD
-      )
-        ..setJavaScriptMode(JavaScriptMode.unrestricted)
-        ..setPlatformNavigationDelegate(
-          WebKitNavigationDelegate(
-            WebKitNavigationDelegateCreationParams(),
-          )..setOnPageFinished((_) => pageLoaded.complete()),
-        )
-        ..loadRequest(
-          LoadRequestParams(
-            uri: Uri.parse(
-              'data:text/html;charset=utf-8;base64,$videoTestBase64',
-            ),
-=======
       );
       unawaited(controller.setJavaScriptMode(JavaScriptMode.unrestricted));
       WebKitNavigationDelegate delegate = WebKitNavigationDelegate(
@@ -395,7 +355,6 @@
         LoadRequestParams(
           uri: Uri.parse(
             'data:text/html;charset=utf-8;base64,$videoTestBase64',
->>>>>>> b8b84b23
           ),
         ),
       );
@@ -415,22 +374,6 @@
       expect(isPaused, false);
 
       pageLoaded = Completer<void>();
-<<<<<<< HEAD
-      controller = PlatformWebViewController(
-        WebKitWebViewControllerCreationParams(),
-      )
-        ..setJavaScriptMode(JavaScriptMode.unrestricted)
-        ..setPlatformNavigationDelegate(
-          WebKitNavigationDelegate(
-            WebKitNavigationDelegateCreationParams(),
-          )..setOnPageFinished((_) => pageLoaded.complete()),
-        )
-        ..loadRequest(
-          LoadRequestParams(
-            uri: Uri.parse(
-              'data:text/html;charset=utf-8;base64,$videoTestBase64',
-            ),
-=======
       controller = WebKitWebViewController(
         const PlatformWebViewControllerCreationParams(),
       );
@@ -445,7 +388,6 @@
         LoadRequestParams(
           uri: Uri.parse(
             'data:text/html;charset=utf-8;base64,$videoTestBase64',
->>>>>>> b8b84b23
           ),
         ),
       );
@@ -475,32 +417,6 @@
           mediaTypesRequiringUserAction: const <PlaybackMediaTypes>{},
           allowsInlineMediaPlayback: true,
         ),
-<<<<<<< HEAD
-      )
-        ..setJavaScriptMode(JavaScriptMode.unrestricted)
-        ..setPlatformNavigationDelegate(
-          WebKitNavigationDelegate(
-            WebKitNavigationDelegateCreationParams(),
-          )..setOnPageFinished((_) => pageLoaded.complete()),
-        )
-        ..addJavaScriptChannel(
-          JavaScriptChannelParams(
-            name: 'VideoTestTime',
-            onMessageReceived: (JavaScriptMessage message) {
-              final double currentTime = double.parse(message.message);
-              // Let it play for at least 1 second to make sure the related video's properties are set.
-              if (currentTime > 1 && !videoPlaying.isCompleted) {
-                videoPlaying.complete(null);
-              }
-            },
-          ),
-        )
-        ..loadRequest(
-          LoadRequestParams(
-            uri: Uri.parse(
-              'data:text/html;charset=utf-8;base64,$videoTestBase64',
-            ),
-=======
       );
       unawaited(controller.setJavaScriptMode(JavaScriptMode.unrestricted));
       final WebKitNavigationDelegate delegate = WebKitNavigationDelegate(
@@ -526,7 +442,6 @@
         LoadRequestParams(
           uri: Uri.parse(
             'data:text/html;charset=utf-8;base64,$videoTestBase64',
->>>>>>> b8b84b23
           ),
         ),
       );
@@ -560,32 +475,6 @@
         WebKitWebViewControllerCreationParams(
           mediaTypesRequiringUserAction: const <PlaybackMediaTypes>{},
         ),
-<<<<<<< HEAD
-      )
-        ..setJavaScriptMode(JavaScriptMode.unrestricted)
-        ..setPlatformNavigationDelegate(
-          WebKitNavigationDelegate(
-            WebKitNavigationDelegateCreationParams(),
-          )..setOnPageFinished((_) => pageLoaded.complete()),
-        )
-        ..addJavaScriptChannel(
-          JavaScriptChannelParams(
-            name: 'VideoTestTime',
-            onMessageReceived: (JavaScriptMessage message) {
-              final double currentTime = double.parse(message.message);
-              // Let it play for at least 1 second to make sure the related video's properties are set.
-              if (currentTime > 1 && !videoPlaying.isCompleted) {
-                videoPlaying.complete(null);
-              }
-            },
-          ),
-        )
-        ..loadRequest(
-          LoadRequestParams(
-            uri: Uri.parse(
-              'data:text/html;charset=utf-8;base64,$videoTestBase64',
-            ),
-=======
       );
       unawaited(controller.setJavaScriptMode(JavaScriptMode.unrestricted));
       final WebKitNavigationDelegate delegate = WebKitNavigationDelegate(
@@ -611,7 +500,6 @@
         LoadRequestParams(
           uri: Uri.parse(
             'data:text/html;charset=utf-8;base64,$videoTestBase64',
->>>>>>> b8b84b23
           ),
         ),
       );
@@ -674,20 +562,6 @@
         WebKitWebViewControllerCreationParams(
           mediaTypesRequiringUserAction: const <PlaybackMediaTypes>{},
         ),
-<<<<<<< HEAD
-      )
-        ..setJavaScriptMode(JavaScriptMode.unrestricted)
-        ..setPlatformNavigationDelegate(
-          WebKitNavigationDelegate(
-            WebKitNavigationDelegateCreationParams(),
-          )..setOnPageFinished((_) => pageLoaded.complete()),
-        )
-        ..loadRequest(
-          LoadRequestParams(
-            uri: Uri.parse(
-              'data:text/html;charset=utf-8;base64,$audioTestBase64',
-            ),
-=======
       );
       unawaited(controller.setJavaScriptMode(JavaScriptMode.unrestricted));
       WebKitNavigationDelegate delegate = WebKitNavigationDelegate(
@@ -700,7 +574,6 @@
         LoadRequestParams(
           uri: Uri.parse(
             'data:text/html;charset=utf-8;base64,$audioTestBase64',
->>>>>>> b8b84b23
           ),
         ),
       );
@@ -722,20 +595,6 @@
       pageLoaded = Completer<void>();
       controller = PlatformWebViewController(
         WebKitWebViewControllerCreationParams(),
-<<<<<<< HEAD
-      )
-        ..setJavaScriptMode(JavaScriptMode.unrestricted)
-        ..setPlatformNavigationDelegate(
-          WebKitNavigationDelegate(
-            WebKitNavigationDelegateCreationParams(),
-          )..setOnPageFinished((_) => pageLoaded.complete()),
-        )
-        ..loadRequest(
-          LoadRequestParams(
-            uri: Uri.parse(
-              'data:text/html;charset=utf-8;base64,$audioTestBase64',
-            ),
-=======
       );
       unawaited(controller.setJavaScriptMode(JavaScriptMode.unrestricted));
       delegate = WebKitNavigationDelegate(
@@ -747,7 +606,6 @@
         LoadRequestParams(
           uri: Uri.parse(
             'data:text/html;charset=utf-8;base64,$audioTestBase64',
->>>>>>> b8b84b23
           ),
         ),
       );
@@ -782,21 +640,6 @@
     final Completer<void> pageLoaded = Completer<void>();
 
     final PlatformWebViewController controller = PlatformWebViewController(
-<<<<<<< HEAD
-      WebKitWebViewControllerCreationParams(),
-    )
-      ..setJavaScriptMode(JavaScriptMode.unrestricted)
-      ..setPlatformNavigationDelegate(
-        WebKitNavigationDelegate(
-          WebKitNavigationDelegateCreationParams(),
-        )..setOnPageFinished((_) => pageLoaded.complete()),
-      )
-      ..loadRequest(
-        LoadRequestParams(
-          uri: Uri.parse(
-            'data:text/html;charset=utf-8;base64,$getTitleTestBase64',
-          ),
-=======
       const PlatformWebViewControllerCreationParams(),
     );
     unawaited(controller.setJavaScriptMode(JavaScriptMode.unrestricted));
@@ -810,7 +653,6 @@
       LoadRequestParams(
         uri: Uri.parse(
           'data:text/html;charset=utf-8;base64,$getTitleTestBase64',
->>>>>>> b8b84b23
         ),
       ),
     );
@@ -863,21 +705,6 @@
 
       final Completer<void> pageLoaded = Completer<void>();
       final PlatformWebViewController controller = PlatformWebViewController(
-<<<<<<< HEAD
-        WebKitWebViewControllerCreationParams(),
-      )
-        ..setJavaScriptMode(JavaScriptMode.unrestricted)
-        ..setPlatformNavigationDelegate(
-          WebKitNavigationDelegate(
-            WebKitNavigationDelegateCreationParams(),
-          )..setOnPageFinished((_) => pageLoaded.complete()),
-        )
-        ..loadRequest(
-          LoadRequestParams(
-            uri: Uri.parse(
-              'data:text/html;charset=utf-8;base64,$scrollTestPageBase64',
-            ),
-=======
         const PlatformWebViewControllerCreationParams(),
       );
       unawaited(controller.setJavaScriptMode(JavaScriptMode.unrestricted));
@@ -891,7 +718,6 @@
         LoadRequestParams(
           uri: Uri.parse(
             'data:text/html;charset=utf-8;base64,$scrollTestPageBase64',
->>>>>>> b8b84b23
           ),
         ),
       );
@@ -941,25 +767,6 @@
       Completer<void> pageLoaded = Completer<void>();
 
       final PlatformWebViewController controller = PlatformWebViewController(
-<<<<<<< HEAD
-        WebKitWebViewControllerCreationParams(),
-      )
-        ..setJavaScriptMode(JavaScriptMode.unrestricted)
-        ..setPlatformNavigationDelegate(
-          WebKitNavigationDelegate(
-            WebKitNavigationDelegateCreationParams(),
-          )
-            ..setOnPageFinished((_) => pageLoaded.complete())
-            ..setOnNavigationRequest((NavigationRequest navigationRequest) {
-              return (navigationRequest.url.contains('youtube.com'))
-                  ? NavigationDecision.prevent
-                  : NavigationDecision.navigate;
-            }),
-        )
-        ..loadRequest(
-          LoadRequestParams(uri: Uri.parse(blankPageEncoded)),
-        );
-=======
         const PlatformWebViewControllerCreationParams(),
       );
       unawaited(controller.setJavaScriptMode(JavaScriptMode.unrestricted));
@@ -979,7 +786,6 @@
       await controller.loadRequest(
         LoadRequestParams(uri: Uri.parse(blankPageEncoded)),
       );
->>>>>>> b8b84b23
 
       await tester.pumpWidget(Builder(
         builder: (BuildContext context) {
@@ -1004,21 +810,6 @@
           Completer<WebResourceError>();
 
       final PlatformWebViewController controller = PlatformWebViewController(
-<<<<<<< HEAD
-        WebKitWebViewControllerCreationParams(),
-      )
-        ..setJavaScriptMode(JavaScriptMode.unrestricted)
-        ..setPlatformNavigationDelegate(
-          WebKitNavigationDelegate(
-            WebKitNavigationDelegateCreationParams(),
-          )..setOnWebResourceError((WebResourceError error) {
-              errorCompleter.complete(error);
-            }),
-        )
-        ..loadRequest(
-          LoadRequestParams(uri: Uri.parse('https://www.notawebsite..com')),
-        );
-=======
         const PlatformWebViewControllerCreationParams(),
       );
       unawaited(controller.setJavaScriptMode(JavaScriptMode.unrestricted));
@@ -1035,7 +826,6 @@
       await controller.loadRequest(
         LoadRequestParams(uri: Uri.parse('https://www.notawebsite..com')),
       );
->>>>>>> b8b84b23
 
       await tester.pumpWidget(Builder(
         builder: (BuildContext context) {
@@ -1062,25 +852,6 @@
       final Completer<void> pageFinishCompleter = Completer<void>();
 
       final PlatformWebViewController controller = PlatformWebViewController(
-<<<<<<< HEAD
-        WebKitWebViewControllerCreationParams(),
-      )
-        ..setJavaScriptMode(JavaScriptMode.unrestricted)
-        ..setPlatformNavigationDelegate(
-          WebKitNavigationDelegate(
-            WebKitNavigationDelegateCreationParams(),
-          )
-            ..setOnPageFinished((_) => pageFinishCompleter.complete())
-            ..setOnWebResourceError((WebResourceError error) {
-              errorCompleter.complete(error);
-            }),
-        )
-        ..loadRequest(
-          LoadRequestParams(
-            uri: Uri.parse(
-              'data:text/html;charset=utf-8;base64,PCFET0NUWVBFIGh0bWw+',
-            ),
-=======
         const PlatformWebViewControllerCreationParams(),
       );
       unawaited(controller.setJavaScriptMode(JavaScriptMode.unrestricted));
@@ -1100,7 +871,6 @@
         LoadRequestParams(
           uri: Uri.parse(
             'data:text/html;charset=utf-8;base64,PCFET0NUWVBFIGh0bWw+',
->>>>>>> b8b84b23
           ),
         ),
       );
@@ -1139,25 +909,6 @@
         final Completer<void> pageFinishCompleter = Completer<void>();
 
         final PlatformWebViewController controller = PlatformWebViewController(
-<<<<<<< HEAD
-          WebKitWebViewControllerCreationParams(),
-        )
-          ..setJavaScriptMode(JavaScriptMode.unrestricted)
-          ..setPlatformNavigationDelegate(
-            WebKitNavigationDelegate(
-              WebKitNavigationDelegateCreationParams(),
-            )
-              ..setOnPageFinished((_) => pageFinishCompleter.complete())
-              ..setOnWebResourceError((WebResourceError error) {
-                errorCompleter.complete(error);
-              }),
-          )
-          ..loadRequest(
-            LoadRequestParams(
-              uri: Uri.parse(
-                'data:text/html;charset=utf-8;base64,$iframeTestBase64',
-              ),
-=======
           const PlatformWebViewControllerCreationParams(),
         );
         unawaited(controller.setJavaScriptMode(JavaScriptMode.unrestricted));
@@ -1177,7 +928,6 @@
           LoadRequestParams(
             uri: Uri.parse(
               'data:text/html;charset=utf-8;base64,$iframeTestBase64',
->>>>>>> b8b84b23
             ),
           ),
         );
@@ -1199,23 +949,6 @@
       Completer<void> pageLoaded = Completer<void>();
 
       final PlatformWebViewController controller = PlatformWebViewController(
-<<<<<<< HEAD
-        WebKitWebViewControllerCreationParams(),
-      )
-        ..setJavaScriptMode(JavaScriptMode.unrestricted)
-        ..setPlatformNavigationDelegate(
-          WebKitNavigationDelegate(
-            WebKitNavigationDelegateCreationParams(),
-          )
-            ..setOnPageFinished((_) => pageLoaded.complete())
-            ..setOnNavigationRequest((NavigationRequest navigationRequest) {
-              return (navigationRequest.url.contains('youtube.com'))
-                  ? NavigationDecision.prevent
-                  : NavigationDecision.navigate;
-            }),
-        )
-        ..loadRequest(LoadRequestParams(uri: Uri.parse(blankPageEncoded)));
-=======
         const PlatformWebViewControllerCreationParams(),
       );
       unawaited(controller.setJavaScriptMode(JavaScriptMode.unrestricted));
@@ -1233,7 +966,6 @@
 
       await controller
           .loadRequest(LoadRequestParams(uri: Uri.parse(blankPageEncoded)));
->>>>>>> b8b84b23
 
       await tester.pumpWidget(Builder(
         builder: (BuildContext context) {
@@ -1262,26 +994,6 @@
       Completer<void> pageLoaded = Completer<void>();
 
       final PlatformWebViewController controller = PlatformWebViewController(
-<<<<<<< HEAD
-        WebKitWebViewControllerCreationParams(),
-      )
-        ..setJavaScriptMode(JavaScriptMode.unrestricted)
-        ..setPlatformNavigationDelegate(
-          WebKitNavigationDelegate(
-            WebKitNavigationDelegateCreationParams(),
-          )
-            ..setOnPageFinished((_) => pageLoaded.complete())
-            ..setOnNavigationRequest(
-                (NavigationRequest navigationRequest) async {
-              NavigationDecision decision = NavigationDecision.prevent;
-              decision = await Future<NavigationDecision>.delayed(
-                  const Duration(milliseconds: 10),
-                  () => NavigationDecision.navigate);
-              return decision;
-            }),
-        )
-        ..loadRequest(LoadRequestParams(uri: Uri.parse(blankPageEncoded)));
-=======
         const PlatformWebViewControllerCreationParams(),
       );
       unawaited(controller.setJavaScriptMode(JavaScriptMode.unrestricted));
@@ -1300,7 +1012,6 @@
       unawaited(controller.setPlatformNavigationDelegate(delegate));
       await controller
           .loadRequest(LoadRequestParams(uri: Uri.parse(blankPageEncoded)));
->>>>>>> b8b84b23
 
       await tester.pumpWidget(Builder(
         builder: (BuildContext context) {
@@ -1422,13 +1133,6 @@
 
     final PlatformWebViewController controller = PlatformWebViewController(
       WebKitWebViewControllerCreationParams(),
-<<<<<<< HEAD
-    )
-      ..setJavaScriptMode(JavaScriptMode.unrestricted)
-      ..setPlatformNavigationDelegate(WebKitNavigationDelegate(
-        WebKitNavigationDelegateCreationParams(),
-      )..setOnPageFinished((_) => pageLoaded.complete()));
-=======
     );
     unawaited(controller.setJavaScriptMode(JavaScriptMode.unrestricted));
     final PlatformNavigationDelegate delegate = PlatformNavigationDelegate(
@@ -1436,7 +1140,6 @@
     );
     unawaited(delegate.setOnPageFinished((_) => pageLoaded.complete()));
     unawaited(controller.setPlatformNavigationDelegate(delegate));
->>>>>>> b8b84b23
 
     await controller.runJavaScript('window.open("$primaryUrl", "_blank")');
 
@@ -1459,15 +1162,6 @@
       Completer<void> pageLoaded = Completer<void>();
 
       final PlatformWebViewController controller = PlatformWebViewController(
-<<<<<<< HEAD
-        WebKitWebViewControllerCreationParams(),
-      )
-        ..setJavaScriptMode(JavaScriptMode.unrestricted)
-        ..setPlatformNavigationDelegate(WebKitNavigationDelegate(
-          WebKitNavigationDelegateCreationParams(),
-        )..setOnPageFinished((_) => pageLoaded.complete()))
-        ..loadRequest(LoadRequestParams(uri: Uri.parse(primaryUrl)));
-=======
         const PlatformWebViewControllerCreationParams(),
       );
       unawaited(controller.setJavaScriptMode(JavaScriptMode.unrestricted));
@@ -1478,7 +1172,6 @@
       unawaited(controller.setPlatformNavigationDelegate(delegate));
       await controller
           .loadRequest(LoadRequestParams(uri: Uri.parse(primaryUrl)));
->>>>>>> b8b84b23
 
       await tester.pumpWidget(Builder(
         builder: (BuildContext context) {
