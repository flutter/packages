// Copyright 2013 The Flutter Authors. All rights reserved.
// Use of this source code is governed by a BSD-style license that can be
// found in the LICENSE file.

// This test is run using `flutter drive` by the CI (see /script/tool/README.md
// in this repository for details on driving that tooling manually), but can
// also be run using `flutter test` directly during development.

import 'dart:async';
import 'dart:convert';
import 'dart:io';

import 'package:flutter/foundation.dart';
import 'package:flutter/material.dart';
import 'package:flutter/services.dart';
import 'package:flutter_test/flutter_test.dart';
import 'package:integration_test/integration_test.dart';
import 'package:webview_flutter_platform_interface/webview_flutter_platform_interface.dart';
import 'package:webview_flutter_wkwebview/src/common/instance_manager.dart';
import 'package:webview_flutter_wkwebview/src/common/weak_reference_utils.dart';
import 'package:webview_flutter_wkwebview/src/web_kit/web_kit.dart';
import 'package:webview_flutter_wkwebview/webview_flutter_wkwebview.dart';

Future<void> main() async {
  IntegrationTestWidgetsFlutterBinding.ensureInitialized();

  final HttpServer server = await HttpServer.bind(InternetAddress.anyIPv4, 0);
  unawaited(server.forEach((HttpRequest request) {
    if (request.uri.path == '/hello.txt') {
      request.response.writeln('Hello, world.');
    } else if (request.uri.path == '/secondary.txt') {
      request.response.writeln('How are you today?');
    } else if (request.uri.path == '/headers') {
      request.response.writeln('${request.headers}');
    } else if (request.uri.path == '/favicon.ico') {
      request.response.statusCode = HttpStatus.notFound;
    } else if (request.uri.path == '/http-basic-authentication') {
      final bool isAuthenticating = request.headers['Authorization'] != null;
      if (isAuthenticating) {
        request.response.writeln('Authorized');
      } else {
        request.response.headers
            .add('WWW-Authenticate', 'Basic realm="Test realm"');
        request.response.statusCode = HttpStatus.unauthorized;
      }
    } else {
      fail('unexpected request: ${request.method} ${request.uri}');
    }
    request.response.close();
  }));
  final String prefixUrl = 'http://${server.address.address}:${server.port}';
  final String primaryUrl = '$prefixUrl/hello.txt';
  final String secondaryUrl = '$prefixUrl/secondary.txt';
  final String headersUrl = '$prefixUrl/headers';
  final String basicAuthUrl = '$prefixUrl/http-basic-authentication';

  testWidgets(
      'withWeakReferenceTo allows encapsulating class to be garbage collected',
      (WidgetTester tester) async {
    final Completer<int> gcCompleter = Completer<int>();
    final InstanceManager instanceManager = InstanceManager(
      onWeakReferenceRemoved: gcCompleter.complete,
    );

    ClassWithCallbackClass? instance = ClassWithCallbackClass();
    instanceManager.addHostCreatedInstance(instance.callbackClass, 0);
    instance = null;

    // Force garbage collection.
    await IntegrationTestWidgetsFlutterBinding.instance
        .watchPerformance(() async {
      await tester.pumpAndSettle();
    });

    final int gcIdentifier = await gcCompleter.future;
    expect(gcIdentifier, 0);
  }, timeout: const Timeout(Duration(seconds: 10)));

  testWidgets(
    'WKWebView is released by garbage collection',
    (WidgetTester tester) async {
      bool aWebViewHasBeenGarbageCollected = false;

      late final InstanceManager instanceManager;
      instanceManager =
          InstanceManager(onWeakReferenceRemoved: (int identifier) {
        if (!aWebViewHasBeenGarbageCollected) {
          final Copyable instance =
              instanceManager.getInstanceWithWeakReference(identifier)!;
          if (instance is WKWebView) {
            aWebViewHasBeenGarbageCollected = true;
          }
        }
      });

      // Wait for any WebView to be garbage collected.
      while (!aWebViewHasBeenGarbageCollected) {
        await tester.pumpWidget(
          Builder(
            builder: (BuildContext context) {
              return PlatformWebViewWidget(
                WebKitWebViewWidgetCreationParams(
                  instanceManager: instanceManager,
                  controller: PlatformWebViewController(
                    WebKitWebViewControllerCreationParams(
                      instanceManager: instanceManager,
                    ),
                  ),
                ),
              ).build(context);
            },
          ),
        );
        await tester.pumpAndSettle();

        await tester.pumpWidget(Container());

        // Force garbage collection.
        await IntegrationTestWidgetsFlutterBinding.instance
            .watchPerformance(() async {
          await tester.pumpAndSettle();
        });
      }
    },
    timeout: const Timeout(Duration(seconds: 30)),
  );

  testWidgets('loadRequest', (WidgetTester tester) async {
    final Completer<void> pageFinished = Completer<void>();

    final PlatformWebViewController controller = PlatformWebViewController(
      const PlatformWebViewControllerCreationParams(),
    );
    final PlatformNavigationDelegate delegate = PlatformNavigationDelegate(
      const PlatformNavigationDelegateCreationParams(),
    );
    unawaited(delegate.setOnPageFinished((_) => pageFinished.complete()));
    unawaited(controller.setPlatformNavigationDelegate(delegate));
    await controller.loadRequest(
      LoadRequestParams(uri: Uri.parse(primaryUrl)),
    );

    await tester.pumpWidget(Builder(
      builder: (BuildContext context) {
        return PlatformWebViewWidget(
          PlatformWebViewWidgetCreationParams(controller: controller),
        ).build(context);
      },
    ));

    await pageFinished.future;

    final String? currentUrl = await controller.currentUrl();
    expect(currentUrl, primaryUrl);
  });

  testWidgets('runJavaScriptReturningResult', (WidgetTester tester) async {
    final Completer<void> pageFinished = Completer<void>();

    final PlatformWebViewController controller = PlatformWebViewController(
      const PlatformWebViewControllerCreationParams(),
    );
    unawaited(controller.setJavaScriptMode(JavaScriptMode.unrestricted));
    final PlatformNavigationDelegate delegate = PlatformNavigationDelegate(
      const PlatformNavigationDelegateCreationParams(),
    );
    unawaited(delegate.setOnPageFinished((_) => pageFinished.complete()));
    unawaited(controller.setPlatformNavigationDelegate(delegate));
    await controller.loadRequest(LoadRequestParams(uri: Uri.parse(primaryUrl)));

    await tester.pumpWidget(Builder(
      builder: (BuildContext context) {
        return PlatformWebViewWidget(
          PlatformWebViewWidgetCreationParams(controller: controller),
        ).build(context);
      },
    ));

    await pageFinished.future;

    await expectLater(
      controller.runJavaScriptReturningResult('1 + 1'),
      completion(2),
    );
  });

  testWidgets('loadRequest with headers', (WidgetTester tester) async {
    final Map<String, String> headers = <String, String>{
      'test_header': 'flutter_test_header'
    };

    final StreamController<String> pageLoads = StreamController<String>();

    final PlatformWebViewController controller = PlatformWebViewController(
      const PlatformWebViewControllerCreationParams(),
    );
    unawaited(controller.setJavaScriptMode(JavaScriptMode.unrestricted));
    final PlatformNavigationDelegate delegate = PlatformNavigationDelegate(
      const PlatformNavigationDelegateCreationParams(),
    );
    unawaited(delegate.setOnPageFinished((String url) => pageLoads.add(url)));
    unawaited(controller.setPlatformNavigationDelegate(delegate));
    await controller.loadRequest(
      LoadRequestParams(
        uri: Uri.parse(headersUrl),
        headers: headers,
      ),
    );

    await tester.pumpWidget(Builder(
      builder: (BuildContext context) {
        return PlatformWebViewWidget(
          PlatformWebViewWidgetCreationParams(controller: controller),
        ).build(context);
      },
    ));

    await pageLoads.stream.firstWhere((String url) => url == headersUrl);

    final String content = await controller.runJavaScriptReturningResult(
      'document.documentElement.innerText',
    ) as String;
    expect(content.contains('flutter_test_header'), isTrue);
  });

  testWidgets('JavascriptChannel', (WidgetTester tester) async {
    final Completer<void> pageFinished = Completer<void>();
    final PlatformWebViewController controller = PlatformWebViewController(
      const PlatformWebViewControllerCreationParams(),
    );
    unawaited(controller.setJavaScriptMode(JavaScriptMode.unrestricted));
    final PlatformNavigationDelegate delegate = PlatformNavigationDelegate(
      const PlatformNavigationDelegateCreationParams(),
    );
    unawaited(delegate.setOnPageFinished((_) => pageFinished.complete()));
    unawaited(controller.setPlatformNavigationDelegate(delegate));

    final Completer<String> channelCompleter = Completer<String>();
    await controller.addJavaScriptChannel(
      JavaScriptChannelParams(
        name: 'Echo',
        onMessageReceived: (JavaScriptMessage message) {
          channelCompleter.complete(message.message);
        },
      ),
    );

    await controller.loadHtmlString(
      'data:text/html;charset=utf-8;base64,PCFET0NUWVBFIGh0bWw+',
    );

    await tester.pumpWidget(Builder(
      builder: (BuildContext context) {
        return PlatformWebViewWidget(
          PlatformWebViewWidgetCreationParams(controller: controller),
        ).build(context);
      },
    ));

    await pageFinished.future;

    await controller.runJavaScript('Echo.postMessage("hello");');
    await expectLater(channelCompleter.future, completion('hello'));
  });

  testWidgets('resize webview', (WidgetTester tester) async {
    final Completer<void> buttonTapResizeCompleter = Completer<void>();
    final Completer<void> onPageFinished = Completer<void>();

    bool resizeButtonTapped = false;
    await tester.pumpWidget(ResizableWebView(
      onResize: () {
        if (resizeButtonTapped) {
          buttonTapResizeCompleter.complete();
        }
      },
      onPageFinished: () => onPageFinished.complete(),
    ));

    await onPageFinished.future;

    resizeButtonTapped = true;

    await tester.tap(find.byKey(const ValueKey<String>('resizeButton')));
    await tester.pumpAndSettle();

    await expectLater(buttonTapResizeCompleter.future, completes);
  });

  testWidgets('set custom userAgent', (WidgetTester tester) async {
    final PlatformWebViewController controller = PlatformWebViewController(
      const PlatformWebViewControllerCreationParams(),
    );
    unawaited(controller.setJavaScriptMode(JavaScriptMode.unrestricted));
    unawaited(controller.setUserAgent('Custom_User_Agent1'));

    await tester.pumpWidget(Builder(
      builder: (BuildContext context) {
        return PlatformWebViewWidget(
          PlatformWebViewWidgetCreationParams(controller: controller),
        ).build(context);
      },
    ));

    final String? customUserAgent = await controller.getUserAgent();
    expect(customUserAgent, 'Custom_User_Agent1');
  });

  testWidgets(
      'getUserAgent returns a default value when custom value is not set',
      (WidgetTester tester) async {
    final PlatformWebViewController controller = PlatformWebViewController(
      const PlatformWebViewControllerCreationParams(),
    );

    await tester.pumpWidget(Builder(
      builder: (BuildContext context) {
        return PlatformWebViewWidget(
          PlatformWebViewWidgetCreationParams(controller: controller),
        ).build(context);
      },
    ));

    final String? userAgent = await controller.getUserAgent();
    expect(userAgent, isNotNull);
    expect(userAgent, isNotEmpty);
  });

  group('Video playback policy', () {
    late String videoTestBase64;
    setUpAll(() async {
      final ByteData videoData =
          await rootBundle.load('assets/sample_video.mp4');
      final String base64VideoData =
          base64Encode(Uint8List.view(videoData.buffer));
      final String videoTest = '''
        <!DOCTYPE html><html>
        <head><title>Video auto play</title>
          <script type="text/javascript">
            function play() {
              var video = document.getElementById("video");
              video.play();
              video.addEventListener('timeupdate', videoTimeUpdateHandler, false);
            }
            function videoTimeUpdateHandler(e) {
              var video = document.getElementById("video");
              VideoTestTime.postMessage(video.currentTime);
            }
            function isPaused() {
              var video = document.getElementById("video");
              return video.paused;
            }
            function isFullScreen() {
              var video = document.getElementById("video");
              return video.webkitDisplayingFullscreen;
            }
          </script>
        </head>
        <body onload="play();">
        <video controls playsinline autoplay id="video">
          <source src="data:video/mp4;charset=utf-8;base64,$base64VideoData">
        </video>
        </body>
        </html>
      ''';
      videoTestBase64 = base64Encode(const Utf8Encoder().convert(videoTest));
    });

    testWidgets('Auto media playback', (WidgetTester tester) async {
      Completer<void> pageLoaded = Completer<void>();

      WebKitWebViewController controller = WebKitWebViewController(
        WebKitWebViewControllerCreationParams(
          mediaTypesRequiringUserAction: const <PlaybackMediaTypes>{},
        ),
      );
      unawaited(controller.setJavaScriptMode(JavaScriptMode.unrestricted));
      WebKitNavigationDelegate delegate = WebKitNavigationDelegate(
        const PlatformNavigationDelegateCreationParams(),
      );
      unawaited(delegate.setOnPageFinished((_) => pageLoaded.complete()));
      unawaited(controller.setPlatformNavigationDelegate(delegate));

      await controller.loadRequest(
        LoadRequestParams(
          uri: Uri.parse(
            'data:text/html;charset=utf-8;base64,$videoTestBase64',
          ),
        ),
      );

      await tester.pumpWidget(Builder(
        builder: (BuildContext context) {
          return PlatformWebViewWidget(
            PlatformWebViewWidgetCreationParams(controller: controller),
          ).build(context);
        },
      ));

      await pageLoaded.future;

      bool isPaused =
          await controller.runJavaScriptReturningResult('isPaused();') as bool;
      expect(isPaused, false);

      pageLoaded = Completer<void>();
      controller = WebKitWebViewController(
        const PlatformWebViewControllerCreationParams(),
      );
      unawaited(controller.setJavaScriptMode(JavaScriptMode.unrestricted));
      delegate = WebKitNavigationDelegate(
        const PlatformNavigationDelegateCreationParams(),
      );
      unawaited(delegate.setOnPageFinished((_) => pageLoaded.complete()));
      unawaited(controller.setPlatformNavigationDelegate(delegate));

      await controller.loadRequest(
        LoadRequestParams(
          uri: Uri.parse(
            'data:text/html;charset=utf-8;base64,$videoTestBase64',
          ),
        ),
      );

      await tester.pumpWidget(Builder(
        builder: (BuildContext context) {
          return PlatformWebViewWidget(
            PlatformWebViewWidgetCreationParams(controller: controller),
          ).build(context);
        },
      ));

      await pageLoaded.future;

      isPaused =
          await controller.runJavaScriptReturningResult('isPaused();') as bool;
      expect(isPaused, true);
    });

    testWidgets('Video plays inline when allowsInlineMediaPlayback is true',
        (WidgetTester tester) async {
      final Completer<void> pageLoaded = Completer<void>();
      final Completer<void> videoPlaying = Completer<void>();

      final PlatformWebViewController controller = PlatformWebViewController(
        WebKitWebViewControllerCreationParams(
          mediaTypesRequiringUserAction: const <PlaybackMediaTypes>{},
          allowsInlineMediaPlayback: true,
        ),
      );
      unawaited(controller.setJavaScriptMode(JavaScriptMode.unrestricted));
      final WebKitNavigationDelegate delegate = WebKitNavigationDelegate(
        const PlatformNavigationDelegateCreationParams(),
      );
      unawaited(delegate.setOnPageFinished((_) => pageLoaded.complete()));
      unawaited(controller.setPlatformNavigationDelegate(delegate));

      unawaited(controller.addJavaScriptChannel(
        JavaScriptChannelParams(
          name: 'VideoTestTime',
          onMessageReceived: (JavaScriptMessage message) {
            final double currentTime = double.parse(message.message);
            // Let it play for at least 1 second to make sure the related video's properties are set.
            if (currentTime > 1 && !videoPlaying.isCompleted) {
              videoPlaying.complete(null);
            }
          },
        ),
      ));

      await controller.loadRequest(
        LoadRequestParams(
          uri: Uri.parse(
            'data:text/html;charset=utf-8;base64,$videoTestBase64',
          ),
        ),
      );

      await tester.pumpWidget(Builder(
        builder: (BuildContext context) {
          return PlatformWebViewWidget(
            PlatformWebViewWidgetCreationParams(controller: controller),
          ).build(context);
        },
      ));
      await tester.pumpAndSettle();

      await pageLoaded.future;

      // Makes sure we get the correct event that indicates the video is actually playing.
      await videoPlaying.future;

      final bool fullScreen = await controller
          .runJavaScriptReturningResult('isFullScreen();') as bool;
      expect(fullScreen, false);
    });

    testWidgets(
        'Video plays full screen when allowsInlineMediaPlayback is false',
        (WidgetTester tester) async {
      final Completer<void> pageLoaded = Completer<void>();
      final Completer<void> videoPlaying = Completer<void>();

      final PlatformWebViewController controller = PlatformWebViewController(
        WebKitWebViewControllerCreationParams(
          mediaTypesRequiringUserAction: const <PlaybackMediaTypes>{},
        ),
      );
      unawaited(controller.setJavaScriptMode(JavaScriptMode.unrestricted));
      final WebKitNavigationDelegate delegate = WebKitNavigationDelegate(
        const PlatformNavigationDelegateCreationParams(),
      );
      unawaited(delegate.setOnPageFinished((_) => pageLoaded.complete()));
      unawaited(controller.setPlatformNavigationDelegate(delegate));

      unawaited(controller.addJavaScriptChannel(
        JavaScriptChannelParams(
          name: 'VideoTestTime',
          onMessageReceived: (JavaScriptMessage message) {
            final double currentTime = double.parse(message.message);
            // Let it play for at least 1 second to make sure the related video's properties are set.
            if (currentTime > 1 && !videoPlaying.isCompleted) {
              videoPlaying.complete(null);
            }
          },
        ),
      ));

      await controller.loadRequest(
        LoadRequestParams(
          uri: Uri.parse(
            'data:text/html;charset=utf-8;base64,$videoTestBase64',
          ),
        ),
      );

      await tester.pumpWidget(Builder(
        builder: (BuildContext context) {
          return PlatformWebViewWidget(
            PlatformWebViewWidgetCreationParams(controller: controller),
          ).build(context);
        },
      ));
      await tester.pumpAndSettle();

      await pageLoaded.future;

      // Makes sure we get the correct event that indicates the video is actually playing.
      await videoPlaying.future;

      final bool fullScreen = await controller
          .runJavaScriptReturningResult('isFullScreen();') as bool;
      expect(fullScreen, true);
    });
  });

  group('Audio playback policy', () {
    late String audioTestBase64;
    setUpAll(() async {
      final ByteData audioData =
          await rootBundle.load('assets/sample_audio.ogg');
      final String base64AudioData =
          base64Encode(Uint8List.view(audioData.buffer));
      final String audioTest = '''
        <!DOCTYPE html><html>
        <head><title>Audio auto play</title>
          <script type="text/javascript">
            function play() {
              var audio = document.getElementById("audio");
              audio.play();
            }
            function isPaused() {
              var audio = document.getElementById("audio");
              return audio.paused;
            }
          </script>
        </head>
        <body onload="play();">
        <audio controls id="audio">
          <source src="data:audio/ogg;charset=utf-8;base64,$base64AudioData">
        </audio>
        </body>
        </html>
      ''';
      audioTestBase64 = base64Encode(const Utf8Encoder().convert(audioTest));
    });

    testWidgets('Auto media playback', (WidgetTester tester) async {
      Completer<void> pageLoaded = Completer<void>();

      PlatformWebViewController controller = PlatformWebViewController(
        WebKitWebViewControllerCreationParams(
          mediaTypesRequiringUserAction: const <PlaybackMediaTypes>{},
        ),
      );
      unawaited(controller.setJavaScriptMode(JavaScriptMode.unrestricted));
      WebKitNavigationDelegate delegate = WebKitNavigationDelegate(
        const PlatformNavigationDelegateCreationParams(),
      );
      unawaited(delegate.setOnPageFinished((_) => pageLoaded.complete()));
      unawaited(controller.setPlatformNavigationDelegate(delegate));

      await controller.loadRequest(
        LoadRequestParams(
          uri: Uri.parse(
            'data:text/html;charset=utf-8;base64,$audioTestBase64',
          ),
        ),
      );

      await tester.pumpWidget(Builder(
        builder: (BuildContext context) {
          return PlatformWebViewWidget(
            PlatformWebViewWidgetCreationParams(controller: controller),
          ).build(context);
        },
      ));

      await pageLoaded.future;

      bool isPaused =
          await controller.runJavaScriptReturningResult('isPaused();') as bool;
      expect(isPaused, false);

      pageLoaded = Completer<void>();
      controller = PlatformWebViewController(
        WebKitWebViewControllerCreationParams(),
      );
      unawaited(controller.setJavaScriptMode(JavaScriptMode.unrestricted));
      delegate = WebKitNavigationDelegate(
        const PlatformNavigationDelegateCreationParams(),
      );
      unawaited(delegate.setOnPageFinished((_) => pageLoaded.complete()));
      unawaited(controller.setPlatformNavigationDelegate(delegate));
      await controller.loadRequest(
        LoadRequestParams(
          uri: Uri.parse(
            'data:text/html;charset=utf-8;base64,$audioTestBase64',
          ),
        ),
      );

      await tester.pumpWidget(Builder(
        builder: (BuildContext context) {
          return PlatformWebViewWidget(
            PlatformWebViewWidgetCreationParams(controller: controller),
          ).build(context);
        },
      ));

      await pageLoaded.future;

      isPaused =
          await controller.runJavaScriptReturningResult('isPaused();') as bool;
      expect(isPaused, true);
    });
  });

  testWidgets('getTitle', (WidgetTester tester) async {
    const String getTitleTest = '''
        <!DOCTYPE html><html>
        <head><title>Some title</title>
        </head>
        <body>
        </body>
        </html>
      ''';
    final String getTitleTestBase64 =
        base64Encode(const Utf8Encoder().convert(getTitleTest));
    final Completer<void> pageLoaded = Completer<void>();

    final PlatformWebViewController controller = PlatformWebViewController(
      const PlatformWebViewControllerCreationParams(),
    );
    unawaited(controller.setJavaScriptMode(JavaScriptMode.unrestricted));
    final PlatformNavigationDelegate delegate = PlatformNavigationDelegate(
      const PlatformNavigationDelegateCreationParams(),
    );
    unawaited(delegate.setOnPageFinished((_) => pageLoaded.complete()));
    unawaited(controller.setPlatformNavigationDelegate(delegate));

    await controller.loadRequest(
      LoadRequestParams(
        uri: Uri.parse(
          'data:text/html;charset=utf-8;base64,$getTitleTestBase64',
        ),
      ),
    );

    await tester.pumpWidget(Builder(
      builder: (BuildContext context) {
        return PlatformWebViewWidget(
          PlatformWebViewWidgetCreationParams(controller: controller),
        ).build(context);
      },
    ));

    await pageLoaded.future;

    // On at least iOS, it does not appear to be guaranteed that the native
    // code has the title when the page load completes. Execute some JavaScript
    // before checking the title to ensure that the page has been fully parsed
    // and processed.
    await controller.runJavaScript('1;');

    final String? title = await controller.getTitle();
    expect(title, 'Some title');
  });

  group('Programmatic Scroll', () {
    testWidgets('setAndGetAndListenScrollPosition',
        (WidgetTester tester) async {
      const String scrollTestPage = '''
        <!DOCTYPE html>
        <html>
          <head>
            <style>
              body {
                height: 100%;
                width: 100%;
              }
              #container{
                width:5000px;
                height:5000px;
            }
            </style>
          </head>
          <body>
            <div id="container"/>
          </body>
        </html>
      ''';

      final String scrollTestPageBase64 =
          base64Encode(const Utf8Encoder().convert(scrollTestPage));

      final Completer<void> pageLoaded = Completer<void>();
      ScrollPositionChange? recordedPosition;
      final PlatformWebViewController controller = PlatformWebViewController(
        const PlatformWebViewControllerCreationParams(),
      );
      unawaited(controller.setJavaScriptMode(JavaScriptMode.unrestricted));
      final PlatformNavigationDelegate delegate = PlatformNavigationDelegate(
        const PlatformNavigationDelegateCreationParams(),
      );
      unawaited(delegate.setOnPageFinished((_) => pageLoaded.complete()));
      unawaited(controller.setPlatformNavigationDelegate(delegate));
      unawaited(controller.setOnScrollPositionChange(
          (ScrollPositionChange scrollPositionChange) {
        recordedPosition = scrollPositionChange;
      }));

      await controller.loadRequest(
        LoadRequestParams(
          uri: Uri.parse(
            'data:text/html;charset=utf-8;base64,$scrollTestPageBase64',
          ),
        ),
      );

      await tester.pumpWidget(Builder(
        builder: (BuildContext context) {
          return PlatformWebViewWidget(
            PlatformWebViewWidgetCreationParams(controller: controller),
          ).build(context);
        },
      ));

      await pageLoaded.future;

      await tester.pumpAndSettle(const Duration(seconds: 3));

      Offset scrollPos = await controller.getScrollPosition();

      // Check scrollTo()
      const int X_SCROLL = 123;
      const int Y_SCROLL = 321;
      // Get the initial position; this ensures that scrollTo is actually
      // changing something, but also gives the native view's scroll position
      // time to settle.
      expect(scrollPos.dx, isNot(X_SCROLL));
      expect(scrollPos.dy, isNot(Y_SCROLL));
<<<<<<< HEAD
      expect(recordedPosition, null);
=======
      expect(recordedPosition?.x, isNot(X_SCROLL));
      expect(recordedPosition?.y, isNot(Y_SCROLL));
>>>>>>> 90baeee9

      await controller.scrollTo(X_SCROLL, Y_SCROLL);
      scrollPos = await controller.getScrollPosition();
      expect(scrollPos.dx, X_SCROLL);
      expect(scrollPos.dy, Y_SCROLL);
      expect(recordedPosition?.x, X_SCROLL);
      expect(recordedPosition?.y, Y_SCROLL);

      // Check scrollBy() (on top of scrollTo())
      await controller.scrollBy(X_SCROLL, Y_SCROLL);
      scrollPos = await controller.getScrollPosition();
      expect(scrollPos.dx, X_SCROLL * 2);
      expect(scrollPos.dy, Y_SCROLL * 2);
      expect(recordedPosition?.x, X_SCROLL * 2);
      expect(recordedPosition?.y, Y_SCROLL * 2);
    });
  });

  group('NavigationDelegate', () {
    const String blankPage = '<!DOCTYPE html><head></head><body></body></html>';
    final String blankPageEncoded = 'data:text/html;charset=utf-8;base64,'
        '${base64Encode(const Utf8Encoder().convert(blankPage))}';

    testWidgets('can allow requests', (WidgetTester tester) async {
      Completer<void> pageLoaded = Completer<void>();

      final PlatformWebViewController controller = PlatformWebViewController(
        const PlatformWebViewControllerCreationParams(),
      );
      unawaited(controller.setJavaScriptMode(JavaScriptMode.unrestricted));
      final PlatformNavigationDelegate delegate = PlatformNavigationDelegate(
        const PlatformNavigationDelegateCreationParams(),
      );
      unawaited(delegate.setOnPageFinished((_) => pageLoaded.complete()));
      unawaited(
        delegate.setOnNavigationRequest((NavigationRequest navigationRequest) {
          return (navigationRequest.url.contains('youtube.com'))
              ? NavigationDecision.prevent
              : NavigationDecision.navigate;
        }),
      );
      unawaited(controller.setPlatformNavigationDelegate(delegate));

      await controller.loadRequest(
        LoadRequestParams(uri: Uri.parse(blankPageEncoded)),
      );

      await tester.pumpWidget(Builder(
        builder: (BuildContext context) {
          return PlatformWebViewWidget(
            PlatformWebViewWidgetCreationParams(controller: controller),
          ).build(context);
        },
      ));

      await pageLoaded.future; // Wait for initial page load.

      pageLoaded = Completer<void>();
      await controller.runJavaScript('location.href = "$secondaryUrl"');
      await pageLoaded.future;

      final String? currentUrl = await controller.currentUrl();
      expect(currentUrl, secondaryUrl);
    });

    testWidgets('onWebResourceError', (WidgetTester tester) async {
      final Completer<WebResourceError> errorCompleter =
          Completer<WebResourceError>();

      final PlatformWebViewController controller = PlatformWebViewController(
        const PlatformWebViewControllerCreationParams(),
      );
      unawaited(controller.setJavaScriptMode(JavaScriptMode.unrestricted));
      final PlatformNavigationDelegate delegate = PlatformNavigationDelegate(
        const PlatformNavigationDelegateCreationParams(),
      );
      unawaited(
        delegate.setOnWebResourceError((WebResourceError error) {
          errorCompleter.complete(error);
        }),
      );
      unawaited(controller.setPlatformNavigationDelegate(delegate));

      await controller.loadRequest(
        LoadRequestParams(uri: Uri.parse('https://www.notawebsite..com')),
      );

      await tester.pumpWidget(Builder(
        builder: (BuildContext context) {
          return PlatformWebViewWidget(
            PlatformWebViewWidgetCreationParams(controller: controller),
          ).build(context);
        },
      ));

      final WebResourceError error = await errorCompleter.future;
      expect(error, isNotNull);
      expect(
        error.url?.startsWith('https://www.notawebsite..com'),
        isTrue,
      );

      expect((error as WebKitWebResourceError).domain, isNotNull);
    });

    testWidgets('onWebResourceError is not called with valid url',
        (WidgetTester tester) async {
      final Completer<WebResourceError> errorCompleter =
          Completer<WebResourceError>();
      final Completer<void> pageFinishCompleter = Completer<void>();

      final PlatformWebViewController controller = PlatformWebViewController(
        const PlatformWebViewControllerCreationParams(),
      );
      unawaited(controller.setJavaScriptMode(JavaScriptMode.unrestricted));
      final PlatformNavigationDelegate delegate = PlatformNavigationDelegate(
        const PlatformNavigationDelegateCreationParams(),
      );
      unawaited(
        delegate.setOnPageFinished((_) => pageFinishCompleter.complete()),
      );
      unawaited(
        delegate.setOnWebResourceError((WebResourceError error) {
          errorCompleter.complete(error);
        }),
      );
      unawaited(controller.setPlatformNavigationDelegate(delegate));
      await controller.loadRequest(
        LoadRequestParams(
          uri: Uri.parse(
            'data:text/html;charset=utf-8;base64,PCFET0NUWVBFIGh0bWw+',
          ),
        ),
      );

      await tester.pumpWidget(Builder(
        builder: (BuildContext context) {
          return PlatformWebViewWidget(
            PlatformWebViewWidgetCreationParams(controller: controller),
          ).build(context);
        },
      ));

      expect(errorCompleter.future, doesNotComplete);
      await pageFinishCompleter.future;
    });

    testWidgets(
      'onWebResourceError only called for main frame',
      (WidgetTester tester) async {
        const String iframeTest = '''
          <!DOCTYPE html>
          <html>
          <head>
            <title>WebResourceError test</title>
          </head>
          <body>
            <iframe src="https://notawebsite..com"></iframe>
          </body>
          </html>
         ''';
        final String iframeTestBase64 =
            base64Encode(const Utf8Encoder().convert(iframeTest));

        final Completer<WebResourceError> errorCompleter =
            Completer<WebResourceError>();
        final Completer<void> pageFinishCompleter = Completer<void>();

        final PlatformWebViewController controller = PlatformWebViewController(
          const PlatformWebViewControllerCreationParams(),
        );
        unawaited(controller.setJavaScriptMode(JavaScriptMode.unrestricted));
        final PlatformNavigationDelegate delegate = PlatformNavigationDelegate(
          const PlatformNavigationDelegateCreationParams(),
        );
        unawaited(
          delegate.setOnPageFinished((_) => pageFinishCompleter.complete()),
        );
        unawaited(
          delegate.setOnWebResourceError((WebResourceError error) {
            errorCompleter.complete(error);
          }),
        );
        unawaited(controller.setPlatformNavigationDelegate(delegate));
        await controller.loadRequest(
          LoadRequestParams(
            uri: Uri.parse(
              'data:text/html;charset=utf-8;base64,$iframeTestBase64',
            ),
          ),
        );

        await tester.pumpWidget(Builder(
          builder: (BuildContext context) {
            return PlatformWebViewWidget(
              PlatformWebViewWidgetCreationParams(controller: controller),
            ).build(context);
          },
        ));

        expect(errorCompleter.future, doesNotComplete);
        await pageFinishCompleter.future;
      },
    );

    testWidgets('can block requests', (WidgetTester tester) async {
      Completer<void> pageLoaded = Completer<void>();

      final PlatformWebViewController controller = PlatformWebViewController(
        const PlatformWebViewControllerCreationParams(),
      );
      unawaited(controller.setJavaScriptMode(JavaScriptMode.unrestricted));
      final PlatformNavigationDelegate delegate = PlatformNavigationDelegate(
        const PlatformNavigationDelegateCreationParams(),
      );
      unawaited(delegate.setOnPageFinished((_) => pageLoaded.complete()));
      unawaited(delegate
          .setOnNavigationRequest((NavigationRequest navigationRequest) {
        return (navigationRequest.url.contains('youtube.com'))
            ? NavigationDecision.prevent
            : NavigationDecision.navigate;
      }));
      unawaited(controller.setPlatformNavigationDelegate(delegate));

      await controller
          .loadRequest(LoadRequestParams(uri: Uri.parse(blankPageEncoded)));

      await tester.pumpWidget(Builder(
        builder: (BuildContext context) {
          return PlatformWebViewWidget(
            PlatformWebViewWidgetCreationParams(controller: controller),
          ).build(context);
        },
      ));

      await pageLoaded.future; // Wait for initial page load.

      pageLoaded = Completer<void>();
      await controller
          .runJavaScript('location.href = "https://www.youtube.com/"');

      // There should never be any second page load, since our new URL is
      // blocked. Still wait for a potential page change for some time in order
      // to give the test a chance to fail.
      await pageLoaded.future
          .timeout(const Duration(milliseconds: 500), onTimeout: () => '');
      final String? currentUrl = await controller.currentUrl();
      expect(currentUrl, isNot(contains('youtube.com')));
    });

    testWidgets('supports asynchronous decisions', (WidgetTester tester) async {
      Completer<void> pageLoaded = Completer<void>();

      final PlatformWebViewController controller = PlatformWebViewController(
        const PlatformWebViewControllerCreationParams(),
      );
      unawaited(controller.setJavaScriptMode(JavaScriptMode.unrestricted));
      final PlatformNavigationDelegate delegate = PlatformNavigationDelegate(
        const PlatformNavigationDelegateCreationParams(),
      );
      unawaited(delegate.setOnPageFinished((_) => pageLoaded.complete()));
      unawaited(delegate
          .setOnNavigationRequest((NavigationRequest navigationRequest) async {
        NavigationDecision decision = NavigationDecision.prevent;
        decision = await Future<NavigationDecision>.delayed(
            const Duration(milliseconds: 10),
            () => NavigationDecision.navigate);
        return decision;
      }));
      unawaited(controller.setPlatformNavigationDelegate(delegate));
      await controller
          .loadRequest(LoadRequestParams(uri: Uri.parse(blankPageEncoded)));

      await tester.pumpWidget(Builder(
        builder: (BuildContext context) {
          return PlatformWebViewWidget(
            PlatformWebViewWidgetCreationParams(controller: controller),
          ).build(context);
        },
      ));

      await pageLoaded.future; // Wait for initial page load.

      pageLoaded = Completer<void>();
      await controller.runJavaScript('location.href = "$secondaryUrl"');

      await pageLoaded.future; // Wait for second page to load.
      final String? currentUrl = await controller.currentUrl();
      expect(currentUrl, secondaryUrl);
    });

    testWidgets('can receive url changes', (WidgetTester tester) async {
      final Completer<void> pageLoaded = Completer<void>();

      final PlatformWebViewController controller = PlatformWebViewController(
        const PlatformWebViewControllerCreationParams(),
      );
      unawaited(controller.setJavaScriptMode(JavaScriptMode.unrestricted));
      final PlatformNavigationDelegate delegate = PlatformNavigationDelegate(
        const PlatformNavigationDelegateCreationParams(),
      );
      unawaited(delegate.setOnPageFinished((_) => pageLoaded.complete()));
      unawaited(controller.setPlatformNavigationDelegate(delegate));
      await controller
          .loadRequest(LoadRequestParams(uri: Uri.parse(blankPageEncoded)));

      await tester.pumpWidget(Builder(
        builder: (BuildContext context) {
          return PlatformWebViewWidget(
            PlatformWebViewWidgetCreationParams(controller: controller),
          ).build(context);
        },
      ));

      await pageLoaded.future;
      await delegate.setOnPageFinished((_) {});

      final Completer<String> urlChangeCompleter = Completer<String>();
      await delegate.setOnUrlChange((UrlChange change) {
        urlChangeCompleter.complete(change.url);
      });

      await controller.runJavaScript('location.href = "$primaryUrl"');

      await expectLater(urlChangeCompleter.future, completion(primaryUrl));
    });

    testWidgets('can receive updates to history state',
        (WidgetTester tester) async {
      final Completer<void> pageLoaded = Completer<void>();

      final PlatformWebViewController controller = PlatformWebViewController(
        const PlatformWebViewControllerCreationParams(),
      );
      unawaited(controller.setJavaScriptMode(JavaScriptMode.unrestricted));
      final PlatformNavigationDelegate delegate = PlatformNavigationDelegate(
        const PlatformNavigationDelegateCreationParams(),
      );
      unawaited(delegate.setOnPageFinished((_) => pageLoaded.complete()));
      unawaited(controller.setPlatformNavigationDelegate(delegate));
      await controller
          .loadRequest(LoadRequestParams(uri: Uri.parse(primaryUrl)));

      await tester.pumpWidget(Builder(
        builder: (BuildContext context) {
          return PlatformWebViewWidget(
            PlatformWebViewWidgetCreationParams(controller: controller),
          ).build(context);
        },
      ));

      await pageLoaded.future;
      await delegate.setOnPageFinished((_) {});

      final Completer<String> urlChangeCompleter = Completer<String>();
      await delegate.setOnUrlChange((UrlChange change) {
        urlChangeCompleter.complete(change.url);
      });

      await controller.runJavaScript(
        'window.history.pushState({}, "", "secondary.txt");',
      );

      await expectLater(urlChangeCompleter.future, completion(secondaryUrl));
    });
  });

  testWidgets('can receive HTTP basic auth requests',
      (WidgetTester tester) async {
    final Completer<void> authRequested = Completer<void>();
    final PlatformWebViewController controller = PlatformWebViewController(
      const PlatformWebViewControllerCreationParams(),
    );

    final PlatformNavigationDelegate navigationDelegate =
        PlatformNavigationDelegate(
      const PlatformNavigationDelegateCreationParams(),
    );
    await navigationDelegate.setOnHttpAuthRequest(
        (HttpAuthRequest request) => authRequested.complete());
    await controller.setPlatformNavigationDelegate(navigationDelegate);

    // Clear cache so that the auth request is always received and we don't get
    // a cached response.
    await controller.clearCache();

    await tester.pumpWidget(
      Builder(
        builder: (BuildContext context) {
          return PlatformWebViewWidget(
            WebKitWebViewWidgetCreationParams(controller: controller),
          ).build(context);
        },
      ),
    );

    await controller.loadRequest(
      LoadRequestParams(uri: Uri.parse(basicAuthUrl)),
    );

    await expectLater(authRequested.future, completes);
  });

  testWidgets('can reply to HTTP basic auth requests',
      (WidgetTester tester) async {
    final Completer<void> pageFinished = Completer<void>();
    final PlatformWebViewController controller = PlatformWebViewController(
      const PlatformWebViewControllerCreationParams(),
    );

    final PlatformNavigationDelegate navigationDelegate =
        PlatformNavigationDelegate(
      const PlatformNavigationDelegateCreationParams(),
    );
    await navigationDelegate.setOnPageFinished((_) => pageFinished.complete());
    await navigationDelegate.setOnHttpAuthRequest(
      (HttpAuthRequest request) => request.onProceed(
        const WebViewCredential(user: 'user', password: 'password'),
      ),
    );
    await controller.setPlatformNavigationDelegate(navigationDelegate);

    // Clear cache so that the auth request is always received and we don't get
    // a cached response.
    await controller.clearCache();

    await tester.pumpWidget(
      Builder(
        builder: (BuildContext context) {
          return PlatformWebViewWidget(
            WebKitWebViewWidgetCreationParams(controller: controller),
          ).build(context);
        },
      ),
    );

    await controller.loadRequest(
      LoadRequestParams(uri: Uri.parse(basicAuthUrl)),
    );

    await expectLater(pageFinished.future, completes);
  });

  testWidgets('launches with gestureNavigationEnabled on iOS',
      (WidgetTester tester) async {
    final WebKitWebViewController controller = WebKitWebViewController(
      WebKitWebViewControllerCreationParams(),
    );
    unawaited(controller.setAllowsBackForwardNavigationGestures(true));
    await controller.loadRequest(LoadRequestParams(uri: Uri.parse(primaryUrl)));

    await tester.pumpWidget(Builder(
      builder: (BuildContext context) {
        return PlatformWebViewWidget(
          PlatformWebViewWidgetCreationParams(controller: controller),
        ).build(context);
      },
    ));

    final String? currentUrl = await controller.currentUrl();
    expect(currentUrl, primaryUrl);
  });

  testWidgets('target _blank opens in same window',
      (WidgetTester tester) async {
    final Completer<void> pageLoaded = Completer<void>();

    final PlatformWebViewController controller = PlatformWebViewController(
      WebKitWebViewControllerCreationParams(),
    );
    unawaited(controller.setJavaScriptMode(JavaScriptMode.unrestricted));
    final PlatformNavigationDelegate delegate = PlatformNavigationDelegate(
      const PlatformNavigationDelegateCreationParams(),
    );
    unawaited(delegate.setOnPageFinished((_) => pageLoaded.complete()));
    unawaited(controller.setPlatformNavigationDelegate(delegate));

    await controller.runJavaScript('window.open("$primaryUrl", "_blank")');

    await tester.pumpWidget(Builder(
      builder: (BuildContext context) {
        return PlatformWebViewWidget(
          PlatformWebViewWidgetCreationParams(controller: controller),
        ).build(context);
      },
    ));

    await pageLoaded.future;
    final String? currentUrl = await controller.currentUrl();
    expect(currentUrl, primaryUrl);
  });

  testWidgets(
    'can open new window and go back',
    (WidgetTester tester) async {
      Completer<void> pageLoaded = Completer<void>();

      final PlatformWebViewController controller = PlatformWebViewController(
        const PlatformWebViewControllerCreationParams(),
      );
      unawaited(controller.setJavaScriptMode(JavaScriptMode.unrestricted));
      final PlatformNavigationDelegate delegate = PlatformNavigationDelegate(
        const PlatformNavigationDelegateCreationParams(),
      );
      unawaited(delegate.setOnPageFinished((_) => pageLoaded.complete()));
      unawaited(controller.setPlatformNavigationDelegate(delegate));
      await controller
          .loadRequest(LoadRequestParams(uri: Uri.parse(primaryUrl)));

      await tester.pumpWidget(Builder(
        builder: (BuildContext context) {
          return PlatformWebViewWidget(
            PlatformWebViewWidgetCreationParams(controller: controller),
          ).build(context);
        },
      ));

      expect(controller.currentUrl(), completion(primaryUrl));
      await pageLoaded.future;
      pageLoaded = Completer<void>();

      await controller.runJavaScript('window.open("$secondaryUrl")');
      await pageLoaded.future;
      pageLoaded = Completer<void>();
      expect(controller.currentUrl(), completion(secondaryUrl));

      expect(controller.canGoBack(), completion(true));
      await controller.goBack();
      await pageLoaded.future;
      await expectLater(controller.currentUrl(), completion(primaryUrl));
    },
  );

  testWidgets('can receive JavaScript alert dialogs',
      (WidgetTester tester) async {
    final PlatformWebViewController controller = PlatformWebViewController(
      const PlatformWebViewControllerCreationParams(),
    );

    final Completer<String> alertMessage = Completer<String>();
    unawaited(controller.setOnJavaScriptAlertDialog(
      (JavaScriptAlertDialogRequest request) async {
        alertMessage.complete(request.message);
      },
    ));

    unawaited(controller.setJavaScriptMode(JavaScriptMode.unrestricted));
    unawaited(
      controller.loadRequest(LoadRequestParams(uri: Uri.parse(primaryUrl))),
    );

    await tester.pumpWidget(Builder(
      builder: (BuildContext context) {
        return PlatformWebViewWidget(
          PlatformWebViewWidgetCreationParams(controller: controller),
        ).build(context);
      },
    ));

    await controller.runJavaScript('alert("alert message")');
    await expectLater(alertMessage.future, completion('alert message'));
  });

  testWidgets('can receive JavaScript confirm dialogs',
      (WidgetTester tester) async {
    final PlatformWebViewController controller = PlatformWebViewController(
      const PlatformWebViewControllerCreationParams(),
    );

    final Completer<String> confirmMessage = Completer<String>();
    unawaited(controller.setOnJavaScriptConfirmDialog(
      (JavaScriptConfirmDialogRequest request) async {
        confirmMessage.complete(request.message);
        return true;
      },
    ));

    unawaited(controller.setJavaScriptMode(JavaScriptMode.unrestricted));
    unawaited(
      controller.loadRequest(LoadRequestParams(uri: Uri.parse(primaryUrl))),
    );

    await tester.pumpWidget(Builder(
      builder: (BuildContext context) {
        return PlatformWebViewWidget(
          PlatformWebViewWidgetCreationParams(controller: controller),
        ).build(context);
      },
    ));

    await controller.runJavaScript('confirm("confirm message")');
    await expectLater(confirmMessage.future, completion('confirm message'));
  });

  testWidgets('can receive JavaScript prompt dialogs',
      (WidgetTester tester) async {
    final PlatformWebViewController controller = PlatformWebViewController(
      const PlatformWebViewControllerCreationParams(),
    );

    unawaited(controller.setOnJavaScriptTextInputDialog(
      (JavaScriptTextInputDialogRequest request) async {
        return 'return message';
      },
    ));

    unawaited(controller.setJavaScriptMode(JavaScriptMode.unrestricted));
    unawaited(
      controller.loadRequest(LoadRequestParams(uri: Uri.parse(primaryUrl))),
    );

    await tester.pumpWidget(Builder(
      builder: (BuildContext context) {
        return PlatformWebViewWidget(
          PlatformWebViewWidgetCreationParams(controller: controller),
        ).build(context);
      },
    ));

    final Object promptResponse = await controller.runJavaScriptReturningResult(
      'prompt("input message", "default text")',
    );
    expect(promptResponse, 'return message');
  });

  group('Logging', () {
    testWidgets('can receive console log messages',
        (WidgetTester tester) async {
      const String testPage = '''
          <!DOCTYPE html>
          <html>
          <head>
            <title>WebResourceError test</title>
          </head>
          <body onload="console.debug('Debug message')">
            <p>Test page</p>
          </body>
          </html>
         ''';

      final Completer<String> debugMessageReceived = Completer<String>();
      final PlatformWebViewController controller = PlatformWebViewController(
        const PlatformWebViewControllerCreationParams(),
      );
      unawaited(controller.setJavaScriptMode(JavaScriptMode.unrestricted));

      await controller
          .setOnConsoleMessage((JavaScriptConsoleMessage consoleMessage) {
        debugMessageReceived
            .complete('${consoleMessage.level.name}:${consoleMessage.message}');
      });

      await controller.loadHtmlString(testPage);

      await tester.pumpWidget(Builder(
        builder: (BuildContext context) {
          return PlatformWebViewWidget(
            PlatformWebViewWidgetCreationParams(controller: controller),
          ).build(context);
        },
      ));

      await expectLater(
          debugMessageReceived.future, completion('debug:Debug message'));
    });
  });
}

class ResizableWebView extends StatefulWidget {
  const ResizableWebView({
    super.key,
    required this.onResize,
    required this.onPageFinished,
  });

  final VoidCallback onResize;
  final VoidCallback onPageFinished;

  @override
  State<StatefulWidget> createState() => ResizableWebViewState();
}

class ResizableWebViewState extends State<ResizableWebView> {
  late final PlatformWebViewController controller = PlatformWebViewController(
    const PlatformWebViewControllerCreationParams(),
  )
    ..setJavaScriptMode(JavaScriptMode.unrestricted)
    ..setPlatformNavigationDelegate(
      WebKitNavigationDelegate(
        const WebKitNavigationDelegateCreationParams(),
      )..setOnPageFinished((_) => widget.onPageFinished()),
    )
    ..addJavaScriptChannel(
      JavaScriptChannelParams(
        name: 'Resize',
        onMessageReceived: (_) {
          widget.onResize();
        },
      ),
    )
    ..loadRequest(
      LoadRequestParams(
        uri: Uri.parse(
          'data:text/html;charset=utf-8;base64,${base64Encode(const Utf8Encoder().convert(resizePage))}',
        ),
      ),
    );

  double webViewWidth = 200;
  double webViewHeight = 200;

  static const String resizePage = '''
        <!DOCTYPE html><html>
        <head><title>Resize test</title>
          <script type="text/javascript">
            function onResize() {
              Resize.postMessage("resize");
            }
            function onLoad() {
              window.onresize = onResize;
            }
          </script>
        </head>
        <body onload="onLoad();" bgColor="blue">
        </body>
        </html>
      ''';

  @override
  Widget build(BuildContext context) {
    return Directionality(
      textDirection: TextDirection.ltr,
      child: Column(
        children: <Widget>[
          SizedBox(
            width: webViewWidth,
            height: webViewHeight,
            child: PlatformWebViewWidget(
              PlatformWebViewWidgetCreationParams(controller: controller),
            ).build(context),
          ),
          TextButton(
            key: const Key('resizeButton'),
            onPressed: () {
              setState(() {
                webViewWidth += 100.0;
                webViewHeight += 100.0;
              });
            },
            child: const Text('ResizeButton'),
          ),
        ],
      ),
    );
  }
}

class CopyableObjectWithCallback with Copyable {
  CopyableObjectWithCallback(this.callback);

  final VoidCallback callback;

  @override
  CopyableObjectWithCallback copy() {
    return CopyableObjectWithCallback(callback);
  }
}

class ClassWithCallbackClass {
  ClassWithCallbackClass() {
    callbackClass = CopyableObjectWithCallback(
      withWeakReferenceTo(
        this,
        (WeakReference<ClassWithCallbackClass> weakReference) {
          return () {
            // Weak reference to `this` in callback.
            // ignore: unnecessary_statements
            weakReference;
          };
        },
      ),
    );
  }

  late final CopyableObjectWithCallback callbackClass;
}<|MERGE_RESOLUTION|>--- conflicted
+++ resolved
@@ -780,12 +780,8 @@
       // time to settle.
       expect(scrollPos.dx, isNot(X_SCROLL));
       expect(scrollPos.dy, isNot(Y_SCROLL));
-<<<<<<< HEAD
-      expect(recordedPosition, null);
-=======
       expect(recordedPosition?.x, isNot(X_SCROLL));
       expect(recordedPosition?.y, isNot(Y_SCROLL));
->>>>>>> 90baeee9
 
       await controller.scrollTo(X_SCROLL, Y_SCROLL);
       scrollPos = await controller.getScrollPosition();
