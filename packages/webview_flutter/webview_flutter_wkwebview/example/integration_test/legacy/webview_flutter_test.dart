// Copyright 2013 The Flutter Authors. All rights reserved.
// Use of this source code is governed by a BSD-style license that can be
// found in the LICENSE file.

// This test is run using `flutter drive` by the CI (see /script/tool/README.md
// in this repository for details on driving that tooling manually), but can
// also be run using `flutter test` directly during development.

import 'dart:async';
import 'dart:convert';
import 'dart:io';

import 'package:flutter/foundation.dart';
import 'package:flutter/material.dart';
import 'package:flutter/services.dart';
import 'package:flutter_test/flutter_test.dart';
import 'package:integration_test/integration_test.dart';
import 'package:webview_flutter_platform_interface/src/webview_flutter_platform_interface_legacy.dart';
import 'package:webview_flutter_wkwebview/src/common/weak_reference_utils.dart';
import 'package:webview_flutter_wkwebview/src/common/web_kit.g.dart';
import 'package:webview_flutter_wkwebview_example/legacy/navigation_decision.dart';
import 'package:webview_flutter_wkwebview_example/legacy/navigation_request.dart';
import 'package:webview_flutter_wkwebview_example/legacy/web_view.dart';

// TODO(bparrishMines): Remove once https://github.com/flutter/flutter/issues/154676
// is fixed.
const bool skipOnIosFor154676 = true;

Future<void> main() async {
  IntegrationTestWidgetsFlutterBinding.ensureInitialized();

  final HttpServer server =
      await HttpServer.bind(InternetAddress.loopbackIPv4, 0);
  unawaited(server.forEach((HttpRequest request) {
    if (request.uri.path == '/hello.txt') {
      request.response.writeln('Hello, world.');
    } else if (request.uri.path == '/secondary.txt') {
      request.response.writeln('How are you today?');
    } else if (request.uri.path == '/headers') {
      request.response.writeln('${request.headers}');
    } else if (request.uri.path == '/favicon.ico') {
      request.response.statusCode = HttpStatus.notFound;
    } else {
      fail('unexpected request: ${request.method} ${request.uri}');
    }
    request.response.close();
  }));
  final String prefixUrl = 'http://${server.address.address}:${server.port}';
  final String primaryUrl = '$prefixUrl/hello.txt';
  final String secondaryUrl = '$prefixUrl/secondary.txt';
  final String headersUrl = '$prefixUrl/headers';

  testWidgets('initialUrl', (WidgetTester tester) async {
    final Completer<WebViewController> controllerCompleter =
        Completer<WebViewController>();
    final Completer<void> pageFinishedCompleter = Completer<void>();
    await tester.pumpWidget(
      Directionality(
        textDirection: TextDirection.ltr,
        child: WebView(
          key: GlobalKey(),
          initialUrl: primaryUrl,
          onWebViewCreated: (WebViewController controller) {
            controllerCompleter.complete(controller);
          },
          onPageFinished: pageFinishedCompleter.complete,
        ),
      ),
    );

    final WebViewController controller = await controllerCompleter.future;
    await pageFinishedCompleter.future;

    final String? currentUrl = await controller.currentUrl();
    expect(currentUrl, primaryUrl);
  });

  testWidgets(
      'withWeakRefenceTo allows encapsulating class to be garbage collected',
      (WidgetTester tester) async {
    final Completer<int> gcCompleter = Completer<int>();
    final PigeonInstanceManager instanceManager = PigeonInstanceManager(
      onWeakReferenceRemoved: gcCompleter.complete,
    );

    ClassWithCallbackClass? instance = ClassWithCallbackClass();
    instanceManager.addHostCreatedInstance(instance.callbackClass, 0);
    instance = null;

    // Force garbage collection.
    await IntegrationTestWidgetsFlutterBinding.instance
        .watchPerformance(() async {
      await tester.pumpAndSettle();
    });

    final int gcIdentifier = await gcCompleter.future;
    expect(gcIdentifier, 0);
  }, timeout: const Timeout(Duration(seconds: 10)));

  testWidgets('loadUrl', (WidgetTester tester) async {
    final Completer<WebViewController> controllerCompleter =
        Completer<WebViewController>();
    final StreamController<String> pageLoads = StreamController<String>();
    await tester.pumpWidget(
      Directionality(
        textDirection: TextDirection.ltr,
        child: WebView(
          key: GlobalKey(),
          initialUrl: primaryUrl,
          onWebViewCreated: (WebViewController controller) {
            controllerCompleter.complete(controller);
          },
          onPageFinished: (String url) {
            pageLoads.add(url);
          },
        ),
      ),
    );
    final WebViewController controller = await controllerCompleter.future;

    await controller.loadUrl(secondaryUrl);
    await expectLater(
      pageLoads.stream.firstWhere((String url) => url == secondaryUrl),
      completion(secondaryUrl),
    );
  });

  testWidgets('evaluateJavascript', (WidgetTester tester) async {
    final Completer<WebViewController> controllerCompleter =
        Completer<WebViewController>();
    await tester.pumpWidget(
      Directionality(
        textDirection: TextDirection.ltr,
        child: WebView(
          key: GlobalKey(),
          initialUrl: primaryUrl,
          onWebViewCreated: (WebViewController controller) {
            controllerCompleter.complete(controller);
          },
          javascriptMode: JavascriptMode.unrestricted,
        ),
      ),
    );
    final WebViewController controller = await controllerCompleter.future;
    final String result = await controller.evaluateJavascript('1 + 1');
    expect(result, equals('2'));
  });

  testWidgets('loadUrl with headers', (WidgetTester tester) async {
    final Completer<WebViewController> controllerCompleter =
        Completer<WebViewController>();
    final StreamController<String> pageStarts = StreamController<String>();
    final StreamController<String> pageLoads = StreamController<String>();
    await tester.pumpWidget(
      Directionality(
        textDirection: TextDirection.ltr,
        child: WebView(
          key: GlobalKey(),
          initialUrl: primaryUrl,
          onWebViewCreated: (WebViewController controller) {
            controllerCompleter.complete(controller);
          },
          javascriptMode: JavascriptMode.unrestricted,
          onPageStarted: (String url) {
            pageStarts.add(url);
          },
          onPageFinished: (String url) {
            pageLoads.add(url);
          },
        ),
      ),
    );
    final WebViewController controller = await controllerCompleter.future;
    final Map<String, String> headers = <String, String>{
      'test_header': 'flutter_test_header'
    };
    await controller.loadUrl(headersUrl, headers: headers);

    await pageStarts.stream.firstWhere((String url) => url == headersUrl);
    await pageLoads.stream.firstWhere((String url) => url == headersUrl);

    final String content = await controller
        .runJavascriptReturningResult('document.documentElement.innerText');
    expect(content.contains('flutter_test_header'), isTrue);
  });

  testWidgets('JavascriptChannel', (WidgetTester tester) async {
    final Completer<WebViewController> controllerCompleter =
        Completer<WebViewController>();
    final Completer<void> pageStarted = Completer<void>();
    final Completer<void> pageLoaded = Completer<void>();
    final Completer<String> channelCompleter = Completer<String>();
    await tester.pumpWidget(
      Directionality(
        textDirection: TextDirection.ltr,
        child: WebView(
          key: GlobalKey(),
          // This is the data URL for: '<!DOCTYPE html>'
          initialUrl:
              'data:text/html;charset=utf-8;base64,PCFET0NUWVBFIGh0bWw+',
          onWebViewCreated: (WebViewController controller) {
            controllerCompleter.complete(controller);
          },
          javascriptMode: JavascriptMode.unrestricted,
          javascriptChannels: <JavascriptChannel>{
            JavascriptChannel(
              name: 'Echo',
              onMessageReceived: (JavascriptMessage message) {
                channelCompleter.complete(message.message);
              },
            ),
          },
          onPageStarted: (String url) {
            pageStarted.complete(null);
          },
          onPageFinished: (String url) {
            pageLoaded.complete(null);
          },
        ),
      ),
    );
    final WebViewController controller = await controllerCompleter.future;
    await pageStarted.future;
    await pageLoaded.future;

    expect(channelCompleter.isCompleted, isFalse);
    await controller.runJavascript('Echo.postMessage("hello");');

    await expectLater(channelCompleter.future, completion('hello'));
  });

  testWidgets('resize webview', (WidgetTester tester) async {
    final Completer<void> buttonTapResizeCompleter = Completer<void>();
    final Completer<void> onPageFinished = Completer<void>();

    bool resizeButtonTapped = false;
    await tester.pumpWidget(ResizableWebView(
      onResize: (_) {
        if (resizeButtonTapped) {
          buttonTapResizeCompleter.complete();
        }
      },
      onPageFinished: () => onPageFinished.complete(),
    ));
    await onPageFinished.future;

    resizeButtonTapped = true;
    await tester.tap(find.byKey(const ValueKey<String>('resizeButton')));
    await tester.pumpAndSettle();
    expect(buttonTapResizeCompleter.future, completes);
  });

  testWidgets('set custom userAgent', (WidgetTester tester) async {
    final Completer<WebViewController> controllerCompleter1 =
        Completer<WebViewController>();
    final GlobalKey globalKey = GlobalKey();
    await tester.pumpWidget(
      Directionality(
        textDirection: TextDirection.ltr,
        child: WebView(
          key: globalKey,
          initialUrl: 'about:blank',
          javascriptMode: JavascriptMode.unrestricted,
          userAgent: 'Custom_User_Agent1',
          onWebViewCreated: (WebViewController controller) {
            controllerCompleter1.complete(controller);
          },
        ),
      ),
    );
    final WebViewController controller1 = await controllerCompleter1.future;
    final String customUserAgent1 = await _getUserAgent(controller1);
    expect(customUserAgent1, 'Custom_User_Agent1');
    // rebuild the WebView with a different user agent.
    await tester.pumpWidget(
      Directionality(
        textDirection: TextDirection.ltr,
        child: WebView(
          key: globalKey,
          initialUrl: 'about:blank',
          javascriptMode: JavascriptMode.unrestricted,
          userAgent: 'Custom_User_Agent2',
        ),
      ),
    );

    final String customUserAgent2 = await _getUserAgent(controller1);
    expect(customUserAgent2, 'Custom_User_Agent2');
  });

  testWidgets('use default platform userAgent after webView is rebuilt',
      (WidgetTester tester) async {
    final Completer<WebViewController> controllerCompleter =
        Completer<WebViewController>();
    final GlobalKey globalKey = GlobalKey();
    // Build the webView with no user agent to get the default platform user agent.
    await tester.pumpWidget(
      Directionality(
        textDirection: TextDirection.ltr,
        child: WebView(
          key: globalKey,
          initialUrl: primaryUrl,
          javascriptMode: JavascriptMode.unrestricted,
          onWebViewCreated: (WebViewController controller) {
            controllerCompleter.complete(controller);
          },
        ),
      ),
    );
    final WebViewController controller = await controllerCompleter.future;
    final String defaultPlatformUserAgent = await _getUserAgent(controller);
    // rebuild the WebView with a custom user agent.
    await tester.pumpWidget(
      Directionality(
        textDirection: TextDirection.ltr,
        child: WebView(
          key: globalKey,
          initialUrl: 'about:blank',
          javascriptMode: JavascriptMode.unrestricted,
          userAgent: 'Custom_User_Agent',
        ),
      ),
    );
    final String customUserAgent = await _getUserAgent(controller);
    expect(customUserAgent, 'Custom_User_Agent');
    // rebuilds the WebView with no user agent.
    await tester.pumpWidget(
      Directionality(
        textDirection: TextDirection.ltr,
        child: WebView(
          key: globalKey,
          initialUrl: 'about:blank',
          javascriptMode: JavascriptMode.unrestricted,
        ),
      ),
    );

    final String customUserAgent2 = await _getUserAgent(controller);
    expect(customUserAgent2, defaultPlatformUserAgent);
  });

  group('Video playback policy', () {
<<<<<<< HEAD
    late String videoTestBase64;
    setUpAll(() async {
      final ByteData videoData =
          await rootBundle.load('assets/sample_video.mp4');
      final String base64VideoData =
          base64Encode(Uint8List.view(videoData.buffer));
      final String videoTest = '''
        <!DOCTYPE html><html>
        <head><title>Video auto play</title>
          <script type="text/javascript">
            function play() {
              var video = document.getElementById("video");
              video.play();
              video.addEventListener('timeupdate', videoTimeUpdateHandler, false);
            }
            function videoTimeUpdateHandler(e) {
              var video = document.getElementById("video");
              VideoTestTime.postMessage(video.currentTime);
            }
            function isPaused() {
              var video = document.getElementById("video");
              return video.paused;
            }
            function isFullScreen() {
              var video = document.getElementById("video");
              return video.webkitDisplayingFullscreen;
            }
          </script>
        </head>
        <body onload="play();">
        <video controls playsinline autoplay id="video">
          <source src="data:video/mp4;charset=utf-8;base64,$base64VideoData">
        </video>
        </body>
        </html>
      ''';
      videoTestBase64 = base64Encode(const Utf8Encoder().convert(videoTest));
    });

    testWidgets(
      'Auto media playback',
      (WidgetTester tester) async {
        Completer<WebViewController> controllerCompleter =
            Completer<WebViewController>();
        Completer<void> pageLoaded = Completer<void>();
=======
    testWidgets('Auto media playback', (WidgetTester tester) async {
      final String videoTestBase64 = await getTestVideoBase64();
      Completer<WebViewController> controllerCompleter =
          Completer<WebViewController>();
      Completer<void> pageLoaded = Completer<void>();
>>>>>>> 125c117a

        await tester.pumpWidget(
          Directionality(
            textDirection: TextDirection.ltr,
            child: WebView(
              key: GlobalKey(),
              initialUrl:
                  'data:text/html;charset=utf-8;base64,$videoTestBase64',
              onWebViewCreated: (WebViewController controller) {
                controllerCompleter.complete(controller);
              },
              javascriptMode: JavascriptMode.unrestricted,
              onPageFinished: (String url) {
                pageLoaded.complete(null);
              },
              initialMediaPlaybackPolicy: AutoMediaPlaybackPolicy.always_allow,
            ),
          ),
        );
        WebViewController controller = await controllerCompleter.future;
        await pageLoaded.future;

        String isPaused =
            await controller.runJavascriptReturningResult('isPaused();');
        expect(isPaused, _webviewBool(false));

        controllerCompleter = Completer<WebViewController>();
        pageLoaded = Completer<void>();

        // We change the key to re-create a new webview as we change the initialMediaPlaybackPolicy
        await tester.pumpWidget(
          Directionality(
            textDirection: TextDirection.ltr,
            child: WebView(
              key: GlobalKey(),
              initialUrl:
                  'data:text/html;charset=utf-8;base64,$videoTestBase64',
              onWebViewCreated: (WebViewController controller) {
                controllerCompleter.complete(controller);
              },
              javascriptMode: JavascriptMode.unrestricted,
              onPageFinished: (String url) {
                pageLoaded.complete(null);
              },
            ),
          ),
        );

        controller = await controllerCompleter.future;
        await pageLoaded.future;

        isPaused = await controller.runJavascriptReturningResult('isPaused();');
        expect(isPaused, _webviewBool(true));
      },
      // Flakes on iOS: https://github.com/flutter/flutter/issues/164632
      skip: Platform.isIOS,
    );

<<<<<<< HEAD
    testWidgets(
      'Changes to initialMediaPlaybackPolicy are ignored',
      (WidgetTester tester) async {
        final Completer<WebViewController> controllerCompleter =
            Completer<WebViewController>();
        Completer<void> pageLoaded = Completer<void>();
=======
    testWidgets('Changes to initialMediaPlaybackPolicy are ignored',
        (WidgetTester tester) async {
      final String videoTestBase64 = await getTestVideoBase64();
      final Completer<WebViewController> controllerCompleter =
          Completer<WebViewController>();
      Completer<void> pageLoaded = Completer<void>();
>>>>>>> 125c117a

        final GlobalKey key = GlobalKey();
        await tester.pumpWidget(
          Directionality(
            textDirection: TextDirection.ltr,
            child: WebView(
              key: key,
              initialUrl:
                  'data:text/html;charset=utf-8;base64,$videoTestBase64',
              onWebViewCreated: (WebViewController controller) {
                controllerCompleter.complete(controller);
              },
              javascriptMode: JavascriptMode.unrestricted,
              onPageFinished: (String url) {
                pageLoaded.complete(null);
              },
              initialMediaPlaybackPolicy: AutoMediaPlaybackPolicy.always_allow,
            ),
          ),
        );
        final WebViewController controller = await controllerCompleter.future;
        await pageLoaded.future;

        String isPaused =
            await controller.runJavascriptReturningResult('isPaused();');
        expect(isPaused, _webviewBool(false));

        pageLoaded = Completer<void>();

        await tester.pumpWidget(
          Directionality(
            textDirection: TextDirection.ltr,
            child: WebView(
              key: key,
              initialUrl:
                  'data:text/html;charset=utf-8;base64,$videoTestBase64',
              onWebViewCreated: (WebViewController controller) {
                controllerCompleter.complete(controller);
              },
              javascriptMode: JavascriptMode.unrestricted,
              onPageFinished: (String url) {
                pageLoaded.complete(null);
              },
            ),
          ),
        );

        await controller.reload();

        await pageLoaded.future;

        isPaused = await controller.runJavascriptReturningResult('isPaused();');
        expect(isPaused, _webviewBool(false));
      },
      // Flakes on iOS: https://github.com/flutter/flutter/issues/164632
      skip: Platform.isIOS,
    );

    testWidgets('Video plays inline when allowsInlineMediaPlayback is true',
        (WidgetTester tester) async {
      final String videoTestBase64 = await getTestVideoBase64();
      final Completer<WebViewController> controllerCompleter =
          Completer<WebViewController>();
      final Completer<void> pageLoaded = Completer<void>();
      final Completer<void> videoPlaying = Completer<void>();

      await tester.pumpWidget(
        Directionality(
          textDirection: TextDirection.ltr,
          child: WebView(
            initialUrl: 'data:text/html;charset=utf-8;base64,$videoTestBase64',
            onWebViewCreated: (WebViewController controller) {
              controllerCompleter.complete(controller);
            },
            javascriptMode: JavascriptMode.unrestricted,
            javascriptChannels: <JavascriptChannel>{
              JavascriptChannel(
                name: 'VideoTestTime',
                onMessageReceived: (JavascriptMessage message) {
                  final double currentTime = double.parse(message.message);
                  // Let it play for at least 1 second to make sure the related video's properties are set.
                  if (currentTime > 1 && !videoPlaying.isCompleted) {
                    videoPlaying.complete(null);
                  }
                },
              ),
            },
            onPageFinished: (String url) {
              pageLoaded.complete(null);
            },
            initialMediaPlaybackPolicy: AutoMediaPlaybackPolicy.always_allow,
            allowsInlineMediaPlayback: true,
          ),
        ),
      );
      final WebViewController controller = await controllerCompleter.future;
      await pageLoaded.future;

      // Pump once to trigger the video play.
      await tester.pump();

      // Makes sure we get the correct event that indicates the video is actually playing.
      await videoPlaying.future;

      final String fullScreen =
          await controller.runJavascriptReturningResult('isFullScreen();');
      expect(fullScreen, _webviewBool(false));
    }, skip: Platform.isMacOS || skipOnIosFor154676);

    testWidgets(
        'Video plays full screen when allowsInlineMediaPlayback is false',
        (WidgetTester tester) async {
      final String videoTestBase64 = await getTestVideoBase64();
      final Completer<WebViewController> controllerCompleter =
          Completer<WebViewController>();
      final Completer<void> pageLoaded = Completer<void>();
      final Completer<void> videoPlaying = Completer<void>();

      await tester.pumpWidget(
        Directionality(
          textDirection: TextDirection.ltr,
          child: WebView(
            initialUrl: 'data:text/html;charset=utf-8;base64,$videoTestBase64',
            onWebViewCreated: (WebViewController controller) {
              controllerCompleter.complete(controller);
            },
            javascriptMode: JavascriptMode.unrestricted,
            javascriptChannels: <JavascriptChannel>{
              JavascriptChannel(
                name: 'VideoTestTime',
                onMessageReceived: (JavascriptMessage message) {
                  final double currentTime = double.parse(message.message);
                  // Let it play for at least 1 second to make sure the related video's properties are set.
                  if (currentTime > 1 && !videoPlaying.isCompleted) {
                    videoPlaying.complete(null);
                  }
                },
              ),
            },
            onPageFinished: (String url) {
              pageLoaded.complete(null);
            },
            initialMediaPlaybackPolicy: AutoMediaPlaybackPolicy.always_allow,
          ),
        ),
      );
      final WebViewController controller = await controllerCompleter.future;
      await pageLoaded.future;

      // Pump once to trigger the video play.
      await tester.pump();

      // Makes sure we get the correct event that indicates the video is actually playing.
      await videoPlaying.future;

      final String fullScreen =
          await controller.runJavascriptReturningResult('isFullScreen();');
      expect(fullScreen, _webviewBool(true));
    }, skip: Platform.isMacOS || skipOnIosFor154676);
  },
      // allowsInlineMediaPlayback has no effect on macOS.
      skip: Platform.isMacOS);

  group('Audio playback policy', () {
    late String audioTestBase64;
    setUpAll(() async {
      final ByteData audioData =
          await rootBundle.load('assets/sample_audio.ogg');
      final String base64AudioData =
          base64Encode(Uint8List.view(audioData.buffer));
      final String audioTest = '''
        <!DOCTYPE html><html>
        <head><title>Audio auto play</title>
          <script type="text/javascript">
            function play() {
              var audio = document.getElementById("audio");
              audio.play();
            }
            function isPaused() {
              var audio = document.getElementById("audio");
              return audio.paused;
            }
          </script>
        </head>
        <body onload="play();">
        <audio controls id="audio">
          <source src="data:audio/ogg;charset=utf-8;base64,$base64AudioData">
        </audio>
        </body>
        </html>
      ''';
      audioTestBase64 = base64Encode(const Utf8Encoder().convert(audioTest));
    });

    testWidgets('Auto media playback', (WidgetTester tester) async {
      Completer<WebViewController> controllerCompleter =
          Completer<WebViewController>();
      Completer<void> pageStarted = Completer<void>();
      Completer<void> pageLoaded = Completer<void>();

      await tester.pumpWidget(
        Directionality(
          textDirection: TextDirection.ltr,
          child: WebView(
            key: GlobalKey(),
            initialUrl: 'data:text/html;charset=utf-8;base64,$audioTestBase64',
            onWebViewCreated: (WebViewController controller) {
              controllerCompleter.complete(controller);
            },
            javascriptMode: JavascriptMode.unrestricted,
            onPageStarted: (String url) {
              pageStarted.complete(null);
            },
            onPageFinished: (String url) {
              pageLoaded.complete(null);
            },
            initialMediaPlaybackPolicy: AutoMediaPlaybackPolicy.always_allow,
          ),
        ),
      );
      WebViewController controller = await controllerCompleter.future;
      await pageStarted.future;
      await pageLoaded.future;

      String isPaused =
          await controller.runJavascriptReturningResult('isPaused();');
      expect(isPaused, _webviewBool(false));

      controllerCompleter = Completer<WebViewController>();
      pageStarted = Completer<void>();
      pageLoaded = Completer<void>();

      // We change the key to re-create a new webview as we change the initialMediaPlaybackPolicy
      await tester.pumpWidget(
        Directionality(
          textDirection: TextDirection.ltr,
          child: WebView(
            key: GlobalKey(),
            initialUrl: 'data:text/html;charset=utf-8;base64,$audioTestBase64',
            onWebViewCreated: (WebViewController controller) {
              controllerCompleter.complete(controller);
            },
            javascriptMode: JavascriptMode.unrestricted,
            onPageStarted: (String url) {
              pageStarted.complete(null);
            },
            onPageFinished: (String url) {
              pageLoaded.complete(null);
            },
          ),
        ),
      );

      controller = await controllerCompleter.future;
      await pageStarted.future;
      await pageLoaded.future;

      isPaused = await controller.runJavascriptReturningResult('isPaused();');
      expect(isPaused, _webviewBool(true));
    });

    testWidgets('Changes to initialMediaPlaybackPolicy are ignored',
        (WidgetTester tester) async {
      final Completer<WebViewController> controllerCompleter =
          Completer<WebViewController>();
      Completer<void> pageStarted = Completer<void>();
      Completer<void> pageLoaded = Completer<void>();

      final GlobalKey key = GlobalKey();
      await tester.pumpWidget(
        Directionality(
          textDirection: TextDirection.ltr,
          child: WebView(
            key: key,
            initialUrl: 'data:text/html;charset=utf-8;base64,$audioTestBase64',
            onWebViewCreated: (WebViewController controller) {
              controllerCompleter.complete(controller);
            },
            javascriptMode: JavascriptMode.unrestricted,
            onPageStarted: (String url) {
              pageStarted.complete(null);
            },
            onPageFinished: (String url) {
              pageLoaded.complete(null);
            },
            initialMediaPlaybackPolicy: AutoMediaPlaybackPolicy.always_allow,
          ),
        ),
      );
      final WebViewController controller = await controllerCompleter.future;
      await pageStarted.future;
      await pageLoaded.future;

      String isPaused =
          await controller.runJavascriptReturningResult('isPaused();');
      expect(isPaused, _webviewBool(false));

      pageStarted = Completer<void>();
      pageLoaded = Completer<void>();

      await tester.pumpWidget(
        Directionality(
          textDirection: TextDirection.ltr,
          child: WebView(
            key: key,
            initialUrl: 'data:text/html;charset=utf-8;base64,$audioTestBase64',
            onWebViewCreated: (WebViewController controller) {
              controllerCompleter.complete(controller);
            },
            javascriptMode: JavascriptMode.unrestricted,
            onPageStarted: (String url) {
              pageStarted.complete(null);
            },
            onPageFinished: (String url) {
              pageLoaded.complete(null);
            },
          ),
        ),
      );

      await controller.reload();

      await pageStarted.future;
      await pageLoaded.future;

      isPaused = await controller.runJavascriptReturningResult('isPaused();');
      expect(isPaused, _webviewBool(false));
    });
  },
      // OGG playback is not supported on macOS, so the test data would need
      // to be changed to support macOS.
      skip: Platform.isMacOS);

  testWidgets('getTitle', (WidgetTester tester) async {
    const String getTitleTest = '''
        <!DOCTYPE html><html>
        <head><title>Some title</title>
        </head>
        <body>
        </body>
        </html>
      ''';
    final String getTitleTestBase64 =
        base64Encode(const Utf8Encoder().convert(getTitleTest));
    final Completer<void> pageStarted = Completer<void>();
    final Completer<void> pageLoaded = Completer<void>();
    final Completer<WebViewController> controllerCompleter =
        Completer<WebViewController>();

    await tester.pumpWidget(
      Directionality(
        textDirection: TextDirection.ltr,
        child: WebView(
          initialUrl: 'data:text/html;charset=utf-8;base64,$getTitleTestBase64',
          javascriptMode: JavascriptMode.unrestricted,
          onWebViewCreated: (WebViewController controller) {
            controllerCompleter.complete(controller);
          },
          onPageStarted: (String url) {
            pageStarted.complete(null);
          },
          onPageFinished: (String url) {
            pageLoaded.complete(null);
          },
        ),
      ),
    );

    final WebViewController controller = await controllerCompleter.future;
    await pageStarted.future;
    await pageLoaded.future;

    // On at least iOS, it does not appear to be guaranteed that the native
    // code has the title when the page load completes. Execute some JavaScript
    // before checking the title to ensure that the page has been fully parsed
    // and processed.
    await controller.runJavascript('1;');

    final String? title = await controller.getTitle();
    expect(title, 'Some title');
  });

  group('Programmatic Scroll', () {
    testWidgets('setAndGetScrollPosition', (WidgetTester tester) async {
      const String scrollTestPage = '''
        <!DOCTYPE html>
        <html>
          <head>
            <style>
              body {
                height: 100%;
                width: 100%;
              }
              #container{
                width:5000px;
                height:5000px;
            }
            </style>
          </head>
          <body>
            <div id="container"/>
          </body>
        </html>
      ''';

      final String scrollTestPageBase64 =
          base64Encode(const Utf8Encoder().convert(scrollTestPage));

      final Completer<void> pageLoaded = Completer<void>();
      final Completer<WebViewController> controllerCompleter =
          Completer<WebViewController>();

      await tester.pumpWidget(
        Directionality(
          textDirection: TextDirection.ltr,
          child: WebView(
            initialUrl:
                'data:text/html;charset=utf-8;base64,$scrollTestPageBase64',
            onWebViewCreated: (WebViewController controller) {
              controllerCompleter.complete(controller);
            },
            onPageFinished: (String url) {
              pageLoaded.complete(null);
            },
          ),
        ),
      );

      final WebViewController controller = await controllerCompleter.future;
      await pageLoaded.future;

      await tester.pumpAndSettle(const Duration(seconds: 3));

      int scrollPosX = await controller.getScrollX();
      int scrollPosY = await controller.getScrollY();

      // Check scrollTo()
      const int X_SCROLL = 123;
      const int Y_SCROLL = 321;
      // Get the initial position; this ensures that scrollTo is actually
      // changing something, but also gives the native view's scroll position
      // time to settle.
      expect(scrollPosX, isNot(X_SCROLL));
      expect(scrollPosX, isNot(Y_SCROLL));

      await controller.scrollTo(X_SCROLL, Y_SCROLL);
      scrollPosX = await controller.getScrollX();
      scrollPosY = await controller.getScrollY();
      expect(scrollPosX, X_SCROLL);
      expect(scrollPosY, Y_SCROLL);

      // Check scrollBy() (on top of scrollTo())
      await controller.scrollBy(X_SCROLL, Y_SCROLL);
      scrollPosX = await controller.getScrollX();
      scrollPosY = await controller.getScrollY();
      expect(scrollPosX, X_SCROLL * 2);
      expect(scrollPosY, Y_SCROLL * 2);
    });
  },
      // Scroll position is currently not implemented for macOS.
      // Flakes on iOS: https://github.com/flutter/flutter/issues/154826
      skip: Platform.isMacOS || Platform.isIOS);

  group('NavigationDelegate', () {
    const String blankPage = '<!DOCTYPE html><head></head><body></body></html>';
    final String blankPageEncoded = 'data:text/html;charset=utf-8;base64,'
        '${base64Encode(const Utf8Encoder().convert(blankPage))}';

    testWidgets('can allow requests', (WidgetTester tester) async {
      final Completer<WebViewController> controllerCompleter =
          Completer<WebViewController>();
      final StreamController<String> pageLoads =
          StreamController<String>.broadcast();
      await tester.pumpWidget(
        Directionality(
          textDirection: TextDirection.ltr,
          child: WebView(
            key: GlobalKey(),
            initialUrl: blankPageEncoded,
            onWebViewCreated: (WebViewController controller) {
              controllerCompleter.complete(controller);
            },
            javascriptMode: JavascriptMode.unrestricted,
            navigationDelegate: (NavigationRequest request) {
              return request.url.contains('youtube.com')
                  ? NavigationDecision.prevent
                  : NavigationDecision.navigate;
            },
            onPageFinished: (String url) => pageLoads.add(url),
          ),
        ),
      );

      await pageLoads.stream.first; // Wait for initial page load.
      final WebViewController controller = await controllerCompleter.future;
      await controller.runJavascript('location.href = "$secondaryUrl"');

      await pageLoads.stream.first; // Wait for the next page load.
      final String? currentUrl = await controller.currentUrl();
      expect(currentUrl, secondaryUrl);
    });

    testWidgets('onWebResourceError', (WidgetTester tester) async {
      final Completer<WebResourceError> errorCompleter =
          Completer<WebResourceError>();

      await tester.pumpWidget(
        Directionality(
          textDirection: TextDirection.ltr,
          child: WebView(
            key: GlobalKey(),
            initialUrl: 'https://www.notawebsite..com',
            onWebResourceError: (WebResourceError error) {
              errorCompleter.complete(error);
            },
          ),
        ),
      );

      final WebResourceError error = await errorCompleter.future;
      expect(error, isNotNull);

      if (Platform.isIOS) {
        expect(error.domain, isNotNull);
        expect(error.failingUrl, isNull);
      } else if (Platform.isAndroid) {
        expect(error.errorType, isNotNull);
        expect(error.failingUrl?.startsWith('https://www.notawebsite..com'),
            isTrue);
      }
    });

    testWidgets('onWebResourceError is not called with valid url',
        (WidgetTester tester) async {
      final Completer<WebResourceError> errorCompleter =
          Completer<WebResourceError>();
      final Completer<void> pageFinishCompleter = Completer<void>();

      await tester.pumpWidget(
        Directionality(
          textDirection: TextDirection.ltr,
          child: WebView(
            key: GlobalKey(),
            initialUrl:
                'data:text/html;charset=utf-8;base64,PCFET0NUWVBFIGh0bWw+',
            onWebResourceError: (WebResourceError error) {
              errorCompleter.complete(error);
            },
            onPageFinished: (_) => pageFinishCompleter.complete(),
          ),
        ),
      );

      expect(errorCompleter.future, doesNotComplete);
      await pageFinishCompleter.future;
    });

    testWidgets(
      'onWebResourceError only called for main frame',
      (WidgetTester tester) async {
        const String iframeTest = '''
        <!DOCTYPE html>
        <html>
        <head>
          <title>WebResourceError test</title>
        </head>
        <body>
          <iframe src="https://notawebsite..com"></iframe>
        </body>
        </html>
       ''';
        final String iframeTestBase64 =
            base64Encode(const Utf8Encoder().convert(iframeTest));

        final Completer<WebResourceError> errorCompleter =
            Completer<WebResourceError>();
        final Completer<void> pageFinishCompleter = Completer<void>();

        await tester.pumpWidget(
          Directionality(
            textDirection: TextDirection.ltr,
            child: WebView(
              key: GlobalKey(),
              initialUrl:
                  'data:text/html;charset=utf-8;base64,$iframeTestBase64',
              onWebResourceError: (WebResourceError error) {
                errorCompleter.complete(error);
              },
              onPageFinished: (_) => pageFinishCompleter.complete(),
            ),
          ),
        );

        expect(errorCompleter.future, doesNotComplete);
        await pageFinishCompleter.future;
      },
    );

    testWidgets('can block requests', (WidgetTester tester) async {
      final Completer<WebViewController> controllerCompleter =
          Completer<WebViewController>();
      final StreamController<String> pageLoads =
          StreamController<String>.broadcast();
      await tester.pumpWidget(
        Directionality(
          textDirection: TextDirection.ltr,
          child: WebView(
            key: GlobalKey(),
            initialUrl: blankPageEncoded,
            onWebViewCreated: (WebViewController controller) {
              controllerCompleter.complete(controller);
            },
            javascriptMode: JavascriptMode.unrestricted,
            navigationDelegate: (NavigationRequest request) {
              return request.url.contains('youtube.com')
                  ? NavigationDecision.prevent
                  : NavigationDecision.navigate;
            },
            onPageFinished: (String url) => pageLoads.add(url),
          ),
        ),
      );

      await pageLoads.stream.first; // Wait for initial page load.
      final WebViewController controller = await controllerCompleter.future;
      await controller
          .runJavascript('location.href = "https://www.youtube.com/"');

      // There should never be any second page load, since our new URL is
      // blocked. Still wait for a potential page change for some time in order
      // to give the test a chance to fail.
      await pageLoads.stream.first
          .timeout(const Duration(milliseconds: 500), onTimeout: () => '');
      final String? currentUrl = await controller.currentUrl();
      expect(currentUrl, isNot(contains('youtube.com')));
    });

    testWidgets('supports asynchronous decisions', (WidgetTester tester) async {
      final Completer<WebViewController> controllerCompleter =
          Completer<WebViewController>();
      final StreamController<String> pageLoads =
          StreamController<String>.broadcast();
      await tester.pumpWidget(
        Directionality(
          textDirection: TextDirection.ltr,
          child: WebView(
            key: GlobalKey(),
            initialUrl: blankPageEncoded,
            onWebViewCreated: (WebViewController controller) {
              controllerCompleter.complete(controller);
            },
            javascriptMode: JavascriptMode.unrestricted,
            navigationDelegate: (NavigationRequest request) async {
              NavigationDecision decision = NavigationDecision.prevent;
              decision = await Future<NavigationDecision>.delayed(
                  const Duration(milliseconds: 10),
                  () => NavigationDecision.navigate);
              return decision;
            },
            onPageFinished: (String url) => pageLoads.add(url),
          ),
        ),
      );

      await pageLoads.stream.first; // Wait for initial page load.
      final WebViewController controller = await controllerCompleter.future;
      await controller.runJavascript('location.href = "$secondaryUrl"');

      await pageLoads.stream.first; // Wait for second page to load.
      final String? currentUrl = await controller.currentUrl();
      expect(currentUrl, secondaryUrl);
    });
  });

  testWidgets('launches with gestureNavigationEnabled on iOS',
      (WidgetTester tester) async {
    final Completer<WebViewController> controllerCompleter =
        Completer<WebViewController>();
    await tester.pumpWidget(
      Directionality(
        textDirection: TextDirection.ltr,
        child: SizedBox(
          width: 400,
          height: 300,
          child: WebView(
            key: GlobalKey(),
            initialUrl: primaryUrl,
            gestureNavigationEnabled: true,
            onWebViewCreated: (WebViewController controller) {
              controllerCompleter.complete(controller);
            },
          ),
        ),
      ),
    );
    final WebViewController controller = await controllerCompleter.future;
    final String? currentUrl = await controller.currentUrl();
    expect(currentUrl, primaryUrl);
  });

  testWidgets('target _blank opens in same window',
      (WidgetTester tester) async {
    final Completer<WebViewController> controllerCompleter =
        Completer<WebViewController>();
    final Completer<void> pageLoaded = Completer<void>();
    await tester.pumpWidget(
      Directionality(
        textDirection: TextDirection.ltr,
        child: WebView(
          key: GlobalKey(),
          onWebViewCreated: (WebViewController controller) {
            controllerCompleter.complete(controller);
          },
          javascriptMode: JavascriptMode.unrestricted,
          onPageFinished: (String url) {
            pageLoaded.complete(null);
          },
        ),
      ),
    );
    final WebViewController controller = await controllerCompleter.future;
    await controller.runJavascript('window.open("$primaryUrl", "_blank")');
    await pageLoaded.future;
    final String? currentUrl = await controller.currentUrl();
    expect(currentUrl, primaryUrl);
  });

  testWidgets(
    'can open new window and go back',
    (WidgetTester tester) async {
      final Completer<WebViewController> controllerCompleter =
          Completer<WebViewController>();
      Completer<void> pageLoaded = Completer<void>();
      await tester.pumpWidget(
        Directionality(
          textDirection: TextDirection.ltr,
          child: WebView(
            key: GlobalKey(),
            onWebViewCreated: (WebViewController controller) {
              controllerCompleter.complete(controller);
            },
            javascriptMode: JavascriptMode.unrestricted,
            onPageFinished: (String url) {
              pageLoaded.complete();
            },
            initialUrl: primaryUrl,
          ),
        ),
      );
      final WebViewController controller = await controllerCompleter.future;
      expect(controller.currentUrl(), completion(primaryUrl));
      await pageLoaded.future;
      pageLoaded = Completer<void>();

      await controller.runJavascript('window.open("$secondaryUrl")');
      await pageLoaded.future;
      pageLoaded = Completer<void>();
      expect(controller.currentUrl(), completion(secondaryUrl));

      expect(controller.canGoBack(), completion(true));
      await controller.goBack();
      await pageLoaded.future;
      await expectLater(controller.currentUrl(), completion(primaryUrl));
    },
  );
}

// JavaScript booleans evaluate to different string values on different devices.
// This utility method returns a matcher that match on either representation.
Matcher _webviewBool(bool value) {
  if (value) {
    return anyOf('true', '1');
  }
  return anyOf('false', '0');
}

/// Returns the value used for the HTTP User-Agent: request header in subsequent HTTP requests.
Future<String> _getUserAgent(WebViewController controller) async {
  return controller.runJavascriptReturningResult('navigator.userAgent;');
}

class ResizableWebView extends StatefulWidget {
  const ResizableWebView(
      {super.key, required this.onResize, required this.onPageFinished});

  final JavascriptMessageHandler onResize;
  final VoidCallback onPageFinished;

  @override
  State<StatefulWidget> createState() => ResizableWebViewState();
}

class ResizableWebViewState extends State<ResizableWebView> {
  double webViewWidth = 200;
  double webViewHeight = 200;

  static const String resizePage = '''
        <!DOCTYPE html><html>
        <head><title>Resize test</title>
          <script type="text/javascript">
            function onResize() {
              Resize.postMessage("resize");
            }
            function onLoad() {
              window.onresize = onResize;
            }
          </script>
        </head>
        <body onload="onLoad();" bgColor="blue">
        </body>
        </html>
      ''';

  @override
  Widget build(BuildContext context) {
    final String resizeTestBase64 =
        base64Encode(const Utf8Encoder().convert(resizePage));
    return Directionality(
      textDirection: TextDirection.ltr,
      child: Column(
        children: <Widget>[
          SizedBox(
            width: webViewWidth,
            height: webViewHeight,
            child: WebView(
              initialUrl:
                  'data:text/html;charset=utf-8;base64,$resizeTestBase64',
              javascriptChannels: <JavascriptChannel>{
                JavascriptChannel(
                  name: 'Resize',
                  onMessageReceived: widget.onResize,
                ),
              },
              onPageFinished: (_) => widget.onPageFinished(),
              javascriptMode: JavascriptMode.unrestricted,
            ),
          ),
          TextButton(
            key: const Key('resizeButton'),
            onPressed: () {
              setState(() {
                webViewWidth += 100.0;
                webViewHeight += 100.0;
              });
            },
            child: const Text('ResizeButton'),
          ),
        ],
      ),
    );
  }
}

class CopyableObjectWithCallback extends PigeonInternalProxyApiBaseClass {
  CopyableObjectWithCallback(this.callback);

  final VoidCallback callback;

  @override
  // ignore: non_constant_identifier_names
  CopyableObjectWithCallback pigeon_copy() {
    return CopyableObjectWithCallback(callback);
  }
}

class ClassWithCallbackClass {
  ClassWithCallbackClass() {
    callbackClass = CopyableObjectWithCallback(
      withWeakReferenceTo(
        this,
        (WeakReference<ClassWithCallbackClass> weakReference) {
          return () {
            // Weak reference to `this` in callback.
            // ignore: unnecessary_statements
            weakReference;
          };
        },
      ),
    );
  }

  late final CopyableObjectWithCallback callbackClass;
}

Future<String> getTestVideoBase64() async {
  final ByteData videoData = await rootBundle.load('assets/sample_video.mp4');
  final String base64VideoData = base64Encode(Uint8List.view(videoData.buffer));
  final String videoTest = '''
        <!DOCTYPE html><html>
        <head><title>Video auto play</title>
          <script type="text/javascript">
            function play() {
              var video = document.getElementById("video");
              video.play();
              video.addEventListener('timeupdate', videoTimeUpdateHandler, false);
            }
            function videoTimeUpdateHandler(e) {
              var video = document.getElementById("video");
              VideoTestTime.postMessage(video.currentTime);
            }
            function isPaused() {
              var video = document.getElementById("video");
              return video.paused;
            }
            function isFullScreen() {
              var video = document.getElementById("video");
              return video.webkitDisplayingFullscreen;
            }
          </script>
        </head>
        <body onload="play();">
        <video controls playsinline autoplay id="video">
          <source src="data:video/mp4;charset=utf-8;base64,$base64VideoData">
        </video>
        </body>
        </html>
      ''';
  return base64Encode(const Utf8Encoder().convert(videoTest));
}<|MERGE_RESOLUTION|>--- conflicted
+++ resolved
@@ -340,59 +340,11 @@
   });
 
   group('Video playback policy', () {
-<<<<<<< HEAD
-    late String videoTestBase64;
-    setUpAll(() async {
-      final ByteData videoData =
-          await rootBundle.load('assets/sample_video.mp4');
-      final String base64VideoData =
-          base64Encode(Uint8List.view(videoData.buffer));
-      final String videoTest = '''
-        <!DOCTYPE html><html>
-        <head><title>Video auto play</title>
-          <script type="text/javascript">
-            function play() {
-              var video = document.getElementById("video");
-              video.play();
-              video.addEventListener('timeupdate', videoTimeUpdateHandler, false);
-            }
-            function videoTimeUpdateHandler(e) {
-              var video = document.getElementById("video");
-              VideoTestTime.postMessage(video.currentTime);
-            }
-            function isPaused() {
-              var video = document.getElementById("video");
-              return video.paused;
-            }
-            function isFullScreen() {
-              var video = document.getElementById("video");
-              return video.webkitDisplayingFullscreen;
-            }
-          </script>
-        </head>
-        <body onload="play();">
-        <video controls playsinline autoplay id="video">
-          <source src="data:video/mp4;charset=utf-8;base64,$base64VideoData">
-        </video>
-        </body>
-        </html>
-      ''';
-      videoTestBase64 = base64Encode(const Utf8Encoder().convert(videoTest));
-    });
-
-    testWidgets(
-      'Auto media playback',
-      (WidgetTester tester) async {
-        Completer<WebViewController> controllerCompleter =
-            Completer<WebViewController>();
-        Completer<void> pageLoaded = Completer<void>();
-=======
     testWidgets('Auto media playback', (WidgetTester tester) async {
       final String videoTestBase64 = await getTestVideoBase64();
       Completer<WebViewController> controllerCompleter =
           Completer<WebViewController>();
       Completer<void> pageLoaded = Completer<void>();
->>>>>>> 125c117a
 
         await tester.pumpWidget(
           Directionality(
@@ -451,21 +403,12 @@
       skip: Platform.isIOS,
     );
 
-<<<<<<< HEAD
-    testWidgets(
-      'Changes to initialMediaPlaybackPolicy are ignored',
-      (WidgetTester tester) async {
-        final Completer<WebViewController> controllerCompleter =
-            Completer<WebViewController>();
-        Completer<void> pageLoaded = Completer<void>();
-=======
     testWidgets('Changes to initialMediaPlaybackPolicy are ignored',
         (WidgetTester tester) async {
       final String videoTestBase64 = await getTestVideoBase64();
       final Completer<WebViewController> controllerCompleter =
           Completer<WebViewController>();
       Completer<void> pageLoaded = Completer<void>();
->>>>>>> 125c117a
 
         final GlobalKey key = GlobalKey();
         await tester.pumpWidget(
