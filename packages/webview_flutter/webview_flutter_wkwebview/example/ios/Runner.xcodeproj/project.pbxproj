// !$*UTF8*$!
{
	archiveVersion = 1;
	classes = {
	};
	objectVersion = 54;
	objects = {

/* Begin PBXBuildFile section */
		1096EF442A6BD9DB000CBDF7 /* FWFScrollViewDelegateHostApiTests.m in Sources */ = {isa = PBXBuildFile; fileRef = 1096EF432A6BD9DB000CBDF7 /* FWFScrollViewDelegateHostApiTests.m */; };
		1498D2341E8E89220040F4C2 /* GeneratedPluginRegistrant.m in Sources */ = {isa = PBXBuildFile; fileRef = 1498D2331E8E89220040F4C2 /* GeneratedPluginRegistrant.m */; };
		3B3967161E833CAA004F5970 /* AppFrameworkInfo.plist in Resources */ = {isa = PBXBuildFile; fileRef = 3B3967151E833CAA004F5970 /* AppFrameworkInfo.plist */; };
		8F4FF949299ADC2D000A6586 /* FWFWebViewFlutterWKWebViewExternalAPITests.m in Sources */ = {isa = PBXBuildFile; fileRef = 8F4FF948299ADC2D000A6586 /* FWFWebViewFlutterWKWebViewExternalAPITests.m */; };
		8F4FF94B29AC223F000A6586 /* FWFURLTests.m in Sources */ = {isa = PBXBuildFile; fileRef = 8F4FF94A29AC223F000A6586 /* FWFURLTests.m */; };
		8F562F902A56C02D00C2BED6 /* FWFURLCredentialHostApiTests.m in Sources */ = {isa = PBXBuildFile; fileRef = 8F562F8F2A56C02D00C2BED6 /* FWFURLCredentialHostApiTests.m */; };
		8F562F922A56C04F00C2BED6 /* FWFURLProtectionSpaceHostApiTests.m in Sources */ = {isa = PBXBuildFile; fileRef = 8F562F912A56C04F00C2BED6 /* FWFURLProtectionSpaceHostApiTests.m */; };
		8F562F942A56C07B00C2BED6 /* FWFURLAuthenticationChallengeHostApiTests.m in Sources */ = {isa = PBXBuildFile; fileRef = 8F562F932A56C07B00C2BED6 /* FWFURLAuthenticationChallengeHostApiTests.m */; };
		8F78EAAA2A02CB9100C2E520 /* FWFErrorTests.m in Sources */ = {isa = PBXBuildFile; fileRef = 8F78EAA92A02CB9100C2E520 /* FWFErrorTests.m */; };
		8FA6A87928062CD000A4B183 /* FWFInstanceManagerTests.m in Sources */ = {isa = PBXBuildFile; fileRef = 8FA6A87828062CD000A4B183 /* FWFInstanceManagerTests.m */; };
		8FB79B5328134C3100C101D3 /* FWFWebViewHostApiTests.m in Sources */ = {isa = PBXBuildFile; fileRef = 8FB79B5228134C3100C101D3 /* FWFWebViewHostApiTests.m */; };
		8FB79B55281B24F600C101D3 /* FWFDataConvertersTests.m in Sources */ = {isa = PBXBuildFile; fileRef = 8FB79B54281B24F600C101D3 /* FWFDataConvertersTests.m */; };
		8FB79B672820453400C101D3 /* FWFHTTPCookieStoreHostApiTests.m in Sources */ = {isa = PBXBuildFile; fileRef = 8FB79B662820453400C101D3 /* FWFHTTPCookieStoreHostApiTests.m */; };
		8FB79B6928204E8700C101D3 /* FWFPreferencesHostApiTests.m in Sources */ = {isa = PBXBuildFile; fileRef = 8FB79B6828204E8700C101D3 /* FWFPreferencesHostApiTests.m */; };
		8FB79B6B28204EE500C101D3 /* FWFWebsiteDataStoreHostApiTests.m in Sources */ = {isa = PBXBuildFile; fileRef = 8FB79B6A28204EE500C101D3 /* FWFWebsiteDataStoreHostApiTests.m */; };
		8FB79B6D2820533B00C101D3 /* FWFWebViewConfigurationHostApiTests.m in Sources */ = {isa = PBXBuildFile; fileRef = 8FB79B6C2820533B00C101D3 /* FWFWebViewConfigurationHostApiTests.m */; };
		8FB79B73282096B500C101D3 /* FWFScriptMessageHandlerHostApiTests.m in Sources */ = {isa = PBXBuildFile; fileRef = 8FB79B72282096B500C101D3 /* FWFScriptMessageHandlerHostApiTests.m */; };
		8FB79B7928209D1300C101D3 /* FWFUserContentControllerHostApiTests.m in Sources */ = {isa = PBXBuildFile; fileRef = 8FB79B7828209D1300C101D3 /* FWFUserContentControllerHostApiTests.m */; };
		8FB79B832820A39300C101D3 /* FWFNavigationDelegateHostApiTests.m in Sources */ = {isa = PBXBuildFile; fileRef = 8FB79B822820A39300C101D3 /* FWFNavigationDelegateHostApiTests.m */; };
		8FB79B852820A3A400C101D3 /* FWFUIDelegateHostApiTests.m in Sources */ = {isa = PBXBuildFile; fileRef = 8FB79B842820A3A400C101D3 /* FWFUIDelegateHostApiTests.m */; };
		8FB79B8F2820BAB300C101D3 /* FWFScrollViewHostApiTests.m in Sources */ = {isa = PBXBuildFile; fileRef = 8FB79B8E2820BAB300C101D3 /* FWFScrollViewHostApiTests.m */; };
		8FB79B912820BAC700C101D3 /* FWFUIViewHostApiTests.m in Sources */ = {isa = PBXBuildFile; fileRef = 8FB79B902820BAC700C101D3 /* FWFUIViewHostApiTests.m */; };
		8FB79B972821985200C101D3 /* FWFObjectHostApiTests.m in Sources */ = {isa = PBXBuildFile; fileRef = 8FB79B962821985200C101D3 /* FWFObjectHostApiTests.m */; };
		978B8F6F1D3862AE00F588F7 /* AppDelegate.m in Sources */ = {isa = PBXBuildFile; fileRef = 7AFFD8EE1D35381100E5BB4D /* AppDelegate.m */; };
		97C146F31CF9000F007C117D /* main.m in Sources */ = {isa = PBXBuildFile; fileRef = 97C146F21CF9000F007C117D /* main.m */; };
		97C146FC1CF9000F007C117D /* Main.storyboard in Resources */ = {isa = PBXBuildFile; fileRef = 97C146FA1CF9000F007C117D /* Main.storyboard */; };
		97C146FE1CF9000F007C117D /* Assets.xcassets in Resources */ = {isa = PBXBuildFile; fileRef = 97C146FD1CF9000F007C117D /* Assets.xcassets */; };
		97C147011CF9000F007C117D /* LaunchScreen.storyboard in Resources */ = {isa = PBXBuildFile; fileRef = 97C146FF1CF9000F007C117D /* LaunchScreen.storyboard */; };
		D7587C3652F6906210B3AE88 /* libPods-RunnerTests.a in Frameworks */ = {isa = PBXBuildFile; fileRef = 17781D9462A1AEA7C99F8E45 /* libPods-RunnerTests.a */; };
		DAF0E91266956134538CC667 /* libPods-Runner.a in Frameworks */ = {isa = PBXBuildFile; fileRef = 572FFC2B2BA326B420B22679 /* libPods-Runner.a */; };
		F7151F77266057800028CB91 /* FLTWebViewUITests.m in Sources */ = {isa = PBXBuildFile; fileRef = F7151F76266057800028CB91 /* FLTWebViewUITests.m */; };
/* End PBXBuildFile section */

/* Begin PBXContainerItemProxy section */
		68BDCAEE23C3F7CB00D9C032 /* PBXContainerItemProxy */ = {
			isa = PBXContainerItemProxy;
			containerPortal = 97C146E61CF9000F007C117D /* Project object */;
			proxyType = 1;
			remoteGlobalIDString = 97C146ED1CF9000F007C117D;
			remoteInfo = Runner;
		};
		F7151F79266057800028CB91 /* PBXContainerItemProxy */ = {
			isa = PBXContainerItemProxy;
			containerPortal = 97C146E61CF9000F007C117D /* Project object */;
			proxyType = 1;
			remoteGlobalIDString = 97C146ED1CF9000F007C117D;
			remoteInfo = Runner;
		};
/* End PBXContainerItemProxy section */

/* Begin PBXCopyFilesBuildPhase section */
		9705A1C41CF9048500538489 /* Embed Frameworks */ = {
			isa = PBXCopyFilesBuildPhase;
			buildActionMask = 2147483647;
			dstPath = "";
			dstSubfolderSpec = 10;
			files = (
			);
			name = "Embed Frameworks";
			runOnlyForDeploymentPostprocessing = 0;
		};
/* End PBXCopyFilesBuildPhase section */

/* Begin PBXFileReference section */
		1096EF432A6BD9DB000CBDF7 /* FWFScrollViewDelegateHostApiTests.m */ = {isa = PBXFileReference; lastKnownFileType = sourcecode.c.objc; path = FWFScrollViewDelegateHostApiTests.m; sourceTree = "<group>"; };
		1498D2321E8E86230040F4C2 /* GeneratedPluginRegistrant.h */ = {isa = PBXFileReference; lastKnownFileType = sourcecode.c.h; path = GeneratedPluginRegistrant.h; sourceTree = "<group>"; };
		1498D2331E8E89220040F4C2 /* GeneratedPluginRegistrant.m */ = {isa = PBXFileReference; fileEncoding = 4; lastKnownFileType = sourcecode.c.objc; path = GeneratedPluginRegistrant.m; sourceTree = "<group>"; };
		17781D9462A1AEA7C99F8E45 /* libPods-RunnerTests.a */ = {isa = PBXFileReference; explicitFileType = archive.ar; includeInIndex = 0; path = "libPods-RunnerTests.a"; sourceTree = BUILT_PRODUCTS_DIR; };
		2286ACB87EA8CA27E739AD6C /* Pods-RunnerTests.release.xcconfig */ = {isa = PBXFileReference; includeInIndex = 1; lastKnownFileType = text.xcconfig; name = "Pods-RunnerTests.release.xcconfig"; path = "Target Support Files/Pods-RunnerTests/Pods-RunnerTests.release.xcconfig"; sourceTree = "<group>"; };
		39B2BDAA45DC06EAB8A6C4E7 /* Pods-RunnerTests.debug.xcconfig */ = {isa = PBXFileReference; includeInIndex = 1; lastKnownFileType = text.xcconfig; name = "Pods-RunnerTests.debug.xcconfig"; path = "Target Support Files/Pods-RunnerTests/Pods-RunnerTests.debug.xcconfig"; sourceTree = "<group>"; };
		3B3967151E833CAA004F5970 /* AppFrameworkInfo.plist */ = {isa = PBXFileReference; fileEncoding = 4; lastKnownFileType = text.plist.xml; name = AppFrameworkInfo.plist; path = Flutter/AppFrameworkInfo.plist; sourceTree = "<group>"; };
		572FFC2B2BA326B420B22679 /* libPods-Runner.a */ = {isa = PBXFileReference; explicitFileType = archive.ar; includeInIndex = 0; path = "libPods-Runner.a"; sourceTree = BUILT_PRODUCTS_DIR; };
		68BDCAE923C3F7CB00D9C032 /* RunnerTests.xctest */ = {isa = PBXFileReference; explicitFileType = wrapper.cfbundle; includeInIndex = 0; path = RunnerTests.xctest; sourceTree = BUILT_PRODUCTS_DIR; };
		68BDCAED23C3F7CB00D9C032 /* Info.plist */ = {isa = PBXFileReference; lastKnownFileType = text.plist.xml; path = Info.plist; sourceTree = "<group>"; };
		7AFA3C8E1D35360C0083082E /* Release.xcconfig */ = {isa = PBXFileReference; lastKnownFileType = text.xcconfig; name = Release.xcconfig; path = Flutter/Release.xcconfig; sourceTree = "<group>"; };
		7AFFD8ED1D35381100E5BB4D /* AppDelegate.h */ = {isa = PBXFileReference; fileEncoding = 4; lastKnownFileType = sourcecode.c.h; path = AppDelegate.h; sourceTree = "<group>"; };
		7AFFD8EE1D35381100E5BB4D /* AppDelegate.m */ = {isa = PBXFileReference; fileEncoding = 4; lastKnownFileType = sourcecode.c.objc; path = AppDelegate.m; sourceTree = "<group>"; };
		8F4FF948299ADC2D000A6586 /* FWFWebViewFlutterWKWebViewExternalAPITests.m */ = {isa = PBXFileReference; fileEncoding = 4; lastKnownFileType = sourcecode.c.objc; path = FWFWebViewFlutterWKWebViewExternalAPITests.m; sourceTree = "<group>"; };
		8F4FF94A29AC223F000A6586 /* FWFURLTests.m */ = {isa = PBXFileReference; lastKnownFileType = sourcecode.c.objc; path = FWFURLTests.m; sourceTree = "<group>"; };
		8F562F8F2A56C02D00C2BED6 /* FWFURLCredentialHostApiTests.m */ = {isa = PBXFileReference; lastKnownFileType = sourcecode.c.objc; path = FWFURLCredentialHostApiTests.m; sourceTree = "<group>"; };
		8F562F912A56C04F00C2BED6 /* FWFURLProtectionSpaceHostApiTests.m */ = {isa = PBXFileReference; lastKnownFileType = sourcecode.c.objc; path = FWFURLProtectionSpaceHostApiTests.m; sourceTree = "<group>"; };
		8F562F932A56C07B00C2BED6 /* FWFURLAuthenticationChallengeHostApiTests.m */ = {isa = PBXFileReference; lastKnownFileType = sourcecode.c.objc; path = FWFURLAuthenticationChallengeHostApiTests.m; sourceTree = "<group>"; };
		8F78EAA92A02CB9100C2E520 /* FWFErrorTests.m */ = {isa = PBXFileReference; lastKnownFileType = sourcecode.c.objc; path = FWFErrorTests.m; sourceTree = "<group>"; };
		8FA6A87828062CD000A4B183 /* FWFInstanceManagerTests.m */ = {isa = PBXFileReference; lastKnownFileType = sourcecode.c.objc; path = FWFInstanceManagerTests.m; sourceTree = "<group>"; };
		8FB79B5228134C3100C101D3 /* FWFWebViewHostApiTests.m */ = {isa = PBXFileReference; lastKnownFileType = sourcecode.c.objc; path = FWFWebViewHostApiTests.m; sourceTree = "<group>"; };
		8FB79B54281B24F600C101D3 /* FWFDataConvertersTests.m */ = {isa = PBXFileReference; lastKnownFileType = sourcecode.c.objc; path = FWFDataConvertersTests.m; sourceTree = "<group>"; };
		8FB79B662820453400C101D3 /* FWFHTTPCookieStoreHostApiTests.m */ = {isa = PBXFileReference; lastKnownFileType = sourcecode.c.objc; path = FWFHTTPCookieStoreHostApiTests.m; sourceTree = "<group>"; };
		8FB79B6828204E8700C101D3 /* FWFPreferencesHostApiTests.m */ = {isa = PBXFileReference; lastKnownFileType = sourcecode.c.objc; path = FWFPreferencesHostApiTests.m; sourceTree = "<group>"; };
		8FB79B6A28204EE500C101D3 /* FWFWebsiteDataStoreHostApiTests.m */ = {isa = PBXFileReference; lastKnownFileType = sourcecode.c.objc; path = FWFWebsiteDataStoreHostApiTests.m; sourceTree = "<group>"; };
		8FB79B6C2820533B00C101D3 /* FWFWebViewConfigurationHostApiTests.m */ = {isa = PBXFileReference; lastKnownFileType = sourcecode.c.objc; path = FWFWebViewConfigurationHostApiTests.m; sourceTree = "<group>"; };
		8FB79B72282096B500C101D3 /* FWFScriptMessageHandlerHostApiTests.m */ = {isa = PBXFileReference; lastKnownFileType = sourcecode.c.objc; path = FWFScriptMessageHandlerHostApiTests.m; sourceTree = "<group>"; };
		8FB79B7828209D1300C101D3 /* FWFUserContentControllerHostApiTests.m */ = {isa = PBXFileReference; lastKnownFileType = sourcecode.c.objc; path = FWFUserContentControllerHostApiTests.m; sourceTree = "<group>"; };
		8FB79B822820A39300C101D3 /* FWFNavigationDelegateHostApiTests.m */ = {isa = PBXFileReference; lastKnownFileType = sourcecode.c.objc; path = FWFNavigationDelegateHostApiTests.m; sourceTree = "<group>"; };
		8FB79B842820A3A400C101D3 /* FWFUIDelegateHostApiTests.m */ = {isa = PBXFileReference; lastKnownFileType = sourcecode.c.objc; path = FWFUIDelegateHostApiTests.m; sourceTree = "<group>"; };
		8FB79B8E2820BAB300C101D3 /* FWFScrollViewHostApiTests.m */ = {isa = PBXFileReference; lastKnownFileType = sourcecode.c.objc; path = FWFScrollViewHostApiTests.m; sourceTree = "<group>"; };
		8FB79B902820BAC700C101D3 /* FWFUIViewHostApiTests.m */ = {isa = PBXFileReference; lastKnownFileType = sourcecode.c.objc; path = FWFUIViewHostApiTests.m; sourceTree = "<group>"; };
		8FB79B962821985200C101D3 /* FWFObjectHostApiTests.m */ = {isa = PBXFileReference; lastKnownFileType = sourcecode.c.objc; path = FWFObjectHostApiTests.m; sourceTree = "<group>"; };
		9740EEB21CF90195004384FC /* Debug.xcconfig */ = {isa = PBXFileReference; fileEncoding = 4; lastKnownFileType = text.xcconfig; name = Debug.xcconfig; path = Flutter/Debug.xcconfig; sourceTree = "<group>"; };
		9740EEB31CF90195004384FC /* Generated.xcconfig */ = {isa = PBXFileReference; fileEncoding = 4; lastKnownFileType = text.xcconfig; name = Generated.xcconfig; path = Flutter/Generated.xcconfig; sourceTree = "<group>"; };
		97C146EE1CF9000F007C117D /* Runner.app */ = {isa = PBXFileReference; explicitFileType = wrapper.application; includeInIndex = 0; path = Runner.app; sourceTree = BUILT_PRODUCTS_DIR; };
		97C146F21CF9000F007C117D /* main.m */ = {isa = PBXFileReference; lastKnownFileType = sourcecode.c.objc; path = main.m; sourceTree = "<group>"; };
		97C146FB1CF9000F007C117D /* Base */ = {isa = PBXFileReference; lastKnownFileType = file.storyboard; name = Base; path = Base.lproj/Main.storyboard; sourceTree = "<group>"; };
		97C146FD1CF9000F007C117D /* Assets.xcassets */ = {isa = PBXFileReference; lastKnownFileType = folder.assetcatalog; path = Assets.xcassets; sourceTree = "<group>"; };
		97C147001CF9000F007C117D /* Base */ = {isa = PBXFileReference; lastKnownFileType = file.storyboard; name = Base; path = Base.lproj/LaunchScreen.storyboard; sourceTree = "<group>"; };
		97C147021CF9000F007C117D /* Info.plist */ = {isa = PBXFileReference; lastKnownFileType = text.plist.xml; path = Info.plist; sourceTree = "<group>"; };
		B89AA31A64040E4A2F1E0CAF /* Pods-Runner.release.xcconfig */ = {isa = PBXFileReference; includeInIndex = 1; lastKnownFileType = text.xcconfig; name = "Pods-Runner.release.xcconfig"; path = "Target Support Files/Pods-Runner/Pods-Runner.release.xcconfig"; sourceTree = "<group>"; };
		F7151F74266057800028CB91 /* RunnerUITests.xctest */ = {isa = PBXFileReference; explicitFileType = wrapper.cfbundle; includeInIndex = 0; path = RunnerUITests.xctest; sourceTree = BUILT_PRODUCTS_DIR; };
		F7151F76266057800028CB91 /* FLTWebViewUITests.m */ = {isa = PBXFileReference; lastKnownFileType = sourcecode.c.objc; path = FLTWebViewUITests.m; sourceTree = "<group>"; };
		F7151F78266057800028CB91 /* Info.plist */ = {isa = PBXFileReference; lastKnownFileType = text.plist.xml; path = Info.plist; sourceTree = "<group>"; };
		F7A1921261392D1CBDAEC2E8 /* Pods-Runner.debug.xcconfig */ = {isa = PBXFileReference; includeInIndex = 1; lastKnownFileType = text.xcconfig; name = "Pods-Runner.debug.xcconfig"; path = "Target Support Files/Pods-Runner/Pods-Runner.debug.xcconfig"; sourceTree = "<group>"; };
/* End PBXFileReference section */

/* Begin PBXFrameworksBuildPhase section */
		68BDCAE623C3F7CB00D9C032 /* Frameworks */ = {
			isa = PBXFrameworksBuildPhase;
			buildActionMask = 2147483647;
			files = (
				D7587C3652F6906210B3AE88 /* libPods-RunnerTests.a in Frameworks */,
			);
			runOnlyForDeploymentPostprocessing = 0;
		};
		97C146EB1CF9000F007C117D /* Frameworks */ = {
			isa = PBXFrameworksBuildPhase;
			buildActionMask = 2147483647;
			files = (
				DAF0E91266956134538CC667 /* libPods-Runner.a in Frameworks */,
			);
			runOnlyForDeploymentPostprocessing = 0;
		};
		F7151F71266057800028CB91 /* Frameworks */ = {
			isa = PBXFrameworksBuildPhase;
			buildActionMask = 2147483647;
			files = (
			);
			runOnlyForDeploymentPostprocessing = 0;
		};
/* End PBXFrameworksBuildPhase section */

/* Begin PBXGroup section */
		52FBC2B567345431F81A0A0F /* Frameworks */ = {
			isa = PBXGroup;
			children = (
				572FFC2B2BA326B420B22679 /* libPods-Runner.a */,
				17781D9462A1AEA7C99F8E45 /* libPods-RunnerTests.a */,
			);
			name = Frameworks;
			sourceTree = "<group>";
		};
		68BDCAEA23C3F7CB00D9C032 /* RunnerTests */ = {
			isa = PBXGroup;
			children = (
				68BDCAED23C3F7CB00D9C032 /* Info.plist */,
				8F4FF948299ADC2D000A6586 /* FWFWebViewFlutterWKWebViewExternalAPITests.m */,
				8FA6A87828062CD000A4B183 /* FWFInstanceManagerTests.m */,
				8FB79B5228134C3100C101D3 /* FWFWebViewHostApiTests.m */,
				8FB79B54281B24F600C101D3 /* FWFDataConvertersTests.m */,
				8FB79B662820453400C101D3 /* FWFHTTPCookieStoreHostApiTests.m */,
				8FB79B6828204E8700C101D3 /* FWFPreferencesHostApiTests.m */,
				8FB79B6A28204EE500C101D3 /* FWFWebsiteDataStoreHostApiTests.m */,
				8FB79B6C2820533B00C101D3 /* FWFWebViewConfigurationHostApiTests.m */,
				8FB79B72282096B500C101D3 /* FWFScriptMessageHandlerHostApiTests.m */,
				8FB79B7828209D1300C101D3 /* FWFUserContentControllerHostApiTests.m */,
				8FB79B822820A39300C101D3 /* FWFNavigationDelegateHostApiTests.m */,
				8FB79B842820A3A400C101D3 /* FWFUIDelegateHostApiTests.m */,
				8FB79B8E2820BAB300C101D3 /* FWFScrollViewHostApiTests.m */,
				8FB79B902820BAC700C101D3 /* FWFUIViewHostApiTests.m */,
				8FB79B962821985200C101D3 /* FWFObjectHostApiTests.m */,
				8F4FF94A29AC223F000A6586 /* FWFURLTests.m */,
				8F562F8F2A56C02D00C2BED6 /* FWFURLCredentialHostApiTests.m */,
				8F562F912A56C04F00C2BED6 /* FWFURLProtectionSpaceHostApiTests.m */,
				8F562F932A56C07B00C2BED6 /* FWFURLAuthenticationChallengeHostApiTests.m */,
				8F78EAA92A02CB9100C2E520 /* FWFErrorTests.m */,
				1096EF432A6BD9DB000CBDF7 /* FWFScrollViewDelegateHostApiTests.m */,
			);
			path = RunnerTests;
			sourceTree = "<group>";
		};
		9740EEB11CF90186004384FC /* Flutter */ = {
			isa = PBXGroup;
			children = (
				3B3967151E833CAA004F5970 /* AppFrameworkInfo.plist */,
				9740EEB21CF90195004384FC /* Debug.xcconfig */,
				7AFA3C8E1D35360C0083082E /* Release.xcconfig */,
				9740EEB31CF90195004384FC /* Generated.xcconfig */,
			);
			name = Flutter;
			sourceTree = "<group>";
		};
		97C146E51CF9000F007C117D = {
			isa = PBXGroup;
			children = (
				9740EEB11CF90186004384FC /* Flutter */,
				97C146F01CF9000F007C117D /* Runner */,
				68BDCAEA23C3F7CB00D9C032 /* RunnerTests */,
				F7151F75266057800028CB91 /* RunnerUITests */,
				97C146EF1CF9000F007C117D /* Products */,
				B8AEEA11D6ECBD09750349AE /* Pods */,
				52FBC2B567345431F81A0A0F /* Frameworks */,
			);
			sourceTree = "<group>";
		};
		97C146EF1CF9000F007C117D /* Products */ = {
			isa = PBXGroup;
			children = (
				97C146EE1CF9000F007C117D /* Runner.app */,
				68BDCAE923C3F7CB00D9C032 /* RunnerTests.xctest */,
				F7151F74266057800028CB91 /* RunnerUITests.xctest */,
			);
			name = Products;
			sourceTree = "<group>";
		};
		97C146F01CF9000F007C117D /* Runner */ = {
			isa = PBXGroup;
			children = (
				7AFFD8ED1D35381100E5BB4D /* AppDelegate.h */,
				7AFFD8EE1D35381100E5BB4D /* AppDelegate.m */,
				97C146FA1CF9000F007C117D /* Main.storyboard */,
				97C146FD1CF9000F007C117D /* Assets.xcassets */,
				97C146FF1CF9000F007C117D /* LaunchScreen.storyboard */,
				97C147021CF9000F007C117D /* Info.plist */,
				97C146F11CF9000F007C117D /* Supporting Files */,
				1498D2321E8E86230040F4C2 /* GeneratedPluginRegistrant.h */,
				1498D2331E8E89220040F4C2 /* GeneratedPluginRegistrant.m */,
			);
			path = Runner;
			sourceTree = "<group>";
		};
		97C146F11CF9000F007C117D /* Supporting Files */ = {
			isa = PBXGroup;
			children = (
				97C146F21CF9000F007C117D /* main.m */,
			);
			name = "Supporting Files";
			sourceTree = "<group>";
		};
		B8AEEA11D6ECBD09750349AE /* Pods */ = {
			isa = PBXGroup;
			children = (
				F7A1921261392D1CBDAEC2E8 /* Pods-Runner.debug.xcconfig */,
				B89AA31A64040E4A2F1E0CAF /* Pods-Runner.release.xcconfig */,
				39B2BDAA45DC06EAB8A6C4E7 /* Pods-RunnerTests.debug.xcconfig */,
				2286ACB87EA8CA27E739AD6C /* Pods-RunnerTests.release.xcconfig */,
			);
			path = Pods;
			sourceTree = "<group>";
		};
		F7151F75266057800028CB91 /* RunnerUITests */ = {
			isa = PBXGroup;
			children = (
				F7151F76266057800028CB91 /* FLTWebViewUITests.m */,
				F7151F78266057800028CB91 /* Info.plist */,
			);
			path = RunnerUITests;
			sourceTree = "<group>";
		};
/* End PBXGroup section */

/* Begin PBXNativeTarget section */
		68BDCAE823C3F7CB00D9C032 /* RunnerTests */ = {
			isa = PBXNativeTarget;
			buildConfigurationList = 68BDCAF223C3F7CB00D9C032 /* Build configuration list for PBXNativeTarget "RunnerTests" */;
			buildPhases = (
				AA38EF430495C2FB50F0F114 /* [CP] Check Pods Manifest.lock */,
				68BDCAE523C3F7CB00D9C032 /* Sources */,
				68BDCAE623C3F7CB00D9C032 /* Frameworks */,
				68BDCAE723C3F7CB00D9C032 /* Resources */,
			);
			buildRules = (
			);
			dependencies = (
				68BDCAEF23C3F7CB00D9C032 /* PBXTargetDependency */,
			);
			name = RunnerTests;
			productName = webview_flutter_exampleTests;
			productReference = 68BDCAE923C3F7CB00D9C032 /* RunnerTests.xctest */;
			productType = "com.apple.product-type.bundle.unit-test";
		};
		97C146ED1CF9000F007C117D /* Runner */ = {
			isa = PBXNativeTarget;
			buildConfigurationList = 97C147051CF9000F007C117D /* Build configuration list for PBXNativeTarget "Runner" */;
			buildPhases = (
				6F536C27DD48B395A30EBB65 /* [CP] Check Pods Manifest.lock */,
				9740EEB61CF901F6004384FC /* Run Script */,
				97C146EA1CF9000F007C117D /* Sources */,
				97C146EB1CF9000F007C117D /* Frameworks */,
				97C146EC1CF9000F007C117D /* Resources */,
				9705A1C41CF9048500538489 /* Embed Frameworks */,
				3B06AD1E1E4923F5004D2608 /* Thin Binary */,
				699F6E4617F8F25892A802F1 /* [CP] Copy Pods Resources */,
			);
			buildRules = (
			);
			dependencies = (
			);
			name = Runner;
			productName = Runner;
			productReference = 97C146EE1CF9000F007C117D /* Runner.app */;
			productType = "com.apple.product-type.application";
		};
		F7151F73266057800028CB91 /* RunnerUITests */ = {
			isa = PBXNativeTarget;
			buildConfigurationList = F7151F7B266057800028CB91 /* Build configuration list for PBXNativeTarget "RunnerUITests" */;
			buildPhases = (
				F7151F70266057800028CB91 /* Sources */,
				F7151F71266057800028CB91 /* Frameworks */,
				F7151F72266057800028CB91 /* Resources */,
			);
			buildRules = (
			);
			dependencies = (
				F7151F7A266057800028CB91 /* PBXTargetDependency */,
			);
			name = RunnerUITests;
			productName = RunnerUITests;
			productReference = F7151F74266057800028CB91 /* RunnerUITests.xctest */;
			productType = "com.apple.product-type.bundle.ui-testing";
		};
/* End PBXNativeTarget section */

/* Begin PBXProject section */
		97C146E61CF9000F007C117D /* Project object */ = {
			isa = PBXProject;
			attributes = {
				DefaultBuildSystemTypeForWorkspace = Original;
<<<<<<< HEAD
				LastUpgradeCheck = 1430;
=======
				LastUpgradeCheck = 1510;
>>>>>>> 90baeee9
				ORGANIZATIONNAME = "The Flutter Authors";
				TargetAttributes = {
					68BDCAE823C3F7CB00D9C032 = {
						DevelopmentTeam = 7624MWN53C;
						ProvisioningStyle = Automatic;
					};
					97C146ED1CF9000F007C117D = {
						CreatedOnToolsVersion = 7.3.1;
					};
					F7151F73266057800028CB91 = {
						CreatedOnToolsVersion = 12.5;
						DevelopmentTeam = 7624MWN53C;
						ProvisioningStyle = Automatic;
						TestTargetID = 97C146ED1CF9000F007C117D;
					};
				};
			};
			buildConfigurationList = 97C146E91CF9000F007C117D /* Build configuration list for PBXProject "Runner" */;
			compatibilityVersion = "Xcode 3.2";
			developmentRegion = en;
			hasScannedForEncodings = 0;
			knownRegions = (
				en,
				Base,
			);
			mainGroup = 97C146E51CF9000F007C117D;
			productRefGroup = 97C146EF1CF9000F007C117D /* Products */;
			projectDirPath = "";
			projectRoot = "";
			targets = (
				97C146ED1CF9000F007C117D /* Runner */,
				68BDCAE823C3F7CB00D9C032 /* RunnerTests */,
				F7151F73266057800028CB91 /* RunnerUITests */,
			);
		};
/* End PBXProject section */

/* Begin PBXResourcesBuildPhase section */
		68BDCAE723C3F7CB00D9C032 /* Resources */ = {
			isa = PBXResourcesBuildPhase;
			buildActionMask = 2147483647;
			files = (
			);
			runOnlyForDeploymentPostprocessing = 0;
		};
		97C146EC1CF9000F007C117D /* Resources */ = {
			isa = PBXResourcesBuildPhase;
			buildActionMask = 2147483647;
			files = (
				97C147011CF9000F007C117D /* LaunchScreen.storyboard in Resources */,
				3B3967161E833CAA004F5970 /* AppFrameworkInfo.plist in Resources */,
				97C146FE1CF9000F007C117D /* Assets.xcassets in Resources */,
				97C146FC1CF9000F007C117D /* Main.storyboard in Resources */,
			);
			runOnlyForDeploymentPostprocessing = 0;
		};
		F7151F72266057800028CB91 /* Resources */ = {
			isa = PBXResourcesBuildPhase;
			buildActionMask = 2147483647;
			files = (
			);
			runOnlyForDeploymentPostprocessing = 0;
		};
/* End PBXResourcesBuildPhase section */

/* Begin PBXShellScriptBuildPhase section */
		3B06AD1E1E4923F5004D2608 /* Thin Binary */ = {
			isa = PBXShellScriptBuildPhase;
			alwaysOutOfDate = 1;
			buildActionMask = 2147483647;
			files = (
			);
			inputPaths = (
				"${TARGET_BUILD_DIR}/${INFOPLIST_PATH}",
			);
			name = "Thin Binary";
			outputPaths = (
			);
			runOnlyForDeploymentPostprocessing = 0;
			shellPath = /bin/sh;
			shellScript = "/bin/sh \"$FLUTTER_ROOT/packages/flutter_tools/bin/xcode_backend.sh\" embed\n/bin/sh \"$FLUTTER_ROOT/packages/flutter_tools/bin/xcode_backend.sh\" thin\n";
		};
		699F6E4617F8F25892A802F1 /* [CP] Copy Pods Resources */ = {
			isa = PBXShellScriptBuildPhase;
			buildActionMask = 2147483647;
			files = (
			);
			inputPaths = (
				"${PODS_ROOT}/Target Support Files/Pods-Runner/Pods-Runner-resources.sh",
				"${PODS_CONFIGURATION_BUILD_DIR}/webview_flutter_wkwebview/webview_flutter_wkwebview_privacy.bundle",
			);
			name = "[CP] Copy Pods Resources";
			outputPaths = (
				"${TARGET_BUILD_DIR}/${UNLOCALIZED_RESOURCES_FOLDER_PATH}/webview_flutter_wkwebview_privacy.bundle",
			);
			runOnlyForDeploymentPostprocessing = 0;
			shellPath = /bin/sh;
			shellScript = "\"${PODS_ROOT}/Target Support Files/Pods-Runner/Pods-Runner-resources.sh\"\n";
			showEnvVarsInLog = 0;
		};
		6F536C27DD48B395A30EBB65 /* [CP] Check Pods Manifest.lock */ = {
			isa = PBXShellScriptBuildPhase;
			buildActionMask = 2147483647;
			files = (
			);
			inputFileListPaths = (
			);
			inputPaths = (
				"${PODS_PODFILE_DIR_PATH}/Podfile.lock",
				"${PODS_ROOT}/Manifest.lock",
			);
			name = "[CP] Check Pods Manifest.lock";
			outputFileListPaths = (
			);
			outputPaths = (
				"$(DERIVED_FILE_DIR)/Pods-Runner-checkManifestLockResult.txt",
			);
			runOnlyForDeploymentPostprocessing = 0;
			shellPath = /bin/sh;
			shellScript = "diff \"${PODS_PODFILE_DIR_PATH}/Podfile.lock\" \"${PODS_ROOT}/Manifest.lock\" > /dev/null\nif [ $? != 0 ] ; then\n    # print error to STDERR\n    echo \"error: The sandbox is not in sync with the Podfile.lock. Run 'pod install' or update your CocoaPods installation.\" >&2\n    exit 1\nfi\n# This output is used by Xcode 'outputs' to avoid re-running this script phase.\necho \"SUCCESS\" > \"${SCRIPT_OUTPUT_FILE_0}\"\n";
			showEnvVarsInLog = 0;
		};
		9740EEB61CF901F6004384FC /* Run Script */ = {
			isa = PBXShellScriptBuildPhase;
			alwaysOutOfDate = 1;
			buildActionMask = 2147483647;
			files = (
			);
			inputPaths = (
			);
			name = "Run Script";
			outputPaths = (
			);
			runOnlyForDeploymentPostprocessing = 0;
			shellPath = /bin/sh;
			shellScript = "/bin/sh \"$FLUTTER_ROOT/packages/flutter_tools/bin/xcode_backend.sh\" build\n";
		};
		AA38EF430495C2FB50F0F114 /* [CP] Check Pods Manifest.lock */ = {
			isa = PBXShellScriptBuildPhase;
			buildActionMask = 2147483647;
			files = (
			);
			inputFileListPaths = (
			);
			inputPaths = (
				"${PODS_PODFILE_DIR_PATH}/Podfile.lock",
				"${PODS_ROOT}/Manifest.lock",
			);
			name = "[CP] Check Pods Manifest.lock";
			outputFileListPaths = (
			);
			outputPaths = (
				"$(DERIVED_FILE_DIR)/Pods-RunnerTests-checkManifestLockResult.txt",
			);
			runOnlyForDeploymentPostprocessing = 0;
			shellPath = /bin/sh;
			shellScript = "diff \"${PODS_PODFILE_DIR_PATH}/Podfile.lock\" \"${PODS_ROOT}/Manifest.lock\" > /dev/null\nif [ $? != 0 ] ; then\n    # print error to STDERR\n    echo \"error: The sandbox is not in sync with the Podfile.lock. Run 'pod install' or update your CocoaPods installation.\" >&2\n    exit 1\nfi\n# This output is used by Xcode 'outputs' to avoid re-running this script phase.\necho \"SUCCESS\" > \"${SCRIPT_OUTPUT_FILE_0}\"\n";
			showEnvVarsInLog = 0;
		};
/* End PBXShellScriptBuildPhase section */

/* Begin PBXSourcesBuildPhase section */
		68BDCAE523C3F7CB00D9C032 /* Sources */ = {
			isa = PBXSourcesBuildPhase;
			buildActionMask = 2147483647;
			files = (
				8FA6A87928062CD000A4B183 /* FWFInstanceManagerTests.m in Sources */,
				8F78EAAA2A02CB9100C2E520 /* FWFErrorTests.m in Sources */,
				8F4FF94B29AC223F000A6586 /* FWFURLTests.m in Sources */,
				8FB79B852820A3A400C101D3 /* FWFUIDelegateHostApiTests.m in Sources */,
				8FB79B972821985200C101D3 /* FWFObjectHostApiTests.m in Sources */,
				8FB79B672820453400C101D3 /* FWFHTTPCookieStoreHostApiTests.m in Sources */,
				8F562F942A56C07B00C2BED6 /* FWFURLAuthenticationChallengeHostApiTests.m in Sources */,
				8FB79B5328134C3100C101D3 /* FWFWebViewHostApiTests.m in Sources */,
				8FB79B73282096B500C101D3 /* FWFScriptMessageHandlerHostApiTests.m in Sources */,
				8FB79B7928209D1300C101D3 /* FWFUserContentControllerHostApiTests.m in Sources */,
				8F562F902A56C02D00C2BED6 /* FWFURLCredentialHostApiTests.m in Sources */,
				8F4FF949299ADC2D000A6586 /* FWFWebViewFlutterWKWebViewExternalAPITests.m in Sources */,
				8FB79B6B28204EE500C101D3 /* FWFWebsiteDataStoreHostApiTests.m in Sources */,
				1096EF442A6BD9DB000CBDF7 /* FWFScrollViewDelegateHostApiTests.m in Sources */,
				8FB79B8F2820BAB300C101D3 /* FWFScrollViewHostApiTests.m in Sources */,
				8F562F922A56C04F00C2BED6 /* FWFURLProtectionSpaceHostApiTests.m in Sources */,
				8FB79B912820BAC700C101D3 /* FWFUIViewHostApiTests.m in Sources */,
				8FB79B55281B24F600C101D3 /* FWFDataConvertersTests.m in Sources */,
				8FB79B6D2820533B00C101D3 /* FWFWebViewConfigurationHostApiTests.m in Sources */,
				8FB79B832820A39300C101D3 /* FWFNavigationDelegateHostApiTests.m in Sources */,
				8FB79B6928204E8700C101D3 /* FWFPreferencesHostApiTests.m in Sources */,
			);
			runOnlyForDeploymentPostprocessing = 0;
		};
		97C146EA1CF9000F007C117D /* Sources */ = {
			isa = PBXSourcesBuildPhase;
			buildActionMask = 2147483647;
			files = (
				978B8F6F1D3862AE00F588F7 /* AppDelegate.m in Sources */,
				97C146F31CF9000F007C117D /* main.m in Sources */,
				1498D2341E8E89220040F4C2 /* GeneratedPluginRegistrant.m in Sources */,
			);
			runOnlyForDeploymentPostprocessing = 0;
		};
		F7151F70266057800028CB91 /* Sources */ = {
			isa = PBXSourcesBuildPhase;
			buildActionMask = 2147483647;
			files = (
				F7151F77266057800028CB91 /* FLTWebViewUITests.m in Sources */,
			);
			runOnlyForDeploymentPostprocessing = 0;
		};
/* End PBXSourcesBuildPhase section */

/* Begin PBXTargetDependency section */
		68BDCAEF23C3F7CB00D9C032 /* PBXTargetDependency */ = {
			isa = PBXTargetDependency;
			target = 97C146ED1CF9000F007C117D /* Runner */;
			targetProxy = 68BDCAEE23C3F7CB00D9C032 /* PBXContainerItemProxy */;
		};
		F7151F7A266057800028CB91 /* PBXTargetDependency */ = {
			isa = PBXTargetDependency;
			target = 97C146ED1CF9000F007C117D /* Runner */;
			targetProxy = F7151F79266057800028CB91 /* PBXContainerItemProxy */;
		};
/* End PBXTargetDependency section */

/* Begin PBXVariantGroup section */
		97C146FA1CF9000F007C117D /* Main.storyboard */ = {
			isa = PBXVariantGroup;
			children = (
				97C146FB1CF9000F007C117D /* Base */,
			);
			name = Main.storyboard;
			sourceTree = "<group>";
		};
		97C146FF1CF9000F007C117D /* LaunchScreen.storyboard */ = {
			isa = PBXVariantGroup;
			children = (
				97C147001CF9000F007C117D /* Base */,
			);
			name = LaunchScreen.storyboard;
			sourceTree = "<group>";
		};
/* End PBXVariantGroup section */

/* Begin XCBuildConfiguration section */
		68BDCAF023C3F7CB00D9C032 /* Debug */ = {
			isa = XCBuildConfiguration;
			baseConfigurationReference = 39B2BDAA45DC06EAB8A6C4E7 /* Pods-RunnerTests.debug.xcconfig */;
			buildSettings = {
				BUNDLE_LOADER = "$(TEST_HOST)";
				CODE_SIGN_STYLE = Automatic;
				INFOPLIST_FILE = RunnerTests/Info.plist;
				LD_RUNPATH_SEARCH_PATHS = (
					"$(inherited)",
					"@executable_path/Frameworks",
					"@loader_path/Frameworks",
				);
				PRODUCT_BUNDLE_IDENTIFIER = dev.flutter.plugins.RunnerTests;
				PRODUCT_NAME = "$(TARGET_NAME)";
				TEST_HOST = "$(BUILT_PRODUCTS_DIR)/Runner.app/Runner";
			};
			name = Debug;
		};
		68BDCAF123C3F7CB00D9C032 /* Release */ = {
			isa = XCBuildConfiguration;
			baseConfigurationReference = 2286ACB87EA8CA27E739AD6C /* Pods-RunnerTests.release.xcconfig */;
			buildSettings = {
				BUNDLE_LOADER = "$(TEST_HOST)";
				CODE_SIGN_STYLE = Automatic;
				INFOPLIST_FILE = RunnerTests/Info.plist;
				LD_RUNPATH_SEARCH_PATHS = (
					"$(inherited)",
					"@executable_path/Frameworks",
					"@loader_path/Frameworks",
				);
				PRODUCT_BUNDLE_IDENTIFIER = dev.flutter.plugins.RunnerTests;
				PRODUCT_NAME = "$(TARGET_NAME)";
				TEST_HOST = "$(BUILT_PRODUCTS_DIR)/Runner.app/Runner";
			};
			name = Release;
		};
		97C147031CF9000F007C117D /* Debug */ = {
			isa = XCBuildConfiguration;
			buildSettings = {
				ALWAYS_SEARCH_USER_PATHS = NO;
				CLANG_ANALYZER_LOCALIZABILITY_NONLOCALIZED = YES;
				CLANG_ANALYZER_NONNULL = YES;
				CLANG_CXX_LANGUAGE_STANDARD = "gnu++0x";
				CLANG_CXX_LIBRARY = "libc++";
				CLANG_ENABLE_MODULES = YES;
				CLANG_ENABLE_OBJC_ARC = YES;
				CLANG_WARN_BLOCK_CAPTURE_AUTORELEASING = YES;
				CLANG_WARN_BOOL_CONVERSION = YES;
				CLANG_WARN_COMMA = YES;
				CLANG_WARN_CONSTANT_CONVERSION = YES;
				CLANG_WARN_DEPRECATED_OBJC_IMPLEMENTATIONS = YES;
				CLANG_WARN_DIRECT_OBJC_ISA_USAGE = YES_ERROR;
				CLANG_WARN_EMPTY_BODY = YES;
				CLANG_WARN_ENUM_CONVERSION = YES;
				CLANG_WARN_INFINITE_RECURSION = YES;
				CLANG_WARN_INT_CONVERSION = YES;
				CLANG_WARN_NON_LITERAL_NULL_CONVERSION = YES;
				CLANG_WARN_OBJC_IMPLICIT_RETAIN_SELF = YES;
				CLANG_WARN_OBJC_LITERAL_CONVERSION = YES;
				CLANG_WARN_OBJC_ROOT_CLASS = YES_ERROR;
				CLANG_WARN_RANGE_LOOP_ANALYSIS = YES;
				CLANG_WARN_STRICT_PROTOTYPES = YES;
				CLANG_WARN_SUSPICIOUS_MOVE = YES;
				CLANG_WARN_UNREACHABLE_CODE = YES;
				CLANG_WARN__DUPLICATE_METHOD_MATCH = YES;
				"CODE_SIGN_IDENTITY[sdk=iphoneos*]" = "iPhone Developer";
				COPY_PHASE_STRIP = NO;
				DEBUG_INFORMATION_FORMAT = dwarf;
				ENABLE_STRICT_OBJC_MSGSEND = YES;
				ENABLE_TESTABILITY = YES;
				GCC_C_LANGUAGE_STANDARD = gnu99;
				GCC_DYNAMIC_NO_PIC = NO;
				GCC_NO_COMMON_BLOCKS = YES;
				GCC_OPTIMIZATION_LEVEL = 0;
				GCC_PREPROCESSOR_DEFINITIONS = (
					"DEBUG=1",
					"$(inherited)",
				);
				GCC_WARN_64_TO_32_BIT_CONVERSION = YES;
				GCC_WARN_ABOUT_RETURN_TYPE = YES_ERROR;
				GCC_WARN_UNDECLARED_SELECTOR = YES;
				GCC_WARN_UNINITIALIZED_AUTOS = YES_AGGRESSIVE;
				GCC_WARN_UNUSED_FUNCTION = YES;
				GCC_WARN_UNUSED_VARIABLE = YES;
				IPHONEOS_DEPLOYMENT_TARGET = 12.0;
				MTL_ENABLE_DEBUG_INFO = YES;
				ONLY_ACTIVE_ARCH = YES;
				SDKROOT = iphoneos;
				TARGETED_DEVICE_FAMILY = "1,2";
			};
			name = Debug;
		};
		97C147041CF9000F007C117D /* Release */ = {
			isa = XCBuildConfiguration;
			buildSettings = {
				ALWAYS_SEARCH_USER_PATHS = NO;
				CLANG_ANALYZER_LOCALIZABILITY_NONLOCALIZED = YES;
				CLANG_ANALYZER_NONNULL = YES;
				CLANG_CXX_LANGUAGE_STANDARD = "gnu++0x";
				CLANG_CXX_LIBRARY = "libc++";
				CLANG_ENABLE_MODULES = YES;
				CLANG_ENABLE_OBJC_ARC = YES;
				CLANG_WARN_BLOCK_CAPTURE_AUTORELEASING = YES;
				CLANG_WARN_BOOL_CONVERSION = YES;
				CLANG_WARN_COMMA = YES;
				CLANG_WARN_CONSTANT_CONVERSION = YES;
				CLANG_WARN_DEPRECATED_OBJC_IMPLEMENTATIONS = YES;
				CLANG_WARN_DIRECT_OBJC_ISA_USAGE = YES_ERROR;
				CLANG_WARN_EMPTY_BODY = YES;
				CLANG_WARN_ENUM_CONVERSION = YES;
				CLANG_WARN_INFINITE_RECURSION = YES;
				CLANG_WARN_INT_CONVERSION = YES;
				CLANG_WARN_NON_LITERAL_NULL_CONVERSION = YES;
				CLANG_WARN_OBJC_IMPLICIT_RETAIN_SELF = YES;
				CLANG_WARN_OBJC_LITERAL_CONVERSION = YES;
				CLANG_WARN_OBJC_ROOT_CLASS = YES_ERROR;
				CLANG_WARN_RANGE_LOOP_ANALYSIS = YES;
				CLANG_WARN_STRICT_PROTOTYPES = YES;
				CLANG_WARN_SUSPICIOUS_MOVE = YES;
				CLANG_WARN_UNREACHABLE_CODE = YES;
				CLANG_WARN__DUPLICATE_METHOD_MATCH = YES;
				"CODE_SIGN_IDENTITY[sdk=iphoneos*]" = "iPhone Developer";
				COPY_PHASE_STRIP = NO;
				DEBUG_INFORMATION_FORMAT = "dwarf-with-dsym";
				ENABLE_NS_ASSERTIONS = NO;
				ENABLE_STRICT_OBJC_MSGSEND = YES;
				GCC_C_LANGUAGE_STANDARD = gnu99;
				GCC_NO_COMMON_BLOCKS = YES;
				GCC_WARN_64_TO_32_BIT_CONVERSION = YES;
				GCC_WARN_ABOUT_RETURN_TYPE = YES_ERROR;
				GCC_WARN_UNDECLARED_SELECTOR = YES;
				GCC_WARN_UNINITIALIZED_AUTOS = YES_AGGRESSIVE;
				GCC_WARN_UNUSED_FUNCTION = YES;
				GCC_WARN_UNUSED_VARIABLE = YES;
				IPHONEOS_DEPLOYMENT_TARGET = 12.0;
				MTL_ENABLE_DEBUG_INFO = NO;
				SDKROOT = iphoneos;
				TARGETED_DEVICE_FAMILY = "1,2";
				VALIDATE_PRODUCT = YES;
			};
			name = Release;
		};
		97C147061CF9000F007C117D /* Debug */ = {
			isa = XCBuildConfiguration;
			baseConfigurationReference = 9740EEB21CF90195004384FC /* Debug.xcconfig */;
			buildSettings = {
				ASSETCATALOG_COMPILER_APPICON_NAME = AppIcon;
				CURRENT_PROJECT_VERSION = "$(FLUTTER_BUILD_NUMBER)";
				DEVELOPMENT_TEAM = 7624MWN53C;
				ENABLE_BITCODE = NO;
				FRAMEWORK_SEARCH_PATHS = (
					"$(inherited)",
					"$(PROJECT_DIR)/Flutter",
				);
				INFOPLIST_FILE = Runner/Info.plist;
				LD_RUNPATH_SEARCH_PATHS = (
					"$(inherited)",
					"@executable_path/Frameworks",
				);
				LIBRARY_SEARCH_PATHS = (
					"$(inherited)",
					"$(PROJECT_DIR)/Flutter",
				);
				PRODUCT_BUNDLE_IDENTIFIER = dev.flutter.plugins.webviewFlutterExample;
				PRODUCT_NAME = "$(TARGET_NAME)";
				VERSIONING_SYSTEM = "apple-generic";
			};
			name = Debug;
		};
		97C147071CF9000F007C117D /* Release */ = {
			isa = XCBuildConfiguration;
			baseConfigurationReference = 7AFA3C8E1D35360C0083082E /* Release.xcconfig */;
			buildSettings = {
				ASSETCATALOG_COMPILER_APPICON_NAME = AppIcon;
				CURRENT_PROJECT_VERSION = "$(FLUTTER_BUILD_NUMBER)";
				DEVELOPMENT_TEAM = 7624MWN53C;
				ENABLE_BITCODE = NO;
				FRAMEWORK_SEARCH_PATHS = (
					"$(inherited)",
					"$(PROJECT_DIR)/Flutter",
				);
				INFOPLIST_FILE = Runner/Info.plist;
				LD_RUNPATH_SEARCH_PATHS = (
					"$(inherited)",
					"@executable_path/Frameworks",
				);
				LIBRARY_SEARCH_PATHS = (
					"$(inherited)",
					"$(PROJECT_DIR)/Flutter",
				);
				PRODUCT_BUNDLE_IDENTIFIER = dev.flutter.plugins.webviewFlutterExample;
				PRODUCT_NAME = "$(TARGET_NAME)";
				VERSIONING_SYSTEM = "apple-generic";
			};
			name = Release;
		};
		F7151F7C266057800028CB91 /* Debug */ = {
			isa = XCBuildConfiguration;
			buildSettings = {
				CODE_SIGN_STYLE = Automatic;
				INFOPLIST_FILE = RunnerUITests/Info.plist;
				LD_RUNPATH_SEARCH_PATHS = (
					"$(inherited)",
					"@executable_path/Frameworks",
					"@loader_path/Frameworks",
				);
				MTL_FAST_MATH = YES;
				PRODUCT_BUNDLE_IDENTIFIER = dev.flutter.plugins.RunnerUITests;
				PRODUCT_NAME = "$(TARGET_NAME)";
				TEST_TARGET_NAME = Runner;
			};
			name = Debug;
		};
		F7151F7D266057800028CB91 /* Release */ = {
			isa = XCBuildConfiguration;
			buildSettings = {
				CODE_SIGN_STYLE = Automatic;
				INFOPLIST_FILE = RunnerUITests/Info.plist;
				LD_RUNPATH_SEARCH_PATHS = (
					"$(inherited)",
					"@executable_path/Frameworks",
					"@loader_path/Frameworks",
				);
				MTL_FAST_MATH = YES;
				PRODUCT_BUNDLE_IDENTIFIER = dev.flutter.plugins.RunnerUITests;
				PRODUCT_NAME = "$(TARGET_NAME)";
				TEST_TARGET_NAME = Runner;
			};
			name = Release;
		};
/* End XCBuildConfiguration section */

/* Begin XCConfigurationList section */
		68BDCAF223C3F7CB00D9C032 /* Build configuration list for PBXNativeTarget "RunnerTests" */ = {
			isa = XCConfigurationList;
			buildConfigurations = (
				68BDCAF023C3F7CB00D9C032 /* Debug */,
				68BDCAF123C3F7CB00D9C032 /* Release */,
			);
			defaultConfigurationIsVisible = 0;
			defaultConfigurationName = Release;
		};
		97C146E91CF9000F007C117D /* Build configuration list for PBXProject "Runner" */ = {
			isa = XCConfigurationList;
			buildConfigurations = (
				97C147031CF9000F007C117D /* Debug */,
				97C147041CF9000F007C117D /* Release */,
			);
			defaultConfigurationIsVisible = 0;
			defaultConfigurationName = Release;
		};
		97C147051CF9000F007C117D /* Build configuration list for PBXNativeTarget "Runner" */ = {
			isa = XCConfigurationList;
			buildConfigurations = (
				97C147061CF9000F007C117D /* Debug */,
				97C147071CF9000F007C117D /* Release */,
			);
			defaultConfigurationIsVisible = 0;
			defaultConfigurationName = Release;
		};
		F7151F7B266057800028CB91 /* Build configuration list for PBXNativeTarget "RunnerUITests" */ = {
			isa = XCConfigurationList;
			buildConfigurations = (
				F7151F7C266057800028CB91 /* Debug */,
				F7151F7D266057800028CB91 /* Release */,
			);
			defaultConfigurationIsVisible = 0;
			defaultConfigurationName = Release;
		};
/* End XCConfigurationList section */
	};
	rootObject = 97C146E61CF9000F007C117D /* Project object */;
}<|MERGE_RESOLUTION|>--- conflicted
+++ resolved
@@ -331,11 +331,7 @@
 			isa = PBXProject;
 			attributes = {
 				DefaultBuildSystemTypeForWorkspace = Original;
-<<<<<<< HEAD
-				LastUpgradeCheck = 1430;
-=======
 				LastUpgradeCheck = 1510;
->>>>>>> 90baeee9
 				ORGANIZATIONNAME = "The Flutter Authors";
 				TargetAttributes = {
 					68BDCAE823C3F7CB00D9C032 = {
