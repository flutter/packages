--- conflicted
+++ resolved
@@ -1,10 +1,6 @@
 <?xml version="1.0" encoding="UTF-8"?>
 <Scheme
-<<<<<<< HEAD
-   LastUpgradeVersion = "1430"
-=======
    LastUpgradeVersion = "1510"
->>>>>>> 90baeee9
    version = "1.3">
    <BuildAction
       parallelizeBuildables = "YES"
