<<<<<<< HEAD
## 3.5.0

* Adds support to enable debugging of web contents on the latest versions of WebKit. See
  `WebKitWebViewController.setInspectable`.
  
=======
## 3.4.4

* Removes obsolete null checks on non-nullable values.

>>>>>>> 9f8dcc56
## 3.4.3

* Replace `describeEnum` with the `name` getter.

## 3.4.2

* Fixes an exception caused by the `onUrlChange` callback passing a null `NSUrl`.

## 3.4.1

* Fixes internal type conversion error.
* Adds internal unknown enum values to handle api updates.

## 3.4.0

* Adds support for `PlatformWebViewController.setOnPlatformPermissionRequest`.

## 3.3.0

* Adds support for `PlatformNavigationDelegate.onUrlChange`.

## 3.2.4

* Updates pigeon to fix warnings with clang 15.
* Updates minimum Flutter version to 3.3.
* Fixes common typos in tests and documentation.

## 3.2.3

* Updates to `pigeon` version 7.

## 3.2.2

* Changes Objective-C to use relative imports.

## 3.2.1

* Clarifies explanation of endorsement in README.
* Aligns Dart and Flutter SDK constraints.

## 3.2.0

* Updates minimum Flutter version to 3.3 and iOS 11.

## 3.1.1

* Updates links for the merge of flutter/plugins into flutter/packages.

## 3.1.0

* Adds support to access native `WKWebView`.

## 3.0.5

* Renames Pigeon output files.

## 3.0.4

* Fixes bug that prevented the web view from being garbage collected.

## 3.0.3

* Updates example code for `use_build_context_synchronously` lint.

## 3.0.2

* Updates code for stricter lint checks.

## 3.0.1

* Adds support for retrieving navigation type with internal class.
* Updates README with details on contributing.
* Updates pigeon dev dependency to `4.2.13`.

## 3.0.0

* **BREAKING CHANGE** Updates platform implementation to `2.0.0` release of
  `webview_flutter_platform_interface`. See
  [webview_flutter](https://pub.dev/packages/webview_flutter/versions/4.0.0) for updated usage.
* Updates code for `no_leading_underscores_for_local_identifiers` lint.

## 2.9.5

* Updates imports for `prefer_relative_imports`.

## 2.9.4

* Fixes avoid_redundant_argument_values lint warnings and minor typos.
* Fixes typo in an internal method name, from `setCookieForInsances` to `setCookieForInstances`.

## 2.9.3

* Updates `webview_flutter_platform_interface` constraint to the correct minimum
  version.

## 2.9.2

* Fixes crash when an Objective-C object in `FWFInstanceManager` is released, but the dealloc
  callback is no longer available.

## 2.9.1

* Fixes regression where the behavior for the `UIScrollView` insets were removed.

## 2.9.0

* Ignores unnecessary import warnings in preparation for [upcoming Flutter changes](https://github.com/flutter/flutter/pull/106316).
* Replaces platform implementation with WebKit API built with pigeon.

## 2.8.1

* Ignores unnecessary import warnings in preparation for [upcoming Flutter changes](https://github.com/flutter/flutter/pull/104231).

## 2.8.0

* Raises minimum Dart version to 2.17 and Flutter version to 3.0.0.

## 2.7.5

* Minor fixes for new analysis options.

## 2.7.4

* Removes unnecessary imports.
* Fixes library_private_types_in_public_api, sort_child_properties_last and use_key_in_widget_constructors
  lint warnings.

## 2.7.3

* Removes two occurrences of the compiler warning: "'RequiresUserActionForMediaPlayback' is deprecated: first deprecated in ios 10.0".

## 2.7.2

* Fixes an integration test race condition.
* Migrates deprecated `Scaffold.showSnackBar` to `ScaffoldMessenger` in example app.

## 2.7.1

* Fixes header import for cookie manager to be relative only.

## 2.7.0

* Adds implementation of the `loadFlutterAsset` method from the platform interface.

## 2.6.0

* Implements new cookie manager for setting cookies and providing initial cookies.

## 2.5.0

* Adds an option to set the background color of the webview.
* Migrates from `analysis_options_legacy.yaml` to `analysis_options.yaml`.
* Integration test fixes.
* Updates to webview_flutter_platform_interface version 1.5.2.

## 2.4.0

* Implemented new `loadFile` and `loadHtmlString` methods from the platform interface.

## 2.3.0

* Implemented new `loadRequest` method from platform interface.

## 2.2.0

* Implemented new `runJavascript` and `runJavascriptReturningResult` methods in platform interface.

## 2.1.0

* Add `zoomEnabled` functionality.

## 2.0.14

* Update example App so navigation menu loads immediatly but only becomes available when `WebViewController` is available (same behavior as example App in webview_flutter package).

## 2.0.13

* Extract WKWebView implementation from `webview_flutter`.<|MERGE_RESOLUTION|>--- conflicted
+++ resolved
@@ -1,15 +1,12 @@
-<<<<<<< HEAD
 ## 3.5.0
 
 * Adds support to enable debugging of web contents on the latest versions of WebKit. See
   `WebKitWebViewController.setInspectable`.
   
-=======
 ## 3.4.4
 
 * Removes obsolete null checks on non-nullable values.
 
->>>>>>> 9f8dcc56
 ## 3.4.3
 
 * Replace `describeEnum` with the `name` getter.
