<<<<<<< HEAD
## 3.9.3

* Adds support for the `allowsLinkPreview` property on iOS.
=======
## 3.9.4

* Updates to Pigeon 13.

## 3.9.3

* Fixes `use_build_context_synchronously` lint violations in the example app.
>>>>>>> b69f54ee

## 3.9.2

* Fixes error caused by calling `WKWebViewConfiguration.limitsNavigationsToAppBoundDomains` on
  versions below 14.

## 3.9.1

* Fixes bug where `WebkitWebViewController.getUserAgent` was incorrectly returning an empty String.

## 3.9.0

* Adds support for `PlatformWebViewController.getUserAgent`.

## 3.8.0

* Adds support to register a callback to receive JavaScript console messages. See `WebKitWebViewController.setOnConsoleMessage`.

## 3.7.4

* Adds pub topics to package metadata.
* Updates minimum supported SDK version to Flutter 3.7/Dart 2.19.

## 3.7.3

* Fixes bug where the `PlatformWebViewWidget` was rebuilt unnecessarily.

## 3.7.2

* Fixes bug where `PlatformWebViewWidget` doesn't rebuild when the controller changes.

## 3.7.1

* Updates pigeon version to `10.1.4`.

## 3.7.0

* Adds support for `WebResouceError.url`.

## 3.6.3

* Introduces `NSError.toString` for better diagnostics.

## 3.6.2 

* Fixes unawaited_futures violations.

## 3.6.1

* Fixes bug where a native `NSURL` could be removed from an `InstanceManager` if it is equal to an
  already present `NSURL`.
* Fixes compile-time error from using `WKWebView.inspectable` on unsupported Xcode versions.

## 3.6.0

* Adds support to enable debugging of web contents on the latest versions of WebKit. See
  `WebKitWebViewController.setInspectable`.

## 3.5.0

* Adds support to limit navigation to pages within the app’s domain. See
  `WebKitWebViewControllerCreationParams.limitsNavigationsToAppBoundDomains`.

## 3.4.4

* Removes obsolete null checks on non-nullable values.

## 3.4.3

* Replace `describeEnum` with the `name` getter.

## 3.4.2

* Fixes an exception caused by the `onUrlChange` callback passing a null `NSUrl`.

## 3.4.1

* Fixes internal type conversion error.
* Adds internal unknown enum values to handle api updates.

## 3.4.0

* Adds support for `PlatformWebViewController.setOnPlatformPermissionRequest`.

## 3.3.0

* Adds support for `PlatformNavigationDelegate.onUrlChange`.

## 3.2.4

* Updates pigeon to fix warnings with clang 15.
* Updates minimum Flutter version to 3.3.
* Fixes common typos in tests and documentation.

## 3.2.3

* Updates to `pigeon` version 7.

## 3.2.2

* Changes Objective-C to use relative imports.

## 3.2.1

* Clarifies explanation of endorsement in README.
* Aligns Dart and Flutter SDK constraints.

## 3.2.0

* Updates minimum Flutter version to 3.3 and iOS 11.

## 3.1.1

* Updates links for the merge of flutter/plugins into flutter/packages.

## 3.1.0

* Adds support to access native `WKWebView`.

## 3.0.5

* Renames Pigeon output files.

## 3.0.4

* Fixes bug that prevented the web view from being garbage collected.

## 3.0.3

* Updates example code for `use_build_context_synchronously` lint.

## 3.0.2

* Updates code for stricter lint checks.

## 3.0.1

* Adds support for retrieving navigation type with internal class.
* Updates README with details on contributing.
* Updates pigeon dev dependency to `4.2.13`.

## 3.0.0

* **BREAKING CHANGE** Updates platform implementation to `2.0.0` release of
  `webview_flutter_platform_interface`. See
  [webview_flutter](https://pub.dev/packages/webview_flutter/versions/4.0.0) for updated usage.
* Updates code for `no_leading_underscores_for_local_identifiers` lint.

## 2.9.5

* Updates imports for `prefer_relative_imports`.

## 2.9.4

* Fixes avoid_redundant_argument_values lint warnings and minor typos.
* Fixes typo in an internal method name, from `setCookieForInsances` to `setCookieForInstances`.

## 2.9.3

* Updates `webview_flutter_platform_interface` constraint to the correct minimum
  version.

## 2.9.2

* Fixes crash when an Objective-C object in `FWFInstanceManager` is released, but the dealloc
  callback is no longer available.

## 2.9.1

* Fixes regression where the behavior for the `UIScrollView` insets were removed.

## 2.9.0

* Ignores unnecessary import warnings in preparation for [upcoming Flutter changes](https://github.com/flutter/flutter/pull/106316).
* Replaces platform implementation with WebKit API built with pigeon.

## 2.8.1

* Ignores unnecessary import warnings in preparation for [upcoming Flutter changes](https://github.com/flutter/flutter/pull/104231).

## 2.8.0

* Raises minimum Dart version to 2.17 and Flutter version to 3.0.0.

## 2.7.5

* Minor fixes for new analysis options.

## 2.7.4

* Removes unnecessary imports.
* Fixes library_private_types_in_public_api, sort_child_properties_last and use_key_in_widget_constructors
  lint warnings.

## 2.7.3

* Removes two occurrences of the compiler warning: "'RequiresUserActionForMediaPlayback' is deprecated: first deprecated in ios 10.0".

## 2.7.2

* Fixes an integration test race condition.
* Migrates deprecated `Scaffold.showSnackBar` to `ScaffoldMessenger` in example app.

## 2.7.1

* Fixes header import for cookie manager to be relative only.

## 2.7.0

* Adds implementation of the `loadFlutterAsset` method from the platform interface.

## 2.6.0

* Implements new cookie manager for setting cookies and providing initial cookies.

## 2.5.0

* Adds an option to set the background color of the webview.
* Migrates from `analysis_options_legacy.yaml` to `analysis_options.yaml`.
* Integration test fixes.
* Updates to webview_flutter_platform_interface version 1.5.2.

## 2.4.0

* Implemented new `loadFile` and `loadHtmlString` methods from the platform interface.

## 2.3.0

* Implemented new `loadRequest` method from platform interface.

## 2.2.0

* Implemented new `runJavascript` and `runJavascriptReturningResult` methods in platform interface.

## 2.1.0

* Add `zoomEnabled` functionality.

## 2.0.14

* Update example App so navigation menu loads immediatly but only becomes available when `WebViewController` is available (same behavior as example App in webview_flutter package).

## 2.0.13

* Extract WKWebView implementation from `webview_flutter`.<|MERGE_RESOLUTION|>--- conflicted
+++ resolved
@@ -1,16 +1,14 @@
-<<<<<<< HEAD
+## 3.9.5
+
+* Adds support for the `allowsLinkPreview` property on iOS.
+ 
+## 3.9.4
+
+* Updates to Pigeon 13.
+
 ## 3.9.3
 
-* Adds support for the `allowsLinkPreview` property on iOS.
-=======
-## 3.9.4
-
-* Updates to Pigeon 13.
-
-## 3.9.3
-
 * Fixes `use_build_context_synchronously` lint violations in the example app.
->>>>>>> b69f54ee
 
 ## 3.9.2
 
