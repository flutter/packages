--- conflicted
+++ resolved
@@ -1,8 +1,7 @@
-<<<<<<< HEAD
 ## 3.10.0
 
 * Adds support for `PlatformNavigationDelegate.setOnReceiveHttpAuthRequest`.
-=======
+
 ## 3.9.4
 
 * Updates to Pigeon 13.
@@ -10,7 +9,6 @@
 ## 3.9.3
 
 * Fixes `use_build_context_synchronously` lint violations in the example app.
->>>>>>> 94c76238
 
 ## 3.9.2
 
@@ -32,7 +30,6 @@
 ## 3.7.4
 
 * Adds pub topics to package metadata.
-
 * Updates minimum supported SDK version to Flutter 3.7/Dart 2.19.
 
 ## 3.7.3
