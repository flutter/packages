<<<<<<< HEAD
## 3.10.0

* Adds support to intercept JavaScript dialog.
  Sees `PlatformWebViewController.setOnJavaScriptAlertDialog`,
  `PlatformWebViewController.setOnJavaScriptConfirmDialog`,
  `PlatformWebViewController.setOnJavaScriptPromptDialog`.
=======
## 3.9.1

* Fixes bug where `WebkitWebViewController.getUserAgent` was incorrectly returning an empty String.
>>>>>>> a66be0e1

## 3.9.0

* Adds support for `PlatformWebViewController.getUserAgent`.

## 3.8.0

* Adds support to register a callback to receive JavaScript console messages. See `WebKitWebViewController.setOnConsoleMessage`.

## 3.7.4

* Adds pub topics to package metadata.
* Updates minimum supported SDK version to Flutter 3.7/Dart 2.19.

## 3.7.3

* Fixes bug where the `PlatformWebViewWidget` was rebuilt unnecessarily.

## 3.7.2

* Fixes bug where `PlatformWebViewWidget` doesn't rebuild when the controller changes.

## 3.7.1

* Updates pigeon version to `10.1.4`.

## 3.7.0

* Adds support for `WebResouceError.url`.

## 3.6.3

* Introduces `NSError.toString` for better diagnostics.

## 3.6.2 

* Fixes unawaited_futures violations.

## 3.6.1

* Fixes bug where a native `NSURL` could be removed from an `InstanceManager` if it is equal to an
  already present `NSURL`.
* Fixes compile-time error from using `WKWebView.inspectable` on unsupported Xcode versions.

## 3.6.0

* Adds support to enable debugging of web contents on the latest versions of WebKit. See
  `WebKitWebViewController.setInspectable`.

## 3.5.0

* Adds support to limit navigation to pages within the app’s domain. See
  `WebKitWebViewControllerCreationParams.limitsNavigationsToAppBoundDomains`.

## 3.4.4

* Removes obsolete null checks on non-nullable values.

## 3.4.3

* Replace `describeEnum` with the `name` getter.

## 3.4.2

* Fixes an exception caused by the `onUrlChange` callback passing a null `NSUrl`.

## 3.4.1

* Fixes internal type conversion error.
* Adds internal unknown enum values to handle api updates.

## 3.4.0

* Adds support for `PlatformWebViewController.setOnPlatformPermissionRequest`.

## 3.3.0

* Adds support for `PlatformNavigationDelegate.onUrlChange`.

## 3.2.4

* Updates pigeon to fix warnings with clang 15.
* Updates minimum Flutter version to 3.3.
* Fixes common typos in tests and documentation.

## 3.2.3

* Updates to `pigeon` version 7.

## 3.2.2

* Changes Objective-C to use relative imports.

## 3.2.1

* Clarifies explanation of endorsement in README.
* Aligns Dart and Flutter SDK constraints.

## 3.2.0

* Updates minimum Flutter version to 3.3 and iOS 11.

## 3.1.1

* Updates links for the merge of flutter/plugins into flutter/packages.

## 3.1.0

* Adds support to access native `WKWebView`.

## 3.0.5

* Renames Pigeon output files.

## 3.0.4

* Fixes bug that prevented the web view from being garbage collected.

## 3.0.3

* Updates example code for `use_build_context_synchronously` lint.

## 3.0.2

* Updates code for stricter lint checks.

## 3.0.1

* Adds support for retrieving navigation type with internal class.
* Updates README with details on contributing.
* Updates pigeon dev dependency to `4.2.13`.

## 3.0.0

* **BREAKING CHANGE** Updates platform implementation to `2.0.0` release of
  `webview_flutter_platform_interface`. See
  [webview_flutter](https://pub.dev/packages/webview_flutter/versions/4.0.0) for updated usage.
* Updates code for `no_leading_underscores_for_local_identifiers` lint.

## 2.9.5

* Updates imports for `prefer_relative_imports`.

## 2.9.4

* Fixes avoid_redundant_argument_values lint warnings and minor typos.
* Fixes typo in an internal method name, from `setCookieForInsances` to `setCookieForInstances`.

## 2.9.3

* Updates `webview_flutter_platform_interface` constraint to the correct minimum
  version.

## 2.9.2

* Fixes crash when an Objective-C object in `FWFInstanceManager` is released, but the dealloc
  callback is no longer available.

## 2.9.1

* Fixes regression where the behavior for the `UIScrollView` insets were removed.

## 2.9.0

* Ignores unnecessary import warnings in preparation for [upcoming Flutter changes](https://github.com/flutter/flutter/pull/106316).
* Replaces platform implementation with WebKit API built with pigeon.

## 2.8.1

* Ignores unnecessary import warnings in preparation for [upcoming Flutter changes](https://github.com/flutter/flutter/pull/104231).

## 2.8.0

* Raises minimum Dart version to 2.17 and Flutter version to 3.0.0.

## 2.7.5

* Minor fixes for new analysis options.

## 2.7.4

* Removes unnecessary imports.
* Fixes library_private_types_in_public_api, sort_child_properties_last and use_key_in_widget_constructors
  lint warnings.

## 2.7.3

* Removes two occurrences of the compiler warning: "'RequiresUserActionForMediaPlayback' is deprecated: first deprecated in ios 10.0".

## 2.7.2

* Fixes an integration test race condition.
* Migrates deprecated `Scaffold.showSnackBar` to `ScaffoldMessenger` in example app.

## 2.7.1

* Fixes header import for cookie manager to be relative only.

## 2.7.0

* Adds implementation of the `loadFlutterAsset` method from the platform interface.

## 2.6.0

* Implements new cookie manager for setting cookies and providing initial cookies.

## 2.5.0

* Adds an option to set the background color of the webview.
* Migrates from `analysis_options_legacy.yaml` to `analysis_options.yaml`.
* Integration test fixes.
* Updates to webview_flutter_platform_interface version 1.5.2.

## 2.4.0

* Implemented new `loadFile` and `loadHtmlString` methods from the platform interface.

## 2.3.0

* Implemented new `loadRequest` method from platform interface.

## 2.2.0

* Implemented new `runJavascript` and `runJavascriptReturningResult` methods in platform interface.

## 2.1.0

* Add `zoomEnabled` functionality.

## 2.0.14

* Update example App so navigation menu loads immediatly but only becomes available when `WebViewController` is available (same behavior as example App in webview_flutter package).

## 2.0.13

* Extract WKWebView implementation from `webview_flutter`.<|MERGE_RESOLUTION|>--- conflicted
+++ resolved
@@ -1,15 +1,13 @@
-<<<<<<< HEAD
 ## 3.10.0
 
 * Adds support to intercept JavaScript dialog.
   Sees `PlatformWebViewController.setOnJavaScriptAlertDialog`,
   `PlatformWebViewController.setOnJavaScriptConfirmDialog`,
   `PlatformWebViewController.setOnJavaScriptPromptDialog`.
-=======
+
 ## 3.9.1
 
 * Fixes bug where `WebkitWebViewController.getUserAgent` was incorrectly returning an empty String.
->>>>>>> a66be0e1
 
 ## 3.9.0
 
