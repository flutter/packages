<<<<<<< HEAD
## 3.11.0

* Adds support to show JavaScript dialog. See `PlatformWebViewController.setOnJavaScriptAlertDialog`, `PlatformWebViewController.setOnJavaScriptConfirmDialog` and `PlatformWebViewController.setOnJavaScriptTextInputDialog`.
=======
## 3.10.3

* Adds a check that throws an `ArgumentError` when `WebKitWebViewController.addJavaScriptChannel`
  receives a `JavaScriptChannelParams` with a name that is not unique.
* Updates minimum iOS version to 12.0 and minimum Flutter version to 3.16.6.

## 3.10.2

* Adds privacy manifest.
>>>>>>> 3e7d5021

## 3.10.1

* Fixes new lint warnings.

## 3.10.0

* Adds support for `PlatformNavigationDelegate.setOnHttpAuthRequest`.
* Updates minimum supported SDK version to Flutter 3.10/Dart 3.0.

## 3.9.4

* Updates to Pigeon 13.

## 3.9.3

* Fixes `use_build_context_synchronously` lint violations in the example app.

## 3.9.2

* Fixes error caused by calling `WKWebViewConfiguration.limitsNavigationsToAppBoundDomains` on
  versions below 14.

## 3.9.1

* Fixes bug where `WebkitWebViewController.getUserAgent` was incorrectly returning an empty String.

## 3.9.0

* Adds support for `PlatformWebViewController.getUserAgent`.

## 3.8.0

* Adds support to register a callback to receive JavaScript console messages. See `WebKitWebViewController.setOnConsoleMessage`.

## 3.7.4

* Adds pub topics to package metadata.
* Updates minimum supported SDK version to Flutter 3.7/Dart 2.19.

## 3.7.3

* Fixes bug where the `PlatformWebViewWidget` was rebuilt unnecessarily.

## 3.7.2

* Fixes bug where `PlatformWebViewWidget` doesn't rebuild when the controller changes.

## 3.7.1

* Updates pigeon version to `10.1.4`.

## 3.7.0

* Adds support for `WebResouceError.url`.

## 3.6.3

* Introduces `NSError.toString` for better diagnostics.

## 3.6.2 

* Fixes unawaited_futures violations.

## 3.6.1

* Fixes bug where a native `NSURL` could be removed from an `InstanceManager` if it is equal to an
  already present `NSURL`.
* Fixes compile-time error from using `WKWebView.inspectable` on unsupported Xcode versions.

## 3.6.0

* Adds support to enable debugging of web contents on the latest versions of WebKit. See
  `WebKitWebViewController.setInspectable`.

## 3.5.0

* Adds support to limit navigation to pages within the app’s domain. See
  `WebKitWebViewControllerCreationParams.limitsNavigationsToAppBoundDomains`.

## 3.4.4

* Removes obsolete null checks on non-nullable values.

## 3.4.3

* Replace `describeEnum` with the `name` getter.

## 3.4.2

* Fixes an exception caused by the `onUrlChange` callback passing a null `NSUrl`.

## 3.4.1

* Fixes internal type conversion error.
* Adds internal unknown enum values to handle api updates.

## 3.4.0

* Adds support for `PlatformWebViewController.setOnPlatformPermissionRequest`.

## 3.3.0

* Adds support for `PlatformNavigationDelegate.onUrlChange`.

## 3.2.4

* Updates pigeon to fix warnings with clang 15.
* Updates minimum Flutter version to 3.3.
* Fixes common typos in tests and documentation.

## 3.2.3

* Updates to `pigeon` version 7.

## 3.2.2

* Changes Objective-C to use relative imports.

## 3.2.1

* Clarifies explanation of endorsement in README.
* Aligns Dart and Flutter SDK constraints.

## 3.2.0

* Updates minimum Flutter version to 3.3 and iOS 11.

## 3.1.1

* Updates links for the merge of flutter/plugins into flutter/packages.

## 3.1.0

* Adds support to access native `WKWebView`.

## 3.0.5

* Renames Pigeon output files.

## 3.0.4

* Fixes bug that prevented the web view from being garbage collected.

## 3.0.3

* Updates example code for `use_build_context_synchronously` lint.

## 3.0.2

* Updates code for stricter lint checks.

## 3.0.1

* Adds support for retrieving navigation type with internal class.
* Updates README with details on contributing.
* Updates pigeon dev dependency to `4.2.13`.

## 3.0.0

* **BREAKING CHANGE** Updates platform implementation to `2.0.0` release of
  `webview_flutter_platform_interface`. See
  [webview_flutter](https://pub.dev/packages/webview_flutter/versions/4.0.0) for updated usage.
* Updates code for `no_leading_underscores_for_local_identifiers` lint.

## 2.9.5

* Updates imports for `prefer_relative_imports`.

## 2.9.4

* Fixes avoid_redundant_argument_values lint warnings and minor typos.
* Fixes typo in an internal method name, from `setCookieForInsances` to `setCookieForInstances`.

## 2.9.3

* Updates `webview_flutter_platform_interface` constraint to the correct minimum
  version.

## 2.9.2

* Fixes crash when an Objective-C object in `FWFInstanceManager` is released, but the dealloc
  callback is no longer available.

## 2.9.1

* Fixes regression where the behavior for the `UIScrollView` insets were removed.

## 2.9.0

* Ignores unnecessary import warnings in preparation for [upcoming Flutter changes](https://github.com/flutter/flutter/pull/106316).
* Replaces platform implementation with WebKit API built with pigeon.

## 2.8.1

* Ignores unnecessary import warnings in preparation for [upcoming Flutter changes](https://github.com/flutter/flutter/pull/104231).

## 2.8.0

* Raises minimum Dart version to 2.17 and Flutter version to 3.0.0.

## 2.7.5

* Minor fixes for new analysis options.

## 2.7.4

* Removes unnecessary imports.
* Fixes library_private_types_in_public_api, sort_child_properties_last and use_key_in_widget_constructors
  lint warnings.

## 2.7.3

* Removes two occurrences of the compiler warning: "'RequiresUserActionForMediaPlayback' is deprecated: first deprecated in ios 10.0".

## 2.7.2

* Fixes an integration test race condition.
* Migrates deprecated `Scaffold.showSnackBar` to `ScaffoldMessenger` in example app.

## 2.7.1

* Fixes header import for cookie manager to be relative only.

## 2.7.0

* Adds implementation of the `loadFlutterAsset` method from the platform interface.

## 2.6.0

* Implements new cookie manager for setting cookies and providing initial cookies.

## 2.5.0

* Adds an option to set the background color of the webview.
* Migrates from `analysis_options_legacy.yaml` to `analysis_options.yaml`.
* Integration test fixes.
* Updates to webview_flutter_platform_interface version 1.5.2.

## 2.4.0

* Implemented new `loadFile` and `loadHtmlString` methods from the platform interface.

## 2.3.0

* Implemented new `loadRequest` method from platform interface.

## 2.2.0

* Implemented new `runJavascript` and `runJavascriptReturningResult` methods in platform interface.

## 2.1.0

* Add `zoomEnabled` functionality.

## 2.0.14

* Update example App so navigation menu loads immediatly but only becomes available when `WebViewController` is available (same behavior as example App in webview_flutter package).

## 2.0.13

* Extract WKWebView implementation from `webview_flutter`.<|MERGE_RESOLUTION|>--- conflicted
+++ resolved
@@ -1,8 +1,7 @@
-<<<<<<< HEAD
 ## 3.11.0
 
 * Adds support to show JavaScript dialog. See `PlatformWebViewController.setOnJavaScriptAlertDialog`, `PlatformWebViewController.setOnJavaScriptConfirmDialog` and `PlatformWebViewController.setOnJavaScriptTextInputDialog`.
-=======
+
 ## 3.10.3
 
 * Adds a check that throws an `ArgumentError` when `WebKitWebViewController.addJavaScriptChannel`
@@ -12,7 +11,6 @@
 ## 3.10.2
 
 * Adds privacy manifest.
->>>>>>> 3e7d5021
 
 ## 3.10.1
 
