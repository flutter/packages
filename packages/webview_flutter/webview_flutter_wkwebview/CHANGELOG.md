## 3.16.0

<<<<<<< HEAD
* Implement handling for the NSURLAuthenticationMethodServerTrust authentication method
=======
* Supports NTLM for authentication.
>>>>>>> a35f02d7

## 3.15.0

* Adds macOS support.

## 3.14.0

* Adds Swift Package Manager compatibility.

## 3.13.1

* Fixes `JSON.stringify()` cannot serialize cyclic structures.

## 3.13.0

* Adds `decidePolicyForNavigationResponse` to internal WKNavigationDelegate to support the
  `PlatformNavigationDelegate.onHttpError` callback.

## 3.12.0

* Adds support for `setOnScrollPositionChange` method to the `WebKitWebViewController`.

## 3.11.0

* Adds support to show JavaScript dialog. See `PlatformWebViewController.setOnJavaScriptAlertDialog`, `PlatformWebViewController.setOnJavaScriptConfirmDialog` and `PlatformWebViewController.setOnJavaScriptTextInputDialog`.

## 3.10.3

* Adds a check that throws an `ArgumentError` when `WebKitWebViewController.addJavaScriptChannel`
  receives a `JavaScriptChannelParams` with a name that is not unique.
* Updates minimum iOS version to 12.0 and minimum Flutter version to 3.16.6.

## 3.10.2

* Adds privacy manifest.

## 3.10.1

* Fixes new lint warnings.

## 3.10.0

* Adds support for `PlatformNavigationDelegate.setOnHttpAuthRequest`.
* Updates minimum supported SDK version to Flutter 3.10/Dart 3.0.

## 3.9.4

* Updates to Pigeon 13.

## 3.9.3

* Fixes `use_build_context_synchronously` lint violations in the example app.

## 3.9.2

* Fixes error caused by calling `WKWebViewConfiguration.limitsNavigationsToAppBoundDomains` on
  versions below 14.

## 3.9.1

* Fixes bug where `WebkitWebViewController.getUserAgent` was incorrectly returning an empty String.

## 3.9.0

* Adds support for `PlatformWebViewController.getUserAgent`.

## 3.8.0

* Adds support to register a callback to receive JavaScript console messages. See `WebKitWebViewController.setOnConsoleMessage`.

## 3.7.4

* Adds pub topics to package metadata.
* Updates minimum supported SDK version to Flutter 3.7/Dart 2.19.

## 3.7.3

* Fixes bug where the `PlatformWebViewWidget` was rebuilt unnecessarily.

## 3.7.2

* Fixes bug where `PlatformWebViewWidget` doesn't rebuild when the controller changes.

## 3.7.1

* Updates pigeon version to `10.1.4`.

## 3.7.0

* Adds support for `WebResouceError.url`.

## 3.6.3

* Introduces `NSError.toString` for better diagnostics.

## 3.6.2

* Fixes unawaited_futures violations.

## 3.6.1

* Fixes bug where a native `NSURL` could be removed from an `InstanceManager` if it is equal to an
  already present `NSURL`.
* Fixes compile-time error from using `WKWebView.inspectable` on unsupported Xcode versions.

## 3.6.0

* Adds support to enable debugging of web contents on the latest versions of WebKit. See
  `WebKitWebViewController.setInspectable`.

## 3.5.0

* Adds support to limit navigation to pages within the app’s domain. See
  `WebKitWebViewControllerCreationParams.limitsNavigationsToAppBoundDomains`.

## 3.4.4

* Removes obsolete null checks on non-nullable values.

## 3.4.3

* Replace `describeEnum` with the `name` getter.

## 3.4.2

* Fixes an exception caused by the `onUrlChange` callback passing a null `NSUrl`.

## 3.4.1

* Fixes internal type conversion error.
* Adds internal unknown enum values to handle api updates.

## 3.4.0

* Adds support for `PlatformWebViewController.setOnPlatformPermissionRequest`.

## 3.3.0

* Adds support for `PlatformNavigationDelegate.onUrlChange`.

## 3.2.4

* Updates pigeon to fix warnings with clang 15.
* Updates minimum Flutter version to 3.3.
* Fixes common typos in tests and documentation.

## 3.2.3

* Updates to `pigeon` version 7.

## 3.2.2

* Changes Objective-C to use relative imports.

## 3.2.1

* Clarifies explanation of endorsement in README.
* Aligns Dart and Flutter SDK constraints.

## 3.2.0

* Updates minimum Flutter version to 3.3 and iOS 11.

## 3.1.1

* Updates links for the merge of flutter/plugins into flutter/packages.

## 3.1.0

* Adds support to access native `WKWebView`.

## 3.0.5

* Renames Pigeon output files.

## 3.0.4

* Fixes bug that prevented the web view from being garbage collected.

## 3.0.3

* Updates example code for `use_build_context_synchronously` lint.

## 3.0.2

* Updates code for stricter lint checks.

## 3.0.1

* Adds support for retrieving navigation type with internal class.
* Updates README with details on contributing.
* Updates pigeon dev dependency to `4.2.13`.

## 3.0.0

* **BREAKING CHANGE** Updates platform implementation to `2.0.0` release of
  `webview_flutter_platform_interface`. See
  [webview_flutter](https://pub.dev/packages/webview_flutter/versions/4.0.0) for updated usage.
* Updates code for `no_leading_underscores_for_local_identifiers` lint.

## 2.9.5

* Updates imports for `prefer_relative_imports`.

## 2.9.4

* Fixes avoid_redundant_argument_values lint warnings and minor typos.
* Fixes typo in an internal method name, from `setCookieForInsances` to `setCookieForInstances`.

## 2.9.3

* Updates `webview_flutter_platform_interface` constraint to the correct minimum
  version.

## 2.9.2

* Fixes crash when an Objective-C object in `FWFInstanceManager` is released, but the dealloc
  callback is no longer available.

## 2.9.1

* Fixes regression where the behavior for the `UIScrollView` insets were removed.

## 2.9.0

* Ignores unnecessary import warnings in preparation for [upcoming Flutter changes](https://github.com/flutter/flutter/pull/106316).
* Replaces platform implementation with WebKit API built with pigeon.

## 2.8.1

* Ignores unnecessary import warnings in preparation for [upcoming Flutter changes](https://github.com/flutter/flutter/pull/104231).

## 2.8.0

* Raises minimum Dart version to 2.17 and Flutter version to 3.0.0.

## 2.7.5

* Minor fixes for new analysis options.

## 2.7.4

* Removes unnecessary imports.
* Fixes library_private_types_in_public_api, sort_child_properties_last and use_key_in_widget_constructors
  lint warnings.

## 2.7.3

* Removes two occurrences of the compiler warning: "'RequiresUserActionForMediaPlayback' is deprecated: first deprecated in ios 10.0".

## 2.7.2

* Fixes an integration test race condition.
* Migrates deprecated `Scaffold.showSnackBar` to `ScaffoldMessenger` in example app.

## 2.7.1

* Fixes header import for cookie manager to be relative only.

## 2.7.0

* Adds implementation of the `loadFlutterAsset` method from the platform interface.

## 2.6.0

* Implements new cookie manager for setting cookies and providing initial cookies.

## 2.5.0

* Adds an option to set the background color of the webview.
* Migrates from `analysis_options_legacy.yaml` to `analysis_options.yaml`.
* Integration test fixes.
* Updates to webview_flutter_platform_interface version 1.5.2.

## 2.4.0

* Implemented new `loadFile` and `loadHtmlString` methods from the platform interface.

## 2.3.0

* Implemented new `loadRequest` method from platform interface.

## 2.2.0

* Implemented new `runJavascript` and `runJavascriptReturningResult` methods in platform interface.

## 2.1.0

* Add `zoomEnabled` functionality.

## 2.0.14

* Update example App so navigation menu loads immediatly but only becomes available when `WebViewController` is available (same behavior as example App in webview_flutter package).

## 2.0.13

* Extract WKWebView implementation from `webview_flutter`.<|MERGE_RESOLUTION|>--- conflicted
+++ resolved
@@ -1,10 +1,10 @@
+## 3.17.0
+
+* Implement handling for the NSURLAuthenticationMethodServerTrust authentication method.
+
 ## 3.16.0
 
-<<<<<<< HEAD
-* Implement handling for the NSURLAuthenticationMethodServerTrust authentication method
-=======
 * Supports NTLM for authentication.
->>>>>>> a35f02d7
 
 ## 3.15.0
 
