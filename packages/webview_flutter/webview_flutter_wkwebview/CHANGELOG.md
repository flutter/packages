--- conflicted
+++ resolved
@@ -1,13 +1,11 @@
-<<<<<<< HEAD
-## 3.4.5
+## 3.6.0
 
-* Adds support for `WebResouceError.failingUrl`.
-=======
+* Adds support for `WebResouceError.url`.
+
 ## 3.5.0
 
 * Adds support to limit navigation to pages within the app’s domain. See
   `WebKitWebViewControllerCreationParams.limitsNavigationsToAppBoundDomains`.
->>>>>>> cda21a89
 
 ## 3.4.4
 
