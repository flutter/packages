## 3.3.0

<<<<<<< HEAD
* Adds support for `PlatformWebViewController.setOnPlatformPermissionRequest`.
=======
* Adds support for `PlatformNavigationDelegate.onUrlChange`.
>>>>>>> d5801ea8

## 3.2.4

* Updates pigeon to fix warnings with clang 15.
* Updates minimum Flutter version to 3.3.
* Fixes common typos in tests and documentation.

## 3.2.3

* Updates to `pigeon` version 7.

## 3.2.2

* Changes Objective-C to use relative imports.

## 3.2.1

* Clarifies explanation of endorsement in README.
* Aligns Dart and Flutter SDK constraints.

## 3.2.0

* Updates minimum Flutter version to 3.3 and iOS 11.

## 3.1.1

* Updates links for the merge of flutter/plugins into flutter/packages.

## 3.1.0

* Adds support to access native `WKWebView`.

## 3.0.5

* Renames Pigeon output files.

## 3.0.4

* Fixes bug that prevented the web view from being garbage collected.

## 3.0.3

* Updates example code for `use_build_context_synchronously` lint.

## 3.0.2

* Updates code for stricter lint checks.

## 3.0.1

* Adds support for retrieving navigation type with internal class.
* Updates README with details on contributing.
* Updates pigeon dev dependency to `4.2.13`.

## 3.0.0

* **BREAKING CHANGE** Updates platform implementation to `2.0.0` release of
  `webview_flutter_platform_interface`. See
  [webview_flutter](https://pub.dev/packages/webview_flutter/versions/4.0.0) for updated usage.
* Updates code for `no_leading_underscores_for_local_identifiers` lint.

## 2.9.5

* Updates imports for `prefer_relative_imports`.

## 2.9.4

* Fixes avoid_redundant_argument_values lint warnings and minor typos.
* Fixes typo in an internal method name, from `setCookieForInsances` to `setCookieForInstances`.

## 2.9.3

* Updates `webview_flutter_platform_interface` constraint to the correct minimum
  version.

## 2.9.2

* Fixes crash when an Objective-C object in `FWFInstanceManager` is released, but the dealloc
  callback is no longer available.

## 2.9.1

* Fixes regression where the behavior for the `UIScrollView` insets were removed.

## 2.9.0

* Ignores unnecessary import warnings in preparation for [upcoming Flutter changes](https://github.com/flutter/flutter/pull/106316).
* Replaces platform implementation with WebKit API built with pigeon.

## 2.8.1

* Ignores unnecessary import warnings in preparation for [upcoming Flutter changes](https://github.com/flutter/flutter/pull/104231).

## 2.8.0

* Raises minimum Dart version to 2.17 and Flutter version to 3.0.0.

## 2.7.5

* Minor fixes for new analysis options.

## 2.7.4

* Removes unnecessary imports.
* Fixes library_private_types_in_public_api, sort_child_properties_last and use_key_in_widget_constructors
  lint warnings.

## 2.7.3

* Removes two occurrences of the compiler warning: "'RequiresUserActionForMediaPlayback' is deprecated: first deprecated in ios 10.0".

## 2.7.2

* Fixes an integration test race condition.
* Migrates deprecated `Scaffold.showSnackBar` to `ScaffoldMessenger` in example app.

## 2.7.1

* Fixes header import for cookie manager to be relative only.

## 2.7.0

* Adds implementation of the `loadFlutterAsset` method from the platform interface.

## 2.6.0

* Implements new cookie manager for setting cookies and providing initial cookies.

## 2.5.0

* Adds an option to set the background color of the webview.
* Migrates from `analysis_options_legacy.yaml` to `analysis_options.yaml`.
* Integration test fixes.
* Updates to webview_flutter_platform_interface version 1.5.2.

## 2.4.0

* Implemented new `loadFile` and `loadHtmlString` methods from the platform interface.

## 2.3.0

* Implemented new `loadRequest` method from platform interface.

## 2.2.0

* Implemented new `runJavascript` and `runJavascriptReturningResult` methods in platform interface.

## 2.1.0

* Add `zoomEnabled` functionality.

## 2.0.14

* Update example App so navigation menu loads immediatly but only becomes available when `WebViewController` is available (same behavior as example App in webview_flutter package).

## 2.0.13

* Extract WKWebView implementation from `webview_flutter`.<|MERGE_RESOLUTION|>--- conflicted
+++ resolved
@@ -1,10 +1,10 @@
+## 3.4.0
+
+* Adds support for `PlatformWebViewController.setOnPlatformPermissionRequest`.
+
 ## 3.3.0
 
-<<<<<<< HEAD
-* Adds support for `PlatformWebViewController.setOnPlatformPermissionRequest`.
-=======
 * Adds support for `PlatformNavigationDelegate.onUrlChange`.
->>>>>>> d5801ea8
 
 ## 3.2.4
 
