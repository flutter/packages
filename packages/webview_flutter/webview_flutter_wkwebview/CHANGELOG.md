<<<<<<< HEAD
## 3.8.0

* Adds support for `PlatformWebViewController.getUserAgent`.
=======
## 3.7.4

* Adds pub topics to package metadata.
* Updates minimum supported SDK version to Flutter 3.7/Dart 2.19.

## 3.7.3

* Fixes bug where the `PlatformWebViewWidget` was rebuilt unnecessarily.
>>>>>>> 275b76cc

## 3.7.2

* Fixes bug where `PlatformWebViewWidget` doesn't rebuild when the controller changes.

## 3.7.1

* Updates pigeon version to `10.1.4`.

## 3.7.0

* Adds support for `WebResouceError.url`.

## 3.6.3

* Introduces `NSError.toString` for better diagnostics.

## 3.6.2 

* Fixes unawaited_futures violations.

## 3.6.1

* Fixes bug where a native `NSURL` could be removed from an `InstanceManager` if it is equal to an
  already present `NSURL`.
* Fixes compile-time error from using `WKWebView.inspectable` on unsupported Xcode versions.

## 3.6.0

* Adds support to enable debugging of web contents on the latest versions of WebKit. See
  `WebKitWebViewController.setInspectable`.

## 3.5.0

* Adds support to limit navigation to pages within the app’s domain. See
  `WebKitWebViewControllerCreationParams.limitsNavigationsToAppBoundDomains`.

## 3.4.4

* Removes obsolete null checks on non-nullable values.

## 3.4.3

* Replace `describeEnum` with the `name` getter.

## 3.4.2

* Fixes an exception caused by the `onUrlChange` callback passing a null `NSUrl`.

## 3.4.1

* Fixes internal type conversion error.
* Adds internal unknown enum values to handle api updates.

## 3.4.0

* Adds support for `PlatformWebViewController.setOnPlatformPermissionRequest`.

## 3.3.0

* Adds support for `PlatformNavigationDelegate.onUrlChange`.

## 3.2.4

* Updates pigeon to fix warnings with clang 15.
* Updates minimum Flutter version to 3.3.
* Fixes common typos in tests and documentation.

## 3.2.3

* Updates to `pigeon` version 7.

## 3.2.2

* Changes Objective-C to use relative imports.

## 3.2.1

* Clarifies explanation of endorsement in README.
* Aligns Dart and Flutter SDK constraints.

## 3.2.0

* Updates minimum Flutter version to 3.3 and iOS 11.

## 3.1.1

* Updates links for the merge of flutter/plugins into flutter/packages.

## 3.1.0

* Adds support to access native `WKWebView`.

## 3.0.5

* Renames Pigeon output files.

## 3.0.4

* Fixes bug that prevented the web view from being garbage collected.

## 3.0.3

* Updates example code for `use_build_context_synchronously` lint.

## 3.0.2

* Updates code for stricter lint checks.

## 3.0.1

* Adds support for retrieving navigation type with internal class.
* Updates README with details on contributing.
* Updates pigeon dev dependency to `4.2.13`.

## 3.0.0

* **BREAKING CHANGE** Updates platform implementation to `2.0.0` release of
  `webview_flutter_platform_interface`. See
  [webview_flutter](https://pub.dev/packages/webview_flutter/versions/4.0.0) for updated usage.
* Updates code for `no_leading_underscores_for_local_identifiers` lint.

## 2.9.5

* Updates imports for `prefer_relative_imports`.

## 2.9.4

* Fixes avoid_redundant_argument_values lint warnings and minor typos.
* Fixes typo in an internal method name, from `setCookieForInsances` to `setCookieForInstances`.

## 2.9.3

* Updates `webview_flutter_platform_interface` constraint to the correct minimum
  version.

## 2.9.2

* Fixes crash when an Objective-C object in `FWFInstanceManager` is released, but the dealloc
  callback is no longer available.

## 2.9.1

* Fixes regression where the behavior for the `UIScrollView` insets were removed.

## 2.9.0

* Ignores unnecessary import warnings in preparation for [upcoming Flutter changes](https://github.com/flutter/flutter/pull/106316).
* Replaces platform implementation with WebKit API built with pigeon.

## 2.8.1

* Ignores unnecessary import warnings in preparation for [upcoming Flutter changes](https://github.com/flutter/flutter/pull/104231).

## 2.8.0

* Raises minimum Dart version to 2.17 and Flutter version to 3.0.0.

## 2.7.5

* Minor fixes for new analysis options.

## 2.7.4

* Removes unnecessary imports.
* Fixes library_private_types_in_public_api, sort_child_properties_last and use_key_in_widget_constructors
  lint warnings.

## 2.7.3

* Removes two occurrences of the compiler warning: "'RequiresUserActionForMediaPlayback' is deprecated: first deprecated in ios 10.0".

## 2.7.2

* Fixes an integration test race condition.
* Migrates deprecated `Scaffold.showSnackBar` to `ScaffoldMessenger` in example app.

## 2.7.1

* Fixes header import for cookie manager to be relative only.

## 2.7.0

* Adds implementation of the `loadFlutterAsset` method from the platform interface.

## 2.6.0

* Implements new cookie manager for setting cookies and providing initial cookies.

## 2.5.0

* Adds an option to set the background color of the webview.
* Migrates from `analysis_options_legacy.yaml` to `analysis_options.yaml`.
* Integration test fixes.
* Updates to webview_flutter_platform_interface version 1.5.2.

## 2.4.0

* Implemented new `loadFile` and `loadHtmlString` methods from the platform interface.

## 2.3.0

* Implemented new `loadRequest` method from platform interface.

## 2.2.0

* Implemented new `runJavascript` and `runJavascriptReturningResult` methods in platform interface.

## 2.1.0

* Add `zoomEnabled` functionality.

## 2.0.14

* Update example App so navigation menu loads immediatly but only becomes available when `WebViewController` is available (same behavior as example App in webview_flutter package).

## 2.0.13

* Extract WKWebView implementation from `webview_flutter`.<|MERGE_RESOLUTION|>--- conflicted
+++ resolved
@@ -1,8 +1,7 @@
-<<<<<<< HEAD
 ## 3.8.0
 
 * Adds support for `PlatformWebViewController.getUserAgent`.
-=======
+
 ## 3.7.4
 
 * Adds pub topics to package metadata.
@@ -11,7 +10,6 @@
 ## 3.7.3
 
 * Fixes bug where the `PlatformWebViewWidget` was rebuilt unnecessarily.
->>>>>>> 275b76cc
 
 ## 3.7.2
 
