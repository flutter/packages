## 3.4.4

<<<<<<< HEAD
* Adds support for `limitsNavigationsToAppBoundDomains` in `WebKitWebViewControllerCreationParams`
=======
* Removes obsolete null checks on non-nullable values.
>>>>>>> d449a17f

## 3.4.3

* Replace `describeEnum` with the `name` getter.

## 3.4.2

* Fixes an exception caused by the `onUrlChange` callback passing a null `NSUrl`.

## 3.4.1

* Fixes internal type conversion error.
* Adds internal unknown enum values to handle api updates.

## 3.4.0

* Adds support for `PlatformWebViewController.setOnPlatformPermissionRequest`.

## 3.3.0

* Adds support for `PlatformNavigationDelegate.onUrlChange`.

## 3.2.4

* Updates pigeon to fix warnings with clang 15.
* Updates minimum Flutter version to 3.3.
* Fixes common typos in tests and documentation.

## 3.2.3

* Updates to `pigeon` version 7.

## 3.2.2

* Changes Objective-C to use relative imports.

## 3.2.1

* Clarifies explanation of endorsement in README.
* Aligns Dart and Flutter SDK constraints.

## 3.2.0

* Updates minimum Flutter version to 3.3 and iOS 11.

## 3.1.1

* Updates links for the merge of flutter/plugins into flutter/packages.

## 3.1.0

* Adds support to access native `WKWebView`.

## 3.0.5

* Renames Pigeon output files.

## 3.0.4

* Fixes bug that prevented the web view from being garbage collected.

## 3.0.3

* Updates example code for `use_build_context_synchronously` lint.

## 3.0.2

* Updates code for stricter lint checks.

## 3.0.1

* Adds support for retrieving navigation type with internal class.
* Updates README with details on contributing.
* Updates pigeon dev dependency to `4.2.13`.

## 3.0.0

* **BREAKING CHANGE** Updates platform implementation to `2.0.0` release of
  `webview_flutter_platform_interface`. See
  [webview_flutter](https://pub.dev/packages/webview_flutter/versions/4.0.0) for updated usage.
* Updates code for `no_leading_underscores_for_local_identifiers` lint.

## 2.9.5

* Updates imports for `prefer_relative_imports`.

## 2.9.4

* Fixes avoid_redundant_argument_values lint warnings and minor typos.
* Fixes typo in an internal method name, from `setCookieForInsances` to `setCookieForInstances`.

## 2.9.3

* Updates `webview_flutter_platform_interface` constraint to the correct minimum
  version.

## 2.9.2

* Fixes crash when an Objective-C object in `FWFInstanceManager` is released, but the dealloc
  callback is no longer available.

## 2.9.1

* Fixes regression where the behavior for the `UIScrollView` insets were removed.

## 2.9.0

* Ignores unnecessary import warnings in preparation for [upcoming Flutter changes](https://github.com/flutter/flutter/pull/106316).
* Replaces platform implementation with WebKit API built with pigeon.

## 2.8.1

* Ignores unnecessary import warnings in preparation for [upcoming Flutter changes](https://github.com/flutter/flutter/pull/104231).

## 2.8.0

* Raises minimum Dart version to 2.17 and Flutter version to 3.0.0.

## 2.7.5

* Minor fixes for new analysis options.

## 2.7.4

* Removes unnecessary imports.
* Fixes library_private_types_in_public_api, sort_child_properties_last and use_key_in_widget_constructors
  lint warnings.

## 2.7.3

* Removes two occurrences of the compiler warning: "'RequiresUserActionForMediaPlayback' is deprecated: first deprecated in ios 10.0".

## 2.7.2

* Fixes an integration test race condition.
* Migrates deprecated `Scaffold.showSnackBar` to `ScaffoldMessenger` in example app.

## 2.7.1

* Fixes header import for cookie manager to be relative only.

## 2.7.0

* Adds implementation of the `loadFlutterAsset` method from the platform interface.

## 2.6.0

* Implements new cookie manager for setting cookies and providing initial cookies.

## 2.5.0

* Adds an option to set the background color of the webview.
* Migrates from `analysis_options_legacy.yaml` to `analysis_options.yaml`.
* Integration test fixes.
* Updates to webview_flutter_platform_interface version 1.5.2.

## 2.4.0

* Implemented new `loadFile` and `loadHtmlString` methods from the platform interface.

## 2.3.0

* Implemented new `loadRequest` method from platform interface.

## 2.2.0

* Implemented new `runJavascript` and `runJavascriptReturningResult` methods in platform interface.

## 2.1.0

* Add `zoomEnabled` functionality.

## 2.0.14

* Update example App so navigation menu loads immediatly but only becomes available when `WebViewController` is available (same behavior as example App in webview_flutter package).

## 2.0.13

* Extract WKWebView implementation from `webview_flutter`.<|MERGE_RESOLUTION|>--- conflicted
+++ resolved
@@ -1,10 +1,10 @@
+## 3.4.5
+
+* Adds support for `limitsNavigationsToAppBoundDomains` in `WebKitWebViewControllerCreationParams`
+
 ## 3.4.4
 
-<<<<<<< HEAD
-* Adds support for `limitsNavigationsToAppBoundDomains` in `WebKitWebViewControllerCreationParams`
-=======
 * Removes obsolete null checks on non-nullable values.
->>>>>>> d449a17f
 
 ## 3.4.3
 
