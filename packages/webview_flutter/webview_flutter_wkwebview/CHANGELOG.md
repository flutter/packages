--- conflicted
+++ resolved
@@ -1,10 +1,10 @@
+## 3.18.5
+
+* Fixes crash when sending undefined message via javascript channel.
+
 ## 3.18.4
 
-<<<<<<< HEAD
-* Fixes crash when sending undefined message via javascript channel.
-=======
 * Fixes crash when native `WKFrameInfo.request` is nil.
->>>>>>> f7a4e5db
 
 ## 3.18.3
 
