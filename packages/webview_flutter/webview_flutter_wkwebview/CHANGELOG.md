--- conflicted
+++ resolved
@@ -1,12 +1,10 @@
-<<<<<<< HEAD
 ## 3.3.0
 
 * Adds support for `PlatformNavigationDelegate.onUrlChange`.
-=======
+
 ## 3.2.4
 
 * Updates pigeon to fix warnings with clang 15.
->>>>>>> fe5615f8
 * Updates minimum Flutter version to 3.3.
 * Fixes common typos in tests and documentation.
 
