--- conflicted
+++ resolved
@@ -1,16 +1,14 @@
-<<<<<<< HEAD
+## NEXT
+
+* Updates minimum supported SDK version to Flutter 3.7/Dart 2.19.
+
 ## 3.8.0
 
 * Adds support for `setOnContentOffsetChanged` method to the `WebKitWebViewController`.
-=======
-## NEXT
-
-* Updates minimum supported SDK version to Flutter 3.7/Dart 2.19.
 
 ## 3.7.3
 
 * Fixes bug where the `PlatformWebViewWidget` was rebuilt unnecessarily.
->>>>>>> c80df448
 
 ## 3.7.2
 
