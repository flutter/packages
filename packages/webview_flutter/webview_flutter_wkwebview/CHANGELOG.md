## 3.14.0

<<<<<<< HEAD
* Adds macOS support.
=======
* Adds Swift Package Manager compatibility.
>>>>>>> c6a30bc0

## 3.13.1

* Fixes `JSON.stringify()` cannot serialize cyclic structures.

## 3.13.0

* Adds `decidePolicyForNavigationResponse` to internal WKNavigationDelegate to support the
  `PlatformNavigationDelegate.onHttpError` callback.

## 3.12.0

* Adds support for `setOnScrollPositionChange` method to the `WebKitWebViewController`.

## 3.11.0

* Adds support to show JavaScript dialog. See `PlatformWebViewController.setOnJavaScriptAlertDialog`, `PlatformWebViewController.setOnJavaScriptConfirmDialog` and `PlatformWebViewController.setOnJavaScriptTextInputDialog`.

## 3.10.3

* Adds a check that throws an `ArgumentError` when `WebKitWebViewController.addJavaScriptChannel`
  receives a `JavaScriptChannelParams` with a name that is not unique.
* Updates minimum iOS version to 12.0 and minimum Flutter version to 3.16.6.

## 3.10.2

* Adds privacy manifest.

## 3.10.1

* Fixes new lint warnings.

## 3.10.0

* Adds support for `PlatformNavigationDelegate.setOnHttpAuthRequest`.
* Updates minimum supported SDK version to Flutter 3.10/Dart 3.0.

## 3.9.4

* Updates to Pigeon 13.

## 3.9.3

* Fixes `use_build_context_synchronously` lint violations in the example app.

## 3.9.2

* Fixes error caused by calling `WKWebViewConfiguration.limitsNavigationsToAppBoundDomains` on
  versions below 14.

## 3.9.1

* Fixes bug where `WebkitWebViewController.getUserAgent` was incorrectly returning an empty String.

## 3.9.0

* Adds support for `PlatformWebViewController.getUserAgent`.

## 3.8.0

* Adds support to register a callback to receive JavaScript console messages. See `WebKitWebViewController.setOnConsoleMessage`.

## 3.7.4

* Adds pub topics to package metadata.
* Updates minimum supported SDK version to Flutter 3.7/Dart 2.19.

## 3.7.3

* Fixes bug where the `PlatformWebViewWidget` was rebuilt unnecessarily.

## 3.7.2

* Fixes bug where `PlatformWebViewWidget` doesn't rebuild when the controller changes.

## 3.7.1

* Updates pigeon version to `10.1.4`.

## 3.7.0

* Adds support for `WebResouceError.url`.

## 3.6.3

* Introduces `NSError.toString` for better diagnostics.

## 3.6.2 

* Fixes unawaited_futures violations.

## 3.6.1

* Fixes bug where a native `NSURL` could be removed from an `InstanceManager` if it is equal to an
  already present `NSURL`.
* Fixes compile-time error from using `WKWebView.inspectable` on unsupported Xcode versions.

## 3.6.0

* Adds support to enable debugging of web contents on the latest versions of WebKit. See
  `WebKitWebViewController.setInspectable`.

## 3.5.0

* Adds support to limit navigation to pages within the app’s domain. See
  `WebKitWebViewControllerCreationParams.limitsNavigationsToAppBoundDomains`.

## 3.4.4

* Removes obsolete null checks on non-nullable values.

## 3.4.3

* Replace `describeEnum` with the `name` getter.

## 3.4.2

* Fixes an exception caused by the `onUrlChange` callback passing a null `NSUrl`.

## 3.4.1

* Fixes internal type conversion error.
* Adds internal unknown enum values to handle api updates.

## 3.4.0

* Adds support for `PlatformWebViewController.setOnPlatformPermissionRequest`.

## 3.3.0

* Adds support for `PlatformNavigationDelegate.onUrlChange`.

## 3.2.4

* Updates pigeon to fix warnings with clang 15.
* Updates minimum Flutter version to 3.3.
* Fixes common typos in tests and documentation.

## 3.2.3

* Updates to `pigeon` version 7.

## 3.2.2

* Changes Objective-C to use relative imports.

## 3.2.1

* Clarifies explanation of endorsement in README.
* Aligns Dart and Flutter SDK constraints.

## 3.2.0

* Updates minimum Flutter version to 3.3 and iOS 11.

## 3.1.1

* Updates links for the merge of flutter/plugins into flutter/packages.

## 3.1.0

* Adds support to access native `WKWebView`.

## 3.0.5

* Renames Pigeon output files.

## 3.0.4

* Fixes bug that prevented the web view from being garbage collected.

## 3.0.3

* Updates example code for `use_build_context_synchronously` lint.

## 3.0.2

* Updates code for stricter lint checks.

## 3.0.1

* Adds support for retrieving navigation type with internal class.
* Updates README with details on contributing.
* Updates pigeon dev dependency to `4.2.13`.

## 3.0.0

* **BREAKING CHANGE** Updates platform implementation to `2.0.0` release of
  `webview_flutter_platform_interface`. See
  [webview_flutter](https://pub.dev/packages/webview_flutter/versions/4.0.0) for updated usage.
* Updates code for `no_leading_underscores_for_local_identifiers` lint.

## 2.9.5

* Updates imports for `prefer_relative_imports`.

## 2.9.4

* Fixes avoid_redundant_argument_values lint warnings and minor typos.
* Fixes typo in an internal method name, from `setCookieForInsances` to `setCookieForInstances`.

## 2.9.3

* Updates `webview_flutter_platform_interface` constraint to the correct minimum
  version.

## 2.9.2

* Fixes crash when an Objective-C object in `FWFInstanceManager` is released, but the dealloc
  callback is no longer available.

## 2.9.1

* Fixes regression where the behavior for the `UIScrollView` insets were removed.

## 2.9.0

* Ignores unnecessary import warnings in preparation for [upcoming Flutter changes](https://github.com/flutter/flutter/pull/106316).
* Replaces platform implementation with WebKit API built with pigeon.

## 2.8.1

* Ignores unnecessary import warnings in preparation for [upcoming Flutter changes](https://github.com/flutter/flutter/pull/104231).

## 2.8.0

* Raises minimum Dart version to 2.17 and Flutter version to 3.0.0.

## 2.7.5

* Minor fixes for new analysis options.

## 2.7.4

* Removes unnecessary imports.
* Fixes library_private_types_in_public_api, sort_child_properties_last and use_key_in_widget_constructors
  lint warnings.

## 2.7.3

* Removes two occurrences of the compiler warning: "'RequiresUserActionForMediaPlayback' is deprecated: first deprecated in ios 10.0".

## 2.7.2

* Fixes an integration test race condition.
* Migrates deprecated `Scaffold.showSnackBar` to `ScaffoldMessenger` in example app.

## 2.7.1

* Fixes header import for cookie manager to be relative only.

## 2.7.0

* Adds implementation of the `loadFlutterAsset` method from the platform interface.

## 2.6.0

* Implements new cookie manager for setting cookies and providing initial cookies.

## 2.5.0

* Adds an option to set the background color of the webview.
* Migrates from `analysis_options_legacy.yaml` to `analysis_options.yaml`.
* Integration test fixes.
* Updates to webview_flutter_platform_interface version 1.5.2.

## 2.4.0

* Implemented new `loadFile` and `loadHtmlString` methods from the platform interface.

## 2.3.0

* Implemented new `loadRequest` method from platform interface.

## 2.2.0

* Implemented new `runJavascript` and `runJavascriptReturningResult` methods in platform interface.

## 2.1.0

* Add `zoomEnabled` functionality.

## 2.0.14

* Update example App so navigation menu loads immediatly but only becomes available when `WebViewController` is available (same behavior as example App in webview_flutter package).

## 2.0.13

* Extract WKWebView implementation from `webview_flutter`.<|MERGE_RESOLUTION|>--- conflicted
+++ resolved
@@ -1,10 +1,10 @@
+## 3.15.0
+
+* Adds macOS support.
+
 ## 3.14.0
 
-<<<<<<< HEAD
-* Adds macOS support.
-=======
 * Adds Swift Package Manager compatibility.
->>>>>>> c6a30bc0
 
 ## 3.13.1
 
@@ -92,7 +92,7 @@
 
 * Introduces `NSError.toString` for better diagnostics.
 
-## 3.6.2 
+## 3.6.2
 
 * Fixes unawaited_futures violations.
 
