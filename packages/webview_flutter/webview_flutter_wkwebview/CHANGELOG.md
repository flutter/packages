<<<<<<< HEAD
## 3.7.0

* Adds support for `WebResouceError.url`.
=======
## 3.6.3

* Introduces `NSError.toString` for better diagnostics.
>>>>>>> d70eed03

## 3.6.2 

* Fixes unawaited_futures violations.

## 3.6.1

* Fixes bug where a native `NSURL` could be removed from an `InstanceManager` if it is equal to an
  already present `NSURL`.
* Fixes compile-time error from using `WKWebView.inspectable` on unsupported Xcode versions.

## 3.6.0

* Adds support to enable debugging of web contents on the latest versions of WebKit. See
  `WebKitWebViewController.setInspectable`.

## 3.5.0

* Adds support to limit navigation to pages within the app’s domain. See
  `WebKitWebViewControllerCreationParams.limitsNavigationsToAppBoundDomains`.

## 3.4.4

* Removes obsolete null checks on non-nullable values.

## 3.4.3

* Replace `describeEnum` with the `name` getter.

## 3.4.2

* Fixes an exception caused by the `onUrlChange` callback passing a null `NSUrl`.

## 3.4.1

* Fixes internal type conversion error.
* Adds internal unknown enum values to handle api updates.

## 3.4.0

* Adds support for `PlatformWebViewController.setOnPlatformPermissionRequest`.

## 3.3.0

* Adds support for `PlatformNavigationDelegate.onUrlChange`.

## 3.2.4

* Updates pigeon to fix warnings with clang 15.
* Updates minimum Flutter version to 3.3.
* Fixes common typos in tests and documentation.

## 3.2.3

* Updates to `pigeon` version 7.

## 3.2.2

* Changes Objective-C to use relative imports.

## 3.2.1

* Clarifies explanation of endorsement in README.
* Aligns Dart and Flutter SDK constraints.

## 3.2.0

* Updates minimum Flutter version to 3.3 and iOS 11.

## 3.1.1

* Updates links for the merge of flutter/plugins into flutter/packages.

## 3.1.0

* Adds support to access native `WKWebView`.

## 3.0.5

* Renames Pigeon output files.

## 3.0.4

* Fixes bug that prevented the web view from being garbage collected.

## 3.0.3

* Updates example code for `use_build_context_synchronously` lint.

## 3.0.2

* Updates code for stricter lint checks.

## 3.0.1

* Adds support for retrieving navigation type with internal class.
* Updates README with details on contributing.
* Updates pigeon dev dependency to `4.2.13`.

## 3.0.0

* **BREAKING CHANGE** Updates platform implementation to `2.0.0` release of
  `webview_flutter_platform_interface`. See
  [webview_flutter](https://pub.dev/packages/webview_flutter/versions/4.0.0) for updated usage.
* Updates code for `no_leading_underscores_for_local_identifiers` lint.

## 2.9.5

* Updates imports for `prefer_relative_imports`.

## 2.9.4

* Fixes avoid_redundant_argument_values lint warnings and minor typos.
* Fixes typo in an internal method name, from `setCookieForInsances` to `setCookieForInstances`.

## 2.9.3

* Updates `webview_flutter_platform_interface` constraint to the correct minimum
  version.

## 2.9.2

* Fixes crash when an Objective-C object in `FWFInstanceManager` is released, but the dealloc
  callback is no longer available.

## 2.9.1

* Fixes regression where the behavior for the `UIScrollView` insets were removed.

## 2.9.0

* Ignores unnecessary import warnings in preparation for [upcoming Flutter changes](https://github.com/flutter/flutter/pull/106316).
* Replaces platform implementation with WebKit API built with pigeon.

## 2.8.1

* Ignores unnecessary import warnings in preparation for [upcoming Flutter changes](https://github.com/flutter/flutter/pull/104231).

## 2.8.0

* Raises minimum Dart version to 2.17 and Flutter version to 3.0.0.

## 2.7.5

* Minor fixes for new analysis options.

## 2.7.4

* Removes unnecessary imports.
* Fixes library_private_types_in_public_api, sort_child_properties_last and use_key_in_widget_constructors
  lint warnings.

## 2.7.3

* Removes two occurrences of the compiler warning: "'RequiresUserActionForMediaPlayback' is deprecated: first deprecated in ios 10.0".

## 2.7.2

* Fixes an integration test race condition.
* Migrates deprecated `Scaffold.showSnackBar` to `ScaffoldMessenger` in example app.

## 2.7.1

* Fixes header import for cookie manager to be relative only.

## 2.7.0

* Adds implementation of the `loadFlutterAsset` method from the platform interface.

## 2.6.0

* Implements new cookie manager for setting cookies and providing initial cookies.

## 2.5.0

* Adds an option to set the background color of the webview.
* Migrates from `analysis_options_legacy.yaml` to `analysis_options.yaml`.
* Integration test fixes.
* Updates to webview_flutter_platform_interface version 1.5.2.

## 2.4.0

* Implemented new `loadFile` and `loadHtmlString` methods from the platform interface.

## 2.3.0

* Implemented new `loadRequest` method from platform interface.

## 2.2.0

* Implemented new `runJavascript` and `runJavascriptReturningResult` methods in platform interface.

## 2.1.0

* Add `zoomEnabled` functionality.

## 2.0.14

* Update example App so navigation menu loads immediatly but only becomes available when `WebViewController` is available (same behavior as example App in webview_flutter package).

## 2.0.13

* Extract WKWebView implementation from `webview_flutter`.<|MERGE_RESOLUTION|>--- conflicted
+++ resolved
@@ -1,12 +1,10 @@
-<<<<<<< HEAD
 ## 3.7.0
 
 * Adds support for `WebResouceError.url`.
-=======
+
 ## 3.6.3
 
 * Introduces `NSError.toString` for better diagnostics.
->>>>>>> d70eed03
 
 ## 3.6.2 
 
