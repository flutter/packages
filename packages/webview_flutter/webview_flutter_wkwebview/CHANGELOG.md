--- conflicted
+++ resolved
@@ -1,16 +1,14 @@
-<<<<<<< HEAD
+## NEXT
+
+* Updates minimum supported SDK version to Flutter 3.10/Dart 3.0.
+
 ## 3.10.0
 
 * Adds support for `setOnScrollPositionChange` method to the `WebKitWebViewController`.
-=======
-## NEXT
-
-* Updates minimum supported SDK version to Flutter 3.10/Dart 3.0.
 
 ## 3.9.4
 
 * Updates to Pigeon 13.
->>>>>>> 80aa46a5
 
 ## 3.9.3
 
