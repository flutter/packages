<<<<<<< HEAD
## 3.2.0

* Adds support for `PlatformNavigationDelegate.onUrlChange`.
=======
## NEXT

* Updates minimum Flutter version to 3.3.

## 3.2.3

* Updates to `pigeon` version 7.

## 3.2.2

* Changes Objective-C to use relative imports.

## 3.2.1

* Clarifies explanation of endorsement in README.
* Aligns Dart and Flutter SDK constraints.

## 3.2.0

* Updates minimum Flutter version to 3.3 and iOS 11.
>>>>>>> 3f480616

## 3.1.1

* Updates links for the merge of flutter/plugins into flutter/packages.

## 3.1.0

* Adds support to access native `WKWebView`.

## 3.0.5

* Renames Pigeon output files.

## 3.0.4

* Fixes bug that prevented the web view from being garbage collected.

## 3.0.3

* Updates example code for `use_build_context_synchronously` lint.

## 3.0.2

* Updates code for stricter lint checks.

## 3.0.1

* Adds support for retrieving navigation type with internal class.
* Updates README with details on contributing.
* Updates pigeon dev dependency to `4.2.13`.

## 3.0.0

* **BREAKING CHANGE** Updates platform implementation to `2.0.0` release of
  `webview_flutter_platform_interface`. See
  [webview_flutter](https://pub.dev/packages/webview_flutter/versions/4.0.0) for updated usage.
* Updates code for `no_leading_underscores_for_local_identifiers` lint.

## 2.9.5

* Updates imports for `prefer_relative_imports`.

## 2.9.4

* Fixes avoid_redundant_argument_values lint warnings and minor typos.
* Fixes typo in an internal method name, from `setCookieForInsances` to `setCookieForInstances`.

## 2.9.3

* Updates `webview_flutter_platform_interface` constraint to the correct minimum
  version.

## 2.9.2

* Fixes crash when an Objective-C object in `FWFInstanceManager` is released, but the dealloc
  callback is no longer available.

## 2.9.1

* Fixes regression where the behavior for the `UIScrollView` insets were removed.

## 2.9.0

* Ignores unnecessary import warnings in preparation for [upcoming Flutter changes](https://github.com/flutter/flutter/pull/106316).
* Replaces platform implementation with WebKit API built with pigeon.

## 2.8.1

* Ignores unnecessary import warnings in preparation for [upcoming Flutter changes](https://github.com/flutter/flutter/pull/104231).

## 2.8.0

* Raises minimum Dart version to 2.17 and Flutter version to 3.0.0.

## 2.7.5

* Minor fixes for new analysis options.

## 2.7.4

* Removes unnecessary imports.
* Fixes library_private_types_in_public_api, sort_child_properties_last and use_key_in_widget_constructors
  lint warnings.

## 2.7.3

* Removes two occurrences of the compiler warning: "'RequiresUserActionForMediaPlayback' is deprecated: first deprecated in ios 10.0".

## 2.7.2

* Fixes an integration test race condition.
* Migrates deprecated `Scaffold.showSnackBar` to `ScaffoldMessenger` in example app.

## 2.7.1

* Fixes header import for cookie manager to be relative only.

## 2.7.0

* Adds implementation of the `loadFlutterAsset` method from the platform interface.

## 2.6.0

* Implements new cookie manager for setting cookies and providing initial cookies.

## 2.5.0

* Adds an option to set the background color of the webview.
* Migrates from `analysis_options_legacy.yaml` to `analysis_options.yaml`.
* Integration test fixes.
* Updates to webview_flutter_platform_interface version 1.5.2.

## 2.4.0

* Implemented new `loadFile` and `loadHtmlString` methods from the platform interface.

## 2.3.0

* Implemented new `loadRequest` method from platform interface.

## 2.2.0

* Implemented new `runJavascript` and `runJavascriptReturningResult` methods in platform interface.

## 2.1.0

* Add `zoomEnabled` functionality.

## 2.0.14

* Update example App so navigation menu loads immediatly but only becomes available when `WebViewController` is available (same behavior as example App in webview_flutter package).

## 2.0.13

* Extract WKWebView implementation from `webview_flutter`.<|MERGE_RESOLUTION|>--- conflicted
+++ resolved
@@ -1,10 +1,6 @@
-<<<<<<< HEAD
-## 3.2.0
+## 3.3.0
 
 * Adds support for `PlatformNavigationDelegate.onUrlChange`.
-=======
-## NEXT
-
 * Updates minimum Flutter version to 3.3.
 
 ## 3.2.3
@@ -23,7 +19,6 @@
 ## 3.2.0
 
 * Updates minimum Flutter version to 3.3 and iOS 11.
->>>>>>> 3f480616
 
 ## 3.1.1
 
