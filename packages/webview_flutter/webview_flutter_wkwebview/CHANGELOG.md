--- conflicted
+++ resolved
@@ -1,12 +1,10 @@
-<<<<<<< HEAD
 ## 3.8.0
 
 * Adds support for `PlatformWebViewController.getUserAgent`.
-=======
+
 ## 3.7.2
 
 * Fixes bug where `PlatformWebViewWidget` doesn't rebuild when the controller changes.
->>>>>>> 406eac1a
 
 ## 3.7.1
 
