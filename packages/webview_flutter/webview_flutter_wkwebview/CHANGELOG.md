## 3.4.3

<<<<<<< HEAD
* Adds support for `WebResouceError.failingUrl`.
=======
* Replace `describeEnum` with the `name` getter.
>>>>>>> b31a1286

## 3.4.2

* Fixes an exception caused by the `onUrlChange` callback passing a null `NSUrl`.

## 3.4.1

* Fixes internal type conversion error.
* Adds internal unknown enum values to handle api updates.

## 3.4.0

* Adds support for `PlatformWebViewController.setOnPlatformPermissionRequest`.

## 3.3.0

* Adds support for `PlatformNavigationDelegate.onUrlChange`.

## 3.2.4

* Updates pigeon to fix warnings with clang 15.
* Updates minimum Flutter version to 3.3.
* Fixes common typos in tests and documentation.

## 3.2.3

* Updates to `pigeon` version 7.

## 3.2.2

* Changes Objective-C to use relative imports.

## 3.2.1

* Clarifies explanation of endorsement in README.
* Aligns Dart and Flutter SDK constraints.

## 3.2.0

* Updates minimum Flutter version to 3.3 and iOS 11.

## 3.1.1

* Updates links for the merge of flutter/plugins into flutter/packages.

## 3.1.0

* Adds support to access native `WKWebView`.

## 3.0.5

* Renames Pigeon output files.

## 3.0.4

* Fixes bug that prevented the web view from being garbage collected.

## 3.0.3

* Updates example code for `use_build_context_synchronously` lint.

## 3.0.2

* Updates code for stricter lint checks.

## 3.0.1

* Adds support for retrieving navigation type with internal class.
* Updates README with details on contributing.
* Updates pigeon dev dependency to `4.2.13`.

## 3.0.0

* **BREAKING CHANGE** Updates platform implementation to `2.0.0` release of
  `webview_flutter_platform_interface`. See
  [webview_flutter](https://pub.dev/packages/webview_flutter/versions/4.0.0) for updated usage.
* Updates code for `no_leading_underscores_for_local_identifiers` lint.

## 2.9.5

* Updates imports for `prefer_relative_imports`.

## 2.9.4

* Fixes avoid_redundant_argument_values lint warnings and minor typos.
* Fixes typo in an internal method name, from `setCookieForInsances` to `setCookieForInstances`.

## 2.9.3

* Updates `webview_flutter_platform_interface` constraint to the correct minimum
  version.

## 2.9.2

* Fixes crash when an Objective-C object in `FWFInstanceManager` is released, but the dealloc
  callback is no longer available.

## 2.9.1

* Fixes regression where the behavior for the `UIScrollView` insets were removed.

## 2.9.0

* Ignores unnecessary import warnings in preparation for [upcoming Flutter changes](https://github.com/flutter/flutter/pull/106316).
* Replaces platform implementation with WebKit API built with pigeon.

## 2.8.1

* Ignores unnecessary import warnings in preparation for [upcoming Flutter changes](https://github.com/flutter/flutter/pull/104231).

## 2.8.0

* Raises minimum Dart version to 2.17 and Flutter version to 3.0.0.

## 2.7.5

* Minor fixes for new analysis options.

## 2.7.4

* Removes unnecessary imports.
* Fixes library_private_types_in_public_api, sort_child_properties_last and use_key_in_widget_constructors
  lint warnings.

## 2.7.3

* Removes two occurrences of the compiler warning: "'RequiresUserActionForMediaPlayback' is deprecated: first deprecated in ios 10.0".

## 2.7.2

* Fixes an integration test race condition.
* Migrates deprecated `Scaffold.showSnackBar` to `ScaffoldMessenger` in example app.

## 2.7.1

* Fixes header import for cookie manager to be relative only.

## 2.7.0

* Adds implementation of the `loadFlutterAsset` method from the platform interface.

## 2.6.0

* Implements new cookie manager for setting cookies and providing initial cookies.

## 2.5.0

* Adds an option to set the background color of the webview.
* Migrates from `analysis_options_legacy.yaml` to `analysis_options.yaml`.
* Integration test fixes.
* Updates to webview_flutter_platform_interface version 1.5.2.

## 2.4.0

* Implemented new `loadFile` and `loadHtmlString` methods from the platform interface.

## 2.3.0

* Implemented new `loadRequest` method from platform interface.

## 2.2.0

* Implemented new `runJavascript` and `runJavascriptReturningResult` methods in platform interface.

## 2.1.0

* Add `zoomEnabled` functionality.

## 2.0.14

* Update example App so navigation menu loads immediatly but only becomes available when `WebViewController` is available (same behavior as example App in webview_flutter package).

## 2.0.13

* Extract WKWebView implementation from `webview_flutter`.<|MERGE_RESOLUTION|>--- conflicted
+++ resolved
@@ -1,10 +1,10 @@
+## 3.4.4
+
+* Adds support for `WebResouceError.failingUrl`.
+
 ## 3.4.3
 
-<<<<<<< HEAD
-* Adds support for `WebResouceError.failingUrl`.
-=======
 * Replace `describeEnum` with the `name` getter.
->>>>>>> b31a1286
 
 ## 3.4.2
 
