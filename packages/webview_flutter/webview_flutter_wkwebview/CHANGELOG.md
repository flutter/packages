--- conflicted
+++ resolved
@@ -1,13 +1,10 @@
 ## 3.3.0
 
 * Adds support for `PlatformNavigationDelegate.onUrlChange`.
-<<<<<<< HEAD
-=======
 
 ## 3.2.4
 
 * Updates pigeon to fix warnings with clang 15.
->>>>>>> f57c8677
 * Updates minimum Flutter version to 3.3.
 * Fixes common typos in tests and documentation.
 
