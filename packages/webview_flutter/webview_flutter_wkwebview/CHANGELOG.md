<<<<<<< HEAD
## 3.8.0

* Adds support for `PlatformWebViewController.getUserAgent`.

=======
## 3.9.0

* Adds support for `PlatformWebViewController.getUserAgent`.

## 3.8.0

* Adds support to register a callback to receive JavaScript console messages. See `WebKitWebViewController.setOnConsoleMessage`.

>>>>>>> 41a3ec2b
## 3.7.4

* Adds pub topics to package metadata.
* Updates minimum supported SDK version to Flutter 3.7/Dart 2.19.

## 3.7.3

* Fixes bug where the `PlatformWebViewWidget` was rebuilt unnecessarily.

## 3.7.2

* Fixes bug where `PlatformWebViewWidget` doesn't rebuild when the controller changes.

## 3.7.1

* Updates pigeon version to `10.1.4`.

## 3.7.0

* Adds support for `WebResouceError.url`.

## 3.6.3

* Introduces `NSError.toString` for better diagnostics.

## 3.6.2 

* Fixes unawaited_futures violations.

## 3.6.1

* Fixes bug where a native `NSURL` could be removed from an `InstanceManager` if it is equal to an
  already present `NSURL`.
* Fixes compile-time error from using `WKWebView.inspectable` on unsupported Xcode versions.

## 3.6.0

* Adds support to enable debugging of web contents on the latest versions of WebKit. See
  `WebKitWebViewController.setInspectable`.

## 3.5.0

* Adds support to limit navigation to pages within the app’s domain. See
  `WebKitWebViewControllerCreationParams.limitsNavigationsToAppBoundDomains`.

## 3.4.4

* Removes obsolete null checks on non-nullable values.

## 3.4.3

* Replace `describeEnum` with the `name` getter.

## 3.4.2

* Fixes an exception caused by the `onUrlChange` callback passing a null `NSUrl`.

## 3.4.1

* Fixes internal type conversion error.
* Adds internal unknown enum values to handle api updates.

## 3.4.0

* Adds support for `PlatformWebViewController.setOnPlatformPermissionRequest`.

## 3.3.0

* Adds support for `PlatformNavigationDelegate.onUrlChange`.

## 3.2.4

* Updates pigeon to fix warnings with clang 15.
* Updates minimum Flutter version to 3.3.
* Fixes common typos in tests and documentation.

## 3.2.3

* Updates to `pigeon` version 7.

## 3.2.2

* Changes Objective-C to use relative imports.

## 3.2.1

* Clarifies explanation of endorsement in README.
* Aligns Dart and Flutter SDK constraints.

## 3.2.0

* Updates minimum Flutter version to 3.3 and iOS 11.

## 3.1.1

* Updates links for the merge of flutter/plugins into flutter/packages.

## 3.1.0

* Adds support to access native `WKWebView`.

## 3.0.5

* Renames Pigeon output files.

## 3.0.4

* Fixes bug that prevented the web view from being garbage collected.

## 3.0.3

* Updates example code for `use_build_context_synchronously` lint.

## 3.0.2

* Updates code for stricter lint checks.

## 3.0.1

* Adds support for retrieving navigation type with internal class.
* Updates README with details on contributing.
* Updates pigeon dev dependency to `4.2.13`.

## 3.0.0

* **BREAKING CHANGE** Updates platform implementation to `2.0.0` release of
  `webview_flutter_platform_interface`. See
  [webview_flutter](https://pub.dev/packages/webview_flutter/versions/4.0.0) for updated usage.
* Updates code for `no_leading_underscores_for_local_identifiers` lint.

## 2.9.5

* Updates imports for `prefer_relative_imports`.

## 2.9.4

* Fixes avoid_redundant_argument_values lint warnings and minor typos.
* Fixes typo in an internal method name, from `setCookieForInsances` to `setCookieForInstances`.

## 2.9.3

* Updates `webview_flutter_platform_interface` constraint to the correct minimum
  version.

## 2.9.2

* Fixes crash when an Objective-C object in `FWFInstanceManager` is released, but the dealloc
  callback is no longer available.

## 2.9.1

* Fixes regression where the behavior for the `UIScrollView` insets were removed.

## 2.9.0

* Ignores unnecessary import warnings in preparation for [upcoming Flutter changes](https://github.com/flutter/flutter/pull/106316).
* Replaces platform implementation with WebKit API built with pigeon.

## 2.8.1

* Ignores unnecessary import warnings in preparation for [upcoming Flutter changes](https://github.com/flutter/flutter/pull/104231).

## 2.8.0

* Raises minimum Dart version to 2.17 and Flutter version to 3.0.0.

## 2.7.5

* Minor fixes for new analysis options.

## 2.7.4

* Removes unnecessary imports.
* Fixes library_private_types_in_public_api, sort_child_properties_last and use_key_in_widget_constructors
  lint warnings.

## 2.7.3

* Removes two occurrences of the compiler warning: "'RequiresUserActionForMediaPlayback' is deprecated: first deprecated in ios 10.0".

## 2.7.2

* Fixes an integration test race condition.
* Migrates deprecated `Scaffold.showSnackBar` to `ScaffoldMessenger` in example app.

## 2.7.1

* Fixes header import for cookie manager to be relative only.

## 2.7.0

* Adds implementation of the `loadFlutterAsset` method from the platform interface.

## 2.6.0

* Implements new cookie manager for setting cookies and providing initial cookies.

## 2.5.0

* Adds an option to set the background color of the webview.
* Migrates from `analysis_options_legacy.yaml` to `analysis_options.yaml`.
* Integration test fixes.
* Updates to webview_flutter_platform_interface version 1.5.2.

## 2.4.0

* Implemented new `loadFile` and `loadHtmlString` methods from the platform interface.

## 2.3.0

* Implemented new `loadRequest` method from platform interface.

## 2.2.0

* Implemented new `runJavascript` and `runJavascriptReturningResult` methods in platform interface.

## 2.1.0

* Add `zoomEnabled` functionality.

## 2.0.14

* Update example App so navigation menu loads immediatly but only becomes available when `WebViewController` is available (same behavior as example App in webview_flutter package).

## 2.0.13

* Extract WKWebView implementation from `webview_flutter`.<|MERGE_RESOLUTION|>--- conflicted
+++ resolved
@@ -1,18 +1,11 @@
-<<<<<<< HEAD
+## 3.9.0
+
+* Adds support for `PlatformWebViewController.getUserAgent`.
+
 ## 3.8.0
 
-* Adds support for `PlatformWebViewController.getUserAgent`.
-
-=======
-## 3.9.0
-
-* Adds support for `PlatformWebViewController.getUserAgent`.
-
-## 3.8.0
-
 * Adds support to register a callback to receive JavaScript console messages. See `WebKitWebViewController.setOnConsoleMessage`.
 
->>>>>>> 41a3ec2b
 ## 3.7.4
 
 * Adds pub topics to package metadata.
