--- conflicted
+++ resolved
@@ -28,10 +28,5 @@
     sdk: flutter
   flutter_test:
     sdk: flutter
-<<<<<<< HEAD
   mockito: 5.4.0
-  pigeon: ^4.2.13
-=======
-  mockito: 5.3.2
-  pigeon: ^7.0.5
->>>>>>> 295610b1
+  pigeon: ^7.0.5