name: webview_flutter_wkwebview
description: A Flutter plugin that provides a WebView widget based on Apple's WKWebView control.
repository: https://github.com/flutter/packages/tree/main/packages/webview_flutter/webview_flutter_wkwebview
issue_tracker: https://github.com/flutter/flutter/issues?q=is%3Aissue+is%3Aopen+label%3A%22p%3A+webview%22
version: 3.2.4

environment:
  sdk: ">=2.18.0 <4.0.0"
  flutter: ">=3.3.0"

flutter:
  plugin:
    implements: webview_flutter
    platforms:
      ios:
        pluginClass: FLTWebViewFlutterPlugin
        dartPluginClass: WebKitWebViewPlatform

dependencies:
  flutter:
    sdk: flutter
  simple_ast:
    git:
      url: git@github.com:bparrishMines/penguin.git
      path: packages/simple_ast
  path: ^1.8.0
  webview_flutter_platform_interface: ^2.0.0

dev_dependencies:
  build_runner: ^2.1.5
  code_template_processor:
    git:
      url: git@github.com:bparrishMines/penguin.git
      path: packages/code_template_processor
  gen_api_impls:
    git:
      url: git@github.com:bparrishMines/penguin.git
      path: packages/gen_api_impls
  simple_ast_generator:
    git:
      url: git@github.com:bparrishMines/penguin.git
      path: packages/simple_ast_generator
  flutter_driver:
    sdk: flutter
  flutter_test:
    sdk: flutter
  mockito: 5.4.0
<<<<<<< HEAD
  pigeon: ^7.0.5


# FOR TESTING ONLY. DO NOT MERGE.
dependency_overrides:
  webview_flutter_platform_interface:
    path: ../../webview_flutter/webview_flutter_platform_interface
=======
  pigeon: ^9.2.4
>>>>>>> 5c8d7c83
<|MERGE_RESOLUTION|>--- conflicted
+++ resolved
@@ -19,40 +19,20 @@
 dependencies:
   flutter:
     sdk: flutter
-  simple_ast:
-    git:
-      url: git@github.com:bparrishMines/penguin.git
-      path: packages/simple_ast
   path: ^1.8.0
   webview_flutter_platform_interface: ^2.0.0
 
 dev_dependencies:
   build_runner: ^2.1.5
-  code_template_processor:
-    git:
-      url: git@github.com:bparrishMines/penguin.git
-      path: packages/code_template_processor
-  gen_api_impls:
-    git:
-      url: git@github.com:bparrishMines/penguin.git
-      path: packages/gen_api_impls
-  simple_ast_generator:
-    git:
-      url: git@github.com:bparrishMines/penguin.git
-      path: packages/simple_ast_generator
   flutter_driver:
     sdk: flutter
   flutter_test:
     sdk: flutter
   mockito: 5.4.0
-<<<<<<< HEAD
-  pigeon: ^7.0.5
+  pigeon: ^9.2.4
 
 
 # FOR TESTING ONLY. DO NOT MERGE.
 dependency_overrides:
   webview_flutter_platform_interface:
-    path: ../../webview_flutter/webview_flutter_platform_interface
-=======
-  pigeon: ^9.2.4
->>>>>>> 5c8d7c83
+    path: ../../webview_flutter/webview_flutter_platform_interface