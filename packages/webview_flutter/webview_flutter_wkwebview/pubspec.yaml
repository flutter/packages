name: webview_flutter_wkwebview
description: A Flutter plugin that provides a WebView widget based on Apple's WKWebView control.
repository: https://github.com/flutter/packages/tree/main/packages/webview_flutter/webview_flutter_wkwebview
issue_tracker: https://github.com/flutter/flutter/issues?q=is%3Aissue+is%3Aopen+label%3A%22p%3A+webview%22
<<<<<<< HEAD
version: 3.10.0
=======
version: 3.12.0
>>>>>>> 90baeee9

environment:
  sdk: ^3.2.3
  flutter: ">=3.16.6"

flutter:
  plugin:
    implements: webview_flutter
    platforms:
      ios:
        pluginClass: FLTWebViewFlutterPlugin
        dartPluginClass: WebKitWebViewPlatform

dependencies:
  flutter:
    sdk: flutter
  path: ^1.8.0
<<<<<<< HEAD
  webview_flutter_platform_interface: ^2.8.0
=======
  webview_flutter_platform_interface: ^2.9.0
>>>>>>> 90baeee9

dev_dependencies:
  build_runner: ^2.1.5
  flutter_test:
    sdk: flutter
  mockito: 5.4.4
  pigeon: ^13.0.0

topics:
  - html
  - webview
  - webview-flutter<|MERGE_RESOLUTION|>--- conflicted
+++ resolved
@@ -2,11 +2,7 @@
 description: A Flutter plugin that provides a WebView widget based on Apple's WKWebView control.
 repository: https://github.com/flutter/packages/tree/main/packages/webview_flutter/webview_flutter_wkwebview
 issue_tracker: https://github.com/flutter/flutter/issues?q=is%3Aissue+is%3Aopen+label%3A%22p%3A+webview%22
-<<<<<<< HEAD
-version: 3.10.0
-=======
 version: 3.12.0
->>>>>>> 90baeee9
 
 environment:
   sdk: ^3.2.3
@@ -24,11 +20,7 @@
   flutter:
     sdk: flutter
   path: ^1.8.0
-<<<<<<< HEAD
-  webview_flutter_platform_interface: ^2.8.0
-=======
   webview_flutter_platform_interface: ^2.9.0
->>>>>>> 90baeee9
 
 dev_dependencies:
   build_runner: ^2.1.5
