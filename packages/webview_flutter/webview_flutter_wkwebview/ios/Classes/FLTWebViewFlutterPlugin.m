// Copyright 2013 The Flutter Authors. All rights reserved.
// Use of this source code is governed by a BSD-style license that can be
// found in the LICENSE file.

#import "FLTWebViewFlutterPlugin.h"
#import "FWFGeneratedWebKitApis.h"
#import "FWFHTTPCookieStoreHostApi.h"
#import "FWFInstanceManager.h"
#import "FWFNavigationDelegateHostApi.h"
#import "FWFObjectHostApi.h"
#import "FWFPreferencesHostApi.h"
#import "FWFScriptMessageHandlerHostApi.h"
#import "FWFScrollViewDelegateHostApi.h"
#import "FWFScrollViewHostApi.h"
#import "FWFUIDelegateHostApi.h"
#import "FWFUIViewHostApi.h"
#import "FWFURLCredentialHostApi.h"
#import "FWFURLHostApi.h"
#import "FWFUserContentControllerHostApi.h"
#import "FWFWebViewConfigurationHostApi.h"
#import "FWFWebViewHostApi.h"
#import "FWFWebsiteDataStoreHostApi.h"

@interface FWFWebViewFactory : NSObject <FlutterPlatformViewFactory>
@property(nonatomic, weak) FWFInstanceManager *instanceManager;

- (instancetype)initWithManager:(FWFInstanceManager *)manager;
@end

@implementation FWFWebViewFactory
- (instancetype)initWithManager:(FWFInstanceManager *)manager {
  self = [self init];
  if (self) {
    _instanceManager = manager;
  }
  return self;
}

- (NSObject<FlutterMessageCodec> *)createArgsCodec {
  return [FlutterStandardMessageCodec sharedInstance];
}

- (NSObject<FlutterPlatformView> *)createWithFrame:(CGRect)frame
                                    viewIdentifier:(int64_t)viewId
                                         arguments:(id _Nullable)args {
  NSNumber *identifier = (NSNumber *)args;
  FWFWebView *webView =
      (FWFWebView *)[self.instanceManager instanceForIdentifier:identifier.longValue];
  webView.frame = frame;
  return webView;
}

@end

@implementation FLTWebViewFlutterPlugin

+ (void)registerWithRegistrar:(NSObject<FlutterPluginRegistrar> *)registrar {
  FWFInstanceManager *instanceManager =
      [[FWFInstanceManager alloc] initWithDeallocCallback:^(long identifier) {
        FWFObjectFlutterApiImpl *objectApi = [[FWFObjectFlutterApiImpl alloc]
            initWithBinaryMessenger:registrar.messenger
                    instanceManager:[[FWFInstanceManager alloc] init]];

        dispatch_async(dispatch_get_main_queue(), ^{
          [objectApi disposeObjectWithIdentifier:identifier
                                      completion:^(FlutterError *error) {
                                        NSAssert(!error, @"%@", error);
                                      }];
        });
      }];
  SetUpFWFWKHttpCookieStoreHostApi(
      registrar.messenger,
      [[FWFHTTPCookieStoreHostApiImpl alloc] initWithInstanceManager:instanceManager]);
  SetUpFWFWKNavigationDelegateHostApi(
      registrar.messenger,
      [[FWFNavigationDelegateHostApiImpl alloc] initWithBinaryMessenger:registrar.messenger
                                                        instanceManager:instanceManager]);
  SetUpFWFNSObjectHostApi(registrar.messenger,
                          [[FWFObjectHostApiImpl alloc] initWithInstanceManager:instanceManager]);
  SetUpFWFWKPreferencesHostApi(registrar.messenger, [[FWFPreferencesHostApiImpl alloc]
                                                        initWithInstanceManager:instanceManager]);
  SetUpFWFWKScriptMessageHandlerHostApi(
      registrar.messenger,
      [[FWFScriptMessageHandlerHostApiImpl alloc] initWithBinaryMessenger:registrar.messenger
                                                          instanceManager:instanceManager]);
  SetUpFWFUIScrollViewHostApi(registrar.messenger, [[FWFScrollViewHostApiImpl alloc]
                                                       initWithInstanceManager:instanceManager]);
  SetUpFWFWKUIDelegateHostApi(registrar.messenger, [[FWFUIDelegateHostApiImpl alloc]
                                                       initWithBinaryMessenger:registrar.messenger
                                                               instanceManager:instanceManager]);
  SetUpFWFUIViewHostApi(registrar.messenger,
                        [[FWFUIViewHostApiImpl alloc] initWithInstanceManager:instanceManager]);
  SetUpFWFWKUserContentControllerHostApi(
      registrar.messenger,
      [[FWFUserContentControllerHostApiImpl alloc] initWithInstanceManager:instanceManager]);
  SetUpFWFWKWebsiteDataStoreHostApi(
      registrar.messenger,
      [[FWFWebsiteDataStoreHostApiImpl alloc] initWithInstanceManager:instanceManager]);
  SetUpFWFWKWebViewConfigurationHostApi(
      registrar.messenger,
      [[FWFWebViewConfigurationHostApiImpl alloc] initWithBinaryMessenger:registrar.messenger
                                                          instanceManager:instanceManager]);
  SetUpFWFWKWebViewHostApi(registrar.messenger, [[FWFWebViewHostApiImpl alloc]
                                                    initWithBinaryMessenger:registrar.messenger
                                                            instanceManager:instanceManager]);
  SetUpFWFNSUrlHostApi(registrar.messenger,
                       [[FWFURLHostApiImpl alloc] initWithBinaryMessenger:registrar.messenger
                                                          instanceManager:instanceManager]);
<<<<<<< HEAD
  SetUpFWFUIScrollViewDelegateHostApi(
      registrar.messenger,
      [[FWFScrollViewDelegateHostApiImpl alloc] initWithBinaryMessenger:registrar.messenger
                                                        instanceManager:instanceManager]);
=======

  SetUpFWFNSUrlCredentialHostApi(
      registrar.messenger,
      [[FWFURLCredentialHostApiImpl alloc] initWithBinaryMessenger:registrar.messenger
                                                   instanceManager:instanceManager]);

>>>>>>> 31fc7b5d
  FWFWebViewFactory *webviewFactory = [[FWFWebViewFactory alloc] initWithManager:instanceManager];
  [registrar registerViewFactory:webviewFactory withId:@"plugins.flutter.io/webview"];

  // InstanceManager is published so that a strong reference is maintained.
  [registrar publish:instanceManager];
}

- (void)detachFromEngineForRegistrar:(NSObject<FlutterPluginRegistrar> *)registrar {
  [registrar publish:[NSNull null]];
}
@end<|MERGE_RESOLUTION|>--- conflicted
+++ resolved
@@ -106,19 +106,15 @@
   SetUpFWFNSUrlHostApi(registrar.messenger,
                        [[FWFURLHostApiImpl alloc] initWithBinaryMessenger:registrar.messenger
                                                           instanceManager:instanceManager]);
-<<<<<<< HEAD
   SetUpFWFUIScrollViewDelegateHostApi(
       registrar.messenger,
       [[FWFScrollViewDelegateHostApiImpl alloc] initWithBinaryMessenger:registrar.messenger
                                                         instanceManager:instanceManager]);
-=======
-
   SetUpFWFNSUrlCredentialHostApi(
       registrar.messenger,
       [[FWFURLCredentialHostApiImpl alloc] initWithBinaryMessenger:registrar.messenger
                                                    instanceManager:instanceManager]);
 
->>>>>>> 31fc7b5d
   FWFWebViewFactory *webviewFactory = [[FWFWebViewFactory alloc] initWithManager:instanceManager];
   [registrar registerViewFactory:webviewFactory withId:@"plugins.flutter.io/webview"];
 
