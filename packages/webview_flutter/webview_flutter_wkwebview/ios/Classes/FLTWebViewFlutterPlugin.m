// Copyright 2013 The Flutter Authors. All rights reserved.
// Use of this source code is governed by a BSD-style license that can be
// found in the LICENSE file.

#import "FLTWebViewFlutterPlugin.h"
#import "FWFGeneratedWebKitApis.h"
#import "FWFHTTPCookieStoreHostApi.h"
#import "FWFInstanceManager.h"
#import "FWFNavigationDelegateHostApi.h"
#import "FWFObjectHostApi.h"
#import "FWFPreferencesHostApi.h"
#import "FWFScriptMessageHandlerHostApi.h"
#import "FWFScrollViewDelegateHostApi.h"
#import "FWFScrollViewHostApi.h"
#import "FWFUIDelegateHostApi.h"
#import "FWFUIViewHostApi.h"
#import "FWFURLCredentialHostApi.h"
#import "FWFURLHostApi.h"
#import "FWFUserContentControllerHostApi.h"
#import "FWFWebViewConfigurationHostApi.h"
#import "FWFWebViewHostApi.h"
#import "FWFWebsiteDataStoreHostApi.h"

@interface FWFWebViewFactory : NSObject <FlutterPlatformViewFactory>
@property(nonatomic, weak) FWFInstanceManager *instanceManager;

- (instancetype)initWithManager:(FWFInstanceManager *)manager;
@end

@implementation FWFWebViewFactory
- (instancetype)initWithManager:(FWFInstanceManager *)manager {
  self = [self init];
  if (self) {
    _instanceManager = manager;
  }
  return self;
}

- (NSObject<FlutterMessageCodec> *)createArgsCodec {
  return [FlutterStandardMessageCodec sharedInstance];
}

- (NSObject<FlutterPlatformView> *)createWithFrame:(CGRect)frame
                                    viewIdentifier:(int64_t)viewId
                                         arguments:(id _Nullable)args {
  NSNumber *identifier = (NSNumber *)args;
  FWFWebView *webView =
      (FWFWebView *)[self.instanceManager instanceForIdentifier:identifier.longValue];
  webView.frame = frame;
  return webView;
}

@end

@implementation FLTWebViewFlutterPlugin

+ (void)registerWithRegistrar:(NSObject<FlutterPluginRegistrar> *)registrar {
  FWFInstanceManager *instanceManager =
      [[FWFInstanceManager alloc] initWithDeallocCallback:^(long identifier) {
        FWFObjectFlutterApiImpl *objectApi = [[FWFObjectFlutterApiImpl alloc]
            initWithBinaryMessenger:registrar.messenger
                    instanceManager:[[FWFInstanceManager alloc] init]];

        dispatch_async(dispatch_get_main_queue(), ^{
          [objectApi disposeObjectWithIdentifier:identifier
                                      completion:^(FlutterError *error) {
                                        NSAssert(!error, @"%@", error);
                                      }];
        });
      }];
  SetUpFWFWKHttpCookieStoreHostApi(
      registrar.messenger,
      [[FWFHTTPCookieStoreHostApiImpl alloc] initWithInstanceManager:instanceManager]);
  SetUpFWFWKNavigationDelegateHostApi(
      registrar.messenger,
      [[FWFNavigationDelegateHostApiImpl alloc] initWithBinaryMessenger:registrar.messenger
                                                        instanceManager:instanceManager]);
  SetUpFWFNSObjectHostApi(registrar.messenger,
                          [[FWFObjectHostApiImpl alloc] initWithInstanceManager:instanceManager]);
  SetUpFWFWKPreferencesHostApi(registrar.messenger, [[FWFPreferencesHostApiImpl alloc]
                                                        initWithInstanceManager:instanceManager]);
  SetUpFWFWKScriptMessageHandlerHostApi(
      registrar.messenger,
      [[FWFScriptMessageHandlerHostApiImpl alloc] initWithBinaryMessenger:registrar.messenger
                                                          instanceManager:instanceManager]);
  SetUpFWFUIScrollViewHostApi(registrar.messenger, [[FWFScrollViewHostApiImpl alloc]
                                                       initWithInstanceManager:instanceManager]);
  SetUpFWFWKUIDelegateHostApi(registrar.messenger, [[FWFUIDelegateHostApiImpl alloc]
                                                       initWithBinaryMessenger:registrar.messenger
                                                               instanceManager:instanceManager]);
  SetUpFWFUIViewHostApi(registrar.messenger,
                        [[FWFUIViewHostApiImpl alloc] initWithInstanceManager:instanceManager]);
  SetUpFWFWKUserContentControllerHostApi(
      registrar.messenger,
      [[FWFUserContentControllerHostApiImpl alloc] initWithInstanceManager:instanceManager]);
  SetUpFWFWKWebsiteDataStoreHostApi(
      registrar.messenger,
      [[FWFWebsiteDataStoreHostApiImpl alloc] initWithInstanceManager:instanceManager]);
  SetUpFWFWKWebViewConfigurationHostApi(
      registrar.messenger,
      [[FWFWebViewConfigurationHostApiImpl alloc] initWithBinaryMessenger:registrar.messenger
                                                          instanceManager:instanceManager]);
  SetUpFWFWKWebViewHostApi(registrar.messenger, [[FWFWebViewHostApiImpl alloc]
                                                    initWithBinaryMessenger:registrar.messenger
                                                            instanceManager:instanceManager]);
  SetUpFWFNSUrlHostApi(registrar.messenger,
                       [[FWFURLHostApiImpl alloc] initWithBinaryMessenger:registrar.messenger
                                                          instanceManager:instanceManager]);
  SetUpFWFUIScrollViewDelegateHostApi(
      registrar.messenger,
      [[FWFScrollViewDelegateHostApiImpl alloc] initWithBinaryMessenger:registrar.messenger
                                                        instanceManager:instanceManager]);
<<<<<<< HEAD
=======
  SetUpFWFNSUrlCredentialHostApi(
      registrar.messenger,
      [[FWFURLCredentialHostApiImpl alloc] initWithBinaryMessenger:registrar.messenger
                                                   instanceManager:instanceManager]);

>>>>>>> 90baeee9
  FWFWebViewFactory *webviewFactory = [[FWFWebViewFactory alloc] initWithManager:instanceManager];
  [registrar registerViewFactory:webviewFactory withId:@"plugins.flutter.io/webview"];

  // InstanceManager is published so that a strong reference is maintained.
  [registrar publish:instanceManager];
}

- (void)detachFromEngineForRegistrar:(NSObject<FlutterPluginRegistrar> *)registrar {
  [registrar publish:[NSNull null]];
}
@end<|MERGE_RESOLUTION|>--- conflicted
+++ resolved
@@ -110,14 +110,11 @@
       registrar.messenger,
       [[FWFScrollViewDelegateHostApiImpl alloc] initWithBinaryMessenger:registrar.messenger
                                                         instanceManager:instanceManager]);
-<<<<<<< HEAD
-=======
   SetUpFWFNSUrlCredentialHostApi(
       registrar.messenger,
       [[FWFURLCredentialHostApiImpl alloc] initWithBinaryMessenger:registrar.messenger
                                                    instanceManager:instanceManager]);
 
->>>>>>> 90baeee9
   FWFWebViewFactory *webviewFactory = [[FWFWebViewFactory alloc] initWithManager:instanceManager];
   [registrar registerViewFactory:webviewFactory withId:@"plugins.flutter.io/webview"];
 
