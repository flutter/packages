// Copyright 2013 The Flutter Authors. All rights reserved.
// Use of this source code is governed by a BSD-style license that can be
// found in the LICENSE file.

#import "FWFGeneratedWebKitApis.h"

#import <WebKit/WebKit.h>

NS_ASSUME_NONNULL_BEGIN

/// Converts an FWFNSUrlRequestData to an NSURLRequest.
///
/// @param data The data object containing information to create an NSURLRequest.
///
/// @return An NSURLRequest or nil if data could not be converted.
extern NSURLRequest *_Nullable FWFNativeNSURLRequestFromRequestData(FWFNSUrlRequestData *data);

/// Converts an FWFNSHttpCookieData to an NSHTTPCookie.
///
/// @param data The data object containing information to create an NSHTTPCookie.
///
/// @return An NSHTTPCookie or nil if data could not be converted.
extern NSHTTPCookie *_Nullable FWFNativeNSHTTPCookieFromCookieData(FWFNSHttpCookieData *data);

/// Converts an FWFNSKeyValueObservingOptionsEnumData to an NSKeyValueObservingOptions.
///
/// @param data The data object containing information to create an NSKeyValueObservingOptions.
///
/// @return An NSKeyValueObservingOptions or -1 if data could not be converted.
extern NSKeyValueObservingOptions FWFNativeNSKeyValueObservingOptionsFromEnumData(
    FWFNSKeyValueObservingOptionsEnumData *data);

/// Converts an FWFNSHTTPCookiePropertyKeyEnumData to an NSHTTPCookiePropertyKey.
///
/// @param data The data object containing information to create an NSHTTPCookiePropertyKey.
///
/// @return An NSHttpCookiePropertyKey or nil if data could not be converted.
extern NSHTTPCookiePropertyKey _Nullable FWFNativeNSHTTPCookiePropertyKeyFromEnumData(
    FWFNSHttpCookiePropertyKeyEnumData *data);

/// Converts a WKUserScriptData to a WKUserScript.
///
/// @param data The data object containing information to create a WKUserScript.
///
/// @return A WKUserScript or nil if data could not be converted.
extern WKUserScript *FWFNativeWKUserScriptFromScriptData(FWFWKUserScriptData *data);

/// Converts an FWFWKUserScriptInjectionTimeEnumData to a WKUserScriptInjectionTime.
///
/// @param data The data object containing information to create a WKUserScriptInjectionTime.
///
/// @return A WKUserScriptInjectionTime or -1 if data could not be converted.
extern WKUserScriptInjectionTime FWFNativeWKUserScriptInjectionTimeFromEnumData(
    FWFWKUserScriptInjectionTimeEnumData *data);

/// Converts an FWFWKAudiovisualMediaTypeEnumData to a WKAudiovisualMediaTypes.
///
/// @param data The data object containing information to create a WKAudiovisualMediaTypes.
///
/// @return A WKAudiovisualMediaType or -1 if data could not be converted.
extern WKAudiovisualMediaTypes FWFNativeWKAudiovisualMediaTypeFromEnumData(
    FWFWKAudiovisualMediaTypeEnumData *data);

/// Converts an FWFWKWebsiteDataTypeEnumData to a WKWebsiteDataType.
///
/// @param data The data object containing information to create a WKWebsiteDataType.
///
/// @return A WKWebsiteDataType or nil if data could not be converted.
extern NSString *_Nullable FWFNativeWKWebsiteDataTypeFromEnumData(
    FWFWKWebsiteDataTypeEnumData *data);

/// Converts a WKNavigationAction to an FWFWKNavigationActionData.
///
/// @param action The object containing information to create a WKNavigationActionData.
///
/// @return A FWFWKNavigationActionData.
extern FWFWKNavigationActionData *FWFWKNavigationActionDataFromNativeWKNavigationAction(
    WKNavigationAction *action);

/// Converts a NSURLRequest to an FWFNSUrlRequestData.
///
/// @param request The object containing information to create a WKNavigationActionData.
///
/// @return A FWFNSUrlRequestData.
extern FWFNSUrlRequestData *FWFNSUrlRequestDataFromNativeNSURLRequest(NSURLRequest *request);

<<<<<<< HEAD
/**
 * Converts a WKNavigationResponse to an FWFWKNavigationResponseData.
 *
 * @param response The object containing information to create a WKNavigationResponseData.
 *
 * @return A FWFWKNavigationResponseData.
 */
extern FWFWKNavigationResponseData *FWFWKNavigationResponseDataFromNativeNavigationResponse(
    WKNavigationResponse *response);
/**
 * Converts a NSURLResponse to an FWFNSHttpUrlResponseData.
 *
 * @param response The object containing information to create a WKNavigationActionData.
 *
 * @return A FWFNSHttpUrlResponseData.
 */
extern FWFNSHttpUrlResponseData *FWFNSHttpUrlResponseDataFromNativeNSURLResponse(
    NSURLResponse *response);

/**
 * Converts a WKFrameInfo to an FWFWKFrameInfoData.
 *
 * @param info The object containing information to create a FWFWKFrameInfoData.
 *
 * @return A FWFWKFrameInfoData.
 */
=======
/// Converts a WKFrameInfo to an FWFWKFrameInfoData.
///
/// @param info The object containing information to create a FWFWKFrameInfoData.
///
/// @return A FWFWKFrameInfoData.
>>>>>>> 05f97df8
extern FWFWKFrameInfoData *FWFWKFrameInfoDataFromNativeWKFrameInfo(WKFrameInfo *info);

/// Converts an FWFWKNavigationActionPolicyEnumData to a WKNavigationActionPolicy.
///
/// @param data The data object containing information to create a WKNavigationActionPolicy.
///
/// @return A WKNavigationActionPolicy or -1 if data could not be converted.
extern WKNavigationActionPolicy FWFNativeWKNavigationActionPolicyFromEnumData(
    FWFWKNavigationActionPolicyEnumData *data);

<<<<<<< HEAD
/**
 * Converts an FWFWKNavigationResponsePolicyEnumData to a WKNavigationResponsePolicy.
 *
 * @param data The data object containing information to create a WKNavigationResponsePolicy.
 *
 * @return A WKNavigationResponsePolicy or -1 if data could not be converted.
 */
extern WKNavigationResponsePolicy FWFNativeWKNavigationResponsePolicyFromEnumData(
    FWFWKNavigationResponsePolicyEnumData *data);

/**
 * Converts a NSError to an FWFNSErrorData.
 *
 * @param error The object containing information to create a FWFNSErrorData.
 *
 * @return A FWFNSErrorData.
 */
=======
/// Converts a NSError to an FWFNSErrorData.
///
/// @param error The object containing information to create a FWFNSErrorData.
///
/// @return A FWFNSErrorData.
>>>>>>> 05f97df8
extern FWFNSErrorData *FWFNSErrorDataFromNativeNSError(NSError *error);

/// Converts an NSKeyValueChangeKey to a FWFNSKeyValueChangeKeyEnumData.
///
/// @param key The data object containing information to create a FWFNSKeyValueChangeKeyEnumData.
///
/// @return A FWFNSKeyValueChangeKeyEnumData.
extern FWFNSKeyValueChangeKeyEnumData *FWFNSKeyValueChangeKeyEnumDataFromNativeNSKeyValueChangeKey(
    NSKeyValueChangeKey key);

/// Converts a WKScriptMessage to an FWFWKScriptMessageData.
///
/// @param message The object containing information to create a FWFWKScriptMessageData.
///
/// @return A FWFWKScriptMessageData.
extern FWFWKScriptMessageData *FWFWKScriptMessageDataFromNativeWKScriptMessage(
    WKScriptMessage *message);

/// Converts a WKNavigationType to an FWFWKNavigationType.
///
/// @param type The object containing information to create a FWFWKNavigationType
///
/// @return A FWFWKNavigationType.
extern FWFWKNavigationType FWFWKNavigationTypeFromNativeWKNavigationType(WKNavigationType type);

/// Converts a WKSecurityOrigin to an FWFWKSecurityOriginData.
///
/// @param origin The object containing information to create an FWFWKSecurityOriginData.
///
/// @return An FWFWKSecurityOriginData.
extern FWFWKSecurityOriginData *FWFWKSecurityOriginDataFromNativeWKSecurityOrigin(
    WKSecurityOrigin *origin);

/// Converts an FWFWKPermissionDecisionData to a WKPermissionDecision.
///
/// @param data The data object containing information to create a WKPermissionDecision.
///
/// @return A WKPermissionDecision or -1 if data could not be converted.
API_AVAILABLE(ios(15.0))
extern WKPermissionDecision FWFNativeWKPermissionDecisionFromData(
    FWFWKPermissionDecisionData *data);

/// Converts an WKMediaCaptureType to a FWFWKMediaCaptureTypeData.
///
/// @param type The data object containing information to create a FWFWKMediaCaptureTypeData.
///
/// @return A FWFWKMediaCaptureTypeData or nil if data could not be converted.
API_AVAILABLE(ios(15.0))
extern FWFWKMediaCaptureTypeData *FWFWKMediaCaptureTypeDataFromNativeWKMediaCaptureType(
    WKMediaCaptureType type);

/// Converts an FWFNSUrlSessionAuthChallengeDisposition to an NSURLSessionAuthChallengeDisposition.
///
/// @param value The object containing information to create an
/// NSURLSessionAuthChallengeDisposition.
///
/// @return A NSURLSessionAuthChallengeDisposition or -1 if data could not be converted.
extern NSURLSessionAuthChallengeDisposition
FWFNativeNSURLSessionAuthChallengeDispositionFromFWFNSUrlSessionAuthChallengeDisposition(
    FWFNSUrlSessionAuthChallengeDisposition value);

/// Converts an FWFNSUrlCredentialPersistence to an NSURLCredentialPersistence.
///
/// @param value The object containing information to create an NSURLCredentialPersistence.
///
/// @return A NSURLCredentialPersistence or -1 if data could not be converted.
extern NSURLCredentialPersistence
FWFNativeNSURLCredentialPersistenceFromFWFNSUrlCredentialPersistence(
    FWFNSUrlCredentialPersistence value);

NS_ASSUME_NONNULL_END<|MERGE_RESOLUTION|>--- conflicted
+++ resolved
@@ -84,7 +84,6 @@
 /// @return A FWFNSUrlRequestData.
 extern FWFNSUrlRequestData *FWFNSUrlRequestDataFromNativeNSURLRequest(NSURLRequest *request);
 
-<<<<<<< HEAD
 /**
  * Converts a WKNavigationResponse to an FWFWKNavigationResponseData.
  *
@@ -111,13 +110,6 @@
  *
  * @return A FWFWKFrameInfoData.
  */
-=======
-/// Converts a WKFrameInfo to an FWFWKFrameInfoData.
-///
-/// @param info The object containing information to create a FWFWKFrameInfoData.
-///
-/// @return A FWFWKFrameInfoData.
->>>>>>> 05f97df8
 extern FWFWKFrameInfoData *FWFWKFrameInfoDataFromNativeWKFrameInfo(WKFrameInfo *info);
 
 /// Converts an FWFWKNavigationActionPolicyEnumData to a WKNavigationActionPolicy.
@@ -128,7 +120,6 @@
 extern WKNavigationActionPolicy FWFNativeWKNavigationActionPolicyFromEnumData(
     FWFWKNavigationActionPolicyEnumData *data);
 
-<<<<<<< HEAD
 /**
  * Converts an FWFWKNavigationResponsePolicyEnumData to a WKNavigationResponsePolicy.
  *
@@ -146,13 +137,6 @@
  *
  * @return A FWFNSErrorData.
  */
-=======
-/// Converts a NSError to an FWFNSErrorData.
-///
-/// @param error The object containing information to create a FWFNSErrorData.
-///
-/// @return A FWFNSErrorData.
->>>>>>> 05f97df8
 extern FWFNSErrorData *FWFNSErrorDataFromNativeNSError(NSError *error);
 
 /// Converts an NSKeyValueChangeKey to a FWFNSKeyValueChangeKeyEnumData.
