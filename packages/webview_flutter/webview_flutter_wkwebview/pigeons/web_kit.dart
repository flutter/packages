// Copyright 2013 The Flutter Authors. All rights reserved.
// Use of this source code is governed by a BSD-style license that can be
// found in the LICENSE file.

import 'package:pigeon/pigeon.dart';

@ConfigurePigeon(
  PigeonOptions(
    dartOut: 'lib/src/common/web_kit.g.dart',
    dartTestOut: 'test/src/common/test_web_kit.g.dart',
    objcHeaderOut: 'ios/Classes/FWFGeneratedWebKitApis.h',
    objcSourceOut: 'ios/Classes/FWFGeneratedWebKitApis.m',
    objcOptions: ObjcOptions(
      headerIncludePath: 'ios/Classes/FWFGeneratedWebKitApis.h',
      prefix: 'FWF',
    ),
    copyrightHeader: 'pigeons/copyright.txt',
  ),
)

/// Mirror of NSKeyValueObservingOptions.
///
/// See https://developer.apple.com/documentation/foundation/nskeyvalueobservingoptions?language=objc.
enum NSKeyValueObservingOptionsEnum {
  newValue,
  oldValue,
  initialValue,
  priorNotification,
}

// TODO(bparrishMines): Enums need be wrapped in a data class because thay can't
// be used as primitive arguments. See https://github.com/flutter/flutter/issues/87307
class NSKeyValueObservingOptionsEnumData {
  late NSKeyValueObservingOptionsEnum value;
}

/// Mirror of NSKeyValueChange.
///
/// See https://developer.apple.com/documentation/foundation/nskeyvaluechange?language=objc.
enum NSKeyValueChangeEnum {
  setting,
  insertion,
  removal,
  replacement,
}

// TODO(bparrishMines): Enums need be wrapped in a data class because thay can't
// be used as primitive arguments. See https://github.com/flutter/flutter/issues/87307
class NSKeyValueChangeEnumData {
  late NSKeyValueChangeEnum value;
}

/// Mirror of NSKeyValueChangeKey.
///
/// See https://developer.apple.com/documentation/foundation/nskeyvaluechangekey?language=objc.
enum NSKeyValueChangeKeyEnum {
  indexes,
  kind,
  newValue,
  notificationIsPrior,
  oldValue,
  unknown,
}

// TODO(bparrishMines): Enums need be wrapped in a data class because thay can't
// be used as primitive arguments. See https://github.com/flutter/flutter/issues/87307
class NSKeyValueChangeKeyEnumData {
  late NSKeyValueChangeKeyEnum value;
}

/// Mirror of WKUserScriptInjectionTime.
///
/// See https://developer.apple.com/documentation/webkit/wkuserscriptinjectiontime?language=objc.
enum WKUserScriptInjectionTimeEnum {
  atDocumentStart,
  atDocumentEnd,
}

// TODO(bparrishMines): Enums need be wrapped in a data class because thay can't
// be used as primitive arguments. See https://github.com/flutter/flutter/issues/87307
class WKUserScriptInjectionTimeEnumData {
  late WKUserScriptInjectionTimeEnum value;
}

/// Mirror of WKAudiovisualMediaTypes.
///
/// See [WKAudiovisualMediaTypes](https://developer.apple.com/documentation/webkit/wkaudiovisualmediatypes?language=objc).
enum WKAudiovisualMediaTypeEnum {
  none,
  audio,
  video,
  all,
}

// TODO(bparrishMines): Enums need be wrapped in a data class because thay can't
// be used as primitive arguments. See https://github.com/flutter/flutter/issues/87307
class WKAudiovisualMediaTypeEnumData {
  late WKAudiovisualMediaTypeEnum value;
}

/// Mirror of WKWebsiteDataTypes.
///
/// See https://developer.apple.com/documentation/webkit/wkwebsitedatarecord/data_store_record_types?language=objc.
enum WKWebsiteDataTypeEnum {
  cookies,
  memoryCache,
  diskCache,
  offlineWebApplicationCache,
  localStorage,
  sessionStorage,
  webSQLDatabases,
  indexedDBDatabases,
}

// TODO(bparrishMines): Enums need be wrapped in a data class because thay can't
// be used as primitive arguments. See https://github.com/flutter/flutter/issues/87307
class WKWebsiteDataTypeEnumData {
  late WKWebsiteDataTypeEnum value;
}

/// Mirror of WKNavigationActionPolicy.
///
/// See https://developer.apple.com/documentation/webkit/wknavigationactionpolicy?language=objc.
enum WKNavigationActionPolicyEnum {
  allow,
  cancel,
}

// TODO(bparrishMines): Enums need be wrapped in a data class because thay can't
// be used as primitive arguments. See https://github.com/flutter/flutter/issues/87307
class WKNavigationActionPolicyEnumData {
  late WKNavigationActionPolicyEnum value;
}

/// Mirror of NSHTTPCookiePropertyKey.
///
/// See https://developer.apple.com/documentation/foundation/nshttpcookiepropertykey.
enum NSHttpCookiePropertyKeyEnum {
  comment,
  commentUrl,
  discard,
  domain,
  expires,
  maximumAge,
  name,
  originUrl,
  path,
  port,
  sameSitePolicy,
  secure,
  value,
  version,
}

// TODO(bparrishMines): Enums need be wrapped in a data class because thay can't
// be used as primitive arguments. See https://github.com/flutter/flutter/issues/87307
class NSHttpCookiePropertyKeyEnumData {
  late NSHttpCookiePropertyKeyEnum value;
}

/// An object that contains information about an action that causes navigation
/// to occur.
///
/// Wraps [WKNavigationType](https://developer.apple.com/documentation/webkit/wknavigationaction?language=objc).
enum WKNavigationType {
  /// A link activation.
  ///
  /// See https://developer.apple.com/documentation/webkit/wknavigationtype/wknavigationtypelinkactivated?language=objc.
  linkActivated,

  /// A request to submit a form.
  ///
  /// See https://developer.apple.com/documentation/webkit/wknavigationtype/wknavigationtypeformsubmitted?language=objc.
  submitted,

  /// A request for the frame’s next or previous item.
  ///
  /// See https://developer.apple.com/documentation/webkit/wknavigationtype/wknavigationtypebackforward?language=objc.
  backForward,

  /// A request to reload the webpage.
  ///
  /// See https://developer.apple.com/documentation/webkit/wknavigationtype/wknavigationtypereload?language=objc.
  reload,

  /// A request to resubmit a form.
  ///
  /// See https://developer.apple.com/documentation/webkit/wknavigationtype/wknavigationtypeformresubmitted?language=objc.
  formResubmitted,

  /// A navigation request that originates for some other reason.
  ///
  /// See https://developer.apple.com/documentation/webkit/wknavigationtype/wknavigationtypeother?language=objc.
  other,

  /// An unknown navigation type.
  ///
  /// This does not represent an actual value provided by the platform and only
  /// indicates a value was provided that isn't currently supported.
  unknown,
}

/// Possible permission decisions for device resource access.
///
/// See https://developer.apple.com/documentation/webkit/wkpermissiondecision?language=objc.
enum WKPermissionDecision {
  /// Deny permission for the requested resource.
  ///
  /// See https://developer.apple.com/documentation/webkit/wkpermissiondecision/wkpermissiondecisiondeny?language=objc.
  deny,

  /// Deny permission for the requested resource.
  ///
  /// See https://developer.apple.com/documentation/webkit/wkpermissiondecision/wkpermissiondecisiongrant?language=objc.
  grant,

  /// Prompt the user for permission for the requested resource.
  ///
  /// See https://developer.apple.com/documentation/webkit/wkpermissiondecision/wkpermissiondecisionprompt?language=objc.
  prompt,
}

// TODO(bparrishMines): Enums need be wrapped in a data class because thay can't
// be used as primitive arguments. See https://github.com/flutter/flutter/issues/87307
class WKPermissionDecisionData {
  late WKPermissionDecision value;
}

/// List of the types of media devices that can capture audio, video, or both.
///
/// See https://developer.apple.com/documentation/webkit/wkmediacapturetype?language=objc.
enum WKMediaCaptureType {
  /// A media device that can capture video.
  ///
  /// See https://developer.apple.com/documentation/webkit/wkmediacapturetype/wkmediacapturetypecamera?language=objc.
  camera,

  /// A media device or devices that can capture audio and video.
  ///
  /// See https://developer.apple.com/documentation/webkit/wkmediacapturetype/wkmediacapturetypecameraandmicrophone?language=objc.
  cameraAndMicrophone,

  /// A media device that can capture audio.
  ///
  /// See https://developer.apple.com/documentation/webkit/wkmediacapturetype/wkmediacapturetypemicrophone?language=objc.
  microphone,

  /// An unknown media device.
  ///
  /// This does not represent an actual value provided by the platform and only
  /// indicates a value was provided that isn't currently supported.
  unknown,
}

// TODO(bparrishMines): Enums need be wrapped in a data class because thay can't
// be used as primitive arguments. See https://github.com/flutter/flutter/issues/87307
class WKMediaCaptureTypeData {
  late WKMediaCaptureType value;
}

/// Responses to an authentication challenge.
///
/// See https://developer.apple.com/documentation/foundation/nsurlsessionauthchallengedisposition?language=objc.
enum NSUrlSessionAuthChallengeDisposition {
  /// Use the specified credential, which may be nil.
  ///
  /// See https://developer.apple.com/documentation/foundation/nsurlsessionauthchallengedisposition/nsurlsessionauthchallengeusecredential?language=objc.
  useCredential,

  /// Use the default handling for the challenge as though this delegate method
  /// were not implemented.
  ///
  /// See https://developer.apple.com/documentation/foundation/nsurlsessionauthchallengedisposition/nsurlsessionauthchallengeperformdefaulthandling?language=objc.
  performDefaultHandling,

  /// Cancel the entire request.
  ///
  /// See https://developer.apple.com/documentation/foundation/nsurlsessionauthchallengedisposition/nsurlsessionauthchallengecancelauthenticationchallenge?language=objc.
  cancelAuthenticationChallenge,

  /// Reject this challenge, and call the authentication delegate method again
  /// with the next authentication protection space.
  ///
  /// See https://developer.apple.com/documentation/foundation/nsurlsessionauthchallengedisposition/nsurlsessionauthchallengerejectprotectionspace?language=objc.
  rejectProtectionSpace,
}

/// Specifies how long a credential will be kept.
enum NSUrlCredentialPersistence {
  /// The credential should not be stored.
  ///
  /// See https://developer.apple.com/documentation/foundation/nsurlcredentialpersistence/nsurlcredentialpersistencenone?language=objc.
  none,

  /// The credential should be stored only for this session.
  ///
  /// See https://developer.apple.com/documentation/foundation/nsurlcredentialpersistence/nsurlcredentialpersistenceforsession?language=objc.
  session,

  /// The credential should be stored in the keychain.
  ///
  /// See https://developer.apple.com/documentation/foundation/nsurlcredentialpersistence/nsurlcredentialpersistencepermanent?language=objc.
  permanent,

  /// The credential should be stored permanently in the keychain, and in
  /// addition should be distributed to other devices based on the owning Apple
  /// ID.
  ///
  /// See https://developer.apple.com/documentation/foundation/nsurlcredentialpersistence/nsurlcredentialpersistencesynchronizable?language=objc.
  synchronizable,
}

/// Mirror of NSURLRequest.
///
/// See https://developer.apple.com/documentation/foundation/nsurlrequest?language=objc.
class NSUrlRequestData {
  late String url;
  late String? httpMethod;
  late Uint8List? httpBody;
  late Map<String?, String?> allHttpHeaderFields;
}

/// Mirror of WKUserScript.
///
/// See https://developer.apple.com/documentation/webkit/wkuserscript?language=objc.
class WKUserScriptData {
  late String source;
  late WKUserScriptInjectionTimeEnumData? injectionTime;
  late bool isMainFrameOnly;
}

/// Mirror of WKNavigationAction.
///
/// See https://developer.apple.com/documentation/webkit/wknavigationaction.
class WKNavigationActionData {
  late NSUrlRequestData request;
  late WKFrameInfoData targetFrame;
  late WKNavigationType navigationType;
}

/// Mirror of WKFrameInfo.
///
/// See https://developer.apple.com/documentation/webkit/wkframeinfo?language=objc.
class WKFrameInfoData {
  late bool isMainFrame;
  late NSUrlRequestData request;
}

/// Mirror of NSError.
///
/// See https://developer.apple.com/documentation/foundation/nserror?language=objc.
class NSErrorData {
  late int code;
  late String domain;
  late Map<String?, Object?>? userInfo;
}

/// Mirror of WKScriptMessage.
///
/// See https://developer.apple.com/documentation/webkit/wkscriptmessage?language=objc.
class WKScriptMessageData {
  late String name;
  late Object? body;
}

/// Mirror of WKSecurityOrigin.
///
/// See https://developer.apple.com/documentation/webkit/wksecurityorigin?language=objc.
class WKSecurityOriginData {
  late String host;
  late int port;
  late String protocol;
}

/// Mirror of NSHttpCookieData.
///
/// See https://developer.apple.com/documentation/foundation/nshttpcookie?language=objc.
class NSHttpCookieData {
  // TODO(bparrishMines): Change to a map when Objective-C data classes conform
  // to `NSCopying`. See https://github.com/flutter/flutter/issues/103383.
  // `NSDictionary`s are unable to use data classes as keys because they don't
  // conform to `NSCopying`. This splits the map of properties into a list of
  // keys and values with the ordered maintained.
  late List<NSHttpCookiePropertyKeyEnumData?> propertyKeys;
  late List<Object?> propertyValues;
}

/// An object that can represent either a value supported by
/// `StandardMessageCodec`, a data class in this pigeon file, or an identifier
/// of an object stored in an `InstanceManager`.
class ObjectOrIdentifier {
  late Object? value;

  /// Whether value is an int that is used to retrieve an instance stored in an
  /// `InstanceManager`.
  late bool isIdentifier;
}

class AuthenticationChallengeResponse {
  late NSUrlSessionAuthChallengeDisposition disposition;
  late int? credentialIdentifier;
}

/// Mirror of WKWebsiteDataStore.
///
/// See https://developer.apple.com/documentation/webkit/wkwebsitedatastore?language=objc.
@HostApi(dartHostTestHandler: 'TestWKWebsiteDataStoreHostApi')
abstract class WKWebsiteDataStoreHostApi {
  @ObjCSelector(
    'createFromWebViewConfigurationWithIdentifier:configurationIdentifier:',
  )
  void createFromWebViewConfiguration(
    int identifier,
    int configurationIdentifier,
  );

  @ObjCSelector('createDefaultDataStoreWithIdentifier:')
  void createDefaultDataStore(int identifier);

  @ObjCSelector(
    'removeDataFromDataStoreWithIdentifier:ofTypes:modifiedSince:',
  )
  @async
  bool removeDataOfTypes(
    int identifier,
    List<WKWebsiteDataTypeEnumData> dataTypes,
    double modificationTimeInSecondsSinceEpoch,
  );
}

/// Mirror of UIView.
///
/// See https://developer.apple.com/documentation/uikit/uiview?language=objc.
@HostApi(dartHostTestHandler: 'TestUIViewHostApi')
abstract class UIViewHostApi {
  @ObjCSelector('setBackgroundColorForViewWithIdentifier:toValue:')
  void setBackgroundColor(int identifier, int? value);

  @ObjCSelector('setOpaqueForViewWithIdentifier:isOpaque:')
  void setOpaque(int identifier, bool opaque);
}

/// Mirror of UIScrollView.
///
/// See https://developer.apple.com/documentation/uikit/uiscrollview?language=objc.
@HostApi(dartHostTestHandler: 'TestUIScrollViewHostApi')
abstract class UIScrollViewHostApi {
  @ObjCSelector('createFromWebViewWithIdentifier:webViewIdentifier:')
  void createFromWebView(int identifier, int webViewIdentifier);

  @ObjCSelector('contentOffsetForScrollViewWithIdentifier:')
  List<double?> getContentOffset(int identifier);

  @ObjCSelector('scrollByForScrollViewWithIdentifier:x:y:')
  void scrollBy(int identifier, double x, double y);

  @ObjCSelector('setContentOffsetForScrollViewWithIdentifier:toX:y:')
  void setContentOffset(int identifier, double x, double y);

  @ObjCSelector(
      'setDelegateForScrollViewWithIdentifier:uiScrollViewDelegateIdentifier:')
  void setDelegate(int identifier, int? uiScrollViewDelegateIdentifier);
}

/// Mirror of WKWebViewConfiguration.
///
/// See https://developer.apple.com/documentation/webkit/wkwebviewconfiguration?language=objc.
@HostApi(dartHostTestHandler: 'TestWKWebViewConfigurationHostApi')
abstract class WKWebViewConfigurationHostApi {
  @ObjCSelector('createWithIdentifier:')
  void create(int identifier);

  @ObjCSelector('createFromWebViewWithIdentifier:webViewIdentifier:')
  void createFromWebView(int identifier, int webViewIdentifier);

  @ObjCSelector(
    'setAllowsInlineMediaPlaybackForConfigurationWithIdentifier:isAllowed:',
  )
  void setAllowsInlineMediaPlayback(int identifier, bool allow);

  @ObjCSelector(
    'setLimitsNavigationsToAppBoundDomainsForConfigurationWithIdentifier:isLimited:',
  )
  void setLimitsNavigationsToAppBoundDomains(int identifier, bool limit);

  @ObjCSelector(
    'setMediaTypesRequiresUserActionForConfigurationWithIdentifier:forTypes:',
  )
  void setMediaTypesRequiringUserActionForPlayback(
    int identifier,
    List<WKAudiovisualMediaTypeEnumData> types,
  );
}

/// Handles callbacks from a WKWebViewConfiguration instance.
///
/// See https://developer.apple.com/documentation/webkit/wkwebviewconfiguration?language=objc.
@FlutterApi()
abstract class WKWebViewConfigurationFlutterApi {
  @ObjCSelector('createWithIdentifier:')
  void create(int identifier);
}

/// Mirror of WKUserContentController.
///
/// See https://developer.apple.com/documentation/webkit/wkusercontentcontroller?language=objc.
@HostApi(dartHostTestHandler: 'TestWKUserContentControllerHostApi')
abstract class WKUserContentControllerHostApi {
  @ObjCSelector(
    'createFromWebViewConfigurationWithIdentifier:configurationIdentifier:',
  )
  void createFromWebViewConfiguration(
    int identifier,
    int configurationIdentifier,
  );

  @ObjCSelector(
    'addScriptMessageHandlerForControllerWithIdentifier:handlerIdentifier:ofName:',
  )
  void addScriptMessageHandler(
    int identifier,
    int handlerIdentifier,
    String name,
  );

  @ObjCSelector('removeScriptMessageHandlerForControllerWithIdentifier:name:')
  void removeScriptMessageHandler(int identifier, String name);

  @ObjCSelector('removeAllScriptMessageHandlersForControllerWithIdentifier:')
  void removeAllScriptMessageHandlers(int identifier);

  @ObjCSelector('addUserScriptForControllerWithIdentifier:userScript:')
  void addUserScript(int identifier, WKUserScriptData userScript);

  @ObjCSelector('removeAllUserScriptsForControllerWithIdentifier:')
  void removeAllUserScripts(int identifier);
}

/// Mirror of WKUserPreferences.
///
/// See https://developer.apple.com/documentation/webkit/wkpreferences?language=objc.
@HostApi(dartHostTestHandler: 'TestWKPreferencesHostApi')
abstract class WKPreferencesHostApi {
  @ObjCSelector(
    'createFromWebViewConfigurationWithIdentifier:configurationIdentifier:',
  )
  void createFromWebViewConfiguration(
    int identifier,
    int configurationIdentifier,
  );

  @ObjCSelector('setJavaScriptEnabledForPreferencesWithIdentifier:isEnabled:')
  void setJavaScriptEnabled(int identifier, bool enabled);
}

/// Mirror of WKScriptMessageHandler.
///
/// See https://developer.apple.com/documentation/webkit/wkscriptmessagehandler?language=objc.
@HostApi(dartHostTestHandler: 'TestWKScriptMessageHandlerHostApi')
abstract class WKScriptMessageHandlerHostApi {
  @ObjCSelector('createWithIdentifier:')
  void create(int identifier);
}

/// Handles callbacks from a WKScriptMessageHandler instance.
///
/// See https://developer.apple.com/documentation/webkit/wkscriptmessagehandler?language=objc.
@FlutterApi()
abstract class WKScriptMessageHandlerFlutterApi {
  @ObjCSelector(
    'didReceiveScriptMessageForHandlerWithIdentifier:userContentControllerIdentifier:message:',
  )
  void didReceiveScriptMessage(
    int identifier,
    int userContentControllerIdentifier,
    WKScriptMessageData message,
  );
}

/// Mirror of WKNavigationDelegate.
///
/// See https://developer.apple.com/documentation/webkit/wknavigationdelegate?language=objc.
@HostApi(dartHostTestHandler: 'TestWKNavigationDelegateHostApi')
abstract class WKNavigationDelegateHostApi {
  @ObjCSelector('createWithIdentifier:')
  void create(int identifier);
}

/// Handles callbacks from a WKNavigationDelegate instance.
///
/// See https://developer.apple.com/documentation/webkit/wknavigationdelegate?language=objc.
@FlutterApi()
abstract class WKNavigationDelegateFlutterApi {
  @ObjCSelector(
    'didFinishNavigationForDelegateWithIdentifier:webViewIdentifier:URL:',
  )
  void didFinishNavigation(
    int identifier,
    int webViewIdentifier,
    String? url,
  );

  @ObjCSelector(
    'didStartProvisionalNavigationForDelegateWithIdentifier:webViewIdentifier:URL:',
  )
  void didStartProvisionalNavigation(
    int identifier,
    int webViewIdentifier,
    String? url,
  );

  @ObjCSelector(
    'decidePolicyForNavigationActionForDelegateWithIdentifier:webViewIdentifier:navigationAction:',
  )
  @async
  WKNavigationActionPolicyEnumData decidePolicyForNavigationAction(
    int identifier,
    int webViewIdentifier,
    WKNavigationActionData navigationAction,
  );

  @ObjCSelector(
    'didFailNavigationForDelegateWithIdentifier:webViewIdentifier:error:',
  )
  void didFailNavigation(
    int identifier,
    int webViewIdentifier,
    NSErrorData error,
  );

  @ObjCSelector(
    'didFailProvisionalNavigationForDelegateWithIdentifier:webViewIdentifier:error:',
  )
  void didFailProvisionalNavigation(
    int identifier,
    int webViewIdentifier,
    NSErrorData error,
  );

  @ObjCSelector(
    'webViewWebContentProcessDidTerminateForDelegateWithIdentifier:webViewIdentifier:',
  )
  void webViewWebContentProcessDidTerminate(
    int identifier,
    int webViewIdentifier,
  );

  @async
  @ObjCSelector(
    'didReceiveAuthenticationChallengeForDelegateWithIdentifier:webViewIdentifier:challengeIdentifier:',
  )
  AuthenticationChallengeResponse didReceiveAuthenticationChallenge(
    int identifier,
    int webViewIdentifier,
    int challengeIdentifier,
  );
}

/// Mirror of NSObject.
///
/// See https://developer.apple.com/documentation/objectivec/nsobject.
@HostApi(dartHostTestHandler: 'TestNSObjectHostApi')
abstract class NSObjectHostApi {
  @ObjCSelector('disposeObjectWithIdentifier:')
  void dispose(int identifier);

  @ObjCSelector(
    'addObserverForObjectWithIdentifier:observerIdentifier:keyPath:options:',
  )
  void addObserver(
    int identifier,
    int observerIdentifier,
    String keyPath,
    List<NSKeyValueObservingOptionsEnumData> options,
  );

  @ObjCSelector(
    'removeObserverForObjectWithIdentifier:observerIdentifier:keyPath:',
  )
  void removeObserver(int identifier, int observerIdentifier, String keyPath);
}

/// Handles callbacks from an NSObject instance.
///
/// See https://developer.apple.com/documentation/objectivec/nsobject.
@FlutterApi()
abstract class NSObjectFlutterApi {
  @ObjCSelector(
    'observeValueForObjectWithIdentifier:keyPath:objectIdentifier:changeKeys:changeValues:',
  )
  void observeValue(
    int identifier,
    String keyPath,
    int objectIdentifier,
    // TODO(bparrishMines): Change to a map when Objective-C data classes conform
    // to `NSCopying`. See https://github.com/flutter/flutter/issues/103383.
    // `NSDictionary`s are unable to use data classes as keys because they don't
    // conform to `NSCopying`. This splits the map of properties into a list of
    // keys and values with the ordered maintained.
    List<NSKeyValueChangeKeyEnumData?> changeKeys,
    List<ObjectOrIdentifier> changeValues,
  );

  @ObjCSelector('disposeObjectWithIdentifier:')
  void dispose(int identifier);
}

/// Mirror of WKWebView.
///
/// See https://developer.apple.com/documentation/webkit/wkwebview?language=objc.
@HostApi(dartHostTestHandler: 'TestWKWebViewHostApi')
abstract class WKWebViewHostApi {
  @ObjCSelector('createWithIdentifier:configurationIdentifier:')
  void create(int identifier, int configurationIdentifier);

  @ObjCSelector('setUIDelegateForWebViewWithIdentifier:delegateIdentifier:')
  void setUIDelegate(int identifier, int? uiDelegateIdentifier);

  @ObjCSelector(
    'setNavigationDelegateForWebViewWithIdentifier:delegateIdentifier:',
  )
  void setNavigationDelegate(int identifier, int? navigationDelegateIdentifier);

  @ObjCSelector('URLForWebViewWithIdentifier:')
  String? getUrl(int identifier);

  @ObjCSelector('estimatedProgressForWebViewWithIdentifier:')
  double getEstimatedProgress(int identifier);

  @ObjCSelector('loadRequestForWebViewWithIdentifier:request:')
  void loadRequest(int identifier, NSUrlRequestData request);

  @ObjCSelector('loadHTMLForWebViewWithIdentifier:HTMLString:baseURL:')
  void loadHtmlString(int identifier, String string, String? baseUrl);

  @ObjCSelector('loadFileForWebViewWithIdentifier:fileURL:readAccessURL:')
  void loadFileUrl(int identifier, String url, String readAccessUrl);

  @ObjCSelector('loadAssetForWebViewWithIdentifier:assetKey:')
  void loadFlutterAsset(int identifier, String key);

  @ObjCSelector('canGoBackForWebViewWithIdentifier:')
  bool canGoBack(int identifier);

  @ObjCSelector('canGoForwardForWebViewWithIdentifier:')
  bool canGoForward(int identifier);

  @ObjCSelector('goBackForWebViewWithIdentifier:')
  void goBack(int identifier);

  @ObjCSelector('goForwardForWebViewWithIdentifier:')
  void goForward(int identifier);

  @ObjCSelector('reloadWebViewWithIdentifier:')
  void reload(int identifier);

  @ObjCSelector('titleForWebViewWithIdentifier:')
  String? getTitle(int identifier);

  @ObjCSelector('setAllowsBackForwardForWebViewWithIdentifier:isAllowed:')
  void setAllowsBackForwardNavigationGestures(int identifier, bool allow);

  @ObjCSelector('setCustomUserAgentForWebViewWithIdentifier:userAgent:')
  void setCustomUserAgent(int identifier, String? userAgent);

  @ObjCSelector('evaluateJavaScriptForWebViewWithIdentifier:javaScriptString:')
  @async
  Object? evaluateJavaScript(int identifier, String javaScriptString);

  @ObjCSelector('setInspectableForWebViewWithIdentifier:inspectable:')
  void setInspectable(int identifier, bool inspectable);

  @ObjCSelector('customUserAgentForWebViewWithIdentifier:')
  String? getCustomUserAgent(int identifier);
}

/// Mirror of WKUIDelegate.
///
/// See https://developer.apple.com/documentation/webkit/wkuidelegate?language=objc.
@HostApi(dartHostTestHandler: 'TestWKUIDelegateHostApi')
abstract class WKUIDelegateHostApi {
  @ObjCSelector('createWithIdentifier:')
  void create(int identifier);
}

/// Handles callbacks from a WKUIDelegate instance.
///
/// See https://developer.apple.com/documentation/webkit/wkuidelegate?language=objc.
@FlutterApi()
abstract class WKUIDelegateFlutterApi {
  @ObjCSelector(
    'onCreateWebViewForDelegateWithIdentifier:webViewIdentifier:configurationIdentifier:navigationAction:',
  )
  void onCreateWebView(
    int identifier,
    int webViewIdentifier,
    int configurationIdentifier,
    WKNavigationActionData navigationAction,
  );

  /// Callback to Dart function `WKUIDelegate.requestMediaCapturePermission`.
  @ObjCSelector(
    'requestMediaCapturePermissionForDelegateWithIdentifier:webViewIdentifier:origin:frame:type:',
  )
  @async
  WKPermissionDecisionData requestMediaCapturePermission(
    int identifier,
    int webViewIdentifier,
    WKSecurityOriginData origin,
    WKFrameInfoData frame,
    WKMediaCaptureTypeData type,
  );

  /// Callback to Dart function `WKUIDelegate.runJavaScriptAlertPanel`.
  @ObjCSelector(
    'runJavaScriptAlertPanelForDelegateWithIdentifier:message:frame:',
  )
  @async
  void runJavaScriptAlertPanel(
    int identifier,
    String message,
    WKFrameInfoData frame,
  );

  /// Callback to Dart function `WKUIDelegate.runJavaScriptConfirmPanel`.
  @ObjCSelector(
    'runJavaScriptConfirmPanelForDelegateWithIdentifier:message:frame:',
  )
  @async
  bool runJavaScriptConfirmPanel(
    int identifier,
    String message,
    WKFrameInfoData frame,
  );

  /// Callback to Dart function `WKUIDelegate.runJavaScriptTextInputPanel`.
  @ObjCSelector(
    'runJavaScriptTextInputPanelForDelegateWithIdentifier:prompt:defaultText:frame:',
  )
  @async
  String runJavaScriptTextInputPanel(
    int identifier,
    String prompt,
    String defaultText,
    WKFrameInfoData frame,
  );
}

/// Mirror of WKHttpCookieStore.
///
/// See https://developer.apple.com/documentation/webkit/wkhttpcookiestore?language=objc.
@HostApi(dartHostTestHandler: 'TestWKHttpCookieStoreHostApi')
abstract class WKHttpCookieStoreHostApi {
  @ObjCSelector('createFromWebsiteDataStoreWithIdentifier:dataStoreIdentifier:')
  void createFromWebsiteDataStore(
    int identifier,
    int websiteDataStoreIdentifier,
  );

  @ObjCSelector('setCookieForStoreWithIdentifier:cookie:')
  @async
  void setCookie(int identifier, NSHttpCookieData cookie);
}

/// Host API for `NSUrl`.
///
/// This class may handle instantiating and adding native object instances that
/// are attached to a Dart instance or method calls on the associated native
/// class or an instance of the class.
///
/// See https://developer.apple.com/documentation/foundation/nsurl?language=objc.
@HostApi(dartHostTestHandler: 'TestNSUrlHostApi')
abstract class NSUrlHostApi {
  @ObjCSelector('absoluteStringForNSURLWithIdentifier:')
  String? getAbsoluteString(int identifier);
}

/// Flutter API for `NSUrl`.
///
/// This class may handle instantiating and adding Dart instances that are
/// attached to a native instance or receiving callback methods from an
/// overridden native class.
///
/// See https://developer.apple.com/documentation/foundation/nsurl?language=objc.
@FlutterApi()
abstract class NSUrlFlutterApi {
  @ObjCSelector('createWithIdentifier:')
  void create(int identifier);
}

/// Host API for `UIScrollViewDelegate`.
///
/// This class may handle instantiating and adding native object instances that
/// are attached to a Dart instance or method calls on the associated native
/// class or an instance of the class.
///
/// See https://developer.apple.com/documentation/uikit/uiscrollviewdelegate?language=objc.
@HostApi(dartHostTestHandler: 'TestUIScrollViewDelegateHostApi')
abstract class UIScrollViewDelegateHostApi {
  @ObjCSelector('createWithIdentifier:')
  void create(int identifier);
}

/// Flutter API for `UIScrollViewDelegate`.
///
<<<<<<< HEAD
/// This class may handle instantiating and adding Dart instances that are
/// attached to a native instance or receiving callback methods from an
/// overridden native class.
///
=======
>>>>>>> 90baeee9
/// See https://developer.apple.com/documentation/uikit/uiscrollviewdelegate?language=objc.
@FlutterApi()
abstract class UIScrollViewDelegateFlutterApi {
  @ObjCSelector(
<<<<<<< HEAD
    'scrollViewDidScrollWithIdentifier:uiScrollViewIdentifier:x:y:',
=======
    'scrollViewDidScrollWithIdentifier:UIScrollViewIdentifier:x:y:',
>>>>>>> 90baeee9
  )
  void scrollViewDidScroll(
    int identifier,
    int uiScrollViewIdentifier,
    double x,
    double y,
  );
<<<<<<< HEAD
=======
}

/// Host API for `NSUrlCredential`.
///
/// This class may handle instantiating and adding native object instances that
/// are attached to a Dart instance or handle method calls on the associated
/// native class or an instance of the class.
///
/// See https://developer.apple.com/documentation/foundation/nsurlcredential?language=objc.
@HostApi(dartHostTestHandler: 'TestNSUrlCredentialHostApi')
abstract class NSUrlCredentialHostApi {
  /// Create a new native instance and add it to the `InstanceManager`.
  @ObjCSelector(
    'createWithUserWithIdentifier:user:password:persistence:',
  )
  void createWithUser(
    int identifier,
    String user,
    String password,
    NSUrlCredentialPersistence persistence,
  );
}

/// Flutter API for `NSUrlProtectionSpace`.
///
/// This class may handle instantiating and adding Dart instances that are
/// attached to a native instance or receiving callback methods from an
/// overridden native class.
///
/// See https://developer.apple.com/documentation/foundation/nsurlprotectionspace?language=objc.
@FlutterApi()
abstract class NSUrlProtectionSpaceFlutterApi {
  /// Create a new Dart instance and add it to the `InstanceManager`.
  @ObjCSelector('createWithIdentifier:host:realm:authenticationMethod:')
  void create(
    int identifier,
    String? host,
    String? realm,
    String? authenticationMethod,
  );
}

/// Flutter API for `NSUrlAuthenticationChallenge`.
///
/// This class may handle instantiating and adding Dart instances that are
/// attached to a native instance or receiving callback methods from an
/// overridden native class.
///
/// See https://developer.apple.com/documentation/foundation/nsurlauthenticationchallenge?language=objc.
@FlutterApi()
abstract class NSUrlAuthenticationChallengeFlutterApi {
  /// Create a new Dart instance and add it to the `InstanceManager`.
  @ObjCSelector('createWithIdentifier:protectionSpaceIdentifier:')
  void create(int identifier, int protectionSpaceIdentifier);
>>>>>>> 90baeee9
}<|MERGE_RESOLUTION|>--- conflicted
+++ resolved
@@ -903,22 +903,11 @@
 
 /// Flutter API for `UIScrollViewDelegate`.
 ///
-<<<<<<< HEAD
-/// This class may handle instantiating and adding Dart instances that are
-/// attached to a native instance or receiving callback methods from an
-/// overridden native class.
-///
-=======
->>>>>>> 90baeee9
 /// See https://developer.apple.com/documentation/uikit/uiscrollviewdelegate?language=objc.
 @FlutterApi()
 abstract class UIScrollViewDelegateFlutterApi {
   @ObjCSelector(
-<<<<<<< HEAD
-    'scrollViewDidScrollWithIdentifier:uiScrollViewIdentifier:x:y:',
-=======
     'scrollViewDidScrollWithIdentifier:UIScrollViewIdentifier:x:y:',
->>>>>>> 90baeee9
   )
   void scrollViewDidScroll(
     int identifier,
@@ -926,8 +915,6 @@
     double x,
     double y,
   );
-<<<<<<< HEAD
-=======
 }
 
 /// Host API for `NSUrlCredential`.
@@ -982,5 +969,4 @@
   /// Create a new Dart instance and add it to the `InstanceManager`.
   @ObjCSelector('createWithIdentifier:protectionSpaceIdentifier:')
   void create(int identifier, int protectionSpaceIdentifier);
->>>>>>> 90baeee9
 }