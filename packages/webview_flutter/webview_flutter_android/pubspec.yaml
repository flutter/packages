--- conflicted
+++ resolved
@@ -20,11 +20,7 @@
 dependencies:
   flutter:
     sdk: flutter
-<<<<<<< HEAD
   webview_flutter_platform_interface: ^2.2.0
-=======
-  webview_flutter_platform_interface: ^2.1.0
->>>>>>> e1471c14
 
 dev_dependencies:
   build_runner: ^2.1.4
