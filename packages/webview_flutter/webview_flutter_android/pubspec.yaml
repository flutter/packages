--- conflicted
+++ resolved
@@ -28,15 +28,10 @@
     sdk: flutter
   flutter_test:
     sdk: flutter
-<<<<<<< HEAD
-  mockito: 5.4.0
+  mockito: 5.4.1
   pigeon: ^9.2.4
 
 # FOR TESTING AND INITIAL REVIEW ONLY. DO NOT MERGE.
 # See https://github.com/flutter/flutter/wiki/Contributing-to-Plugins-and-Packages#changing-federated-plugins
 dependency_overrides:
-   {webview_flutter_platform_interface: {path: ../../webview_flutter/webview_flutter_platform_interface}}
-=======
-  mockito: 5.4.1
-  pigeon: ^9.2.4
->>>>>>> f0513ae1
+   {webview_flutter_platform_interface: {path: ../../webview_flutter/webview_flutter_platform_interface}}