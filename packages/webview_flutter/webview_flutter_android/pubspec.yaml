name: webview_flutter_android
description: A Flutter plugin that provides a WebView widget on Android.
repository: https://github.com/flutter/packages/tree/main/packages/webview_flutter/webview_flutter_android
issue_tracker: https://github.com/flutter/flutter/issues?q=is%3Aissue+is%3Aopen+label%3A%22p%3A+webview%22
version: 3.3.2

environment:
  sdk: ">=2.17.0 <3.0.0"
  flutter: ">=3.0.0"

flutter:
  plugin:
    implements: webview_flutter
    platforms:
      android:
        package: io.flutter.plugins.webviewflutter
        pluginClass: WebViewFlutterPlugin
        dartPluginClass: AndroidWebViewPlatform

dependencies:
  flutter:
    sdk: flutter
  webview_flutter_platform_interface: ^2.0.0

dev_dependencies:
  build_runner: ^2.1.4
  flutter_driver:
    sdk: flutter
  flutter_test:
    sdk: flutter
  mockito: ^5.3.2
<<<<<<< HEAD
  pigeon: ^9.0.0
=======
  pigeon: ^9.0.4
>>>>>>> 789e3a72
<|MERGE_RESOLUTION|>--- conflicted
+++ resolved
@@ -2,7 +2,7 @@
 description: A Flutter plugin that provides a WebView widget on Android.
 repository: https://github.com/flutter/packages/tree/main/packages/webview_flutter/webview_flutter_android
 issue_tracker: https://github.com/flutter/flutter/issues?q=is%3Aissue+is%3Aopen+label%3A%22p%3A+webview%22
-version: 3.3.2
+version: 3.3.3
 
 environment:
   sdk: ">=2.17.0 <3.0.0"
@@ -29,8 +29,4 @@
   flutter_test:
     sdk: flutter
   mockito: ^5.3.2
-<<<<<<< HEAD
-  pigeon: ^9.0.0
-=======
-  pigeon: ^9.0.4
->>>>>>> 789e3a72
+  pigeon: ^9.0.4