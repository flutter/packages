--- conflicted
+++ resolved
@@ -2,11 +2,7 @@
 description: A Flutter plugin that provides a WebView widget on Android.
 repository: https://github.com/flutter/packages/tree/main/packages/webview_flutter/webview_flutter_android
 issue_tracker: https://github.com/flutter/flutter/issues?q=is%3Aissue+is%3Aopen+label%3A%22p%3A+webview%22
-<<<<<<< HEAD
-version: 3.7.0
-=======
-version: 3.7.1
->>>>>>> 4a5cc3e6
+version: 3.8.0
 
 environment:
   sdk: ">=2.18.0 <4.0.0"
@@ -36,8 +32,7 @@
     sdk: flutter
   flutter_test:
     sdk: flutter
-<<<<<<< HEAD
-  mockito: 5.4.0
+  mockito: 5.4.1
   pigeon: ^9.2.4
   code_template_processor:
     git:
@@ -50,8 +45,4 @@
   simple_ast_generator:
     git:
       url: git@github.com:bparrishMines/penguin.git
-      path: packages/simple_ast_generator
-=======
-  mockito: 5.4.1
-  pigeon: ^9.2.4
->>>>>>> 4a5cc3e6
+      path: packages/simple_ast_generator