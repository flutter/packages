--- conflicted
+++ resolved
@@ -27,11 +27,7 @@
   flutter_test:
     sdk: flutter
   mockito: ^5.4.4
-<<<<<<< HEAD
-  pigeon: ^22.7.2
-=======
-  pigeon: ^25.2.0
->>>>>>> 2fcc4032
+  pigeon: ^25.3.0
 
 topics:
   - html
