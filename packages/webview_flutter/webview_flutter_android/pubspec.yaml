--- conflicted
+++ resolved
@@ -2,11 +2,7 @@
 description: A Flutter plugin that provides a WebView widget on Android.
 repository: https://github.com/flutter/packages/tree/main/packages/webview_flutter/webview_flutter_android
 issue_tracker: https://github.com/flutter/flutter/issues?q=is%3Aissue+is%3Aopen+label%3A%22p%3A+webview%22
-<<<<<<< HEAD
 version: 3.5.0
-=======
-version: 3.4.5
->>>>>>> 1502ac0e
 
 environment:
   sdk: ">=2.18.0 <4.0.0"
@@ -32,16 +28,11 @@
     sdk: flutter
   flutter_test:
     sdk: flutter
-<<<<<<< HEAD
-  mockito: 5.3.2
+  mockito: 5.4.0
   pigeon: ^9.0.4
 
 
 # FOR TESTING ONLY. DO NOT MERGE.
 dependency_overrides:
   webview_flutter_platform_interface:
-    path: ../../webview_flutter/webview_flutter_platform_interface
-=======
-  mockito: 5.4.0
-  pigeon: ^9.0.4
->>>>>>> 1502ac0e
+    path: ../../webview_flutter/webview_flutter_platform_interface