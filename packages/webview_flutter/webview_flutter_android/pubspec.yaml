name: webview_flutter_android
description: A Flutter plugin that provides a WebView widget on Android.
repository: https://github.com/flutter/packages/tree/main/packages/webview_flutter/webview_flutter_android
issue_tracker: https://github.com/flutter/flutter/issues?q=is%3Aissue+is%3Aopen+label%3A%22p%3A+webview%22
version: 3.6.3

environment:
  sdk: ">=2.18.0 <4.0.0"
  flutter: ">=3.3.0"

flutter:
  plugin:
    implements: webview_flutter
    platforms:
      android:
        package: io.flutter.plugins.webviewflutter
        pluginClass: WebViewFlutterPlugin
        dartPluginClass: AndroidWebViewPlatform

dependencies:
  flutter:
    sdk: flutter
  webview_flutter_platform_interface: ^2.3.0

dev_dependencies:
  build_runner: ^2.1.4
  flutter_driver:
    sdk: flutter
  flutter_test:
    sdk: flutter
  mockito: 5.4.0
<<<<<<< HEAD
  pigeon: ^9.0.4


# FOR TESTING ONLY. DO NOT MERGE.
dependency_overrides:
  webview_flutter_platform_interface:
    path: ../../webview_flutter/webview_flutter_platform_interface
=======
  pigeon: ^9.2.4
>>>>>>> b0173671
<|MERGE_RESOLUTION|>--- conflicted
+++ resolved
@@ -29,14 +29,10 @@
   flutter_test:
     sdk: flutter
   mockito: 5.4.0
-<<<<<<< HEAD
-  pigeon: ^9.0.4
+  pigeon: ^9.2.4
 
 
 # FOR TESTING ONLY. DO NOT MERGE.
 dependency_overrides:
   webview_flutter_platform_interface:
-    path: ../../webview_flutter/webview_flutter_platform_interface
-=======
-  pigeon: ^9.2.4
->>>>>>> b0173671
+    path: ../../webview_flutter/webview_flutter_platform_interface