name: webview_flutter_android
description: A Flutter plugin that provides a WebView widget on Android.
repository: https://github.com/flutter/packages/tree/main/packages/webview_flutter/webview_flutter_android
issue_tracker: https://github.com/flutter/flutter/issues?q=is%3Aissue+is%3Aopen+label%3A%22p%3A+webview%22
version: 4.6.0

environment:
  sdk: ^3.6.0
  flutter: ">=3.27.0"

flutter:
  plugin:
    implements: webview_flutter
    platforms:
      android:
        package: io.flutter.plugins.webviewflutter
        pluginClass: WebViewFlutterPlugin
        dartPluginClass: AndroidWebViewPlatform

dependencies:
  flutter:
    sdk: flutter
<<<<<<< HEAD
  meta: ^1.10.0
  webview_flutter_platform_interface: ^2.11.0
=======
  webview_flutter_platform_interface: ^2.12.0
>>>>>>> 3094f961

dev_dependencies:
  build_runner: ^2.1.4
  flutter_test:
    sdk: flutter
  mockito: ^5.4.4
  pigeon: ^25.3.1

topics:
  - html
  - webview
  - webview-flutter
# FOR TESTING AND INITIAL REVIEW ONLY. DO NOT MERGE.
# See https://github.com/flutter/flutter/blob/master/docs/ecosystem/contributing/README.md#changing-federated-plugins
dependency_overrides:
  webview_flutter_platform_interface: {path: ../../../packages/webview_flutter/webview_flutter_platform_interface}<|MERGE_RESOLUTION|>--- conflicted
+++ resolved
@@ -20,12 +20,8 @@
 dependencies:
   flutter:
     sdk: flutter
-<<<<<<< HEAD
   meta: ^1.10.0
-  webview_flutter_platform_interface: ^2.11.0
-=======
-  webview_flutter_platform_interface: ^2.12.0
->>>>>>> 3094f961
+  webview_flutter_platform_interface: ^2.13.0
 
 dev_dependencies:
   build_runner: ^2.1.4
@@ -37,8 +33,4 @@
 topics:
   - html
   - webview
-  - webview-flutter
-# FOR TESTING AND INITIAL REVIEW ONLY. DO NOT MERGE.
-# See https://github.com/flutter/flutter/blob/master/docs/ecosystem/contributing/README.md#changing-federated-plugins
-dependency_overrides:
-  webview_flutter_platform_interface: {path: ../../../packages/webview_flutter/webview_flutter_platform_interface}+  - webview-flutter