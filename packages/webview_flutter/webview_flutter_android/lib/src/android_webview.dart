// Copyright 2013 The Flutter Authors. All rights reserved.
// Use of this source code is governed by a BSD-style license that can be
// found in the LICENSE file.

// TODO(a14n): remove this import once Flutter 3.1 or later reaches stable (including flutter/flutter#104231)
// ignore: unnecessary_import
import 'dart:typed_data';
import 'dart:ui';

import 'package:flutter/foundation.dart';
import 'package:flutter/services.dart' show BinaryMessenger;

import 'package:flutter/widgets.dart' show WidgetsFlutterBinding;

import 'android_webview.g.dart';
import 'android_webview_api_impls.dart';
import 'instance_manager.dart';

export 'android_webview_api_impls.dart' show FileChooserMode;

/// Root of the Java class hierarchy.
///
/// See https://docs.oracle.com/javase/8/docs/api/java/lang/Object.html.
class JavaObject with Copyable {
  /// Constructs a [JavaObject] without creating the associated Java object.
  ///
  /// This should only be used by subclasses created by this library or to
  /// create copies.
  @protected
  JavaObject.detached({
    BinaryMessenger? binaryMessenger,
    InstanceManager? instanceManager,
  }) : _api = JavaObjectHostApiImpl(
          binaryMessenger: binaryMessenger,
          instanceManager: instanceManager,
        );

  /// Global instance of [InstanceManager].
  static final InstanceManager globalInstanceManager = _initInstanceManager();

  static InstanceManager _initInstanceManager() {
    WidgetsFlutterBinding.ensureInitialized();
    // Clears the native `InstanceManager` on initial use of the Dart one.
    InstanceManagerHostApi().clear();
    return InstanceManager(
      onWeakReferenceRemoved: (int identifier) {
        JavaObjectHostApiImpl().dispose(identifier);
      },
    );
  }

  /// Pigeon Host Api implementation for [JavaObject].
  final JavaObjectHostApiImpl _api;

  /// Release the reference to a native Java instance.
  static void dispose(JavaObject instance) {
    instance._api.instanceManager.removeWeakReference(instance);
  }

  @override
  JavaObject copy() {
    return JavaObject.detached();
  }
}

/// A callback interface used by the host application to set the Geolocation
/// permission state for an origin.
///
/// See https://developer.android.com/reference/android/webkit/GeolocationPermissions.Callback.
@immutable
class GeolocationPermissionsCallback extends JavaObject {
  /// Instantiates a [GeolocationPermissionsCallback] without creating and
  /// attaching to an instance of the associated native class.
  ///
  /// This should only be used outside of tests by subclasses created by this
  /// library or to create a copy.
  @protected
  GeolocationPermissionsCallback.detached({
    super.binaryMessenger,
    super.instanceManager,
  })  : _geolocationPermissionsCallbackApi =
            GeolocationPermissionsCallbackHostApiImpl(
          binaryMessenger: binaryMessenger,
          instanceManager: instanceManager,
        ),
        super.detached();

  final GeolocationPermissionsCallbackHostApiImpl
      _geolocationPermissionsCallbackApi;

  /// Sets the Geolocation permission state for the supplied origin.
  ///
  /// [origin]: The origin for which permissions are set.
  ///
  /// [allow]: Whether or not the origin should be allowed to use the Geolocation API.
  ///
  /// [retain]: Whether the permission should be retained beyond the lifetime of
  /// a page currently being displayed by a WebView.
  Future<void> invoke(String origin, bool allow, bool retain) {
    return _geolocationPermissionsCallbackApi.invokeFromInstances(
      this,
      origin,
      allow,
      retain,
    );
  }

  @override
  GeolocationPermissionsCallback copy() {
    return GeolocationPermissionsCallback.detached(
      binaryMessenger: _geolocationPermissionsCallbackApi.binaryMessenger,
      instanceManager: _geolocationPermissionsCallbackApi.instanceManager,
    );
  }
}

/// An Android View that displays web pages.
///
/// **Basic usage**
/// In most cases, we recommend using a standard web browser, like Chrome, to
/// deliver content to the user. To learn more about web browsers, read the
/// guide on invoking a browser with
/// [url_launcher](https://pub.dev/packages/url_launcher).
///
/// WebView objects allow you to display web content as part of your widget
/// layout, but lack some of the features of fully-developed browsers. A WebView
/// is useful when you need increased control over the UI and advanced
/// configuration options that will allow you to embed web pages in a
/// specially-designed environment for your app.
///
/// To learn more about WebView and alternatives for serving web content, read
/// the documentation on
/// [Web-based content](https://developer.android.com/guide/webapps).
///
/// When a [WebView] is no longer needed [release] must be called.
class WebView extends JavaObject {
  /// Constructs a new WebView.
  ///
  /// Due to changes in Flutter 3.0 the [useHybridComposition] doesn't have
  /// any effect and should not be exposed publicly. More info here:
  /// https://github.com/flutter/flutter/issues/108106
  WebView({
    @visibleForTesting super.binaryMessenger,
    @visibleForTesting super.instanceManager,
  }) : super.detached() {
    api.createFromInstance(this);
  }

  /// Constructs a [WebView] without creating the associated Java object.
  ///
  /// This should only be used by subclasses created by this library or to
  /// create copies.
  @protected
  WebView.detached({
    super.binaryMessenger,
    super.instanceManager,
  }) : super.detached();

  /// Pigeon Host Api implementation for [WebView].
  @visibleForTesting
  static WebViewHostApiImpl api = WebViewHostApiImpl();

  /// The [WebSettings] object used to control the settings for this WebView.
  late final WebSettings settings = WebSettings(this);

  /// Enables debugging of web contents (HTML / CSS / JavaScript) loaded into any WebViews of this application.
  ///
  /// This flag can be enabled in order to facilitate debugging of web layouts
  /// and JavaScript code running inside WebViews. Please refer to [WebView]
  /// documentation for the debugging guide. The default is false.
  static Future<void> setWebContentsDebuggingEnabled(bool enabled) {
    return api.setWebContentsDebuggingEnabled(enabled);
  }

  /// Loads the given data into this WebView using a 'data' scheme URL.
  ///
  /// Note that JavaScript's same origin policy means that script running in a
  /// page loaded using this method will be unable to access content loaded
  /// using any scheme other than 'data', including 'http(s)'. To avoid this
  /// restriction, use [loadDataWithBaseURL()] with an appropriate base URL.
  ///
  /// The [encoding] parameter specifies whether the data is base64 or URL
  /// encoded. If the data is base64 encoded, the value of the encoding
  /// parameter must be `'base64'`. HTML can be encoded with
  /// `base64.encode(bytes)` like so:
  /// ```dart
  /// import 'dart:convert';
  ///
  /// final unencodedHtml = '''
  ///   <html><body>'%28' is the code for '('</body></html>
  /// ''';
  /// final encodedHtml = base64.encode(utf8.encode(unencodedHtml));
  /// print(encodedHtml);
  /// ```
  ///
  /// The [mimeType] parameter specifies the format of the data. If WebView
  /// can't handle the specified MIME type, it will download the data. If
  /// `null`, defaults to 'text/html'.
  Future<void> loadData({
    required String data,
    String? mimeType,
    String? encoding,
  }) {
    return api.loadDataFromInstance(
      this,
      data,
      mimeType,
      encoding,
    );
  }

  /// Loads the given data into this WebView.
  ///
  /// The [baseUrl] is used as base URL for the content. It is used  both to
  /// resolve relative URLs and when applying JavaScript's same origin policy.
  ///
  /// The [historyUrl] is used for the history entry.
  ///
  /// The [mimeType] parameter specifies the format of the data. If WebView
  /// can't handle the specified MIME type, it will download the data. If
  /// `null`, defaults to 'text/html'.
  ///
  /// Note that content specified in this way can access local device files (via
  /// 'file' scheme URLs) only if baseUrl specifies a scheme other than 'http',
  /// 'https', 'ftp', 'ftps', 'about' or 'javascript'.
  ///
  /// If the base URL uses the data scheme, this method is equivalent to calling
  /// [loadData] and the [historyUrl] is ignored, and the data will be treated
  /// as part of a data: URL, including the requirement that the content be
  /// URL-encoded or base64 encoded. If the base URL uses any other scheme, then
  /// the data will be loaded into the WebView as a plain string (i.e. not part
  /// of a data URL) and any URL-encoded entities in the string will not be
  /// decoded.
  ///
  /// Note that the [baseUrl] is sent in the 'Referer' HTTP header when
  /// requesting subresources (images, etc.) of the page loaded using this
  /// method.
  ///
  /// If a valid HTTP or HTTPS base URL is not specified in [baseUrl], then
  /// content loaded using this method will have a `window.origin` value of
  /// `"null"`. This must not be considered to be a trusted origin by the
  /// application or by any JavaScript code running inside the WebView (for
  /// example, event sources in DOM event handlers or web messages), because
  /// malicious content can also create frames with a null origin. If you need
  /// to identify the main frame's origin in a trustworthy way, you should use a
  /// valid HTTP or HTTPS base URL to set the origin.
  Future<void> loadDataWithBaseUrl({
    String? baseUrl,
    required String data,
    String? mimeType,
    String? encoding,
    String? historyUrl,
  }) {
    return api.loadDataWithBaseUrlFromInstance(
      this,
      baseUrl,
      data,
      mimeType,
      encoding,
      historyUrl,
    );
  }

  /// Loads the given URL with additional HTTP headers, specified as a map from name to value.
  ///
  /// Note that if this map contains any of the headers that are set by default
  /// by this WebView, such as those controlling caching, accept types or the
  /// User-Agent, their values may be overridden by this WebView's defaults.
  ///
  /// Also see compatibility note on [evaluateJavascript].
  Future<void> loadUrl(String url, Map<String, String> headers) {
    return api.loadUrlFromInstance(this, url, headers);
  }

  /// Loads the URL with postData using "POST" method into this WebView.
  ///
  /// If url is not a network URL, it will be loaded with [loadUrl] instead, ignoring the postData param.
  Future<void> postUrl(String url, Uint8List data) {
    return api.postUrlFromInstance(this, url, data);
  }

  /// Gets the URL for the current page.
  ///
  /// This is not always the same as the URL passed to
  /// [WebViewClient.onPageStarted] because although the load for that URL has
  /// begun, the current page may not have changed.
  ///
  /// Returns null if no page has been loaded.
  Future<String?> getUrl() {
    return api.getUrlFromInstance(this);
  }

  /// Whether this WebView has a back history item.
  Future<bool> canGoBack() {
    return api.canGoBackFromInstance(this);
  }

  /// Whether this WebView has a forward history item.
  Future<bool> canGoForward() {
    return api.canGoForwardFromInstance(this);
  }

  /// Goes back in the history of this WebView.
  Future<void> goBack() {
    return api.goBackFromInstance(this);
  }

  /// Goes forward in the history of this WebView.
  Future<void> goForward() {
    return api.goForwardFromInstance(this);
  }

  /// Reloads the current URL.
  Future<void> reload() {
    return api.reloadFromInstance(this);
  }

  /// Clears the resource cache.
  ///
  /// Note that the cache is per-application, so this will clear the cache for
  /// all WebViews used.
  Future<void> clearCache(bool includeDiskFiles) {
    return api.clearCacheFromInstance(this, includeDiskFiles);
  }

  // TODO(bparrishMines): Update documentation once addJavascriptInterface is added.
  /// Asynchronously evaluates JavaScript in the context of the currently displayed page.
  ///
  /// If non-null, the returned value will be any result returned from that
  /// execution.
  ///
  /// Compatibility note. Applications targeting Android versions N or later,
  /// JavaScript state from an empty WebView is no longer persisted across
  /// navigations like [loadUrl]. For example, global variables and functions
  /// defined before calling [loadUrl]) will not exist in the loaded page.
  Future<String?> evaluateJavascript(String javascriptString) {
    return api.evaluateJavascriptFromInstance(
      this,
      javascriptString,
    );
  }

  // TODO(bparrishMines): Update documentation when WebViewClient.onReceivedTitle is added.
  /// Gets the title for the current page.
  ///
  /// Returns null if no page has been loaded.
  Future<String?> getTitle() {
    return api.getTitleFromInstance(this);
  }

  // TODO(bparrishMines): Update documentation when onScrollChanged is added.
  /// Set the scrolled position of your view.
  Future<void> scrollTo(int x, int y) {
    return api.scrollToFromInstance(this, x, y);
  }

  // TODO(bparrishMines): Update documentation when onScrollChanged is added.
  /// Move the scrolled position of your view.
  Future<void> scrollBy(int x, int y) {
    return api.scrollByFromInstance(this, x, y);
  }

  /// Return the scrolled left position of this view.
  ///
  /// This is the left edge of the displayed part of your view. You do not
  /// need to draw any pixels farther left, since those are outside of the frame
  /// of your view on screen.
  Future<int> getScrollX() {
    return api.getScrollXFromInstance(this);
  }

  /// Return the scrolled top position of this view.
  ///
  /// This is the top edge of the displayed part of your view. You do not need
  /// to draw any pixels above it, since those are outside of the frame of your
  /// view on screen.
  Future<int> getScrollY() {
    return api.getScrollYFromInstance(this);
  }

  /// Returns the X and Y scroll position of this view.
  Future<Offset> getScrollPosition() {
    return api.getScrollPositionFromInstance(this);
  }

  /// Sets the [WebViewClient] that will receive various notifications and requests.
  ///
  /// This will replace the current handler.
  Future<void> setWebViewClient(WebViewClient webViewClient) {
    return api.setWebViewClientFromInstance(this, webViewClient);
  }

  /// Injects the supplied [JavascriptChannel] into this WebView.
  ///
  /// The object is injected into all frames of the web page, including all the
  /// iframes, using the supplied name. This allows the object's methods to
  /// be accessed from JavaScript.
  ///
  /// Note that injected objects will not appear in JavaScript until the page is
  /// next (re)loaded. JavaScript should be enabled before injecting the object.
  /// For example:
  ///
  /// ```dart
  /// webview.settings.setJavaScriptEnabled(true);
  /// webView.addJavascriptChannel(JavScriptChannel("injectedObject"));
  /// webView.loadUrl("about:blank", <String, String>{});
  /// webView.loadUrl("javascript:injectedObject.postMessage("Hello, World!")", <String, String>{});
  /// ```
  ///
  /// **Important**
  /// * Because the object is exposed to all the frames, any frame could obtain
  /// the object name and call methods on it. There is no way to tell the
  /// calling frame's origin from the app side, so the app must not assume that
  /// the caller is trustworthy unless the app can guarantee that no third party
  /// content is ever loaded into the WebView even inside an iframe.
  Future<void> addJavaScriptChannel(JavaScriptChannel javaScriptChannel) {
    JavaScriptChannel.api.createFromInstance(javaScriptChannel);
    return api.addJavaScriptChannelFromInstance(this, javaScriptChannel);
  }

  /// Removes a previously injected [JavaScriptChannel] from this WebView.
  ///
  /// Note that the removal will not be reflected in JavaScript until the page
  /// is next (re)loaded. See [addJavaScriptChannel].
  Future<void> removeJavaScriptChannel(JavaScriptChannel javaScriptChannel) {
    JavaScriptChannel.api.createFromInstance(javaScriptChannel);
    return api.removeJavaScriptChannelFromInstance(this, javaScriptChannel);
  }

  /// Registers the interface to be used when content can not be handled by the rendering engine, and should be downloaded instead.
  ///
  /// This will replace the current handler.
  Future<void> setDownloadListener(DownloadListener? listener) {
    return api.setDownloadListenerFromInstance(this, listener);
  }

  /// Sets the chrome handler.
  ///
  /// This is an implementation of [WebChromeClient] for use in handling
  /// JavaScript dialogs, favicons, titles, and the progress. This will replace
  /// the current handler.
  Future<void> setWebChromeClient(WebChromeClient? client) {
    return api.setWebChromeClientFromInstance(this, client);
  }

  /// Sets the background color of this WebView.
  Future<void> setBackgroundColor(Color color) {
    return api.setBackgroundColorFromInstance(this, color.value);
  }

  @override
  WebView copy() {
    return WebView.detached(
      binaryMessenger: _api.binaryMessenger,
      instanceManager: _api.instanceManager,
    );
  }
}

/// Manages cookies globally for all webviews.
class CookieManager {
  CookieManager._();

  static CookieManager? _instance;

  /// Gets the globally set CookieManager instance.
  static CookieManager get instance => _instance ??= CookieManager._();

  /// Setter for the singleton value, for testing purposes only.
  @visibleForTesting
  static set instance(CookieManager value) => _instance = value;

  /// Pigeon Host Api implementation for [CookieManager].
  @visibleForTesting
  static CookieManagerHostApi api = CookieManagerHostApi();

  /// Sets a single cookie (key-value pair) for the given URL. Any existing
  /// cookie with the same host, path and name will be replaced with the new
  /// cookie. The cookie being set will be ignored if it is expired. To set
  /// multiple cookies, your application should invoke this method multiple
  /// times.
  ///
  /// The value parameter must follow the format of the Set-Cookie HTTP
  /// response header defined by RFC6265bis. This is a key-value pair of the
  /// form "key=value", optionally followed by a list of cookie attributes
  /// delimited with semicolons (ex. "key=value; Max-Age=123"). Please consult
  /// the RFC specification for a list of valid attributes.
  ///
  /// Note: if specifying a value containing the "Secure" attribute, url must
  /// use the "https://" scheme.
  ///
  /// Params:
  /// url – the URL for which the cookie is to be set
  /// value – the cookie as a string, using the format of the 'Set-Cookie' HTTP response header
  Future<void> setCookie(String url, String value) => api.setCookie(url, value);

  /// Removes all cookies.
  ///
  /// The returned future resolves to true if any cookies were removed.
  Future<bool> clearCookies() => api.clearCookies();
}

/// Manages settings state for a [WebView].
///
/// When a WebView is first created, it obtains a set of default settings. These
/// default settings will be returned from any getter call. A WebSettings object
/// obtained from [WebView.settings] is tied to the life of the WebView. If a
/// WebView has been destroyed, any method call on [WebSettings] will throw an
/// Exception.
class WebSettings extends JavaObject {
  /// Constructs a [WebSettings].
  ///
  /// This constructor is only used for testing. An instance should be obtained
  /// with [WebView.settings].
  @visibleForTesting
  WebSettings(
    WebView webView, {
    @visibleForTesting super.binaryMessenger,
    @visibleForTesting super.instanceManager,
  }) : super.detached() {
    api.createFromInstance(this, webView);
  }

  /// Constructs a [WebSettings] without creating the associated Java object.
  ///
  /// This should only be used by subclasses created by this library or to
  /// create copies.
  @protected
  WebSettings.detached({
    super.binaryMessenger,
    super.instanceManager,
  }) : super.detached();

  /// Pigeon Host Api implementation for [WebSettings].
  @visibleForTesting
  static WebSettingsHostApiImpl api = WebSettingsHostApiImpl();

  /// Sets whether the DOM storage API is enabled.
  ///
  /// The default value is false.
  Future<void> setDomStorageEnabled(bool flag) {
    return api.setDomStorageEnabledFromInstance(this, flag);
  }

  /// Tells JavaScript to open windows automatically.
  ///
  /// This applies to the JavaScript function `window.open()`. The default is
  /// false.
  Future<void> setJavaScriptCanOpenWindowsAutomatically(bool flag) {
    return api.setJavaScriptCanOpenWindowsAutomaticallyFromInstance(
      this,
      flag,
    );
  }

  // TODO(bparrishMines): Update documentation when WebChromeClient.onCreateWindow is added.
  /// Sets whether the WebView should supports multiple windows.
  ///
  /// The default is false.
  Future<void> setSupportMultipleWindows(bool support) {
    return api.setSupportMultipleWindowsFromInstance(this, support);
  }

  /// Tells the WebView to enable JavaScript execution.
  ///
  /// The default is false.
  Future<void> setJavaScriptEnabled(bool flag) {
    return api.setJavaScriptEnabledFromInstance(this, flag);
  }

  /// Sets the WebView's user-agent string.
  ///
  /// If the string is empty, the system default value will be used. Note that
  /// starting from KITKAT Android version, changing the user-agent while
  /// loading a web page causes WebView to initiate loading once again.
  Future<void> setUserAgentString(String? userAgentString) {
    return api.setUserAgentStringFromInstance(this, userAgentString);
  }

  /// Sets whether the WebView requires a user gesture to play media.
  ///
  /// The default is true.
  Future<void> setMediaPlaybackRequiresUserGesture(bool require) {
    return api.setMediaPlaybackRequiresUserGestureFromInstance(this, require);
  }

  // TODO(bparrishMines): Update documentation when WebView.zoomIn and WebView.zoomOut are added.
  /// Sets whether the WebView should support zooming using its on-screen zoom controls and gestures.
  ///
  /// The particular zoom mechanisms that should be used can be set with
  /// [setBuiltInZoomControls].
  ///
  /// The default is true.
  Future<void> setSupportZoom(bool support) {
    return api.setSupportZoomFromInstance(this, support);
  }

  /// Sets whether the WebView loads pages in overview mode, that is, zooms out the content to fit on screen by width.
  ///
  /// This setting is taken into account when the content width is greater than
  /// the width of the WebView control, for example, when [setUseWideViewPort]
  /// is enabled.
  ///
  /// The default is false.
  Future<void> setLoadWithOverviewMode(bool overview) {
    return api.setLoadWithOverviewModeFromInstance(this, overview);
  }

  /// Sets whether the WebView should enable support for the "viewport" HTML meta tag or should use a wide viewport.
  ///
  /// When the value of the setting is false, the layout width is always set to
  /// the width of the WebView control in device-independent (CSS) pixels. When
  /// the value is true and the page contains the viewport meta tag, the value
  /// of the width specified in the tag is used. If the page does not contain
  /// the tag or does not provide a width, then a wide viewport will be used.
  Future<void> setUseWideViewPort(bool use) {
    return api.setUseWideViewPortFromInstance(this, use);
  }

  // TODO(bparrishMines): Update documentation when ZoomButtonsController is added.
  /// Sets whether the WebView should display on-screen zoom controls when using the built-in zoom mechanisms.
  ///
  /// See [setBuiltInZoomControls]. The default is true. However, on-screen zoom
  /// controls are deprecated in Android so it's recommended to set this to
  /// false.
  Future<void> setDisplayZoomControls(bool enabled) {
    return api.setDisplayZoomControlsFromInstance(this, enabled);
  }

  // TODO(bparrishMines): Update documentation when ZoomButtonsController is added.
  /// Sets whether the WebView should use its built-in zoom mechanisms.
  ///
  /// The built-in zoom mechanisms comprise on-screen zoom controls, which are
  /// displayed over the WebView's content, and the use of a pinch gesture to
  /// control zooming. Whether or not these on-screen controls are displayed can
  /// be set with [setDisplayZoomControls]. The default is false.
  ///
  /// The built-in mechanisms are the only currently supported zoom mechanisms,
  /// so it is recommended that this setting is always enabled. However,
  /// on-screen zoom controls are deprecated in Android so it's recommended to
  /// disable [setDisplayZoomControls].
  Future<void> setBuiltInZoomControls(bool enabled) {
    return api.setBuiltInZoomControlsFromInstance(this, enabled);
  }

  /// Enables or disables file access within WebView.
  ///
  /// This enables or disables file system access only. Assets and resources are
  /// still accessible using file:///android_asset and file:///android_res. The
  /// default value is true for apps targeting Build.VERSION_CODES.Q and below,
  /// and false when targeting Build.VERSION_CODES.R and above.
  Future<void> setAllowFileAccess(bool enabled) {
    return api.setAllowFileAccessFromInstance(this, enabled);
  }

  /// Sets the text zoom of the page in percent.
  ///
  /// The default is 100. See https://developer.android.com/reference/android/webkit/WebSettings#setTextZoom(int)
  Future<void> setTextZoom(int textZoom) {
    return api.setSetTextZoomFromInstance(this, textZoom);
  }

  @override
  WebSettings copy() {
    return WebSettings.detached(
      binaryMessenger: _api.binaryMessenger,
      instanceManager: _api.instanceManager,
    );
  }
}

/// Exposes a channel to receive calls from javaScript.
///
/// See [WebView.addJavaScriptChannel].
class JavaScriptChannel extends JavaObject {
  /// Constructs a [JavaScriptChannel].
  JavaScriptChannel(
    this.channelName, {
    required this.postMessage,
    @visibleForTesting super.binaryMessenger,
    @visibleForTesting super.instanceManager,
  }) : super.detached() {
    AndroidWebViewFlutterApis.instance.ensureSetUp();
    api.createFromInstance(this);
  }

  /// Constructs a [JavaScriptChannel] without creating the associated Java
  /// object.
  ///
  /// This should only be used by subclasses created by this library or to
  /// create copies.
  @protected
  JavaScriptChannel.detached(
    this.channelName, {
    required this.postMessage,
    super.binaryMessenger,
    super.instanceManager,
  }) : super.detached();

  /// Pigeon Host Api implementation for [JavaScriptChannel].
  @visibleForTesting
  static JavaScriptChannelHostApiImpl api = JavaScriptChannelHostApiImpl();

  /// Used to identify this object to receive messages from javaScript.
  final String channelName;

  /// Callback method when javaScript calls `postMessage` on the object instance passed.
  final void Function(String message) postMessage;

  @override
  JavaScriptChannel copy() {
    return JavaScriptChannel.detached(
      channelName,
      postMessage: postMessage,
      binaryMessenger: _api.binaryMessenger,
      instanceManager: _api.instanceManager,
    );
  }
}

/// Receive various notifications and requests for [WebView].
class WebViewClient extends JavaObject {
  /// Constructs a [WebViewClient].
  WebViewClient({
    this.onPageStarted,
    this.onPageFinished,
    this.onReceivedRequestError,
    @Deprecated('Only called on Android version < 23.') this.onReceivedError,
    this.requestLoading,
    this.urlLoading,
    this.doUpdateVisitedHistory,
    @visibleForTesting super.binaryMessenger,
    @visibleForTesting super.instanceManager,
  }) : super.detached() {
    AndroidWebViewFlutterApis.instance.ensureSetUp();
    api.createFromInstance(this);
  }

  /// Constructs a [WebViewClient] without creating the associated Java object.
  ///
  /// This should only be used by subclasses created by this library or to
  /// create copies.
  @protected
  WebViewClient.detached({
    this.onPageStarted,
    this.onPageFinished,
    this.onReceivedRequestError,
    @Deprecated('Only called on Android version < 23.') this.onReceivedError,
    this.requestLoading,
    this.urlLoading,
    this.doUpdateVisitedHistory,
    super.binaryMessenger,
    super.instanceManager,
  }) : super.detached();

  /// User authentication failed on server.
  ///
  /// See https://developer.android.com/reference/android/webkit/WebViewClient#ERROR_AUTHENTICATION
  static const int errorAuthentication = -4;

  /// Malformed URL.
  ///
  /// See https://developer.android.com/reference/android/webkit/WebViewClient#ERROR_BAD_URL
  static const int errorBadUrl = -12;

  /// Failed to connect to the server.
  ///
  /// See https://developer.android.com/reference/android/webkit/WebViewClient#ERROR_CONNECT
  static const int errorConnect = -6;

  /// Failed to perform SSL handshake.
  ///
  /// See https://developer.android.com/reference/android/webkit/WebViewClient#ERROR_FAILED_SSL_HANDSHAKE
  static const int errorFailedSslHandshake = -11;

  /// Generic file error.
  ///
  /// See https://developer.android.com/reference/android/webkit/WebViewClient#ERROR_FILE
  static const int errorFile = -13;

  /// File not found.
  ///
  /// See https://developer.android.com/reference/android/webkit/WebViewClient#ERROR_FILE_NOT_FOUND
  static const int errorFileNotFound = -14;

  /// Server or proxy hostname lookup failed.
  ///
  /// See https://developer.android.com/reference/android/webkit/WebViewClient#ERROR_HOST_LOOKUP
  static const int errorHostLookup = -2;

  /// Failed to read or write to the server.
  ///
  /// See https://developer.android.com/reference/android/webkit/WebViewClient#ERROR_IO
  static const int errorIO = -7;

  /// User authentication failed on proxy.
  ///
  /// See https://developer.android.com/reference/android/webkit/WebViewClient#ERROR_PROXY_AUTHENTICATION
  static const int errorProxyAuthentication = -5;

  /// Too many redirects.
  ///
  /// See https://developer.android.com/reference/android/webkit/WebViewClient#ERROR_REDIRECT_LOOP
  static const int errorRedirectLoop = -9;

  /// Connection timed out.
  ///
  /// See https://developer.android.com/reference/android/webkit/WebViewClient#ERROR_TIMEOUT
  static const int errorTimeout = -8;

  /// Too many requests during this load.
  ///
  /// See https://developer.android.com/reference/android/webkit/WebViewClient#ERROR_TOO_MANY_REQUESTS
  static const int errorTooManyRequests = -15;

  /// Generic error.
  ///
  /// See https://developer.android.com/reference/android/webkit/WebViewClient#ERROR_UNKNOWN
  static const int errorUnknown = -1;

  /// Resource load was canceled by Safe Browsing.
  ///
  /// See https://developer.android.com/reference/android/webkit/WebViewClient#ERROR_UNSAFE_RESOURCE
  static const int errorUnsafeResource = -16;

  /// Unsupported authentication scheme (not basic or digest).
  ///
  /// See https://developer.android.com/reference/android/webkit/WebViewClient#ERROR_UNSUPPORTED_AUTH_SCHEME
  static const int errorUnsupportedAuthScheme = -3;

  /// Unsupported URI scheme.
  ///
  /// See https://developer.android.com/reference/android/webkit/WebViewClient#ERROR_UNSUPPORTED_SCHEME
  static const int errorUnsupportedScheme = -10;

  /// Pigeon Host Api implementation for [WebViewClient].
  @visibleForTesting
  static WebViewClientHostApiImpl api = WebViewClientHostApiImpl();

  /// Notify the host application that a page has started loading.
  ///
  /// This method is called once for each main frame load so a page with iframes
  /// or framesets will call onPageStarted one time for the main frame. This
  /// also means that [onPageStarted] will not be called when the contents of an
  /// embedded frame changes, i.e. clicking a link whose target is an iframe, it
  /// will also not be called for fragment navigations (navigations to
  /// #fragment_id).
  final void Function(WebView webView, String url)? onPageStarted;

  // TODO(bparrishMines): Update documentation when WebView.postVisualStateCallback is added.
  /// Notify the host application that a page has finished loading.
  ///
  /// This method is called only for main frame. Receiving an [onPageFinished]
  /// callback does not guarantee that the next frame drawn by WebView will
  /// reflect the state of the DOM at this point.
  final void Function(WebView webView, String url)? onPageFinished;

  /// Report web resource loading error to the host application.
  ///
  /// These errors usually indicate inability to connect to the server. Note
  /// that unlike the deprecated version of the callback, the new version will
  /// be called for any resource (iframe, image, etc.), not just for the main
  /// page. Thus, it is recommended to perform minimum required work in this
  /// callback.
  final void Function(
    WebView webView,
    WebResourceRequest request,
    WebResourceError error,
  )? onReceivedRequestError;

  /// Report an error to the host application.
  ///
  /// These errors are unrecoverable (i.e. the main resource is unavailable).
  /// The errorCode parameter corresponds to one of the error* constants.
  @Deprecated('Only called on Android version < 23.')
  final void Function(
    WebView webView,
    int errorCode,
    String description,
    String failingUrl,
  )? onReceivedError;

  /// When the current [WebView] wants to load a URL.
  ///
  /// The value set by [setSynchronousReturnValueForShouldOverrideUrlLoading]
  /// indicates whether the [WebView] loaded the request.
  final void Function(WebView webView, WebResourceRequest request)?
      requestLoading;

  /// When the current [WebView] wants to load a URL.
  ///
  /// The value set by [setSynchronousReturnValueForShouldOverrideUrlLoading]
  /// indicates whether the [WebView] loaded the URL.
  final void Function(WebView webView, String url)? urlLoading;

  /// Notify the host application to update its visited links database.
  final void Function(WebView webView, String url, bool isReload)?
      doUpdateVisitedHistory;

  /// Sets the required synchronous return value for the Java method,
  /// `WebViewClient.shouldOverrideUrlLoading(...)`.
  ///
  /// The Java method, `WebViewClient.shouldOverrideUrlLoading(...)`, requires
  /// a boolean to be returned and this method sets the returned value for all
  /// calls to the Java method.
  ///
  /// Setting this to true causes the current [WebView] to abort loading any URL
  /// received by [requestLoading] or [urlLoading], while setting this to false
  /// causes the [WebView] to continue loading a URL as usual.
  ///
  /// Defaults to false.
  Future<void> setSynchronousReturnValueForShouldOverrideUrlLoading(
    bool value,
  ) {
    return api.setShouldOverrideUrlLoadingReturnValueFromInstance(this, value);
  }

  @override
  WebViewClient copy() {
    return WebViewClient.detached(
      onPageStarted: onPageStarted,
      onPageFinished: onPageFinished,
      onReceivedRequestError: onReceivedRequestError,
      onReceivedError: onReceivedError,
      requestLoading: requestLoading,
      urlLoading: urlLoading,
      doUpdateVisitedHistory: doUpdateVisitedHistory,
      binaryMessenger: _api.binaryMessenger,
      instanceManager: _api.instanceManager,
    );
  }
}

/// The interface to be used when content can not be handled by the rendering
/// engine for [WebView], and should be downloaded instead.
class DownloadListener extends JavaObject {
  /// Constructs a [DownloadListener].
  DownloadListener({
    required this.onDownloadStart,
    @visibleForTesting super.binaryMessenger,
    @visibleForTesting super.instanceManager,
  }) : super.detached() {
    AndroidWebViewFlutterApis.instance.ensureSetUp();
    api.createFromInstance(this);
  }

  /// Constructs a [DownloadListener] without creating the associated Java
  /// object.
  ///
  /// This should only be used by subclasses created by this library or to
  /// create copies.
  @protected
  DownloadListener.detached({
    required this.onDownloadStart,
    super.binaryMessenger,
    super.instanceManager,
  }) : super.detached();

  /// Pigeon Host Api implementation for [DownloadListener].
  @visibleForTesting
  static DownloadListenerHostApiImpl api = DownloadListenerHostApiImpl();

  /// Notify the host application that a file should be downloaded.
  final void Function(
    String url,
    String userAgent,
    String contentDisposition,
    String mimetype,
    int contentLength,
  ) onDownloadStart;

  @override
  DownloadListener copy() {
    return DownloadListener.detached(
      onDownloadStart: onDownloadStart,
      binaryMessenger: _api.binaryMessenger,
      instanceManager: _api.instanceManager,
    );
  }
}

/// Handles JavaScript dialogs, favicons, titles, and the progress for [WebView].
class WebChromeClient extends JavaObject {
  /// Constructs a [WebChromeClient].
  WebChromeClient({
    this.onProgressChanged,
    this.onShowFileChooser,
<<<<<<< HEAD
    this.onPermissionRequest,
=======
    this.onGeolocationPermissionsShowPrompt,
    this.onGeolocationPermissionsHidePrompt,
>>>>>>> 20b554c3
    @visibleForTesting super.binaryMessenger,
    @visibleForTesting super.instanceManager,
  }) : super.detached() {
    AndroidWebViewFlutterApis.instance.ensureSetUp();
    api.createFromInstance(this);
  }

  /// Constructs a [WebChromeClient] without creating the associated Java
  /// object.
  ///
  /// This should only be used by subclasses created by this library or to
  /// create copies.
  @protected
  WebChromeClient.detached({
    this.onProgressChanged,
    this.onShowFileChooser,
<<<<<<< HEAD
    this.onPermissionRequest,
=======
    this.onGeolocationPermissionsShowPrompt,
    this.onGeolocationPermissionsHidePrompt,
>>>>>>> 20b554c3
    super.binaryMessenger,
    super.instanceManager,
  }) : super.detached();

  /// Pigeon Host Api implementation for [WebChromeClient].
  @visibleForTesting
  static WebChromeClientHostApiImpl api = WebChromeClientHostApiImpl();

  /// Notify the host application that a file should be downloaded.
  final void Function(WebView webView, int progress)? onProgressChanged;

  /// Indicates the client should show a file chooser.
  ///
  /// To handle the request for a file chooser with this callback, passing true
  /// to [setSynchronousReturnValueForOnShowFileChooser] is required. Otherwise,
  /// the returned list of strings will be ignored and the client will use the
  /// default handling of a file chooser request.
  ///
  /// Only invoked on Android versions 21+.
  final Future<List<String>> Function(
    WebView webView,
    FileChooserParams params,
  )? onShowFileChooser;

<<<<<<< HEAD
  /// Notify the host application that web content is requesting permission to
  /// access the specified resources and the permission currently isn't granted
  /// or denied.
  ///
  /// Only invoked on Android versions 21+.
  final void Function(
    WebChromeClient instance,
    PermissionRequest request,
  )? onPermissionRequest;
=======
  /// Indicates the client should handle geolocation permissions.
  final void Function(String origin, GeolocationPermissionsCallback callback)?
      onGeolocationPermissionsShowPrompt;

  /// Notify the host application that a request for Geolocation permissions,
  /// made with a previous call to [onGeolocationPermissionsShowPrompt] has been
  /// canceled.
  final void Function(WebChromeClient instance)?
      onGeolocationPermissionsHidePrompt;
>>>>>>> 20b554c3

  /// Sets the required synchronous return value for the Java method,
  /// `WebChromeClient.onShowFileChooser(...)`.
  ///
  /// The Java method, `WebChromeClient.onShowFileChooser(...)`, requires
  /// a boolean to be returned and this method sets the returned value for all
  /// calls to the Java method.
  ///
  /// Setting this to true indicates that all file chooser requests should be
  /// handled by [onShowFileChooser] and the returned list of Strings will be
  /// returned to the WebView. Otherwise, the client will use the default
  /// handling and the returned value in [onShowFileChooser] will be ignored.
  ///
  /// Requires [onShowFileChooser] to be nonnull.
  ///
  /// Defaults to false.
  Future<void> setSynchronousReturnValueForOnShowFileChooser(
    bool value,
  ) {
    if (value && onShowFileChooser == null) {
      throw StateError(
        'Setting this to true requires `onShowFileChooser` to be nonnull.',
      );
    }
    return api.setSynchronousReturnValueForOnShowFileChooserFromInstance(
      this,
      value,
    );
  }

  @override
  WebChromeClient copy() {
    return WebChromeClient.detached(
      onProgressChanged: onProgressChanged,
      onShowFileChooser: onShowFileChooser,
      onGeolocationPermissionsShowPrompt: onGeolocationPermissionsShowPrompt,
      onGeolocationPermissionsHidePrompt: onGeolocationPermissionsHidePrompt,
      binaryMessenger: _api.binaryMessenger,
      instanceManager: _api.instanceManager,
    );
  }
}

/// This class defines a permission request and is used when web content
/// requests access to protected resources.
///
/// Only supported on Android versions >= 21.
///
/// See https://developer.android.com/reference/android/webkit/PermissionRequest.
class PermissionRequest extends JavaObject {
  /// Instantiates a [PermissionRequest] without creating and attaching to an
  /// instance of the associated native class.
  ///
  /// This should only be used outside of tests by subclasses created by this
  /// library or to create a copy for an [InstanceManager].
  @protected
  PermissionRequest.detached({
    required this.resources,
    required super.binaryMessenger,
    required super.instanceManager,
  })  : _permissionRequestApi = PermissionRequestHostApiImpl(
          binaryMessenger: binaryMessenger,
          instanceManager: instanceManager,
        ),
        super.detached();

  /// Resource belongs to audio capture device, like microphone.
  ///
  /// See https://developer.android.com/reference/android/webkit/PermissionRequest#RESOURCE_AUDIO_CAPTURE.
  static const String audioCapture = 'android.webkit.resource.AUDIO_CAPTURE';

  /// Resource will allow sysex messages to be sent to or received from MIDI
  /// devices.
  ///
  /// See https://developer.android.com/reference/android/webkit/PermissionRequest#RESOURCE_MIDI_SYSEX.
  static const String midiSysex = 'android.webkit.resource.MIDI_SYSEX';

  /// Resource belongs to video capture device, like camera.
  ///
  /// See https://developer.android.com/reference/android/webkit/PermissionRequest#RESOURCE_VIDEO_CAPTURE.
  static const String videoCapture = 'android.webkit.resource.VIDEO_CAPTURE';

  /// Resource belongs to protected media identifier.
  ///
  /// See https://developer.android.com/reference/android/webkit/PermissionRequest#RESOURCE_VIDEO_CAPTURE.
  static const String protectedMediaId =
      'android.webkit.resource.PROTECTED_MEDIA_ID';

  final PermissionRequestHostApiImpl _permissionRequestApi;

  /// Resources the web page is trying to access.
  final List<String> resources;

  /// Call this method to get the resources the web page is trying to access.
  Future<void> grant(List<String> resources) {
    return _permissionRequestApi.grantFromInstances(this, resources);
  }

  /// Call this method to grant origin the permission to access the given
  /// resources.
  Future<void> deny() {
    return _permissionRequestApi.denyFromInstances(this);
  }

  @override
  PermissionRequest copy() {
    return PermissionRequest.detached(
      resources: resources,
      binaryMessenger: _permissionRequestApi.binaryMessenger,
      instanceManager: _permissionRequestApi.instanceManager,
    );
  }
}

/// Parameters received when a [WebChromeClient] should show a file chooser.
///
/// See https://developer.android.com/reference/android/webkit/WebChromeClient.FileChooserParams.
class FileChooserParams extends JavaObject {
  /// Constructs a [FileChooserParams] without creating the associated Java
  /// object.
  ///
  /// This should only be used by subclasses created by this library or to
  /// create copies.
  @protected
  FileChooserParams.detached({
    required this.isCaptureEnabled,
    required this.acceptTypes,
    required this.filenameHint,
    required this.mode,
    super.binaryMessenger,
    super.instanceManager,
  }) : super.detached();

  /// Preference for a live media captured value (e.g. Camera, Microphone).
  final bool isCaptureEnabled;

  /// A list of acceptable MIME types.
  final List<String> acceptTypes;

  /// The file name of a default selection if specified, or null.
  final String? filenameHint;

  /// Mode of how to select files for a file chooser.
  final FileChooserMode mode;

  @override
  FileChooserParams copy() {
    return FileChooserParams.detached(
      isCaptureEnabled: isCaptureEnabled,
      acceptTypes: acceptTypes,
      filenameHint: filenameHint,
      mode: mode,
      binaryMessenger: _api.binaryMessenger,
      instanceManager: _api.instanceManager,
    );
  }
}

/// Encompasses parameters to the [WebViewClient.requestLoading] method.
class WebResourceRequest {
  /// Constructs a [WebResourceRequest].
  WebResourceRequest({
    required this.url,
    required this.isForMainFrame,
    required this.isRedirect,
    required this.hasGesture,
    required this.method,
    required this.requestHeaders,
  });

  /// The URL for which the resource request was made.
  final String url;

  /// Whether the request was made in order to fetch the main frame's document.
  final bool isForMainFrame;

  /// Whether the request was a result of a server-side redirect.
  ///
  /// Only supported on Android version >= 24.
  final bool? isRedirect;

  /// Whether a gesture (such as a click) was associated with the request.
  final bool hasGesture;

  /// The method associated with the request, for example "GET".
  final String method;

  /// The headers associated with the request.
  final Map<String, String> requestHeaders;
}

/// Encapsulates information about errors occurred during loading of web resources.
///
/// See [WebViewClient.onReceivedRequestError].
class WebResourceError {
  /// Constructs a [WebResourceError].
  WebResourceError({
    required this.errorCode,
    required this.description,
  });

  /// The integer code of the error (e.g. [WebViewClient.errorAuthentication].
  final int errorCode;

  /// Describes the error.
  final String description;
}

/// Manages Flutter assets that are part of Android's app bundle.
class FlutterAssetManager {
  /// Constructs the [FlutterAssetManager].
  const FlutterAssetManager();

  /// Pigeon Host Api implementation for [FlutterAssetManager].
  @visibleForTesting
  static FlutterAssetManagerHostApi api = FlutterAssetManagerHostApi();

  /// Lists all assets at the given path.
  ///
  /// The assets are returned as a `List<String>`. The `List<String>` only
  /// contains files which are direct childs
  Future<List<String?>> list(String path) => api.list(path);

  /// Gets the relative file path to the Flutter asset with the given name.
  Future<String> getAssetFilePathByName(String name) =>
      api.getAssetFilePathByName(name);
}

/// Manages the JavaScript storage APIs provided by the [WebView].
///
/// Wraps [WebStorage](https://developer.android.com/reference/android/webkit/WebStorage).
class WebStorage extends JavaObject {
  /// Constructs a [WebStorage].
  ///
  /// This constructor is only used for testing. An instance should be obtained
  /// with [WebStorage.instance].
  @visibleForTesting
  WebStorage({
    @visibleForTesting super.binaryMessenger,
    @visibleForTesting super.instanceManager,
  }) : super.detached() {
    AndroidWebViewFlutterApis.instance.ensureSetUp();
    api.createFromInstance(this);
  }

  /// Constructs a [WebStorage] without creating the associated Java object.
  ///
  /// This should only be used by subclasses created by this library or to
  /// create copies.
  @protected
  WebStorage.detached({
    super.binaryMessenger,
    super.instanceManager,
  }) : super.detached();

  /// Pigeon Host Api implementation for [WebStorage].
  @visibleForTesting
  static WebStorageHostApiImpl api = WebStorageHostApiImpl();

  /// The singleton instance of this class.
  static WebStorage instance = WebStorage();

  /// Clears all storage currently being used by the JavaScript storage APIs.
  Future<void> deleteAllData() {
    return api.deleteAllDataFromInstance(this);
  }

  @override
  WebStorage copy() {
    return WebStorage.detached(
      binaryMessenger: _api.binaryMessenger,
      instanceManager: _api.instanceManager,
    );
  }
}<|MERGE_RESOLUTION|>--- conflicted
+++ resolved
@@ -985,12 +985,9 @@
   WebChromeClient({
     this.onProgressChanged,
     this.onShowFileChooser,
-<<<<<<< HEAD
     this.onPermissionRequest,
-=======
     this.onGeolocationPermissionsShowPrompt,
     this.onGeolocationPermissionsHidePrompt,
->>>>>>> 20b554c3
     @visibleForTesting super.binaryMessenger,
     @visibleForTesting super.instanceManager,
   }) : super.detached() {
@@ -1007,12 +1004,9 @@
   WebChromeClient.detached({
     this.onProgressChanged,
     this.onShowFileChooser,
-<<<<<<< HEAD
     this.onPermissionRequest,
-=======
     this.onGeolocationPermissionsShowPrompt,
     this.onGeolocationPermissionsHidePrompt,
->>>>>>> 20b554c3
     super.binaryMessenger,
     super.instanceManager,
   }) : super.detached();
@@ -1037,7 +1031,6 @@
     FileChooserParams params,
   )? onShowFileChooser;
 
-<<<<<<< HEAD
   /// Notify the host application that web content is requesting permission to
   /// access the specified resources and the permission currently isn't granted
   /// or denied.
@@ -1047,7 +1040,7 @@
     WebChromeClient instance,
     PermissionRequest request,
   )? onPermissionRequest;
-=======
+
   /// Indicates the client should handle geolocation permissions.
   final void Function(String origin, GeolocationPermissionsCallback callback)?
       onGeolocationPermissionsShowPrompt;
@@ -1057,7 +1050,6 @@
   /// canceled.
   final void Function(WebChromeClient instance)?
       onGeolocationPermissionsHidePrompt;
->>>>>>> 20b554c3
 
   /// Sets the required synchronous return value for the Java method,
   /// `WebChromeClient.onShowFileChooser(...)`.
