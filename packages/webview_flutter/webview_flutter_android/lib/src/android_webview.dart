// Copyright 2013 The Flutter Authors. All rights reserved.
// Use of this source code is governed by a BSD-style license that can be
// found in the LICENSE file.

// TODO(a14n): remove this import once Flutter 3.1 or later reaches stable (including flutter/flutter#104231)
// ignore: unnecessary_import
import 'dart:typed_data';
import 'dart:ui';

import 'package:flutter/foundation.dart';
import 'package:flutter/services.dart' show BinaryMessenger;
import 'package:flutter/widgets.dart'
    show AndroidViewSurface, WidgetsFlutterBinding;

import 'android_webview.g.dart';
import 'android_webview_api_impls.dart';
import 'instance_manager.dart';

export 'android_webview_api_impls.dart' show FileChooserMode;

/// Root of the Java class hierarchy.
///
/// See https://docs.oracle.com/javase/8/docs/api/java/lang/Object.html.
class JavaObject with Copyable {
  /// Constructs a [JavaObject] without creating the associated Java object.
  ///
  /// This should only be used by subclasses created by this library or to
  /// create copies.
  @protected
  JavaObject.detached({
    BinaryMessenger? binaryMessenger,
    InstanceManager? instanceManager,
  }) : _api = JavaObjectHostApiImpl(
          binaryMessenger: binaryMessenger,
          instanceManager: instanceManager,
        );

  /// Global instance of [InstanceManager].
  static final InstanceManager globalInstanceManager = _initInstanceManager();

  static InstanceManager _initInstanceManager() {
    WidgetsFlutterBinding.ensureInitialized();
    // Clears the native `InstanceManager` on initial use of the Dart one.
    InstanceManagerHostApi().clear();
    return InstanceManager(
      onWeakReferenceRemoved: (int identifier) {
        JavaObjectHostApiImpl().dispose(identifier);
      },
    );
  }

  /// Pigeon Host Api implementation for [JavaObject].
  final JavaObjectHostApiImpl _api;

  /// Release the reference to a native Java instance.
  static void dispose(JavaObject instance) {
    instance._api.instanceManager.removeWeakReference(instance);
  }

  @override
  JavaObject copy() {
    return JavaObject.detached();
  }
}

/// An Android View that displays web pages.
///
/// **Basic usage**
/// In most cases, we recommend using a standard web browser, like Chrome, to
/// deliver content to the user. To learn more about web browsers, read the
/// guide on invoking a browser with
/// [url_launcher](https://pub.dev/packages/url_launcher).
///
/// WebView objects allow you to display web content as part of your widget
/// layout, but lack some of the features of fully-developed browsers. A WebView
/// is useful when you need increased control over the UI and advanced
/// configuration options that will allow you to embed web pages in a
/// specially-designed environment for your app.
///
/// To learn more about WebView and alternatives for serving web content, read
/// the documentation on
/// [Web-based content](https://developer.android.com/guide/webapps).
///
/// When a [WebView] is no longer needed [release] must be called.
class WebView extends JavaObject {
  /// Constructs a new WebView.
  ///
  /// Due to changes in Flutter 3.0 the [useHybridComposition] doesn't have
  /// any effect and should not be exposed publicly. More info here:
  /// https://github.com/flutter/flutter/issues/108106
  WebView({
    this.useHybridComposition = false,
    @visibleForTesting super.binaryMessenger,
    @visibleForTesting super.instanceManager,
  }) : super.detached() {
    api.createFromInstance(this);
  }

  /// Constructs a [WebView] without creating the associated Java object.
  ///
  /// This should only be used by subclasses created by this library or to
  /// create copies.
  @protected
  WebView.detached({
    this.useHybridComposition = false,
    super.binaryMessenger,
    super.instanceManager,
  }) : super.detached();

  /// Pigeon Host Api implementation for [WebView].
  @visibleForTesting
  static WebViewHostApiImpl api = WebViewHostApiImpl();

  /// Whether the [WebView] will be rendered with an [AndroidViewSurface].
  ///
  /// This implementation uses hybrid composition to render the WebView Widget.
  /// This comes at the cost of some performance on Android versions below 10.
  /// See
  /// https://flutter.dev/docs/development/platform-integration/platform-views#performance
  /// for more information.
  ///
  /// Defaults to false.
  final bool useHybridComposition;

  /// The [WebSettings] object used to control the settings for this WebView.
  late final WebSettings settings = WebSettings(this);

  /// Enables debugging of web contents (HTML / CSS / JavaScript) loaded into any WebViews of this application.
  ///
  /// This flag can be enabled in order to facilitate debugging of web layouts
  /// and JavaScript code running inside WebViews. Please refer to [WebView]
  /// documentation for the debugging guide. The default is false.
  static Future<void> setWebContentsDebuggingEnabled(bool enabled) {
    return api.setWebContentsDebuggingEnabled(enabled);
  }

  /// Loads the given data into this WebView using a 'data' scheme URL.
  ///
  /// Note that JavaScript's same origin policy means that script running in a
  /// page loaded using this method will be unable to access content loaded
  /// using any scheme other than 'data', including 'http(s)'. To avoid this
  /// restriction, use [loadDataWithBaseURL()] with an appropriate base URL.
  ///
  /// The [encoding] parameter specifies whether the data is base64 or URL
  /// encoded. If the data is base64 encoded, the value of the encoding
  /// parameter must be `'base64'`. HTML can be encoded with
  /// `base64.encode(bytes)` like so:
  /// ```dart
  /// import 'dart:convert';
  ///
  /// final unencodedHtml = '''
  ///   <html><body>'%28' is the code for '('</body></html>
  /// ''';
  /// final encodedHtml = base64.encode(utf8.encode(unencodedHtml));
  /// print(encodedHtml);
  /// ```
  ///
  /// The [mimeType] parameter specifies the format of the data. If WebView
  /// can't handle the specified MIME type, it will download the data. If
  /// `null`, defaults to 'text/html'.
  Future<void> loadData({
    required String data,
    String? mimeType,
    String? encoding,
  }) {
    return api.loadDataFromInstance(
      this,
      data,
      mimeType,
      encoding,
    );
  }

  /// Loads the given data into this WebView.
  ///
  /// The [baseUrl] is used as base URL for the content. It is used  both to
  /// resolve relative URLs and when applying JavaScript's same origin policy.
  ///
  /// The [historyUrl] is used for the history entry.
  ///
  /// The [mimeType] parameter specifies the format of the data. If WebView
  /// can't handle the specified MIME type, it will download the data. If
  /// `null`, defaults to 'text/html'.
  ///
  /// Note that content specified in this way can access local device files (via
  /// 'file' scheme URLs) only if baseUrl specifies a scheme other than 'http',
  /// 'https', 'ftp', 'ftps', 'about' or 'javascript'.
  ///
  /// If the base URL uses the data scheme, this method is equivalent to calling
  /// [loadData] and the [historyUrl] is ignored, and the data will be treated
  /// as part of a data: URL, including the requirement that the content be
  /// URL-encoded or base64 encoded. If the base URL uses any other scheme, then
  /// the data will be loaded into the WebView as a plain string (i.e. not part
  /// of a data URL) and any URL-encoded entities in the string will not be
  /// decoded.
  ///
  /// Note that the [baseUrl] is sent in the 'Referer' HTTP header when
  /// requesting subresources (images, etc.) of the page loaded using this
  /// method.
  ///
  /// If a valid HTTP or HTTPS base URL is not specified in [baseUrl], then
  /// content loaded using this method will have a `window.origin` value of
  /// `"null"`. This must not be considered to be a trusted origin by the
  /// application or by any JavaScript code running inside the WebView (for
  /// example, event sources in DOM event handlers or web messages), because
  /// malicious content can also create frames with a null origin. If you need
  /// to identify the main frame's origin in a trustworthy way, you should use a
  /// valid HTTP or HTTPS base URL to set the origin.
  Future<void> loadDataWithBaseUrl({
    String? baseUrl,
    required String data,
    String? mimeType,
    String? encoding,
    String? historyUrl,
  }) {
    return api.loadDataWithBaseUrlFromInstance(
      this,
      baseUrl,
      data,
      mimeType,
      encoding,
      historyUrl,
    );
  }

  /// Loads the given URL with additional HTTP headers, specified as a map from name to value.
  ///
  /// Note that if this map contains any of the headers that are set by default
  /// by this WebView, such as those controlling caching, accept types or the
  /// User-Agent, their values may be overridden by this WebView's defaults.
  ///
  /// Also see compatibility note on [evaluateJavascript].
  Future<void> loadUrl(String url, Map<String, String> headers) {
    return api.loadUrlFromInstance(this, url, headers);
  }

  /// Loads the URL with postData using "POST" method into this WebView.
  ///
  /// If url is not a network URL, it will be loaded with [loadUrl] instead, ignoring the postData param.
  Future<void> postUrl(String url, Uint8List data) {
    return api.postUrlFromInstance(this, url, data);
  }

  /// Gets the URL for the current page.
  ///
  /// This is not always the same as the URL passed to
  /// [WebViewClient.onPageStarted] because although the load for that URL has
  /// begun, the current page may not have changed.
  ///
  /// Returns null if no page has been loaded.
  Future<String?> getUrl() {
    return api.getUrlFromInstance(this);
  }

  /// Whether this WebView has a back history item.
  Future<bool> canGoBack() {
    return api.canGoBackFromInstance(this);
  }

  /// Whether this WebView has a forward history item.
  Future<bool> canGoForward() {
    return api.canGoForwardFromInstance(this);
  }

  /// Goes back in the history of this WebView.
  Future<void> goBack() {
    return api.goBackFromInstance(this);
  }

  /// Goes forward in the history of this WebView.
  Future<void> goForward() {
    return api.goForwardFromInstance(this);
  }

  /// Reloads the current URL.
  Future<void> reload() {
    return api.reloadFromInstance(this);
  }

  /// Clears the resource cache.
  ///
  /// Note that the cache is per-application, so this will clear the cache for
  /// all WebViews used.
  Future<void> clearCache(bool includeDiskFiles) {
    return api.clearCacheFromInstance(this, includeDiskFiles);
  }

  // TODO(bparrishMines): Update documentation once addJavascriptInterface is added.
  /// Asynchronously evaluates JavaScript in the context of the currently displayed page.
  ///
  /// If non-null, the returned value will be any result returned from that
  /// execution.
  ///
  /// Compatibility note. Applications targeting Android versions N or later,
  /// JavaScript state from an empty WebView is no longer persisted across
  /// navigations like [loadUrl]. For example, global variables and functions
  /// defined before calling [loadUrl]) will not exist in the loaded page.
  Future<String?> evaluateJavascript(String javascriptString) {
    return api.evaluateJavascriptFromInstance(
      this,
      javascriptString,
    );
  }

  // TODO(bparrishMines): Update documentation when WebViewClient.onReceivedTitle is added.
  /// Gets the title for the current page.
  ///
  /// Returns null if no page has been loaded.
  Future<String?> getTitle() {
    return api.getTitleFromInstance(this);
  }

  // TODO(bparrishMines): Update documentation when onScrollChanged is added.
  /// Set the scrolled position of your view.
  Future<void> scrollTo(int x, int y) {
    return api.scrollToFromInstance(this, x, y);
  }

  // TODO(bparrishMines): Update documentation when onScrollChanged is added.
  /// Move the scrolled position of your view.
  Future<void> scrollBy(int x, int y) {
    return api.scrollByFromInstance(this, x, y);
  }

  /// Return the scrolled left position of this view.
  ///
  /// This is the left edge of the displayed part of your view. You do not
  /// need to draw any pixels farther left, since those are outside of the frame
  /// of your view on screen.
  Future<int> getScrollX() {
    return api.getScrollXFromInstance(this);
  }

  /// Return the scrolled top position of this view.
  ///
  /// This is the top edge of the displayed part of your view. You do not need
  /// to draw any pixels above it, since those are outside of the frame of your
  /// view on screen.
  Future<int> getScrollY() {
    return api.getScrollYFromInstance(this);
  }

  /// Returns the X and Y scroll position of this view.
  Future<Offset> getScrollPosition() {
    return api.getScrollPositionFromInstance(this);
  }

  /// Sets the [WebViewClient] that will receive various notifications and requests.
  ///
  /// This will replace the current handler.
  Future<void> setWebViewClient(WebViewClient webViewClient) {
    return api.setWebViewClientFromInstance(this, webViewClient);
  }

  /// Injects the supplied [JavascriptChannel] into this WebView.
  ///
  /// The object is injected into all frames of the web page, including all the
  /// iframes, using the supplied name. This allows the object's methods to
  /// be accessed from JavaScript.
  ///
  /// Note that injected objects will not appear in JavaScript until the page is
  /// next (re)loaded. JavaScript should be enabled before injecting the object.
  /// For example:
  ///
  /// ```dart
  /// webview.settings.setJavaScriptEnabled(true);
  /// webView.addJavascriptChannel(JavScriptChannel("injectedObject"));
  /// webView.loadUrl("about:blank", <String, String>{});
  /// webView.loadUrl("javascript:injectedObject.postMessage("Hello, World!")", <String, String>{});
  /// ```
  ///
  /// **Important**
  /// * Because the object is exposed to all the frames, any frame could obtain
  /// the object name and call methods on it. There is no way to tell the
  /// calling frame's origin from the app side, so the app must not assume that
  /// the caller is trustworthy unless the app can guarantee that no third party
  /// content is ever loaded into the WebView even inside an iframe.
  Future<void> addJavaScriptChannel(JavaScriptChannel javaScriptChannel) {
    JavaScriptChannel.api.createFromInstance(javaScriptChannel);
    return api.addJavaScriptChannelFromInstance(this, javaScriptChannel);
  }

  /// Removes a previously injected [JavaScriptChannel] from this WebView.
  ///
  /// Note that the removal will not be reflected in JavaScript until the page
  /// is next (re)loaded. See [addJavaScriptChannel].
  Future<void> removeJavaScriptChannel(JavaScriptChannel javaScriptChannel) {
    JavaScriptChannel.api.createFromInstance(javaScriptChannel);
    return api.removeJavaScriptChannelFromInstance(this, javaScriptChannel);
  }

  /// Registers the interface to be used when content can not be handled by the rendering engine, and should be downloaded instead.
  ///
  /// This will replace the current handler.
  Future<void> setDownloadListener(DownloadListener? listener) {
    return api.setDownloadListenerFromInstance(this, listener);
  }

  /// Sets the chrome handler.
  ///
  /// This is an implementation of [WebChromeClient] for use in handling
  /// JavaScript dialogs, favicons, titles, and the progress. This will replace
  /// the current handler.
  Future<void> setWebChromeClient(WebChromeClient? client) {
    return api.setWebChromeClientFromInstance(this, client);
  }

  /// Sets the background color of this WebView.
  Future<void> setBackgroundColor(Color color) {
    return api.setBackgroundColorFromInstance(this, color.value);
  }

  @override
  WebView copy() {
    return WebView.detached(
      useHybridComposition: useHybridComposition,
      binaryMessenger: _api.binaryMessenger,
      instanceManager: _api.instanceManager,
    );
  }
}

/// Manages cookies globally for all webviews.
class CookieManager {
  CookieManager._();

  static CookieManager? _instance;

  /// Gets the globally set CookieManager instance.
  static CookieManager get instance => _instance ??= CookieManager._();

  /// Setter for the singleton value, for testing purposes only.
  @visibleForTesting
  static set instance(CookieManager value) => _instance = value;

  /// Pigeon Host Api implementation for [CookieManager].
  @visibleForTesting
  static CookieManagerHostApi api = CookieManagerHostApi();

  /// Sets a single cookie (key-value pair) for the given URL. Any existing
  /// cookie with the same host, path and name will be replaced with the new
  /// cookie. The cookie being set will be ignored if it is expired. To set
  /// multiple cookies, your application should invoke this method multiple
  /// times.
  ///
  /// The value parameter must follow the format of the Set-Cookie HTTP
  /// response header defined by RFC6265bis. This is a key-value pair of the
  /// form "key=value", optionally followed by a list of cookie attributes
  /// delimited with semicolons (ex. "key=value; Max-Age=123"). Please consult
  /// the RFC specification for a list of valid attributes.
  ///
  /// Note: if specifying a value containing the "Secure" attribute, url must
  /// use the "https://" scheme.
  ///
  /// Params:
  /// url – the URL for which the cookie is to be set
  /// value – the cookie as a string, using the format of the 'Set-Cookie' HTTP response header
  Future<void> setCookie(String url, String value) => api.setCookie(url, value);

  /// Removes all cookies.
  ///
  /// The returned future resolves to true if any cookies were removed.
  Future<bool> clearCookies() => api.clearCookies();
}

/// Manages settings state for a [WebView].
///
/// When a WebView is first created, it obtains a set of default settings. These
/// default settings will be returned from any getter call. A WebSettings object
/// obtained from [WebView.settings] is tied to the life of the WebView. If a
/// WebView has been destroyed, any method call on [WebSettings] will throw an
/// Exception.
class WebSettings extends JavaObject {
  /// Constructs a [WebSettings].
  ///
  /// This constructor is only used for testing. An instance should be obtained
  /// with [WebView.settings].
  @visibleForTesting
  WebSettings(
    WebView webView, {
    @visibleForTesting super.binaryMessenger,
    @visibleForTesting super.instanceManager,
  }) : super.detached() {
    api.createFromInstance(this, webView);
  }

  /// Constructs a [WebSettings] without creating the associated Java object.
  ///
  /// This should only be used by subclasses created by this library or to
  /// create copies.
  @protected
  WebSettings.detached({
    super.binaryMessenger,
    super.instanceManager,
  }) : super.detached();

  /// Pigeon Host Api implementation for [WebSettings].
  @visibleForTesting
  static WebSettingsHostApiImpl api = WebSettingsHostApiImpl();

  /// Sets whether the DOM storage API is enabled.
  ///
  /// The default value is false.
  Future<void> setDomStorageEnabled(bool flag) {
    return api.setDomStorageEnabledFromInstance(this, flag);
  }

  /// Tells JavaScript to open windows automatically.
  ///
  /// This applies to the JavaScript function `window.open()`. The default is
  /// false.
  Future<void> setJavaScriptCanOpenWindowsAutomatically(bool flag) {
    return api.setJavaScriptCanOpenWindowsAutomaticallyFromInstance(
      this,
      flag,
    );
  }

  // TODO(bparrishMines): Update documentation when WebChromeClient.onCreateWindow is added.
  /// Sets whether the WebView should supports multiple windows.
  ///
  /// The default is false.
  Future<void> setSupportMultipleWindows(bool support) {
    return api.setSupportMultipleWindowsFromInstance(this, support);
  }

  /// Tells the WebView to enable JavaScript execution.
  ///
  /// The default is false.
  Future<void> setJavaScriptEnabled(bool flag) {
    return api.setJavaScriptEnabledFromInstance(this, flag);
  }

  /// Sets the WebView's user-agent string.
  ///
  /// If the string is empty, the system default value will be used. Note that
  /// starting from KITKAT Android version, changing the user-agent while
  /// loading a web page causes WebView to initiate loading once again.
  Future<void> setUserAgentString(String? userAgentString) {
    return api.setUserAgentStringFromInstance(this, userAgentString);
  }

  /// Sets whether the WebView requires a user gesture to play media.
  ///
  /// The default is true.
  Future<void> setMediaPlaybackRequiresUserGesture(bool require) {
    return api.setMediaPlaybackRequiresUserGestureFromInstance(this, require);
  }

  // TODO(bparrishMines): Update documentation when WebView.zoomIn and WebView.zoomOut are added.
  /// Sets whether the WebView should support zooming using its on-screen zoom controls and gestures.
  ///
  /// The particular zoom mechanisms that should be used can be set with
  /// [setBuiltInZoomControls].
  ///
  /// The default is true.
  Future<void> setSupportZoom(bool support) {
    return api.setSupportZoomFromInstance(this, support);
  }

  /// Sets whether the WebView loads pages in overview mode, that is, zooms out the content to fit on screen by width.
  ///
  /// This setting is taken into account when the content width is greater than
  /// the width of the WebView control, for example, when [setUseWideViewPort]
  /// is enabled.
  ///
  /// The default is false.
  Future<void> setLoadWithOverviewMode(bool overview) {
    return api.setLoadWithOverviewModeFromInstance(this, overview);
  }

  /// Sets whether the WebView should enable support for the "viewport" HTML meta tag or should use a wide viewport.
  ///
  /// When the value of the setting is false, the layout width is always set to
  /// the width of the WebView control in device-independent (CSS) pixels. When
  /// the value is true and the page contains the viewport meta tag, the value
  /// of the width specified in the tag is used. If the page does not contain
  /// the tag or does not provide a width, then a wide viewport will be used.
  Future<void> setUseWideViewPort(bool use) {
    return api.setUseWideViewPortFromInstance(this, use);
  }

  // TODO(bparrishMines): Update documentation when ZoomButtonsController is added.
  /// Sets whether the WebView should display on-screen zoom controls when using the built-in zoom mechanisms.
  ///
  /// See [setBuiltInZoomControls]. The default is true. However, on-screen zoom
  /// controls are deprecated in Android so it's recommended to set this to
  /// false.
  Future<void> setDisplayZoomControls(bool enabled) {
    return api.setDisplayZoomControlsFromInstance(this, enabled);
  }

  // TODO(bparrishMines): Update documentation when ZoomButtonsController is added.
  /// Sets whether the WebView should use its built-in zoom mechanisms.
  ///
  /// The built-in zoom mechanisms comprise on-screen zoom controls, which are
  /// displayed over the WebView's content, and the use of a pinch gesture to
  /// control zooming. Whether or not these on-screen controls are displayed can
  /// be set with [setDisplayZoomControls]. The default is false.
  ///
  /// The built-in mechanisms are the only currently supported zoom mechanisms,
  /// so it is recommended that this setting is always enabled. However,
  /// on-screen zoom controls are deprecated in Android so it's recommended to
  /// disable [setDisplayZoomControls].
  Future<void> setBuiltInZoomControls(bool enabled) {
    return api.setBuiltInZoomControlsFromInstance(this, enabled);
  }

  /// Enables or disables file access within WebView.
  ///
  /// This enables or disables file system access only. Assets and resources are
  /// still accessible using file:///android_asset and file:///android_res. The
  /// default value is true for apps targeting Build.VERSION_CODES.Q and below,
  /// and false when targeting Build.VERSION_CODES.R and above.
  Future<void> setAllowFileAccess(bool enabled) {
    return api.setAllowFileAccessFromInstance(this, enabled);
  }

  /// Sets the text zoom of the page in percent.
  ///
  /// The default is 100. See https://developer.android.com/reference/android/webkit/WebSettings#setTextZoom(int)
  Future<void> setTextZoom(int textZoom) {
    return api.setSetTextZoomFromInstance(this, textZoom);
  }

  @override
  WebSettings copy() {
    return WebSettings.detached(
      binaryMessenger: _api.binaryMessenger,
      instanceManager: _api.instanceManager,
    );
  }
}

/// Exposes a channel to receive calls from javaScript.
///
/// See [WebView.addJavaScriptChannel].
class JavaScriptChannel extends JavaObject {
  /// Constructs a [JavaScriptChannel].
  JavaScriptChannel(
    this.channelName, {
    required this.postMessage,
    @visibleForTesting super.binaryMessenger,
    @visibleForTesting super.instanceManager,
  }) : super.detached() {
    AndroidWebViewFlutterApis.instance.ensureSetUp();
    api.createFromInstance(this);
  }

  /// Constructs a [JavaScriptChannel] without creating the associated Java
  /// object.
  ///
  /// This should only be used by subclasses created by this library or to
  /// create copies.
  @protected
  JavaScriptChannel.detached(
    this.channelName, {
    required this.postMessage,
    super.binaryMessenger,
    super.instanceManager,
  }) : super.detached();

  /// Pigeon Host Api implementation for [JavaScriptChannel].
  @visibleForTesting
  static JavaScriptChannelHostApiImpl api = JavaScriptChannelHostApiImpl();

  /// Used to identify this object to receive messages from javaScript.
  final String channelName;

  /// Callback method when javaScript calls `postMessage` on the object instance passed.
  final void Function(String message) postMessage;

  @override
  JavaScriptChannel copy() {
    return JavaScriptChannel.detached(
      channelName,
      postMessage: postMessage,
      binaryMessenger: _api.binaryMessenger,
      instanceManager: _api.instanceManager,
    );
  }
}

/// Receive various notifications and requests for [WebView].
class WebViewClient extends JavaObject {
  /// Constructs a [WebViewClient].
  WebViewClient({
    this.onPageStarted,
    this.onPageFinished,
    this.onReceivedRequestError,
    @Deprecated('Only called on Android version < 23.') this.onReceivedError,
    this.requestLoading,
    this.urlLoading,
    @visibleForTesting super.binaryMessenger,
    @visibleForTesting super.instanceManager,
  }) : super.detached() {
    AndroidWebViewFlutterApis.instance.ensureSetUp();
    api.createFromInstance(this);
  }

  /// Constructs a [WebViewClient] without creating the associated Java object.
  ///
  /// This should only be used by subclasses created by this library or to
  /// create copies.
  @protected
  WebViewClient.detached({
    this.onPageStarted,
    this.onPageFinished,
    this.onReceivedRequestError,
    @Deprecated('Only called on Android version < 23.') this.onReceivedError,
    this.requestLoading,
    this.urlLoading,
    super.binaryMessenger,
    super.instanceManager,
  }) : super.detached();

  /// User authentication failed on server.
  ///
  /// See https://developer.android.com/reference/android/webkit/WebViewClient#ERROR_AUTHENTICATION
  static const int errorAuthentication = -4;

  /// Malformed URL.
  ///
  /// See https://developer.android.com/reference/android/webkit/WebViewClient#ERROR_BAD_URL
  static const int errorBadUrl = -12;

  /// Failed to connect to the server.
  ///
  /// See https://developer.android.com/reference/android/webkit/WebViewClient#ERROR_CONNECT
  static const int errorConnect = -6;

  /// Failed to perform SSL handshake.
  ///
  /// See https://developer.android.com/reference/android/webkit/WebViewClient#ERROR_FAILED_SSL_HANDSHAKE
  static const int errorFailedSslHandshake = -11;

  /// Generic file error.
  ///
  /// See https://developer.android.com/reference/android/webkit/WebViewClient#ERROR_FILE
  static const int errorFile = -13;

  /// File not found.
  ///
  /// See https://developer.android.com/reference/android/webkit/WebViewClient#ERROR_FILE_NOT_FOUND
  static const int errorFileNotFound = -14;

  /// Server or proxy hostname lookup failed.
  ///
  /// See https://developer.android.com/reference/android/webkit/WebViewClient#ERROR_HOST_LOOKUP
  static const int errorHostLookup = -2;

  /// Failed to read or write to the server.
  ///
  /// See https://developer.android.com/reference/android/webkit/WebViewClient#ERROR_IO
  static const int errorIO = -7;

  /// User authentication failed on proxy.
  ///
  /// See https://developer.android.com/reference/android/webkit/WebViewClient#ERROR_PROXY_AUTHENTICATION
  static const int errorProxyAuthentication = -5;

  /// Too many redirects.
  ///
  /// See https://developer.android.com/reference/android/webkit/WebViewClient#ERROR_REDIRECT_LOOP
  static const int errorRedirectLoop = -9;

  /// Connection timed out.
  ///
  /// See https://developer.android.com/reference/android/webkit/WebViewClient#ERROR_TIMEOUT
  static const int errorTimeout = -8;

  /// Too many requests during this load.
  ///
  /// See https://developer.android.com/reference/android/webkit/WebViewClient#ERROR_TOO_MANY_REQUESTS
  static const int errorTooManyRequests = -15;

  /// Generic error.
  ///
  /// See https://developer.android.com/reference/android/webkit/WebViewClient#ERROR_UNKNOWN
  static const int errorUnknown = -1;

  /// Resource load was canceled by Safe Browsing.
  ///
  /// See https://developer.android.com/reference/android/webkit/WebViewClient#ERROR_UNSAFE_RESOURCE
  static const int errorUnsafeResource = -16;

  /// Unsupported authentication scheme (not basic or digest).
  ///
  /// See https://developer.android.com/reference/android/webkit/WebViewClient#ERROR_UNSUPPORTED_AUTH_SCHEME
  static const int errorUnsupportedAuthScheme = -3;

  /// Unsupported URI scheme.
  ///
  /// See https://developer.android.com/reference/android/webkit/WebViewClient#ERROR_UNSUPPORTED_SCHEME
  static const int errorUnsupportedScheme = -10;

  /// Pigeon Host Api implementation for [WebViewClient].
  @visibleForTesting
  static WebViewClientHostApiImpl api = WebViewClientHostApiImpl();

  /// Notify the host application that a page has started loading.
  ///
  /// This method is called once for each main frame load so a page with iframes
  /// or framesets will call onPageStarted one time for the main frame. This
  /// also means that [onPageStarted] will not be called when the contents of an
  /// embedded frame changes, i.e. clicking a link whose target is an iframe, it
  /// will also not be called for fragment navigations (navigations to
  /// #fragment_id).
  final void Function(WebView webView, String url)? onPageStarted;

  // TODO(bparrishMines): Update documentation when WebView.postVisualStateCallback is added.
  /// Notify the host application that a page has finished loading.
  ///
  /// This method is called only for main frame. Receiving an [onPageFinished]
  /// callback does not guarantee that the next frame drawn by WebView will
  /// reflect the state of the DOM at this point.
  final void Function(WebView webView, String url)? onPageFinished;

  /// Report web resource loading error to the host application.
  ///
  /// These errors usually indicate inability to connect to the server. Note
  /// that unlike the deprecated version of the callback, the new version will
  /// be called for any resource (iframe, image, etc.), not just for the main
  /// page. Thus, it is recommended to perform minimum required work in this
  /// callback.
  final void Function(
    WebView webView,
    WebResourceRequest request,
    WebResourceError error,
  )? onReceivedRequestError;

  /// Report an error to the host application.
  ///
  /// These errors are unrecoverable (i.e. the main resource is unavailable).
  /// The errorCode parameter corresponds to one of the error* constants.
  @Deprecated('Only called on Android version < 23.')
  final void Function(
    WebView webView,
    int errorCode,
    String description,
    String failingUrl,
  )? onReceivedError;

  /// When the current [WebView] wants to load a URL.
  ///
  /// The value set by [setSynchronousReturnValueForShouldOverrideUrlLoading]
  /// indicates whether the [WebView] loaded the request.
  final void Function(WebView webView, WebResourceRequest request)?
      requestLoading;

  /// When the current [WebView] wants to load a URL.
  ///
  /// The value set by [setSynchronousReturnValueForShouldOverrideUrlLoading]
  /// indicates whether the [WebView] loaded the URL.
  final void Function(WebView webView, String url)? urlLoading;

  /// Sets the required synchronous return value for the Java method,
  /// `WebViewClient.shouldOverrideUrlLoading(...)`.
  ///
  /// The Java method, `WebViewClient.shouldOverrideUrlLoading(...)`, requires
  /// a boolean to be returned and this method sets the returned value for all
  /// calls to the Java method.
  ///
  /// Setting this to true causes the current [WebView] to abort loading any URL
  /// received by [requestLoading] or [urlLoading], while setting this to false
  /// causes the [WebView] to continue loading a URL as usual.
  ///
  /// Defaults to false.
  Future<void> setSynchronousReturnValueForShouldOverrideUrlLoading(
    bool value,
  ) {
    return api.setShouldOverrideUrlLoadingReturnValueFromInstance(this, value);
  }

  @override
  WebViewClient copy() {
    return WebViewClient.detached(
      onPageStarted: onPageStarted,
      onPageFinished: onPageFinished,
      onReceivedRequestError: onReceivedRequestError,
      onReceivedError: onReceivedError,
      requestLoading: requestLoading,
      urlLoading: urlLoading,
      binaryMessenger: _api.binaryMessenger,
      instanceManager: _api.instanceManager,
    );
  }
}

/// The interface to be used when content can not be handled by the rendering
/// engine for [WebView], and should be downloaded instead.
class DownloadListener extends JavaObject {
  /// Constructs a [DownloadListener].
  DownloadListener({
    required this.onDownloadStart,
    @visibleForTesting super.binaryMessenger,
    @visibleForTesting super.instanceManager,
  }) : super.detached() {
    AndroidWebViewFlutterApis.instance.ensureSetUp();
    api.createFromInstance(this);
  }

  /// Constructs a [DownloadListener] without creating the associated Java
  /// object.
  ///
  /// This should only be used by subclasses created by this library or to
  /// create copies.
  @protected
  DownloadListener.detached({
    required this.onDownloadStart,
    super.binaryMessenger,
    super.instanceManager,
  }) : super.detached();

  /// Pigeon Host Api implementation for [DownloadListener].
  @visibleForTesting
  static DownloadListenerHostApiImpl api = DownloadListenerHostApiImpl();

  /// Notify the host application that a file should be downloaded.
  final void Function(
    String url,
    String userAgent,
    String contentDisposition,
    String mimetype,
    int contentLength,
  ) onDownloadStart;

  @override
  DownloadListener copy() {
    return DownloadListener.detached(
      onDownloadStart: onDownloadStart,
      binaryMessenger: _api.binaryMessenger,
      instanceManager: _api.instanceManager,
    );
  }
}

/// Handles JavaScript dialogs, favicons, titles, and the progress for [WebView].
class WebChromeClient extends JavaObject {
  /// Constructs a [WebChromeClient].
  WebChromeClient({
    this.onProgressChanged,
    this.onShowFileChooser,
<<<<<<< HEAD
    this.onGeolocationPermissionsShowPrompt,
=======
    @visibleForTesting super.binaryMessenger,
    @visibleForTesting super.instanceManager,
>>>>>>> 68abc6ff
  }) : super.detached() {
    AndroidWebViewFlutterApis.instance.ensureSetUp();
    api.createFromInstance(this);
  }

  /// Constructs a [WebChromeClient] without creating the associated Java
  /// object.
  ///
  /// This should only be used by subclasses created by this library or to
  /// create copies.
  @protected
  WebChromeClient.detached({
    this.onProgressChanged,
    this.onShowFileChooser,
<<<<<<< HEAD
    this.onGeolocationPermissionsShowPrompt,
=======
    super.binaryMessenger,
    super.instanceManager,
>>>>>>> 68abc6ff
  }) : super.detached();

  /// Pigeon Host Api implementation for [WebChromeClient].
  @visibleForTesting
  static WebChromeClientHostApiImpl api = WebChromeClientHostApiImpl();

  /// Notify the host application that a file should be downloaded.
  final void Function(WebView webView, int progress)? onProgressChanged;

  /// Indicates the client should show a file chooser.
  ///
  /// To handle the request for a file chooser with this callback, passing true
  /// to [setSynchronousReturnValueForOnShowFileChooser] is required. Otherwise,
  /// the returned list of strings will be ignored and the client will use the
  /// default handling of a file chooser request.
  ///
  /// Only invoked on Android versions 21+.
  final Future<List<String>> Function(
    WebView webView,
    FileChooserParams params,
  )? onShowFileChooser;

  /// Indicates the client should handle geolocation permissions.
  final Future<GeoPermissionsHandleResultProxy> Function(
    String origin,
  )? onGeolocationPermissionsShowPrompt;

  /// Sets the required synchronous return value for the Java method,
  /// `WebChromeClient.onShowFileChooser(...)`.
  ///
  /// The Java method, `WebChromeClient.onShowFileChooser(...)`, requires
  /// a boolean to be returned and this method sets the returned value for all
  /// calls to the Java method.
  ///
  /// Setting this to true indicates that all file chooser requests should be
  /// handled by [onShowFileChooser] and the returned list of Strings will be
  /// returned to the WebView. Otherwise, the client will use the default
  /// handling and the returned value in [onShowFileChooser] will be ignored.
  ///
  /// Requires [onShowFileChooser] to be nonnull.
  ///
  /// Defaults to false.
  Future<void> setSynchronousReturnValueForOnShowFileChooser(
    bool value,
  ) {
    if (value && onShowFileChooser == null) {
      throw StateError(
        'Setting this to true requires `onShowFileChooser` to be nonnull.',
      );
    }
    return api.setSynchronousReturnValueForOnShowFileChooserFromInstance(
      this,
      value,
    );
  }

  @override
  WebChromeClient copy() {
    return WebChromeClient.detached(
      onProgressChanged: onProgressChanged,
      onShowFileChooser: onShowFileChooser,
<<<<<<< HEAD
      onGeolocationPermissionsShowPrompt: onGeolocationPermissionsShowPrompt,
=======
      binaryMessenger: _api.binaryMessenger,
      instanceManager: _api.instanceManager,
>>>>>>> 68abc6ff
    );
  }
}

/// The result of the user handle geo permissions.
/// Used to convert Dart data to Java Object.
///
/// see https://developer.android.com/reference/android/webkit/GeolocationPermissions.Callback
class GeoPermissionsHandleResultProxy {
  /// Used to convert Dart data to Java Object.
  ///
  /// [origin] the origin for which permissions are set
  ///
  /// [isAllow] whether or not the origin should be allowed to use the Geolocation API
  ///
  /// [isRetain] whether the permission should be retained beyond the lifetime of a page currently being displayed by a WebView
  ///
  GeoPermissionsHandleResultProxy.proxy({
    required String origin,
    required bool isAllow,
    required bool isRetain,
  })  : geoPermissionsHandleResult = GeoPermissionsHandleResult(
          origin: origin,
          isAllow: isAllow,
          isRetain: isRetain,
        ),
        super();

  /// only for test
  @visibleForTesting
  GeoPermissionsHandleResultProxy.instance({
    required GeoPermissionsHandleResult result,
  })  : geoPermissionsHandleResult = result,
        super();

  /// The Java Object to transfer.
  final GeoPermissionsHandleResult geoPermissionsHandleResult;
}

/// Parameters received when a [WebChromeClient] should show a file chooser.
///
/// See https://developer.android.com/reference/android/webkit/WebChromeClient.FileChooserParams.
class FileChooserParams extends JavaObject {
  /// Constructs a [FileChooserParams] without creating the associated Java
  /// object.
  ///
  /// This should only be used by subclasses created by this library or to
  /// create copies.
  @protected
  FileChooserParams.detached({
    required this.isCaptureEnabled,
    required this.acceptTypes,
    required this.filenameHint,
    required this.mode,
    super.binaryMessenger,
    super.instanceManager,
  }) : super.detached();

  /// Preference for a live media captured value (e.g. Camera, Microphone).
  final bool isCaptureEnabled;

  /// A list of acceptable MIME types.
  final List<String> acceptTypes;

  /// The file name of a default selection if specified, or null.
  final String? filenameHint;

  /// Mode of how to select files for a file chooser.
  final FileChooserMode mode;

  @override
  FileChooserParams copy() {
    return FileChooserParams.detached(
      isCaptureEnabled: isCaptureEnabled,
      acceptTypes: acceptTypes,
      filenameHint: filenameHint,
      mode: mode,
      binaryMessenger: _api.binaryMessenger,
      instanceManager: _api.instanceManager,
    );
  }
}

/// Encompasses parameters to the [WebViewClient.requestLoading] method.
class WebResourceRequest {
  /// Constructs a [WebResourceRequest].
  WebResourceRequest({
    required this.url,
    required this.isForMainFrame,
    required this.isRedirect,
    required this.hasGesture,
    required this.method,
    required this.requestHeaders,
  });

  /// The URL for which the resource request was made.
  final String url;

  /// Whether the request was made in order to fetch the main frame's document.
  final bool isForMainFrame;

  /// Whether the request was a result of a server-side redirect.
  ///
  /// Only supported on Android version >= 24.
  final bool? isRedirect;

  /// Whether a gesture (such as a click) was associated with the request.
  final bool hasGesture;

  /// The method associated with the request, for example "GET".
  final String method;

  /// The headers associated with the request.
  final Map<String, String> requestHeaders;
}

/// Encapsulates information about errors occurred during loading of web resources.
///
/// See [WebViewClient.onReceivedRequestError].
class WebResourceError {
  /// Constructs a [WebResourceError].
  WebResourceError({
    required this.errorCode,
    required this.description,
  });

  /// The integer code of the error (e.g. [WebViewClient.errorAuthentication].
  final int errorCode;

  /// Describes the error.
  final String description;
}

/// Manages Flutter assets that are part of Android's app bundle.
class FlutterAssetManager {
  /// Constructs the [FlutterAssetManager].
  const FlutterAssetManager();

  /// Pigeon Host Api implementation for [FlutterAssetManager].
  @visibleForTesting
  static FlutterAssetManagerHostApi api = FlutterAssetManagerHostApi();

  /// Lists all assets at the given path.
  ///
  /// The assets are returned as a `List<String>`. The `List<String>` only
  /// contains files which are direct childs
  Future<List<String?>> list(String path) => api.list(path);

  /// Gets the relative file path to the Flutter asset with the given name.
  Future<String> getAssetFilePathByName(String name) =>
      api.getAssetFilePathByName(name);
}

/// Manages the JavaScript storage APIs provided by the [WebView].
///
/// Wraps [WebStorage](https://developer.android.com/reference/android/webkit/WebStorage).
class WebStorage extends JavaObject {
  /// Constructs a [WebStorage].
  ///
  /// This constructor is only used for testing. An instance should be obtained
  /// with [WebStorage.instance].
  @visibleForTesting
  WebStorage({
    @visibleForTesting super.binaryMessenger,
    @visibleForTesting super.instanceManager,
  }) : super.detached() {
    AndroidWebViewFlutterApis.instance.ensureSetUp();
    api.createFromInstance(this);
  }

  /// Constructs a [WebStorage] without creating the associated Java object.
  ///
  /// This should only be used by subclasses created by this library or to
  /// create copies.
  @protected
  WebStorage.detached({
    super.binaryMessenger,
    super.instanceManager,
  }) : super.detached();

  /// Pigeon Host Api implementation for [WebStorage].
  @visibleForTesting
  static WebStorageHostApiImpl api = WebStorageHostApiImpl();

  /// The singleton instance of this class.
  static WebStorage instance = WebStorage();

  /// Clears all storage currently being used by the JavaScript storage APIs.
  Future<void> deleteAllData() {
    return api.deleteAllDataFromInstance(this);
  }

  @override
  WebStorage copy() {
    return WebStorage.detached(
      binaryMessenger: _api.binaryMessenger,
      instanceManager: _api.instanceManager,
    );
  }
}<|MERGE_RESOLUTION|>--- conflicted
+++ resolved
@@ -941,12 +941,9 @@
   WebChromeClient({
     this.onProgressChanged,
     this.onShowFileChooser,
-<<<<<<< HEAD
     this.onGeolocationPermissionsShowPrompt,
-=======
     @visibleForTesting super.binaryMessenger,
     @visibleForTesting super.instanceManager,
->>>>>>> 68abc6ff
   }) : super.detached() {
     AndroidWebViewFlutterApis.instance.ensureSetUp();
     api.createFromInstance(this);
@@ -961,12 +958,9 @@
   WebChromeClient.detached({
     this.onProgressChanged,
     this.onShowFileChooser,
-<<<<<<< HEAD
     this.onGeolocationPermissionsShowPrompt,
-=======
     super.binaryMessenger,
     super.instanceManager,
->>>>>>> 68abc6ff
   }) : super.detached();
 
   /// Pigeon Host Api implementation for [WebChromeClient].
@@ -1028,12 +1022,9 @@
     return WebChromeClient.detached(
       onProgressChanged: onProgressChanged,
       onShowFileChooser: onShowFileChooser,
-<<<<<<< HEAD
       onGeolocationPermissionsShowPrompt: onGeolocationPermissionsShowPrompt,
-=======
       binaryMessenger: _api.binaryMessenger,
       instanceManager: _api.instanceManager,
->>>>>>> 68abc6ff
     );
   }
 }
