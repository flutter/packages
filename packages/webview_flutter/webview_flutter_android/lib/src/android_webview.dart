--- conflicted
+++ resolved
@@ -89,11 +89,7 @@
   /// any effect and should not be exposed publicly. More info here:
   /// https://github.com/flutter/flutter/issues/108106
   WebView({
-<<<<<<< HEAD
-    this.useHybridComposition = false,
     this.onScrollChanged,
-=======
->>>>>>> b0173671
     @visibleForTesting super.binaryMessenger,
     @visibleForTesting super.instanceManager,
   }) : super.detached() {
@@ -106,11 +102,7 @@
   /// create copies.
   @protected
   WebView.detached({
-<<<<<<< HEAD
-    this.useHybridComposition = false,
     this.onScrollChanged,
-=======
->>>>>>> b0173671
     super.binaryMessenger,
     super.instanceManager,
   }) : super.detached();
@@ -413,11 +405,7 @@
   @override
   WebView copy() {
     return WebView.detached(
-<<<<<<< HEAD
-      useHybridComposition: useHybridComposition,
       onScrollChanged: onScrollChanged,
-=======
->>>>>>> b0173671
       binaryMessenger: _api.binaryMessenger,
       instanceManager: _api.instanceManager,
     );
