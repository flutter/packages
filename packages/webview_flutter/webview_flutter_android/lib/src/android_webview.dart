--- conflicted
+++ resolved
@@ -1193,7 +1193,33 @@
   }
 
   /// Sets the required synchronous return value for the Java method,
-<<<<<<< HEAD
+  /// `WebChromeClient.onShowFileChooser(...)`.
+  ///
+  /// The Java method, `WebChromeClient.onConsoleMessage(...)`, requires
+  /// a boolean to be returned and this method sets the returned value for all
+  /// calls to the Java method.
+  ///
+  /// Setting this to true indicates that the client is handling all console
+  /// messages.
+  ///
+  /// Requires [onConsoleMessage] to be nonnull.
+  ///
+  /// Defaults to false.
+  Future<void> setSynchronousReturnValueForOnConsoleMessage(
+    bool value,
+  ) {
+    if (value && onConsoleMessage == null) {
+      throw StateError(
+        'Setting this to true requires `onConsoleMessage` to be nonnull.',
+      );
+    }
+    return api.setSynchronousReturnValueForOnConsoleMessageFromInstance(
+      this,
+      value,
+    );
+  }
+
+  /// Sets the required synchronous return value for the Java method,
   /// `WebChromeClient.onJsAlert(...)`.
   ///
   /// The Java method, `WebChromeClient.onJsAlert(...)`, requires
@@ -1274,29 +1300,6 @@
       );
     }
     return api.setSynchronousReturnValueForOnJsPromptFromInstance(
-=======
-  /// `WebChromeClient.onShowFileChooser(...)`.
-  ///
-  /// The Java method, `WebChromeClient.onConsoleMessage(...)`, requires
-  /// a boolean to be returned and this method sets the returned value for all
-  /// calls to the Java method.
-  ///
-  /// Setting this to true indicates that the client is handling all console
-  /// messages.
-  ///
-  /// Requires [onConsoleMessage] to be nonnull.
-  ///
-  /// Defaults to false.
-  Future<void> setSynchronousReturnValueForOnConsoleMessage(
-    bool value,
-  ) {
-    if (value && onConsoleMessage == null) {
-      throw StateError(
-        'Setting this to true requires `onConsoleMessage` to be nonnull.',
-      );
-    }
-    return api.setSynchronousReturnValueForOnConsoleMessageFromInstance(
->>>>>>> e2ac440a
       this,
       value,
     );
