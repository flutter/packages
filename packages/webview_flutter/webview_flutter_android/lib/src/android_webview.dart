// Copyright 2013 The Flutter Authors. All rights reserved.
// Use of this source code is governed by a BSD-style license that can be
// found in the LICENSE file.

// TODO(a14n): remove this import once Flutter 3.1 or later reaches stable (including flutter/flutter#104231)
// ignore: unnecessary_import
import 'dart:typed_data';
import 'dart:ui';

import 'package:flutter/foundation.dart';
import 'package:flutter/services.dart' show BinaryMessenger;
<<<<<<< HEAD
=======
import 'package:flutter/widgets.dart'
    show AndroidViewSurface, WidgetsFlutterBinding;
>>>>>>> 0612e45c

import 'android_webview.g.dart';
import 'android_webview_api_impls.dart';
import 'instance_manager.dart';

export 'android_webview_api_impls.dart' show FileChooserMode;

/// Root of the Java class hierarchy.
///
/// See https://docs.oracle.com/javase/8/docs/api/java/lang/Object.html.
class JavaObject with Copyable {
  /// Constructs a [JavaObject] without creating the associated Java object.
  ///
  /// This should only be used by subclasses created by this library or to
  /// create copies.
  @protected
  JavaObject.detached({
    BinaryMessenger? binaryMessenger,
    InstanceManager? instanceManager,
  }) : _api = JavaObjectHostApiImpl(
          binaryMessenger: binaryMessenger,
          instanceManager: instanceManager,
        );

  /// Global instance of [InstanceManager].
  static final InstanceManager globalInstanceManager = _initInstanceManager();

  static InstanceManager _initInstanceManager() {
    WidgetsFlutterBinding.ensureInitialized();
    // Clears the native `InstanceManager` on initial use of the Dart one.
    InstanceManagerHostApi().clear();
    return InstanceManager(
      onWeakReferenceRemoved: (int identifier) {
        JavaObjectHostApiImpl().dispose(identifier);
      },
    );
  }

  /// Pigeon Host Api implementation for [JavaObject].
  final JavaObjectHostApiImpl _api;

  /// Release the reference to a native Java instance.
  static void dispose(JavaObject instance) {
    instance._api.instanceManager.removeWeakReference(instance);
  }

  @override
  JavaObject copy() {
    return JavaObject.detached();
  }
}

/// An Android View that displays web pages.
///
/// **Basic usage**
/// In most cases, we recommend using a standard web browser, like Chrome, to
/// deliver content to the user. To learn more about web browsers, read the
/// guide on invoking a browser with
/// [url_launcher](https://pub.dev/packages/url_launcher).
///
/// WebView objects allow you to display web content as part of your widget
/// layout, but lack some of the features of fully-developed browsers. A WebView
/// is useful when you need increased control over the UI and advanced
/// configuration options that will allow you to embed web pages in a
/// specially-designed environment for your app.
///
/// To learn more about WebView and alternatives for serving web content, read
/// the documentation on
/// [Web-based content](https://developer.android.com/guide/webapps).
///
/// When a [WebView] is no longer needed [release] must be called.
class WebView extends JavaObject {
  /// Constructs a new WebView.
<<<<<<< HEAD
  WebView() : super.detached() {
=======
  ///
  /// Due to changes in Flutter 3.0 the [useHybridComposition] doesn't have
  /// any effect and should not be exposed publicly. More info here:
  /// https://github.com/flutter/flutter/issues/108106
  WebView({
    this.useHybridComposition = false,
    @visibleForTesting super.binaryMessenger,
    @visibleForTesting super.instanceManager,
  }) : super.detached() {
>>>>>>> 0612e45c
    api.createFromInstance(this);
  }

  /// Constructs a [WebView] without creating the associated Java object.
  ///
  /// This should only be used by subclasses created by this library or to
  /// create copies.
<<<<<<< HEAD
  WebView.detached() : super.detached();
=======
  @protected
  WebView.detached({
    this.useHybridComposition = false,
    super.binaryMessenger,
    super.instanceManager,
  }) : super.detached();
>>>>>>> 0612e45c

  /// Pigeon Host Api implementation for [WebView].
  @visibleForTesting
  static WebViewHostApiImpl api = WebViewHostApiImpl();

  /// The [WebSettings] object used to control the settings for this WebView.
  late final WebSettings settings = WebSettings(this);

  /// Enables debugging of web contents (HTML / CSS / JavaScript) loaded into any WebViews of this application.
  ///
  /// This flag can be enabled in order to facilitate debugging of web layouts
  /// and JavaScript code running inside WebViews. Please refer to [WebView]
  /// documentation for the debugging guide. The default is false.
  static Future<void> setWebContentsDebuggingEnabled(bool enabled) {
    return api.setWebContentsDebuggingEnabled(enabled);
  }

  /// Loads the given data into this WebView using a 'data' scheme URL.
  ///
  /// Note that JavaScript's same origin policy means that script running in a
  /// page loaded using this method will be unable to access content loaded
  /// using any scheme other than 'data', including 'http(s)'. To avoid this
  /// restriction, use [loadDataWithBaseURL()] with an appropriate base URL.
  ///
  /// The [encoding] parameter specifies whether the data is base64 or URL
  /// encoded. If the data is base64 encoded, the value of the encoding
  /// parameter must be `'base64'`. HTML can be encoded with
  /// `base64.encode(bytes)` like so:
  /// ```dart
  /// import 'dart:convert';
  ///
  /// final unencodedHtml = '''
  ///   <html><body>'%28' is the code for '('</body></html>
  /// ''';
  /// final encodedHtml = base64.encode(utf8.encode(unencodedHtml));
  /// print(encodedHtml);
  /// ```
  ///
  /// The [mimeType] parameter specifies the format of the data. If WebView
  /// can't handle the specified MIME type, it will download the data. If
  /// `null`, defaults to 'text/html'.
  Future<void> loadData({
    required String data,
    String? mimeType,
    String? encoding,
  }) {
    return api.loadDataFromInstance(
      this,
      data,
      mimeType,
      encoding,
    );
  }

  /// Loads the given data into this WebView.
  ///
  /// The [baseUrl] is used as base URL for the content. It is used  both to
  /// resolve relative URLs and when applying JavaScript's same origin policy.
  ///
  /// The [historyUrl] is used for the history entry.
  ///
  /// The [mimeType] parameter specifies the format of the data. If WebView
  /// can't handle the specified MIME type, it will download the data. If
  /// `null`, defaults to 'text/html'.
  ///
  /// Note that content specified in this way can access local device files (via
  /// 'file' scheme URLs) only if baseUrl specifies a scheme other than 'http',
  /// 'https', 'ftp', 'ftps', 'about' or 'javascript'.
  ///
  /// If the base URL uses the data scheme, this method is equivalent to calling
  /// [loadData] and the [historyUrl] is ignored, and the data will be treated
  /// as part of a data: URL, including the requirement that the content be
  /// URL-encoded or base64 encoded. If the base URL uses any other scheme, then
  /// the data will be loaded into the WebView as a plain string (i.e. not part
  /// of a data URL) and any URL-encoded entities in the string will not be
  /// decoded.
  ///
  /// Note that the [baseUrl] is sent in the 'Referer' HTTP header when
  /// requesting subresources (images, etc.) of the page loaded using this
  /// method.
  ///
  /// If a valid HTTP or HTTPS base URL is not specified in [baseUrl], then
  /// content loaded using this method will have a `window.origin` value of
  /// `"null"`. This must not be considered to be a trusted origin by the
  /// application or by any JavaScript code running inside the WebView (for
  /// example, event sources in DOM event handlers or web messages), because
  /// malicious content can also create frames with a null origin. If you need
  /// to identify the main frame's origin in a trustworthy way, you should use a
  /// valid HTTP or HTTPS base URL to set the origin.
  Future<void> loadDataWithBaseUrl({
    String? baseUrl,
    required String data,
    String? mimeType,
    String? encoding,
    String? historyUrl,
  }) {
    return api.loadDataWithBaseUrlFromInstance(
      this,
      baseUrl,
      data,
      mimeType,
      encoding,
      historyUrl,
    );
  }

  /// Loads the given URL with additional HTTP headers, specified as a map from name to value.
  ///
  /// Note that if this map contains any of the headers that are set by default
  /// by this WebView, such as those controlling caching, accept types or the
  /// User-Agent, their values may be overridden by this WebView's defaults.
  ///
  /// Also see compatibility note on [evaluateJavascript].
  Future<void> loadUrl(String url, Map<String, String> headers) {
    return api.loadUrlFromInstance(this, url, headers);
  }

  /// Loads the URL with postData using "POST" method into this WebView.
  ///
  /// If url is not a network URL, it will be loaded with [loadUrl] instead, ignoring the postData param.
  Future<void> postUrl(String url, Uint8List data) {
    return api.postUrlFromInstance(this, url, data);
  }

  /// Gets the URL for the current page.
  ///
  /// This is not always the same as the URL passed to
  /// [WebViewClient.onPageStarted] because although the load for that URL has
  /// begun, the current page may not have changed.
  ///
  /// Returns null if no page has been loaded.
  Future<String?> getUrl() {
    return api.getUrlFromInstance(this);
  }

  /// Whether this WebView has a back history item.
  Future<bool> canGoBack() {
    return api.canGoBackFromInstance(this);
  }

  /// Whether this WebView has a forward history item.
  Future<bool> canGoForward() {
    return api.canGoForwardFromInstance(this);
  }

  /// Goes back in the history of this WebView.
  Future<void> goBack() {
    return api.goBackFromInstance(this);
  }

  /// Goes forward in the history of this WebView.
  Future<void> goForward() {
    return api.goForwardFromInstance(this);
  }

  /// Reloads the current URL.
  Future<void> reload() {
    return api.reloadFromInstance(this);
  }

  /// Clears the resource cache.
  ///
  /// Note that the cache is per-application, so this will clear the cache for
  /// all WebViews used.
  Future<void> clearCache(bool includeDiskFiles) {
    return api.clearCacheFromInstance(this, includeDiskFiles);
  }

  // TODO(bparrishMines): Update documentation once addJavascriptInterface is added.
  /// Asynchronously evaluates JavaScript in the context of the currently displayed page.
  ///
  /// If non-null, the returned value will be any result returned from that
  /// execution.
  ///
  /// Compatibility note. Applications targeting Android versions N or later,
  /// JavaScript state from an empty WebView is no longer persisted across
  /// navigations like [loadUrl]. For example, global variables and functions
  /// defined before calling [loadUrl]) will not exist in the loaded page.
  Future<String?> evaluateJavascript(String javascriptString) {
    return api.evaluateJavascriptFromInstance(
      this,
      javascriptString,
    );
  }

  // TODO(bparrishMines): Update documentation when WebViewClient.onReceivedTitle is added.
  /// Gets the title for the current page.
  ///
  /// Returns null if no page has been loaded.
  Future<String?> getTitle() {
    return api.getTitleFromInstance(this);
  }

  // TODO(bparrishMines): Update documentation when onScrollChanged is added.
  /// Set the scrolled position of your view.
  Future<void> scrollTo(int x, int y) {
    return api.scrollToFromInstance(this, x, y);
  }

  // TODO(bparrishMines): Update documentation when onScrollChanged is added.
  /// Move the scrolled position of your view.
  Future<void> scrollBy(int x, int y) {
    return api.scrollByFromInstance(this, x, y);
  }

  /// Return the scrolled left position of this view.
  ///
  /// This is the left edge of the displayed part of your view. You do not
  /// need to draw any pixels farther left, since those are outside of the frame
  /// of your view on screen.
  Future<int> getScrollX() {
    return api.getScrollXFromInstance(this);
  }

  /// Return the scrolled top position of this view.
  ///
  /// This is the top edge of the displayed part of your view. You do not need
  /// to draw any pixels above it, since those are outside of the frame of your
  /// view on screen.
  Future<int> getScrollY() {
    return api.getScrollYFromInstance(this);
  }

  /// Returns the X and Y scroll position of this view.
  Future<Offset> getScrollPosition() {
    return api.getScrollPositionFromInstance(this);
  }

  /// Sets the [WebViewClient] that will receive various notifications and requests.
  ///
  /// This will replace the current handler.
  Future<void> setWebViewClient(WebViewClient webViewClient) {
    return api.setWebViewClientFromInstance(this, webViewClient);
  }

  /// Injects the supplied [JavascriptChannel] into this WebView.
  ///
  /// The object is injected into all frames of the web page, including all the
  /// iframes, using the supplied name. This allows the object's methods to
  /// be accessed from JavaScript.
  ///
  /// Note that injected objects will not appear in JavaScript until the page is
  /// next (re)loaded. JavaScript should be enabled before injecting the object.
  /// For example:
  ///
  /// ```dart
  /// webview.settings.setJavaScriptEnabled(true);
  /// webView.addJavascriptChannel(JavScriptChannel("injectedObject"));
  /// webView.loadUrl("about:blank", <String, String>{});
  /// webView.loadUrl("javascript:injectedObject.postMessage("Hello, World!")", <String, String>{});
  /// ```
  ///
  /// **Important**
  /// * Because the object is exposed to all the frames, any frame could obtain
  /// the object name and call methods on it. There is no way to tell the
  /// calling frame's origin from the app side, so the app must not assume that
  /// the caller is trustworthy unless the app can guarantee that no third party
  /// content is ever loaded into the WebView even inside an iframe.
  Future<void> addJavaScriptChannel(JavaScriptChannel javaScriptChannel) {
    JavaScriptChannel.api.createFromInstance(javaScriptChannel);
    return api.addJavaScriptChannelFromInstance(this, javaScriptChannel);
  }

  /// Removes a previously injected [JavaScriptChannel] from this WebView.
  ///
  /// Note that the removal will not be reflected in JavaScript until the page
  /// is next (re)loaded. See [addJavaScriptChannel].
  Future<void> removeJavaScriptChannel(JavaScriptChannel javaScriptChannel) {
    JavaScriptChannel.api.createFromInstance(javaScriptChannel);
    return api.removeJavaScriptChannelFromInstance(this, javaScriptChannel);
  }

  /// Registers the interface to be used when content can not be handled by the rendering engine, and should be downloaded instead.
  ///
  /// This will replace the current handler.
  Future<void> setDownloadListener(DownloadListener? listener) {
    return api.setDownloadListenerFromInstance(this, listener);
  }

  /// Sets the chrome handler.
  ///
  /// This is an implementation of [WebChromeClient] for use in handling
  /// JavaScript dialogs, favicons, titles, and the progress. This will replace
  /// the current handler.
  Future<void> setWebChromeClient(WebChromeClient? client) {
    return api.setWebChromeClientFromInstance(this, client);
  }

  /// Sets the background color of this WebView.
  Future<void> setBackgroundColor(Color color) {
    return api.setBackgroundColorFromInstance(this, color.value);
  }

  @override
  WebView copy() {
<<<<<<< HEAD
    return WebView.detached();
=======
    return WebView.detached(
      useHybridComposition: useHybridComposition,
      binaryMessenger: _api.binaryMessenger,
      instanceManager: _api.instanceManager,
    );
>>>>>>> 0612e45c
  }
}

/// Manages cookies globally for all webviews.
class CookieManager {
  CookieManager._();

  static CookieManager? _instance;

  /// Gets the globally set CookieManager instance.
  static CookieManager get instance => _instance ??= CookieManager._();

  /// Setter for the singleton value, for testing purposes only.
  @visibleForTesting
  static set instance(CookieManager value) => _instance = value;

  /// Pigeon Host Api implementation for [CookieManager].
  @visibleForTesting
  static CookieManagerHostApi api = CookieManagerHostApi();

  /// Sets a single cookie (key-value pair) for the given URL. Any existing
  /// cookie with the same host, path and name will be replaced with the new
  /// cookie. The cookie being set will be ignored if it is expired. To set
  /// multiple cookies, your application should invoke this method multiple
  /// times.
  ///
  /// The value parameter must follow the format of the Set-Cookie HTTP
  /// response header defined by RFC6265bis. This is a key-value pair of the
  /// form "key=value", optionally followed by a list of cookie attributes
  /// delimited with semicolons (ex. "key=value; Max-Age=123"). Please consult
  /// the RFC specification for a list of valid attributes.
  ///
  /// Note: if specifying a value containing the "Secure" attribute, url must
  /// use the "https://" scheme.
  ///
  /// Params:
  /// url – the URL for which the cookie is to be set
  /// value – the cookie as a string, using the format of the 'Set-Cookie' HTTP response header
  Future<void> setCookie(String url, String value) => api.setCookie(url, value);

  /// Removes all cookies.
  ///
  /// The returned future resolves to true if any cookies were removed.
  Future<bool> clearCookies() => api.clearCookies();
}

/// Manages settings state for a [WebView].
///
/// When a WebView is first created, it obtains a set of default settings. These
/// default settings will be returned from any getter call. A WebSettings object
/// obtained from [WebView.settings] is tied to the life of the WebView. If a
/// WebView has been destroyed, any method call on [WebSettings] will throw an
/// Exception.
class WebSettings extends JavaObject {
  /// Constructs a [WebSettings].
  ///
  /// This constructor is only used for testing. An instance should be obtained
  /// with [WebView.settings].
  @visibleForTesting
  WebSettings(
    WebView webView, {
    @visibleForTesting super.binaryMessenger,
    @visibleForTesting super.instanceManager,
  }) : super.detached() {
    api.createFromInstance(this, webView);
  }

  /// Constructs a [WebSettings] without creating the associated Java object.
  ///
  /// This should only be used by subclasses created by this library or to
  /// create copies.
  @protected
  WebSettings.detached({
    super.binaryMessenger,
    super.instanceManager,
  }) : super.detached();

  /// Pigeon Host Api implementation for [WebSettings].
  @visibleForTesting
  static WebSettingsHostApiImpl api = WebSettingsHostApiImpl();

  /// Sets whether the DOM storage API is enabled.
  ///
  /// The default value is false.
  Future<void> setDomStorageEnabled(bool flag) {
    return api.setDomStorageEnabledFromInstance(this, flag);
  }

  /// Tells JavaScript to open windows automatically.
  ///
  /// This applies to the JavaScript function `window.open()`. The default is
  /// false.
  Future<void> setJavaScriptCanOpenWindowsAutomatically(bool flag) {
    return api.setJavaScriptCanOpenWindowsAutomaticallyFromInstance(
      this,
      flag,
    );
  }

  // TODO(bparrishMines): Update documentation when WebChromeClient.onCreateWindow is added.
  /// Sets whether the WebView should supports multiple windows.
  ///
  /// The default is false.
  Future<void> setSupportMultipleWindows(bool support) {
    return api.setSupportMultipleWindowsFromInstance(this, support);
  }

  /// Tells the WebView to enable JavaScript execution.
  ///
  /// The default is false.
  Future<void> setJavaScriptEnabled(bool flag) {
    return api.setJavaScriptEnabledFromInstance(this, flag);
  }

  /// Sets the WebView's user-agent string.
  ///
  /// If the string is empty, the system default value will be used. Note that
  /// starting from KITKAT Android version, changing the user-agent while
  /// loading a web page causes WebView to initiate loading once again.
  Future<void> setUserAgentString(String? userAgentString) {
    return api.setUserAgentStringFromInstance(this, userAgentString);
  }

  /// Sets whether the WebView requires a user gesture to play media.
  ///
  /// The default is true.
  Future<void> setMediaPlaybackRequiresUserGesture(bool require) {
    return api.setMediaPlaybackRequiresUserGestureFromInstance(this, require);
  }

  // TODO(bparrishMines): Update documentation when WebView.zoomIn and WebView.zoomOut are added.
  /// Sets whether the WebView should support zooming using its on-screen zoom controls and gestures.
  ///
  /// The particular zoom mechanisms that should be used can be set with
  /// [setBuiltInZoomControls].
  ///
  /// The default is true.
  Future<void> setSupportZoom(bool support) {
    return api.setSupportZoomFromInstance(this, support);
  }

  /// Sets whether the WebView loads pages in overview mode, that is, zooms out the content to fit on screen by width.
  ///
  /// This setting is taken into account when the content width is greater than
  /// the width of the WebView control, for example, when [setUseWideViewPort]
  /// is enabled.
  ///
  /// The default is false.
  Future<void> setLoadWithOverviewMode(bool overview) {
    return api.setLoadWithOverviewModeFromInstance(this, overview);
  }

  /// Sets whether the WebView should enable support for the "viewport" HTML meta tag or should use a wide viewport.
  ///
  /// When the value of the setting is false, the layout width is always set to
  /// the width of the WebView control in device-independent (CSS) pixels. When
  /// the value is true and the page contains the viewport meta tag, the value
  /// of the width specified in the tag is used. If the page does not contain
  /// the tag or does not provide a width, then a wide viewport will be used.
  Future<void> setUseWideViewPort(bool use) {
    return api.setUseWideViewPortFromInstance(this, use);
  }

  // TODO(bparrishMines): Update documentation when ZoomButtonsController is added.
  /// Sets whether the WebView should display on-screen zoom controls when using the built-in zoom mechanisms.
  ///
  /// See [setBuiltInZoomControls]. The default is true. However, on-screen zoom
  /// controls are deprecated in Android so it's recommended to set this to
  /// false.
  Future<void> setDisplayZoomControls(bool enabled) {
    return api.setDisplayZoomControlsFromInstance(this, enabled);
  }

  // TODO(bparrishMines): Update documentation when ZoomButtonsController is added.
  /// Sets whether the WebView should use its built-in zoom mechanisms.
  ///
  /// The built-in zoom mechanisms comprise on-screen zoom controls, which are
  /// displayed over the WebView's content, and the use of a pinch gesture to
  /// control zooming. Whether or not these on-screen controls are displayed can
  /// be set with [setDisplayZoomControls]. The default is false.
  ///
  /// The built-in mechanisms are the only currently supported zoom mechanisms,
  /// so it is recommended that this setting is always enabled. However,
  /// on-screen zoom controls are deprecated in Android so it's recommended to
  /// disable [setDisplayZoomControls].
  Future<void> setBuiltInZoomControls(bool enabled) {
    return api.setBuiltInZoomControlsFromInstance(this, enabled);
  }

  /// Enables or disables file access within WebView.
  ///
  /// This enables or disables file system access only. Assets and resources are
  /// still accessible using file:///android_asset and file:///android_res. The
  /// default value is true for apps targeting Build.VERSION_CODES.Q and below,
  /// and false when targeting Build.VERSION_CODES.R and above.
  Future<void> setAllowFileAccess(bool enabled) {
    return api.setAllowFileAccessFromInstance(this, enabled);
  }

  /// Sets the text zoom of the page in percent.
  ///
  /// The default is 100. See https://developer.android.com/reference/android/webkit/WebSettings#setTextZoom(int)
  Future<void> setTextZoom(int textZoom) {
    return api.setSetTextZoomFromInstance(this, textZoom);
  }

  @override
  WebSettings copy() {
    return WebSettings.detached(
      binaryMessenger: _api.binaryMessenger,
      instanceManager: _api.instanceManager,
    );
  }
}

/// Exposes a channel to receive calls from javaScript.
///
/// See [WebView.addJavaScriptChannel].
class JavaScriptChannel extends JavaObject {
  /// Constructs a [JavaScriptChannel].
  JavaScriptChannel(
    this.channelName, {
    required this.postMessage,
    @visibleForTesting super.binaryMessenger,
    @visibleForTesting super.instanceManager,
  }) : super.detached() {
    AndroidWebViewFlutterApis.instance.ensureSetUp();
    api.createFromInstance(this);
  }

  /// Constructs a [JavaScriptChannel] without creating the associated Java
  /// object.
  ///
  /// This should only be used by subclasses created by this library or to
  /// create copies.
  @protected
  JavaScriptChannel.detached(
    this.channelName, {
    required this.postMessage,
    super.binaryMessenger,
    super.instanceManager,
  }) : super.detached();

  /// Pigeon Host Api implementation for [JavaScriptChannel].
  @visibleForTesting
  static JavaScriptChannelHostApiImpl api = JavaScriptChannelHostApiImpl();

  /// Used to identify this object to receive messages from javaScript.
  final String channelName;

  /// Callback method when javaScript calls `postMessage` on the object instance passed.
  final void Function(String message) postMessage;

  @override
  JavaScriptChannel copy() {
    return JavaScriptChannel.detached(
      channelName,
      postMessage: postMessage,
      binaryMessenger: _api.binaryMessenger,
      instanceManager: _api.instanceManager,
    );
  }
}

/// Receive various notifications and requests for [WebView].
class WebViewClient extends JavaObject {
  /// Constructs a [WebViewClient].
  WebViewClient({
    this.onPageStarted,
    this.onPageFinished,
    this.onReceivedRequestError,
    @Deprecated('Only called on Android version < 23.') this.onReceivedError,
    this.requestLoading,
    this.urlLoading,
    @visibleForTesting super.binaryMessenger,
    @visibleForTesting super.instanceManager,
  }) : super.detached() {
    AndroidWebViewFlutterApis.instance.ensureSetUp();
    api.createFromInstance(this);
  }

  /// Constructs a [WebViewClient] without creating the associated Java object.
  ///
  /// This should only be used by subclasses created by this library or to
  /// create copies.
  @protected
  WebViewClient.detached({
    this.onPageStarted,
    this.onPageFinished,
    this.onReceivedRequestError,
    @Deprecated('Only called on Android version < 23.') this.onReceivedError,
    this.requestLoading,
    this.urlLoading,
    super.binaryMessenger,
    super.instanceManager,
  }) : super.detached();

  /// User authentication failed on server.
  ///
  /// See https://developer.android.com/reference/android/webkit/WebViewClient#ERROR_AUTHENTICATION
  static const int errorAuthentication = -4;

  /// Malformed URL.
  ///
  /// See https://developer.android.com/reference/android/webkit/WebViewClient#ERROR_BAD_URL
  static const int errorBadUrl = -12;

  /// Failed to connect to the server.
  ///
  /// See https://developer.android.com/reference/android/webkit/WebViewClient#ERROR_CONNECT
  static const int errorConnect = -6;

  /// Failed to perform SSL handshake.
  ///
  /// See https://developer.android.com/reference/android/webkit/WebViewClient#ERROR_FAILED_SSL_HANDSHAKE
  static const int errorFailedSslHandshake = -11;

  /// Generic file error.
  ///
  /// See https://developer.android.com/reference/android/webkit/WebViewClient#ERROR_FILE
  static const int errorFile = -13;

  /// File not found.
  ///
  /// See https://developer.android.com/reference/android/webkit/WebViewClient#ERROR_FILE_NOT_FOUND
  static const int errorFileNotFound = -14;

  /// Server or proxy hostname lookup failed.
  ///
  /// See https://developer.android.com/reference/android/webkit/WebViewClient#ERROR_HOST_LOOKUP
  static const int errorHostLookup = -2;

  /// Failed to read or write to the server.
  ///
  /// See https://developer.android.com/reference/android/webkit/WebViewClient#ERROR_IO
  static const int errorIO = -7;

  /// User authentication failed on proxy.
  ///
  /// See https://developer.android.com/reference/android/webkit/WebViewClient#ERROR_PROXY_AUTHENTICATION
  static const int errorProxyAuthentication = -5;

  /// Too many redirects.
  ///
  /// See https://developer.android.com/reference/android/webkit/WebViewClient#ERROR_REDIRECT_LOOP
  static const int errorRedirectLoop = -9;

  /// Connection timed out.
  ///
  /// See https://developer.android.com/reference/android/webkit/WebViewClient#ERROR_TIMEOUT
  static const int errorTimeout = -8;

  /// Too many requests during this load.
  ///
  /// See https://developer.android.com/reference/android/webkit/WebViewClient#ERROR_TOO_MANY_REQUESTS
  static const int errorTooManyRequests = -15;

  /// Generic error.
  ///
  /// See https://developer.android.com/reference/android/webkit/WebViewClient#ERROR_UNKNOWN
  static const int errorUnknown = -1;

  /// Resource load was canceled by Safe Browsing.
  ///
  /// See https://developer.android.com/reference/android/webkit/WebViewClient#ERROR_UNSAFE_RESOURCE
  static const int errorUnsafeResource = -16;

  /// Unsupported authentication scheme (not basic or digest).
  ///
  /// See https://developer.android.com/reference/android/webkit/WebViewClient#ERROR_UNSUPPORTED_AUTH_SCHEME
  static const int errorUnsupportedAuthScheme = -3;

  /// Unsupported URI scheme.
  ///
  /// See https://developer.android.com/reference/android/webkit/WebViewClient#ERROR_UNSUPPORTED_SCHEME
  static const int errorUnsupportedScheme = -10;

  /// Pigeon Host Api implementation for [WebViewClient].
  @visibleForTesting
  static WebViewClientHostApiImpl api = WebViewClientHostApiImpl();

  /// Notify the host application that a page has started loading.
  ///
  /// This method is called once for each main frame load so a page with iframes
  /// or framesets will call onPageStarted one time for the main frame. This
  /// also means that [onPageStarted] will not be called when the contents of an
  /// embedded frame changes, i.e. clicking a link whose target is an iframe, it
  /// will also not be called for fragment navigations (navigations to
  /// #fragment_id).
  final void Function(WebView webView, String url)? onPageStarted;

  // TODO(bparrishMines): Update documentation when WebView.postVisualStateCallback is added.
  /// Notify the host application that a page has finished loading.
  ///
  /// This method is called only for main frame. Receiving an [onPageFinished]
  /// callback does not guarantee that the next frame drawn by WebView will
  /// reflect the state of the DOM at this point.
  final void Function(WebView webView, String url)? onPageFinished;

  /// Report web resource loading error to the host application.
  ///
  /// These errors usually indicate inability to connect to the server. Note
  /// that unlike the deprecated version of the callback, the new version will
  /// be called for any resource (iframe, image, etc.), not just for the main
  /// page. Thus, it is recommended to perform minimum required work in this
  /// callback.
  final void Function(
    WebView webView,
    WebResourceRequest request,
    WebResourceError error,
  )? onReceivedRequestError;

  /// Report an error to the host application.
  ///
  /// These errors are unrecoverable (i.e. the main resource is unavailable).
  /// The errorCode parameter corresponds to one of the error* constants.
  @Deprecated('Only called on Android version < 23.')
  final void Function(
    WebView webView,
    int errorCode,
    String description,
    String failingUrl,
  )? onReceivedError;

  /// When the current [WebView] wants to load a URL.
  ///
  /// The value set by [setSynchronousReturnValueForShouldOverrideUrlLoading]
  /// indicates whether the [WebView] loaded the request.
  final void Function(WebView webView, WebResourceRequest request)?
      requestLoading;

  /// When the current [WebView] wants to load a URL.
  ///
  /// The value set by [setSynchronousReturnValueForShouldOverrideUrlLoading]
  /// indicates whether the [WebView] loaded the URL.
  final void Function(WebView webView, String url)? urlLoading;

  /// Sets the required synchronous return value for the Java method,
  /// `WebViewClient.shouldOverrideUrlLoading(...)`.
  ///
  /// The Java method, `WebViewClient.shouldOverrideUrlLoading(...)`, requires
  /// a boolean to be returned and this method sets the returned value for all
  /// calls to the Java method.
  ///
  /// Setting this to true causes the current [WebView] to abort loading any URL
  /// received by [requestLoading] or [urlLoading], while setting this to false
  /// causes the [WebView] to continue loading a URL as usual.
  ///
  /// Defaults to false.
  Future<void> setSynchronousReturnValueForShouldOverrideUrlLoading(
    bool value,
  ) {
    return api.setShouldOverrideUrlLoadingReturnValueFromInstance(this, value);
  }

  @override
  WebViewClient copy() {
    return WebViewClient.detached(
      onPageStarted: onPageStarted,
      onPageFinished: onPageFinished,
      onReceivedRequestError: onReceivedRequestError,
      onReceivedError: onReceivedError,
      requestLoading: requestLoading,
      urlLoading: urlLoading,
      binaryMessenger: _api.binaryMessenger,
      instanceManager: _api.instanceManager,
    );
  }
}

/// The interface to be used when content can not be handled by the rendering
/// engine for [WebView], and should be downloaded instead.
class DownloadListener extends JavaObject {
  /// Constructs a [DownloadListener].
  DownloadListener({
    required this.onDownloadStart,
    @visibleForTesting super.binaryMessenger,
    @visibleForTesting super.instanceManager,
  }) : super.detached() {
    AndroidWebViewFlutterApis.instance.ensureSetUp();
    api.createFromInstance(this);
  }

  /// Constructs a [DownloadListener] without creating the associated Java
  /// object.
  ///
  /// This should only be used by subclasses created by this library or to
  /// create copies.
  @protected
  DownloadListener.detached({
    required this.onDownloadStart,
    super.binaryMessenger,
    super.instanceManager,
  }) : super.detached();

  /// Pigeon Host Api implementation for [DownloadListener].
  @visibleForTesting
  static DownloadListenerHostApiImpl api = DownloadListenerHostApiImpl();

  /// Notify the host application that a file should be downloaded.
  final void Function(
    String url,
    String userAgent,
    String contentDisposition,
    String mimetype,
    int contentLength,
  ) onDownloadStart;

  @override
  DownloadListener copy() {
    return DownloadListener.detached(
      onDownloadStart: onDownloadStart,
      binaryMessenger: _api.binaryMessenger,
      instanceManager: _api.instanceManager,
    );
  }
}

/// Handles JavaScript dialogs, favicons, titles, and the progress for [WebView].
class WebChromeClient extends JavaObject {
  /// Constructs a [WebChromeClient].
  WebChromeClient({
    this.onProgressChanged,
    this.onShowFileChooser,
    @visibleForTesting super.binaryMessenger,
    @visibleForTesting super.instanceManager,
  }) : super.detached() {
    AndroidWebViewFlutterApis.instance.ensureSetUp();
    api.createFromInstance(this);
  }

  /// Constructs a [WebChromeClient] without creating the associated Java
  /// object.
  ///
  /// This should only be used by subclasses created by this library or to
  /// create copies.
  @protected
  WebChromeClient.detached({
    this.onProgressChanged,
    this.onShowFileChooser,
    super.binaryMessenger,
    super.instanceManager,
  }) : super.detached();

  /// Pigeon Host Api implementation for [WebChromeClient].
  @visibleForTesting
  static WebChromeClientHostApiImpl api = WebChromeClientHostApiImpl();

  /// Notify the host application that a file should be downloaded.
  final void Function(WebView webView, int progress)? onProgressChanged;

  /// Indicates the client should show a file chooser.
  ///
  /// To handle the request for a file chooser with this callback, passing true
  /// to [setSynchronousReturnValueForOnShowFileChooser] is required. Otherwise,
  /// the returned list of strings will be ignored and the client will use the
  /// default handling of a file chooser request.
  ///
  /// Only invoked on Android versions 21+.
  final Future<List<String>> Function(
    WebView webView,
    FileChooserParams params,
  )? onShowFileChooser;

  /// Sets the required synchronous return value for the Java method,
  /// `WebChromeClient.onShowFileChooser(...)`.
  ///
  /// The Java method, `WebChromeClient.onShowFileChooser(...)`, requires
  /// a boolean to be returned and this method sets the returned value for all
  /// calls to the Java method.
  ///
  /// Setting this to true indicates that all file chooser requests should be
  /// handled by [onShowFileChooser] and the returned list of Strings will be
  /// returned to the WebView. Otherwise, the client will use the default
  /// handling and the returned value in [onShowFileChooser] will be ignored.
  ///
  /// Requires [onShowFileChooser] to be nonnull.
  ///
  /// Defaults to false.
  Future<void> setSynchronousReturnValueForOnShowFileChooser(
    bool value,
  ) {
    if (value && onShowFileChooser == null) {
      throw StateError(
        'Setting this to true requires `onShowFileChooser` to be nonnull.',
      );
    }
    return api.setSynchronousReturnValueForOnShowFileChooserFromInstance(
      this,
      value,
    );
  }

  @override
  WebChromeClient copy() {
    return WebChromeClient.detached(
      onProgressChanged: onProgressChanged,
      onShowFileChooser: onShowFileChooser,
      binaryMessenger: _api.binaryMessenger,
      instanceManager: _api.instanceManager,
    );
  }
}

/// Parameters received when a [WebChromeClient] should show a file chooser.
///
/// See https://developer.android.com/reference/android/webkit/WebChromeClient.FileChooserParams.
class FileChooserParams extends JavaObject {
  /// Constructs a [FileChooserParams] without creating the associated Java
  /// object.
  ///
  /// This should only be used by subclasses created by this library or to
  /// create copies.
  @protected
  FileChooserParams.detached({
    required this.isCaptureEnabled,
    required this.acceptTypes,
    required this.filenameHint,
    required this.mode,
    super.binaryMessenger,
    super.instanceManager,
  }) : super.detached();

  /// Preference for a live media captured value (e.g. Camera, Microphone).
  final bool isCaptureEnabled;

  /// A list of acceptable MIME types.
  final List<String> acceptTypes;

  /// The file name of a default selection if specified, or null.
  final String? filenameHint;

  /// Mode of how to select files for a file chooser.
  final FileChooserMode mode;

  @override
  FileChooserParams copy() {
    return FileChooserParams.detached(
      isCaptureEnabled: isCaptureEnabled,
      acceptTypes: acceptTypes,
      filenameHint: filenameHint,
      mode: mode,
      binaryMessenger: _api.binaryMessenger,
      instanceManager: _api.instanceManager,
    );
  }
}

/// Encompasses parameters to the [WebViewClient.requestLoading] method.
class WebResourceRequest {
  /// Constructs a [WebResourceRequest].
  WebResourceRequest({
    required this.url,
    required this.isForMainFrame,
    required this.isRedirect,
    required this.hasGesture,
    required this.method,
    required this.requestHeaders,
  });

  /// The URL for which the resource request was made.
  final String url;

  /// Whether the request was made in order to fetch the main frame's document.
  final bool isForMainFrame;

  /// Whether the request was a result of a server-side redirect.
  ///
  /// Only supported on Android version >= 24.
  final bool? isRedirect;

  /// Whether a gesture (such as a click) was associated with the request.
  final bool hasGesture;

  /// The method associated with the request, for example "GET".
  final String method;

  /// The headers associated with the request.
  final Map<String, String> requestHeaders;
}

/// Encapsulates information about errors occurred during loading of web resources.
///
/// See [WebViewClient.onReceivedRequestError].
class WebResourceError {
  /// Constructs a [WebResourceError].
  WebResourceError({
    required this.errorCode,
    required this.description,
  });

  /// The integer code of the error (e.g. [WebViewClient.errorAuthentication].
  final int errorCode;

  /// Describes the error.
  final String description;
}

/// Manages Flutter assets that are part of Android's app bundle.
class FlutterAssetManager {
  /// Constructs the [FlutterAssetManager].
  const FlutterAssetManager();

  /// Pigeon Host Api implementation for [FlutterAssetManager].
  @visibleForTesting
  static FlutterAssetManagerHostApi api = FlutterAssetManagerHostApi();

  /// Lists all assets at the given path.
  ///
  /// The assets are returned as a `List<String>`. The `List<String>` only
  /// contains files which are direct childs
  Future<List<String?>> list(String path) => api.list(path);

  /// Gets the relative file path to the Flutter asset with the given name.
  Future<String> getAssetFilePathByName(String name) =>
      api.getAssetFilePathByName(name);
}

/// Manages the JavaScript storage APIs provided by the [WebView].
///
/// Wraps [WebStorage](https://developer.android.com/reference/android/webkit/WebStorage).
class WebStorage extends JavaObject {
  /// Constructs a [WebStorage].
  ///
  /// This constructor is only used for testing. An instance should be obtained
  /// with [WebStorage.instance].
  @visibleForTesting
  WebStorage({
    @visibleForTesting super.binaryMessenger,
    @visibleForTesting super.instanceManager,
  }) : super.detached() {
    AndroidWebViewFlutterApis.instance.ensureSetUp();
    api.createFromInstance(this);
  }

  /// Constructs a [WebStorage] without creating the associated Java object.
  ///
  /// This should only be used by subclasses created by this library or to
  /// create copies.
  @protected
  WebStorage.detached({
    super.binaryMessenger,
    super.instanceManager,
  }) : super.detached();

  /// Pigeon Host Api implementation for [WebStorage].
  @visibleForTesting
  static WebStorageHostApiImpl api = WebStorageHostApiImpl();

  /// The singleton instance of this class.
  static WebStorage instance = WebStorage();

  /// Clears all storage currently being used by the JavaScript storage APIs.
  Future<void> deleteAllData() {
    return api.deleteAllDataFromInstance(this);
  }

  @override
  WebStorage copy() {
    return WebStorage.detached(
      binaryMessenger: _api.binaryMessenger,
      instanceManager: _api.instanceManager,
    );
  }
}<|MERGE_RESOLUTION|>--- conflicted
+++ resolved
@@ -9,11 +9,8 @@
 
 import 'package:flutter/foundation.dart';
 import 'package:flutter/services.dart' show BinaryMessenger;
-<<<<<<< HEAD
-=======
-import 'package:flutter/widgets.dart'
-    show AndroidViewSurface, WidgetsFlutterBinding;
->>>>>>> 0612e45c
+
+import 'package:flutter/widgets.dart' show WidgetsFlutterBinding;
 
 import 'android_webview.g.dart';
 import 'android_webview_api_impls.dart';
@@ -87,19 +84,14 @@
 /// When a [WebView] is no longer needed [release] must be called.
 class WebView extends JavaObject {
   /// Constructs a new WebView.
-<<<<<<< HEAD
-  WebView() : super.detached() {
-=======
   ///
   /// Due to changes in Flutter 3.0 the [useHybridComposition] doesn't have
   /// any effect and should not be exposed publicly. More info here:
   /// https://github.com/flutter/flutter/issues/108106
   WebView({
-    this.useHybridComposition = false,
     @visibleForTesting super.binaryMessenger,
     @visibleForTesting super.instanceManager,
   }) : super.detached() {
->>>>>>> 0612e45c
     api.createFromInstance(this);
   }
 
@@ -107,16 +99,11 @@
   ///
   /// This should only be used by subclasses created by this library or to
   /// create copies.
-<<<<<<< HEAD
-  WebView.detached() : super.detached();
-=======
   @protected
   WebView.detached({
-    this.useHybridComposition = false,
     super.binaryMessenger,
     super.instanceManager,
   }) : super.detached();
->>>>>>> 0612e45c
 
   /// Pigeon Host Api implementation for [WebView].
   @visibleForTesting
@@ -412,15 +399,10 @@
 
   @override
   WebView copy() {
-<<<<<<< HEAD
-    return WebView.detached();
-=======
     return WebView.detached(
-      useHybridComposition: useHybridComposition,
       binaryMessenger: _api.binaryMessenger,
       instanceManager: _api.instanceManager,
     );
->>>>>>> 0612e45c
   }
 }
 
