--- conflicted
+++ resolved
@@ -44,18 +44,15 @@
         onGeolocationPermissionsShowPrompt,
     void Function(android_webview.WebChromeClient instance)?
         onGeolocationPermissionsHidePrompt,
-<<<<<<< HEAD
     void Function(android_webview.WebChromeClient instance,
             android_webview.ConsoleMessage message)?
         onConsoleMessage,
-=======
     void Function(
             android_webview.WebChromeClient instance,
             android_webview.View view,
             android_webview.CustomViewCallback callback)?
         onShowCustomView,
     void Function(android_webview.WebChromeClient instance)? onHideCustomView,
->>>>>>> 51e74b97
   }) createAndroidWebChromeClient;
 
   /// Constructs a [android_webview.WebViewClient].
