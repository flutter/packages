--- conflicted
+++ resolved
@@ -28,7 +28,6 @@
   final android_webview.WebView Function() createAndroidWebView;
 
   /// Constructs a [android_webview.WebChromeClient].
-<<<<<<< HEAD
   final android_webview.WebChromeClient Function({
     void Function(android_webview.WebView webView, int progress)?
         onProgressChanged,
@@ -40,21 +39,12 @@
       android_webview.WebChromeClient instance,
       android_webview.PermissionRequest request,
     )? onPermissionRequest,
+    void Function(String origin,
+        android_webview.GeolocationPermissionsCallback callback)?
+    onGeolocationPermissionsShowPrompt,
+    void Function(android_webview.WebChromeClient instance)?
+        onGeolocationPermissionsHidePrompt
   }) createAndroidWebChromeClient;
-=======
-  final android_webview.WebChromeClient Function(
-      {void Function(android_webview.WebView webView, int progress)?
-          onProgressChanged,
-      Future<List<String>> Function(
-        android_webview.WebView webView,
-        android_webview.FileChooserParams params,
-      )? onShowFileChooser,
-      void Function(String origin,
-              android_webview.GeolocationPermissionsCallback callback)?
-          onGeolocationPermissionsShowPrompt,
-      void Function(android_webview.WebChromeClient instance)?
-          onGeolocationPermissionsHidePrompt}) createAndroidWebChromeClient;
->>>>>>> 20b554c3
 
   /// Constructs a [android_webview.WebViewClient].
   final android_webview.WebViewClient Function({
