// Copyright 2013 The Flutter Authors. All rights reserved.
// Use of this source code is governed by a BSD-style license that can be
// found in the LICENSE file.

import 'android_webview.dart' as android_webview;

/// Handles constructing objects and calling static methods for the Android
/// WebView native library.
///
/// This class provides dependency injection for the implementations of the
/// platform interface classes. Improving the ease of unit testing and/or
/// overriding the underlying Android WebView classes.
///
/// By default each function calls the default constructor of the WebView class
/// it intends to return.
class AndroidWebViewProxy {
  /// Constructs a [AndroidWebViewProxy].
  const AndroidWebViewProxy({
    this.createAndroidWebView = android_webview.WebView.new,
    this.createAndroidWebChromeClient = android_webview.WebChromeClient.new,
    this.createAndroidWebViewClient = android_webview.WebViewClient.new,
    this.createFlutterAssetManager = android_webview.FlutterAssetManager.new,
    this.createJavaScriptChannel = android_webview.JavaScriptChannel.new,
    this.createDownloadListener = android_webview.DownloadListener.new,
  });

  /// Constructs a [android_webview.WebView].
  final android_webview.WebView Function({
<<<<<<< HEAD
    Function(int left, int top, int oldLeft, int oldTop)? onScrollChanged,
=======
    void Function(int left, int top, int oldLeft, int oldTop)? onScrollChanged,
>>>>>>> 90baeee9
  }) createAndroidWebView;

  /// Constructs a [android_webview.WebChromeClient].
  final android_webview.WebChromeClient Function({
    void Function(android_webview.WebView webView, int progress)?
        onProgressChanged,
    Future<List<String>> Function(
      android_webview.WebView webView,
      android_webview.FileChooserParams params,
    )? onShowFileChooser,
    void Function(
      android_webview.WebChromeClient instance,
      android_webview.PermissionRequest request,
    )? onPermissionRequest,
    Future<void> Function(String origin,
            android_webview.GeolocationPermissionsCallback callback)?
        onGeolocationPermissionsShowPrompt,
    void Function(android_webview.WebChromeClient instance)?
        onGeolocationPermissionsHidePrompt,
    void Function(android_webview.WebChromeClient instance,
            android_webview.ConsoleMessage message)?
        onConsoleMessage,
    void Function(
            android_webview.WebChromeClient instance,
            android_webview.View view,
            android_webview.CustomViewCallback callback)?
        onShowCustomView,
    void Function(android_webview.WebChromeClient instance)? onHideCustomView,
    Future<void> Function(String url, String message)? onJsAlert,
    Future<bool> Function(String url, String message)? onJsConfirm,
    Future<String> Function(String url, String message, String defaultValue)?
        onJsPrompt,
  }) createAndroidWebChromeClient;

  /// Constructs a [android_webview.WebViewClient].
  final android_webview.WebViewClient Function({
    void Function(android_webview.WebView webView, String url)? onPageStarted,
    void Function(android_webview.WebView webView, String url)? onPageFinished,
    void Function(
      android_webview.WebView webView,
      android_webview.WebResourceRequest request,
      android_webview.WebResourceError error,
    )? onReceivedRequestError,
    @Deprecated('Only called on Android version < 23.')
    void Function(
      android_webview.WebView webView,
      int errorCode,
      String description,
      String failingUrl,
    )? onReceivedError,
    void Function(
      android_webview.WebView webView,
      android_webview.WebResourceRequest request,
    )? requestLoading,
    void Function(android_webview.WebView webView, String url)? urlLoading,
    void Function(android_webview.WebView webView, String url, bool isReload)?
        doUpdateVisitedHistory,
    void Function(
      android_webview.WebView webView,
      android_webview.HttpAuthHandler handler,
      String host,
      String realm,
    )? onReceivedHttpAuthRequest,
  }) createAndroidWebViewClient;

  /// Constructs a [android_webview.FlutterAssetManager].
  final android_webview.FlutterAssetManager Function()
      createFlutterAssetManager;

  /// Constructs a [android_webview.JavaScriptChannel].
  final android_webview.JavaScriptChannel Function(
    String channelName, {
    required void Function(String) postMessage,
  }) createJavaScriptChannel;

  /// Constructs a [android_webview.DownloadListener].
  final android_webview.DownloadListener Function({
    required void Function(
      String url,
      String userAgent,
      String contentDisposition,
      String mimetype,
      int contentLength,
    ) onDownloadStart,
  }) createDownloadListener;

  /// Enables debugging of web contents (HTML / CSS / JavaScript) loaded into any WebViews of this application.
  ///
  /// This flag can be enabled in order to facilitate debugging of web layouts
  /// and JavaScript code running inside WebViews. Please refer to
  /// [android_webview.WebView] documentation for the debugging guide. The
  /// default is false.
  ///
  /// See [android_webview.WebView].setWebContentsDebuggingEnabled.
  Future<void> setWebContentsDebuggingEnabled(bool enabled) {
    return android_webview.WebView.setWebContentsDebuggingEnabled(enabled);
  }
}<|MERGE_RESOLUTION|>--- conflicted
+++ resolved
@@ -26,11 +26,7 @@
 
   /// Constructs a [android_webview.WebView].
   final android_webview.WebView Function({
-<<<<<<< HEAD
-    Function(int left, int top, int oldLeft, int oldTop)? onScrollChanged,
-=======
     void Function(int left, int top, int oldLeft, int oldTop)? onScrollChanged,
->>>>>>> 90baeee9
   }) createAndroidWebView;
 
   /// Constructs a [android_webview.WebChromeClient].
