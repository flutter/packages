// Copyright 2013 The Flutter Authors. All rights reserved.
// Use of this source code is governed by a BSD-style license that can be
// found in the LICENSE file.

import 'dart:async';
import 'dart:typed_data';

import 'package:flutter/widgets.dart';
// ignore: implementation_imports
import 'package:webview_flutter_platform_interface/src/webview_flutter_platform_interface_legacy.dart';

import '../android_webview.dart' as android_webview;
import '../weak_reference_utils.dart';
import 'webview_android_cookie_manager.dart';

/// Creates a [Widget] with a [android_webview.WebView].
class WebViewAndroidWidget extends StatefulWidget {
  /// Constructs a [WebViewAndroidWidget].
  const WebViewAndroidWidget({
    super.key,
    required this.creationParams,
    required this.useHybridComposition,
    required this.callbacksHandler,
    required this.javascriptChannelRegistry,
    required this.onBuildWidget,
    @visibleForTesting
        this.webViewProxy = const WebViewProxy(),
    @visibleForTesting
        this.flutterAssetManager = const android_webview.FlutterAssetManager(),
    @visibleForTesting
        this.webStorage,
  });

  /// Initial parameters used to setup the WebView.
  final CreationParams creationParams;

  /// Whether the [android_webview.WebView] will be rendered with an [AndroidViewSurface].
  ///
  /// This implementation uses hybrid composition to render the
  /// [WebViewAndroidWidget]. This comes at the cost of some performance on
  /// Android versions below 10. See
  /// https://flutter.dev/docs/development/platform-integration/platform-views#performance
  /// for more information.
  ///
  /// Defaults to false.
  final bool useHybridComposition;

  /// Handles callbacks that are made by [android_webview.WebViewClient], [android_webview.DownloadListener], and [android_webview.WebChromeClient].
  final WebViewPlatformCallbacksHandler callbacksHandler;

  /// Manages named JavaScript channels and forwarding incoming messages on the correct channel.
  final JavascriptChannelRegistry javascriptChannelRegistry;

  /// Handles constructing [android_webview.WebView]s and calling static methods.
  ///
  /// This should only be changed for testing purposes.
  final WebViewProxy webViewProxy;

  /// Manages access to Flutter assets that are part of the Android App bundle.
  ///
  /// This should only be changed for testing purposes.
  final android_webview.FlutterAssetManager flutterAssetManager;

  /// Callback to build a widget once [android_webview.WebView] has been initialized.
  final Widget Function(WebViewAndroidPlatformController controller)
      onBuildWidget;

  /// Manages the JavaScript storage APIs.
  final android_webview.WebStorage? webStorage;

  @override
  State<StatefulWidget> createState() => _WebViewAndroidWidgetState();
}

class _WebViewAndroidWidgetState extends State<WebViewAndroidWidget> {
  late final WebViewAndroidPlatformController controller;

  @override
  void initState() {
    super.initState();
    controller = WebViewAndroidPlatformController(
      useHybridComposition: widget.useHybridComposition,
      creationParams: widget.creationParams,
      callbacksHandler: widget.callbacksHandler,
      javascriptChannelRegistry: widget.javascriptChannelRegistry,
      webViewProxy: widget.webViewProxy,
      flutterAssetManager: widget.flutterAssetManager,
      webStorage: widget.webStorage,
    );
  }

  @override
  Widget build(BuildContext context) {
    return widget.onBuildWidget(controller);
  }
}

/// Implementation of [WebViewPlatformController] with the Android WebView api.
class WebViewAndroidPlatformController extends WebViewPlatformController {
  /// Construct a [WebViewAndroidPlatformController].
<<<<<<< HEAD
  WebViewAndroidPlatformController(
      {required bool useHybridComposition,
      required CreationParams creationParams,
      required this.callbacksHandler,
      required this.javascriptChannelRegistry,
      @visibleForTesting this.webViewProxy = const WebViewProxy(),
      @visibleForTesting this.flutterAssetManager =
          const android_webview.FlutterAssetManager(),
      @visibleForTesting android_webview.WebStorage? webStorage})
      : webStorage = webStorage ?? android_webview.WebStorage.instance,
=======
  WebViewAndroidPlatformController({
    required bool useHybridComposition,
    required CreationParams creationParams,
    required this.callbacksHandler,
    required this.javascriptChannelRegistry,
    @visibleForTesting
        this.webViewProxy = const WebViewProxy(),
    @visibleForTesting
        this.flutterAssetManager = const android_webview.FlutterAssetManager(),
    @visibleForTesting
        android_webview.WebStorage? webStorage,
  })  : webStorage = webStorage ?? android_webview.WebStorage.instance,
>>>>>>> a9901690
        assert(creationParams.webSettings?.hasNavigationDelegate != null),
        super(callbacksHandler) {
    webView =
        webViewProxy.createWebView(useHybridComposition: useHybridComposition);

    webView.settings.setDomStorageEnabled(true);
    webView.settings.setJavaScriptCanOpenWindowsAutomatically(true);
    webView.settings.setSupportMultipleWindows(true);
    webView.settings.setLoadWithOverviewMode(true);
    webView.settings.setUseWideViewPort(true);
    webView.settings.setDisplayZoomControls(false);
    webView.settings.setBuiltInZoomControls(true);

    _setCreationParams(creationParams);
    webView.setDownloadListener(downloadListener);
    webView.setWebChromeClient(webChromeClient);
    webView.setWebViewClient(webViewClient);

    final String? initialUrl = creationParams.initialUrl;
    if (initialUrl != null) {
      loadUrl(initialUrl, <String, String>{});
    }
  }

  final Map<String, WebViewAndroidJavaScriptChannel> _javaScriptChannels =
      <String, WebViewAndroidJavaScriptChannel>{};

  late final android_webview.WebViewClient _webViewClient = withWeakReferenceTo(
      this, (WeakReference<WebViewAndroidPlatformController> weakReference) {
    return webViewProxy.createWebViewClient(
      onPageStarted: (_, String url) {
        weakReference.target?.callbacksHandler.onPageStarted(url);
      },
      onPageFinished: (_, String url) {
        weakReference.target?.callbacksHandler.onPageFinished(url);
      },
      onReceivedError: (
        _,
        int errorCode,
        String description,
        String failingUrl,
      ) {
        weakReference.target?.callbacksHandler
            .onWebResourceError(WebResourceError(
          errorCode: errorCode,
          description: description,
          failingUrl: failingUrl,
          errorType: _errorCodeToErrorType(errorCode),
        ));
      },
      onReceivedRequestError: (
        _,
        android_webview.WebResourceRequest request,
        android_webview.WebResourceError error,
      ) {
        if (request.isForMainFrame) {
          weakReference.target?.callbacksHandler
              .onWebResourceError(WebResourceError(
            errorCode: error.errorCode,
            description: error.description,
            failingUrl: request.url,
            errorType: _errorCodeToErrorType(error.errorCode),
          ));
        }
      },
      urlLoading: (_, String url) {
        weakReference.target?._handleNavigationRequest(
          url: url,
          isForMainFrame: true,
        );
      },
      requestLoading: (_, android_webview.WebResourceRequest request) {
        weakReference.target?._handleNavigationRequest(
          url: request.url,
          isForMainFrame: request.isForMainFrame,
        );
      },
    );
  });

  bool _hasNavigationDelegate = false;
  bool _hasProgressTracking = false;

  /// Represents the WebView maintained by platform code.
  late final android_webview.WebView webView;

  /// Handles callbacks that are made by [android_webview.WebViewClient], [android_webview.DownloadListener], and [android_webview.WebChromeClient].
  final WebViewPlatformCallbacksHandler callbacksHandler;

  /// Manages named JavaScript channels and forwarding incoming messages on the correct channel.
  final JavascriptChannelRegistry javascriptChannelRegistry;

  /// Handles constructing [android_webview.WebView]s and calling static methods.
  ///
  /// This should only be changed for testing purposes.
  final WebViewProxy webViewProxy;

  /// Manages access to Flutter assets that are part of the Android App bundle.
  ///
  /// This should only be changed for testing purposes.
  final android_webview.FlutterAssetManager flutterAssetManager;

  /// Receives callbacks when content should be downloaded instead.
  @visibleForTesting
  late final android_webview.DownloadListener downloadListener =
      android_webview.DownloadListener(
    onDownloadStart: withWeakReferenceTo(
      this,
      (WeakReference<WebViewAndroidPlatformController> weakReference) {
        return (
          String url,
          String userAgent,
          String contentDisposition,
          String mimetype,
          int contentLength,
        ) {
          weakReference.target?._handleNavigationRequest(
            url: url,
            isForMainFrame: true,
          );
        };
      },
    ),
  );

  /// Handles JavaScript dialogs, favicons, titles, new windows, and the progress for [android_webview.WebView].
  @visibleForTesting
  late final android_webview.WebChromeClient webChromeClient =
      android_webview.WebChromeClient(
          onProgressChanged: withWeakReferenceTo(
    this,
    (WeakReference<WebViewAndroidPlatformController> weakReference) {
      return (_, int progress) {
        final WebViewAndroidPlatformController? controller =
            weakReference.target;
        if (controller != null && controller._hasProgressTracking) {
          controller.callbacksHandler.onProgress(progress);
        }
      };
    },
  ));

  /// Manages the JavaScript storage APIs.
  final android_webview.WebStorage webStorage;

  /// Receive various notifications and requests for [android_webview.WebView].
  @visibleForTesting
  android_webview.WebViewClient get webViewClient => _webViewClient;

  @override
  Future<void> loadHtmlString(String html, {String? baseUrl}) {
    return webView.loadDataWithBaseUrl(
      baseUrl: baseUrl,
      data: html,
      mimeType: 'text/html',
    );
  }

  @override
  Future<void> loadFile(String absoluteFilePath) {
    final String url = absoluteFilePath.startsWith('file://')
        ? absoluteFilePath
        : 'file://$absoluteFilePath';

    webView.settings.setAllowFileAccess(true);
    return webView.loadUrl(url, <String, String>{});
  }

  @override
  Future<void> loadFlutterAsset(String key) async {
    final String assetFilePath =
        await flutterAssetManager.getAssetFilePathByName(key);
    final List<String> pathElements = assetFilePath.split('/');
    final String fileName = pathElements.removeLast();
    final List<String?> paths =
        await flutterAssetManager.list(pathElements.join('/'));

    if (!paths.contains(fileName)) {
      throw ArgumentError(
        'Asset for key "$key" not found.',
        'key',
      );
    }

    return webView.loadUrl(
      'file:///android_asset/$assetFilePath',
      <String, String>{},
    );
  }

  @override
  Future<void> loadUrl(
    String url,
    Map<String, String>? headers,
  ) {
    return webView.loadUrl(url, headers ?? <String, String>{});
  }

  /// When making a POST request, headers are ignored. As a workaround, make
  /// the request manually and load the response data using [loadHTMLString].
  @override
  Future<void> loadRequest(
    WebViewRequest request,
  ) async {
    if (!request.uri.hasScheme) {
      throw ArgumentError('WebViewRequest#uri is required to have a scheme.');
    }
    switch (request.method) {
      case WebViewRequestMethod.get:
        return webView.loadUrl(request.uri.toString(), request.headers);
      case WebViewRequestMethod.post:
        return webView.postUrl(
            request.uri.toString(), request.body ?? Uint8List(0));
    }
    // The enum comes from a different package, which could get a new value at
    // any time, so a fallback case is necessary. Since there is no reasonable
    // default behavior, throw to alert the client that they need an updated
    // version. This is deliberately outside the switch rather than a `default`
    // so that the linter will flag the switch as needing an update.
    // ignore: dead_code
    throw UnimplementedError(
        'This version of webview_android_widget currently has no '
        'implementation for HTTP method ${request.method.serialize()} in '
        'loadRequest.');
  }

  @override
  Future<String?> currentUrl() => webView.getUrl();

  @override
  Future<bool> canGoBack() => webView.canGoBack();

  @override
  Future<bool> canGoForward() => webView.canGoForward();

  @override
  Future<void> goBack() => webView.goBack();

  @override
  Future<void> goForward() => webView.goForward();

  @override
  Future<void> reload() => webView.reload();

  @override
  Future<void> clearCache() {
    webView.clearCache(true);
    return webStorage.deleteAllData();
  }

  @override
  Future<void> updateSettings(WebSettings setting) async {
    _hasProgressTracking = setting.hasProgressTracking ?? _hasProgressTracking;
    await Future.wait(<Future<void>>[
      _setUserAgent(setting.userAgent),
      if (setting.hasNavigationDelegate != null)
        _setHasNavigationDelegate(setting.hasNavigationDelegate!),
      if (setting.javascriptMode != null)
        _setJavaScriptMode(setting.javascriptMode!),
      if (setting.debuggingEnabled != null)
        _setDebuggingEnabled(setting.debuggingEnabled!),
      if (setting.zoomEnabled != null) _setZoomEnabled(setting.zoomEnabled!),
    ]);
  }

  @override
  Future<String> evaluateJavascript(String javascript) async {
    return runJavascriptReturningResult(javascript);
  }

  @override
  Future<void> runJavascript(String javascript) async {
    await webView.evaluateJavascript(javascript);
  }

  @override
  Future<String> runJavascriptReturningResult(String javascript) async {
    return await webView.evaluateJavascript(javascript) ?? '';
  }

  @override
  Future<void> addJavascriptChannels(Set<String> javascriptChannelNames) {
    return Future.wait(
      javascriptChannelNames.where(
        (String channelName) {
          return !_javaScriptChannels.containsKey(channelName);
        },
      ).map<Future<void>>(
        (String channelName) {
          final WebViewAndroidJavaScriptChannel javaScriptChannel =
              WebViewAndroidJavaScriptChannel(
                  channelName, javascriptChannelRegistry);
          _javaScriptChannels[channelName] = javaScriptChannel;
          return webView.addJavaScriptChannel(javaScriptChannel);
        },
      ),
    );
  }

  @override
  Future<void> removeJavascriptChannels(
    Set<String> javascriptChannelNames,
  ) {
    return Future.wait(
      javascriptChannelNames.where(
        (String channelName) {
          return _javaScriptChannels.containsKey(channelName);
        },
      ).map<Future<void>>(
        (String channelName) {
          final WebViewAndroidJavaScriptChannel javaScriptChannel =
              _javaScriptChannels[channelName]!;
          _javaScriptChannels.remove(channelName);
          return webView.removeJavaScriptChannel(javaScriptChannel);
        },
      ),
    );
  }

  @override
  Future<String?> getTitle() => webView.getTitle();

  @override
  Future<void> scrollTo(int x, int y) => webView.scrollTo(x, y);

  @override
  Future<void> scrollBy(int x, int y) => webView.scrollBy(x, y);

  @override
  Future<int> getScrollX() => webView.getScrollX();

  @override
  Future<int> getScrollY() => webView.getScrollY();

  void _setCreationParams(CreationParams creationParams) {
    final WebSettings? webSettings = creationParams.webSettings;
    if (webSettings != null) {
      updateSettings(webSettings);
    }

    final String? userAgent = creationParams.userAgent;
    if (userAgent != null) {
      webView.settings.setUserAgentString(userAgent);
    }

    webView.settings.setMediaPlaybackRequiresUserGesture(
      creationParams.autoMediaPlaybackPolicy !=
          AutoMediaPlaybackPolicy.always_allow,
    );

    final Color? backgroundColor = creationParams.backgroundColor;
    if (backgroundColor != null) {
      webView.setBackgroundColor(backgroundColor);
    }

    addJavascriptChannels(creationParams.javascriptChannelNames);

    // TODO(BeMacized): Remove once platform implementations
    // are able to register themselves (Flutter >=2.8),
    // https://github.com/flutter/flutter/issues/94224
    WebViewCookieManagerPlatform.instance ??= WebViewAndroidCookieManager();

    creationParams.cookies
        .forEach(WebViewCookieManagerPlatform.instance!.setCookie);
  }

  Future<void> _setHasNavigationDelegate(bool hasNavigationDelegate) {
    _hasNavigationDelegate = hasNavigationDelegate;
    return _webViewClient.setSynchronousReturnValueForShouldOverrideUrlLoading(
      hasNavigationDelegate,
    );
  }

  Future<void> _setJavaScriptMode(JavascriptMode mode) {
    switch (mode) {
      case JavascriptMode.disabled:
        return webView.settings.setJavaScriptEnabled(false);
      case JavascriptMode.unrestricted:
        return webView.settings.setJavaScriptEnabled(true);
    }
  }

  Future<void> _setDebuggingEnabled(bool debuggingEnabled) {
    return webViewProxy.setWebContentsDebuggingEnabled(debuggingEnabled);
  }

  Future<void> _setUserAgent(WebSetting<String?> userAgent) {
    if (userAgent.isPresent) {
      // If the string is empty, the system default value will be used.
      return webView.settings.setUserAgentString(userAgent.value ?? '');
    }

    return Future<void>.value();
  }

  Future<void> _setZoomEnabled(bool zoomEnabled) {
    return webView.settings.setSupportZoom(zoomEnabled);
  }

  static WebResourceErrorType _errorCodeToErrorType(int errorCode) {
    switch (errorCode) {
      case android_webview.WebViewClient.errorAuthentication:
        return WebResourceErrorType.authentication;
      case android_webview.WebViewClient.errorBadUrl:
        return WebResourceErrorType.badUrl;
      case android_webview.WebViewClient.errorConnect:
        return WebResourceErrorType.connect;
      case android_webview.WebViewClient.errorFailedSslHandshake:
        return WebResourceErrorType.failedSslHandshake;
      case android_webview.WebViewClient.errorFile:
        return WebResourceErrorType.file;
      case android_webview.WebViewClient.errorFileNotFound:
        return WebResourceErrorType.fileNotFound;
      case android_webview.WebViewClient.errorHostLookup:
        return WebResourceErrorType.hostLookup;
      case android_webview.WebViewClient.errorIO:
        return WebResourceErrorType.io;
      case android_webview.WebViewClient.errorProxyAuthentication:
        return WebResourceErrorType.proxyAuthentication;
      case android_webview.WebViewClient.errorRedirectLoop:
        return WebResourceErrorType.redirectLoop;
      case android_webview.WebViewClient.errorTimeout:
        return WebResourceErrorType.timeout;
      case android_webview.WebViewClient.errorTooManyRequests:
        return WebResourceErrorType.tooManyRequests;
      case android_webview.WebViewClient.errorUnknown:
        return WebResourceErrorType.unknown;
      case android_webview.WebViewClient.errorUnsafeResource:
        return WebResourceErrorType.unsafeResource;
      case android_webview.WebViewClient.errorUnsupportedAuthScheme:
        return WebResourceErrorType.unsupportedAuthScheme;
      case android_webview.WebViewClient.errorUnsupportedScheme:
        return WebResourceErrorType.unsupportedScheme;
    }

    throw ArgumentError(
      'Could not find a WebResourceErrorType for errorCode: $errorCode',
    );
  }

  void _handleNavigationRequest({
    required String url,
    required bool isForMainFrame,
  }) {
    if (!_hasNavigationDelegate) {
      return;
    }

    final FutureOr<bool> returnValue = callbacksHandler.onNavigationRequest(
      url: url,
      isForMainFrame: isForMainFrame,
    );

    if (returnValue is bool && returnValue) {
      loadUrl(url, <String, String>{});
    } else if (returnValue is Future<bool>) {
      returnValue.then((bool shouldLoadUrl) {
        if (shouldLoadUrl) {
          loadUrl(url, <String, String>{});
        }
      });
    }
  }
}

/// Exposes a channel to receive calls from javaScript.
class WebViewAndroidJavaScriptChannel
    extends android_webview.JavaScriptChannel {
  /// Creates a [WebViewAndroidJavaScriptChannel].
  WebViewAndroidJavaScriptChannel(
    super.channelName,
    this.javascriptChannelRegistry,
  ) : super(
          postMessage: withWeakReferenceTo(
            javascriptChannelRegistry,
            (WeakReference<JavascriptChannelRegistry> weakReference) {
              return (String message) {
                weakReference.target?.onJavascriptChannelMessage(
                  channelName,
                  message,
                );
              };
            },
          ),
        );

  /// Manages named JavaScript channels and forwarding incoming messages on the correct channel.
  final JavascriptChannelRegistry javascriptChannelRegistry;
}

/// Handles constructing [android_webview.WebView]s and calling static methods.
///
/// This should only be used for testing purposes.
@visibleForTesting
class WebViewProxy {
  /// Creates a [WebViewProxy].
  const WebViewProxy();

  /// Constructs a [android_webview.WebView].
  android_webview.WebView createWebView({required bool useHybridComposition}) {
    return android_webview.WebView(useHybridComposition: useHybridComposition);
  }

  /// Constructs a [android_webview.WebViewClient].
  android_webview.WebViewClient createWebViewClient({
    void Function(android_webview.WebView webView, String url)? onPageStarted,
    void Function(android_webview.WebView webView, String url)? onPageFinished,
    void Function(
      android_webview.WebView webView,
      android_webview.WebResourceRequest request,
      android_webview.WebResourceError error,
    )? onReceivedRequestError,
    void Function(
      android_webview.WebView webView,
      int errorCode,
      String description,
      String failingUrl,
    )? onReceivedError,
    void Function(android_webview.WebView webView,
            android_webview.WebResourceRequest request)?
        requestLoading,
    void Function(android_webview.WebView webView, String url)? urlLoading,
  }) {
    return android_webview.WebViewClient(
      onPageStarted: onPageStarted,
      onPageFinished: onPageFinished,
      onReceivedRequestError: onReceivedRequestError,
      onReceivedError: onReceivedError,
      requestLoading: requestLoading,
      urlLoading: urlLoading,
    );
  }

  /// Enables debugging of web contents (HTML / CSS / JavaScript) loaded into any WebViews of this application.
  ///
  /// This flag can be enabled in order to facilitate debugging of web layouts
  /// and JavaScript code running inside WebViews. Please refer to
  /// [android_webview.WebView] documentation for the debugging guide. The
  /// default is false.
  ///
  /// See [android_webview.WebView].setWebContentsDebuggingEnabled.
  Future<void> setWebContentsDebuggingEnabled(bool enabled) {
    return android_webview.WebView.setWebContentsDebuggingEnabled(enabled);
  }
}<|MERGE_RESOLUTION|>--- conflicted
+++ resolved
@@ -23,12 +23,10 @@
     required this.callbacksHandler,
     required this.javascriptChannelRegistry,
     required this.onBuildWidget,
-    @visibleForTesting
-        this.webViewProxy = const WebViewProxy(),
+    @visibleForTesting this.webViewProxy = const WebViewProxy(),
     @visibleForTesting
         this.flutterAssetManager = const android_webview.FlutterAssetManager(),
-    @visibleForTesting
-        this.webStorage,
+    @visibleForTesting this.webStorage,
   });
 
   /// Initial parameters used to setup the WebView.
@@ -98,35 +96,21 @@
 /// Implementation of [WebViewPlatformController] with the Android WebView api.
 class WebViewAndroidPlatformController extends WebViewPlatformController {
   /// Construct a [WebViewAndroidPlatformController].
-<<<<<<< HEAD
-  WebViewAndroidPlatformController(
-      {required bool useHybridComposition,
-      required CreationParams creationParams,
-      required this.callbacksHandler,
-      required this.javascriptChannelRegistry,
-      @visibleForTesting this.webViewProxy = const WebViewProxy(),
-      @visibleForTesting this.flutterAssetManager =
-          const android_webview.FlutterAssetManager(),
-      @visibleForTesting android_webview.WebStorage? webStorage})
-      : webStorage = webStorage ?? android_webview.WebStorage.instance,
-=======
   WebViewAndroidPlatformController({
     required bool useHybridComposition,
     required CreationParams creationParams,
     required this.callbacksHandler,
     required this.javascriptChannelRegistry,
-    @visibleForTesting
-        this.webViewProxy = const WebViewProxy(),
+    @visibleForTesting this.webViewProxy = const WebViewProxy(),
     @visibleForTesting
         this.flutterAssetManager = const android_webview.FlutterAssetManager(),
-    @visibleForTesting
-        android_webview.WebStorage? webStorage,
+    @visibleForTesting android_webview.WebStorage? webStorage,
   })  : webStorage = webStorage ?? android_webview.WebStorage.instance,
->>>>>>> a9901690
         assert(creationParams.webSettings?.hasNavigationDelegate != null),
         super(callbacksHandler) {
-    webView =
-        webViewProxy.createWebView(useHybridComposition: useHybridComposition);
+    webView = webViewProxy.createWebView(
+      useHybridComposition: useHybridComposition,
+    );
 
     webView.settings.setDomStorageEnabled(true);
     webView.settings.setJavaScriptCanOpenWindowsAutomatically(true);
@@ -634,13 +618,15 @@
       android_webview.WebView webView,
       android_webview.WebResourceRequest request,
       android_webview.WebResourceError error,
-    )? onReceivedRequestError,
+    )?
+        onReceivedRequestError,
     void Function(
       android_webview.WebView webView,
       int errorCode,
       String description,
       String failingUrl,
-    )? onReceivedError,
+    )?
+        onReceivedError,
     void Function(android_webview.WebView webView,
             android_webview.WebResourceRequest request)?
         requestLoading,
