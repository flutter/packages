--- conflicted
+++ resolved
@@ -189,37 +189,6 @@
         };
       },
     ),
-<<<<<<< HEAD
-    onJsAlert: withWeakReferenceTo(this,
-        (WeakReference<AndroidWebViewController> weakReference) {
-      return (String message) async {
-        if (weakReference.target?._onJavaScriptAlertDialogCallback != null) {
-          return weakReference
-              .target!._onJavaScriptAlertDialogCallback!(message);
-        }
-      };
-    }),
-    onJsConfirm: withWeakReferenceTo(this,
-        (WeakReference<AndroidWebViewController> weakReference) {
-      return (String message) async {
-        if (weakReference.target?._onJavaScriptConfirmDialogCallback != null) {
-          return weakReference
-              .target!._onJavaScriptConfirmDialogCallback!(message);
-        }
-        return false;
-      };
-    }),
-    onJsPrompt: withWeakReferenceTo(this,
-        (WeakReference<AndroidWebViewController> weakReference) {
-      return (String message, String? defaultValue) async {
-        if (weakReference.target?._onJavaScriptPromptDialogCallback != null) {
-          return weakReference.target!._onJavaScriptPromptDialogCallback!(
-              message, defaultValue);
-        }
-        return '';
-      };
-    }),
-=======
     onConsoleMessage: withWeakReferenceTo(
       this,
       (WeakReference<AndroidWebViewController> weakReference) {
@@ -256,7 +225,35 @@
         };
       },
     ),
->>>>>>> e2ac440a
+    onJsAlert: withWeakReferenceTo(this,
+        (WeakReference<AndroidWebViewController> weakReference) {
+      return (String message) async {
+        if (weakReference.target?._onJavaScriptAlertDialogCallback != null) {
+          return weakReference
+              .target!._onJavaScriptAlertDialogCallback!(message);
+        }
+      };
+    }),
+    onJsConfirm: withWeakReferenceTo(this,
+        (WeakReference<AndroidWebViewController> weakReference) {
+      return (String message) async {
+        if (weakReference.target?._onJavaScriptConfirmDialogCallback != null) {
+          return weakReference
+              .target!._onJavaScriptConfirmDialogCallback!(message);
+        }
+        return false;
+      };
+    }),
+    onJsPrompt: withWeakReferenceTo(this,
+        (WeakReference<AndroidWebViewController> weakReference) {
+      return (String message, String? defaultValue) async {
+        if (weakReference.target?._onJavaScriptPromptDialogCallback != null) {
+          return weakReference.target!._onJavaScriptPromptDialogCallback!(
+              message, defaultValue);
+        }
+        return '';
+      };
+    }),
     onPermissionRequest: withWeakReferenceTo(
       this,
       (WeakReference<AndroidWebViewController> weakReference) {
