// Copyright 2013 The Flutter Authors. All rights reserved.
// Use of this source code is governed by a BSD-style license that can be
// found in the LICENSE file.

// TODO(a14n): remove this import once Flutter 3.1 or later reaches stable (including flutter/flutter#104231)
// ignore: unnecessary_import
import 'dart:async';

// TODO(a14n): remove this import once Flutter 3.1 or later reaches stable (including flutter/flutter#104231)
// ignore: unnecessary_import
import 'dart:typed_data';

import 'package:flutter/material.dart';
import 'package:flutter/rendering.dart';
import 'package:flutter/services.dart';
import 'package:webview_flutter_platform_interface/webview_flutter_platform_interface.dart';

import 'android_proxy.dart';
import 'android_webview.dart' as android_webview;
import 'android_webview.g.dart';
import 'instance_manager.dart';
import 'platform_views_service_proxy.dart';
import 'weak_reference_utils.dart';

/// Object specifying creation parameters for creating a [AndroidWebViewController].
///
/// When adding additional fields make sure they can be null or have a default
/// value to avoid breaking changes. See [PlatformWebViewControllerCreationParams] for
/// more information.
@immutable
class AndroidWebViewControllerCreationParams
    extends PlatformWebViewControllerCreationParams {
  /// Creates a new [AndroidWebViewControllerCreationParams] instance.
  AndroidWebViewControllerCreationParams({
    @visibleForTesting this.androidWebViewProxy = const AndroidWebViewProxy(),
    @visibleForTesting android_webview.WebStorage? androidWebStorage,
  })  : androidWebStorage =
            androidWebStorage ?? android_webview.WebStorage.instance,
        super();

  /// Creates a [AndroidWebViewControllerCreationParams] instance based on [PlatformWebViewControllerCreationParams].
  factory AndroidWebViewControllerCreationParams.fromPlatformWebViewControllerCreationParams(
    // Recommended placeholder to prevent being broken by platform interface.
    // ignore: avoid_unused_constructor_parameters
    PlatformWebViewControllerCreationParams params, {
    @visibleForTesting
        AndroidWebViewProxy androidWebViewProxy = const AndroidWebViewProxy(),
    @visibleForTesting
        android_webview.WebStorage? androidWebStorage,
  }) {
    return AndroidWebViewControllerCreationParams(
      androidWebViewProxy: androidWebViewProxy,
      androidWebStorage:
          androidWebStorage ?? android_webview.WebStorage.instance,
    );
  }

  /// Handles constructing objects and calling static methods for the Android WebView
  /// native library.
  @visibleForTesting
  final AndroidWebViewProxy androidWebViewProxy;

  /// Manages the JavaScript storage APIs provided by the [android_webview.WebView].
  @visibleForTesting
  final android_webview.WebStorage androidWebStorage;
}

/// Implementation of the [PlatformWebViewController] with the Android WebView API.
class AndroidWebViewController extends PlatformWebViewController {
  /// Creates a new [AndroidWebViewCookieManager].
  AndroidWebViewController(PlatformWebViewControllerCreationParams params)
      : super.implementation(params is AndroidWebViewControllerCreationParams
            ? params
            : AndroidWebViewControllerCreationParams
                .fromPlatformWebViewControllerCreationParams(params)) {
    _webView.settings.setDomStorageEnabled(true);
    _webView.settings.setJavaScriptCanOpenWindowsAutomatically(true);
    _webView.settings.setSupportMultipleWindows(true);
    _webView.settings.setLoadWithOverviewMode(true);
    _webView.settings.setUseWideViewPort(true);
    _webView.settings.setDisplayZoomControls(false);
    _webView.settings.setBuiltInZoomControls(true);

    _webView.setWebChromeClient(_webChromeClient);
  }

  AndroidWebViewControllerCreationParams get _androidWebViewParams =>
      params as AndroidWebViewControllerCreationParams;

  /// The native [android_webview.WebView] being controlled.
  late final android_webview.WebView _webView =
      _androidWebViewParams.androidWebViewProxy.createAndroidWebView();

  late final android_webview.WebChromeClient _webChromeClient =
      _androidWebViewParams.androidWebViewProxy.createAndroidWebChromeClient(
    onProgressChanged: withWeakReferenceTo(this,
        (WeakReference<AndroidWebViewController> weakReference) {
      return (android_webview.WebView webView, int progress) {
        if (weakReference.target?._currentNavigationDelegate?._onProgress !=
            null) {
          weakReference
              .target!._currentNavigationDelegate!._onProgress!(progress);
        }
      };
    }),
    onShowFileChooser: withWeakReferenceTo(this,
        (WeakReference<AndroidWebViewController> weakReference) {
      return (android_webview.WebView webView,
          android_webview.FileChooserParams params) async {
        if (weakReference.target?._onShowFileSelectorCallback != null) {
          return weakReference.target!._onShowFileSelectorCallback!(
            FileSelectorParams._fromFileChooserParams(params),
          );
        }
        return <String>[];
      };
    }),
  );

  /// The native [android_webview.FlutterAssetManager] allows managing assets.
  late final android_webview.FlutterAssetManager _flutterAssetManager =
      _androidWebViewParams.androidWebViewProxy.createFlutterAssetManager();

  final Map<String, AndroidJavaScriptChannelParams> _javaScriptChannelParams =
      <String, AndroidJavaScriptChannelParams>{};

  AndroidNavigationDelegate? _currentNavigationDelegate;

  Future<List<String>> Function(FileSelectorParams)?
      _onShowFileSelectorCallback;

  /// Whether to enable the platform's webview content debugging tools.
  ///
  /// Defaults to false.
  static Future<void> enableDebugging(
    bool enabled, {
    @visibleForTesting
        AndroidWebViewProxy webViewProxy = const AndroidWebViewProxy(),
  }) {
    return webViewProxy.setWebContentsDebuggingEnabled(enabled);
  }

  /// Identifier used to retrieve the underlying native `WKWebView`.
  ///
  /// This is typically used by other plugins to retrieve the native `WebView`
  /// from an `InstanceManager`.
  ///
  /// See Java method `WebViewFlutterPlugin.getWebView`.
  int get webViewIdentifier =>
      // ignore: invalid_use_of_visible_for_testing_member
      android_webview.WebView.api.instanceManager.getIdentifier(_webView)!;

  @override
  Future<void> loadFile(
    String absoluteFilePath,
  ) {
    final String url = absoluteFilePath.startsWith('file://')
        ? absoluteFilePath
        : Uri.file(absoluteFilePath).toString();

    _webView.settings.setAllowFileAccess(true);
    return _webView.loadUrl(url, <String, String>{});
  }

  @override
  Future<void> loadFlutterAsset(
    String key,
  ) async {
    final String assetFilePath =
        await _flutterAssetManager.getAssetFilePathByName(key);
    final List<String> pathElements = assetFilePath.split('/');
    final String fileName = pathElements.removeLast();
    final List<String?> paths =
        await _flutterAssetManager.list(pathElements.join('/'));

    if (!paths.contains(fileName)) {
      throw ArgumentError(
        'Asset for key "$key" not found.',
        'key',
      );
    }

    return _webView.loadUrl(
      Uri.file('/android_asset/$assetFilePath').toString(),
      <String, String>{},
    );
  }

  @override
  Future<void> loadHtmlString(
    String html, {
    String? baseUrl,
  }) {
    return _webView.loadDataWithBaseUrl(
      baseUrl: baseUrl,
      data: html,
      mimeType: 'text/html',
    );
  }

  @override
  Future<void> loadRequest(
    LoadRequestParams params,
  ) {
    if (!params.uri.hasScheme) {
      throw ArgumentError('WebViewRequest#uri is required to have a scheme.');
    }
    switch (params.method) {
      case LoadRequestMethod.get:
        return _webView.loadUrl(params.uri.toString(), params.headers);
      case LoadRequestMethod.post:
        return _webView.postUrl(
            params.uri.toString(), params.body ?? Uint8List(0));
    }
    // The enum comes from a different package, which could get a new value at
    // any time, so a fallback case is necessary. Since there is no reasonable
    // default behavior, throw to alert the client that they need an updated
    // version. This is deliberately outside the switch rather than a `default`
    // so that the linter will flag the switch as needing an update.
    // ignore: dead_code
    throw UnimplementedError(
        'This version of `AndroidWebViewController` currently has no '
        'implementation for HTTP method ${params.method.serialize()} in '
        'loadRequest.');
  }

  @override
  Future<String?> currentUrl() => _webView.getUrl();

  @override
  Future<bool> canGoBack() => _webView.canGoBack();

  @override
  Future<bool> canGoForward() => _webView.canGoForward();

  @override
  Future<void> goBack() => _webView.goBack();

  @override
  Future<void> goForward() => _webView.goForward();

  @override
  Future<void> reload() => _webView.reload();

  @override
  Future<void> clearCache() => _webView.clearCache(true);

  @override
  Future<void> clearLocalStorage() =>
      _androidWebViewParams.androidWebStorage.deleteAllData();

  @override
  Future<void> setPlatformNavigationDelegate(
      covariant AndroidNavigationDelegate handler) async {
    _currentNavigationDelegate = handler;
    handler.setOnLoadRequest(loadRequest);
    _webView.setWebViewClient(handler.androidWebViewClient);
    _webView.setDownloadListener(handler.androidDownloadListener);
  }

  @override
  Future<void> runJavaScript(String javaScript) {
    return _webView.evaluateJavascript(javaScript);
  }

  @override
  Future<Object> runJavaScriptReturningResult(String javaScript) async {
    final String? result = await _webView.evaluateJavascript(javaScript);

    if (result == null) {
      return '';
    } else if (result == 'true') {
      return true;
    } else if (result == 'false') {
      return false;
    }

    return num.tryParse(result) ?? result;
  }

  @override
  Future<void> addJavaScriptChannel(
    JavaScriptChannelParams javaScriptChannelParams,
  ) {
    final AndroidJavaScriptChannelParams androidJavaScriptParams =
        javaScriptChannelParams is AndroidJavaScriptChannelParams
            ? javaScriptChannelParams
            : AndroidJavaScriptChannelParams.fromJavaScriptChannelParams(
                javaScriptChannelParams);

    // When JavaScript channel with the same name exists make sure to remove it
    // before registering the new channel.
    if (_javaScriptChannelParams.containsKey(androidJavaScriptParams.name)) {
      _webView
          .removeJavaScriptChannel(androidJavaScriptParams._javaScriptChannel);
    }

    _javaScriptChannelParams[androidJavaScriptParams.name] =
        androidJavaScriptParams;

    return _webView
        .addJavaScriptChannel(androidJavaScriptParams._javaScriptChannel);
  }

  @override
  Future<void> removeJavaScriptChannel(String javaScriptChannelName) async {
    final AndroidJavaScriptChannelParams? javaScriptChannelParams =
        _javaScriptChannelParams[javaScriptChannelName];
    if (javaScriptChannelParams == null) {
      return;
    }

    _javaScriptChannelParams.remove(javaScriptChannelName);
    return _webView
        .removeJavaScriptChannel(javaScriptChannelParams._javaScriptChannel);
  }

  @override
  Future<String?> getTitle() => _webView.getTitle();

  @override
  Future<void> scrollTo(int x, int y) => _webView.scrollTo(x, y);

  @override
  Future<void> scrollBy(int x, int y) => _webView.scrollBy(x, y);

  @override
  Future<Offset> getScrollPosition() {
    return _webView.getScrollPosition();
  }

  @override
  Future<void> enableZoom(bool enabled) =>
      _webView.settings.setSupportZoom(enabled);

  @override
  Future<void> setBackgroundColor(Color color) =>
      _webView.setBackgroundColor(color);

  @override
  Future<void> setJavaScriptMode(JavaScriptMode javaScriptMode) =>
      _webView.settings
          .setJavaScriptEnabled(javaScriptMode == JavaScriptMode.unrestricted);

  @override
  Future<void> setUserAgent(String? userAgent) =>
      _webView.settings.setUserAgentString(userAgent);

  /// Sets the restrictions that apply on automatic media playback.
  Future<void> setMediaPlaybackRequiresUserGesture(bool require) {
    return _webView.settings.setMediaPlaybackRequiresUserGesture(require);
  }

  /// Sets the text zoom of the page in percent.
  ///
  /// The default is 100.
  Future<void> setTextZoom(int textZoom) =>
      _webView.settings.setTextZoom(textZoom);

  /// Sets the callback that is invoked when the client should show a file
  /// selector.
  Future<void> setOnShowFileSelector(
    Future<List<String>> Function(FileSelectorParams params)?
        onShowFileSelector,
  ) {
    _onShowFileSelectorCallback = onShowFileSelector;
    return _webChromeClient.setSynchronousReturnValueForOnShowFileChooser(
      onShowFileSelector != null,
    );
  }
}

/// Mode of how to select files for a file chooser.
enum FileSelectorMode {
  /// Open single file and requires that the file exists before allowing the
  /// user to pick it.
  open,

  /// Similar to [open] but allows multiple files to be selected.
  openMultiple,

  /// Allows picking a nonexistent file and saving it.
  save,
}

/// Parameters received when the `WebView` should show a file selector.
@immutable
class FileSelectorParams {
  /// Constructs a [FileSelectorParams].
  const FileSelectorParams({
    required this.isCaptureEnabled,
    required this.acceptTypes,
    this.filenameHint,
    required this.mode,
  });

  factory FileSelectorParams._fromFileChooserParams(
    android_webview.FileChooserParams params,
  ) {
    final FileSelectorMode mode;
    switch (params.mode) {
      case android_webview.FileChooserMode.open:
        mode = FileSelectorMode.open;
        break;
      case android_webview.FileChooserMode.openMultiple:
        mode = FileSelectorMode.openMultiple;
        break;
      case android_webview.FileChooserMode.save:
        mode = FileSelectorMode.save;
        break;
    }

    return FileSelectorParams(
      isCaptureEnabled: params.isCaptureEnabled,
      acceptTypes: params.acceptTypes,
      mode: mode,
      filenameHint: params.filenameHint,
    );
  }

  /// Preference for a live media captured value (e.g. Camera, Microphone).
  final bool isCaptureEnabled;

  /// A list of acceptable MIME types.
  final List<String> acceptTypes;

  /// The file name of a default selection if specified, or null.
  final String? filenameHint;

  /// Mode of how to select files for a file selector.
  final FileSelectorMode mode;
}

/// An implementation of [JavaScriptChannelParams] with the Android WebView API.
///
/// See [AndroidWebViewController.addJavaScriptChannel].
@immutable
class AndroidJavaScriptChannelParams extends JavaScriptChannelParams {
  /// Constructs a [AndroidJavaScriptChannelParams].
  AndroidJavaScriptChannelParams({
    required super.name,
    required super.onMessageReceived,
    @visibleForTesting
        AndroidWebViewProxy webViewProxy = const AndroidWebViewProxy(),
  })  : assert(name.isNotEmpty),
        _javaScriptChannel = webViewProxy.createJavaScriptChannel(
          name,
          postMessage: withWeakReferenceTo(
            onMessageReceived,
            (WeakReference<void Function(JavaScriptMessage)> weakReference) {
              return (
                String message,
              ) {
                if (weakReference.target != null) {
                  weakReference.target!(
                    JavaScriptMessage(message: message),
                  );
                }
              };
            },
          ),
        );

  /// Constructs a [AndroidJavaScriptChannelParams] using a
  /// [JavaScriptChannelParams].
  AndroidJavaScriptChannelParams.fromJavaScriptChannelParams(
    JavaScriptChannelParams params, {
    @visibleForTesting
        AndroidWebViewProxy webViewProxy = const AndroidWebViewProxy(),
  }) : this(
          name: params.name,
          onMessageReceived: params.onMessageReceived,
          webViewProxy: webViewProxy,
        );

  final android_webview.JavaScriptChannel _javaScriptChannel;
}

/// Object specifying creation parameters for creating a [AndroidWebViewWidget].
///
/// When adding additional fields make sure they can be null or have a default
/// value to avoid breaking changes. See [PlatformWebViewWidgetCreationParams] for
/// more information.
@immutable
class AndroidWebViewWidgetCreationParams
    extends PlatformWebViewWidgetCreationParams {
  /// Creates [AndroidWebWidgetCreationParams].
  AndroidWebViewWidgetCreationParams({
    super.key,
    required super.controller,
    super.layoutDirection,
    super.gestureRecognizers,
    this.displayWithHybridComposition = false,
    @visibleForTesting
        InstanceManager? instanceManager,
    @visibleForTesting
        this.platformViewsServiceProxy = const PlatformViewsServiceProxy(),
  }) : instanceManager =
            instanceManager ?? android_webview.JavaObject.globalInstanceManager;

  /// Constructs a [WebKitWebViewWidgetCreationParams] using a
  /// [PlatformWebViewWidgetCreationParams].
  AndroidWebViewWidgetCreationParams.fromPlatformWebViewWidgetCreationParams(
    PlatformWebViewWidgetCreationParams params, {
    bool displayWithHybridComposition = false,
    @visibleForTesting InstanceManager? instanceManager,
    @visibleForTesting PlatformViewsServiceProxy platformViewsServiceProxy =
        const PlatformViewsServiceProxy(),
  }) : this(
          key: params.key,
          controller: params.controller,
          layoutDirection: params.layoutDirection,
          gestureRecognizers: params.gestureRecognizers,
          displayWithHybridComposition: displayWithHybridComposition,
          instanceManager: instanceManager,
          platformViewsServiceProxy: platformViewsServiceProxy,
        );

  /// Maintains instances used to communicate with the native objects they
  /// represent.
  ///
  /// This field is exposed for testing purposes only and should not be used
  /// outside of tests.
  @visibleForTesting
  final InstanceManager instanceManager;

  /// Proxy that provides access to the platform views service.
  ///
  /// This service allows creating and controlling platform-specific views.
  @visibleForTesting
  final PlatformViewsServiceProxy platformViewsServiceProxy;

  /// Whether the [WebView] will be displayed using the Hybrid Composition
  /// PlatformView implementation.
  ///
  /// For most use cases, this flag should be set to false. Hybrid Composition
  /// can have performance costs but doesn't have the limitation of rendering to
  /// an Android SurfaceTexture. See
  /// * https://flutter.dev/docs/development/platform-integration/platform-views#performance
  /// * https://github.com/flutter/flutter/issues/104889
  /// * https://github.com/flutter/flutter/issues/116954
  ///
  /// Defaults to false.
  final bool displayWithHybridComposition;
}

/// An implementation of [PlatformWebViewWidget] with the Android WebView API.
class AndroidWebViewWidget extends PlatformWebViewWidget {
  /// Constructs a [WebKitWebViewWidget].
  AndroidWebViewWidget(PlatformWebViewWidgetCreationParams params)
      : super.implementation(
          params is AndroidWebViewWidgetCreationParams
              ? params
              : AndroidWebViewWidgetCreationParams
                  .fromPlatformWebViewWidgetCreationParams(params),
        );

  AndroidWebViewWidgetCreationParams get _androidParams =>
      params as AndroidWebViewWidgetCreationParams;

  @override
  Widget build(BuildContext context) {
    return PlatformViewLink(
      key: _androidParams.key,
      viewType: 'plugins.flutter.io/webview',
      surfaceFactory: (
        BuildContext context,
        PlatformViewController controller,
      ) {
        return AndroidViewSurface(
          controller: controller as AndroidViewController,
          gestureRecognizers: _androidParams.gestureRecognizers,
          hitTestBehavior: PlatformViewHitTestBehavior.opaque,
        );
      },
      onCreatePlatformView: (PlatformViewCreationParams params) {
        return _initAndroidView(
          params,
          displayWithHybridComposition:
              _androidParams.displayWithHybridComposition,
        )
          ..addOnPlatformViewCreatedListener(params.onPlatformViewCreated)
          ..create();
      },
    );
  }

  AndroidViewController _initAndroidView(
    PlatformViewCreationParams params, {
    required bool displayWithHybridComposition,
  }) {
    if (displayWithHybridComposition) {
      return _androidParams.platformViewsServiceProxy.initExpensiveAndroidView(
        id: params.id,
        viewType: 'plugins.flutter.io/webview',
        layoutDirection: _androidParams.layoutDirection,
        creationParams: _androidParams.instanceManager.getIdentifier(
            (_androidParams.controller as AndroidWebViewController)._webView),
        creationParamsCodec: const StandardMessageCodec(),
      );
    } else {
      return _androidParams.platformViewsServiceProxy.initSurfaceAndroidView(
        id: params.id,
        viewType: 'plugins.flutter.io/webview',
        layoutDirection: _androidParams.layoutDirection,
        creationParams: _androidParams.instanceManager.getIdentifier(
            (_androidParams.controller as AndroidWebViewController)._webView),
        creationParamsCodec: const StandardMessageCodec(),
      );
    }
  }
}

/// Signature for the `loadRequest` callback responsible for loading the [url]
/// after a navigation request has been approved.
typedef LoadRequestCallback = Future<void> Function(LoadRequestParams params);

/// Error returned in `WebView.onWebResourceError` when a web resource loading error has occurred.
@immutable
class AndroidWebResourceError extends WebResourceError {
  /// Creates a new [AndroidWebResourceError].
  AndroidWebResourceError._({
    required super.errorCode,
    required super.description,
    super.isForMainFrame,
    this.failingUrl,
  }) : super(
          errorType: _errorCodeToErrorType(errorCode),
        );

  /// Gets the URL for which the failing resource request was made.
  final String? failingUrl;

  static WebResourceErrorType? _errorCodeToErrorType(int errorCode) {
    switch (errorCode) {
      case android_webview.WebViewClient.errorAuthentication:
        return WebResourceErrorType.authentication;
      case android_webview.WebViewClient.errorBadUrl:
        return WebResourceErrorType.badUrl;
      case android_webview.WebViewClient.errorConnect:
        return WebResourceErrorType.connect;
      case android_webview.WebViewClient.errorFailedSslHandshake:
        return WebResourceErrorType.failedSslHandshake;
      case android_webview.WebViewClient.errorFile:
        return WebResourceErrorType.file;
      case android_webview.WebViewClient.errorFileNotFound:
        return WebResourceErrorType.fileNotFound;
      case android_webview.WebViewClient.errorHostLookup:
        return WebResourceErrorType.hostLookup;
      case android_webview.WebViewClient.errorIO:
        return WebResourceErrorType.io;
      case android_webview.WebViewClient.errorProxyAuthentication:
        return WebResourceErrorType.proxyAuthentication;
      case android_webview.WebViewClient.errorRedirectLoop:
        return WebResourceErrorType.redirectLoop;
      case android_webview.WebViewClient.errorTimeout:
        return WebResourceErrorType.timeout;
      case android_webview.WebViewClient.errorTooManyRequests:
        return WebResourceErrorType.tooManyRequests;
      case android_webview.WebViewClient.errorUnknown:
        return WebResourceErrorType.unknown;
      case android_webview.WebViewClient.errorUnsafeResource:
        return WebResourceErrorType.unsafeResource;
      case android_webview.WebViewClient.errorUnsupportedAuthScheme:
        return WebResourceErrorType.unsupportedAuthScheme;
      case android_webview.WebViewClient.errorUnsupportedScheme:
        return WebResourceErrorType.unsupportedScheme;
    }

    throw ArgumentError(
      'Could not find a WebResourceErrorType for errorCode: $errorCode',
    );
  }
}

/// Object specifying creation parameters for creating a [AndroidNavigationDelegate].
///
/// When adding additional fields make sure they can be null or have a default
/// value to avoid breaking changes. See [PlatformNavigationDelegateCreationParams] for
/// more information.
@immutable
class AndroidNavigationDelegateCreationParams
    extends PlatformNavigationDelegateCreationParams {
  /// Creates a new [AndroidNavigationDelegateCreationParams] instance.
  const AndroidNavigationDelegateCreationParams._({
    @visibleForTesting this.androidWebViewProxy = const AndroidWebViewProxy(),
  }) : super();

  /// Creates a [AndroidNavigationDelegateCreationParams] instance based on [PlatformNavigationDelegateCreationParams].
  factory AndroidNavigationDelegateCreationParams.fromPlatformNavigationDelegateCreationParams(
    // Recommended placeholder to prevent being broken by platform interface.
    // ignore: avoid_unused_constructor_parameters
    PlatformNavigationDelegateCreationParams params, {
    @visibleForTesting
        AndroidWebViewProxy androidWebViewProxy = const AndroidWebViewProxy(),
  }) {
    return AndroidNavigationDelegateCreationParams._(
      androidWebViewProxy: androidWebViewProxy,
    );
  }

  /// Handles constructing objects and calling static methods for the Android WebView
  /// native library.
  @visibleForTesting
  final AndroidWebViewProxy androidWebViewProxy;
}

/// Android details of the change to a web view's url.
class AndroidUrlChange extends UrlChange {
  /// Constructs an [AndroidUrlChange].
  const AndroidUrlChange({required super.url, required this.isReload});

  /// Whether the url is being reloaded.
  final bool isReload;
}

/// A place to register callback methods responsible to handle navigation events
/// triggered by the [android_webview.WebView].
class AndroidNavigationDelegate extends PlatformNavigationDelegate {
  /// Creates a new [AndroidNavigationDelegate].
  AndroidNavigationDelegate(PlatformNavigationDelegateCreationParams params)
      : super.implementation(params is AndroidNavigationDelegateCreationParams
            ? params
            : AndroidNavigationDelegateCreationParams
                .fromPlatformNavigationDelegateCreationParams(params)) {
    final WeakReference<AndroidNavigationDelegate> weakThis =
        WeakReference<AndroidNavigationDelegate>(this);

    _webViewClient = (this.params as AndroidNavigationDelegateCreationParams)
        .androidWebViewProxy
        .createAndroidWebViewClient(
      onPageFinished: (android_webview.WebView webView, String url) {
        final PageEventCallback? callback = weakThis.target?._onPageFinished;
        if (callback != null) {
          callback(url);
        }
      },
      onPageStarted: (android_webview.WebView webView, String url) {
        final PageEventCallback? callback = weakThis.target?._onPageStarted;
        if (callback != null) {
          callback(url);
        }
      },
      onReceivedRequestError: (
        android_webview.WebView webView,
        android_webview.WebResourceRequest request,
        android_webview.WebResourceError error,
      ) {
        final WebResourceErrorCallback? callback =
            weakThis.target?._onWebResourceError;
        if (callback != null) {
          callback(AndroidWebResourceError._(
            errorCode: error.errorCode,
            description: error.description,
            failingUrl: request.url,
            isForMainFrame: request.isForMainFrame,
          ));
        }
      },
      onReceivedError: (
        android_webview.WebView webView,
        int errorCode,
        String description,
        String failingUrl,
      ) {
        final WebResourceErrorCallback? callback =
            weakThis.target?._onWebResourceError;
        if (callback != null) {
          callback(AndroidWebResourceError._(
            errorCode: errorCode,
            description: description,
            failingUrl: failingUrl,
            isForMainFrame: true,
          ));
        }
      },
      onRenderProcessGone: (
        android_webview.WebView webView,
        android_webview.RenderProcessGoneDetail detail,
      ) {
        if (weakThis.target?._onRenderProcessGone != null) {
          weakThis.target!._onRenderProcessGone!(
            didCrash: detail.didCrash,
            rendererPriorityAtExit: detail.rendererPriorityAtExit,
          );
        }
      },
      requestLoading: (
        android_webview.WebView webView,
        android_webview.WebResourceRequest request,
      ) {
        weakThis.target?._handleNavigation(
          request.url,
          headers: request.requestHeaders,
          isForMainFrame: request.isForMainFrame,
        );
      },
      urlLoading: (android_webview.WebView webView, String url) {
        weakThis.target?._handleNavigation(url, isForMainFrame: true);
      },
      doUpdateVisitedHistory: (
        android_webview.WebView webView,
        String url,
        bool isReload,
      ) {
        final UrlChangeCallback? callback = weakThis.target?._onUrlChange;
        if (callback != null) {
          callback(AndroidUrlChange(url: url, isReload: isReload));
        }
      },
    );

    _downloadListener = (this.params as AndroidNavigationDelegateCreationParams)
        .androidWebViewProxy
        .createDownloadListener(
      onDownloadStart: (
        String url,
        String userAgent,
        String contentDisposition,
        String mimetype,
        int contentLength,
      ) {
        if (weakThis.target != null) {
          weakThis.target?._handleNavigation(url, isForMainFrame: true);
        }
      },
    );
  }

  AndroidNavigationDelegateCreationParams get _androidParams =>
      params as AndroidNavigationDelegateCreationParams;

  late final android_webview.WebChromeClient _webChromeClient =
      _androidParams.androidWebViewProxy.createAndroidWebChromeClient();

  /// Gets the native [android_webview.WebChromeClient] that is bridged by this [AndroidNavigationDelegate].
  ///
  /// Used by the [AndroidWebViewController] to set the `android_webview.WebView.setWebChromeClient`.
  @Deprecated(
    'This value is not used by `AndroidWebViewController` and has no effect on the `WebView`.',
  )
  android_webview.WebChromeClient get androidWebChromeClient =>
      _webChromeClient;

  late final android_webview.WebViewClient _webViewClient;

  /// Gets the native [android_webview.WebViewClient] that is bridged by this [AndroidNavigationDelegate].
  ///
  /// Used by the [AndroidWebViewController] to set the `android_webview.WebView.setWebViewClient`.
  android_webview.WebViewClient get androidWebViewClient => _webViewClient;

  late final android_webview.DownloadListener _downloadListener;

  /// Gets the native [android_webview.DownloadListener] that is bridged by this [AndroidNavigationDelegate].
  ///
  /// Used by the [AndroidWebViewController] to set the `android_webview.WebView.setDownloadListener`.
  android_webview.DownloadListener get androidDownloadListener =>
      _downloadListener;

  PageEventCallback? _onPageFinished;
  PageEventCallback? _onPageStarted;
  ProgressCallback? _onProgress;
  WebResourceErrorCallback? _onWebResourceError;
  void Function({ bool didCrash, int rendererPriorityAtExit })? _onRenderProcessGone;
  NavigationRequestCallback? _onNavigationRequest;
  LoadRequestCallback? _onLoadRequest;
  UrlChangeCallback? _onUrlChange;

  void _handleNavigation(
    String url, {
    required bool isForMainFrame,
    Map<String, String> headers = const <String, String>{},
  }) {
    final LoadRequestCallback? onLoadRequest = _onLoadRequest;
    final NavigationRequestCallback? onNavigationRequest = _onNavigationRequest;

    if (onNavigationRequest == null || onLoadRequest == null) {
      return;
    }

    final FutureOr<NavigationDecision> returnValue = onNavigationRequest(
      NavigationRequest(
        url: url,
        isMainFrame: isForMainFrame,
      ),
    );

    if (returnValue is NavigationDecision &&
        returnValue == NavigationDecision.navigate) {
      onLoadRequest(LoadRequestParams(
        uri: Uri.parse(url),
        headers: headers,
      ));
    } else if (returnValue is Future<NavigationDecision>) {
      returnValue.then((NavigationDecision shouldLoadUrl) {
        if (shouldLoadUrl == NavigationDecision.navigate) {
          onLoadRequest(LoadRequestParams(
            uri: Uri.parse(url),
            headers: headers,
          ));
        }
      });
    }
  }

  /// Invoked when loading the url after a navigation request is approved.
  Future<void> setOnLoadRequest(
    LoadRequestCallback onLoadRequest,
  ) async {
    _onLoadRequest = onLoadRequest;
  }

  @override
  Future<void> setOnNavigationRequest(
    NavigationRequestCallback onNavigationRequest,
  ) async {
    _onNavigationRequest = onNavigationRequest;
    _webViewClient.setSynchronousReturnValueForShouldOverrideUrlLoading(true);
  }

  @override
  Future<void> setOnPageStarted(
    PageEventCallback onPageStarted,
  ) async {
    _onPageStarted = onPageStarted;
  }

  @override
  Future<void> setOnPageFinished(
    PageEventCallback onPageFinished,
  ) async {
    _onPageFinished = onPageFinished;
  }

  @override
  Future<void> setOnProgress(
    ProgressCallback onProgress,
  ) async {
    _onProgress = onProgress;
  }

  @override
  Future<void> setOnWebResourceError(
    WebResourceErrorCallback onWebResourceError,
  ) async {
    _onWebResourceError = onWebResourceError;
  }

<<<<<<< HEAD
  /// Invoked when a render process has exited.
  Future<void> setOnRenderProcessGone(
    void Function({ bool didCrash, int rendererPriorityAtExit }) onRenderProcessGone,
  ) async {
    _onRenderProcessGone = onRenderProcessGone;
    _webViewClient.setSynchronousReturnValueForOnRenderProcessGone(true);
=======
  @override
  Future<void> setOnUrlChange(UrlChangeCallback onUrlChange) async {
    _onUrlChange = onUrlChange;
>>>>>>> f43bb78b
  }
}<|MERGE_RESOLUTION|>--- conflicted
+++ resolved
@@ -946,17 +946,16 @@
     _onWebResourceError = onWebResourceError;
   }
 
-<<<<<<< HEAD
+  @override
+  Future<void> setOnUrlChange(UrlChangeCallback onUrlChange) async {
+    _onUrlChange = onUrlChange;
+  }
+
   /// Invoked when a render process has exited.
   Future<void> setOnRenderProcessGone(
     void Function({ bool didCrash, int rendererPriorityAtExit }) onRenderProcessGone,
   ) async {
     _onRenderProcessGone = onRenderProcessGone;
     _webViewClient.setSynchronousReturnValueForOnRenderProcessGone(true);
-=======
-  @override
-  Future<void> setOnUrlChange(UrlChangeCallback onUrlChange) async {
-    _onUrlChange = onUrlChange;
->>>>>>> f43bb78b
   }
 }